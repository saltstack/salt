# -*- coding: utf-8 -*-
"""
Management of firewalld

.. versionadded:: 2015.8.0

The following example applies changes to the public zone, blocks echo-reply
and echo-request packets, does not set the zone to be the default, enables
masquerading, and allows ports 22/tcp and 25/tcp.
It will be applied permanently and directly before restart/reload.

.. code-block:: yaml

    public:
      firewalld.present:
        - name: public
        - block_icmp:
          - echo-reply
          - echo-request
        - default: False
        - masquerade: True
        - ports:
          - 22/tcp
          - 25/tcp

The following example applies changes to the public zone, enables
masquerading and configures port forwarding TCP traffic from port 22
to 2222, and forwards TCP traffic from port 80 to 443 at 192.168.0.1.

.. code-block:: yaml

  my_zone:
    firewalld.present:
      - name: public
      - masquerade: True
      - port_fwd:
        - 22:2222:tcp
        - 80:443:tcp:192.168.0.1

The following example binds the public zone to interface eth0 and to all
packets coming from the 192.168.1.0/24 subnet. It also removes the zone
from all other interfaces or sources.

.. code-block:: yaml

  public:
    firewalld.present:
      - name: public
      - interfaces:
        - eth0
      - sources:
        - 192.168.1.0/24

Here, we define a new service that encompasses TCP ports 4505 4506:

.. code-block:: yaml

  saltmaster:
    firewalld.service:
      - name: saltmaster
      - ports:
        - 4505/tcp
        - 4506/tcp

To make this new service available in a zone, the following can be used, which
would allow access to the salt master from the 10.0.0.0/8 subnet:

.. code-block:: yaml

  saltzone:
    firewalld.present:
      - name: saltzone
      - services:
        - saltmaster
      - sources:
        - 10.0.0.0/8
"""

# Import Python Libs
from __future__ import absolute_import, print_function, unicode_literals

import logging

import salt.utils.path

# Import Salt Libs
from salt.exceptions import CommandExecutionError
from salt.output import nested
<<<<<<< HEAD
=======
import salt.utils.path
>>>>>>> 8abb7099

log = logging.getLogger(__name__)


class ForwardingMapping(object):
    """
    Represents a port forwarding statement mapping a local port to a remote
    port for a specific protocol (TCP or UDP)
    """

    def __init__(self, srcport, destport, protocol, destaddr):
        self.srcport = srcport
        self.destport = destport
        self.protocol = protocol
        self.destaddr = destaddr

    def __eq__(self, other):
        return (
            self.srcport == other.srcport
            and self.destport == other.destport
            and self.protocol == other.protocol
            and self.destaddr == other.destaddr
        )

    def __ne__(self, other):
        return not self.__eq__(other)

    # hash is needed for set operations
    def __hash__(self):
        return (
            hash(self.srcport)
            ^ hash(self.destport)
            ^ hash(self.protocol)
            ^ hash(self.destaddr)
        )

    def todict(self):
        """
        Returns a pretty dictionary meant for command line output.
        """
        return {
            "Source port": self.srcport,
            "Destination port": self.destport,
            "Protocol": self.protocol,
            "Destination address": self.destaddr,
        }


def _parse_forward(mapping):
    """
    Parses a port forwarding statement in the form used by this state:

    from_port:to_port:protocol[:destination]

    and returns a ForwardingMapping object
    """
    if len(mapping.split(":")) > 3:
        (srcport, destport, protocol, destaddr) = mapping.split(":")
    else:
        (srcport, destport, protocol) = mapping.split(":")
        destaddr = ""
    return ForwardingMapping(srcport, destport, protocol, destaddr)


def __virtual__():
    """
    Ensure the firewall-cmd is available
    """
    if salt.utils.path.which("firewall-cmd"):
        return True

<<<<<<< HEAD
    return (
        False,
        "firewall-cmd is not available, firewalld is probably not installed.",
    )


def present(
    name,
    block_icmp=None,
    prune_block_icmp=False,
    default=None,
    masquerade=False,
    ports=None,
    prune_ports=False,
    port_fwd=None,
    prune_port_fwd=False,
    services=None,
    prune_services=False,
    interfaces=None,
    prune_interfaces=False,
    sources=None,
    prune_sources=False,
    rich_rules=None,
    prune_rich_rules=False,
):

    """
=======
    return (False, 'firewall-cmd is not available, firewalld is probably not installed.')


def present(name,
            block_icmp=None,
            prune_block_icmp=False,
            default=None,
            masquerade=False,
            ports=None,
            prune_ports=False,
            port_fwd=None,
            prune_port_fwd=False,
            services=None,
            prune_services=False,
            interfaces=None,
            prune_interfaces=False,
            sources=None,
            prune_sources=False,
            rich_rules=None,
            prune_rich_rules=False):

    '''
>>>>>>> 8abb7099
    Ensure a zone has specific attributes.

    name
        The zone to modify.

    default : None
        Set this zone as the default zone if ``True``.

    masquerade : False
        Enable or disable masquerade for a zone.

    block_icmp : None
        List of ICMP types to block in the zone.

    prune_block_icmp : False
        If ``True``, remove all but the specified block_icmp from the zone.

    ports : None
        List of ports to add to the zone.

    prune_ports : False
        If ``True``, remove all but the specified ports from the zone.

    port_fwd : None
        List of port forwards to add to the zone.

    prune_port_fwd : False
        If ``True``, remove all but the specified port_fwd from the zone.

    services : None
        List of services to add to the zone.

    prune_services : False
        If ``True``, remove all but the specified services from the zone.
        .. note:: Currently defaults to True for compatibility, but will be changed to False in a future release.

    interfaces : None
        List of interfaces to add to the zone.

    prune_interfaces : False
        If ``True``, remove all but the specified interfaces from the zone.

    sources : None
        List of sources to add to the zone.

    prune_sources : False
        If ``True``, remove all but the specified sources from the zone.

    rich_rules : None
        List of rich rules to add to the zone.

    prune_rich_rules : False
        If ``True``, remove all but the specified rich rules from the zone.
<<<<<<< HEAD
    """
    ret = _present(
        name,
        block_icmp,
        prune_block_icmp,
        default,
        masquerade,
        ports,
        prune_ports,
        port_fwd,
        prune_port_fwd,
        services,
        prune_services,
        interfaces,
        prune_interfaces,
        sources,
        prune_sources,
        rich_rules,
        prune_rich_rules,
    )
=======
    '''
    ret = _present(name, block_icmp, prune_block_icmp, default, masquerade, ports, prune_ports,
            port_fwd, prune_port_fwd, services, prune_services, interfaces, prune_interfaces,
            sources, prune_sources, rich_rules, prune_rich_rules)
>>>>>>> 8abb7099

    # Reload firewalld service on changes
    if ret["changes"] != {}:
        __salt__["firewalld.reload_rules"]()

    return ret


def service(name, ports=None, protocols=None):
    """
    Ensure the service exists and encompasses the specified ports and
    protocols.

    .. versionadded:: 2016.11.0
    """
    ret = {"name": name, "result": False, "changes": {}, "comment": ""}

    if name not in __salt__["firewalld.get_services"]():
        __salt__["firewalld.new_service"](name, restart=False)

    ports = ports or []

    try:
        _current_ports = __salt__["firewalld.get_service_ports"](name)
    except CommandExecutionError as err:
        ret["comment"] = "Error: {0}".format(err)
        return ret

    new_ports = set(ports) - set(_current_ports)
    old_ports = set(_current_ports) - set(ports)

    for port in new_ports:
        if not __opts__["test"]:
            try:
                __salt__["firewalld.add_service_port"](name, port)
            except CommandExecutionError as err:
                ret["comment"] = "Error: {0}".format(err)
                return ret

    for port in old_ports:
        if not __opts__["test"]:
            try:
                __salt__["firewalld.remove_service_port"](name, port)
            except CommandExecutionError as err:
                ret["comment"] = "Error: {0}".format(err)
                return ret

    if new_ports or old_ports:
        ret["changes"].update({"ports": {"old": _current_ports, "new": ports}})

    protocols = protocols or []

    try:
        _current_protocols = __salt__["firewalld.get_service_protocols"](name)
    except CommandExecutionError as err:
        ret["comment"] = "Error: {0}".format(err)
        return ret

    new_protocols = set(protocols) - set(_current_protocols)
    old_protocols = set(_current_protocols) - set(protocols)

    for protocol in new_protocols:
        if not __opts__["test"]:
            try:
                __salt__["firewalld.add_service_protocol"](name, protocol)
            except CommandExecutionError as err:
                ret["comment"] = "Error: {0}".format(err)
                return ret

    for protocol in old_protocols:
        if not __opts__["test"]:
            try:
                __salt__["firewalld.remove_service_protocol"](name, protocol)
            except CommandExecutionError as err:
                ret["comment"] = "Error: {0}".format(err)
                return ret

    if new_protocols or old_protocols:
        ret["changes"].update(
            {"protocols": {"old": _current_protocols, "new": protocols}}
        )

    if ret["changes"] != {}:
        __salt__["firewalld.reload_rules"]()

    ret["result"] = True
    if ret["changes"] == {}:
        ret["comment"] = "'{0}' is already in the desired state.".format(name)
        return ret

    if __opts__["test"]:
        ret["result"] = None
        ret["comment"] = "Configuration for '{0}' will change.".format(name)
        return ret

    ret["comment"] = "'{0}' was configured.".format(name)
    return ret


def _present(
    name,
    block_icmp=None,
    prune_block_icmp=False,
    default=None,
    masquerade=False,
    ports=None,
    prune_ports=False,
    port_fwd=None,
    prune_port_fwd=False,
    services=None,
    # TODO: prune_services=False in future release
    # prune_services=False,
    prune_services=None,
    interfaces=None,
    prune_interfaces=False,
    sources=None,
    prune_sources=False,
    rich_rules=None,
    prune_rich_rules=False,
):
    """
    Ensure a zone has specific attributes.
    """
    ret = {"name": name, "result": False, "changes": {}, "comment": ""}

    try:
        zones = __salt__["firewalld.get_zones"](permanent=True)
    except CommandExecutionError as err:
        ret["comment"] = "Error: {0}".format(err)
        return ret

    if name not in zones:
        if not __opts__["test"]:
            try:
                __salt__["firewalld.new_zone"](name)
            except CommandExecutionError as err:
                ret["comment"] = "Error: {0}".format(err)
                return ret

        ret["changes"].update({name: {"old": zones, "new": name}})

    if block_icmp or prune_block_icmp:
        block_icmp = block_icmp or []
        new_icmp_types = []
        old_icmp_types = []

        try:
            _current_icmp_blocks = __salt__["firewalld.list_icmp_block"](
                name, permanent=True
            )
        except CommandExecutionError as err:
            ret["comment"] = "Error: {0}".format(err)
            return ret

        if block_icmp:
            try:
                _valid_icmp_types = __salt__["firewalld.get_icmp_types"](permanent=True)
            except CommandExecutionError as err:
                ret["comment"] = "Error: {0}".format(err)
                return ret

            # log errors for invalid ICMP types in block_icmp input
            for icmp_type in set(block_icmp) - set(_valid_icmp_types):
                log.error("%s is an invalid ICMP type", icmp_type)
                block_icmp.remove(icmp_type)

            new_icmp_types = set(block_icmp) - set(_current_icmp_blocks)
            for icmp_type in new_icmp_types:
                if not __opts__["test"]:
                    try:
                        __salt__["firewalld.block_icmp"](
                            name, icmp_type, permanent=True
                        )
                    except CommandExecutionError as err:
                        ret["comment"] = "Error: {0}".format(err)
                        return ret

        if prune_block_icmp:
            old_icmp_types = set(_current_icmp_blocks) - set(block_icmp)
            for icmp_type in old_icmp_types:
                # no need to check against _valid_icmp_types here, because all
                # elements in old_icmp_types are guaranteed to be in
                # _current_icmp_blocks, whose elements are inherently valid
                if not __opts__["test"]:
                    try:
                        __salt__["firewalld.allow_icmp"](
                            name, icmp_type, permanent=True
                        )
                    except CommandExecutionError as err:
                        ret["comment"] = "Error: {0}".format(err)
                        return ret

        if new_icmp_types or old_icmp_types:
            # If we're not pruning, include current items in new output so it's clear
            # that they're still present
            if not prune_block_icmp:
                block_icmp = list(new_icmp_types | set(_current_icmp_blocks))
            ret["changes"].update(
                {"icmp_types": {"old": _current_icmp_blocks, "new": block_icmp}}
            )

    # that's the only parameter that can't be permanent or runtime, it's
    # directly both
    if default:
        try:
            default_zone = __salt__["firewalld.default_zone"]()
        except CommandExecutionError as err:
            ret["comment"] = "Error: {0}".format(err)
            return ret
        if name != default_zone:
            if not __opts__["test"]:
                try:
                    __salt__["firewalld.set_default_zone"](name)
                except CommandExecutionError as err:
                    ret["comment"] = "Error: {0}".format(err)
                    return ret
            ret["changes"].update({"default": {"old": default_zone, "new": name}})

    try:
        masquerade_ret = __salt__["firewalld.get_masquerade"](name, permanent=True)
    except CommandExecutionError as err:
        ret["comment"] = "Error: {0}".format(err)
        return ret

    if masquerade and not masquerade_ret:
        if not __opts__["test"]:
            try:
                __salt__["firewalld.add_masquerade"](name, permanent=True)
            except CommandExecutionError as err:
                ret["comment"] = "Error: {0}".format(err)
                return ret
        ret["changes"].update(
            {"masquerade": {"old": "", "new": "Masquerading successfully set."}}
        )
    elif not masquerade and masquerade_ret:
        if not __opts__["test"]:
            try:
                __salt__["firewalld.remove_masquerade"](name, permanent=True)
            except CommandExecutionError as err:
                ret["comment"] = "Error: {0}".format(err)
                return ret
        ret["changes"].update(
            {"masquerade": {"old": "", "new": "Masquerading successfully " "disabled."}}
        )

    if ports or prune_ports:
        ports = ports or []
        try:
            _current_ports = __salt__["firewalld.list_ports"](name, permanent=True)
        except CommandExecutionError as err:
            ret["comment"] = "Error: {0}".format(err)
            return ret

        new_ports = set(ports) - set(_current_ports)
        old_ports = []

        for port in new_ports:
            if not __opts__["test"]:
                try:
                    __salt__["firewalld.add_port"](
                        name, port, permanent=True, force_masquerade=False
                    )
                except CommandExecutionError as err:
                    ret["comment"] = "Error: {0}".format(err)
                    return ret

        if prune_ports:
            old_ports = set(_current_ports) - set(ports)
            for port in old_ports:
                if not __opts__["test"]:
                    try:
                        __salt__["firewalld.remove_port"](name, port, permanent=True)
                    except CommandExecutionError as err:
                        ret["comment"] = "Error: {0}".format(err)
                        return ret

        if new_ports or old_ports:
            # If we're not pruning, include current items in new output so it's clear
            # that they're still present
            if not prune_ports:
                ports = list(new_ports | set(_current_ports))
            ret["changes"].update({"ports": {"old": _current_ports, "new": ports}})

    if port_fwd or prune_port_fwd:
        port_fwd = port_fwd or []
        try:
            _current_port_fwd = __salt__["firewalld.list_port_fwd"](
                name, permanent=True
            )
        except CommandExecutionError as err:
            ret["comment"] = "Error: {0}".format(err)
            return ret

        port_fwd = [_parse_forward(fwd) for fwd in port_fwd]
        _current_port_fwd = [
            ForwardingMapping(
                srcport=fwd["Source port"],
                destport=fwd["Destination port"],
                protocol=fwd["Protocol"],
                destaddr=fwd["Destination address"],
            )
            for fwd in _current_port_fwd
        ]

        new_port_fwd = set(port_fwd) - set(_current_port_fwd)
        old_port_fwd = []

        for fwd in new_port_fwd:
            if not __opts__["test"]:
                try:
                    __salt__["firewalld.add_port_fwd"](
                        name,
                        fwd.srcport,
                        fwd.destport,
                        fwd.protocol,
                        fwd.destaddr,
                        permanent=True,
                        force_masquerade=False,
                    )
                except CommandExecutionError as err:
                    ret["comment"] = "Error: {0}".format(err)
                    return ret

        if prune_port_fwd:
            old_port_fwd = set(_current_port_fwd) - set(port_fwd)
            for fwd in old_port_fwd:
                if not __opts__["test"]:
                    try:
                        __salt__["firewalld.remove_port_fwd"](
                            name,
                            fwd.srcport,
                            fwd.destport,
                            fwd.protocol,
                            fwd.destaddr,
                            permanent=True,
                        )
                    except CommandExecutionError as err:
                        ret["comment"] = "Error: {0}".format(err)
                        return ret

        if new_port_fwd or old_port_fwd:
            # If we're not pruning, include current items in new output so it's clear
            # that they're still present
            if not prune_port_fwd:
                port_fwd = list(new_port_fwd | set(_current_port_fwd))
            ret["changes"].update(
                {
                    "port_fwd": {
                        "old": [fwd.todict() for fwd in _current_port_fwd],
                        "new": [fwd.todict() for fwd in port_fwd],
                    }
                }
            )

    if services or prune_services:
        services = services or []
        try:
            _current_services = __salt__["firewalld.list_services"](
                name, permanent=True
            )
        except CommandExecutionError as err:
            ret["comment"] = "Error: {0}".format(err)
            return ret

        new_services = set(services) - set(_current_services)
        old_services = []

        for new_service in new_services:
            if not __opts__["test"]:
                try:
                    __salt__["firewalld.add_service"](new_service, name, permanent=True)
                except CommandExecutionError as err:
                    ret["comment"] = "Error: {0}".format(err)
                    return ret

        if prune_services:
            old_services = set(_current_services) - set(services)
            for old_service in old_services:
                if not __opts__["test"]:
                    try:
                        __salt__["firewalld.remove_service"](
                            old_service, name, permanent=True
                        )
                    except CommandExecutionError as err:
                        ret["comment"] = "Error: {0}".format(err)
                        return ret

        if new_services or old_services:
            # If we're not pruning, include current items in new output so it's clear
            # that they're still present
            if not prune_services:
                services = list(new_services | set(_current_services))
            ret["changes"].update(
                {"services": {"old": _current_services, "new": services}}
            )

    if interfaces or prune_interfaces:
        interfaces = interfaces or []
        try:
            _current_interfaces = __salt__["firewalld.get_interfaces"](
                name, permanent=True
            )
        except CommandExecutionError as err:
            ret["comment"] = "Error: {0}".format(err)
            return ret

        new_interfaces = set(interfaces) - set(_current_interfaces)
        old_interfaces = []

        for interface in new_interfaces:
            if not __opts__["test"]:
                try:
                    __salt__["firewalld.add_interface"](name, interface, permanent=True)
                except CommandExecutionError as err:
                    ret["comment"] = "Error: {0}".format(err)
                    return ret

        if prune_interfaces:
            old_interfaces = set(_current_interfaces) - set(interfaces)
            for interface in old_interfaces:
                if not __opts__["test"]:
                    try:
                        __salt__["firewalld.remove_interface"](
                            name, interface, permanent=True
                        )
                    except CommandExecutionError as err:
                        ret["comment"] = "Error: {0}".format(err)
                        return ret

        if new_interfaces or old_interfaces:
            # If we're not pruning, include current items in new output so it's clear
            # that they're still present
            if not prune_interfaces:
                interfaces = list(new_interfaces | set(_current_interfaces))
            ret["changes"].update(
                {"interfaces": {"old": _current_interfaces, "new": interfaces}}
            )

    if sources or prune_sources:
        sources = sources or []
        try:
            _current_sources = __salt__["firewalld.get_sources"](name, permanent=True)
        except CommandExecutionError as err:
            ret["comment"] = "Error: {0}".format(err)
            return ret

        new_sources = set(sources) - set(_current_sources)
        old_sources = []

        for source in new_sources:
            if not __opts__["test"]:
                try:
                    __salt__["firewalld.add_source"](name, source, permanent=True)
                except CommandExecutionError as err:
                    ret["comment"] = "Error: {0}".format(err)
                    return ret

        if prune_sources:
            old_sources = set(_current_sources) - set(sources)
            for source in old_sources:
                if not __opts__["test"]:
                    try:
                        __salt__["firewalld.remove_source"](
                            name, source, permanent=True
                        )
                    except CommandExecutionError as err:
                        ret["comment"] = "Error: {0}".format(err)
                        return ret

        if new_sources or old_sources:
            # If we're not pruning, include current items in new output so it's clear
            # that they're still present
            if not prune_sources:
                sources = list(new_sources | set(_current_sources))
            ret["changes"].update(
                {"sources": {"old": _current_sources, "new": sources}}
            )

    if rich_rules or prune_rich_rules:
        rich_rules = rich_rules or []
        try:
            _current_rich_rules = __salt__["firewalld.get_rich_rules"](
                name, permanent=True
            )
        except CommandExecutionError as err:
            ret["comment"] = "Error: {0}".format(err)
            return ret

        new_rich_rules = set(rich_rules) - set(_current_rich_rules)
        old_rich_rules = []

        for rich_rule in new_rich_rules:
            if not __opts__["test"]:
                try:
                    __salt__["firewalld.add_rich_rule"](name, rich_rule, permanent=True)
                except CommandExecutionError as err:
                    ret["comment"] = "Error: {0}".format(err)
                    return ret

        if prune_rich_rules:
            old_rich_rules = set(_current_rich_rules) - set(rich_rules)
            for rich_rule in old_rich_rules:
                if not __opts__["test"]:
                    try:
                        __salt__["firewalld.remove_rich_rule"](
                            name, rich_rule, permanent=True
                        )
                    except CommandExecutionError as err:
                        ret["comment"] = "Error: {0}".format(err)
                        return ret

        if new_rich_rules or old_rich_rules:
            # If we're not pruning, include current items in new output so it's clear
            # that they're still present
            if not prune_rich_rules:
                rich_rules = list(new_rich_rules | set(_current_rich_rules))
            ret["changes"].update(
                {"rich_rules": {"old": _current_rich_rules, "new": rich_rules}}
            )

    # No changes
    if ret["changes"] == {}:
        ret["result"] = True
        ret["comment"] = "'{0}' is already in the desired state.".format(name)
        return ret

    # test=True and changes predicted
    if __opts__["test"]:
        ret["result"] = None
        # build comment string
        nested.__opts__ = __opts__
        comment = []
        comment.append("Configuration for '{0}' will change:".format(name))
        comment.append(nested.output(ret["changes"]).rstrip())
        ret["comment"] = "\n".join(comment)
        ret["changes"] = {}
        return ret

    # Changes were made successfully
    ret["result"] = True
    ret["comment"] = "'{0}' was configured.".format(name)
    return ret<|MERGE_RESOLUTION|>--- conflicted
+++ resolved
@@ -86,10 +86,7 @@
 # Import Salt Libs
 from salt.exceptions import CommandExecutionError
 from salt.output import nested
-<<<<<<< HEAD
-=======
 import salt.utils.path
->>>>>>> 8abb7099
 
 log = logging.getLogger(__name__)
 
@@ -161,35 +158,6 @@
     if salt.utils.path.which("firewall-cmd"):
         return True
 
-<<<<<<< HEAD
-    return (
-        False,
-        "firewall-cmd is not available, firewalld is probably not installed.",
-    )
-
-
-def present(
-    name,
-    block_icmp=None,
-    prune_block_icmp=False,
-    default=None,
-    masquerade=False,
-    ports=None,
-    prune_ports=False,
-    port_fwd=None,
-    prune_port_fwd=False,
-    services=None,
-    prune_services=False,
-    interfaces=None,
-    prune_interfaces=False,
-    sources=None,
-    prune_sources=False,
-    rich_rules=None,
-    prune_rich_rules=False,
-):
-
-    """
-=======
     return (False, 'firewall-cmd is not available, firewalld is probably not installed.')
 
 
@@ -212,7 +180,6 @@
             prune_rich_rules=False):
 
     '''
->>>>>>> 8abb7099
     Ensure a zone has specific attributes.
 
     name
@@ -266,33 +233,10 @@
 
     prune_rich_rules : False
         If ``True``, remove all but the specified rich rules from the zone.
-<<<<<<< HEAD
-    """
-    ret = _present(
-        name,
-        block_icmp,
-        prune_block_icmp,
-        default,
-        masquerade,
-        ports,
-        prune_ports,
-        port_fwd,
-        prune_port_fwd,
-        services,
-        prune_services,
-        interfaces,
-        prune_interfaces,
-        sources,
-        prune_sources,
-        rich_rules,
-        prune_rich_rules,
-    )
-=======
     '''
     ret = _present(name, block_icmp, prune_block_icmp, default, masquerade, ports, prune_ports,
             port_fwd, prune_port_fwd, services, prune_services, interfaces, prune_interfaces,
             sources, prune_sources, rich_rules, prune_rich_rules)
->>>>>>> 8abb7099
 
     # Reload firewalld service on changes
     if ret["changes"] != {}:
