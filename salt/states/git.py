# -*- coding: utf-8 -*-
'''
States to manage git repositories and git configuration

.. important::
    Before using git over ssh, make sure your remote host fingerprint exists in
    your ``~/.ssh/known_hosts`` file.
'''
from __future__ import absolute_import

# Import python libs
import copy
import logging
import os
import re
import string
from distutils.version import LooseVersion as _LooseVersion

# Import salt libs
import salt.utils
import salt.utils.url
from salt.exceptions import CommandExecutionError
from salt.ext import six

log = logging.getLogger(__name__)


def __virtual__():
    '''
    Only load if git is available
    '''
    return __salt__['cmd.has_exec']('git')


def _revs_equal(rev1, rev2, rev_type):
    '''
    Shorthand helper function for comparing SHA1s. If rev_type == 'sha1' then
    the comparison will be done using str.startwith() to allow short SHA1s to
    compare successfully.

    NOTE: This means that rev2 must be the short rev.
    '''
    if (rev1 is None and rev2 is not None) \
            or (rev2 is None and rev1 is not None):
        return False
    elif rev1 is rev2 is None:
        return True
    elif rev_type == 'sha1':
        return rev1.startswith(rev2)
    else:
        return rev1 == rev2


def _short_sha(sha1):
    return sha1[:7] if sha1 is not None else None


def _format_comments(comments):
    '''
    Return a joined list
    '''
    ret = '. '.join(comments)
    if len(comments) > 1:
        ret += '.'
    return ret


def _parse_fetch(output):
    '''
    Go through the output from a git fetch and return a dict
    '''
    update_re = re.compile(
        r'.*(?:([0-9a-f]+)\.\.([0-9a-f]+)|'
        r'\[(?:new (tag|branch)|tag update)\])\s+(.+)->'
    )
    ret = {}
    for line in output.splitlines():
        match = update_re.match(line)
        if match:
            old_sha, new_sha, new_ref_type, ref_name = \
                match.groups()
            ref_name = ref_name.rstrip()
            if new_ref_type is not None:
                # ref is a new tag/branch
                ref_key = 'new tags' \
                    if new_ref_type == 'tag' \
                    else 'new branches'
                ret.setdefault(ref_key, []).append(ref_name)
            elif old_sha is not None:
                # ref is a branch update
                ret.setdefault('updated_branches', {})[ref_name] = \
                    {'old': old_sha, 'new': new_sha}
            else:
                # ref is an updated tag
                ret.setdefault('updated tags', []).append(ref_name)
    return ret


def _get_local_rev_and_branch(target, user):
    '''
    Return the local revision for before/after comparisons
    '''
    log.info('Checking local revision for {0}'.format(target))
    try:
        local_rev = __salt__['git.revision'](target,
                                             user=user,
                                             ignore_retcode=True)
    except CommandExecutionError:
        log.info('No local revision for {0}'.format(target))
        local_rev = None

    log.info('Checking local branch for {0}'.format(target))
    try:
        local_branch = __salt__['git.current_branch'](target,
                                                      user=user,
                                                      ignore_retcode=True)
    except CommandExecutionError:
        log.info('No local branch for {0}'.format(target))
        local_branch = None

    return local_rev, local_branch


def _strip_exc(exc):
    '''
    Strip the actual command that was run from exc.strerror to leave just the
    error message
    '''
    return re.sub(r'^Command [\'"].+[\'"] failed: ', '', exc.strerror)


def _uptodate(ret, target, comments=None):
    ret['comment'] = 'Repository {0} is up-to-date'.format(target)
    if comments:
        # Shouldn't be making any changes if the repo was up to date, but
        # report on them so we are alerted to potential problems with our
        # logic.
        ret['comment'] += '\n\nChanges made: '
        ret['comment'] += _format_comments(comments)
    return ret


def _neutral_test(ret, comment):
    ret['result'] = None
    ret['comment'] = comment
    return ret


def _fail(ret, msg, comments=None):
    ret['result'] = False
    if comments:
        msg += '\n\nChanges already made: '
        msg += _format_comments(comments)
    ret['comment'] = msg
    return ret


def _not_fast_forward(ret, pre, post, branch, local_branch, comments):
    return _fail(
        ret,
        'Repository would be updated from {0} to {1}{2}, but this is not a '
        'fast-forward merge. Set \'force_reset\' to True to force this '
        'update.'.format(
            _short_sha(pre),
            _short_sha(post),
            ' (after checking out local branch \'{0}\')'.format(branch)
                if branch is not None and branch != local_branch
                else ''
        ),
        comments
    )


def latest(name,
           rev='HEAD',
           target=None,
           branch=None,
           user=None,
           force_checkout=False,
           force_clone=False,
           force_fetch=False,
           force_reset=False,
           submodules=False,
           bare=False,
           mirror=False,
           remote='origin',
           fetch_tags=True,
           depth=None,
           identity=None,
           https_user=None,
           https_pass=None,
           onlyif=False,
           unless=False,
           **kwargs):
    '''
    Make sure the repository is cloned to the given directory and is
    up-to-date.

    name
        Address of the remote repository as passed to "git clone"

    rev : HEAD
        The remote branch, tag, or revision ID to checkout after clone / before
        update. If specified, then Salt will also ensure that the tracking
        branch is set to ``<remote>/<rev>``, unless ``rev`` refers to a tag or
        SHA1, in which case Salt will ensure that the tracking branch is unset.

        If ``rev`` is not specified, it will be assumed to be ``HEAD``, and
        Salt will not manage the tracking branch at all.

    target
        Name of the target directory where repository is about to be cloned

    branch
        Name of the branch into which to checkout the specified rev. If not
        specified, then Salt will not care what branch is being used locally
        and will just use whatever branch is currently there.

        .. note::
            If not specified, this means that the local branch name will not be
            changed if the repository is reset to another branch/tag/SHA1.

        .. versionadded:: 2015.8.0

    user
        User under which to run git commands. By default, commands are run by
        the user under which the minion is running.

        .. versionadded:: 0.17.0

    force : False
        .. deprecated:: 2015.8.0
            Use ``force_clone`` instead. For earlier Salt versions, ``force``
            must be used.

    force_checkout : False
        When checking out the local branch, the state will fail if there are
        unwritten changes. Set this argument to ``True`` to discard unwritten
        changes when checking out.

    force_clone : False
        If the ``target`` directory exists and is not a git repository, then
        this state will fail. Set this argument to ``True`` to remove the
        contents of the target directory and clone the repo into it.

    force_fetch : False
        If a fetch needs to be performed, non-fast-forward fetches will cause
        this state to fail. Set this argument to ``True`` to force the fetch
        even if it is a non-fast-forward update.

        .. versionadded:: 2015.8.0

    force_reset : False
        If the update is not a fast-forward, this state will fail. Set this
        argument to ``True`` to force a hard-reset to the remote revision in
        these cases.

    submodules : False
        Update submodules on clone or branch change

    bare : False
        Set to ``True`` if the repository is to be a bare clone of the remote
        repository.

        .. note:

            Setting this option to ``True`` is incompatible with the ``rev``
            argument.

    mirror
        Set to ``True`` if the repository is to be a mirror of the remote
        repository. This implies that ``bare`` set to ``True``, and thus is
        incompatible with ``rev``.

    remote : origin
        Git remote to use. If this state needs to clone the repo, it will clone
        it using this value as the initial remote name. If the repository
        already exists, and a remote by this name is not present, one will be
        added.

    remote_name
        .. deprecated:: 2015.8.0
            Use ``remote`` instead. For earlier Salt versions, ``remote_name``
            must be used.

    fetch_tags : True
        If ``True``, then when a fetch is performed all tags will be fetched,
        even those which are not reachable by any branch on the remote.

    depth
        Defines depth in history when git a clone is needed in order to ensure
        latest. E.g. ``depth: 1`` is usefull when deploying from a repository
        with a long history. Use rev to specify branch. This is not compatible
        with tags or revision IDs.

    identity
        A path on the minion server to a private key to use over SSH

    https_user
        HTTP Basic Auth username for HTTPS (only) clones

        .. versionadded:: 2015.5.0

    https_pass
        HTTP Basic Auth password for HTTPS (only) clones

        .. versionadded:: 2015.5.0

    onlyif
        A command to run as a check, run the named command only if the command
        passed to the ``onlyif`` option returns true

    unless
        A command to run as a check, only run the named command if the command
        passed to the ``unless`` option returns false

    .. note::
        Clashing ID declarations can be avoided when including different
        branches from the same git repository in the same sls file by using the
        ``name`` declaration.  The example below checks out the ``gh-pages``
        and ``gh-pages-prod`` branches from the same repository into separate
        directories.  The example also sets up the ``ssh_known_hosts`` ssh key
        required to perform the git checkout.

    .. code-block:: yaml

        gitlab.example.com:
          ssh_known_hosts:
            - present
            - user: root
            - enc: ecdsa
            - fingerprint: 4e:94:b0:54:c1:5b:29:a2:70:0e:e1:a3:51:ee:ee:e3

        git-website-staging:
          git.latest:
            - name: ssh://git@gitlab.example.com:user/website.git
            - rev: gh-pages
            - target: /usr/share/nginx/staging
            - identity: /root/.ssh/website_id_rsa
            - require:
              - pkg: git
              - ssh_known_hosts: gitlab.example.com

        git-website-prod:
          git.latest:
            - name: ssh://git@gitlab.example.com:user/website.git
            - rev: gh-pages-prod
            - target: /usr/share/nginx/prod
            - identity: /root/.ssh/website_id_rsa
            - require:
              - pkg: git
              - ssh_known_hosts: gitlab.example.com
    '''
    ret = {'name': name, 'result': True, 'comment': '', 'changes': {}}

    kwargs = salt.utils.clean_kwargs(**kwargs)
    always_fetch = kwargs.pop('always_fetch', False)
    force = kwargs.pop('force', False)
    remote_name = kwargs.pop('remote_name', False)
    if kwargs:
        return _fail(
            ret,
            salt.utils.invalid_kwargs(kwargs, raise_exc=False)
        )

    if always_fetch:
        salt.utils.warn_until(
            'Nitrogen',
            'The \'always_fetch\' argument to the git.latest state no longer '
            'has any effect, see the 2015.8.0 release notes for details.'
        )
    if force:
        salt.utils.warn_until(
            'Nitrogen',
            'The \'force\' argument to the git.latest state has been '
            'deprecated, please use \'force_clone\' instead.'
        )
        force_clone = force
    if remote_name:
        salt.utils.warn_until(
            'Nitrogen',
            'The \'remote_name\' argument to the git.latest state has been '
            'deprecated, please use \'remote\' instead.'
        )
        remote = remote_name

    if not remote:
        return _fail(ret, '\'remote\' argument is required')

    if not target:
        return _fail(ret, '\'target\' argument is required')

    if not rev:
        return _fail(
            ret,
            '\'{0}\' is not a valid value for the \'rev\' argument'.format(rev)
        )

    # Ensure that certain arguments are strings to ensure that comparisons work
    if not isinstance(rev, six.string_types):
        rev = str(rev)
    if target is not None:
        if not isinstance(target, six.string_types):
            target = str(target)
        if not os.path.isabs(target):
            return _fail(
                ret,
                'target \'{0}\' is not an absolute path'.format(target)
            )
    if branch is not None and not isinstance(branch, six.string_types):
        branch = str(branch)
    if user is not None and not isinstance(user, six.string_types):
        user = str(user)
    if remote is not None and not isinstance(remote, six.string_types):
        remote = str(remote)
    if identity is not None:
        if isinstance(identity, six.string_types):
            identity = [identity]
        elif not isinstance(identity, list):
            return _fail(ret, 'identity must be either a list or a string')
        for ident_path in identity:
            if not os.path.isabs(ident_path):
                return _fail(
                    ret,
                    'identity \'{0}\' is not an absolute path'.format(
                        ident_path
                    )
                )
    if https_user is not None and not isinstance(https_user, six.string_types):
        https_user = str(https_user)
    if https_pass is not None and not isinstance(https_pass, six.string_types):
        https_pass = str(https_pass)

    if os.path.isfile(target):
        return _fail(
            ret,
            'Target \'{0}\' exists and is a regular file, cannot proceed'
            .format(target)
        )

    try:
        desired_fetch_url = salt.utils.url.add_http_basic_auth(
            name,
            https_user,
            https_pass,
            https_only=True
        )
    except ValueError as exc:
        return _fail(ret, exc.__str__())

    redacted_fetch_url = \
        salt.utils.url.redact_http_basic_auth(desired_fetch_url)

    if mirror:
        bare = True

    # Check to make sure rev and mirror/bare are not both in use
    if rev != 'HEAD' and bare:
        return _fail(ret, ('\'rev\' is not compatible with the \'mirror\' and '
                           '\'bare\' arguments'))

    run_check_cmd_kwargs = {'runas': user}
    if 'shell' in __grains__:
        run_check_cmd_kwargs['shell'] = __grains__['shell']

    # check if git.latest should be applied
    cret = mod_run_check(
        run_check_cmd_kwargs, onlyif, unless
    )
    if isinstance(cret, dict):
        ret.update(cret)
        return ret

    refspecs = [
        'refs/heads/*:refs/remotes/{0}/*'.format(remote),
        '+refs/tags/*:refs/tags/*'
    ] if fetch_tags else []

    log.info('Checking remote revision for {0}'.format(name))
    try:
        all_remote_refs = __salt__['git.remote_refs'](
            name,
            heads=False,
            tags=False,
            user=user,
            identity=identity,
            https_user=https_user,
            https_pass=https_pass,
            ignore_retcode=False)
    except CommandExecutionError as exc:
        return _fail(
            ret,
            'Failed to check remote refs: {0}'.format(_strip_exc(exc))
        )

    if bare:
        remote_rev = None
    else:
        if rev == 'HEAD':
            if 'HEAD' in all_remote_refs:
                # head_ref will only be defined if rev == 'HEAD', be careful
                # how this is used below
                head_ref = remote + '/HEAD'
                remote_rev = all_remote_refs['HEAD']
                # Just go with whatever the upstream currently is
                desired_upstream = None
                remote_rev_type = 'sha1'
            else:
                # Empty remote repo
                remote_rev = None
                remote_rev_type = None
        elif 'refs/heads/' + rev in all_remote_refs:
            remote_rev = all_remote_refs['refs/heads/' + rev]
            desired_upstream = '/'.join((remote, rev))
            remote_rev_type = 'branch'
        elif 'refs/tags/' + rev + '^{}' in all_remote_refs:
            # Annotated tag
            remote_rev = all_remote_refs['refs/tags/' + rev + '^{}']
            desired_upstream = False
            remote_rev_type = 'tag'
        elif 'refs/tags/' + rev in all_remote_refs:
            # Non-annotated tag
            remote_rev = all_remote_refs['refs/tags/' + rev]
            desired_upstream = False
            remote_rev_type = 'tag'
        else:
            if len(rev) <= 40 \
                    and all(x in string.hexdigits for x in rev):
                # git ls-remote did not find the rev, and because it's a
                # hex string <= 40 chars we're going to assume that the
                # desired rev is a SHA1
                rev = rev.lower()
                remote_rev = rev
                desired_upstream = False
                remote_rev_type = 'sha1'
            else:
                remote_rev = None

    if remote_rev is None and not bare:
        if rev != 'HEAD':
            # A specific rev is desired, but that rev doesn't exist on the
            # remote repo.
            return _fail(
                ret,
                'No revision matching \'{0}\' exists in the remote '
                'repository'.format(rev)
            )

    git_ver = _LooseVersion(__salt__['git.version'](versioninfo=False))
    if git_ver >= _LooseVersion('1.8.0'):
        set_upstream = '--set-upstream-to'
    else:
        # Older git uses --track instead of --set-upstream-to
        set_upstream = '--track'

    check = 'refs' if bare else '.git'
    gitdir = os.path.join(target, check)
    comments = []
    if os.path.isdir(gitdir) or __salt__['git.is_worktree'](target):
        # Target directory is a git repository or git worktree
        try:
            all_local_branches = __salt__['git.list_branches'](
                target, user=user)
            all_local_tags = __salt__['git.list_tags'](target, user=user)
            local_rev, local_branch = _get_local_rev_and_branch(target, user)

            if remote_rev is None and local_rev is not None:
                return _fail(
                    ret,
                    'Remote repository is empty, cannot update from a '
                    'non-empty to an empty repository'
                )

            # Base rev and branch are the ones from which any reset or merge
            # will take place. If the branch is not being specified, the base
            # will be the "local" rev and branch, i.e. those we began with
            # before this state was run. If a branch is being specified and it
            # both exists and is not the one with which we started, then we'll
            # be checking that branch out first, and it instead becomes our
            # base. The base branch and rev will be used below in comparisons
            # to determine what changes to make.
            base_rev = local_rev
            base_branch = local_branch
            if branch is not None and branch != local_branch:
                if branch in all_local_branches:
                    base_branch = branch
                    # Desired branch exists locally and is not the current
                    # branch. We'll be performing a checkout to that branch
                    # eventually, but before we do that we need to find the
                    # current SHA1
                    try:
                        base_rev = __salt__['git.rev_parse'](
                            target,
                            branch + '^{commit}',
                            ignore_retcode=True)
                    except CommandExecutionError as exc:
                        return _fail(
                            ret,
                            'Unable to get position of local branch \'{0}\': '
                            '{1}'.format(branch, _strip_exc(exc)),
                            comments
                        )

            remotes = __salt__['git.remotes'](target,
                                              user=user,
                                              redact_auth=False)

            if remote_rev_type == 'sha1' \
                    and base_rev is not None \
                    and base_rev.startswith(remote_rev):
                # Either we're already checked out to the branch we need and it
                # is up-to-date, or the branch to which we need to switch is
                # on the same SHA1 as the desired remote revision. Either way,
                # we know we have the remote rev present already and no fetch
                # will be needed.
                has_remote_rev = True
            else:
                has_remote_rev = False
                if remote_rev is not None:
                    try:
                        __salt__['git.rev_parse'](
                            target,
                            remote_rev + '^{commit}',
                            ignore_retcode=True)
                    except CommandExecutionError:
                        # Local checkout doesn't have the remote_rev
                        pass
                    else:
                        # The object might exist enough to get a rev-parse to
                        # work, while the local ref could have been
                        # deleted/changed/force updated. Do some further sanity
                        # checks to determine if we really do have the
                        # remote_rev.
                        if remote_rev_type == 'branch':
                            if remote in remotes:
                                try:
                                    # Do a rev-parse on <remote>/<rev> to get
                                    # the local SHA1 for it, so we can compare
                                    # it to the remote_rev SHA1.
                                    local_copy = __salt__['git.rev_parse'](
                                        target,
                                        desired_upstream,
                                        ignore_retcode=True)
                                except CommandExecutionError:
                                    pass
                                else:
                                    # If the SHA1s don't match, then the remote
                                    # branch was force-updated, and we need to
                                    # fetch to update our local copy the ref
                                    # for the remote branch. If they do match,
                                    # then we have the remote_rev and don't
                                    # need to fetch.
                                    if local_copy == remote_rev:
                                        has_remote_rev = True
                        elif remote_rev_type == 'tag':
                            if rev in all_local_tags:
                                try:
                                    local_tag_sha1 = __salt__['git.rev_parse'](
                                        target,
                                        rev + '^{commit}',
                                        ignore_retcode=True)
                                except CommandExecutionError:
                                    # Shouldn't happen if the tag exists
                                    # locally but account for this just in
                                    # case.
                                    local_tag_sha1 = None
                                if local_tag_sha1 == remote_rev:
                                    has_remote_rev = True
                                else:
                                    if not force_reset:
                                        # SHA1 of tag on remote repo is
                                        # different than local tag. Unless
                                        # we're doing a hard reset then we
                                        # don't need to proceed as we know that
                                        # the fetch will update the tag and the
                                        # only way to make the state succeed is
                                        # to reset the branch to point at the
                                        # tag's new location.
                                        return _fail(
                                            ret,
                                            '\'{0}\' is a tag, but the remote '
                                            'SHA1 for this tag ({1}) doesn\'t '
                                            'match the local SHA1 ({2}). Set '
                                            '\'force_reset\' to True to force '
                                            'this update.'.format(
                                                rev,
                                                _short_sha(remote_rev),
                                                _short_sha(local_tag_sha1)
                                            )
                                        )
                        elif remote_rev_type == 'sha1':
                            has_remote_rev = True

            if not has_remote_rev:
                # Either the remote rev could not be found with git
                # ls-remote (in which case we won't know more until
                # fetching) or we're going to be checking out a new branch
                # and don't have to worry about fast-forwarding.
                fast_forward = None
            else:
                if base_rev is None:
                    # If we're here, the remote_rev exists in the local
                    # checkout but there is still no HEAD locally. A possible
                    # reason for this is that an empty repository existed there
                    # and a remote was added and fetched, but the repository
                    # was not fast-forwarded. Regardless, going from no HEAD to
                    # a locally-present rev is considered a fast-forward update.
                    fast_forward = True
                else:
                    fast_forward = __salt__['git.merge_base'](
                        target,
                        refs=[base_rev, remote_rev],
                        is_ancestor=True,
                        user=user,
                        ignore_retcode=True)

            if fast_forward is False:
                if not force_reset:
                    return _not_fast_forward(
                        ret,
                        base_rev,
                        remote_rev,
                        branch,
                        local_branch,
                        comments)
                merge_action = 'hard-reset'
            elif fast_forward is True:
                merge_action = 'fast-forwarded'
            else:
                merge_action = 'updated'

            if base_branch is None:
                # No local branch, no upstream tracking branch
                upstream = None
            else:
                try:
                    upstream = __salt__['git.rev_parse'](
                        target,
                        base_branch + '@{upstream}',
                        opts=['--abbrev-ref'],
                        user=user,
                        ignore_retcode=True)
                except CommandExecutionError:
                    # There is a local branch but the rev-parse command
                    # failed, so that means there is no upstream tracking
                    # branch. This could be because it is just not set, or
                    # because the branch was checked out to a SHA1 or tag
                    # instead of a branch. Set upstream to False to make a
                    # distinction between the case above where there is no
                    # local_branch (when the local checkout is an empty
                    # repository).
                    upstream = False

            if remote in remotes:
                fetch_url = remotes[remote]['fetch']
            else:
                log.debug(
                    'Remote \'{0}\' not found in git checkout at {1}'
                    .format(remote, target)
                )
                fetch_url = None

            if remote_rev is not None and desired_fetch_url != fetch_url:
                if __opts__['test']:
                    ret['changes']['remotes/{0}'.format(remote)] = {
                        'old': salt.utils.url.redact_http_basic_auth(fetch_url),
                        'new': redacted_fetch_url
                    }
                    actions = [
                        'Remote \'{0}\' would be set to {1}'.format(
                            remote,
                            redacted_fetch_url
                        )
                    ]
                    if not has_remote_rev:
                        actions.append('Remote would be fetched')
                    if not _revs_equal(local_rev,
                                       remote_rev,
                                       remote_rev_type):
                        ret['changes']['revision'] = {
                            'old': local_rev, 'new': remote_rev
                        }
                        if fast_forward is False:
                            ret['changes']['forced update'] = True
                        actions.append(
                            'Repository would be {0} to {1}'.format(
                                merge_action,
                                _short_sha(remote_rev)
                            )
                        )
                    if ret['changes']:
                        return _neutral_test(ret, _format_comments(actions))
                    else:
                        return _uptodate(ret,
                                         target,
                                         _format_comments(actions))

                # The fetch_url for the desired remote does not match the
                # specified URL (or the remote does not exist), so set the
                # remote URL.
                __salt__['git.remote_set'](target,
                                           url=name,
                                           remote=remote,
                                           user=user,
                                           https_user=https_user,
                                           https_pass=https_pass)
                ret['changes']['remotes/{0}'.format(remote)] = {
                    'old': salt.utils.url.redact_http_basic_auth(fetch_url),
                    'new': redacted_fetch_url
                }
                comments.append(
                    'Remote \'{0}\' set to {1}'.format(
                        remote,
                        redacted_fetch_url
                    )
                )

            if remote_rev is not None:
                if __opts__['test']:
                    if not _revs_equal(local_rev, remote_rev, remote_rev_type):
                        ret['changes']['revision'] = {
                            'old': local_rev, 'new': remote_rev
                        }
                    actions = []
                    if not has_remote_rev:
                        actions.append(
                            'Remote \'{0}\' would be fetched'
                            .format(remote)
                        )
                    if branch is not None:
                        if branch != local_branch:
                            ret['changes']['local branch'] = {
                                'old': local_branch, 'new': branch
                            }
                            if branch not in all_local_branches:
                                actions.append(
                                    'New branch \'{0}\' would be checked '
                                    'out, with {1} ({2}) as a starting '
                                    'point'.format(
                                        branch,
                                        desired_upstream
                                            if desired_upstream
                                            else rev,
                                        _short_sha(remote_rev)
                                    )
                                )
                                if desired_upstream:
                                    actions.append(
                                        'Tracking branch would be set to {0}'
                                        .format(desired_upstream)
                                    )
                            else:
                                if fast_forward is False:
                                    ret['changes']['hard reset'] = True
                                actions.append(
                                    'Branch \'{0}\' would be checked out '
                                    'and {1} to {2}'.format(
                                        branch,
                                        merge_action,
                                        _short_sha(remote_rev)
                                    )
                                )
                    else:
                        if not _revs_equal(local_rev,
                                           remote_rev,
                                           remote_rev_type):
                            if fast_forward is True:
                                actions.append(
                                    'Repository would be fast-forwarded from '
                                    '{0} to {1}'.format(
                                        _short_sha(local_rev),
                                        _short_sha(remote_rev)
                                    )
                                )
                            else:
                                actions.append(
                                    'Repository would be {0} from {1} to {2}'
                                    .format(
                                        'hard-reset'
                                            if force_reset and has_remote_rev
                                            else 'updated',
                                        _short_sha(local_rev),
                                        _short_sha(remote_rev)
                                    )
                                )

                    # Check if upstream needs changing
                    upstream_changed = False
                    if not upstream and desired_upstream:
                        upstream_changed = True
                        actions.append(
                            'Tracking branch would be set to {0}'.format(
                                desired_upstream
                            )
                        )
                    elif upstream and desired_upstream is False:
                        upstream_changed = True
                        actions.append(
                            'Tracking branch would be unset'
                        )
                    elif desired_upstream and upstream != desired_upstream:
                        upstream_changed = True
                        actions.append(
                            'Tracking branch would be '
                            'updated to {0}'.format(desired_upstream)
                        )
                    if upstream_changed:
                        ret['changes']['upstream'] = {
                            'old': upstream,
                            'new': desired_upstream
                        }
                    if ret['changes']:
                        return _neutral_test(ret, _format_comments(actions))
                    else:
                        return _uptodate(ret,
                                         target,
                                         _format_comments(actions))

                if not upstream and desired_upstream:
                    upstream_action = (
                        'Tracking branch was set to {0}'.format(
                            desired_upstream
                        )
                    )
                    branch_opts = [set_upstream, desired_upstream]
                elif upstream and desired_upstream is False:
                    upstream_action = 'Tracking branch was unset'
                    branch_opts = ['--unset-upstream']
                elif desired_upstream and upstream != desired_upstream:
                    upstream_action = (
                        'Tracking branch was updated to {0}'.format(
                            desired_upstream
                        )
                    )
                    branch_opts = [set_upstream, desired_upstream]
                else:
                    branch_opts = None

                if not has_remote_rev:
                    try:
                        output = __salt__['git.fetch'](
                            target,
                            remote=remote,
                            force=force_fetch,
                            refspecs=refspecs,
                            user=user,
                            identity=identity)
                    except CommandExecutionError as exc:
                        msg = 'Fetch failed'
                        if isinstance(exc, CommandExecutionError):
                            msg += (
                                '. Set \'force_fetch\' to True to force '
                                'the fetch if the failure was due to it '
                                'bein non-fast-forward. Output of the '
                                'fetch command follows:\n\n'
                            )
                            msg += _strip_exc(exc)
                        else:
                            msg += ':\n\n' + str(exc)
                        return _fail(ret, msg, comments)
                    else:
                        fetch_changes = _parse_fetch(output)
                        if fetch_changes:
                            ret['changes']['fetch'] = fetch_changes

                    try:
                        __salt__['git.rev_parse'](
                            target,
                            remote_rev + '^{commit}',
                            ignore_retcode=True)
                    except CommandExecutionError as exc:
                        return _fail(
                            ret,
                            'Fetch did not successfully retrieve rev '
                            '{0}: {1}'.format(rev, exc)
                        )

                    # Now that we've fetched, check again whether or not
                    # the update is a fast-forward.
                    if base_rev is None:
                        fast_forward = True
                    else:
                        fast_forward = __salt__['git.merge_base'](
                            target,
                            refs=[base_rev, remote_rev],
                            is_ancestor=True,
                            user=user)

                    if fast_forward is False and not force_reset:
                        return _not_fast_forward(
                            ret,
                            base_rev,
                            remote_rev,
                            branch,
                            local_branch,
                            comments)

                if branch is not None and branch != local_branch:
                    local_changes = __salt__['git.status'](target,
                                                           user=user)
                    if local_changes and not force_checkout:
                        return _fail(
                            ret,
                            'Local branch \'{0}\' has uncommitted '
                            'changes. Set \'force_checkout\' to discard '
                            'them and proceed.'
                        )

                    # TODO: Maybe re-retrieve all_local_branches to handle
                    # the corner case where the destination branch was
                    # added to the local checkout during a fetch that takes
                    # a long time to complete.
                    if branch not in all_local_branches:
                        if rev == 'HEAD':
                            checkout_rev = head_ref
                        else:
                            checkout_rev = desired_upstream \
                                if desired_upstream \
                                else rev
                        checkout_opts = ['-b', branch]
                    else:
                        checkout_rev = branch
                        checkout_opts = []
                    __salt__['git.checkout'](target,
                                             checkout_rev,
                                             force=force_checkout,
                                             opts=checkout_opts,
                                             user=user)
                    ret['changes']['local branch'] = {
                        'old': local_branch, 'new': branch
                    }

                if fast_forward is False:
                    if rev == 'HEAD':
                        reset_ref = head_ref
                    else:
                        reset_ref = desired_upstream \
                            if desired_upstream \
                            else rev
                    __salt__['git.reset'](
                        target,
                        opts=['--hard', remote_rev],
                        user=user
                    )
                    ret['changes']['forced update'] = True
                    comments.append(
                        'Repository was hard-reset to {0} ({1})'.format(
                            reset_ref,
                            _short_sha(remote_rev)
                        )
                    )

                if branch_opts is not None:
                    __salt__['git.branch'](
                        target,
                        base_branch,
                        opts=branch_opts,
                        user=user)
                    ret['changes']['upstream'] = {
                        'old': upstream,
                        'new': desired_upstream if desired_upstream
                            else None
                    }
                    comments.append(upstream_action)

                # Fast-forward to the desired revision
                if fast_forward is True \
                        and not _revs_equal(base_rev,
                                            remote_rev,
                                            remote_rev_type):
                    if desired_upstream:
                        # Check first to see if we are on a branch before
                        # trying to merge changes. (The call to
                        # git.symbolic_ref will only return output if HEAD
                        # points to a branch.)
                        if __salt__['git.symbolic_ref'](target,
                                                        'HEAD',
                                                        opts=['--quiet'],
                                                        ignore_retcode=True):
                            merge_rev = head_ref \
                                if rev == 'HEAD' \
                                else desired_upstream
                            __salt__['git.merge'](
                                target,
                                rev=merge_rev,
                                opts=['--ff-only'],
                                user=user
                            )
                            comments.append(
                                'Repository was fast-forwarded to {0} ({1})'
                                .format(merge_rev, _short_sha(remote_rev))
                            )
                        else:
                            # Shouldn't ever happen but fail with a meaningful
                            # error message if it does.
                            msg = (
                                'Unable to merge {0}, HEAD is detached'
                                .format(desired_upstream)
                            )
                    else:
                        # Update is a fast forward, but we cannot merge to that
                        # commit so we'll reset to it.
                        __salt__['git.reset'](
                            target,
                            opts=['--hard',
                                  remote_rev if rev == 'HEAD' else rev],
                            user=user
                        )
                        comments.append(
                            'Repository was reset to {0} (fast-forward)'
                            .format(rev)
                        )

                # TODO: Figure out how to add submodule update info to
                # test=True return data, and changes dict.
                if submodules:
                    __salt__['git.submodule'](target,
                                              'update',
                                              opts=['--recursive', '--init'],
                                              user=user,
                                              identity=identity)
            elif bare:
                if __opts__['test']:
                    msg = (
                        'Bare repository at {0} would be fetched'
                        .format(target)
                    )
                    if ret['changes']:
                        return _neutral_test(ret, msg)
                    else:
                        return _uptodate(ret, target, msg)
                output = __salt__['git.fetch'](
                    target,
                    remote=remote,
                    force=force_fetch,
                    refspecs=refspecs,
                    user=user,
                    identity=identity)
                fetch_changes = _parse_fetch(output)
                if fetch_changes:
                    ret['changes']['fetch'] = fetch_changes
                comments.append(
                    'Bare repository at {0} was fetched'.format(target)
                )

            try:
                new_rev = __salt__['git.revision'](
                    cwd=target,
                    user=user,
                    ignore_retcode=True)
            except CommandExecutionError:
                new_rev = None

        except Exception as exc:
            log.error(
                'Unexpected exception in git.latest state',
                exc_info=True
            )
            if isinstance(exc, CommandExecutionError):
                msg = _strip_exc(exc)
            else:
                msg = str(exc)
            return _fail(ret, msg, comments)

        if not bare and not _revs_equal(new_rev,
                                        remote_rev,
                                        remote_rev_type):
            return _fail(ret, 'Failed to update repository', comments)

        if local_rev != new_rev:
            log.info(
                'Repository {0} updated: {1} => {2}'.format(
                    target, local_rev, new_rev)
            )
            ret['comment'] = _format_comments(comments)
            ret['changes']['revision'] = {'old': local_rev, 'new': new_rev}
        else:
            return _uptodate(ret, target, comments)
    else:
        if os.path.isdir(target):
<<<<<<< HEAD
            # git clone is required, target exists but force is turned on
            if force:
                if __opts__['test']:
                    return _neutral_test(
                        ret,
                        'Repository {0} is about to be cloned to {1}.'
                        'Since force option is in use, deleting.'.format(
                            name, target))

                log.debug(('target {0} found, but not a git repository. Since '
                           'force option is in use, deleting.').format(target))
                if os.path.islink(target):
                    os.remove(target)
=======
            if force_clone:
                # Clone is required, and target directory exists, but the
                # ``force`` option is enabled, so we need to clear out its
                # contents to proceed.
                if __opts__['test']:
                    ret['changes']['forced clone'] = True
                    ret['changes']['new'] = name + ' => ' + target
                    return _neutral_test(
                        ret,
                        'Target directory {0} exists. Since force_clone=True, '
                        'the contents of {0} would be deleted, and {1} would '
                        'be cloned into this directory.'.format(target, name)
                    )
                log.debug(
                    'Removing contents of {0} to clone repository {1} in its '
                    'place (force_clone=True set in git.latest state)'
                    .format(target, name)
                )
                try:
                    if os.path.islink(target):
                        os.unlink(target)
                    else:
                        salt.utils.rm_rf(target)
                except OSError as exc:
                    return _fail(
                        ret,
                        'Unable to remove {0}: {1}'.format(target, exc),
                        comments
                    )
>>>>>>> a2d46547
                else:
                    ret['changes']['forced clone'] = True
            # Clone is required, but target dir exists and is non-empty. We
            # can't proceed.
            elif os.listdir(target):
                return _fail(
                    ret,
                    'Target \'{0}\' exists, is non-empty and is not a git '
                    'repository. Set the \'force_clone\' option to True to '
                    'remove this directory\'s contents and proceed with '
                    'cloning the remote repository'.format(target)
                )

        log.debug(
            'Target {0} is not found, \'git clone\' is required'.format(target)
        )
        if __opts__['test']:
            ret['changes']['new'] = name + ' => ' + target
            return _neutral_test(
                ret,
                'Repository {0} would be cloned to {1}'.format(
                    name, target
                )
            )
        try:
            clone_opts = ['--mirror'] if mirror else ['--bare'] if bare else []
            if remote != 'origin':
                clone_opts.extend(['--origin', remote])
            if depth is not None:
                clone_opts.extend(['--depth', str(depth)])

            # We're cloning a fresh repo, there is no local branch or revision
            local_branch = local_rev = None

            __salt__['git.clone'](target,
                                  name,
                                  user=user,
                                  opts=clone_opts,
                                  identity=identity,
                                  https_user=https_user,
                                  https_pass=https_pass)
            ret['changes']['new'] = name + ' => ' + target
            comments.append(
                '{0} cloned to {1}{2}'.format(
                    name,
                    target,
                    ' as mirror' if mirror
                        else ' as bare repository' if bare
                        else ''
                )
            )

            if not bare:
                if not remote_rev:
                    if rev != 'HEAD':
                        # No HEAD means the remote repo is empty, which means
                        # our new clone will also be empty. This state has
                        # failed, since a rev was specified but no matching rev
                        # exists on the remote host.
                        msg = (
                            '{{0}} was cloned but is empty, so {0}/{1} '
                            'cannot be checked out'.format(remote, rev)
                        )
                        log.error(msg.format(name))
                        return _fail(ret, msg.format('Repository'), comments)
                else:
                    if remote_rev_type == 'tag' \
                            and rev not in __salt__['git.list_tags'](
                                target, user=user):
                        return _fail(
                            ret,
                            'Revision \'{0}\' does not exist in clone'
                            .format(rev),
                            comments
                        )

                    if branch is not None:
                        if branch not in \
                                __salt__['git.list_branches'](target,
                                                              user=user):
                            if rev == 'HEAD':
                                checkout_rev = head_ref
                            else:
                                checkout_rev = desired_upstream \
                                    if desired_upstream \
                                    else rev
                            __salt__['git.checkout'](target,
                                                     checkout_rev,
                                                     opts=['-b', branch],
                                                     user=user)
                            comments.append(
                                'Branch \'{0}\' checked out, with {1} ({2}) '
                                'as a starting point'.format(
                                    branch,
                                    desired_upstream
                                        if desired_upstream
                                        else rev,
                                    _short_sha(remote_rev)
                                )
                            )

                    local_rev, local_branch = \
                        _get_local_rev_and_branch(target, user)

                    if not _revs_equal(local_rev, remote_rev, remote_rev_type):
                        if rev == 'HEAD':
                            # Shouldn't happen, if we just cloned the repo and
                            # than the remote HEAD and remote_rev should be the
                            # same SHA1.
                            reset_ref = head_ref
                        else:
                            reset_ref = desired_upstream \
                                if desired_upstream \
                                else rev
                        __salt__['git.reset'](
                            target,
                            opts=['--hard', remote_rev],
                            user=user
                        )
                        comments.append(
                            'Repository was reset to {0} ({1})'.format(
                                reset_ref,
                                _short_sha(remote_rev)
                            )
                        )

                    try:
                        upstream = __salt__['git.rev_parse'](
                            target,
                            local_branch + '@{upstream}',
                            opts=['--abbrev-ref'],
                            user=user,
                            ignore_retcode=True)
                    except CommandExecutionError:
                        upstream = False

                    if not upstream and desired_upstream:
                        upstream_action = (
                            'Tracking branch was set to {0}'.format(
                                desired_upstream
                            )
                        )
                        branch_opts = [set_upstream, desired_upstream]
                    elif upstream and desired_upstream is False:
                        upstream_action = 'Tracking branch was unset'
                        branch_opts = ['--unset-upstream']
                    elif desired_upstream and upstream != desired_upstream:
                        upstream_action = (
                            'Tracking branch was updated to {0}'.format(
                                desired_upstream
                            )
                        )
                        branch_opts = [set_upstream, desired_upstream]
                    else:
                        branch_opts = None

                    if branch_opts is not None:
                        __salt__['git.branch'](
                            target,
                            local_branch,
                            opts=branch_opts,
                            user=user)
                        comments.append(upstream_action)

            if submodules and remote_rev:
                __salt__['git.submodule'](target,
                                          'update',
                                          opts=['--recursive', '--init'],
                                          user=user,
                                          identity=identity)

            try:
                new_rev = __salt__['git.revision'](
                    cwd=target,
                    user=user,
                    ignore_retcode=True)
            except CommandExecutionError:
                new_rev = None

        except Exception as exc:
            log.error(
                'Unexpected exception in git.latest state',
                exc_info=True
            )
            if isinstance(exc, CommandExecutionError):
                msg = _strip_exc(exc)
            else:
                msg = str(exc)
            return _fail(ret, msg, comments)

        msg = _format_comments(comments)
        log.info(msg)
        ret['comment'] = msg
        if new_rev is not None:
            ret['changes']['revision'] = {'old': None, 'new': new_rev}
    return ret


def present(name,
            force=False,
            bare=True,
            template=None,
            separate_git_dir=None,
            shared=None,
            user=None):
    '''
    Ensure that a repository exists in the given directory

    .. warning::
        If the minion has Git 2.5 or later installed, ``name`` points to a
        worktree_, and ``force`` is set to ``True``, then the worktree will be
        deleted. This has been corrected in Salt 2015.8.0.

    name
        Path to the directory

        .. versionchanged:: 2015.8.0
            This path must now be absolute

    force : False
        If ``True``, and if ``name`` points to an existing directory which does
        not contain a git repository, then the contents of that directory will
        be recursively removed and a new repository will be initialized in its
        place.

    bare : True
        If ``True``, and a repository must be initialized, then the repository
        will be a bare repository.

        .. note::
            This differs from the default behavior of :py:func:`git.init
            <salt.modules.git.init>`, make sure to set this value to ``False``
            if a bare repo is not desired.

    template
        If a new repository is initialized, this argument will specify an
        alternate `template directory`_

        .. versionadded:: 2015.8.0

    separate_git_dir
        If a new repository is initialized, this argument will specify an
        alternate ``$GIT_DIR``

        .. versionadded:: 2015.8.0

    shared
        Set sharing permissions on git repo. See `git-init(1)`_ for more
        details.

        .. versionadded:: 2015.5.0

    user
        User under which to run git commands. By default, commands are run by
        the user under which the minion is running.

        .. versionadded:: 0.17.0

    .. _`git-init(1)`: http://git-scm.com/docs/git-init
    .. _`worktree`: http://git-scm.com/docs/git-worktree
    '''
    ret = {'name': name, 'result': True, 'comment': '', 'changes': {}}

    # If the named directory is a git repo return True
    if os.path.isdir(name):
        if bare and os.path.isfile(os.path.join(name, 'HEAD')):
            return ret
        elif not bare and \
                (os.path.isdir(os.path.join(name, '.git')) or
                 __salt__['git.is_worktree'](name)):
            return ret
        # Directory exists and is not a git repo, if force is set destroy the
        # directory and recreate, otherwise throw an error
        elif force:
            # Directory exists, and the ``force`` option is enabled, so we need
            # to clear out its contents to proceed.
            if __opts__['test']:
                ret['changes']['new'] = name
                ret['changes']['forced init'] = True
                return _neutral_test(
                    ret,
                    'Target directory {0} exists. Since force=True, the '
                    'contents of {0} would be deleted, and a {1}repository '
                    'would be initialized in its place.'
                    .format(name, 'bare ' if bare else '')
                )
            log.debug(
                'Removing contents of {0} to initialize {1}repository in its '
                'place (force=True set in git.present state)'
                .format(name, 'bare ' if bare else '')
            )
            try:
                if os.path.islink(name):
                    os.unlink(name)
                else:
                    salt.utils.rm_rf(name)
            except OSError as exc:
                return _fail(
                    ret,
                    'Unable to remove {0}: {1}'.format(name, exc)
                )
            else:
                ret['changes']['forced init'] = True
        elif os.listdir(name):
            return _fail(
                ret,
                'Target \'{0}\' exists, is non-empty, and is not a git '
                'repository. Set the \'force\' option to True to remove '
                'this directory\'s contents and proceed with initializing a '
                'repository'.format(name)
            )

    # Run test is set
    if __opts__['test']:
        ret['changes']['new'] = name
        return _neutral_test(
            ret,
            'New {0}repository would be created'.format(
                'bare ' if bare else ''
            )
        )

    __salt__['git.init'](cwd=name,
                         bare=bare,
                         template=template,
                         separate_git_dir=separate_git_dir,
                         shared=shared,
                         user=user)

    actions = [
        'Initialized {0}repository in {1}'.format(
            'bare ' if bare else '',
            name
        )
    ]
    if template:
        actions.append('Template directory set to {0}'.format(template))
    if separate_git_dir:
        actions.append('Gitdir set to {0}'.format(separate_git_dir))
    message = '. '.join(actions)
    if len(actions) > 1:
        message += '.'
    log.info(message)
    ret['changes']['new'] = name
    ret['comment'] = message
    return ret


def config_unset(name,
                 value_regex=None,
                 repo=None,
                 user=None,
                 **kwargs):
    r'''
    .. versionadded:: 2015.8.0

    Ensure that the named config key is not present

    name
        The name of the configuration key to unset. This value can be a regex,
        but the regex must match the entire key name. For example, ``foo\.``
        would not match all keys in the ``foo`` section, it would be necessary
        to use ``foo\..+`` to do so.

    value_regex
        Regex indicating the values to unset for the matching key(s)

        .. note::
            This option behaves differently depending on whether or not ``all``
            is set to ``True``. If it is, then all values matching the regex
            will be deleted (this is the only way to delete mutliple values
            from a multivar). If ``all`` is set to ``False``, then this state
            will fail if the regex matches more than one value in a multivar.

    all : False
        If ``True``, unset all matches

    repo
        Location of the git repository for which the config value should be
        set. Required unless ``global`` is set to ``True``.

    user
        Optional name of a user as whom `git config` will be run

    global : False
        If ``True``, this will set a global git config option


    **Examples:**

    .. code-block:: yaml

        # Value matching 'baz'
        mylocalrepo:
          git.config_unset:
            - name: foo.bar
            - value_regex: 'baz'
            - repo: /path/to/repo

        # Ensure entire multivar is unset
        mylocalrepo:
          git.config_unset:
            - name: foo.bar
            - all: True

        # Ensure all variables in 'foo' section are unset, including multivars
        mylocalrepo:
          git.config_unset:
            - name: 'foo\..+'
            - all: True

        # Ensure that global config value is unset
        mylocalrepo:
          git.config_unset:
            - name: foo.bar
            - global: True
    '''
    ret = {'name': name,
           'changes': {},
           'result': True,
           'comment': 'No matching keys are set'}

    # Sanitize kwargs and make sure that no invalid ones were passed. This
    # allows us to accept 'global' as an argument to this function without
    # shadowing global(), while also not allowing unwanted arguments to be
    # passed.
    kwargs = salt.utils.clean_kwargs(**kwargs)
    global_ = kwargs.pop('global', False)
    all_ = kwargs.pop('all', False)
    if kwargs:
        return _fail(
            ret,
            salt.utils.invalid_kwargs(kwargs, raise_exc=False)
        )

    if not global_ and not repo:
        return _fail(
            ret,
            'Non-global config options require the \'repo\' argument to be '
            'set'
        )

    if not isinstance(name, six.string_types):
        name = str(name)
    if value_regex is not None:
        if not isinstance(value_regex, six.string_types):
            value_regex = str(value_regex)

    # Ensure that the key regex matches the full key name
    key = '^' + name.lstrip('^').rstrip('$') + '$'

    # Get matching keys/values
    pre_matches = __salt__['git.config_get_regexp'](
        cwd=repo,
        key=key,
        value_regex=value_regex,
        user=user,
        ignore_retcode=True,
        **{'global': global_}
    )

    if not pre_matches:
        # No changes need to be made
        return ret

    # Perform sanity check on the matches. We can't proceed if the value_regex
    # matches more than one value in a given key, and 'all' is not set to True
    if not all_:
        greedy_matches = ['{0} ({1})'.format(x, ', '.join(y))
                          for x, y in six.iteritems(pre_matches)
                          if len(y) > 1]
        if greedy_matches:
            if value_regex is not None:
                return _fail(
                    ret,
                    'Multiple values are matched by value_regex for the '
                    'following keys (set \'all\' to True to force removal): '
                    '{0}'.format('; '.join(greedy_matches))
                )
            else:
                return _fail(
                    ret,
                    'Multivar(s) matched by the key expression (set \'all\' '
                    'to True to force removal): {0}'.format(
                        '; '.join(greedy_matches)
                    )
                )

    if __opts__['test']:
        ret['changes'] = pre_matches
        return _neutral_test(
            ret,
            '{0} key(s) would have value(s) unset'.format(len(pre_matches))
        )

    if value_regex is None:
        pre = pre_matches
    else:
        # Get all keys matching the key expression, so we can accurately report
        # on changes made.
        pre = __salt__['git.config_get_regexp'](
            cwd=repo,
            key=key,
            value_regex=None,
            user=user,
            ignore_retcode=True,
            **{'global': global_}
        )

    failed = []
    # Unset the specified value(s). There is no unset for regexes so loop
    # through the pre_matches dict and unset each matching key individually.
    for key_name in pre_matches:
        try:
            __salt__['git.config_unset'](
                cwd=repo,
                key=name,
                value_regex=value_regex,
                all=all_,
                user=user,
                **{'global': global_}
            )
        except CommandExecutionError as exc:
            msg = 'Failed to unset \'{0}\''.format(key_name)
            if value_regex is not None:
                msg += ' using value_regex \'{1}\''
            msg += ': ' + _strip_exc(exc)
            log.error(msg)
            failed.append(key_name)

    if failed:
        return _fail(
            ret,
            'Error(s) occurred unsetting values for the following keys (see '
            'the minion log for details): {0}'.format(', '.join(failed))
        )

    post = __salt__['git.config_get_regexp'](
        cwd=repo,
        key=key,
        value_regex=None,
        user=user,
        ignore_retcode=True,
        **{'global': global_}
    )

    for key_name, values in six.iteritems(pre):
        if key_name not in post:
            ret['changes'][key_name] = pre[key_name]
        unset = [x for x in pre[key_name] if x not in post[key_name]]
        if unset:
            ret['changes'][key_name] = unset

    if value_regex is None:
        post_matches = post
    else:
        post_matches = __salt__['git.config_get_regexp'](
            cwd=repo,
            key=key,
            value_regex=value_regex,
            user=user,
            ignore_retcode=True,
            **{'global': global_}
        )

    if post_matches:
        failed = ['{0} ({1})'.format(x, ', '.join(y))
                  for x, y in six.iteritems(post_matches)]
        return _fail(
            ret,
            'Failed to unset value(s): {0}'.format('; '.join(failed))
        )

    ret['comment'] = 'Value(s) successfully unset'
    return ret


def config_set(name,
               cwd=None,
               value=None,
               multivar=None,
               repo=None,
               user=None,
               **kwargs):
    '''
    .. versionadded:: 2014.7.0
    .. versionchanged:: 2015.8.0
        Renamed from ``git.config`` to ``git.config_set``. For earlier
        versions, use ``git.config``.

    Ensure that a config value is set to the desired value(s)

    name
        Name of the git config value to set

    value
        Set a single value for the config item

    multivar
        Set multiple values for the config item

        .. note::
            The order matters here, if the same parameters are set but in a
            different order, they will be removed and replaced in the order
            specified.

        .. versionadded:: 2015.8.0

    repo
        Location of the git repository for which the config value should be
        set. Required unless ``global`` is set to ``True``.

    user
        Optional name of a user as whom `git config` will be run

    global : False
        If ``True``, this will set a global git config option

        .. versionchanged:: 2015.8.0
            Option renamed from ``is_global`` to ``global``. For earlier
            versions, use ``is_global``.


    **Local Config Example:**

    .. code-block:: yaml

        # Single value
        mylocalrepo:
          git.config_set:
            - name: user.email
            - value: foo@bar.net
            - repo: /path/to/repo

        # Multiple values
        mylocalrepo:
          git.config_set:
            - name: mysection.myattribute
            - multivar:
              - foo
              - bar
              - baz
            - repo: /path/to/repo

    **Global Config Example (User ``foo``):**

    .. code-block:: yaml

        mylocalrepo:
          git.config_set:
            - name: user.name
            - value: Foo Bar
            - user: foo
            - global: True
    '''
    ret = {'name': name,
           'changes': {},
           'result': True,
           'comment': ''}

    if value is not None and multivar is not None:
        return _fail(
            ret,
            'Only one of \'value\' and \'multivar\' is permitted'
        )

    # Sanitize kwargs and make sure that no invalid ones were passed. This
    # allows us to accept 'global' as an argument to this function without
    # shadowing global(), while also not allowing unwanted arguments to be
    # passed.
    kwargs = salt.utils.clean_kwargs(**kwargs)
    global_ = kwargs.pop('global', False)
    is_global = kwargs.pop('is_global', False)
    if kwargs:
        return _fail(
            ret,
            salt.utils.invalid_kwargs(kwargs, raise_exc=False)
        )

    if is_global:
        salt.utils.warn_until(
            'Nitrogen',
            'The \'is_global\' argument to the git.config_set state has been '
            'deprecated, please use \'global\' instead.'
        )
        global_ = is_global

    if not global_ and not repo:
        return _fail(
            ret,
            'Non-global config options require the \'repo\' argument to be '
            'set'
        )

    if not isinstance(name, six.string_types):
        name = str(name)
    if value is not None:
        if not isinstance(value, six.string_types):
            value = str(value)
        value_comment = '\'' + value + '\''
        desired = [value]
    if multivar is not None:
        if not isinstance(multivar, list):
            try:
                multivar = multivar.split(',')
            except AttributeError:
                multivar = str(multivar).split(',')
        else:
            new_multivar = []
            for item in multivar:
                if isinstance(item, six.string_types):
                    new_multivar.append(item)
                else:
                    new_multivar.append(str(item))
            multivar = new_multivar
        value_comment = multivar
        desired = multivar

    # Get current value
    pre = __salt__['git.config_get'](
        cwd=repo,
        key=name,
        user=user,
        ignore_retcode=True,
        **{'all': True, 'global': global_}
    )

    if desired == pre:
        ret['comment'] = '{0}\'{1}\' is already set to {2}'.format(
            'Global key ' if global_ else '',
            name,
            value_comment
        )
        return ret

    if __opts__['test']:
        ret['changes'] = {'old': pre, 'new': desired}
        msg = '{0}\'{1}\' would be {2} {3}'.format(
            'Global key ' if global_ else '',
            name,
            'added as' if pre is None else 'set to',
            value_comment
        )
        return _neutral_test(ret, msg)

    try:
        # Set/update config value
        post = __salt__['git.config_set'](
            cwd=repo,
            key=name,
            value=value,
            multivar=multivar,
            user=user,
            **{'global': global_}
        )
    except CommandExecutionError as exc:
        return _fail(
            ret,
            'Failed to set {0}\'{1}\' to {2}: {3}'.format(
                'global key ' if global_ else '',
                name,
                value_comment,
                _strip_exc(exc)
            )
        )

    if pre != post:
        ret['changes'][name] = {'old': pre, 'new': post}

    if post != desired:
        return _fail(
            ret,
            'Failed to set {0}\'{1}\' to {2}'.format(
                'global key ' if global_ else '',
                name,
                value_comment
            )
        )

    ret['comment'] = '{0}\'{1}\' was {2} {3}'.format(
        'Global key ' if global_ else '',
        name,
        'added as' if pre is None else 'set to',
        value_comment
    )
    return ret


def config(name, value=None, multivar=None, repo=None, user=None, **kwargs):
    '''
    Pass through to git.config_set and display a deprecation warning
    '''
    salt.utils.warn_until(
        'Nitrogen',
        'The \'git.config\' state has been renamed to \'git.config_set\', '
        'please update your SLS files'
    )
    return config_set(name=name,
                      value=value,
                      multivar=multivar,
                      repo=repo,
                      user=user,
                      **kwargs)


def mod_run_check(cmd_kwargs, onlyif, unless):
    '''
    Execute the onlyif and unless logic. Return a result dict if:

    * onlyif failed (onlyif != 0)
    * unless succeeded (unless == 0)

    Otherwise, returns ``True``
    '''
    cmd_kwargs = copy.deepcopy(cmd_kwargs)
    cmd_kwargs['python_shell'] = True
    if onlyif:
        if __salt__['cmd.retcode'](onlyif, **cmd_kwargs) != 0:
            return {'comment': 'onlyif execution failed',
                    'skip_watch': True,
                    'result': True}

    if unless:
        if __salt__['cmd.retcode'](unless, **cmd_kwargs) == 0:
            return {'comment': 'unless execution succeeded',
                    'skip_watch': True,
                    'result': True}

    # No reason to stop, return True
    return True<|MERGE_RESOLUTION|>--- conflicted
+++ resolved
@@ -1178,21 +1178,6 @@
             return _uptodate(ret, target, comments)
     else:
         if os.path.isdir(target):
-<<<<<<< HEAD
-            # git clone is required, target exists but force is turned on
-            if force:
-                if __opts__['test']:
-                    return _neutral_test(
-                        ret,
-                        'Repository {0} is about to be cloned to {1}.'
-                        'Since force option is in use, deleting.'.format(
-                            name, target))
-
-                log.debug(('target {0} found, but not a git repository. Since '
-                           'force option is in use, deleting.').format(target))
-                if os.path.islink(target):
-                    os.remove(target)
-=======
             if force_clone:
                 # Clone is required, and target directory exists, but the
                 # ``force`` option is enabled, so we need to clear out its
@@ -1222,7 +1207,6 @@
                         'Unable to remove {0}: {1}'.format(target, exc),
                         comments
                     )
->>>>>>> a2d46547
                 else:
                     ret['changes']['forced clone'] = True
             # Clone is required, but target dir exists and is non-empty. We
