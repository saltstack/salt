--- conflicted
+++ resolved
@@ -276,13 +276,8 @@
         # Map any if existing args from kwargs into the build_args dictionary
         build_args = dict(list(zip(argspec.args, argspec.defaults)))
         for k in build_args:
-<<<<<<< HEAD
-            if k in kwargs.get("kwargs", {}):
-                build_args[k] = kwargs.get("kwargs", {}).get(k)
-=======
             if k in kwargs.get('kwargs', {}):
                 build_args[k] = kwargs.get('kwargs', {}).get(k)
->>>>>>> 8abb7099
         try:
             # map values passed from the state to the build args
             build_args["path"] = build
