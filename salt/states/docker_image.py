# -*- coding: utf-8 -*-
'''
Management of Docker images

.. versionadded:: 2017.7.0

:depends: docker_ Python module

.. note::
    Older releases of the Python bindings for Docker were called docker-py_ in
    PyPI. All releases of docker_, and releases of docker-py_ >= 1.6.0 are
    supported. These python bindings can easily be installed using
    :py:func:`pip.install <salt.modules.pip.install>`:

    .. code-block:: bash

        salt myminion pip.install docker

    To upgrade from docker-py_ to docker_, you must first uninstall docker-py_,
    and then install docker_:

    .. code-block:: bash

        salt myminion pip.uninstall docker-py
        salt myminion pip.install docker

.. _docker: https://pypi.python.org/pypi/docker
.. _docker-py: https://pypi.python.org/pypi/docker-py

These states were moved from the :mod:`docker <salt.states.docker>` state
module (formerly called **dockerng**) in the 2017.7.0 release.

.. note::
    To pull from a Docker registry, authentication must be configured. See
    :ref:`here <docker-authentication>` for more information on how to
    configure access to docker registries in :ref:`Pillar <pillar>` data.
'''
from __future__ import absolute_import
import logging

# Import salt libs
import salt.utils.docker
import salt.utils.args
from salt.ext.six.moves import zip

# Enable proper logging
log = logging.getLogger(__name__)  # pylint: disable=invalid-name

# Define the module's virtual name
__virtualname__ = 'docker_image'
__virtual_aliases__ = ('moby_image',)


def __virtual__():
    '''
    Only load if the docker execution module is available
    '''
    if 'docker.version' in __salt__:
        return __virtualname__
    return (False, __salt__.missing_fun_string('docker.version'))


def present(name,
            build=None,
            load=None,
            force=False,
            insecure_registry=False,
            client_timeout=salt.utils.docker.CLIENT_TIMEOUT,
            dockerfile=None,
            sls=None,
            base='opensuse/python',
            saltenv='base',
            **kwargs):
    '''
    Ensure that an image is present. The image can either be pulled from a
    Docker registry, built from a Dockerfile, or loaded from a saved image.
    Image names can be specified either using ``repo:tag`` notation, or just
    the repo name (in which case a tag of ``latest`` is assumed).
    Repo identifier is mandatory, we don't assume the default repository
    is docker hub.

    If neither of the ``build`` or ``load`` arguments are used, then Salt will
    pull from the :ref:`configured registries <docker-authentication>`. If the
    specified image already exists, it will not be pulled unless ``force`` is
    set to ``True``. Here is an example of a state that will pull an image from
    the Docker Hub:

    .. code-block:: yaml

        myuser/myimage:mytag:
          docker_image.present

    build
        Path to directory on the Minion containing a Dockerfile

        .. code-block:: yaml

            myuser/myimage:mytag:
              docker_image.present:
                - build: /home/myuser/docker/myimage


            myuser/myimage:mytag:
              docker_image.present:
                - build: /home/myuser/docker/myimage
                - dockerfile: Dockerfile.alternative

        .. versionadded:: 2016.11.0

        The image will be built using :py:func:`docker.build
        <salt.modules.dockermod.build>` and the specified image name and tag
        will be applied to it.

    load
        Loads a tar archive created with :py:func:`docker.load
        <salt.modules.dockermod.load>` (or the ``docker load`` Docker CLI
        command), and assigns it the specified repo and tag.

        .. code-block:: yaml

            myuser/myimage:mytag:
              docker_image.present:
                - load: salt://path/to/image.tar

    force : False
        Set this parameter to ``True`` to force Salt to pull/build/load the
        image even if it is already present.

    client_timeout
        Timeout in seconds for the Docker client. This is not a timeout for
        the state, but for receiving a response from the API.

    dockerfile
        Allows for an alternative Dockerfile to be specified.  Path to alternative
        Dockefile is relative to the build path for the Docker container.

        .. versionadded:: 2016.11.0

    sls
        Allow for building of image with :py:func:`docker.sls_build
        <salt.modules.dockermod.sls_build>` by specifying the SLS files with
        which to build. This can be a list or comma-seperated string.

        .. code-block:: yaml

            myuser/myimage:mytag:
              docker_image.present:
                - sls:
                    - webapp1
                    - webapp2
                - base: centos
                - saltenv: base

        .. versionadded: 2017.7.0

    base
        Base image with which to start :py:func:`docker.sls_build
        <salt.modules.dockermod.sls_build>`

        .. versionadded: 2017.7.0

    saltenv
        Environment from which to pull SLS files for :py:func:`docker.sls_build
        <salt.modules.dockermod.sls_build>`

        .. versionadded: 2017.7.0
    '''
    ret = {'name': name,
           'changes': {},
           'result': False,
           'comment': ''}

    if build is not None and load is not None:
        ret['comment'] = 'Only one of \'build\' or \'load\' is permitted.'
        return ret

    image = ':'.join(salt.utils.docker.get_repo_tag(name))
    resolved_tag = __salt__['docker.resolve_tag'](image)

    if resolved_tag is False:
        # Specified image is not present
        image_info = None
    else:
        # Specified image is present
        if not force:
            ret['result'] = True
            ret['comment'] = 'Image \'{0}\' already present'.format(name)
            return ret
        else:
            try:
                image_info = __salt__['docker.inspect_image'](name)
            except Exception as exc:
                ret['comment'] = \
                    'Unable to get info for image \'{0}\': {1}'.format(name, exc)
                return ret

    if build or sls:
        action = 'built'
    elif load:
        action = 'loaded'
    else:
        action = 'pulled'

    if __opts__['test']:
        ret['result'] = None
        if (resolved_tag is not False and force) or resolved_tag is False:
            ret['comment'] = 'Image \'{0}\' will be {1}'.format(name, action)
            return ret

    if build:
        # get the functions default value and args
        argspec = salt.utils.args.get_function_argspec(__salt__['docker.build'])
        # Map any if existing args from kwargs into the build_args dictionary
        build_args = dict(list(zip(argspec.args, argspec.defaults)))
        for k, v in build_args.items():
            if k in kwargs.get('kwargs', {}):
                build_args[k] = kwargs.get('kwargs', {}).get(k)
        try:
<<<<<<< HEAD
            # map values passed from the state to the build args
            build_args['path'] = build
            build_args['image'] = image
            build_args['dockerfile'] = dockerfile
            image_update = __salt__['docker.build'](**build_args)
=======
            image_update = __salt__['docker.build'](path=build,
                                                    image=image,
                                                    dockerfile=dockerfile)
>>>>>>> f902bd8b
        except Exception as exc:
            ret['comment'] = (
                'Encountered error building {0} as {1}: {2}'
                .format(build, image, exc)
            )
            return ret
        if image_info is None or image_update['Id'] != image_info['Id'][:12]:
            ret['changes'] = image_update

    elif sls:
        if isinstance(sls, list):
            sls = ','.join(sls)
        try:
            image_update = __salt__['docker.sls_build'](name=image,
                                                        base=base,
                                                        mods=sls,
                                                        saltenv=saltenv)
        except Exception as exc:
            ret['comment'] = (
                'Encountered error using sls {0} for building {1}: {2}'
                .format(sls, image, exc)
            )
            return ret
        if image_info is None or image_update['Id'] != image_info['Id'][:12]:
            ret['changes'] = image_update

    elif load:
        try:
            image_update = __salt__['docker.load'](path=load, image=image)
        except Exception as exc:
            ret['comment'] = (
                'Encountered error loading {0} as {1}: {2}'
                .format(load, image, exc)
            )
            return ret
        if image_info is None or image_update.get('Layers', []):
            ret['changes'] = image_update

    else:
        try:
            image_update = __salt__['docker.pull'](
                image,
                insecure_registry=insecure_registry,
                client_timeout=client_timeout
            )
        except Exception as exc:
            ret['comment'] = \
                'Encountered error pulling {0}: {1}'.format(image, exc)
            return ret
        if (image_info is not None and image_info['Id'][:12] == image_update
                .get('Layers', {})
                .get('Already_Pulled', [None])[0]):
            # Image was pulled again (because of force) but was also
            # already there. No new image was available on the registry.
            pass
        elif image_info is None or image_update.get('Layers', {}).get('Pulled'):
            # Only add to the changes dict if layers were pulled
            ret['changes'] = image_update

    ret['result'] = bool(__salt__['docker.resolve_tag'](image))

    if not ret['result']:
        # This shouldn't happen, failure to pull should be caught above
        ret['comment'] = 'Image \'{0}\' could not be {1}'.format(name, action)
    elif not ret['changes']:
        ret['comment'] = (
            'Image \'{0}\' was {1}, but there were no changes'
            .format(name, action)
        )
    else:
        ret['comment'] = 'Image \'{0}\' was {1}'.format(name, action)
    return ret


def absent(name=None, images=None, force=False):
    '''
    Ensure that an image is absent from the Minion. Image names can be
    specified either using ``repo:tag`` notation, or just the repo name (in
    which case a tag of ``latest`` is assumed).

    images
        Run this state on more than one image at a time. The following two
        examples accomplish the same thing:

        .. code-block:: yaml

            remove_images:
              docker_image.absent:
                - names:
                  - busybox
                  - centos:6
                  - nginx

        .. code-block:: yaml

            remove_images:
              docker_image.absent:
                - images:
                  - busybox
                  - centos:6
                  - nginx

        However, the second example will be a bit quicker since Salt will do
        all the deletions in a single run, rather than executing the state
        separately on each image (as it would in the first example).

    force : False
        Salt will fail to remove any images currently in use by a container.
        Set this option to true to remove the image even if it is already
        present.

        .. note::

            This option can also be overridden by Pillar data. If the Minion
            has a pillar variable named ``docker.running.force`` which is
            set to ``True``, it will turn on this option. This pillar variable
            can even be set at runtime. For example:

            .. code-block:: bash

                salt myminion state.sls docker_stuff pillar="{docker.force: True}"

            If this pillar variable is present and set to ``False``, then it
            will turn off this option.

            For more granular control, setting a pillar variable named
            ``docker.force.image_name`` will affect only the named image.
    '''
    ret = {'name': name,
           'changes': {},
           'result': False,
           'comment': ''}

    if not name and not images:
        ret['comment'] = 'One of \'name\' and \'images\' must be provided'
        return ret
    elif images is not None:
        targets = images
    elif name:
        targets = [name]

    pre_tags = __salt__['docker.list_tags']()
    to_delete = []
    for target in targets:
        resolved_tag = __salt__['docker.resolve_tag'](target, tags=pre_tags)
        if resolved_tag is not False:
            to_delete.append(resolved_tag)
    log.debug('targets = {0}'.format(targets))
    log.debug('to_delete = {0}'.format(to_delete))

    if not to_delete:
        ret['result'] = True
        if len(targets) == 1:
            ret['comment'] = 'Image \'{0}\' is not present'.format(name)
        else:
            ret['comment'] = 'All specified images are not present'
        return ret

    if __opts__['test']:
        ret['result'] = None
        if len(to_delete) == 1:
            ret['comment'] = ('Image \'{0}\' will be removed'
                              .format(to_delete[0]))
        else:
            ret['comment'] = ('The following images will be removed: {0}'
                              .format(', '.join(to_delete)))
        return ret

    result = __salt__['docker.rmi'](*to_delete, force=force)
    post_tags = __salt__['docker.list_tags']()
    failed = [x for x in to_delete if x in post_tags]

    if failed:
        if [x for x in to_delete if x not in post_tags]:
            ret['changes'] = result
            ret['comment'] = (
                'The following image(s) failed to be removed: {0}'
                .format(', '.join(failed))
            )
        else:
            ret['comment'] = 'None of the specified images were removed'
            if 'Errors' in result:
                ret['comment'] += (
                    '. The following errors were encountered: {0}'
                    .format('; '.join(result['Errors']))
                )
    else:
        ret['changes'] = result
        if len(to_delete) == 1:
            ret['comment'] = 'Image \'{0}\' was removed'.format(to_delete[0])
        else:
            ret['comment'] = (
                'The following images were removed: {0}'
                .format(', '.join(to_delete))
            )
        ret['result'] = True

    return ret


def mod_watch(name, sfun=None, **kwargs):
    if sfun == 'present':
        # Force image to be updated
        kwargs['force'] = True
        return present(name, **kwargs)

    return {'name': name,
            'changes': {},
            'result': False,
            'comment': ('watch requisite is not'
                        ' implemented for {0}'.format(sfun))}<|MERGE_RESOLUTION|>--- conflicted
+++ resolved
@@ -216,17 +216,11 @@
             if k in kwargs.get('kwargs', {}):
                 build_args[k] = kwargs.get('kwargs', {}).get(k)
         try:
-<<<<<<< HEAD
             # map values passed from the state to the build args
             build_args['path'] = build
             build_args['image'] = image
             build_args['dockerfile'] = dockerfile
             image_update = __salt__['docker.build'](**build_args)
-=======
-            image_update = __salt__['docker.build'](path=build,
-                                                    image=image,
-                                                    dockerfile=dockerfile)
->>>>>>> f902bd8b
         except Exception as exc:
             ret['comment'] = (
                 'Encountered error building {0} as {1}: {2}'
