# -*- coding: utf-8 -*-
"""
.. versionadded:: 2017.7

Management of Zabbix Template object over Zabbix API.

:codeauthor: Jakub Sliva <jakub.sliva@ultimum.io>
"""
from __future__ import absolute_import, unicode_literals

import json
import logging

try:
    from salt.ext import six
    from salt.exceptions import SaltException

    IMPORTS_OK = True
except ImportError:
    IMPORTS_OK = False


log = logging.getLogger(__name__)

TEMPLATE_RELATIONS = ["groups", "hosts", "macros"]
TEMPLATE_COMPONENT_ORDER = (
    "applications",
    "items",
    "gitems",
    "graphs",
    "screens",
    "httpTests",
    "triggers",
    "discoveries",
)
DISCOVERYRULE_COMPONENT_ORDER = (
    "itemprototypes",
    "triggerprototypes",
    "graphprototypes",
    "hostprototypes",
)
TEMPLATE_COMPONENT_DEF = {
    # 'component': {'qtype':        'component type to query',
    #               'qidname':      'component id name',
    #               'qselectpid':   'particular component selection attribute name (parent id name)',
    #               'ptype':        'parent component type',
    #               'pid':          'parent component id',
    #               'pid_ref_name': 'component's creation reference name for parent id',
    #               'res_id_name':  'jsonrpc modification call result key name of list of affected IDs'},
    #               'output':       {'output': 'extend', 'selectApplications': 'extend', 'templated': 'true'},
    #               'inherited':    'attribute name for inheritance toggling',
    #               'filter':       'child component unique identification attribute name',
    "applications": {
        "qtype": "application",
        "qidname": "applicationid",
        "qselectpid": "templateids",
        "ptype": "template",
        "pid": "templateid",
        "pid_ref_name": "hostid",
        "res_id_name": "applicationids",
        "output": {"output": "extend", "templated": "true"},
        "inherited": "inherited",
        "adjust": True,
        "filter": "name",
        "ro_attrs": ["applicationid", "flags", "templateids"],
    },
    "items": {
        "qtype": "item",
        "qidname": "itemid",
        "qselectpid": "templateids",
        "ptype": "template",
        "pid": "templateid",
        "pid_ref_name": "hostid",
        "res_id_name": "itemids",
        "output": {
            "output": "extend",
            "selectApplications": "extend",
            "templated": "true",
        },
        "inherited": "inherited",
        "adjust": False,
        "filter": "name",
        "ro_attrs": [
            "itemid",
            "error",
            "flags",
            "lastclock",
            "lastns",
            "lastvalue",
            "prevvalue",
            "state",
            "templateid",
        ],
    },
    "triggers": {
        "qtype": "trigger",
        "qidname": "triggerid",
        "qselectpid": "templateids",
        "ptype": "template",
        "pid": "templateid",
        "pid_ref_name": None,
        "res_id_name": "triggerids",
        "output": {
            "output": "extend",
            "selectDependencies": "expand",
            "templated": "true",
            "expandExpression": "true",
        },
        "inherited": "inherited",
        "adjust": False,
        "filter": "description",
        "ro_attrs": ["error", "flags", "lastchange", "state", "templateid", "value"],
    },
    "graphs": {
        "qtype": "graph",
        "qidname": "graphid",
        "qselectpid": "templateids",
        "ptype": "template",
        "pid": "templateid",
        "pid_ref_name": None,
        "res_id_name": "graphids",
        "output": {
            "output": "extend",
            "selectGraphItems": "extend",
            "templated": "true",
        },
        "inherited": "inherited",
        "adjust": False,
        "filter": "name",
        "ro_attrs": ["graphid", "flags", "templateid"],
    },
    "gitems": {
        "qtype": "graphitem",
        "qidname": "itemid",
        "qselectpid": "graphids",
        "ptype": "graph",
        "pid": "graphid",
        "pid_ref_name": None,
        "res_id_name": None,
        "output": {"output": "extend"},
        "inherited": "inherited",
        "adjust": False,
        "filter": "name",
        "ro_attrs": ["gitemid"],
    },
    # "Template screen"
    "screens": {
        "qtype": "templatescreen",
        "qidname": "screenid",
        "qselectpid": "templateids",
        "ptype": "template",
        "pid": "templateid",
        "pid_ref_name": "templateid",
        "res_id_name": "screenids",
        "output": {
            "output": "extend",
            "selectUsers": "extend",
            "selectUserGroups": "extend",
            "selectScreenItems": "extend",
            "noInheritance": "true",
        },
        "inherited": "noInheritance",
        "adjust": False,
        "filter": "name",
        "ro_attrs": ["screenid"],
    },
    # "LLD rule"
    "discoveries": {
        "qtype": "discoveryrule",
        "qidname": "itemid",
        "qselectpid": "templateids",
        "ptype": "template",
        "pid": "templateid",
        "pid_ref_name": "hostid",
        "res_id_name": "itemids",
        "output": {"output": "extend", "selectFilter": "extend", "templated": "true"},
        "inherited": "inherited",
        "adjust": False,
        "filter": "key_",
        "ro_attrs": ["itemid", "error", "state", "templateid"],
    },
    # "Web scenario"
    "httpTests": {
        "qtype": "httptest",
        "qidname": "httptestid",
        "qselectpid": "templateids",
        "ptype": "template",
        "pid": "templateid",
        "pid_ref_name": "hostid",
        "res_id_name": "httptestids",
        "output": {"output": "extend", "selectSteps": "extend", "templated": "true"},
        "inherited": "inherited",
        "adjust": False,
        "filter": "name",
        "ro_attrs": ["httptestid", "nextcheck", "templateid"],
    },
    # discoveries => discoveryrule
    "itemprototypes": {
        "qtype": "itemprototype",
        "qidname": "itemid",
        "qselectpid": "discoveryids",
        "ptype": "discoveryrule",
        "pid": "itemid",
        "pid_ref_name": "ruleid",
        # exception only in case of itemprototype - needs both parent ruleid and hostid
        "pid_ref_name2": "hostid",
        "res_id_name": "itemids",
        "output": {
            "output": "extend",
            "selectSteps": "extend",
            "selectApplications": "extend",
            "templated": "true",
        },
        "adjust": False,
        "inherited": "inherited",
        "filter": "name",
        "ro_attrs": ["itemid", "templateid"],
    },
    "triggerprototypes": {
        "qtype": "triggerprototype",
        "qidname": "triggerid",
        "qselectpid": "discoveryids",
        "ptype": "discoveryrule",
        "pid": "itemid",
        "pid_ref_name": None,
        "res_id_name": "triggerids",
        "output": {
            "output": "extend",
            "selectTags": "extend",
            "selectDependencies": "extend",
            "templated": "true",
            "expandExpression": "true",
        },
        "inherited": "inherited",
        "adjust": False,
        "filter": "description",
        "ro_attrs": ["triggerid", "templateid"],
    },
    "graphprototypes": {
        "qtype": "graphprototype",
        "qidname": "graphid",
        "qselectpid": "discoveryids",
        "ptype": "discoveryrule",
        "pid": "itemid",
        "pid_ref_name": None,
        "res_id_name": "graphids",
        "output": {
            "output": "extend",
            "selectGraphItems": "extend",
            "templated": "true",
        },
        "inherited": "inherited",
        "adjust": False,
        "filter": "name",
        "ro_attrs": ["graphid", "templateid"],
    },
    "hostprototypes": {
        "qtype": "hostprototype",
        "qidname": "hostid",
        "qselectpid": "discoveryids",
        "ptype": "discoveryrule",
        "pid": "itemid",
        "pid_ref_name": "ruleid",
        "res_id_name": "hostids",
        "output": {
            "output": "extend",
            "selectGroupLinks": "expand",
            "selectGroupPrototypes": "expand",
            "selectTemplates": "expand",
        },
        "inherited": "inherited",
        "adjust": False,
        "filter": "host",
        "ro_attrs": ["hostid", "templateid"],
    },
}

# CHANGE_STACK = [{'component': 'items', 'action': 'create', 'params': dict|list}]
CHANGE_STACK = []


def __virtual__():
    """
    Only make these states available if Zabbix module and run_query function is available
    and all 3rd party modules imported.
    """
    if "zabbix.run_query" in __salt__ and IMPORTS_OK:
        return True
    return False, "Import zabbix or other needed modules failed."


def _diff_and_merge_host_list(defined, existing):
    """
    If Zabbix template is to be updated then list of assigned hosts must be provided in all or nothing manner to prevent
    some externally assigned hosts to be detached.

    :param defined: list of hosts defined in sls
    :param existing: list of hosts taken from live Zabbix
    :return: list to be updated (combinated or empty list)
    """
    try:
        defined_host_ids = set([host["hostid"] for host in defined])
        existing_host_ids = set([host["hostid"] for host in existing])
    except KeyError:
        raise SaltException("List of hosts in template not defined correctly.")

    diff = defined_host_ids - existing_host_ids
    return (
        [{"hostid": six.text_type(hostid)} for hostid in diff | existing_host_ids]
        if diff
        else []
    )


def _get_existing_template_c_list(component, parent_id, **kwargs):
    """
    Make a list of given component type not inherited from other templates because Zabbix API returns only list of all
    and list of inherited component items so we have to do a difference list.

    :param component: Template component (application, item, etc...)
    :param parent_id: ID of existing template the component is assigned to
    :return List of non-inherited (own) components
    """
    c_def = TEMPLATE_COMPONENT_DEF[component]
    q_params = dict(c_def["output"])
    q_params.update({c_def["qselectpid"]: parent_id})

    existing_clist_all = __salt__["zabbix.run_query"](
        c_def["qtype"] + ".get", q_params, **kwargs
    )

    # in some cases (e.g. templatescreens) the logic is reversed (even name of the flag is different!)
    if c_def["inherited"] == "inherited":
        q_params.update({c_def["inherited"]: "true"})
        existing_clist_inherited = __salt__["zabbix.run_query"](
            c_def["qtype"] + ".get", q_params, **kwargs
        )
    else:
        existing_clist_inherited = []

    if existing_clist_inherited:
        return [
            c_all
            for c_all in existing_clist_all
            if c_all not in existing_clist_inherited
        ]

    return existing_clist_all


def _adjust_object_lists(obj):
    """
    For creation or update of object that have attribute which contains a list Zabbix awaits plain list of IDs while
    querying Zabbix for same object returns list of dicts

    :param obj: Zabbix object parameters
    """
    for subcomp in TEMPLATE_COMPONENT_DEF:
        if subcomp in obj and TEMPLATE_COMPONENT_DEF[subcomp]["adjust"]:
            obj[subcomp] = [
                item[TEMPLATE_COMPONENT_DEF[subcomp]["qidname"]]
                for item in obj[subcomp]
            ]


def _manage_component(
    component, parent_id, defined, existing, template_id=None, **kwargs
):
    """
    Takes particular component list, compares it with existing, call appropriate API methods - create, update, delete.

    :param component: component name
    :param parent_id: ID of parent entity under which component should be created
    :param defined: list of defined items of named component
    :param existing: list of existing items of named component
    :param template_id: In case that component need also template ID for creation (although parent_id is given?!?!?)
    """
    zabbix_id_mapper = __salt__["zabbix.get_zabbix_id_mapper"]()

    dry_run = __opts__["test"]
    c_def = TEMPLATE_COMPONENT_DEF[component]
    compare_key = c_def["filter"]

    defined_set = set([item[compare_key] for item in defined])
    existing_set = set([item[compare_key] for item in existing])

    create_set = defined_set - existing_set
    update_set = defined_set & existing_set
    delete_set = existing_set - defined_set

    create_list = [item for item in defined if item[compare_key] in create_set]
    for object_params in create_list:
        if parent_id:
            object_params.update({c_def["pid_ref_name"]: parent_id})

        if "pid_ref_name2" in c_def:
            object_params.update({c_def["pid_ref_name2"]: template_id})

        _adjust_object_lists(object_params)

        if not dry_run:
            object_create = __salt__["zabbix.run_query"](
                c_def["qtype"] + ".create", object_params, **kwargs
            )
            if object_create:
                object_ids = object_create[c_def["res_id_name"]]
                CHANGE_STACK.append(
                    {
                        "component": component,
                        "action": "create",
                        "params": object_params,
                        c_def["filter"]: object_params[c_def["filter"]],
                        "object_id": object_ids,
                    }
                )
        else:
            CHANGE_STACK.append(
                {
                    "component": component,
                    "action": "create",
                    "params": object_params,
                    "object_id": "CREATED "
                    + TEMPLATE_COMPONENT_DEF[component]["qtype"]
                    + " ID",
                }
            )

    delete_list = [item for item in existing if item[compare_key] in delete_set]
    for object_del in delete_list:
        object_id_name = zabbix_id_mapper[c_def["qtype"]]
        CHANGE_STACK.append(
            {
                "component": component,
                "action": "delete",
                "params": [object_del[object_id_name]],
            }
        )
        if not dry_run:
            __salt__["zabbix.run_query"](
                c_def["qtype"] + ".delete", [object_del[object_id_name]], **kwargs
            )

    for object_name in update_set:
        ditem = next(
            (item for item in defined if item[compare_key] == object_name), None
        )
        eitem = next(
            (item for item in existing if item[compare_key] == object_name), None
        )
        diff_params = __salt__["zabbix.compare_params"](ditem, eitem, True)

        if diff_params["new"]:
            diff_params["new"][zabbix_id_mapper[c_def["qtype"]]] = eitem[
                zabbix_id_mapper[c_def["qtype"]]
            ]
            diff_params["old"][zabbix_id_mapper[c_def["qtype"]]] = eitem[
                zabbix_id_mapper[c_def["qtype"]]
            ]
            _adjust_object_lists(diff_params["new"])
            _adjust_object_lists(diff_params["old"])
            CHANGE_STACK.append(
                {
                    "component": component,
                    "action": "update",
                    "params": diff_params["new"],
                }
            )

            if not dry_run:
                __salt__["zabbix.run_query"](
                    c_def["qtype"] + ".update", diff_params["new"], **kwargs
                )


def is_present(name, **kwargs):
    """
    Check if Zabbix Template already exists.

    :param name: Zabbix Template name
    :param _connection_user: Optional - zabbix user (can also be set in opts or pillar, see module's docstring)
    :param _connection_password: Optional - zabbix password (can also be set in opts or pillar, see module's docstring)
    :param _connection_url: Optional - url of zabbix frontend (can also be set in opts, pillar, see module's docstring)

    .. code-block:: yaml

        does_zabbix-template-exist:
            zabbix_template.is_present:
                - name: Template OS Linux
    """
    ret = {"name": name, "result": False, "comment": "", "changes": {}}

    try:
        object_id = __salt__["zabbix.get_object_id_by_params"](
            "template", {"filter": {"name": name}}, **kwargs
        )
    except SaltException:
        object_id = False

    if not object_id:
        ret["result"] = False
        ret["comment"] = 'Zabbix Template "{0}" does not exist.'.format(name)
    else:
        ret["result"] = True
        ret["comment"] = 'Zabbix Template "{0}" exists.'.format(name)

    return ret


# pylint: disable=too-many-statements,too-many-locals
def present(name, params, static_host_list=True, **kwargs):
    """
    Creates Zabbix Template object or if differs update it according defined parameters. See Zabbix API documentation.

    Zabbix API version: >3.0

    :param name: Zabbix Template name
    :param params: Additional parameters according to Zabbix API documentation
    :param static_host_list: If hosts assigned to the template are controlled
        only by this state or can be also assigned externally
    :param _connection_user: Optional - zabbix user (can also be set in opts or pillar, see module's docstring)
    :param _connection_password: Optional - zabbix password (can also be set in opts or pillar, see module's docstring)
    :param _connection_url: Optional - url of zabbix frontend (can also be set in opts, pillar, see module's docstring)

    .. note::

        If there is a need to get a value from current zabbix online (e.g. ids of host groups you want the template
        to be associated with), put a dictionary with two keys "query_object" and "query_name" instead of the value.
        In this example we want to create template named "Testing Template", assign it to hostgroup Templates,
        link it to two ceph nodes and create a macro.

    .. note::

        IMPORTANT NOTE:
        Objects (except for template name) are identified by name (or by other key in some exceptional cases)
        so changing name of object means deleting old one and creating new one with new ID !!!

    .. note::

        NOT SUPPORTED FEATURES:
            - linked templates
            - trigger dependencies
            - groups and group prototypes for host prototypes

    SLS Example:

    .. code-block:: yaml

        zabbix-template-present:
            zabbix_template.present:
                - name: Testing Template
                # Do not touch existing assigned hosts
                # True will detach all other hosts than defined here
                - static_host_list: False
                - params:
                    description: Template for Ceph nodes
                    groups:
                        # groups must already exist
                        # template must be at least in one hostgroup
                        - groupid:
                            query_object: hostgroup
                            query_name: Templates
                    macros:
                        - macro: "{$CEPH_CLUSTER_NAME}"
                          value: ceph
                    hosts:
                        # hosts must already exist
                        - hostid:
                            query_object: host
                            query_name: ceph-osd-01
                        - hostid:
                            query_object: host
                            query_name: ceph-osd-02
                    # templates:
                    # Linked templates - not supported by state module but can be linked manually (will not be touched)

                    applications:
                        - name: Ceph OSD
                    items:
                        - name: Ceph OSD avg fill item
                          key_: ceph.osd_avg_fill
                          type: 2
                          value_type: 0
                          delay: 60
                          units: '%'
                          description: 'Average fill of OSD'
                          applications:
                              - applicationid:
                                  query_object: application
                                  query_name: Ceph OSD
                    triggers:
                        - description: "Ceph OSD filled more that 90%"
                          expression: "{{'{'}}Testing Template:ceph.osd_avg_fill.last(){{'}'}}>90"
                          priority: 4
                    discoveries:
                        - name: Mounted filesystem discovery
                          key_: vfs.fs.discovery
                          type: 0
                          delay: 60
                          itemprototypes:
                              - name: Free disk space on {{'{#'}}FSNAME}
                                key_: vfs.fs.size[{{'{#'}}FSNAME},free]
                                type: 0
                                value_type: 3
                                delay: 60
                                applications:
                                    - applicationid:
                                        query_object: application
                                        query_name: Ceph OSD
                          triggerprototypes:
                              - description: "Free disk space is less than 20% on volume {{'{#'}}FSNAME{{'}'}}"
                                expression: "{{'{'}}Testing Template:vfs.fs.size[{{'{#'}}FSNAME},free].last(){{'}'}}<20"
                    graphs:
                        - name: Ceph OSD avg fill graph
                          width: 900
                          height: 200
                          graphtype: 0
                          gitems:
                              - color: F63100
                                itemid:
                                  query_object: item
                                  query_name: Ceph OSD avg fill item
                    screens:
                        - name: Ceph
                          hsize: 1
                          vsize: 1
                          screenitems:
                              - x: 0
                                y: 0
                                resourcetype: 0
                                resourceid:
                                    query_object: graph
                                    query_name: Ceph OSD avg fill graph
    """
    zabbix_id_mapper = __salt__["zabbix.get_zabbix_id_mapper"]()

    dry_run = __opts__["test"]
    ret = {"name": name, "result": False, "comment": "", "changes": {}}
    params["host"] = name

    del CHANGE_STACK[:]

    # Divide template yaml definition into parts
    # - template definition itself
    # - simple template components
    # - components that have other sub-components
    #   (e.g. discoveries - where parent ID is needed in advance for sub-component manipulation)
    template_definition = {}
    template_components = {}
    discovery_components = []

    for attr in params:
        if attr in TEMPLATE_COMPONENT_ORDER and six.text_type(attr) != "discoveries":
            template_components[attr] = params[attr]

        elif six.text_type(attr) == "discoveries":
            d_rules = []
            for d_rule in params[attr]:
                d_rule_components = {
                    "query_pid": {
                        "component": attr,
                        "filter_val": d_rule[TEMPLATE_COMPONENT_DEF[attr]["filter"]],
                    }
                }
                for proto_name in DISCOVERYRULE_COMPONENT_ORDER:
                    if proto_name in d_rule:
                        d_rule_components[proto_name] = d_rule[proto_name]
                        del d_rule[proto_name]

                discovery_components.append(d_rule_components)
                d_rules.append(d_rule)

            template_components[attr] = d_rules

        else:
            template_definition[attr] = params[attr]

    # if a component is not defined, it means to remove existing items during update (empty list)
    for attr in TEMPLATE_COMPONENT_ORDER:
        if attr not in template_components:
            template_components[attr] = []

    # if a component is not defined, it means to remove existing items during update (empty list)
    for attr in TEMPLATE_RELATIONS:
        template_definition[attr] = (
            params[attr] if attr in params and params[attr] else []
        )

    defined_obj = __salt__["zabbix.substitute_params"](template_definition, **kwargs)
    log.info(
        "SUBSTITUTED template_definition: %s",
        six.text_type(json.dumps(defined_obj, indent=4)),
    )

    tmpl_get = __salt__["zabbix.run_query"](
        "template.get",
        {
            "output": "extend",
            "selectGroups": "groupid",
            "selectHosts": "hostid",
            "selectTemplates": "templateid",
            "selectMacros": "extend",
            "filter": {"host": name},
        },
        **kwargs
    )
    log.info("TEMPLATE get result: %s", six.text_type(json.dumps(tmpl_get, indent=4)))

    existing_obj = (
        __salt__["zabbix.substitute_params"](tmpl_get[0], **kwargs)
        if tmpl_get and len(tmpl_get) == 1
        else False
    )

    if existing_obj:
        template_id = existing_obj[zabbix_id_mapper["template"]]

        if not static_host_list:
            # Prepare objects for comparison
            defined_wo_hosts = defined_obj
            if "hosts" in defined_obj:
                defined_hosts = defined_obj["hosts"]
                del defined_wo_hosts["hosts"]
            else:
                defined_hosts = []

            existing_wo_hosts = existing_obj
            if "hosts" in existing_obj:
                existing_hosts = existing_obj["hosts"]
                del existing_wo_hosts["hosts"]
            else:
                existing_hosts = []

            # Compare host list separately from the rest of the object comparison since the merged list is needed for
            # update
            hosts_list = _diff_and_merge_host_list(defined_hosts, existing_hosts)

            # Compare objects without hosts
            diff_params = __salt__["zabbix.compare_params"](
                defined_wo_hosts, existing_wo_hosts, True
            )

            # Merge comparison results together
            if ("new" in diff_params and "hosts" in diff_params["new"]) or hosts_list:
                diff_params["new"]["hosts"] = hosts_list

        else:
            diff_params = __salt__["zabbix.compare_params"](
                defined_obj, existing_obj, True
            )

        if diff_params["new"]:
            diff_params["new"][zabbix_id_mapper["template"]] = template_id
            diff_params["old"][zabbix_id_mapper["template"]] = template_id
            log.info(
                "TEMPLATE: update params: %s",
                six.text_type(json.dumps(diff_params, indent=4)),
            )

            CHANGE_STACK.append(
                {
                    "component": "template",
                    "action": "update",
                    "params": diff_params["new"],
                }
            )
            if not dry_run:
                tmpl_update = __salt__["zabbix.run_query"](
                    "template.update", diff_params["new"], **kwargs
                )
                log.info("TEMPLATE update result: %s", six.text_type(tmpl_update))

    else:
        CHANGE_STACK.append(
            {"component": "template", "action": "create", "params": defined_obj}
        )
        if not dry_run:
<<<<<<< HEAD
            tmpl_create = __salt__["zabbix.run_query"](
                "template.create", defined_obj, **kwargs
            )
            log.info("TEMPLATE create result: %s", six.text_type(tmpl_create))
=======
            tmpl_create = __salt__['zabbix.run_query']('template.create', defined_obj, **kwargs)
            log.info('TEMPLATE create result: %s', tmpl_create)
>>>>>>> 8abb7099
            if tmpl_create:
                template_id = tmpl_create["templateids"][0]

    log.info("\n\ntemplate_components: %s", json.dumps(template_components, indent=4))
    log.info("\n\ndiscovery_components: %s", json.dumps(discovery_components, indent=4))
    log.info(
        "\n\nCurrent CHANGE_STACK: %s",
        six.text_type(json.dumps(CHANGE_STACK, indent=4)),
    )

    if existing_obj or not dry_run:
        for component in TEMPLATE_COMPONENT_ORDER:
            log.info(
                "\n\n\n\n\nCOMPONENT: %s\n\n", six.text_type(json.dumps(component))
            )
            # 1) query for components which belongs to the template
            existing_c_list = _get_existing_template_c_list(
                component, template_id, **kwargs
            )
            existing_c_list_subs = (
                __salt__["zabbix.substitute_params"](existing_c_list, **kwargs)
                if existing_c_list
                else []
            )

            if component in template_components:
                defined_c_list_subs = __salt__["zabbix.substitute_params"](
                    template_components[component],
                    extend_params={
                        TEMPLATE_COMPONENT_DEF[component]["qselectpid"]: template_id
                    },
                    filter_key=TEMPLATE_COMPONENT_DEF[component]["filter"],
                    **kwargs
                )
            else:
                defined_c_list_subs = []
            # 2) take lists of particular component and compare -> do create, update and delete actions
            _manage_component(
                component,
                template_id,
                defined_c_list_subs,
                existing_c_list_subs,
                **kwargs
            )

        log.info(
            "\n\nCurrent CHANGE_STACK: %s",
            six.text_type(json.dumps(CHANGE_STACK, indent=4)),
        )

        for d_rule_component in discovery_components:
            # query for parent id -> "query_pid": {"filter_val": "vfs.fs.discovery", "component": "discoveries"}
            q_def = d_rule_component["query_pid"]
            c_def = TEMPLATE_COMPONENT_DEF[q_def["component"]]
            q_object = c_def["qtype"]
            q_params = dict(c_def["output"])
            q_params.update({c_def["qselectpid"]: template_id})
            q_params.update({"filter": {c_def["filter"]: q_def["filter_val"]}})

            parent_id = __salt__["zabbix.get_object_id_by_params"](
                q_object, q_params, **kwargs
            )

            for proto_name in DISCOVERYRULE_COMPONENT_ORDER:
                log.info(
                    "\n\n\n\n\nPROTOTYPE_NAME: %s\n\n",
                    six.text_type(json.dumps(proto_name)),
                )
                existing_p_list = _get_existing_template_c_list(
                    proto_name, parent_id, **kwargs
                )
                existing_p_list_subs = (
                    __salt__["zabbix.substitute_params"](existing_p_list, **kwargs)
                    if existing_p_list
                    else []
                )

                if proto_name in d_rule_component:
                    defined_p_list_subs = __salt__["zabbix.substitute_params"](
                        d_rule_component[proto_name],
                        extend_params={c_def["qselectpid"]: template_id},
                        **kwargs
                    )
                else:
                    defined_p_list_subs = []

                _manage_component(
                    proto_name,
                    parent_id,
                    defined_p_list_subs,
                    existing_p_list_subs,
                    template_id=template_id,
                    **kwargs
                )

    log.info(
        "\n\nCurrent CHANGE_STACK: %s",
        six.text_type(json.dumps(CHANGE_STACK, indent=4)),
    )

    if not CHANGE_STACK:
        ret["result"] = True
        ret[
            "comment"
        ] = 'Zabbix Template "{0}" already exists and corresponds to a definition.'.format(
            name
        )
    else:
        tmpl_action = next(
            (
                item
                for item in CHANGE_STACK
                if item["component"] == "template" and item["action"] == "create"
            ),
            None,
        )
        if tmpl_action:
            ret["result"] = True
            if dry_run:
                ret["comment"] = 'Zabbix Template "{0}" would be created.'.format(name)
                ret["changes"] = {
                    name: {
                        "old": 'Zabbix Template "{0}" does not exist.'.format(name),
                        "new": 'Zabbix Template "{0}" would be created '
                        "according definition.".format(name),
                    }
                }
            else:
                ret["comment"] = 'Zabbix Template "{0}" created.'.format(name)
                ret["changes"] = {
                    name: {
                        "old": 'Zabbix Template "{0}" did not exist.'.format(name),
                        "new": 'Zabbix Template "{0}" created according definition.'.format(
                            name
                        ),
                    }
                }
        else:
            ret["result"] = True
            if dry_run:
                ret["comment"] = 'Zabbix Template "{0}" would be updated.'.format(name)
                ret["changes"] = {
                    name: {
                        "old": 'Zabbix Template "{0}" differs.'.format(name),
                        "new": 'Zabbix Template "{0}" would be updated '
                        "according definition.".format(name),
                    }
                }
            else:
                ret["comment"] = 'Zabbix Template "{0}" updated.'.format(name)
                ret["changes"] = {
                    name: {
                        "old": 'Zabbix Template "{0}" differed.'.format(name),
                        "new": 'Zabbix Template "{0}" updated according definition.'.format(
                            name
                        ),
                    }
                }

    return ret


def absent(name, **kwargs):
    """
    Makes the Zabbix Template to be absent (either does not exist or delete it).

    :param name: Zabbix Template name
    :param _connection_user: Optional - zabbix user (can also be set in opts or pillar, see module's docstring)
    :param _connection_password: Optional - zabbix password (can also be set in opts or pillar, see module's docstring)
    :param _connection_url: Optional - url of zabbix frontend (can also be set in opts, pillar, see module's docstring)

    .. code-block:: yaml

        zabbix-template-absent:
            zabbix_template.absent:
                - name: Ceph OSD
    """
    dry_run = __opts__["test"]
    ret = {"name": name, "result": False, "comment": "", "changes": {}}

    try:
        object_id = __salt__["zabbix.get_object_id_by_params"](
            "template", {"filter": {"name": name}}, **kwargs
        )
    except SaltException:
        object_id = False

    if not object_id:
        ret["result"] = True
        ret["comment"] = 'Zabbix Template "{0}" does not exist.'.format(name)
    else:
        if dry_run:
            ret["result"] = True
            ret["comment"] = 'Zabbix Template "{0}" would be deleted.'.format(name)
            ret["changes"] = {
                name: {
                    "old": 'Zabbix Template "{0}" exists.'.format(name),
                    "new": 'Zabbix Template "{0}" would be deleted.'.format(name),
                }
            }
        else:
            tmpl_delete = __salt__["zabbix.run_query"](
                "template.delete", [object_id], **kwargs
            )
            if tmpl_delete:
                ret["result"] = True
                ret["comment"] = 'Zabbix Template "{0}" deleted.'.format(name)
                ret["changes"] = {
                    name: {
                        "old": 'Zabbix Template "{0}" existed.'.format(name),
                        "new": 'Zabbix Template "{0}" deleted.'.format(name),
                    }
                }

    return ret<|MERGE_RESOLUTION|>--- conflicted
+++ resolved
@@ -774,15 +774,8 @@
             {"component": "template", "action": "create", "params": defined_obj}
         )
         if not dry_run:
-<<<<<<< HEAD
-            tmpl_create = __salt__["zabbix.run_query"](
-                "template.create", defined_obj, **kwargs
-            )
-            log.info("TEMPLATE create result: %s", six.text_type(tmpl_create))
-=======
             tmpl_create = __salt__['zabbix.run_query']('template.create', defined_obj, **kwargs)
             log.info('TEMPLATE create result: %s', tmpl_create)
->>>>>>> 8abb7099
             if tmpl_create:
                 template_id = tmpl_create["templateids"][0]
 
