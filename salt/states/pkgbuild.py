# -*- coding: utf-8 -*-
"""
The pkgbuild state is the front of Salt package building backend. It
automatically builds DEB and RPM packages from specified sources

.. versionadded:: 2015.8.0

.. code-block:: yaml

    salt_2015.5.2:
      pkgbuild.built:
        - runas: thatch
        - results:
          - salt-2015.5.2-2.el7.centos.noarch.rpm
          - salt-api-2015.5.2-2.el7.centos.noarch.rpm
          - salt-cloud-2015.5.2-2.el7.centos.noarch.rpm
          - salt-master-2015.5.2-2.el7.centos.noarch.rpm
          - salt-minion-2015.5.2-2.el7.centos.noarch.rpm
          - salt-ssh-2015.5.2-2.el7.centos.noarch.rpm
          - salt-syndic-2015.5.2-2.el7.centos.noarch.rpm
        - dest_dir: /tmp/pkg
        - spec: salt://pkg/salt/spec/salt.spec
        - template: jinja
        - deps:
          - salt://pkg/salt/sources/required_dependency.rpm
        - tgt: epel-7-x86_64
        - sources:
          - salt://pkg/salt/sources/logrotate.salt
          - salt://pkg/salt/sources/README.fedora
          - salt://pkg/salt/sources/salt-2015.5.2.tar.gz
          - salt://pkg/salt/sources/salt-2015.5.2-tests.patch
          - salt://pkg/salt/sources/salt-api
          - salt://pkg/salt/sources/salt-api.service
          - salt://pkg/salt/sources/salt-master
          - salt://pkg/salt/sources/salt-master.service
          - salt://pkg/salt/sources/salt-minion
          - salt://pkg/salt/sources/salt-minion.service
          - salt://pkg/salt/sources/saltpkg.sls
          - salt://pkg/salt/sources/salt-syndic
          - salt://pkg/salt/sources/salt-syndic.service
          - salt://pkg/salt/sources/SaltTesting-2015.5.8.tar.gz
    /tmp/pkg:
      pkgbuild.repo
"""
# Import python libs
from __future__ import absolute_import, print_function

import errno
import logging
import os

# Import salt libs
from salt.ext import six

log = logging.getLogger(__name__)


def _get_missing_results(results, dest_dir):
    """
    Return a list of the filenames specified in the ``results`` argument, which
    are not present in the dest_dir.
    """
    try:
        present = set(os.listdir(dest_dir))
    except OSError as exc:
        if exc.errno == errno.ENOENT:
<<<<<<< HEAD
            log.debug("pkgbuild.built: dest_dir '{0}' does not exist".format(dest_dir))
        elif exc.errno == errno.EACCES:
            log.error("pkgbuilt.built: cannot access dest_dir '{0}'".format(dest_dir))
=======
            log.debug('pkgbuild.built: dest_dir \'%s\' does not exist', dest_dir)
        elif exc.errno == errno.EACCES:
            log.error('pkgbuilt.built: cannot access dest_dir \'%s\'', dest_dir)
>>>>>>> 8abb7099
        present = set()
    return sorted(set(results).difference(present))


def built(
    name,
    runas,
    dest_dir,
    spec,
    sources,
    tgt,
    template=None,
    deps=None,
    env=None,
    results=None,
    force=False,
    saltenv="base",
    log_dir="/var/log/salt/pkgbuild",
):
    """
    Ensure that the named package is built and exists in the named directory

    name
        The name to track the build, the name value is otherwise unused

    runas
        The user to run the build process as

    dest_dir
        The directory on the minion to place the built package(s)

    spec
        The location of the spec file (used for rpms)

    sources
        The list of package sources

    tgt
        The target platform to run the build on

    template
        Run the spec file through a templating engine

        .. versionchanged:: 2015.8.2

            This argument is now optional, allowing for no templating engine to
            be used if none is desired.

    deps
        Packages required to ensure that the named package is built
        can be hosted on either the salt master server or on an HTTP
        or FTP server.  Both HTTPS and HTTP are supported as well as
        downloading directly from Amazon S3 compatible URLs with both
        pre-configured and automatic IAM credentials

    env
        A dictionary of environment variables to be set prior to execution.
        Example:

        .. code-block:: yaml

            - env:
                DEB_BUILD_OPTIONS: 'nocheck'

        .. warning::

            The above illustrates a common PyYAML pitfall, that **yes**,
            **no**, **on**, **off**, **true**, and **false** are all loaded as
            boolean ``True`` and ``False`` values, and must be enclosed in
            quotes to be used as strings. More info on this (and other) PyYAML
            idiosyncrasies can be found :ref:`here <yaml-idiosyncrasies>`.

    results
        The names of the expected rpms that will be built

    force : False
        If ``True``, packages will be built even if they already exist in the
        ``dest_dir``. This is useful when building a package for continuous or
        nightly package builds.

        .. versionadded:: 2015.8.2

    saltenv
        The saltenv to use for files downloaded from the salt filesever

    log_dir : /var/log/salt/rpmbuild
        Root directory for log files created from the build. Logs will be
        organized by package name, version, OS release, and CPU architecture
        under this directory.

        .. versionadded:: 2015.8.2
    """
    ret = {"name": name, "changes": {}, "comment": "", "result": True}

    if not results:
        ret["comment"] = "'results' argument is required"
        ret["result"] = False
        return ret

    if isinstance(results, six.string_types):
        results = results.split(",")

    needed = _get_missing_results(results, dest_dir)
    if not force and not needed:
        ret["comment"] = "All needed packages exist"
        return ret

    if __opts__["test"]:
        ret["result"] = None
        if force:
            ret["comment"] = "Packages will be force-built"
        else:
            ret["comment"] = "The following packages need to be built: "
            ret["comment"] += ", ".join(needed)
        return ret

    # Need the check for None here, if env is not provided then it falls back
    # to None and it is assumed that the environment is not being overridden.
    if env is not None and not isinstance(env, dict):
        ret["comment"] = "Invalidly-formatted 'env' parameter. See " "documentation."
        ret["result"] = False
        return ret

    func = "pkgbuild.build"
    if __grains__.get("os_family", False) not in ("RedHat", "Suse"):
        for res in results:
            if res.endswith(".rpm"):
                func = "rpmbuild.build"
                break

    ret["changes"] = __salt__[func](
        runas, tgt, dest_dir, spec, sources, deps, env, template, saltenv, log_dir
    )

    needed = _get_missing_results(results, dest_dir)
    if needed:
        ret["comment"] = "The following packages were not built: "
        ret["comment"] += ", ".join(needed)
        ret["result"] = False
    else:
        ret["comment"] = "All needed packages were built"
    return ret


def repo(
    name,
    keyid=None,
    env=None,
    use_passphrase=False,
    gnupghome="/etc/salt/gpgkeys",
    runas="builder",
    timeout=15.0,
):
    """
    Make a package repository and optionally sign it and packages present

    The name is directory to turn into a repo. This state is best used
    with onchanges linked to your package building states.

    name
        The directory to find packages that will be in the repository

    keyid
        .. versionchanged:: 2016.3.0

        Optional Key ID to use in signing packages and repository.
        Utilizes Public and Private keys associated with keyid which have
        been loaded into the minion's Pillar data.

        For example, contents from a Pillar data file with named Public
        and Private keys as follows:

        .. code-block:: yaml

            gpg_pkg_priv_key: |
              -----BEGIN PGP PRIVATE KEY BLOCK-----
              Version: GnuPG v1

              lQO+BFciIfQBCADAPCtzx7I5Rl32escCMZsPzaEKWe7bIX1em4KCKkBoX47IG54b
              w82PCE8Y1jF/9Uk2m3RKVWp3YcLlc7Ap3gj6VO4ysvVz28UbnhPxsIkOlf2cq8qc
              .
              .
              Ebe+8JCQTwqSXPRTzXmy/b5WXDeM79CkLWvuGpXFor76D+ECMRPv/rawukEcNptn
              R5OmgHqvydEnO4pWbn8JzQO9YX/Us0SMHBVzLC8eIi5ZIopzalvX
              =JvW8
              -----END PGP PRIVATE KEY BLOCK-----

            gpg_pkg_priv_keyname: gpg_pkg_key.pem

            gpg_pkg_pub_key: |
              -----BEGIN PGP PUBLIC KEY BLOCK-----
              Version: GnuPG v1

              mQENBFciIfQBCADAPCtzx7I5Rl32escCMZsPzaEKWe7bIX1em4KCKkBoX47IG54b
              w82PCE8Y1jF/9Uk2m3RKVWp3YcLlc7Ap3gj6VO4ysvVz28UbnhPxsIkOlf2cq8qc
              .
              .
              bYP7t5iwJmQzRMyFInYRt77wkJBPCpJc9FPNebL9vlZcN4zv0KQta+4alcWivvoP
              4QIxE+/+trC6QRw2m2dHk6aAeq/J0Sc7ilZufwnNA71hf9SzRIwcFXMsLx4iLlki
              inNqW9c=
              =s1CX
              -----END PGP PUBLIC KEY BLOCK-----

            gpg_pkg_pub_keyname: gpg_pkg_key.pub

    env
        .. versionchanged:: 2016.3.0

        A dictionary of environment variables to be utilized in creating the
        repository. Example:

        .. code-block:: yaml

            - env:
                OPTIONS: 'ask-passphrase'

        .. warning::

            The above illustrates a common ``PyYAML`` pitfall, that **yes**,
            **no**, **on**, **off**, **true**, and **false** are all loaded as
            boolean ``True`` and ``False`` values, and must be enclosed in
            quotes to be used as strings. More info on this (and other)
            ``PyYAML`` idiosyncrasies can be found :ref:`here
            <yaml-idiosyncrasies>`.

            Use of ``OPTIONS`` on some platforms, for example:
            ``ask-passphrase``, will require ``gpg-agent`` or similar to cache
            passphrases.

        .. note::

            This parameter is not used for making ``yum`` repositories.

    use_passphrase : False
        .. versionadded:: 2016.3.0

        Use a passphrase with the signing key presented in ``keyid``.
        Passphrase is received from Pillar data which could be passed on the
        command line with ``pillar`` parameter. For example:

        .. code-block:: bash

            pillar='{ "gpg_passphrase" : "my_passphrase" }'

    gnupghome : /etc/salt/gpgkeys
        .. versionadded:: 2016.3.0

        Location where GPG related files are stored, used with 'keyid'

    runas : builder
        .. versionadded:: 2016.3.0

        User to create the repository as, and optionally sign packages.

        .. note::

            Ensure the user has correct permissions to any files and
            directories which are to be utilized.

    timeout : 15.0
        .. versionadded:: 2016.3.4

        Timeout in seconds to wait for the prompt for inputting the passphrase.

    """
    ret = {"name": name, "changes": {}, "comment": "", "result": True}

    if __opts__["test"] is True:
        ret["result"] = None
        ret["comment"] = "Package repo metadata at {0} will be refreshed".format(name)
        return ret

    # Need the check for None here, if env is not provided then it falls back
    # to None and it is assumed that the environment is not being overridden.
    if env is not None and not isinstance(env, dict):
        ret["comment"] = "Invalidly-formatted 'env' parameter. See " "documentation."
        return ret

    func = "pkgbuild.make_repo"
    if __grains__.get("os_family", False) not in ("RedHat", "Suse"):
        for file in os.listdir(name):
            if file.endswith(".rpm"):
                func = "rpmbuild.make_repo"
                break

    res = __salt__[func](name, keyid, env, use_passphrase, gnupghome, runas, timeout)

    if res["retcode"] > 0:
        ret["result"] = False
    else:
        ret["changes"] = {"refresh": True}

    if res["stdout"] and res["stderr"]:
        ret["comment"] = "{0}\n{1}".format(res["stdout"], res["stderr"])
    elif res["stdout"]:
        ret["comment"] = res["stdout"]
    elif res["stderr"]:
        ret["comment"] = res["stderr"]

    return ret<|MERGE_RESOLUTION|>--- conflicted
+++ resolved
@@ -64,15 +64,9 @@
         present = set(os.listdir(dest_dir))
     except OSError as exc:
         if exc.errno == errno.ENOENT:
-<<<<<<< HEAD
-            log.debug("pkgbuild.built: dest_dir '{0}' does not exist".format(dest_dir))
-        elif exc.errno == errno.EACCES:
-            log.error("pkgbuilt.built: cannot access dest_dir '{0}'".format(dest_dir))
-=======
             log.debug('pkgbuild.built: dest_dir \'%s\' does not exist', dest_dir)
         elif exc.errno == errno.EACCES:
             log.error('pkgbuilt.built: cannot access dest_dir \'%s\'', dest_dir)
->>>>>>> 8abb7099
         present = set()
     return sorted(set(results).difference(present))
 
