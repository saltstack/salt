# -*- coding: utf-8 -*-
'''
All salt configuration loading and defaults should be in this module
'''

# Import python libs
import glob
import os
import re
import socket
import logging
import urlparse
from copy import deepcopy

# import third party libs
import yaml
try:
    yaml.Loader = yaml.CLoader
    yaml.Dumper = yaml.CDumper
except Exception:
    pass

# Import salt libs
import salt.crypt
import salt.loader
import salt.utils
import salt.utils.network
import salt.pillar
import salt.syspaths

import sys
#can't use salt.utils.is_windows, because config.py is included from salt.utils
if not sys.platform.lower().startswith('win'):
    import salt.cloud.exceptions

log = logging.getLogger(__name__)

_DFLT_LOG_DATEFMT = '%H:%M:%S'
_DFLT_LOG_DATEFMT_LOGFILE = '%Y-%m-%d %H:%M:%S'
_DFLT_LOG_FMT_CONSOLE = '[%(levelname)-8s] %(message)s'
_DFLT_LOG_FMT_LOGFILE = (
    '%(asctime)s,%(msecs)03.0f [%(name)-17s][%(levelname)-8s] %(message)s'
)

VALID_OPTS = {
    'master': str,
    'master_port': int,
    'master_finger': str,
    'user': str,
    'root_dir': str,
    'pki_dir': str,
    'id': str,
    'cachedir': str,
    'cache_jobs': bool,
    'conf_file': str,
    'sock_dir': str,
    'backup_mode': str,
    'renderer': str,
    'failhard': bool,
    'autoload_dynamic_modules': bool,
    'environment': str,
    'state_top': str,
    'startup_states': str,
    'sls_list': list,
    'top_file': str,
    'file_client': str,
    'file_roots': dict,
    'pillar_roots': dict,
    'hash_type': str,
    'external_nodes': str,
    'disable_modules': list,
    'disable_returners': list,
    'whitelist_modules': list,
    'module_dirs': list,
    'returner_dirs': list,
    'states_dirs': list,
    'grains_dirs': list,
    'render_dirs': list,
    'outputter_dirs': list,
    'providers': dict,
    'clean_dynamic_modules': bool,
    'open_mode': bool,
    'multiprocessing': bool,
    'mine_interval': int,
    'ipc_mode': str,
    'ipv6': bool,
    'file_buffer_size': int,
    'tcp_pub_port': int,
    'tcp_pull_port': int,
    'log_file': str,
    'log_level': bool,
    'log_level_logfile': bool,
    'log_datefmt': str,
    'log_datefmt_logfile': str,
    'log_fmt_console': str,
    'log_fmt_logfile': tuple,
    'log_granular_levels': dict,
    'test': bool,
    'cython_enable': bool,
    'state_verbose': bool,
    'state_output': str,
    'state_auto_order': bool,
    'state_events': bool,
    'acceptance_wait_time': float,
    'acceptance_wait_time_max': float,
    'loop_interval': float,
    'dns_check': bool,
    'verify_env': bool,
    'grains': dict,
    'permissive_pki_access': bool,
    'default_include': str,
    'update_url': bool,
    'update_restart_services': list,
    'retry_dns': float,
    'recon_max': float,
    'recon_default': float,
    'recon_randomize': float,
    'win_repo_cachefile': str,
    'pidfile': str,
    'range_server': str,
    'tcp_keepalive': bool,
    'tcp_keepalive_idle': float,
    'tcp_keepalive_cnt': float,
    'tcp_keepalive_intvl': float,
    'interface': str,
    'publish_port': int,
    'auth_mode': int,
    'worker_threads': int,
    'ret_port': int,
    'keep_jobs': int,
    'master_roots': dict,
    'gitfs_remotes': list,
    'gitfs_root': str,
    'gitfs_base': str,
    'hgfs_remotes': list,
    'hgfs_root': str,
    'hgfs_base': str,
    'hgfs_branch_method': str,
    'svnfs_remotes': list,
    'svnfs_root': str,
    'ext_pillar': list,
    'pillar_version': int,
    'pillar_opts': bool,
    'peer': dict,
    'syndic_master': str,
    'runner_dirs': list,
    'client_acl': dict,
    'client_acl_blacklist': dict,
    'external_auth': dict,
    'token_expire': int,
    'file_recv': bool,
    'file_ignore_regex': bool,
    'file_ignore_glob': bool,
    'fileserver_backend': list,
    'fileserver_followsymlinks': bool,
    'fileserver_ignoresymlinks': bool,
    'fileserver_limit_traversal': bool,
    'max_open_files': int,
    'auto_accept': bool,
    'master_tops': bool,
    'order_masters': bool,
    'job_cache': bool,
    'ext_job_cache': str,
    'master_ext_job_cache': str,
    'minion_data_cache': bool,
    'publish_session': int,
    'reactor': list,
    'serial': str,
    'search': str,
    'search_index_interval': int,
    'nodegroups': dict,
    'key_logfile': str,
    'win_repo': str,
    'win_repo_mastercachefile': str,
    'win_gitrepos': list,
    'modules_max_memory': int,
    'grains_refresh_every': int,
    'enable_lspci': bool,
    'syndic_wait': int,
    'jinja_lstrip_blocks': bool,
    'jinja_trim_blocks': bool,
    'minion_id_caching': bool,
    'sign_pub_messages': bool,
    'keysize': int,
    'salt_transport': str,
    'enumerate_proxy_minions': bool,
    'gather_job_timeout': int,
    'auth_timeout': int,
    'random_master': bool,
<<<<<<< HEAD
    'salt_fails_if_highstate_fails': bool,
=======
    'syndic_event_forward_timeout': float,
    'syndic_max_event_process_time': float,
>>>>>>> 327364e0
}

# default configurations
DEFAULT_MINION_OPTS = {
    'master': 'salt',
    'master_port': '4506',
    'master_finger': '',
    'user': 'root',
    'root_dir': salt.syspaths.ROOT_DIR,
    'pki_dir': os.path.join(salt.syspaths.CONFIG_DIR, 'pki', 'minion'),
    'id': None,
    'cachedir': os.path.join(salt.syspaths.CACHE_DIR, 'minion'),
    'cache_jobs': False,
    'grains_cache': False,
    'grains_cache_expiration': 300,
    'conf_file': os.path.join(salt.syspaths.CONFIG_DIR, 'minion'),
    'sock_dir': os.path.join(salt.syspaths.SOCK_DIR, 'minion'),
    'backup_mode': '',
    'renderer': 'yaml_jinja',
    'failhard': False,
    'autoload_dynamic_modules': True,
    'environment': None,
    'state_top': 'top.sls',
    'startup_states': '',
    'sls_list': [],
    'top_file': '',
    'file_client': 'remote',
    'file_roots': {
        'base': [salt.syspaths.BASE_FILE_ROOTS_DIR],
    },
    'fileserver_limit_traversal': False,
    'pillar_roots': {
        'base': [salt.syspaths.BASE_PILLAR_ROOTS_DIR],
    },
    'hash_type': 'md5',
    'external_nodes': '',
    'disable_modules': [],
    'disable_returners': [],
    'whitelist_modules': [],
    'module_dirs': [],
    'returner_dirs': [],
    'grains_dirs': [],
    'states_dirs': [],
    'render_dirs': [],
    'outputter_dirs': [],
    'providers': {},
    'clean_dynamic_modules': True,
    'open_mode': False,
    'multiprocessing': True,
    'mine_interval': 60,
    'ipc_mode': 'ipc',
    'ipv6': False,
    'file_buffer_size': 262144,
    'tcp_pub_port': 4510,
    'tcp_pull_port': 4511,
    'log_file': os.path.join(salt.syspaths.LOGS_DIR, 'minion'),
    'log_level': None,
    'log_level_logfile': None,
    'log_datefmt': _DFLT_LOG_DATEFMT,
    'log_datefmt_logfile': _DFLT_LOG_DATEFMT_LOGFILE,
    'log_fmt_console': _DFLT_LOG_FMT_CONSOLE,
    'log_fmt_logfile': _DFLT_LOG_FMT_LOGFILE,
    'log_granular_levels': {},
    'test': False,
    'ext_job_cache': '',
    'cython_enable': False,
    'state_verbose': True,
    'state_output': 'full',
    'state_auto_order': True,
    'state_events': True,
    'acceptance_wait_time': 10,
    'acceptance_wait_time_max': 0,
    'loop_interval': 1,
    'dns_check': True,
    'verify_env': True,
    'grains': {},
    'permissive_pki_access': False,
    'default_include': 'minion.d/*.conf',
    'update_url': False,
    'update_restart_services': [],
    'retry_dns': 30,
    'recon_max': 5000,
    'recon_default': 100,
    'recon_randomize': False,
    'win_repo_cachefile': 'salt://win/repo/winrepo.p',
    'pidfile': os.path.join(salt.syspaths.PIDFILE_DIR, 'salt-minion.pid'),
    'range_server': 'range:80',
    'tcp_keepalive': True,
    'tcp_keepalive_idle': 300,
    'tcp_keepalive_cnt': -1,
    'tcp_keepalive_intvl': -1,
    'modules_max_memory': -1,
    'grains_refresh_every': 0,
    'minion_id_caching': True,
    'keysize': 4096,
    'salt_transport': 'zeromq',
    'auth_timeout': 3,
    'random_master': False,
}

DEFAULT_MASTER_OPTS = {
    'interface': '0.0.0.0',
    'publish_port': '4505',
    'pub_hwm': 1000,
    'auth_mode': 1,
    'user': 'root',
    'worker_threads': 5,
    'sock_dir': os.path.join(salt.syspaths.SOCK_DIR, 'master'),
    'ret_port': '4506',
    'timeout': 5,
    'keep_jobs': 24,
    'root_dir': salt.syspaths.ROOT_DIR,
    'pki_dir': os.path.join(salt.syspaths.CONFIG_DIR, 'pki', 'master'),
    'cachedir': os.path.join(salt.syspaths.CACHE_DIR, 'master'),
    'file_roots': {
        'base': [salt.syspaths.BASE_FILE_ROOTS_DIR],
    },
    'master_roots': {
        'base': [salt.syspaths.BASE_MASTER_ROOTS_DIR],
    },
    'pillar_roots': {
        'base': [salt.syspaths.BASE_PILLAR_ROOTS_DIR],
    },
    'gitfs_remotes': [],
    'gitfs_root': '',
    'gitfs_base': 'master',
    'hgfs_remotes': [],
    'hgfs_root': '',
    'hgfs_base': 'default',
    'hgfs_branch_method': 'branches',
    'svnfs_remotes': [],
    'svnfs_root': '',
    'ext_pillar': [],
    'pillar_version': 2,
    'pillar_opts': True,
    'peer': {},
    'syndic_master': '',
    'runner_dirs': [],
    'outputter_dirs': [],
    'client_acl': {},
    'client_acl_blacklist': {},
    'external_auth': {},
    'token_expire': 43200,
    'file_recv': False,
    'file_buffer_size': 1048576,
    'file_ignore_regex': None,
    'file_ignore_glob': None,
    'fileserver_backend': ['roots'],
    'fileserver_followsymlinks': True,
    'fileserver_ignoresymlinks': False,
    'fileserver_limit_traversal': False,
    'max_open_files': 100000,
    'hash_type': 'md5',
    'conf_file': os.path.join(salt.syspaths.CONFIG_DIR, 'master'),
    'open_mode': False,
    'auto_accept': False,
    'renderer': 'yaml_jinja',
    'failhard': False,
    'state_top': 'top.sls',
    'master_tops': {},
    'external_nodes': '',
    'order_masters': False,
    'job_cache': True,
    'ext_job_cache': '',
    'master_ext_job_cache': '',
    'minion_data_cache': True,
    'enforce_mine_cache': False,
    'ipv6': False,
    'log_file': os.path.join(salt.syspaths.LOGS_DIR, 'master'),
    'log_level': None,
    'log_level_logfile': None,
    'log_datefmt': _DFLT_LOG_DATEFMT,
    'log_datefmt_logfile': _DFLT_LOG_DATEFMT_LOGFILE,
    'log_fmt_console': _DFLT_LOG_FMT_CONSOLE,
    'log_fmt_logfile': _DFLT_LOG_FMT_LOGFILE,
    'log_granular_levels': {},
    'pidfile': os.path.join(salt.syspaths.PIDFILE_DIR, 'salt-master.pid'),
    'publish_session': 86400,
    'cluster_masters': [],
    'cluster_mode': 'paranoid',
    'range_server': 'range:80',
    'reactor': [],
    'serial': 'msgpack',
    'state_verbose': True,
    'state_output': 'full',
    'state_auto_order': True,
    'state_events': True,
    'search': '',
    'search_index_interval': 3600,
    'loop_interval': 60,
    'nodegroups': {},
    'cython_enable': False,
    'enable_gpu_grains': False,
    # XXX: Remove 'key_logfile' support in 2014.1.0
    'key_logfile': os.path.join(salt.syspaths.LOGS_DIR, 'key'),
    'verify_env': True,
    'permissive_pki_access': False,
    'default_include': 'master.d/*.conf',
    'win_repo': os.path.join(salt.syspaths.BASE_FILE_ROOTS_DIR, 'win', 'repo'),
    'win_repo_mastercachefile': os.path.join(salt.syspaths.BASE_FILE_ROOTS_DIR,
                                             'win', 'repo', 'winrepo.p'),
    'win_gitrepos': ['https://github.com/saltstack/salt-winrepo.git'],
    'syndic_wait': 1,
    'jinja_lstrip_blocks': False,
    'jinja_trim_blocks': False,
    'sign_pub_messages': False,
    'keysize': 4096,
    'salt_transport': 'zeromq',
    'enumerate_proxy_minions': False,
    'gather_job_timeout': 2,
<<<<<<< HEAD
    'salt_fails_if_highstate_fails': False
=======
    'syndic_event_forward_timeout': 0.5,
    'syndic_max_event_process_time': 0.5,
>>>>>>> 327364e0
}

# ----- Salt Cloud Configuration Defaults ----------------------------------->
CLOUD_CONFIG_DEFAULTS = {
    'verify_env': True,
    'default_include': 'cloud.conf.d/*.conf',
    # Global defaults
    'ssh_auth': '',
    'keysize': 4096,
    'os': '',
    'script': 'bootstrap-salt',
    'start_action': None,
    'enable_hard_maps': False,
    'delete_sshkeys': False,
    # Custom deploy scripts
    'deploy_scripts_search_path': 'cloud.deploy.d',
    # Logging defaults
    'log_file': os.path.join(salt.syspaths.LOGS_DIR, 'cloud'),
    'log_level': None,
    'log_level_logfile': None,
    'log_datefmt': _DFLT_LOG_DATEFMT,
    'log_datefmt_logfile': _DFLT_LOG_DATEFMT_LOGFILE,
    'log_fmt_console': _DFLT_LOG_FMT_CONSOLE,
    'log_fmt_logfile': _DFLT_LOG_FMT_LOGFILE,
    'log_granular_levels': {},
}

VM_CONFIG_DEFAULTS = {
    'default_include': 'cloud.profiles.d/*.conf',
}

PROVIDER_CONFIG_DEFAULTS = {
    'default_include': 'cloud.providers.d/*.conf',
}
# <---- Salt Cloud Configuration Defaults ------------------------------------


def _validate_file_roots(opts):
    '''
    If the file_roots option has a key that is None then we will error out,
    just replace it with an empty list
    '''
    if not isinstance(opts['file_roots'], dict):
        log.warning('The file_roots parameter is not properly formatted,'
                    ' using defaults')
        return {'base': [salt.syspaths.BASE_FILE_ROOTS_DIR]}
    for saltenv, dirs in list(opts['file_roots'].items()):
        if not isinstance(dirs, list) and not isinstance(dirs, tuple):
            opts['file_roots'][saltenv] = []
    return opts['file_roots']


def _validate_opts(opts):
    '''
    Check that all of the types of values passed into the config are
    of the right types
    '''
    errors = []
    err = ('Key {0} with value {1} has an invalid type of {2}, a {3} is '
           'required for this value')
    for key, val in opts.items():
        if key in VALID_OPTS:
            if isinstance(VALID_OPTS[key](), list):
                if isinstance(val, VALID_OPTS[key]):
                    continue
                else:
                    errors.append(err.format(key, val, type(val), 'list'))
            if isinstance(VALID_OPTS[key](), dict):
                if isinstance(val, VALID_OPTS[key]):
                    continue
                else:
                    errors.append(err.format(key, val, type(val), 'dict'))
            else:
                try:
                    VALID_OPTS[key](val)
                except ValueError:
                    errors.append(
                        err.format(key, val, type(val), VALID_OPTS[key])
                    )
                except TypeError:
                    errors.append(
                        err.format(key, val, type(val), VALID_OPTS[key])
                    )

    for error in errors:
        log.warning(error)
    if errors:
        return False
    return True


def _append_domain(opts):
    '''
    Append a domain to the existing id if it doesn't already exist
    '''
    # Domain already exists
    if opts['id'].endswith(opts['append_domain']):
        return opts['id']
    # Trailing dot should mean an FQDN that is terminated, leave it alone.
    if opts['id'].endswith('.'):
        return opts['id']
    return '{0[id]}.{0[append_domain]}'.format(opts)


def _read_conf_file(path):
    log.debug('Reading configuration from {0}'.format(path))
    with salt.utils.fopen(path, 'r') as conf_file:
        try:
            conf_opts = yaml.safe_load(conf_file.read()) or {}
        except yaml.YAMLError as err:
            log.error(
                'Error parsing configuration file: {0} - {1}'.format(path, err)
            )
            conf_opts = {}
        # only interpret documents as a valid conf, not things like strings,
        # which might have been caused by invalid yaml syntax
        if not isinstance(conf_opts, dict):
            log.error(
                'Error parsing configuration file: {0} - conf should be a '
                'document, not {1}.'.format(path, type(conf_opts))
            )
            conf_opts = {}
        # allow using numeric ids: convert int to string
        if 'id' in conf_opts:
            conf_opts['id'] = str(conf_opts['id'])
        for key, value in conf_opts.copy().iteritems():
            if isinstance(value, unicode):
                # We do not want unicode settings
                conf_opts[key] = value.encode('utf-8')
        return conf_opts


def load_config(path, env_var, default_path=None):
    '''
    Returns configuration dict from parsing either the file described by
    ``path`` or the environment variable described by ``env_var`` as YAML.
    '''
    if path is None:
        # When the passed path is None, we just want the configuration
        # defaults, not actually loading the whole configuration.
        return {}

    if default_path is None:
        # This is most likely not being used from salt, ie, could be salt-cloud
        # or salt-api which have not yet migrated to the new default_path
        # argument. Let's issue a warning message that the environ vars won't
        # work.
        import inspect
        previous_frame = inspect.getframeinfo(inspect.currentframe().f_back)
        log.warning(
            'The function \'{0}()\' defined in {1!r} is not yet using the '
            'new \'default_path\' argument to `salt.config.load_config()`. '
            'As such, the {2!r} environment variable will be ignored'.format(
                previous_frame.function, previous_frame.filename, env_var
            )
        )
        # In this case, maintain old behaviour
        default_path = DEFAULT_MASTER_OPTS['conf_file']

    # Default to the environment variable path, if it exists
    env_path = os.environ.get(env_var, path)
    if not env_path or not os.path.isfile(env_path):
        env_path = path
    # If non-default path from `-c`, use that over the env variable
    if path != default_path:
        env_path = path

    path = env_path

    # If the configuration file is missing, attempt to copy the template,
    # after removing the first header line.
    if not os.path.isfile(path):
        template = '{0}.template'.format(path)
        if os.path.isfile(template):
            log.debug('Writing {0} based on {1}'.format(path, template))
            with salt.utils.fopen(path, 'w') as out:
                with salt.utils.fopen(template, 'r') as ifile:
                    ifile.readline()  # skip first line
                    out.write(ifile.read())

    if os.path.isfile(path):
        opts = _read_conf_file(path)
        opts['conf_file'] = path
        return opts

    log.debug('Missing configuration file: {0}'.format(path))
    return {}


def include_config(include, orig_path, verbose):
    '''
    Parses extra configuration file(s) specified in an include list in the
    main config file.
    '''
    # Protect against empty option

    if not include:
        return {}

    if orig_path is None:
        # When the passed path is None, we just want the configuration
        # defaults, not actually loading the whole configuration.
        return {}

    if isinstance(include, str):
        include = [include]

    configuration = {}
    for path in include:
        # Allow for includes like ~/foo
        path = os.path.expanduser(path)
        if not os.path.isabs(path):
            path = os.path.join(os.path.dirname(orig_path), path)

        # Catch situation where user typos path in configuration; also warns
        # for empty include directory (which might be by design)
        if len(glob.glob(path)) == 0:
            if verbose:
                log.warn(
                    'Warning parsing configuration file: "include" path/glob '
                    '{0!r} matches no files'.format(path)
                )

        for fn_ in sorted(glob.glob(path)):
            log.debug('Including configuration from {0!r}'.format(fn_))
            configuration.update(_read_conf_file(fn_))
    return configuration


def prepend_root_dir(opts, path_options):
    '''
    Prepends the options that represent filesystem paths with value of the
    'root_dir' option.
    '''
    root_dir = os.path.abspath(opts['root_dir'])
    for path_option in path_options:
        if path_option in opts:
            if opts[path_option].startswith(opts['root_dir']):
                opts[path_option] = opts[path_option][len(opts['root_dir']):]
            opts[path_option] = salt.utils.path_join(
                root_dir,
                opts[path_option]
            )


def minion_config(path,
                  env_var='SALT_MINION_CONFIG',
                  defaults=None,
                  check_dns=None,
                  minion_id=False):
    '''
    Reads in the minion configuration file and sets up special options
    '''
    if check_dns is not None:
        # All use of the `check_dns` arg was removed in `598d715`. The keyword
        # argument was then removed in `9d893e4` and `**kwargs` was then added
        # in `5d60f77` in order not to break backwards compatibility.
        #
        # Showing a deprecation for 0.17.0 and 2014.1.0 should be enough for any
        # api calls to be updated in order to stop it's use.
        salt.utils.warn_until(
            'Helium',
            'The functionality behind the \'check_dns\' keyword argument is '
            'no longer required, as such, it became unnecessary and is now '
            'deprecated. \'check_dns\' will be removed in Salt {version}.'
        )
    if defaults is None:
        defaults = DEFAULT_MINION_OPTS

    if not os.environ.get(env_var, None):
        # No valid setting was given using the configuration variable.
        # Lets see is SALT_CONFIG_DIR is of any use
        salt_config_dir = os.environ.get('SALT_CONFIG_DIR', None)
        if salt_config_dir:
            env_config_file_path = os.path.join(salt_config_dir, 'minion')
            if salt_config_dir and os.path.isfile(env_config_file_path):
                # We can get a configuration file using SALT_CONFIG_DIR, let's
                # update the environment with this information
                os.environ[env_var] = env_config_file_path

    overrides = load_config(path, env_var, DEFAULT_MINION_OPTS['conf_file'])
    default_include = overrides.get('default_include',
                                    defaults['default_include'])
    include = overrides.get('include', [])

    overrides.update(include_config(default_include, path, verbose=False))
    overrides.update(include_config(include, path, verbose=True))

    opts = apply_minion_config(overrides, defaults, minion_id=minion_id)
    _validate_opts(opts)
    return opts


def syndic_config(master_config_path,
                  minion_config_path,
                  master_env_var='SALT_MASTER_CONFIG',
                  minion_env_var='SALT_MINION_CONFIG',
                  minion_defaults=None,
                  master_defaults=None):

    if minion_defaults is None:
        minion_defaults = DEFAULT_MINION_OPTS

    if master_defaults is None:
        master_defaults = DEFAULT_MASTER_OPTS

    opts = {}
    master_opts = master_config(
        master_config_path, master_env_var, master_defaults
    )
    minion_opts = minion_config(
        minion_config_path, minion_env_var, minion_defaults
    )
    opts['_minion_conf_file'] = master_opts['conf_file']
    opts['_master_conf_file'] = minion_opts['conf_file']
    opts.update(master_opts)
    opts.update(minion_opts)
    syndic_opts = {
        'root_dir': opts.get('root_dir', salt.syspaths.ROOT_DIR),
        'pidfile': opts.get('syndic_pidfile', 'salt-syndic.pid'),
        'log_file': opts.get('syndic_log_file', 'salt-syndic.log'),
        'id': minion_opts['id'],
        'pki_dir': minion_opts['pki_dir'],
        'master': opts['syndic_master'],
        'master_port': int(
            opts.get(
                # The user has explicitly defined the syndic master port
                'syndic_master_port',
                opts.get(
                    # No syndic_master_port, grab master_port from opts
                    'master_port',
                    # No master_opts, grab from the provided minion defaults
                    minion_defaults.get(
                        'master_port',
                        # Not on the provided minion defaults, load from the
                        # static minion defaults
                        DEFAULT_MINION_OPTS['master_port']
                    )
                )
            )
        ),
        'user': opts.get('syndic_user', opts['user']),
        'sock_dir': os.path.join(
            opts['cachedir'], opts.get('syndic_sock_dir', opts['sock_dir'])
        ),
    }
    opts.update(syndic_opts)
    # Prepend root_dir to other paths
    prepend_root_dirs = [
        'pki_dir', 'cachedir', 'pidfile', 'sock_dir', 'extension_modules',
        'autosign_file', 'autoreject_file', 'token_dir'
    ]
    for config_key in ('log_file', 'key_logfile'):
        if urlparse.urlparse(opts.get(config_key, '')).scheme == '':
            prepend_root_dirs.append(config_key)
    prepend_root_dir(opts, prepend_root_dirs)
    return opts


# ----- Salt Cloud Configuration Functions ---------------------------------->
def cloud_config(path, env_var='SALT_CLOUD_CONFIG', defaults=None,
                 master_config_path=None, master_config=None,
                 providers_config_path=None, providers_config=None,
                 vm_config_path=None, vm_config=None,
                 profiles_config_path=None, profiles_config=None):
    '''
    Read in the salt cloud config and return the dict
    '''
    if vm_config and profiles_config:
        # This is a bad API usage
        raise RuntimeError(
            '`vm_config` and `profiles_config` are mutually exclusive and '
            '`vm_config` is being deprecated in favor of `profiles_config`.'
        )
    elif vm_config:
        salt.utils.warn_until(
            'Helium',
            'The support for `vm_config` has been deprecated and will be '
            'removed in Salt Helium. Please use `profiles_config`.'
        )
        profiles_config = vm_config
        vm_config = None
    if vm_config_path and profiles_config_path:
        # This is a bad API usage
        raise RuntimeError(
            '`vm_config_path` and `profiles_config_path` are mutually '
            'exclusive and `vm_config_path` is being deprecated in favor of '
            '`profiles_config_path`'
        )
    elif vm_config_path:
        salt.utils.warn_until(
            'Helium',
            'The support for `vm_config_path` has been deprecated and will be '
            'removed in Salt Helium. Please use `profiles_config_path`.'
        )
        profiles_config_path = vm_config_path
        vm_config_path = None

    # Load the cloud configuration
    overrides = salt.config.load_config(
        path,
        env_var,
        os.path.join(salt.syspaths.CONFIG_DIR, 'cloud')
    )

    if 'vm_config' in overrides and 'profiles_config' in overrides:
        raise salt.cloud.exceptions.SaltCloudConfigError(
            '`vm_config` and `profiles_config` are mutually exclusive and '
            '`vm_config` is being deprecated in favor of `profiles_config`.'
        )
    elif 'vm_config' in overrides:
        salt.utils.warn_until(
            'Helium',
            'The support for `vm_config` has been deprecated and will be '
            'removed in Salt Helium. Please use `profiles_config`.'
            'Please update the could configuration file(s).'

        )
        overrides['profiles_config'] = overrides.pop('vm_config')

    if path:
        config_dir = os.path.dirname(path)
    else:
        config_dir = salt.syspaths.CONFIG_DIR

    if defaults is None:
        defaults = CLOUD_CONFIG_DEFAULTS

    # Load cloud configuration from any default or provided includes
    default_include = overrides.get(
        'default_include', defaults['default_include']
    )
    overrides.update(
        salt.config.include_config(default_include, path, verbose=False)
    )
    include = overrides.get('include', [])
    overrides.update(
        salt.config.include_config(include, path, verbose=True)
    )

    # The includes have been evaluated, let's see if master, providers and
    # profiles configuration settings have been included and if not, set the
    # default value
    if 'master_config' in overrides and master_config_path is None:
        # The configuration setting is being specified in the main cloud
        # configuration file
        master_config_path = overrides['master_config']
    elif 'master_config' not in overrides and not master_config \
                                                and not master_config_path:
        # The configuration setting is not being provided in the main cloud
        # configuration file, and
        master_config_path = os.path.join(config_dir, 'master')

    if 'providers_config' in overrides and providers_config_path is None:
        # The configuration setting is being specified in the main cloud
        # configuration file
        providers_config_path = overrides['providers_config']
    elif 'providers_config' not in overrides and not providers_config \
                                                and not providers_config_path:
        providers_config_path = os.path.join(config_dir, 'cloud.providers')

    if 'profiles_config' in overrides and profiles_config_path is None:
        # The configuration setting is being specified in the main cloud
        # configuration file
        profiles_config_path = overrides['profiles_config']
    elif 'profiles_config' not in overrides and not profiles_config \
            and not profiles_config_path:
        profiles_config_path = os.path.join(config_dir, 'cloud.profiles')

    # Prepare the deploy scripts search path
    deploy_scripts_search_path = overrides.get(
        'deploy_scripts_search_path',
        defaults.get('deploy_scripts_search_path', 'cloud.deploy.d')
    )
    if isinstance(deploy_scripts_search_path, basestring):
        deploy_scripts_search_path = [deploy_scripts_search_path]

    # Check the provided deploy scripts search path removing any non existing
    # entries.
    for idx, entry in enumerate(deploy_scripts_search_path[:]):
        if not os.path.isabs(entry):
            # Let's try if adding the provided path's directory name turns the
            # entry into a proper directory
            entry = os.path.join(os.path.dirname(path), entry)

        if os.path.isdir(entry):
            # Path exists, let's update the entry(it's path might have been
            # made absolute)
            deploy_scripts_search_path[idx] = entry
            continue

        # It's not a directory? Remove it from the search path
        deploy_scripts_search_path.pop(idx)

    # Add the built-in scripts directory to the search path(last resort)
    deploy_scripts_search_path.append(
        os.path.abspath(
            os.path.join(
                os.path.dirname(__file__),
                'cloud',
                'deploy'
            )
        )
    )

    # Let's make the search path a tuple and add it to the overrides.
    overrides.update(
        deploy_scripts_search_path=tuple(deploy_scripts_search_path)
    )

    # Grab data from the 4 sources
    # 1st - Master config
    if master_config_path is not None and master_config is not None:
        raise salt.cloud.exceptions.SaltCloudConfigError(
            'Only pass `master_config` or `master_config_path`, not both.'
        )
    elif master_config_path is None and master_config is None:
        master_config = salt.config.master_config(
            overrides.get(
                # use the value from the cloud config file
                'master_config',
                # if not found, use the default path
                os.path.join(salt.syspaths.CONFIG_DIR, 'master')
            )
        )
    elif master_config_path is not None and master_config is None:
        master_config = salt.config.master_config(master_config_path)

    # 2nd - salt-cloud configuration which was loaded before so we could
    # extract the master configuration file if needed.

    # Override master configuration with the salt cloud(current overrides)
    master_config.update(overrides)
    # We now set the overridden master_config as the overrides
    overrides = master_config

    if providers_config_path is not None and providers_config is not None:
        raise salt.cloud.exceptions.SaltCloudConfigError(
            'Only pass `providers_config` or `providers_config_path`, '
            'not both.'
        )
    elif providers_config_path is None and providers_config is None:
        providers_config_path = overrides.get(
            # use the value from the cloud config file
            'providers_config',
            # if not found, use the default path
            os.path.join(salt.syspaths.CONFIG_DIR, 'cloud.providers')
        )

    if profiles_config_path is not None and profiles_config is not None:
        raise salt.cloud.exceptions.SaltCloudConfigError(
            'Only pass `profiles_config` or `profiles_config_path`, not both.'
        )
    elif profiles_config_path is None and profiles_config is None:
        profiles_config_path = overrides.get(
            # use the value from the cloud config file
            'profiles_config',
            # if not found, use the default path
            os.path.join(salt.syspaths.CONFIG_DIR, 'cloud.profiles')
        )

    # Apply the salt-cloud configuration
    opts = apply_cloud_config(overrides, defaults)

    # 3rd - Include Cloud Providers
    if 'providers' in opts:
        if providers_config is not None:
            raise salt.cloud.exceptions.SaltCloudConfigError(
                'Do not mix the old cloud providers configuration with '
                'the passing a pre-configured providers configuration '
                'dictionary.'
            )

        if providers_config_path is not None:
            providers_confd = os.path.join(
                os.path.dirname(providers_config_path),
                'cloud.providers.d', '*'
            )

            if (os.path.isfile(providers_config_path) or
                    glob.glob(providers_confd)):
                raise salt.cloud.exceptions.SaltCloudConfigError(
                    'Do not mix the old cloud providers configuration with '
                    'the new one. The providers configuration should now go '
                    'in the file `{0}` or a separate `*.conf` file within '
                    '`cloud.providers.d/` which is relative to `{0}`.'.format(
                        os.path.join(salt.syspaths.CONFIG_DIR, 'cloud.providers')
                    )
                )
        # No exception was raised? It's the old configuration alone
        providers_config = opts['providers']

    elif providers_config_path is not None:
        # Load from configuration file, even if that files does not exist since
        # it will be populated with defaults.
        providers_config = cloud_providers_config(providers_config_path)

    # Let's assign back the computed providers configuration
    opts['providers'] = providers_config

    # 4th - Include VM profiles config
    if profiles_config is None:
        # Load profiles configuration from the provided file
        profiles_config = vm_profiles_config(profiles_config_path,
                                             providers_config)
    opts['profiles'] = profiles_config

    # Return the final options
    return opts


def apply_cloud_config(overrides, defaults=None):
    if defaults is None:
        defaults = CLOUD_CONFIG_DEFAULTS

    config = defaults.copy()
    if overrides:
        config.update(overrides)

    # If the user defined providers in salt cloud's main configuration file, we
    # need to take care for proper and expected format.
    if 'providers' in config:
        # Keep a copy of the defined providers
        providers = config['providers'].copy()
        # Reset the providers dictionary
        config['providers'] = {}
        # Populate the providers dictionary
        for alias, details in providers.items():
            if isinstance(details, list):
                for detail in details:
                    if 'provider' not in detail:
                        raise salt.cloud.exceptions.SaltCloudConfigError(
                            'The cloud provider alias {0!r} has an entry '
                            'missing the required setting \'provider\''.format(
                                alias
                            )
                        )

                    driver = detail['provider']
                    if ':' in driver:
                        # Weird, but...
                        alias, driver = driver.split(':')

                    if alias not in config['providers']:
                        config['providers'][alias] = {}

                    detail['provider'] = '{0}:{1}'.format(alias, driver)
                    config['providers'][alias][driver] = detail
            elif isinstance(details, dict):
                if 'provider' not in details:
                    raise salt.cloud.exceptions.SaltCloudConfigError(
                        'The cloud provider alias {0!r} has an entry '
                        'missing the required setting \'provider\''.format(
                            alias
                        )
                    )
                driver = details['provider']
                if ':' in driver:
                    # Weird, but...
                    alias, driver = driver.split(':')
                if alias not in config['providers']:
                    config['providers'][alias] = {}

                details['provider'] = '{0}:{1}'.format(alias, driver)
                config['providers'][alias][driver] = details

    # Migrate old configuration
    config = old_to_new(config)

    return config


def old_to_new(opts):
    providers = (
        'AWS',
        'CLOUDSTACK',
        'DIGITAL_OCEAN',
        'EC2',
        'GOGRID',
        'IBMSCE',
        'JOYENT',
        'LINODE',
        'OPENSTACK',
        'PARALLELS'
        'RACKSPACE',
        'SALTIFY'
    )

    for provider in providers:

        provider_config = {}
        for opt in opts.keys():
            if not opt.startswith(provider):
                continue
            value = opts.pop(opt)
            name = opt.split('.', 1)[1]
            provider_config[name] = value

        lprovider = provider.lower()
        if provider_config:
            provider_config['provider'] = lprovider
            opts.setdefault('providers', {})
            # provider alias
            opts['providers'][lprovider] = {}
            # provider alias, provider driver
            opts['providers'][lprovider][lprovider] = provider_config
    return opts


def vm_profiles_config(path,
                       providers,
                       env_var='SALT_CLOUDVM_CONFIG',
                       defaults=None):
    '''
    Read in the salt cloud VM config file
    '''
    if defaults is None:
        defaults = VM_CONFIG_DEFAULTS

    overrides = salt.config.load_config(
        path, env_var, os.path.join(salt.syspaths.CONFIG_DIR, 'cloud.profiles')
    )

    default_include = overrides.get(
        'default_include', defaults['default_include']
    )
    include = overrides.get('include', [])

    overrides.update(
        salt.config.include_config(default_include, path, verbose=False)
    )
    overrides.update(
        salt.config.include_config(include, path, verbose=True)
    )
    return apply_vm_profiles_config(providers, overrides, defaults)


def apply_vm_profiles_config(providers, overrides, defaults=None):
    if defaults is None:
        defaults = VM_CONFIG_DEFAULTS

    config = defaults.copy()
    if overrides:
        config.update(overrides)

    vms = {}

    for key, val in config.items():
        if key in ('conf_file', 'include', 'default_include', 'user'):
            continue
        if not isinstance(val, dict):
            raise salt.cloud.exceptions.SaltCloudConfigError(
                'The VM profiles configuration found in {0[conf_file]!r} is '
                'not in the proper format'.format(config)
            )
        val['profile'] = key
        vms[key] = val

    # Is any VM profile extending data!?
    for profile, details in vms.copy().items():
        if 'extends' not in details:
            if ':' in details['provider']:
                alias, driver = details['provider'].split(':')
                if alias not in providers or driver not in providers[alias]:
                    log.warning(
                        'The profile {0!r} is defining {1[provider]!r} as the '
                        'provider. Since there\'s no valid configuration for '
                        'that provider, the profile will be removed from the '
                        'available listing'.format(profile, details)
                    )
                    vms.pop(profile)
                    continue

                if 'profiles' not in providers[alias][driver]:
                    providers[alias][driver]['profiles'] = {}
                providers[alias][driver]['profiles'][profile] = details

            if details['provider'] not in providers:
                log.warning(
                    'The profile {0!r} is defining {1[provider]!r} as the '
                    'provider. Since there\'s no valid configuration for '
                    'that provider, the profile will be removed from the '
                    'available listing'.format(profile, details)
                )
                vms.pop(profile)
                continue

            driver = providers[details['provider']].keys()[0]
            providers[details['provider']][driver].setdefault(
                'profiles', {}).update({profile: details})
            details['provider'] = '{0[provider]}:{1}'.format(details, driver)
            vms[profile] = details

            continue

        extends = details.pop('extends')
        if extends not in vms:
            log.error(
                'The {0!r} profile is trying to extend data from {1!r} '
                'though {1!r} is not defined in the salt profiles loaded '
                'data. Not extending and removing from listing!'.format(
                    profile, extends
                )
            )
            vms.pop(profile)
            continue

        extended = vms.get(extends).copy()
        extended.pop('profile')
        extended.update(details)

        if ':' not in extended['provider']:
            if extended['provider'] not in providers:
                log.warning(
                    'The profile {0!r} is defining {1[provider]!r} as the '
                    'provider. Since there\'s no valid configuration for '
                    'that provider, the profile will be removed from the '
                    'available listing'.format(profile, extended)
                )
                vms.pop(profile)
                continue

            driver = providers[extended['provider']].keys()[0]
            providers[extended['provider']][driver].setdefault(
                'profiles', {}).update({profile: extended})

            extended['provider'] = '{0[provider]}:{1}'.format(extended, driver)
        else:
            alias, driver = extended['provider'].split(':')
            if alias not in providers or driver not in providers[alias]:
                log.warning(
                    'The profile {0!r} is defining {1[provider]!r} as the '
                    'provider. Since there\'s no valid configuration for '
                    'that provider, the profile will be removed from the '
                    'available listing'.format(profile, extended)
                )
                vms.pop(profile)
                continue

            providers[alias][driver].setdefault('profiles', {}).update(
                {profile: extended}
            )

        # Update the profile's entry with the extended data
        vms[profile] = extended

    return vms


def cloud_providers_config(path,
                           env_var='SALT_CLOUD_PROVIDERS_CONFIG',
                           defaults=None):
    '''
    Read in the salt cloud providers configuration file
    '''
    if defaults is None:
        defaults = PROVIDER_CONFIG_DEFAULTS

    overrides = salt.config.load_config(
        path, env_var, os.path.join(salt.syspaths.CONFIG_DIR, 'cloud.providers')
    )

    default_include = overrides.get(
        'default_include', defaults['default_include']
    )
    include = overrides.get('include', [])

    overrides.update(
        salt.config.include_config(default_include, path, verbose=False)
    )
    overrides.update(
        salt.config.include_config(include, path, verbose=True)
    )
    return apply_cloud_providers_config(overrides, defaults)


def apply_cloud_providers_config(overrides, defaults=None):
    '''
    Apply the loaded cloud providers configuration.
    '''
    if defaults is None:
        defaults = PROVIDER_CONFIG_DEFAULTS

    config = defaults.copy()
    if overrides:
        config.update(overrides)

    # Is the user still using the old format in the new configuration file?!
    for name, settings in config.copy().items():
        if '.' in name:
            log.warn(
                'Please switch to the new providers configuration syntax'
            )

            # Let's help out and migrate the data
            config = old_to_new(config)

            # old_to_new will migrate the old data into the 'providers' key of
            # the config dictionary. Let's map it correctly
            for prov_name, prov_settings in config.pop('providers').items():
                config[prov_name] = prov_settings
            break

    providers = {}
    for key, val in config.items():
        if key in ('conf_file', 'include', 'default_include', 'user'):
            continue

        if not isinstance(val, (list, tuple)):
            val = [val]
        else:
            # Need to check for duplicate cloud provider entries per "alias" or
            # we won't be able to properly reference it.
            handled_providers = set()
            for details in val:
                if 'provider' not in details:
                    if 'extends' not in details:
                        log.error(
                            'Please check your cloud providers configuration. '
                            'There\'s no \'provider\' nor \'extends\' '
                            'definition. So it\'s pretty useless.'
                        )
                    continue
                if details['provider'] in handled_providers:
                    log.error(
                        'You can only have one entry per cloud provider. For '
                        'example, if you have a cloud provider configuration '
                        'section named, \'production\', you can only have a '
                        'single entry for EC2, Joyent, Openstack, and so '
                        'forth.'
                    )
                    raise salt.cloud.exceptions.SaltCloudConfigError(
                        'The cloud provider alias {0!r} has multiple entries '
                        'for the {1[provider]!r} driver.'.format(key, details)
                    )
                handled_providers.add(details['provider'])

        for entry in val:
            if 'provider' not in entry:
                entry['provider'] = '-only-extendable-'

            if key not in providers:
                providers[key] = {}

            provider = entry['provider']
            if provider in providers[key] and provider == '-only-extendable-':
                raise salt.cloud.exceptions.SaltCloudConfigError(
                    'There\'s multiple entries under {0!r} which do not set '
                    'a provider setting. This is most likely just a holder '
                    'for data to be extended from, however, there can be '
                    'only one entry which does not define it\'s \'provider\' '
                    'setting.'.format(key)
                )
            elif provider not in providers[key]:
                providers[key][provider] = entry

    # Is any provider extending data!?
    while True:
        keep_looping = False
        for provider_alias, entries in providers.copy().items():

            for driver, details in entries.iteritems():
                # Set a holder for the defined profiles
                providers[provider_alias][driver]['profiles'] = {}

                if 'extends' not in details:
                    continue

                extends = details.pop('extends')

                if ':' in extends:
                    alias, provider = extends.split(':')
                    if alias not in providers:
                        raise salt.cloud.exceptions.SaltCloudConfigError(
                            'The {0!r} cloud provider entry in {1!r} is '
                            'trying to extend data from {2!r} though {2!r} '
                            'is not defined in the salt cloud providers '
                            'loaded data.'.format(
                                details['provider'],
                                provider_alias,
                                alias
                            )
                        )

                    if provider not in providers.get(alias):
                        raise salt.cloud.exceptions.SaltCloudConfigError(
                            'The {0!r} cloud provider entry in {1!r} is '
                            'trying to extend data from \'{2}:{3}\' though '
                            '{3!r} is not defined in {1!r}'.format(
                                details['provider'],
                                provider_alias,
                                alias,
                                provider
                            )
                        )
                    details['extends'] = '{0}:{1}'.format(alias, provider)
                elif providers.get(extends) and len(providers[extends]) > 1:
                    raise salt.cloud.exceptions.SaltCloudConfigError(
                        'The {0!r} cloud provider entry in {1!r} is trying '
                        'to extend from {2!r} which has multiple entries '
                        'and no provider is being specified. Not '
                        'extending!'.format(
                            details['provider'], provider_alias, extends
                        )
                    )
                elif extends not in providers:
                    raise salt.cloud.exceptions.SaltCloudConfigError(
                        'The {0!r} cloud provider entry in {1!r} is trying '
                        'to extend data from {2!r} though {2!r} is not '
                        'defined in the salt cloud providers loaded '
                        'data.'.format(
                            details['provider'], provider_alias, extends
                        )
                    )
                else:
                    provider = providers.get(extends)
                    if driver in providers.get(extends):
                        details['extends'] = '{0}:{1}'.format(extends, driver)
                    elif '-only-extendable-' in providers.get(extends):
                        details['extends'] = '{0}:{1}'.format(
                            extends, '-only-extendable-'
                        )
                    else:
                        # We're still not aware of what we're trying to extend
                        # from. Let's try on next iteration
                        details['extends'] = extends
                        keep_looping = True
        if not keep_looping:
            break

    while True:
        # Merge provided extends
        keep_looping = False
        for alias, entries in providers.copy().items():
            for driver, details in entries.iteritems():

                if 'extends' not in details:
                    # Extends resolved or non existing, continue!
                    continue

                if 'extends' in details['extends']:
                    # Since there's a nested extends, resolve this one in the
                    # next iteration
                    keep_looping = True
                    continue

                # Let's get a reference to what we're supposed to extend
                extends = details.pop('extends')
                # Split the setting in (alias, driver)
                ext_alias, ext_driver = extends.split(':')
                # Grab a copy of what should be extended
                extended = providers.get(ext_alias).get(ext_driver).copy()
                # Merge the data to extend with the details
                extended.update(details)
                # Update the providers dictionary with the merged data
                providers[alias][driver] = extended

        if not keep_looping:
            break

    # Now clean up any providers entry that was just used to be a data tree to
    # extend from
    for provider_alias, entries in providers.copy().items():
        for driver, details in entries.copy().iteritems():
            if driver != '-only-extendable-':
                continue

            log.info(
                'There\'s at least one cloud driver details under the {0!r} '
                'cloud provider alias which does not have the required '
                '\'provider\' setting. Was probably just used as a holder '
                'for additional data. Removing it from the available '
                'providers listing'.format(
                    provider_alias
                )
            )
            providers[provider_alias].pop(driver)

        if not providers[provider_alias]:
            providers.pop(provider_alias)

    return providers


def get_cloud_config_value(name, vm_, opts, default=None, search_global=True):
    '''
    Search and return a setting in a known order:

        1. In the virtual machine's configuration
        2. In the virtual machine's profile configuration
        3. In the virtual machine's provider configuration
        4. In the salt cloud configuration if global searching is enabled
        5. Return the provided default
    '''

    # As a last resort, return the default
    value = default

    if search_global is True and opts.get(name, None) is not None:
        # The setting name exists in the cloud(global) configuration
        value = deepcopy(opts[name])

    if vm_ and name:
        # Let's get the value from the profile, if present
        if 'profile' in vm_ and vm_['profile'] is not None:
            if name in opts['profiles'][vm_['profile']]:
                if isinstance(value, dict):
                    value.update(opts['profiles'][vm_['profile']][name].copy())
                else:
                    value = deepcopy(opts['profiles'][vm_['profile']][name])

        # Let's get the value from the provider, if present
        if ':' in vm_['provider']:
            # The provider is defined as <provider-alias>:<provider-name>
            alias, driver = vm_['provider'].split(':')
            if alias in opts['providers'] and \
                    driver in opts['providers'][alias]:
                details = opts['providers'][alias][driver]
                if name in details:
                    if isinstance(value, dict):
                        value.update(details[name].copy())
                    else:
                        value = deepcopy(details[name])
        elif len(opts['providers'].get(vm_['provider'], ())) > 1:
            # The provider is NOT defined as <provider-alias>:<provider-name>
            # and there's more than one entry under the alias.
            # WARN the user!!!!
            log.error(
                'The {0!r} cloud provider definition has more than one '
                'entry. Your VM configuration should be specifying the '
                'provider as \'provider: {0}:<provider-engine>\'. Since '
                'it\'s not, we\'re returning the first definition which '
                'might not be what you intended.'.format(
                    vm_['provider']
                )
            )

        if vm_['provider'] in opts['providers']:
            # There's only one driver defined for this provider. This is safe.
            alias_defs = opts['providers'].get(vm_['provider'])
            provider_driver_defs = alias_defs[alias_defs.keys()[0]]
            if name in provider_driver_defs:
                # The setting name exists in the VM's provider configuration.
                # Return it!
                if isinstance(value, dict):
                    value.update(provider_driver_defs[name].copy())
                else:
                    value = deepcopy(provider_driver_defs[name])

    if name and vm_ and name in vm_:
        # The setting name exists in VM configuration.
        if isinstance(value, dict):
            value.update(vm_[name].copy())
        else:
            value = deepcopy(vm_[name])

    return value


def is_provider_configured(opts, provider, required_keys=()):
    '''
    Check and return the first matching and fully configured cloud provider
    configuration.
    '''
    if ':' in provider:
        alias, driver = provider.split(':')
        if alias not in opts['providers']:
            return False
        if driver not in opts['providers'][alias]:
            return False
        for key in required_keys:
            if opts['providers'][alias][driver].get(key, None) is None:
                # There's at least one require configuration key which is not
                # set.
                log.warn(
                    'The required {0!r} configuration setting is missing on '
                    'the {1!r} driver(under the {2!r} alias)'.format(
                        key, provider, alias
                    )
                )
                return False
        # If we reached this far, there's a properly configured provider,
        # return it!
        return opts['providers'][alias][driver]

    for alias, drivers in opts['providers'].iteritems():
        for driver, provider_details in drivers.iteritems():
            if driver != provider:
                continue

            # If we reached this far, we have a matching provider, let's see if
            # all required configuration keys are present and not None
            skip_provider = False
            for key in required_keys:
                if provider_details.get(key, None) is None:
                    # This provider does not include all necessary keys,
                    # continue to next one
                    log.warn(
                        'The required {0!r} configuration setting is missing '
                        'on the {1!r} driver(under the {2!r} alias)'.format(
                            key, provider, alias
                        )
                    )
                    skip_provider = True
                    break

            if skip_provider:
                continue

            # If we reached this far, the provider included all required keys
            return provider_details

    # If we reached this point, the provider is not configured.
    return False
# <---- Salt Cloud Configuration Functions -----------------------------------


def _cache_id(minion_id, cache_file):
    '''
    Helper function, writes minion id to a cache file.
    '''
    try:
        with salt.utils.fopen(cache_file, 'w') as idf:
            idf.write(minion_id)
    except (IOError, OSError) as exc:
        log.error('Could not cache minion ID: {0}'.format(exc))


def get_id(root_dir=None, minion_id=False, cache=True):
    '''
    Guess the id of the minion.

    - If CONFIG_DIR/minion_id exists, use the cached minion ID from that file
    - If socket.getfqdn() returns us something other than localhost, use it
    - Check /etc/hostname for a value other than localhost
    - Check /etc/hosts for something that isn't localhost that maps to 127.*
    - Look for a routeable / public IP
    - A private IP is better than a loopback IP
    - localhost may be better than killing the minion

    Any non-ip id will be cached for later use in ``CONFIG_DIR/minion_id``

    Returns two values: the detected ID, and a boolean value noting whether or
    not an IP address is being used for the ID.
    '''
    if root_dir is None:
        root_dir = salt.syspaths.ROOT_DIR

    config_dir = salt.syspaths.CONFIG_DIR
    if config_dir.startswith(salt.syspaths.ROOT_DIR):
        config_dir = config_dir.split(salt.syspaths.ROOT_DIR, 1)[-1]

    # Check for cached minion ID
    id_cache = os.path.join(root_dir,
                            config_dir.lstrip(os.path.sep),
                            'minion_id')

    if cache:
        try:
            with salt.utils.fopen(id_cache) as idf:
                name = idf.read().strip()
            if name:
                log.info('Using cached minion ID from {0}: {1}'
                         .format(id_cache, name))
                return name, False
        except (IOError, OSError):
            pass

    log.debug('Guessing ID. The id can be explicitly in set {0}'
              .format(os.path.join(salt.syspaths.CONFIG_DIR, 'minion')))

    # Check socket.getfqdn()
    fqdn = socket.getfqdn()
    if fqdn != 'localhost':
        log.info('Found minion id from getfqdn(): {0}'.format(fqdn))
        if minion_id and cache:
            _cache_id(fqdn, id_cache)
        return fqdn, False

    # Check /etc/hostname
    try:
        with salt.utils.fopen('/etc/hostname') as hfl:
            name = hfl.read().strip()
        if re.search(r'\s', name):
            log.warning('Whitespace character detected in /etc/hostname. '
                        'This file should not contain any whitespace.')
        else:
            if name != 'localhost':
                if minion_id and cache:
                    _cache_id(name, id_cache)
                return name, False
    except (IOError, OSError):
        pass

    # Can /etc/hosts help us?
    try:
        with salt.utils.fopen('/etc/hosts') as hfl:
            for line in hfl:
                names = line.split()
                ip_ = names.pop(0)
                if ip_.startswith('127.'):
                    for name in names:
                        if name != 'localhost':
                            log.info('Found minion id in hosts file: {0}'
                                     .format(name))
                            if minion_id and cache:
                                _cache_id(name, id_cache)
                            return name, False
    except (IOError, OSError):
        pass

    # Can Windows 'hosts' file help?
    try:
        windir = os.getenv('WINDIR')
        with salt.utils.fopen(windir + r'\system32\drivers\etc\hosts') as hfl:
            for line in hfl:
                # skip commented or blank lines
                if line[0] == '#' or len(line) <= 1:
                    continue
                # process lines looking for '127.' in first column
                try:
                    entry = line.split()
                    if entry[0].startswith('127.'):
                        for name in entry[1:]:  # try each name in the row
                            if name != 'localhost':
                                log.info('Found minion id in hosts file: {0}'
                                         .format(name))
                                if minion_id and cache:
                                    _cache_id(name, id_cache)
                                return name, False
                except IndexError:
                    pass  # could not split line (malformed entry?)
    except (IOError, OSError):
        pass

    # What IP addresses do we have?
    ip_addresses = [salt.utils.network.IPv4Address(addr) for addr
                    in salt.utils.network.ip_addrs(include_loopback=True)
                    if not addr.startswith('127.')]

    for addr in ip_addresses:
        if not addr.is_private:
            log.info('Using public ip address for id: {0}'.format(addr))
            return str(addr), True

    if ip_addresses:
        addr = ip_addresses.pop(0)
        log.info('Using private ip address for id: {0}'.format(addr))
        return str(addr), True

    log.error('No id found, falling back to localhost')
    return 'localhost', False


def apply_minion_config(overrides=None,
                        defaults=None,
                        check_dns=None,
                        minion_id=False):
    '''
    Returns minion configurations dict.
    '''
    if check_dns is not None:
        # All use of the `check_dns` arg was removed in `598d715`. The keyword
        # argument was then removed in `9d893e4` and `**kwargs` was then added
        # in `5d60f77` in order not to break backwards compatibility.
        #
        # Showing a deprecation for 0.17.0 and 2014.1.0 should be enough for any
        # api calls to be updated in order to stop it's use.
        salt.utils.warn_until(
            'Helium',
            'The functionality behind the \'check_dns\' keyword argument is '
            'no longer required, as such, it became unnecessary and is now '
            'deprecated. \'check_dns\' will be removed in Salt {version}.'
        )

    if defaults is None:
        defaults = DEFAULT_MINION_OPTS

    opts = defaults.copy()
    if overrides:
        opts.update(overrides)

    if len(opts['sock_dir']) > len(opts['cachedir']) + 10:
        opts['sock_dir'] = os.path.join(opts['cachedir'], '.salt-unix')

    # No ID provided. Will getfqdn save us?
    using_ip_for_id = False
    if opts['id'] is None:
        opts['id'], using_ip_for_id = get_id(
                opts['root_dir'],
                minion_id=minion_id,
                cache=opts.get('minion_id_caching', True))

    # it does not make sense to append a domain to an IP based id
    if not using_ip_for_id and 'append_domain' in opts:
        opts['id'] = _append_domain(opts)

    # Enabling open mode requires that the value be set to True, and
    # nothing else!
    opts['open_mode'] = opts['open_mode'] is True

    # set up the extension_modules location from the cachedir
    opts['extension_modules'] = (
        opts.get('extension_modules') or
        os.path.join(opts['cachedir'], 'extmods')
    )

    # Prepend root_dir to other paths
    prepend_root_dirs = [
        'pki_dir', 'cachedir', 'sock_dir', 'extension_modules', 'pidfile',
    ]

    # These can be set to syslog, so, not actual paths on the system
    for config_key in ('log_file', 'key_logfile'):
        if urlparse.urlparse(opts.get(config_key, '')).scheme == '':
            prepend_root_dirs.append(config_key)

    prepend_root_dir(opts, prepend_root_dirs)
    if '__mine_interval' not in opts.get('schedule', {}):
        if not 'schedule' in opts:
            opts['schedule'] = {}
        opts['schedule'].update({
            '__mine_interval':
            {
                'function': 'mine.update',
                'minutes': opts['mine_interval'],
                'jid_include': True,
                'maxrunning': 2
            }
        })
    return opts


def master_config(path, env_var='SALT_MASTER_CONFIG', defaults=None):
    '''
    Reads in the master configuration file and sets up default options
    '''
    if defaults is None:
        defaults = DEFAULT_MASTER_OPTS

    if not os.environ.get(env_var, None):
        # No valid setting was given using the configuration variable.
        # Lets see is SALT_CONFIG_DIR is of any use
        salt_config_dir = os.environ.get('SALT_CONFIG_DIR', None)
        if salt_config_dir:
            env_config_file_path = os.path.join(salt_config_dir, 'master')
            if salt_config_dir and os.path.isfile(env_config_file_path):
                # We can get a configuration file using SALT_CONFIG_DIR, let's
                # update the environment with this information
                os.environ[env_var] = env_config_file_path

    overrides = load_config(path, env_var, DEFAULT_MASTER_OPTS['conf_file'])
    default_include = overrides.get('default_include',
                                    defaults['default_include'])
    include = overrides.get('include', [])

    overrides.update(include_config(default_include, path, verbose=False))
    overrides.update(include_config(include, path, verbose=True))
    opts = apply_master_config(overrides, defaults)
    _validate_opts(opts)
    # If 'nodegroups:' is uncommented in the master config file, and there are
    # no nodegroups defined, opts['nodegroups'] will be None. Fix this by
    # reverting this value to the default, as if 'nodegroups:' was commented
    # out or not present.
    if opts.get('nodegroups') is None:
        opts['nodegroups'] = DEFAULT_MASTER_OPTS.get('nodegroups', {})
    return opts


def apply_master_config(overrides=None, defaults=None):
    '''
    Returns master configurations dict.
    '''
    if defaults is None:
        defaults = DEFAULT_MASTER_OPTS

    opts = defaults.copy()
    if overrides:
        opts.update(overrides)

    if len(opts['sock_dir']) > len(opts['cachedir']) + 10:
        opts['sock_dir'] = os.path.join(opts['cachedir'], '.salt-unix')

    opts['aes'] = salt.crypt.Crypticle.generate_key_string()

    opts['extension_modules'] = (
        opts.get('extension_modules') or
        os.path.join(opts['cachedir'], 'extmods')
    )
    opts['token_dir'] = os.path.join(opts['cachedir'], 'tokens')

    # Prepend root_dir to other paths
    prepend_root_dirs = [
        'pki_dir', 'cachedir', 'pidfile', 'sock_dir', 'extension_modules',
        'autosign_file', 'autoreject_file', 'token_dir'
    ]

    # These can be set to syslog, so, not actual paths on the system
    for config_key in ('log_file', 'key_logfile'):
        log_setting = opts.get(config_key, '')
        if log_setting is None:
            continue

        if urlparse.urlparse(log_setting).scheme == '':
            prepend_root_dirs.append(config_key)

    prepend_root_dir(opts, prepend_root_dirs)

    # Enabling open mode requires that the value be set to True, and
    # nothing else!
    opts['open_mode'] = opts['open_mode'] is True
    opts['auto_accept'] = opts['auto_accept'] is True
    opts['file_roots'] = _validate_file_roots(opts)

    if opts['file_ignore_regex']:
        # If file_ignore_regex was given, make sure it's wrapped in a list.
        # Only keep valid regex entries for improved performance later on.
        if isinstance(opts['file_ignore_regex'], str):
            ignore_regex = [opts['file_ignore_regex']]
        elif isinstance(opts['file_ignore_regex'], list):
            ignore_regex = opts['file_ignore_regex']

        opts['file_ignore_regex'] = []
        for regex in ignore_regex:
            try:
                # Can't store compiled regex itself in opts (breaks
                # serialization)
                re.compile(regex)
                opts['file_ignore_regex'].append(regex)
            except Exception:
                log.warning(
                    'Unable to parse file_ignore_regex. Skipping: {0}'.format(
                        regex
                    )
                )

    if opts['file_ignore_glob']:
        # If file_ignore_glob was given, make sure it's wrapped in a list.
        if isinstance(opts['file_ignore_glob'], str):
            opts['file_ignore_glob'] = [opts['file_ignore_glob']]

    # Let's make sure `worker_threads` does not drop bellow 3 which has proven
    # to make `salt.modules.publish` not work under the test-suite.
    if opts['worker_threads'] < 3 and opts.get('peer', None):
        log.warning(
            'The \'worker_threads\' setting on {0!r} cannot be lower than 3. '
            'Resetting it to the default value of 3.'.format(
                opts['conf_file']
            )
        )
        opts['worker_threads'] = 3
    return opts


def client_config(path, env_var='SALT_CLIENT_CONFIG', defaults=None):
    '''
    Load in the configuration data needed for the LocalClient. This function
    searches for client specific configurations and adds them to the data from
    the master configuration.
    '''
    if defaults is None:
        defaults = DEFAULT_MASTER_OPTS

    # Get the token file path from the provided defaults. If not found, specify
    # our own, sane, default
    opts = {
        'token_file': defaults.get(
            'token_file',
            os.path.expanduser('~/.salt_token')
        )
    }
    # Update options with the master configuration, either from the provided
    # path, salt's defaults or provided defaults
    opts.update(
        master_config(path, defaults=defaults)
    )
    # Update with the users salt dot file or with the environment variable
    opts.update(
        load_config(
            os.path.expanduser('~/.salt'),
            env_var,
            os.path.expanduser('~/.salt')
        )
    )
    # Make sure we have a proper and absolute path to the token file
    if 'token_file' in opts:
        opts['token_file'] = os.path.abspath(
            os.path.expanduser(
                opts['token_file']
            )
        )
    # If the token file exists, read and store the contained token
    if os.path.isfile(opts['token_file']):
        with salt.utils.fopen(opts['token_file']) as fp_:
            opts['token'] = fp_.read().strip()
    # On some platforms, like OpenBSD, 0.0.0.0 won't catch a master running on localhost
    if opts['interface'] == '0.0.0.0':
        opts['interface'] = '127.0.0.1'

    # Make sure the master_uri is set
    if 'master_uri' not in opts:
        opts['master_uri'] = 'tcp://{ip}:{port}'.format(ip=opts['interface'],
                                                        port=opts['ret_port'])
    # Return the client options
    _validate_opts(opts)
    return opts<|MERGE_RESOLUTION|>--- conflicted
+++ resolved
@@ -187,12 +187,9 @@
     'gather_job_timeout': int,
     'auth_timeout': int,
     'random_master': bool,
-<<<<<<< HEAD
-    'salt_fails_if_highstate_fails': bool,
-=======
     'syndic_event_forward_timeout': float,
     'syndic_max_event_process_time': float,
->>>>>>> 327364e0
+    'salt_fails_if_highstate_fails': bool,
 }
 
 # default configurations
@@ -403,12 +400,9 @@
     'salt_transport': 'zeromq',
     'enumerate_proxy_minions': False,
     'gather_job_timeout': 2,
-<<<<<<< HEAD
-    'salt_fails_if_highstate_fails': False
-=======
     'syndic_event_forward_timeout': 0.5,
     'syndic_max_event_process_time': 0.5,
->>>>>>> 327364e0
+    'salt_fails_if_highstate_fails': False
 }
 
 # ----- Salt Cloud Configuration Defaults ----------------------------------->
