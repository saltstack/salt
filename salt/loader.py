--- conflicted
+++ resolved
@@ -15,11 +15,8 @@
 import re
 import sys
 import tempfile
-<<<<<<< HEAD
-=======
 import threading
 import functools
->>>>>>> 8abb7099
 import threading
 import time
 import traceback
@@ -44,12 +41,9 @@
 import salt.utils.versions
 import salt.utils.stringutils
 from salt.exceptions import LoaderError
-<<<<<<< HEAD
-=======
 from salt.template import check_render_pipe_str
 from salt.utils.decorators import Depends
 from salt.utils.thread_local_proxy import ThreadLocalProxy
->>>>>>> 8abb7099
 
 # Import 3rd-party libs
 from salt.ext import six
@@ -301,14 +295,9 @@
                         ret[f_key] = funcs[func]
 
     if notify:
-<<<<<<< HEAD
-        with salt.utils.event.get_event("minion", opts=opts, listen=False) as evt:
-            evt.fire_event({"complete": True}, tag="/salt/minion/minion_mod_complete")
-=======
         with salt.utils.event.get_event('minion', opts=opts, listen=False) as evt:
             evt.fire_event({'complete': True},
                            tag=salt.defaults.events.MINION_MOD_COMPLETE)
->>>>>>> 8abb7099
 
     return ret
 
@@ -342,13 +331,6 @@
 
 
 def metaproxy(opts):
-<<<<<<< HEAD
-    """
-    Return functions used in the meta proxy
-    """
-
-    return LazyLoader(_module_dirs(opts, "metaproxy"), opts, tag="metaproxy")
-=======
     '''
     Return functions used in the meta proxy
     '''
@@ -358,7 +340,6 @@
         opts,
         tag='metaproxy'
     )
->>>>>>> 8abb7099
 
 
 def matchers(opts):
@@ -553,15 +534,8 @@
     return ret
 
 
-<<<<<<< HEAD
-def states(
-    opts, functions, utils, serializers, whitelist=None, proxy=None, context=None
-):
-    """
-=======
 def states(opts, functions, utils, serializers, whitelist=None, proxy=None, context=None):
     '''
->>>>>>> 8abb7099
     Returns the state modules
 
     :param dict opts: The Salt options dictionary
@@ -575,11 +549,7 @@
 
         __opts__ = salt.config.minion_config('/etc/salt/minion')
         statemods = salt.loader.states(__opts__, None, None)
-<<<<<<< HEAD
-    """
-=======
     '''
->>>>>>> 8abb7099
     if context is None:
         context = {}
 
@@ -590,17 +560,10 @@
         pack={"__salt__": functions, "__proxy__": proxy or {}},
         whitelist=whitelist,
     )
-<<<<<<< HEAD
-    ret.pack["__states__"] = ret
-    ret.pack["__utils__"] = utils
-    ret.pack["__serializers__"] = serializers
-    ret.pack["__context__"] = context
-=======
     ret.pack['__states__'] = ret
     ret.pack['__utils__'] = utils
     ret.pack['__serializers__'] = serializers
     ret.pack['__context__'] = context
->>>>>>> 8abb7099
     return ret
 
 
@@ -662,19 +625,6 @@
 
 
 def render(opts, functions, states=None, proxy=None, context=None):
-<<<<<<< HEAD
-    """
-    Returns the render modules
-    """
-    if context is None:
-        context = {}
-
-    pack = {
-        "__salt__": functions,
-        "__grains__": opts.get("grains", {}),
-        "__context__": context,
-    }
-=======
     '''
     Returns the render modules
     '''
@@ -684,7 +634,6 @@
     pack = {'__salt__': functions,
             '__grains__': opts.get('grains', {}),
             '__context__': context}
->>>>>>> 8abb7099
 
     if states:
         pack["__states__"] = states
@@ -720,11 +669,6 @@
 
           __opts__ = salt.config.minion_config('/etc/salt/minion')
           grainfuncs = salt.loader.grain_funcs(__opts__)
-<<<<<<< HEAD
-    """
-    ret = LazyLoader(
-        _module_dirs(opts, "grains", "grain", ext_type_dirs="grains_dirs",),
-=======
     '''
     ret = LazyLoader(
         _module_dirs(
@@ -733,28 +677,11 @@
             'grain',
             ext_type_dirs='grains_dirs',
         ),
->>>>>>> 8abb7099
         opts,
         tag="grains",
     )
-<<<<<<< HEAD
-    ret.pack["__utils__"] = utils(opts, proxy=proxy)
-    return ret
-
-
-def _format_cached_grains(cached_grains):
-    """
-    Returns cached grains with fixed types, like tuples.
-    """
-    if cached_grains.get("osrelease_info"):
-        osrelease_info = cached_grains["osrelease_info"]
-        if isinstance(osrelease_info, list):
-            cached_grains["osrelease_info"] = tuple(osrelease_info)
-    return cached_grains
-=======
     ret.pack['__utils__'] = utils(opts, proxy=proxy)
     return ret
->>>>>>> 8abb7099
 
 
 def _load_cached_grains(opts, cfn):
@@ -858,11 +785,7 @@
         opts["grains"] = {}
 
     grains_data = {}
-<<<<<<< HEAD
-    blist = opts.get("grains_blacklist", [])
-=======
     blist = opts.get('grains_blacklist', [])
->>>>>>> 8abb7099
     funcs = grain_funcs(opts, proxy=proxy)
     if force_refresh:  # if we refresh, lets reload grain modules
         funcs.clear()
@@ -879,11 +802,7 @@
                 for block in blist:
                     if salt.utils.stringutils.expr_match(key, block):
                         del ret[key]
-<<<<<<< HEAD
-                        log.trace("Filtering %s grain", key)
-=======
                         log.trace('Filtering %s grain', key)
->>>>>>> 8abb7099
             if not ret:
                 continue
         if grains_deep_merge:
@@ -930,11 +849,7 @@
                 for block in blist:
                     if salt.utils.stringutils.expr_match(key, block):
                         del ret[key]
-<<<<<<< HEAD
-                        log.trace("Filtering %s grain", key)
-=======
                         log.trace('Filtering %s grain', key)
->>>>>>> 8abb7099
             if not ret:
                 continue
         if grains_deep_merge:
@@ -1341,12 +1256,6 @@
 
         for k, v in six.iteritems(self.pack):
             if v is None:  # if the value of a pack is None, lets make an empty dict
-<<<<<<< HEAD
-                self.context_dict.setdefault(k, {})
-                self.pack[k] = salt.utils.context.NamespacedDictWrapper(
-                    self.context_dict, k
-                )
-=======
                 value = self.context_dict.get(k, {})
 
                 if isinstance(value, ThreadLocalProxy):
@@ -1354,7 +1263,6 @@
 
                 self.context_dict[k] = value
                 self.pack[k] = salt.utils.context.NamespacedDictWrapper(self.context_dict, k)
->>>>>>> 8abb7099
 
         self.whitelist = whitelist
         self.virtual_enable = virtual_enable
@@ -1632,20 +1540,6 @@
     def __prep_mod_opts(self, opts):
         """
         Strip out of the opts any logger instance
-<<<<<<< HEAD
-        """
-        if "__grains__" not in self.pack:
-            self.context_dict["grains"] = opts.get("grains", {})
-            self.pack["__grains__"] = salt.utils.context.NamespacedDictWrapper(
-                self.context_dict, "grains"
-            )
-
-        if "__pillar__" not in self.pack:
-            self.context_dict["pillar"] = opts.get("pillar", {})
-            self.pack["__pillar__"] = salt.utils.context.NamespacedDictWrapper(
-                self.context_dict, "pillar"
-            )
-=======
         '''
         if '__grains__' not in self.pack:
             grains = opts.get('grains', {})
@@ -1664,7 +1558,6 @@
 
             self.context_dict['pillar'] = pillar
             self.pack['__pillar__'] = salt.utils.context.NamespacedDictWrapper(self.context_dict, 'pillar')
->>>>>>> 8abb7099
 
         mod_opts = {}
         for key, val in list(opts.items()):
@@ -1937,17 +1830,11 @@
             ((x, self.loaded_modules.get(x, self.mod_dict_class())) for x in mod_names)
         )
 
-<<<<<<< HEAD
-        for attr in getattr(mod, "__load__", dir(mod)):
-            if attr.startswith("_"):
-                # private functions are skipped
-=======
         for attr in getattr(mod, '__load__', dir(mod)):
             if attr.startswith('_') and attr != '__call__':
                 # private functions are skipped,
                 # except __call__ which is default entrance
                 # for multi-function batch-like state syntax
->>>>>>> 8abb7099
                 continue
             func = getattr(mod, attr)
             if not inspect.isfunction(func) and not isinstance(func, functools.partial):
@@ -2148,11 +2035,7 @@
                 if virtual is not True and module_name != virtual:
                     # The module is renaming itself. Updating the module name
                     # with the new name
-<<<<<<< HEAD
-                    log.trace("Loaded %s as virtual %s", module_name, virtual)
-=======
                     log.trace('Loaded %s as virtual %s', module_name, virtual)
->>>>>>> 8abb7099
 
                     if virtualname != virtual:
                         # The __virtualname__ attribute does not match what's
