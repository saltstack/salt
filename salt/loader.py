"""
The Salt loader is the core to Salt's plugin system, the loader scans
directories for python loadable code and organizes the code into the
plugin interfaces used by Salt.
"""

<<<<<<< HEAD
=======
# Import python libs

>>>>>>> c6428ecf
import functools
import inspect
import logging
import os
import re
import sys
import tempfile
import threading
import time
import traceback
import types
from collections.abc import MutableMapping
from zipimport import zipimporter

import salt.config
import salt.defaults.events
import salt.defaults.exitcodes
import salt.syspaths
import salt.utils.args
import salt.utils.context
import salt.utils.data
import salt.utils.dictupdate
import salt.utils.event
import salt.utils.files
import salt.utils.lazy
import salt.utils.odict
import salt.utils.platform
import salt.utils.stringutils
import salt.utils.versions
from salt.exceptions import LoaderError
from salt.ext import six
from salt.ext.six.moves import reload_module
from salt.template import check_render_pipe_str
from salt.utils.decorators import Depends

if sys.version_info[:2] >= (3, 5):
    import importlib.machinery  # pylint: disable=no-name-in-module,import-error
    import importlib.util  # pylint: disable=no-name-in-module,import-error

    USE_IMPORTLIB = True
else:
    import imp

    USE_IMPORTLIB = False


try:
    import pkg_resources

    HAS_PKG_RESOURCES = True
except ImportError:
    HAS_PKG_RESOURCES = False

log = logging.getLogger(__name__)

SALT_BASE_PATH = os.path.abspath(salt.syspaths.INSTALL_DIR)
LOADED_BASE_NAME = "salt.loaded"

if USE_IMPORTLIB:
    # pylint: disable=no-member
    MODULE_KIND_SOURCE = 1
    MODULE_KIND_COMPILED = 2
    MODULE_KIND_EXTENSION = 3
    MODULE_KIND_PKG_DIRECTORY = 5
    SUFFIXES = []
    for suffix in importlib.machinery.EXTENSION_SUFFIXES:
        SUFFIXES.append((suffix, "rb", MODULE_KIND_EXTENSION))
    for suffix in importlib.machinery.SOURCE_SUFFIXES:
        SUFFIXES.append((suffix, "rb", MODULE_KIND_SOURCE))
    for suffix in importlib.machinery.BYTECODE_SUFFIXES:
        SUFFIXES.append((suffix, "rb", MODULE_KIND_COMPILED))
    MODULE_KIND_MAP = {
        MODULE_KIND_SOURCE: importlib.machinery.SourceFileLoader,
        MODULE_KIND_COMPILED: importlib.machinery.SourcelessFileLoader,
        MODULE_KIND_EXTENSION: importlib.machinery.ExtensionFileLoader,
    }
    # pylint: enable=no-member
else:
    SUFFIXES = imp.get_suffixes()

PY3_PRE_EXT = re.compile(r"\.cpython-{}{}(\.opt-[1-9])?".format(*sys.version_info[:2]))

# Because on the cloud drivers we do `from salt.cloud.libcloudfuncs import *`
# which simplifies code readability, it adds some unsupported functions into
# the driver's module scope.
# We list un-supported functions here. These will be removed from the loaded.
#  TODO:  remove the need for this cross-module code. Maybe use NotImplemented
LIBCLOUD_FUNCS_NOT_SUPPORTED = (
    "parallels.avail_sizes",
    "parallels.avail_locations",
    "proxmox.avail_sizes",
)

# Will be set to pyximport module at runtime if cython is enabled in config.
pyximport = None


def static_loader(
    opts,
    ext_type,
    tag,
    pack=None,
    int_type=None,
    ext_dirs=True,
    ext_type_dirs=None,
    base_path=None,
    filter_name=None,
):
    funcs = LazyLoader(
        _module_dirs(
            opts, ext_type, tag, int_type, ext_dirs, ext_type_dirs, base_path,
        ),
        opts,
        tag=tag,
        pack=pack,
    )
    ret = {}
    funcs._load_all()
    if filter_name:
        funcs = FilterDictWrapper(funcs, filter_name)
    for key in funcs:
        ret[key] = funcs[key]
    return ret


def _format_entrypoint_target(ep):
    """
    Makes a string describing the target of an EntryPoint object.

    Base strongly on EntryPoint.__str__().
    """
    s = ep.module_name
    if ep.attrs:
        s += ":" + ".".join(ep.attrs)
    return s


def _module_dirs(
    opts,
    ext_type,
    tag=None,
    int_type=None,
    ext_dirs=True,
    ext_type_dirs=None,
    base_path=None,
):
    if tag is None:
        tag = ext_type
    sys_types = os.path.join(base_path or SALT_BASE_PATH, int_type or ext_type)
    ext_types = os.path.join(opts["extension_modules"], ext_type)

    ext_type_types = []
    if ext_dirs:
        if ext_type_dirs is None:
            ext_type_dirs = "{}_dirs".format(tag)
        if ext_type_dirs in opts:
            ext_type_types.extend(opts[ext_type_dirs])
        if HAS_PKG_RESOURCES and ext_type_dirs:
            for entry_point in pkg_resources.iter_entry_points(
                "salt.loader", ext_type_dirs
            ):
                try:
                    loaded_entry_point = entry_point.load()
                    for path in loaded_entry_point():
                        ext_type_types.append(path)
                except Exception as exc:  # pylint: disable=broad-except
                    log.error(
                        "Error getting module directories from %s: %s",
                        _format_entrypoint_target(entry_point),
                        exc,
                    )
                    log.debug(
                        "Full backtrace for module directories error", exc_info=True
                    )

    cli_module_dirs = []
    # The dirs can be any module dir, or a in-tree _{ext_type} dir
    for _dir in opts.get("module_dirs", []):
        # Prepend to the list to match cli argument ordering
        maybe_dir = os.path.join(_dir, ext_type)
        if os.path.isdir(maybe_dir):
            cli_module_dirs.insert(0, maybe_dir)
            continue

        maybe_dir = os.path.join(_dir, "_{}".format(ext_type))
        if os.path.isdir(maybe_dir):
            cli_module_dirs.insert(0, maybe_dir)

    return cli_module_dirs + ext_type_types + [ext_types, sys_types]


def minion_mods(
    opts,
    context=None,
    utils=None,
    whitelist=None,
    initial_load=False,
    loaded_base_name=None,
    notify=False,
    static_modules=None,
    proxy=None,
):
    """
    Load execution modules

    Returns a dictionary of execution modules appropriate for the current
    system by evaluating the __virtual__() function in each module.

    :param dict opts: The Salt options dictionary

    :param dict context: A Salt context that should be made present inside
                            generated modules in __context__

    :param dict utils: Utility functions which should be made available to
                            Salt modules in __utils__. See `utils_dirs` in
                            salt.config for additional information about
                            configuration.

    :param list whitelist: A list of modules which should be whitelisted.
    :param bool initial_load: Deprecated flag! Unused.
    :param str loaded_base_name: A string marker for the loaded base name.
    :param bool notify: Flag indicating that an event should be fired upon
                        completion of module loading.

    .. code-block:: python

        import salt.config
        import salt.loader

        __opts__ = salt.config.minion_config('/etc/salt/minion')
        __grains__ = salt.loader.grains(__opts__)
        __opts__['grains'] = __grains__
        __utils__ = salt.loader.utils(__opts__)
        __salt__ = salt.loader.minion_mods(__opts__, utils=__utils__)
        __salt__['test.ping']()
    """
    # TODO Publish documentation for module whitelisting
    if not whitelist:
        whitelist = opts.get("whitelist_modules", None)
    ret = LazyLoader(
        _module_dirs(opts, "modules", "module"),
        opts,
        tag="module",
        pack={"__context__": context, "__utils__": utils, "__proxy__": proxy},
        whitelist=whitelist,
        loaded_base_name=loaded_base_name,
        static_modules=static_modules,
        extra_module_dirs=utils.module_dirs if utils else None,
    )

    ret.pack["__salt__"] = ret

    # Load any provider overrides from the configuration file providers option
    #  Note: Providers can be pkg, service, user or group - not to be confused
    #        with cloud providers.
    providers = opts.get("providers", False)
    if providers and isinstance(providers, dict):
        for mod in providers:
            # sometimes providers opts is not to diverge modules but
            # for other configuration
            try:
                funcs = raw_mod(opts, providers[mod], ret)
            except TypeError:
                break
            else:
                if funcs:
                    for func in funcs:
                        f_key = "{}{}".format(mod, func[func.rindex(".") :])
                        ret[f_key] = funcs[func]

    if notify:
        with salt.utils.event.get_event("minion", opts=opts, listen=False) as evt:
            evt.fire_event(
                {"complete": True}, tag=salt.defaults.events.MINION_MOD_REFRESH_COMPLETE
            )

    return ret


def raw_mod(opts, name, functions, mod="modules"):
    """
    Returns a single module loaded raw and bypassing the __virtual__ function

    .. code-block:: python

        import salt.config
        import salt.loader

        __opts__ = salt.config.minion_config('/etc/salt/minion')
        testmod = salt.loader.raw_mod(__opts__, 'test', None)
        testmod['test.ping']()
    """
    loader = LazyLoader(
        _module_dirs(opts, mod, "module"),
        opts,
        tag="rawmodule",
        virtual_enable=False,
        pack={"__salt__": functions},
    )
    # if we don't have the module, return an empty dict
    if name not in loader.file_mapping:
        return {}

    loader._load_module(name)  # load a single module (the one passed in)
    return dict(loader._dict)  # return a copy of *just* the funcs for `name`


def metaproxy(opts):
    """
    Return functions used in the meta proxy
    """

    return LazyLoader(_module_dirs(opts, "metaproxy"), opts, tag="metaproxy")


def matchers(opts):
    """
    Return the matcher services plugins
    """
    return LazyLoader(_module_dirs(opts, "matchers"), opts, tag="matchers")


def engines(opts, functions, runners, utils, proxy=None):
    """
    Return the master services plugins
    """
    pack = {
        "__salt__": functions,
        "__runners__": runners,
        "__proxy__": proxy,
        "__utils__": utils,
    }
    return LazyLoader(
        _module_dirs(opts, "engines"),
        opts,
        tag="engines",
        pack=pack,
        extra_module_dirs=utils.module_dirs if utils else None,
    )


def proxy(opts, functions=None, returners=None, whitelist=None, utils=None):
    """
    Returns the proxy module for this salt-proxy-minion
    """
    ret = LazyLoader(
        _module_dirs(opts, "proxy"),
        opts,
        tag="proxy",
        pack={"__salt__": functions, "__ret__": returners, "__utils__": utils},
        extra_module_dirs=utils.module_dirs if utils else None,
    )

    ret.pack["__proxy__"] = ret

    return ret


def returners(opts, functions, whitelist=None, context=None, proxy=None):
    """
    Returns the returner modules
    """
    return LazyLoader(
        _module_dirs(opts, "returners", "returner"),
        opts,
        tag="returner",
        whitelist=whitelist,
        pack={"__salt__": functions, "__context__": context, "__proxy__": proxy or {}},
    )


def utils(opts, whitelist=None, context=None, proxy=proxy):
    """
    Returns the utility modules
    """
    return LazyLoader(
        _module_dirs(opts, "utils", ext_type_dirs="utils_dirs"),
        opts,
        tag="utils",
        whitelist=whitelist,
        pack={"__context__": context, "__proxy__": proxy or {}},
    )


def pillars(opts, functions, context=None):
    """
    Returns the pillars modules
    """
    _utils = utils(opts)
    ret = LazyLoader(
        _module_dirs(opts, "pillar"),
        opts,
        tag="pillar",
        pack={"__salt__": functions, "__context__": context, "__utils__": _utils},
        extra_module_dirs=_utils.module_dirs,
    )
    ret.pack["__ext_pillar__"] = ret
    return FilterDictWrapper(ret, ".ext_pillar")


def tops(opts):
    """
    Returns the tops modules
    """
    if "master_tops" not in opts:
        return {}
    whitelist = list(opts["master_tops"].keys())
    ret = LazyLoader(
        _module_dirs(opts, "tops", "top"), opts, tag="top", whitelist=whitelist,
    )
    return FilterDictWrapper(ret, ".top")


def wheels(opts, whitelist=None, context=None):
    """
    Returns the wheels modules
    """
    if context is None:
        context = {}
    return LazyLoader(
        _module_dirs(opts, "wheel"),
        opts,
        tag="wheel",
        whitelist=whitelist,
        pack={"__context__": context},
    )


def outputters(opts):
    """
    Returns the outputters modules

    :param dict opts: The Salt options dictionary
    :returns: LazyLoader instance, with only outputters present in the keyspace
    """
    ret = LazyLoader(
        _module_dirs(opts, "output", ext_type_dirs="outputter_dirs"),
        opts,
        tag="output",
    )
    wrapped_ret = FilterDictWrapper(ret, ".output")
    # TODO: this name seems terrible... __salt__ should always be execution mods
    ret.pack["__salt__"] = wrapped_ret
    return wrapped_ret


def serializers(opts):
    """
    Returns the serializers modules
    :param dict opts: The Salt options dictionary
    :returns: LazyLoader instance, with only serializers present in the keyspace
    """
    return LazyLoader(_module_dirs(opts, "serializers"), opts, tag="serializers",)


def eauth_tokens(opts):
    """
    Returns the tokens modules
    :param dict opts: The Salt options dictionary
    :returns: LazyLoader instance, with only token backends present in the keyspace
    """
    return LazyLoader(_module_dirs(opts, "tokens"), opts, tag="tokens",)


def auth(opts, whitelist=None):
    """
    Returns the auth modules

    :param dict opts: The Salt options dictionary
    :returns: LazyLoader
    """
    return LazyLoader(
        _module_dirs(opts, "auth"),
        opts,
        tag="auth",
        whitelist=whitelist,
        pack={"__salt__": minion_mods(opts)},
    )


def fileserver(opts, backends):
    """
    Returns the file server modules
    """
    _utils = utils(opts)

    if backends is not None:
        if not isinstance(backends, list):
            backends = [backends]
        # Make sure that the VCS backends work either with git or gitfs, hg or
        # hgfs, etc.
        vcs_re = re.compile("^(git|svn|hg)")
        fs_re = re.compile("fs$")
        vcs = []
        non_vcs = []
        for back in [fs_re.sub("", x) for x in backends]:
            if vcs_re.match(back):
                vcs.extend((back, back + "fs"))
            else:
                non_vcs.append(back)
        backends = vcs + non_vcs

    return LazyLoader(
        _module_dirs(opts, "fileserver"),
        opts,
        tag="fileserver",
        whitelist=backends,
        pack={"__utils__": _utils},
        extra_module_dirs=_utils.module_dirs,
    )


def roster(opts, runner=None, utils=None, whitelist=None):
    """
    Returns the roster modules
    """
    return LazyLoader(
        _module_dirs(opts, "roster"),
        opts,
        tag="roster",
        whitelist=whitelist,
        pack={"__runner__": runner, "__utils__": utils},
        extra_module_dirs=utils.module_dirs if utils else None,
    )


def thorium(opts, functions, runners):
    """
    Load the thorium runtime modules
    """
    pack = {"__salt__": functions, "__runner__": runners, "__context__": {}}
    ret = LazyLoader(_module_dirs(opts, "thorium"), opts, tag="thorium", pack=pack)
    ret.pack["__thorium__"] = ret
    return ret


def states(
    opts, functions, utils, serializers, whitelist=None, proxy=None, context=None
):
    """
    Returns the state modules

    :param dict opts: The Salt options dictionary
    :param dict functions: A dictionary of minion modules, with module names as
                            keys and funcs as values.

    .. code-block:: python

        import salt.config
        import salt.loader

        __opts__ = salt.config.minion_config('/etc/salt/minion')
        statemods = salt.loader.states(__opts__, None, None)
    """
    if context is None:
        context = {}

    ret = LazyLoader(
        _module_dirs(opts, "states"),
        opts,
        tag="states",
        pack={"__salt__": functions, "__proxy__": proxy or {}},
        whitelist=whitelist,
        extra_module_dirs=utils.module_dirs if utils else None,
    )
    ret.pack["__states__"] = ret
    ret.pack["__utils__"] = utils
    ret.pack["__serializers__"] = serializers
    ret.pack["__context__"] = context
    return ret


def beacons(opts, functions, context=None, proxy=None):
    """
    Load the beacon modules

    :param dict opts: The Salt options dictionary
    :param dict functions: A dictionary of minion modules, with module names as
                            keys and funcs as values.
    """
    return LazyLoader(
        _module_dirs(opts, "beacons"),
        opts,
        tag="beacons",
        pack={"__context__": context, "__salt__": functions, "__proxy__": proxy or {}},
        virtual_funcs=[],
    )


def log_handlers(opts):
    """
    Returns the custom logging handler modules

    :param dict opts: The Salt options dictionary
    """
    ret = LazyLoader(
        _module_dirs(
            opts,
            "log_handlers",
            int_type="handlers",
            base_path=os.path.join(SALT_BASE_PATH, "log"),
        ),
        opts,
        tag="log_handlers",
    )
    return FilterDictWrapper(ret, ".setup_handlers")


def ssh_wrapper(opts, functions=None, context=None):
    """
    Returns the custom logging handler modules
    """
    return LazyLoader(
        _module_dirs(
            opts,
            "wrapper",
            base_path=os.path.join(SALT_BASE_PATH, os.path.join("client", "ssh")),
        ),
        opts,
        tag="wrapper",
        pack={
            "__salt__": functions,
            "__grains__": opts.get("grains", {}),
            "__pillar__": opts.get("pillar", {}),
            "__context__": context,
        },
    )


def render(opts, functions, states=None, proxy=None, context=None):
    """
    Returns the render modules
    """
    if context is None:
        context = {}

    pack = {
        "__salt__": functions,
        "__grains__": opts.get("grains", {}),
        "__context__": context,
    }

    if states:
        pack["__states__"] = states
    pack["__proxy__"] = proxy or {}
    ret = LazyLoader(
        _module_dirs(opts, "renderers", "render", ext_type_dirs="render_dirs",),
        opts,
        tag="render",
        pack=pack,
    )
    rend = FilterDictWrapper(ret, ".render")

    if not check_render_pipe_str(
        opts["renderer"], rend, opts["renderer_blacklist"], opts["renderer_whitelist"]
    ):
        err = (
            "The renderer {} is unavailable, this error is often because "
            "the needed software is unavailable".format(opts["renderer"])
        )
        log.critical(err)
        raise LoaderError(err)
    return rend


def grain_funcs(opts, proxy=None):
    """
    Returns the grain functions

      .. code-block:: python

          import salt.config
          import salt.loader

          __opts__ = salt.config.minion_config('/etc/salt/minion')
          grainfuncs = salt.loader.grain_funcs(__opts__)
    """
    _utils = utils(opts, proxy=proxy)
    ret = LazyLoader(
        _module_dirs(opts, "grains", "grain", ext_type_dirs="grains_dirs",),
        opts,
        tag="grains",
        extra_module_dirs=_utils.module_dirs,
    )
    ret.pack["__utils__"] = _utils
    return ret


def _format_cached_grains(cached_grains):
    """
    Returns cached grains with fixed types, like tuples.
    """
    if cached_grains.get("osrelease_info"):
        osrelease_info = cached_grains["osrelease_info"]
        if isinstance(osrelease_info, list):
            cached_grains["osrelease_info"] = tuple(osrelease_info)
    return cached_grains


def _load_cached_grains(opts, cfn):
    """
    Returns the grains cached in cfn, or None if the cache is too old or is
    corrupted.
    """
    if not os.path.isfile(cfn):
        log.debug("Grains cache file does not exist.")
        return None

    grains_cache_age = int(time.time() - os.path.getmtime(cfn))
    if grains_cache_age > opts.get("grains_cache_expiration", 300):
        log.debug(
            "Grains cache last modified %s seconds ago and cache "
            "expiration is set to %s. Grains cache expired. "
            "Refreshing.",
            grains_cache_age,
            opts.get("grains_cache_expiration", 300),
        )
        return None

    if opts.get("refresh_grains_cache", False):
        log.debug("refresh_grains_cache requested, Refreshing.")
        return None

    log.debug("Retrieving grains from cache")
    try:
        serial = salt.payload.Serial(opts)
        with salt.utils.files.fopen(cfn, "rb") as fp_:
            cached_grains = salt.utils.data.decode(
                serial.load(fp_), preserve_tuples=True
            )
        if not cached_grains:
            log.debug("Cached grains are empty, cache might be corrupted. Refreshing.")
            return None

        return _format_cached_grains(cached_grains)
    except OSError:
        return None


def grains(opts, force_refresh=False, proxy=None):
    """
    Return the functions for the dynamic grains and the values for the static
    grains.

    Since grains are computed early in the startup process, grains functions
    do not have __salt__ or __proxy__ available.  At proxy-minion startup,
    this function is called with the proxymodule LazyLoader object so grains
    functions can communicate with their controlled device.

    .. code-block:: python

        import salt.config
        import salt.loader

        __opts__ = salt.config.minion_config('/etc/salt/minion')
        __grains__ = salt.loader.grains(__opts__)
        print __grains__['id']
    """
    # Need to re-import salt.config, somehow it got lost when a minion is starting
    import salt.config

    # if we have no grains, lets try loading from disk (TODO: move to decorator?)
    cfn = os.path.join(opts["cachedir"], "grains.cache.p")
    if not force_refresh and opts.get("grains_cache", False):
        cached_grains = _load_cached_grains(opts, cfn)
        if cached_grains:
            return cached_grains
    else:
        log.debug("Grains refresh requested. Refreshing grains.")

    if opts.get("skip_grains", False):
        return {}
    grains_deep_merge = opts.get("grains_deep_merge", False) is True
    if "conf_file" in opts:
        pre_opts = {}
        pre_opts.update(
            salt.config.load_config(
                opts["conf_file"],
                "SALT_MINION_CONFIG",
                salt.config.DEFAULT_MINION_OPTS["conf_file"],
            )
        )
        default_include = pre_opts.get("default_include", opts["default_include"])
        include = pre_opts.get("include", [])
        pre_opts.update(
            salt.config.include_config(
                default_include, opts["conf_file"], verbose=False
            )
        )
        pre_opts.update(
            salt.config.include_config(include, opts["conf_file"], verbose=True)
        )
        if "grains" in pre_opts:
            opts["grains"] = pre_opts["grains"]
        else:
            opts["grains"] = {}
    else:
        opts["grains"] = {}

    grains_data = {}
    blist = opts.get("grains_blacklist", [])
    funcs = grain_funcs(opts, proxy=proxy)
    if force_refresh:  # if we refresh, lets reload grain modules
        funcs.clear()
    # Run core grains
    for key in funcs:
        if not key.startswith("core."):
            continue
        log.trace("Loading %s grain", key)
        ret = funcs[key]()
        if not isinstance(ret, dict):
            continue
        if blist:
            for key in list(ret):
                for block in blist:
                    if salt.utils.stringutils.expr_match(key, block):
                        del ret[key]
                        log.trace("Filtering %s grain", key)
            if not ret:
                continue
        if grains_deep_merge:
            salt.utils.dictupdate.update(grains_data, ret)
        else:
            grains_data.update(ret)

    # Run the rest of the grains
    for key in funcs:
        if key.startswith("core.") or key == "_errors":
            continue
        try:
            # Grains are loaded too early to take advantage of the injected
            # __proxy__ variable.  Pass an instance of that LazyLoader
            # here instead to grains functions if the grains functions take
            # one parameter.  Then the grains can have access to the
            # proxymodule for retrieving information from the connected
            # device.
            log.trace("Loading %s grain", key)
            parameters = salt.utils.args.get_function_argspec(funcs[key]).args
            kwargs = {}
            if "proxy" in parameters:
                kwargs["proxy"] = proxy
            if "grains" in parameters:
                kwargs["grains"] = grains_data
            ret = funcs[key](**kwargs)
        except Exception:  # pylint: disable=broad-except
            if salt.utils.platform.is_proxy():
                log.info(
                    "The following CRITICAL message may not be an error; the proxy may not be completely established yet."
                )
            log.critical(
                "Failed to load grains defined in grain file %s in "
                "function %s, error:\n",
                key,
                funcs[key],
                exc_info=True,
            )
            continue
        if not isinstance(ret, dict):
            continue
        if blist:
            for key in list(ret):
                for block in blist:
                    if salt.utils.stringutils.expr_match(key, block):
                        del ret[key]
                        log.trace("Filtering %s grain", key)
            if not ret:
                continue
        if grains_deep_merge:
            salt.utils.dictupdate.update(grains_data, ret)
        else:
            grains_data.update(ret)

    if opts.get("proxy_merge_grains_in_module", True) and proxy:
        try:
            proxytype = proxy.opts["proxy"]["proxytype"]
            if proxytype + ".grains" in proxy:
                if (
                    proxytype + ".initialized" in proxy
                    and proxy[proxytype + ".initialized"]()
                ):
                    try:
                        proxytype = proxy.opts["proxy"]["proxytype"]
                        ret = proxy[proxytype + ".grains"]()
                        if grains_deep_merge:
                            salt.utils.dictupdate.update(grains_data, ret)
                        else:
                            grains_data.update(ret)
                    except Exception:  # pylint: disable=broad-except
                        log.critical(
                            "Failed to run proxy's grains function!", exc_info=True
                        )
        except KeyError:
            pass

    grains_data.update(opts["grains"])
    # Write cache if enabled
    if opts.get("grains_cache", False):
        with salt.utils.files.set_umask(0o077):
            try:
                if salt.utils.platform.is_windows():
                    # Late import
                    import salt.modules.cmdmod

                    # Make sure cache file isn't read-only
                    salt.modules.cmdmod._run_quiet('attrib -R "{}"'.format(cfn))
                with salt.utils.files.fopen(cfn, "w+b") as fp_:
                    try:
                        serial = salt.payload.Serial(opts)
                        serial.dump(grains_data, fp_)
                    except TypeError as e:
                        log.error("Failed to serialize grains cache: %s", e)
                        raise  # re-throw for cleanup
            except Exception as e:  # pylint: disable=broad-except
                log.error("Unable to write to grains cache file %s: %s", cfn, e)
                # Based on the original exception, the file may or may not have been
                # created. If it was, we will remove it now, as the exception means
                # the serialized data is not to be trusted, no matter what the
                # exception is.
                if os.path.isfile(cfn):
                    os.unlink(cfn)

    if grains_deep_merge:
        salt.utils.dictupdate.update(grains_data, opts["grains"])
    else:
        grains_data.update(opts["grains"])
    return salt.utils.data.decode(grains_data, preserve_tuples=True)


# TODO: get rid of? Does anyone use this? You should use raw() instead
def call(fun, **kwargs):
    """
    Directly call a function inside a loader directory
    """
    args = kwargs.get("args", [])
    dirs = kwargs.get("dirs", [])

    funcs = LazyLoader(
        [os.path.join(SALT_BASE_PATH, "modules")] + dirs,
        None,
        tag="modules",
        virtual_enable=False,
    )
    return funcs[fun](*args)


def runner(opts, utils=None, context=None, whitelist=None):
    """
    Directly call a function inside a loader directory
    """
    if utils is None:
        utils = {}
    if context is None:
        context = {}
    ret = LazyLoader(
        _module_dirs(opts, "runners", "runner", ext_type_dirs="runner_dirs"),
        opts,
        tag="runners",
        pack={"__utils__": utils, "__context__": context},
        whitelist=whitelist,
        extra_module_dirs=utils.module_dirs if utils else None,
    )
    # TODO: change from __salt__ to something else, we overload __salt__ too much
    ret.pack["__salt__"] = ret
    return ret


def queues(opts):
    """
    Directly call a function inside a loader directory
    """
    return LazyLoader(
        _module_dirs(opts, "queues", "queue", ext_type_dirs="queue_dirs"),
        opts,
        tag="queues",
    )


def sdb(opts, functions=None, whitelist=None, utils=None):
    """
    Make a very small database call
    """
    if utils is None:
        utils = {}

    return LazyLoader(
        _module_dirs(opts, "sdb"),
        opts,
        tag="sdb",
        pack={
            "__sdb__": functions,
            "__opts__": opts,
            "__utils__": utils,
            "__salt__": minion_mods(opts, utils=utils),
        },
        whitelist=whitelist,
        extra_module_dirs=utils.module_dirs if utils else None,
    )


def pkgdb(opts):
    """
    Return modules for SPM's package database

    .. versionadded:: 2015.8.0
    """
    return LazyLoader(
        _module_dirs(opts, "pkgdb", base_path=os.path.join(SALT_BASE_PATH, "spm")),
        opts,
        tag="pkgdb",
    )


def pkgfiles(opts):
    """
    Return modules for SPM's file handling

    .. versionadded:: 2015.8.0
    """
    return LazyLoader(
        _module_dirs(opts, "pkgfiles", base_path=os.path.join(SALT_BASE_PATH, "spm")),
        opts,
        tag="pkgfiles",
    )


def clouds(opts):
    """
    Return the cloud functions
    """
    _utils = salt.loader.utils(opts)
    # Let's bring __active_provider_name__, defaulting to None, to all cloud
    # drivers. This will get temporarily updated/overridden with a context
    # manager when needed.
    functions = LazyLoader(
        _module_dirs(
            opts,
            "clouds",
            "cloud",
            base_path=os.path.join(SALT_BASE_PATH, "cloud"),
            int_type="clouds",
        ),
        opts,
        tag="clouds",
        pack={"__utils__": _utils, "__active_provider_name__": None},
        extra_module_dirs=_utils.module_dirs,
    )
    for funcname in LIBCLOUD_FUNCS_NOT_SUPPORTED:
        log.trace(
            "'%s' has been marked as not supported. Removing from the "
            "list of supported cloud functions",
            funcname,
        )
        functions.pop(funcname, None)
    return functions


def netapi(opts):
    """
    Return the network api functions
    """
    return LazyLoader(_module_dirs(opts, "netapi"), opts, tag="netapi",)


def executors(opts, functions=None, context=None, proxy=None):
    """
    Returns the executor modules
    """
    executors = LazyLoader(
        _module_dirs(opts, "executors", "executor"),
        opts,
        tag="executor",
        pack={
            "__salt__": functions,
            "__context__": context or {},
            "__proxy__": proxy or {},
        },
    )
    executors.pack["__executors__"] = executors
    return executors


def cache(opts, serial):
    """
    Returns the returner modules
    """
    return LazyLoader(
        _module_dirs(opts, "cache", "cache"),
        opts,
        tag="cache",
        pack={"__opts__": opts, "__context__": {"serial": serial}},
    )


def _generate_module(name):
    if name in sys.modules:
        return

    code = "'''Salt loaded {} parent module'''".format(name.split(".")[-1])
    # ModuleType can't accept a unicode type on PY2
    module = types.ModuleType(str(name))  # future lint: disable=blacklisted-function
    exec(code, module.__dict__)
    sys.modules[name] = module


def _mod_type(module_path):
    if module_path.startswith(SALT_BASE_PATH):
        return "int"
    return "ext"


# TODO: move somewhere else?
class FilterDictWrapper(MutableMapping):
    """
    Create a dict which wraps another dict with a specific key suffix on get

    This is to replace "filter_load"
    """

    def __init__(self, d, suffix):
        self._dict = d
        self.suffix = suffix

    def __setitem__(self, key, val):
        self._dict[key] = val

    def __delitem__(self, key):
        del self._dict[key]

    def __getitem__(self, key):
        return self._dict[key + self.suffix]

    def __len__(self):
        return len(self._dict)

    def __iter__(self):
        for key in self._dict:
            if key.endswith(self.suffix):
                yield key.replace(self.suffix, "")


class LazyLoader(salt.utils.lazy.LazyDict):
    """
    A pseduo-dictionary which has a set of keys which are the
    name of the module and function, delimited by a dot. When
    the value of the key is accessed, the function is then loaded
    from disk and into memory.

    .. note::

        Iterating over keys will cause all modules to be loaded.

    :param list module_dirs: A list of directories on disk to search for modules
    :param dict opts: The salt options dictionary.
    :param str tag: The tag for the type of module to load
    :param func mod_type_check: A function which can be used to verify files
    :param dict pack: A dictionary of function to be packed into modules as they are loaded
    :param list whitelist: A list of modules to whitelist
    :param bool virtual_enable: Whether or not to respect the __virtual__ function when loading modules.
    :param str virtual_funcs: The name of additional functions in the module to call to verify its functionality.
                                If not true, the module will not load.
    :param list extra_module_dirs: A list of directories that will be able to import from
    :returns: A LazyLoader object which functions as a dictionary. Keys are 'module.function' and values
    are function references themselves which are loaded on-demand.
    # TODO:
        - move modules_max_memory into here
        - singletons (per tag)
    """

    mod_dict_class = salt.utils.odict.OrderedDict

    def __init__(
        self,
        module_dirs,
        opts=None,
        tag="module",
        loaded_base_name=None,
        mod_type_check=None,
        pack=None,
        whitelist=None,
        virtual_enable=True,
        static_modules=None,
        proxy=None,
        virtual_funcs=None,
        extra_module_dirs=None,
    ):  # pylint: disable=W0231
        """
        In pack, if any of the values are None they will be replaced with an
        empty context-specific dict
        """

        self.inject_globals = {}
        self.pack = {} if pack is None else pack
        if opts is None:
            opts = {}
        threadsafety = not opts.get("multiprocessing")
        self.context_dict = salt.utils.context.ContextDict(threadsafe=threadsafety)
        self.opts = self.__prep_mod_opts(opts)

        self.module_dirs = module_dirs
        self.tag = tag
        self.loaded_base_name = loaded_base_name or LOADED_BASE_NAME
        self.mod_type_check = mod_type_check or _mod_type

        if "__context__" not in self.pack:
            self.pack["__context__"] = None

        for k, v in self.pack.items():
            if v is None:  # if the value of a pack is None, lets make an empty dict
                self.context_dict.setdefault(k, {})
                self.pack[k] = salt.utils.context.NamespacedDictWrapper(
                    self.context_dict, k
                )

        self.whitelist = whitelist
        self.virtual_enable = virtual_enable
        self.initial_load = True

        # names of modules that we don't have (errors, __virtual__, etc.)
        self.missing_modules = {}  # mapping of name -> error
        self.loaded_modules = {}  # mapping of module_name -> dict_of_functions
        self.loaded_files = set()  # TODO: just remove them from file_mapping?
        self.static_modules = static_modules if static_modules else []

        if virtual_funcs is None:
            virtual_funcs = []
        self.virtual_funcs = virtual_funcs

        self.extra_module_dirs = extra_module_dirs if extra_module_dirs else []
        self._clean_module_dirs = []

        self.disabled = set(
            self.opts.get(
                "disable_{}{}".format(self.tag, "" if self.tag[-1] == "s" else "s"), [],
            )
        )

        # A map of suffix to description for imp
        self.suffix_map = {}
        # A list to determine precedence of extensions
        # Prefer packages (directories) over modules (single files)!
        self.suffix_order = [""]
        for (suffix, mode, kind) in SUFFIXES:
            self.suffix_map[suffix] = (suffix, mode, kind)
            self.suffix_order.append(suffix)

        self._lock = threading.RLock()
        with self._lock:
            self._refresh_file_mapping()

        super().__init__()  # late init the lazy loader
        # create all of the import namespaces
        _generate_module("{}.int".format(self.loaded_base_name))
        _generate_module("{}.int.{}".format(self.loaded_base_name, tag))
        _generate_module("{}.ext".format(self.loaded_base_name))
        _generate_module("{}.ext.{}".format(self.loaded_base_name, tag))

    def __getitem__(self, item):
        """
        Override the __getitem__ in order to decorate the returned function if we need
        to last-minute inject globals
        """
        func = super().__getitem__(item)
        if self.inject_globals:
            return global_injector_decorator(self.inject_globals)(func)
        else:
            return func

    def __getattr__(self, mod_name):
        """
        Allow for "direct" attribute access-- this allows jinja templates to
        access things like `salt.test.ping()`
        """
        if mod_name in ("__getstate__", "__setstate__"):
            return object.__getattribute__(self, mod_name)

        # if we have an attribute named that, lets return it.
        try:
            return object.__getattr__(self, mod_name)  # pylint: disable=no-member
        except AttributeError:
            pass

        # otherwise we assume its jinja template access
        if mod_name not in self.loaded_modules and not self.loaded:
            for name in self._iter_files(mod_name):
                if name in self.loaded_files:
                    continue
                # if we got what we wanted, we are done
                if self._load_module(name) and mod_name in self.loaded_modules:
                    break
        if mod_name in self.loaded_modules:
            return self.loaded_modules[mod_name]
        else:
            raise AttributeError(mod_name)

    def missing_fun_string(self, function_name):
        """
        Return the error string for a missing function.

        This can range from "not available' to "__virtual__" returned False
        """
        mod_name = function_name.split(".")[0]
        if mod_name in self.loaded_modules:
            return "'{}' is not available.".format(function_name)
        else:
            try:
                reason = self.missing_modules[mod_name]
            except KeyError:
                return "'{}' is not available.".format(function_name)
            else:
                if reason is not None:
                    return "'{}' __virtual__ returned False: {}".format(
                        mod_name, reason
                    )
                else:
                    return "'{}' __virtual__ returned False".format(mod_name)

    def _refresh_file_mapping(self):
        """
        refresh the mapping of the FS on disk
        """
        # map of suffix to description for imp
        if (
            self.opts.get("cython_enable", True) is True
            and ".pyx" not in self.suffix_map
        ):
            try:
                global pyximport
                pyximport = __import__("pyximport")  # pylint: disable=import-error
                pyximport.install()
                # add to suffix_map so file_mapping will pick it up
                self.suffix_map[".pyx"] = tuple()
                if ".pyx" not in self.suffix_order:
                    self.suffix_order.append(".pyx")
            except ImportError:
                log.info(
                    "Cython is enabled in the options but not present "
                    "in the system path. Skipping Cython modules."
                )
        # Allow for zipimport of modules
        if (
            self.opts.get("enable_zip_modules", True) is True
            and ".zip" not in self.suffix_map
        ):
            self.suffix_map[".zip"] = tuple()
            if ".zip" not in self.suffix_order:
                self.suffix_order.append(".zip")
        # allow for module dirs
        if USE_IMPORTLIB:
            self.suffix_map[""] = ("", "", MODULE_KIND_PKG_DIRECTORY)
        else:
            self.suffix_map[""] = ("", "", imp.PKG_DIRECTORY)

        # create mapping of filename (without suffix) to (path, suffix)
        # The files are added in order of priority, so order *must* be retained.
        self.file_mapping = salt.utils.odict.OrderedDict()

        opt_match = []

        def _replace_pre_ext(obj):
            """
            Hack so we can get the optimization level that we replaced (if
            any) out of the re.sub call below. We use a list here because
            it is a persistent data structure that we will be able to
            access after re.sub is called.
            """
            opt_match.append(obj)
            return ""

        for mod_dir in self.module_dirs:
            try:
                # Make sure we have a sorted listdir in order to have
                # expectable override results
                files = sorted(x for x in os.listdir(mod_dir) if x != "__pycache__")
            except OSError:
                continue  # Next mod_dir
            try:
                pycache_files = [
                    os.path.join("__pycache__", x)
                    for x in sorted(os.listdir(os.path.join(mod_dir, "__pycache__")))
                ]
            except OSError:
                pass
            else:
                files.extend(pycache_files)

            for filename in files:
                try:
                    dirname, basename = os.path.split(filename)
                    if basename.startswith("_"):
                        # skip private modules
                        # log messages omitted for obviousness
                        continue  # Next filename
                    f_noext, ext = os.path.splitext(basename)
                    f_noext = PY3_PRE_EXT.sub(_replace_pre_ext, f_noext)
                    try:
                        opt_level = int(opt_match.pop().group(1).rsplit("-", 1)[-1])
                    except (AttributeError, IndexError, ValueError):
                        # No regex match or no optimization level matched
                        opt_level = 0
                    try:
                        opt_index = self.opts["optimization_order"].index(opt_level)
                    except KeyError:
                        log.trace(
                            "Disallowed optimization level %d for module "
                            "name '%s', skipping. Add %d to the "
                            "'optimization_order' config option if you "
                            "do not want to ignore this optimization "
                            "level.",
                            opt_level,
                            f_noext,
                            opt_level,
                        )
                        continue

                    # make sure it is a suffix we support
                    if ext not in self.suffix_map:
                        continue  # Next filename
                    if f_noext in self.disabled:
                        log.trace(
                            "Skipping %s, it is disabled by configuration", filename
                        )
                        continue  # Next filename
                    fpath = os.path.join(mod_dir, filename)
                    # if its a directory, lets allow us to load that
                    if ext == "":
                        # is there something __init__?
                        subfiles = os.listdir(fpath)
                        for suffix in self.suffix_order:
                            if "" == suffix:
                                continue  # Next suffix (__init__ must have a suffix)
                            init_file = "__init__{}".format(suffix)
                            if init_file in subfiles:
                                break
                        else:
                            continue  # Next filename

                    try:
                        curr_ext = self.file_mapping[f_noext][1]
                        curr_opt_index = self.file_mapping[f_noext][2]
                    except KeyError:
                        pass
                    else:
                        if "" in (curr_ext, ext) and curr_ext != ext:
                            log.error(
                                "Module/package collision: '%s' and '%s'",
                                fpath,
                                self.file_mapping[f_noext][0],
                            )

                        if six.PY3 and ext == ".pyc" and curr_ext == ".pyc":
                            # Check the optimization level
                            if opt_index >= curr_opt_index:
                                # Module name match, but a higher-priority
                                # optimization level was already matched, skipping.
                                continue
                        elif not curr_ext or self.suffix_order.index(
                            ext
                        ) >= self.suffix_order.index(curr_ext):
                            # Match found but a higher-priorty match already
                            # exists, so skip this.
                            continue

                    if six.PY3 and not dirname and ext == ".pyc":
                        # On Python 3, we should only load .pyc files from the
                        # __pycache__ subdirectory (i.e. when dirname is not an
                        # empty string).
                        continue

                    # Made it this far - add it
                    self.file_mapping[f_noext] = (fpath, ext, opt_index)

                except OSError:
                    continue
        for smod in self.static_modules:
            f_noext = smod.split(".")[-1]
            self.file_mapping[f_noext] = (smod, ".o", 0)

    def clear(self):
        """
        Clear the dict
        """
        with self._lock:
            super().clear()  # clear the lazy loader
            self.loaded_files = set()
            self.missing_modules = {}
            self.loaded_modules = {}
            # if we have been loaded before, lets clear the file mapping since
            # we obviously want a re-do
            if hasattr(self, "opts"):
                self._refresh_file_mapping()
            self.initial_load = False

    def __prep_mod_opts(self, opts):
        """
        Strip out of the opts any logger instance
        """
        if "__grains__" not in self.pack:
            self.context_dict["grains"] = opts.get("grains", {})
            self.pack["__grains__"] = salt.utils.context.NamespacedDictWrapper(
                self.context_dict, "grains"
            )

        if "__pillar__" not in self.pack:
            self.context_dict["pillar"] = opts.get("pillar", {})
            self.pack["__pillar__"] = salt.utils.context.NamespacedDictWrapper(
                self.context_dict, "pillar"
            )

        mod_opts = {}
        for key, val in list(opts.items()):
            if key == "logger":
                continue
            mod_opts[key] = val
        return mod_opts

    def _iter_files(self, mod_name):
        """
        Iterate over all file_mapping files in order of closeness to mod_name
        """
        # do we have an exact match?
        if mod_name in self.file_mapping:
            yield mod_name

        # do we have a partial match?
        for k in self.file_mapping:
            if mod_name in k:
                yield k

        # anyone else? Bueller?
        for k in self.file_mapping:
            if mod_name not in k:
                yield k

    def _reload_submodules(self, mod):
        submodules = (
            getattr(mod, sname)
            for sname in dir(mod)
            if isinstance(getattr(mod, sname), mod.__class__)
        )

        # reload only custom "sub"modules
        for submodule in submodules:
            # it is a submodule if the name is in a namespace under mod
            if submodule.__name__.startswith(mod.__name__ + "."):
                reload_module(submodule)
                self._reload_submodules(submodule)

    def __populate_sys_path(self):
        for directory in self.extra_module_dirs:
            if directory not in sys.path:
                sys.path.append(directory)
                self._clean_module_dirs.append(directory)

    def __clean_sys_path(self):
        invalidate_path_importer_cache = False
        for directory in self._clean_module_dirs:
            if directory in sys.path:
                sys.path.remove(directory)
                invalidate_path_importer_cache = True
        self._clean_module_dirs = []

        # Be sure that sys.path_importer_cache do not contains any
        # invalid FileFinder references
        if USE_IMPORTLIB:
            importlib.invalidate_caches()

        # Because we are mangling with importlib, we can find from
        # time to time an invalidation issue with
        # sys.path_importer_cache, that requires the removal of
        # FileFinder that remain None for the extra_module_dirs
        if invalidate_path_importer_cache:
            for directory in self.extra_module_dirs:
                if (
                    directory in sys.path_importer_cache
                    and sys.path_importer_cache[directory] is None
                ):
                    del sys.path_importer_cache[directory]

    def _load_module(self, name):
        mod = None
        log.debug(self.file_mapping)
        fpath, suffix = self.file_mapping[name][:2]
        # if the fpath has `.cpython-3x` in it, but the running Py version
        # is 3.y, the following will cause us to return immediately and we won't try to import this .pyc.
        # This is for the unusual case where several Python versions share a single
        # source tree and drop their .pycs in the same __pycache__ folder.
        # If we were to load a .pyc for another Py version it's not a big problem
        # but the log will get spammed with "Bad Magic Number" messages that
        # can be very misleading if the user is debugging another problem.
        try:
            (implementation_tag, cache_tag_ver) = sys.implementation.cache_tag.split(
                "-"
            )
            if cache_tag_ver not in fpath and implementation_tag in fpath:
                log.trace(
                    "Trying to load %s on %s, returning False.",
                    fpath,
                    sys.implementation.cache_tag,
                )
                return False
        except AttributeError:
            # Most likely Py 2.7 or some other Python version we don't really support
            pass

        self.loaded_files.add(name)
        fpath_dirname = os.path.dirname(fpath)
        try:
            self.__populate_sys_path()
            sys.path.append(fpath_dirname)
            if suffix == ".pyx":
                mod = pyximport.load_module(name, fpath, tempfile.gettempdir())
            elif suffix == ".o":
                top_mod = __import__(fpath, globals(), locals(), [])
                comps = fpath.split(".")
                if len(comps) < 2:
                    mod = top_mod
                else:
                    mod = top_mod
                    for subname in comps[1:]:
                        mod = getattr(mod, subname)
            elif suffix == ".zip":
                mod = zipimporter(fpath).load_module(name)
            else:
                desc = self.suffix_map[suffix]
                # if it is a directory, we don't open a file
                try:
                    mod_namespace = ".".join(
                        (
                            self.loaded_base_name,
                            self.mod_type_check(fpath),
                            self.tag,
                            name,
                        )
                    )
                except TypeError:
                    mod_namespace = "{}.{}.{}.{}".format(
                        self.loaded_base_name,
                        self.mod_type_check(fpath),
                        self.tag,
                        name,
                    )
                if suffix == "":
                    if USE_IMPORTLIB:
                        # pylint: disable=no-member
                        # Package directory, look for __init__
                        loader_details = [
                            (
                                importlib.machinery.SourceFileLoader,
                                importlib.machinery.SOURCE_SUFFIXES,
                            ),
                            (
                                importlib.machinery.SourcelessFileLoader,
                                importlib.machinery.BYTECODE_SUFFIXES,
                            ),
                            (
                                importlib.machinery.ExtensionFileLoader,
                                importlib.machinery.EXTENSION_SUFFIXES,
                            ),
                        ]
                        file_finder = importlib.machinery.FileFinder(
                            fpath_dirname, *loader_details
                        )
                        spec = file_finder.find_spec(mod_namespace)
                        if spec is None:
                            raise ImportError()
                        # TODO: Get rid of load_module in favor of
                        # exec_module below. load_module is deprecated, but
                        # loading using exec_module has been causing odd things
                        # with the magic dunders we pack into the loaded
                        # modules, most notably with salt-ssh's __opts__.
                        mod = spec.loader.load_module()
                        # mod = importlib.util.module_from_spec(spec)
                        # spec.loader.exec_module(mod)
                        # pylint: enable=no-member
                        sys.modules[mod_namespace] = mod
                    else:
                        mod = imp.load_module(mod_namespace, None, fpath, desc)
                    # reload all submodules if necessary
                    if not self.initial_load:
                        self._reload_submodules(mod)
                else:
                    if USE_IMPORTLIB:
                        # pylint: disable=no-member
                        loader = MODULE_KIND_MAP[desc[2]](mod_namespace, fpath)
                        spec = importlib.util.spec_from_file_location(
                            mod_namespace, fpath, loader=loader
                        )
                        if spec is None:
                            raise ImportError()
                        # TODO: Get rid of load_module in favor of
                        # exec_module below. load_module is deprecated, but
                        # loading using exec_module has been causing odd things
                        # with the magic dunders we pack into the loaded
                        # modules, most notably with salt-ssh's __opts__.
                        mod = spec.loader.load_module()
                        # mod = importlib.util.module_from_spec(spec)
                        # spec.loader.exec_module(mod)
                        # pylint: enable=no-member
                        sys.modules[mod_namespace] = mod
                    else:
                        with salt.utils.files.fopen(fpath, desc[1]) as fn_:
                            mod = imp.load_module(mod_namespace, fn_, fpath, desc)
        except OSError:
            raise
        except ImportError as exc:
            if "magic number" in str(exc):
                error_msg = "Failed to import {} {}. Bad magic number. If migrating from Python2 to Python3, remove all .pyc files and try again.".format(
                    self.tag, name
                )
                log.warning(error_msg)
                self.missing_modules[name] = error_msg
            log.debug("Failed to import %s %s:\n", self.tag, name, exc_info=True)
            self.missing_modules[name] = exc
            return False
        except Exception as error:  # pylint: disable=broad-except
            log.error(
                "Failed to import %s %s, this is due most likely to a "
                "syntax error:\n",
                self.tag,
                name,
                exc_info=True,
            )
            self.missing_modules[name] = error
            return False
        except SystemExit as error:
            try:
                fn_, _, caller, _ = traceback.extract_tb(sys.exc_info()[2])[-1]
            except Exception:  # pylint: disable=broad-except
                pass
            else:
                tgt_fn = os.path.join("salt", "utils", "process.py")
                if fn_.endswith(tgt_fn) and "_handle_signals" in caller:
                    # Race conditon, SIGTERM or SIGINT received while loader
                    # was in process of loading a module. Call sys.exit to
                    # ensure that the process is killed.
                    sys.exit(salt.defaults.exitcodes.EX_OK)
            log.error(
                "Failed to import %s %s as the module called exit()\n",
                self.tag,
                name,
                exc_info=True,
            )
            self.missing_modules[name] = error
            return False
        finally:
            sys.path.remove(fpath_dirname)
            self.__clean_sys_path()

        if hasattr(mod, "__opts__"):
            mod.__opts__.update(self.opts)
        else:
            mod.__opts__ = self.opts

        # pack whatever other globals we were asked to
        for p_name, p_value in self.pack.items():
            setattr(mod, p_name, p_value)

        module_name = mod.__name__.rsplit(".", 1)[-1]

        # Call a module's initialization method if it exists
        module_init = getattr(mod, "__init__", None)
        if inspect.isfunction(module_init):
            try:
                module_init(self.opts)
            except TypeError as e:
                log.error(e)
            except Exception:  # pylint: disable=broad-except
                err_string = "__init__ failed"
                log.debug(
                    "Error loading %s.%s: %s",
                    self.tag,
                    module_name,
                    err_string,
                    exc_info=True,
                )
                self.missing_modules[module_name] = err_string
                self.missing_modules[name] = err_string
                return False

        # if virtual modules are enabled, we need to look for the
        # __virtual__() function inside that module and run it.
        if self.virtual_enable:
            virtual_funcs_to_process = ["__virtual__"] + self.virtual_funcs
            for virtual_func in virtual_funcs_to_process:
                (
                    virtual_ret,
                    module_name,
                    virtual_err,
                    virtual_aliases,
                ) = self._process_virtual(mod, module_name, virtual_func)
                if virtual_err is not None:
                    log.trace(
                        "Error loading %s.%s: %s", self.tag, module_name, virtual_err
                    )

                # if _process_virtual returned a non-True value then we are
                # supposed to not process this module
                if virtual_ret is not True and module_name not in self.missing_modules:
                    # If a module has information about why it could not be loaded, record it
                    self.missing_modules[module_name] = virtual_err
                    self.missing_modules[name] = virtual_err
                    return False
        else:
            virtual_aliases = ()

        # If this is a proxy minion then MOST modules cannot work. Therefore, require that
        # any module that does work with salt-proxy-minion define __proxyenabled__ as a list
        # containing the names of the proxy types that the module supports.
        #
        # Render modules and state modules are OK though
        if "proxy" in self.opts:
            if self.tag in ["grains", "proxy"]:
                if not hasattr(mod, "__proxyenabled__") or (
                    self.opts["proxy"]["proxytype"] not in mod.__proxyenabled__
                    and "*" not in mod.__proxyenabled__
                ):
                    err_string = "not a proxy_minion enabled module"
                    self.missing_modules[module_name] = err_string
                    self.missing_modules[name] = err_string
                    return False

        if getattr(mod, "__load__", False) is not False:
            log.info(
                "The functions from module '%s' are being loaded from the "
                "provided __load__ attribute",
                module_name,
            )

        # If we had another module by the same virtual name, we should put any
        # new functions under the existing dictionary.
        mod_names = [module_name] + list(virtual_aliases)
        mod_dict = {
            x: self.loaded_modules.get(x, self.mod_dict_class()) for x in mod_names
        }

        for attr in getattr(mod, "__load__", dir(mod)):
            if attr.startswith("_"):
                # private functions are skipped
                continue
            func = getattr(mod, attr)
            if not inspect.isfunction(func) and not isinstance(func, functools.partial):
                # Not a function!? Skip it!!!
                continue
            # Let's get the function name.
            # If the module has the __func_alias__ attribute, it must be a
            # dictionary mapping in the form of(key -> value):
            #   <real-func-name> -> <desired-func-name>
            #
            # It default's of course to the found callable attribute name
            # if no alias is defined.
            funcname = getattr(mod, "__func_alias__", {}).get(attr, attr)
            for tgt_mod in mod_names:
                try:
                    full_funcname = ".".join((tgt_mod, funcname))
                except TypeError:
                    full_funcname = "{}.{}".format(tgt_mod, funcname)
                # Save many references for lookups
                # Careful not to overwrite existing (higher priority) functions
                if full_funcname not in self._dict:
                    self._dict[full_funcname] = func
                if funcname not in mod_dict[tgt_mod]:
                    setattr(mod_dict[tgt_mod], funcname, func)
                    mod_dict[tgt_mod][funcname] = func
                    self._apply_outputter(func, mod)

        # enforce depends
        try:
            Depends.enforce_dependencies(self._dict, self.tag, name)
        except RuntimeError as exc:
            log.info(
                "Depends.enforce_dependencies() failed for the following " "reason: %s",
                exc,
            )

        for tgt_mod in mod_names:
            self.loaded_modules[tgt_mod] = mod_dict[tgt_mod]
        return True

    def _load(self, key):
        """
        Load a single item if you have it
        """
        # if the key doesn't have a '.' then it isn't valid for this mod dict
        if not isinstance(key, str):
            raise KeyError("The key must be a string.")
        if "." not in key:
            raise KeyError("The key '{}' should contain a '.'".format(key))
        mod_name, _ = key.split(".", 1)
        with self._lock:
            # It is possible that the key is in the dictionary after
            # acquiring the lock due to another thread loading it.
            if mod_name in self.missing_modules or key in self._dict:
                return True
            # if the modulename isn't in the whitelist, don't bother
            if self.whitelist and mod_name not in self.whitelist:
                log.error(
                    "Failed to load function %s because its module (%s) is "
                    "not in the whitelist: %s",
                    key,
                    mod_name,
                    self.whitelist,
                )
                raise KeyError(key)

            def _inner_load(mod_name):
                for name in self._iter_files(mod_name):
                    if name in self.loaded_files:
                        continue
                    # if we got what we wanted, we are done
                    if self._load_module(name) and key in self._dict:
                        return True
                return False

            # try to load the module
            ret = None
            reloaded = False
            # re-scan up to once, IOErrors or a failed load cause re-scans of the
            # filesystem
            while True:
                try:
                    ret = _inner_load(mod_name)
                    if not reloaded and ret is not True:
                        self._refresh_file_mapping()
                        reloaded = True
                        continue
                    break
                except OSError:
                    if not reloaded:
                        self._refresh_file_mapping()
                        reloaded = True
                    continue

        return ret

    def _load_all(self):
        """
        Load all of them
        """
        with self._lock:
            for name in self.file_mapping:
                if name in self.loaded_files or name in self.missing_modules:
                    continue
                self._load_module(name)

            self.loaded = True

    def reload_modules(self):
        with self._lock:
            self.loaded_files = set()
            self._load_all()

    def _apply_outputter(self, func, mod):
        """
        Apply the __outputter__ variable to the functions
        """
        if hasattr(mod, "__outputter__"):
            outp = mod.__outputter__
            if func.__name__ in outp:
                func.__outputter__ = outp[func.__name__]

    def _process_virtual(self, mod, module_name, virtual_func="__virtual__"):
        """
        Given a loaded module and its default name determine its virtual name

        This function returns a tuple. The first value will be either True or
        False and will indicate if the module should be loaded or not (i.e. if
        it threw and exception while processing its __virtual__ function). The
        second value is the determined virtual name, which may be the same as
        the value provided.

        The default name can be calculated as follows::

            module_name = mod.__name__.rsplit('.', 1)[-1]
        """

        # The __virtual__ function will return either a True or False value.
        # If it returns a True value it can also set a module level attribute
        # named __virtualname__ with the name that the module should be
        # referred to as.
        #
        # This allows us to have things like the pkg module working on all
        # platforms under the name 'pkg'. It also allows for modules like
        # augeas_cfg to be referred to as 'augeas', which would otherwise have
        # namespace collisions. And finally it allows modules to return False
        # if they are not intended to run on the given platform or are missing
        # dependencies.
        virtual_aliases = getattr(mod, "__virtual_aliases__", tuple())
        try:
            error_reason = None
            if hasattr(mod, "__virtual__") and inspect.isfunction(mod.__virtual__):
                try:
                    start = time.time()
                    virtual = getattr(mod, virtual_func)()
                    if isinstance(virtual, tuple):
                        error_reason = virtual[1]
                        virtual = virtual[0]
                    if self.opts.get("virtual_timer", False):
                        end = time.time() - start
                        msg = "Virtual function took {} seconds for {}".format(
                            end, module_name
                        )
                        log.warning(msg)
                except Exception as exc:  # pylint: disable=broad-except
                    error_reason = (
                        "Exception raised when processing __virtual__ function"
                        " for {}. Module will not be loaded: {}".format(
                            mod.__name__, exc
                        )
                    )
                    log.error(error_reason, exc_info_on_loglevel=logging.DEBUG)
                    virtual = None
                # Get the module's virtual name
                virtualname = getattr(mod, "__virtualname__", virtual)
                if not virtual:
                    # if __virtual__() evaluates to False then the module
                    # wasn't meant for this platform or it's not supposed to
                    # load for some other reason.

                    # Some modules might accidentally return None and are
                    # improperly loaded
                    if virtual is None:
                        log.warning(
                            "%s.__virtual__() is wrongly returning `None`. "
                            "It should either return `True`, `False` or a new "
                            "name. If you're the developer of the module "
                            "'%s', please fix this.",
                            mod.__name__,
                            module_name,
                        )

                    return (False, module_name, error_reason, virtual_aliases)

                # At this point, __virtual__ did not return a
                # boolean value, let's check for deprecated usage
                # or module renames
                if virtual is not True and module_name != virtual:
                    # The module is renaming itself. Updating the module name
                    # with the new name
                    log.trace("Loaded %s as virtual %s", module_name, virtual)

                    if virtualname != virtual:
                        # The __virtualname__ attribute does not match what's
                        # being returned by the __virtual__() function. This
                        # should be considered an error.
                        log.error(
                            "The module '%s' is showing some bad usage. Its "
                            "__virtualname__ attribute is set to '%s' yet the "
                            "__virtual__() function is returning '%s'. These "
                            "values should match!",
                            mod.__name__,
                            virtualname,
                            virtual,
                        )

                    module_name = virtualname

                # If the __virtual__ function returns True and __virtualname__
                # is set then use it
                elif virtual is True and virtualname != module_name:
                    if virtualname is not True:
                        module_name = virtualname

        except KeyError:
            # Key errors come out of the virtual function when passing
            # in incomplete grains sets, these can be safely ignored
            # and logged to debug, still, it includes the traceback to
            # help debugging.
            log.debug("KeyError when loading %s", module_name, exc_info=True)

        except Exception:  # pylint: disable=broad-except
            # If the module throws an exception during __virtual__()
            # then log the information and continue to the next.
            log.error(
                "Failed to read the virtual function for %s: %s",
                self.tag,
                module_name,
                exc_info=True,
            )
            return (False, module_name, error_reason, virtual_aliases)

        return (True, module_name, None, virtual_aliases)


def global_injector_decorator(inject_globals):
    """
    Decorator used by the LazyLoader to inject globals into a function at
    execute time.

    globals
        Dictionary with global variables to inject
    """

    def inner_decorator(f):
        @functools.wraps(f)
        def wrapper(*args, **kwargs):
            with salt.utils.context.func_globals_inject(f, **inject_globals):
                return f(*args, **kwargs)

        return wrapper

    return inner_decorator<|MERGE_RESOLUTION|>--- conflicted
+++ resolved
@@ -4,11 +4,6 @@
 plugin interfaces used by Salt.
 """
 
-<<<<<<< HEAD
-=======
-# Import python libs
-
->>>>>>> c6428ecf
 import functools
 import inspect
 import logging
