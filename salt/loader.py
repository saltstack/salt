# -*- coding: utf-8 -*-
'''
Routines to set up a minion
'''

# Import python libs
from __future__ import absolute_import
import os
import imp
import sys
import salt
import time
import logging
import inspect
import tempfile
from collections import MutableMapping

# Import salt libs
from salt.exceptions import LoaderError
from salt.template import check_render_pipe_str
from salt.utils.decorators import Depends
import salt.utils.lazy
import salt.utils.event

# Solve the Chicken and egg problem where grains need to run before any
# of the modules are loaded and are generally available for any usage.
import salt.modules.cmdmod

# Import 3rd-party libs
import salt.ext.six as six

__salt__ = {
    'cmd.run': salt.modules.cmdmod._run_quiet
}
log = logging.getLogger(__name__)

SALT_BASE_PATH = os.path.abspath(os.path.dirname(salt.__file__))
LOADED_BASE_NAME = 'salt.loaded'

# Because on the cloud drivers we do `from salt.cloud.libcloudfuncs import *`
# which simplifies code readability, it adds some unsupported functions into
# the driver's module scope.
# We list un-supported functions here. These will be removed from the loaded.
LIBCLOUD_FUNCS_NOT_SUPPORTED = (
    'parallels.avail_sizes',
    'parallels.avail_locations',
    'proxmox.avail_sizes',
    'saltify.destroy',
    'saltify.avail_sizes',
    'saltify.avail_images',
    'saltify.avail_locations',
    'rackspace.reboot',
    'openstack.list_locations',
    'rackspace.list_locations'
)


def _module_dirs(
        opts,
        ext_type,
        tag,
        int_type=None,
        ext_dirs=True,
        ext_type_dirs=None,
        base_path=None,
        ):
    sys_types = os.path.join(base_path or SALT_BASE_PATH, int_type or ext_type)
    ext_types = os.path.join(opts['extension_modules'], ext_type)

    ext_type_types = []
    if ext_dirs:
        if ext_type_dirs is None:
            ext_type_dirs = '{0}_dirs'.format(tag)
        if ext_type_dirs in opts:
            ext_type_types.extend(opts[ext_type_dirs])

    cli_module_dirs = []
    # The dirs can be any module dir, or a in-tree _{ext_type} dir
    for _dir in opts.get('module_dirs', []):
        # Prepend to the list to match cli argument ordering
        maybe_dir = os.path.join(_dir, ext_type)
        if os.path.isdir(maybe_dir):
            cli_module_dirs.insert(0, maybe_dir)
            continue

        maybe_dir = os.path.join(_dir, '_{0}'.format(ext_type))
        if os.path.isdir(maybe_dir):
            cli_module_dirs.insert(0, maybe_dir)

    return cli_module_dirs + ext_type_types + [ext_types, sys_types]


def minion_mods(opts, context=None, whitelist=None, include_errors=False, initial_load=False, notify=False):
    '''
    Load execution modules

    Returns a dictionary of execution modules appropriate for the current
    system by evaluating the __virtual__() function in each module.

    .. code-block:: python

        import salt.config
        import salt.loader

        __opts__ = salt.config.minion_config('/etc/salt/minion')
        __grains__ = salt.loader.grains(__opts__)
        __opts__['grains'] = __grains__
        __salt__ = salt.loader.minion_mods(__opts__)
        __salt__['test.ping']()
    '''
    if context is None:
        context = {}
    if not whitelist:
        whitelist = opts.get('whitelist_modules', None)
    ret = LazyLoader(_module_dirs(opts, 'modules', 'module'),
                     opts,
                     tag='module',
                     pack={'__context__': context},
                     whitelist=whitelist)
    ret.pack['__salt__'] = ret
    if notify:
        evt = salt.utils.event.get_event('minion', opts=opts)
        evt.fire_event({'complete': True}, tag='/salt/minion/minion_mod_complete')

    return ret


# TODO: fix this silly unused positional argument
def raw_mod(opts, _, functions, mod='modules'):
    '''
    Returns a single module loaded raw and bypassing the __virtual__ function

    .. code-block:: python

        import salt.config
        import salt.loader

        __opts__ = salt.config.minion_config('/etc/salt/minion')
        testmod = salt.loader.raw_mod(__opts__, 'test', None)
        testmod['test.ping']()
    '''
    return LazyLoader(_module_dirs(opts, mod, 'rawmodule'),
                      opts,
                      tag='rawmodule',
                      virtual_enable=False,
                      pack={'__salt__': functions})


def engines(opts, functions, runners):
    '''
    Return the master services plugins
    '''
    pack = {'__salt__': functions,
            '__runners__': runners}
    return LazyLoader(_module_dirs(opts, 'engines', 'engines'),
                      opts,
                      tag='engines',
                      pack=pack)


def proxy(opts, functions, whitelist=None):
    '''
    Returns the proxy module for this salt-proxy-minion
    '''
    return LazyLoader(_module_dirs(opts, 'proxy', 'proxy'),
                      opts,
                      tag='proxy',
                      whitelist=whitelist,
                      pack={'__proxy__': functions})


def returners(opts, functions, whitelist=None, context=None):
    '''
    Returns the returner modules
    '''
    if context is None:
        context = {}
    return LazyLoader(_module_dirs(opts, 'returners', 'returner'),
                      opts,
                      tag='returner',
                      whitelist=whitelist,
                      pack={'__salt__': functions,
                            '__context__': context})


def utils(opts, whitelist=None):
    '''
    Returns the utility modules
    '''
    return LazyLoader(_module_dirs(opts, 'utils', 'utils', ext_type_dirs='utils_dirs'),
                      opts,
                      tag='utils',
                      whitelist=whitelist)


def pillars(opts, functions):
    '''
    Returns the pillars modules
    '''
    ret = LazyLoader(_module_dirs(opts, 'pillar', 'pillar'),
                     opts,
                     tag='pillar',
                     pack={'__salt__': functions})
    return FilterDictWrapper(ret, '.ext_pillar')


def tops(opts):
    '''
    Returns the tops modules
    '''
    if 'master_tops' not in opts:
        return {}
    whitelist = list(opts['master_tops'].keys())
    ret = LazyLoader(_module_dirs(opts, 'tops', 'top'),
                     opts,
                     tag='top',
                     whitelist=whitelist)
    return FilterDictWrapper(ret, '.top')


def wheels(opts, whitelist=None):
    '''
    Returns the wheels modules
    '''
    return LazyLoader(_module_dirs(opts, 'wheel', 'wheel'),
                      opts,
                      tag='wheel',
                      whitelist=whitelist)


def outputters(opts):
    '''
    Returns the outputters modules
    '''
    ret = LazyLoader(_module_dirs(opts, 'output', 'output', ext_type_dirs='outputter_dirs'),
                     opts,
                     tag='output')
    wrapped_ret = FilterDictWrapper(ret, '.output')
    # TODO: this name seems terrible... __salt__ should always be execution mods
    ret.pack['__salt__'] = wrapped_ret
    return wrapped_ret


def auth(opts, whitelist=None):
    '''
    Returns the auth modules
    '''
    return LazyLoader(_module_dirs(opts, 'auth', 'auth'),
                      opts,
                      tag='auth',
                      whitelist=whitelist,
                      pack={'__salt__': minion_mods(opts)})


def fileserver(opts, backends):
    '''
    Returns the file server modules
    '''
    return LazyLoader(_module_dirs(opts, 'fileserver', 'fileserver'),
                      opts,
                      tag='fileserver',
                      whitelist=backends)


def roster(opts, whitelist=None):
    '''
    Returns the roster modules
    '''
    return LazyLoader(_module_dirs(opts, 'roster', 'roster'),
                      opts,
                      tag='roster',
                      whitelist=whitelist)


def states(opts, functions, whitelist=None):
    '''
    Returns the state modules

    .. code-block:: python

        import salt.config
        import salt.loader

        __opts__ = salt.config.minion_config('/etc/salt/minion')
        statemods = salt.loader.states(__opts__, None)
    '''
    return LazyLoader(_module_dirs(opts, 'states', 'states'),
                      opts,
                      tag='states',
                      pack={'__salt__': functions},
                      whitelist=whitelist)


def beacons(opts, functions, context=None):
    '''
    Load the beacon modules
    '''
    if context is None:
        context = {}
    return LazyLoader(_module_dirs(opts, 'beacons', 'beacons'),
                      opts,
                      tag='beacons',
<<<<<<< HEAD
                      pack={'__context__': context})
=======
                      pack={'__context__': context,
                            '__salt__': functions})
>>>>>>> 5448b720


def search(opts, returners, whitelist=None):
    '''
    Returns the search modules
    '''
    return LazyLoader(_module_dirs(opts, 'search', 'search'),
                      opts,
                      tag='search',
                      whitelist=whitelist,
                      pack={'__ret__': returners})


def log_handlers(opts):
    '''
    Returns the custom logging handler modules
    '''
    ret = LazyLoader(_module_dirs(opts,
                                  'log_handlers',
                                  'log_handlers',
                                  int_type='handlers',
                                  base_path=os.path.join(SALT_BASE_PATH, 'log')),
                     opts,
                     tag='log_handlers',
                     )
    return FilterDictWrapper(ret, '.setup_handlers')


def ssh_wrapper(opts, functions=None, context=None):
    '''
    Returns the custom logging handler modules
    '''
    if context is None:
        context = {}
    if functions is None:
        functions = {}
    return LazyLoader(_module_dirs(opts,
                                   'wrapper',
                                   'wrapper',
                                   base_path=os.path.join(SALT_BASE_PATH, os.path.join('client', 'ssh'))),
                      opts,
                      tag='wrapper',
                      pack={'__salt__': functions, '__context__': context},
                      )


def render(opts, functions, states=None):
    '''
    Returns the render modules
    '''
    pack = {'__salt__': functions}
    if states:
        pack['__states__'] = states
    ret = LazyLoader(_module_dirs(opts,
                                  'renderers',
                                  'render',
                                  ext_type_dirs='render_dirs'),
                     opts,
                     tag='render',
                     pack=pack,
                     )
    rend = FilterDictWrapper(ret, '.render')

    if not check_render_pipe_str(opts['renderer'], rend):
        err = ('The renderer {0} is unavailable, this error is often because '
               'the needed software is unavailable'.format(opts['renderer']))
        log.critical(err)
        raise LoaderError(err)
    return rend


def grains(opts, force_refresh=False):
    '''
    Return the functions for the dynamic grains and the values for the static
    grains.

    .. code-block:: python

        import salt.config
        import salt.loader

        __opts__ = salt.config.minion_config('/etc/salt/minion')
        __grains__ = salt.loader.grains(__opts__)
        print __grains__['id']
    '''
    # if we hae no grains, lets try loading from disk (TODO: move to decorator?)
    if not force_refresh:
        if opts.get('grains_cache', False):
            cfn = os.path.join(
                opts['cachedir'],
                'grains.cache.p'
            )
            if os.path.isfile(cfn):
                grains_cache_age = int(time.time() - os.path.getmtime(cfn))
                if opts.get('grains_cache_expiration', 300) >= grains_cache_age and not \
                        opts.get('refresh_grains_cache', False) and not force_refresh:
                    log.debug('Retrieving grains from cache')
                    try:
                        serial = salt.payload.Serial(opts)
                        with salt.utils.fopen(cfn, 'rb') as fp_:
                            cached_grains = serial.load(fp_)
                        return cached_grains
                    except (IOError, OSError):
                        pass
                else:
                    if force_refresh:
                        log.debug('Grains refresh requested. Refreshing grains.')
                    else:
                        log.debug('Grains cache last modified {0} seconds ago and '
                                  'cache expiration is set to {1}. '
                                  'Grains cache expired. Refreshing.'.format(
                                      grains_cache_age,
                                      opts.get('grains_cache_expiration', 300)
                                  ))
            else:
                log.debug('Grains cache file does not exist.')

    if opts.get('skip_grains', False):
        return {}
    if 'conf_file' in opts:
        pre_opts = {}
        pre_opts.update(salt.config.load_config(
            opts['conf_file'], 'SALT_MINION_CONFIG',
            salt.config.DEFAULT_MINION_OPTS['conf_file']
        ))
        default_include = pre_opts.get(
            'default_include', opts['default_include']
        )
        include = pre_opts.get('include', [])
        pre_opts.update(salt.config.include_config(
            default_include, opts['conf_file'], verbose=False
        ))
        pre_opts.update(salt.config.include_config(
            include, opts['conf_file'], verbose=True
        ))
        if 'grains' in pre_opts:
            opts['grains'] = pre_opts['grains']
        else:
            opts['grains'] = {}
    else:
        opts['grains'] = {}

    grains_data = {}
    funcs = LazyLoader(_module_dirs(opts, 'grains', 'grain', ext_type_dirs='grains_dirs'),
                     opts,
                     tag='grains',
                     )
    if force_refresh:  # if we refresh, lets reload grain modules
        funcs.clear()
    # Run core grains
    for key, fun in six.iteritems(funcs):
        if not key.startswith('core.'):
            continue
        ret = fun()
        if not isinstance(ret, dict):
            continue
        grains_data.update(ret)

    # Run the rest of the grains
    for key, fun in six.iteritems(funcs):
        if key.startswith('core.') or key == '_errors':
            continue
        try:
            ret = fun()
        except Exception:
            log.critical(
                'Failed to load grains defined in grain file {0} in '
                'function {1}, error:\n'.format(
                    key, fun
                ),
                exc_info=True
            )
            continue
        if not isinstance(ret, dict):
            continue
        grains_data.update(ret)

    # Write cache if enabled
    if opts.get('grains_cache', False):
        cumask = os.umask(0o77)
        try:
            if salt.utils.is_windows():
                # Make sure cache file isn't read-only
                __salt__['cmd.run']('attrib -R "{0}"'.format(cfn))
            with salt.utils.fopen(cfn, 'w+b') as fp_:
                try:
                    serial = salt.payload.Serial(opts)
                    serial.dump(grains_data, fp_)
                except TypeError:
                    # Can't serialize pydsl
                    pass
        except (IOError, OSError):
            msg = 'Unable to write to grains cache file {0}'
            log.error(msg.format(cfn))
        os.umask(cumask)

    grains_data.update(opts['grains'])
    return grains_data


# TODO: get rid of? Does anyone use this? You should use raw() instead
def call(fun, **kwargs):
    '''
    Directly call a function inside a loader directory
    '''
    args = kwargs.get('args', [])
    dirs = kwargs.get('dirs', [])

    funcs = LazyLoader([os.path.join(SALT_BASE_PATH, 'modules')] + dirs,
                          None,
                          tag='modules',
                          virtual_enable=False,
                          )
    return funcs[fun](*args)


def runner(opts):
    '''
    Directly call a function inside a loader directory
    '''
    ret = LazyLoader(_module_dirs(opts, 'runners', 'runner', ext_type_dirs='runner_dirs'),
                     opts,
                     tag='runners',
                     )
    # TODO: change from __salt__ to something else, we overload __salt__ too much
    ret.pack['__salt__'] = ret
    return ret


def queues(opts):
    '''
    Directly call a function inside a loader directory
    '''
    return LazyLoader(_module_dirs(opts, 'queues', 'queue', ext_type_dirs='queue_dirs'),
                     opts,
                     tag='queues',
                     )


def sdb(opts, functions=None, whitelist=None):
    '''
    Make a very small database call
    '''
    return LazyLoader(_module_dirs(opts, 'sdb', 'sdb'),
                     opts,
                     tag='sdb',
                     pack={'__sdb__': functions},
                     whitelist=whitelist,
                     )


def clouds(opts):
    '''
    Return the cloud functions
    '''
    # Let's bring __active_provider_name__, defaulting to None, to all cloud
    # drivers. This will get temporarily updated/overridden with a context
    # manager when needed.
    functions = LazyLoader(_module_dirs(opts,
                                           'clouds',
                                           'cloud',
                                           base_path=os.path.join(SALT_BASE_PATH, 'cloud'),
                                           int_type='clouds'),
                              opts,
                              tag='clouds',
                              pack={'__active_provider_name__': None},
                              )
    for funcname in LIBCLOUD_FUNCS_NOT_SUPPORTED:
        log.trace(
            '{0!r} has been marked as not supported. Removing from the list '
            'of supported cloud functions'.format(
                funcname
            )
        )
        functions.pop(funcname, None)
    return functions


def netapi(opts):
    '''
    Return the network api functions
    '''
    return LazyLoader(_module_dirs(opts, 'netapi', 'netapi'),
                     opts,
                     tag='netapi',
                     )


def _generate_module(name):
    if name in sys.modules:
        return

    code = "'''Salt loaded {0} parent module'''".format(name.split('.')[-1])
    module = imp.new_module(name)
    exec(code, module.__dict__)
    sys.modules[name] = module


def _mod_type(module_path):
    if module_path.startswith(SALT_BASE_PATH):
        return 'int'
    return 'ext'


# TODO: move somewhere else?
class FilterDictWrapper(MutableMapping):
    '''
    Create a dict which wraps another dict with a specific key suffix on get

    This is to replace "filter_load"
    '''
    def __init__(self, d, suffix):
        self._dict = d
        self.suffix = suffix

    def __setitem__(self, key, val):
        self._dict[key] = val

    def __delitem__(self, key):
        del self._dict[key]

    def __getitem__(self, key):
        return self._dict[key + self.suffix]

    def __len__(self):
        return len(self._dict)

    def __iter__(self):
        for key in self._dict:
            if key.endswith(self.suffix):
                yield key.replace(self.suffix, '')


class LazyLoader(salt.utils.lazy.LazyDict):
    '''
    Goals here:
        - lazy loading
        - minimize disk usage
        - singletons (per tag)

    # TODO:
        - move modules_max_memory into here
        - re-enable singletons (TODO: tests)
    '''
    instances = {}

    def __new__(cls,
                module_dirs,
                opts=None,
                tag='module',
                loaded_base_name=None,
                mod_type_check=None,
                pack=None,
                whitelist=None,
                virtual_enable=True,
                singleton=False,
                ):
        def new_object():
            ret = object.__new__(cls)
            ret.__singleton_init__(module_dirs,
                                   opts=opts,
                                   tag=tag,
                                   loaded_base_name=loaded_base_name,
                                   mod_type_check=mod_type_check,
                                   pack=pack,
                                   whitelist=whitelist,
                                   virtual_enable=virtual_enable,
                                   singleton=singleton,
                                   )
            return ret

        if not singleton:
            return new_object()

        key = (tag,
               virtual_enable,
               'proxy' in opts,
               opts.get('id'),
               )

        if key not in LazyLoader.instances:
            log.debug('Initializing new LazyLoader for {0}'.format(key))
            LazyLoader.instances[key] = new_object()
        else:
            log.debug('Re-using LazyLoader for {0}'.format(key))
        return LazyLoader.instances[key]

    # has to remain empty for singletons, since __init__ will *always* be called
    def __init__(self,
                 module_dirs,
                 opts=None,
                 tag='module',
                 loaded_base_name=None,
                 mod_type_check=None,
                 pack=None,
                 whitelist=None,
                 virtual_enable=True,
                 singleton=True,
                 ):  # pylint: disable=W0231
        self.opts = self.__prep_mod_opts(opts)
        self.singleton = singleton

    # an init for the singleton instance to call
    def __singleton_init__(self,
                 module_dirs,
                 opts=None,
                 tag='module',
                 loaded_base_name=None,
                 mod_type_check=None,
                 pack=None,
                 whitelist=None,
                 virtual_enable=True,
                 singleton=True,
                 ):
        super(LazyLoader, self).__init__()  # init the lazy loader
        self.opts = self.__prep_mod_opts(opts)

        self.module_dirs = module_dirs
        if opts is None:
            opts = {}
        self.tag = tag
        self.loaded_base_name = loaded_base_name or LOADED_BASE_NAME
        self.mod_type_check = mod_type_check or _mod_type

        self.pack = {} if pack is None else pack
        if '__context__' not in self.pack:
            self.pack['__context__'] = {}

        self.whitelist = whitelist
        self.virtual_enable = virtual_enable
        self.initial_load = True

        # names of modules that we don't have (errors, __virtual__, etc.)
        self.missing_modules = []
        self.loaded_files = []  # TODO: just remove them from file_mapping?

        self.disabled = set(self.opts.get('disable_{0}s'.format(self.tag), []))

        self.refresh_file_mapping()

        # create all of the import namespaces
        _generate_module('{0}.int'.format(self.loaded_base_name))
        _generate_module('{0}.int.{1}'.format(self.loaded_base_name, tag))
        _generate_module('{0}.ext'.format(self.loaded_base_name))
        _generate_module('{0}.ext.{1}'.format(self.loaded_base_name, tag))

    def refresh_file_mapping(self):
        '''
        refresh the mapping of the FS on disk
        '''
        # map of suffix to description for imp
        self.suffix_map = {}
        suffix_order = []  # local list to determine precedence of extensions
        for (suffix, mode, kind) in imp.get_suffixes():
            self.suffix_map[suffix] = (suffix, mode, kind)
            suffix_order.append(suffix)

        if self.opts.get('cython_enable', True) is True:
            try:
                self.pyximport = __import__('pyximport')  # pylint: disable=import-error
                self.pyximport.install()
                # add to suffix_map so file_mapping will pick it up
                self.suffix_map['.pyx'] = tuple()
            except ImportError:
                log.info('Cython is enabled in the options but not present '
                    'in the system path. Skipping Cython modules.')
        # allow for module dirs
        self.suffix_map[''] = ('', '', imp.PKG_DIRECTORY)

        # create mapping of filename (without suffix) to (path, suffix)
        self.file_mapping = {}

        for mod_dir in self.module_dirs:
            try:
                for filename in os.listdir(mod_dir):
                    if filename.startswith('_'):
                        # skip private modules
                        # log messages omitted for obviousness
                        continue
                    f_noext, ext = os.path.splitext(filename)
                    # make sure it is a suffix we support
                    if ext not in self.suffix_map:
                        continue
                    if f_noext in self.disabled:
                        log.trace(
                            'Skipping {0}, it is disabled by configuration'.format(
                            filename
                            )
                        )
                        continue
                    fpath = os.path.join(mod_dir, filename)
                    # if its a directory, lets allow us to load that
                    if ext == '':
                        # is there something __init__?
                        subfiles = os.listdir(fpath)
                        sub_path = None
                        for suffix in suffix_order:
                            init_file = '__init__{0}'.format(suffix)
                            if init_file in subfiles:
                                sub_path = os.path.join(fpath, init_file)
                                break
                        if sub_path is not None:
                            self.file_mapping[f_noext] = (fpath, ext)

                    # if we don't have it, we want it
                    elif f_noext not in self.file_mapping:
                        self.file_mapping[f_noext] = (fpath, ext)
                    # if we do, we want it if we have a higher precidence ext
                    else:
                        curr_ext = self.file_mapping[f_noext][1]
                        if suffix_order.index(ext) < suffix_order.index(curr_ext):
                            self.file_mapping[f_noext] = (fpath, ext)
            except OSError:
                continue

    def clear(self):
        '''
        Clear the dict
        '''
        super(LazyLoader, self).clear()  # clear the lazy loader
        self.loaded_files = []
        self.missing_modules = []
        # if we have been loaded before, lets clear the file mapping since
        # we obviously want a re-do
        if hasattr(self, 'opts'):
            self.refresh_file_mapping()
        self.initial_load = False

    def __prep_mod_opts(self, opts):
        '''
        Strip out of the opts any logger instance
        '''
        if 'grains' in opts:
            self.grains = opts['grains']
        else:
            self.grains = {}
        if 'pillar' in opts:
            self.pillar = opts['pillar']
        else:
            self.pillar = {}

        mod_opts = {}
        for key, val in list(opts.items()):
            if key in ('logger', 'grains'):
                continue
            mod_opts[key] = val
        return mod_opts

    # TODO: stop this? seems bad...
    def __getitem__(self, key):
        '''
        When you get a module, make sure to pack the most recent opts/grains/pillar

        This might be problematic, since this means they change after __virtual__,
        but its been doing this for a while... so it must be fine :/
        '''
        mod = super(LazyLoader, self).__getitem__(key)

        # if we aren't a singleton, we don't have to worry about these changing
        if not self.singleton:
            return mod

        if '__opts__' in mod.__globals__:
            mod.__globals__['__opts__'].update(self.opts)
        else:
            mod.__globals__['__opts__'] = self.opts

        mod.__globals__['__grains__'] = self.grains
        mod.__globals__['__pillar__'] = self.pillar

        return mod

    def _iter_files(self, mod_name):
        '''
        Iterate over all file_mapping files in order of closeness to mod_name
        '''
        # do we have an exact match?
        if mod_name in self.file_mapping:
            yield mod_name

        # do we have a partial match?
        for k in self.file_mapping:
            if mod_name in k:
                yield k

        # anyone else? Bueller?
        for k in self.file_mapping:
            if mod_name not in k:
                yield k

    def _reload_submodules(self, mod):
        submodules = (
            getattr(mod, sname) for sname in dir(mod) if
            isinstance(getattr(mod, sname), mod.__class__)
        )

        # reload only custom "sub"modules
        for submodule in submodules:
            # it is a submodule if the name is in a namespace under mod
            if submodule.__name__.startswith(mod.__name__ + '.'):
                reload(submodule)
                self._reload_submodules(submodule)

    def _load_module(self, name):
        mod = None
        fpath, suffix = self.file_mapping[name]
        self.loaded_files.append(name)
        try:
            sys.path.append(os.path.dirname(fpath))
            if suffix == '.pyx':
                mod = self.pyximport.load_module(name, fpath, tempfile.gettempdir())
            else:
                desc = self.suffix_map[suffix]
                # if it is a directory, we dont open a file
                if suffix == '':
                    mod = imp.load_module(
                        '{0}.{1}.{2}.{3}'.format(
                            self.loaded_base_name,
                            self.mod_type_check(fpath),
                            self.tag,
                            name
                        ), None, fpath, desc)
                    # reload all submodules if necessary
                    if not self.initial_load:
                        self._reload_submodules(mod)
                else:
                    with open(fpath, desc[1]) as fn_:
                        mod = imp.load_module(
                            '{0}.{1}.{2}.{3}'.format(
                                self.loaded_base_name,
                                self.mod_type_check(fpath),
                                self.tag,
                                name
                            ), fn_, fpath, desc)

        except IOError:
            raise
        except ImportError:
            log.debug(
                'Failed to import {0} {1}:\n'.format(
                    self.tag, name
                ),
                exc_info=True
            )
            return mod
        except Exception as error:
            log.error(
                'Failed to import {0} {1}, this is due most likely to a '
                'syntax error:\n'.format(
                    self.tag, name
                ),
                exc_info=True
            )
            return mod
        except SystemExit:
            log.error(
                'Failed to import {0} {1} as the module called exit()\n'.format(
                    self.tag, name
                ),
                exc_info=True
            )
            return mod
        finally:
            sys.path.pop()

        if hasattr(mod, '__opts__'):
            mod.__opts__.update(self.opts)
        else:
            mod.__opts__ = self.opts

        mod.__grains__ = self.grains
        mod.__pillar__ = self.pillar

        # pack whatever other globals we were asked to
        for p_name, p_value in six.iteritems(self.pack):
            setattr(mod, p_name, p_value)

        # Call a module's initialization method if it exists
        module_init = getattr(mod, '__init__', None)
        if inspect.isfunction(module_init):
            try:
                module_init(self.opts)
            except TypeError:
                pass
        module_name = mod.__name__.rsplit('.', 1)[-1]

        # if virtual modules are enabled, we need to look for the
        # __virtual__() function inside that module and run it.
        if self.virtual_enable:
            (virtual_ret, module_name, virtual_err) = self.process_virtual(
                mod,
                module_name,
            )
            if virtual_err is not None:
                log.error('Error loading {0}.{1}: {2}'.format(self.tag,
                                                              module_name,
                                                              virtual_err,
                                                              ))

            # if process_virtual returned a non-True value then we are
            # supposed to not process this module
            if virtual_ret is not True:
                self.missing_modules.append(module_name)
                self.missing_modules.append(name)
                # If a module has information about why it could not be loaded, record it
                return False

        # If this is a proxy minion then MOST modules cannot work. Therefore, require that
        # any module that does work with salt-proxy-minion define __proxyenabled__ as a list
        # containing the names of the proxy types that the module supports.
        if not hasattr(mod, 'render') and 'proxy' in self.opts:
            if not hasattr(mod, '__proxyenabled__') or \
                    self.opts['proxy']['proxytype'] in mod.__proxyenabled__ or \
                    '*' in mod.__proxyenabled__:
                self.missing_modules.append(module_name)
                self.missing_modules.append(name)
                return False

        if getattr(mod, '__load__', False) is not False:
            log.info(
                'The functions from module {0!r} are being loaded from the '
                'provided __load__ attribute'.format(
                    module_name
                )
            )
        for attr in getattr(mod, '__load__', dir(mod)):
            if attr.startswith('_'):
                # private functions are skipped
                continue
            func = getattr(mod, attr)
            if not inspect.isfunction(func):
                # Not a function!? Skip it!!!
                continue
            # Let's get the function name.
            # If the module has the __func_alias__ attribute, it must be a
            # dictionary mapping in the form of(key -> value):
            #   <real-func-name> -> <desired-func-name>
            #
            # It default's of course to the found callable attribute name
            # if no alias is defined.
            funcname = getattr(mod, '__func_alias__', {}).get(attr, attr)
            self._dict['{0}.{1}'.format(module_name, funcname)] = func
            self._apply_outputter(func, mod)

        # enforce depends
        Depends.enforce_dependencies(self._dict, self.tag)
        return True

    def _load(self, key):
        '''
        Load a single item if you have it
        '''
        # if the key doesn't have a '.' then it isn't valid for this mod dict
        if key is None or not isinstance(key, six.string_types) or '.' not in key:
            raise KeyError
        mod_name, _ = key.split('.', 1)
        if mod_name in self.missing_modules:
            return True
        # if the modulename isn't in the whitelist, don't bother
        if self.whitelist and mod_name not in self.whitelist:
            raise KeyError

        def _inner_load(mod_name):
            for name in self._iter_files(mod_name):
                if name in self.loaded_files:
                    continue
                # if we got what we wanted, we are done
                if self._load_module(name) and key in self._dict:
                    return True
            return False

        # try to load the module
        ret = None
        reloaded = False
        # re-scan up to once, IOErrors or a failed load cause re-scans of the
        # filesystem
        while True:
            try:
                ret = _inner_load(mod_name)
                if not reloaded and ret is not True:
                    self.refresh_file_mapping()
                    reloaded = True
                    continue
                break
            except IOError:
                if not reloaded:
                    self.refresh_file_mapping()
                    reloaded = True
                continue

        return ret

    def _load_all(self):
        '''
        Load all of them
        '''
        for name in self.file_mapping:
            if name in self.loaded_files or name in self.missing_modules:
                continue
            self._load_module(name)

        self.loaded = True

    def _apply_outputter(self, func, mod):
        '''
        Apply the __outputter__ variable to the functions
        '''
        if hasattr(mod, '__outputter__'):
            outp = mod.__outputter__
            if func.__name__ in outp:
                func.__outputter__ = outp[func.__name__]

    def process_virtual(self, mod, module_name):
        '''
        Given a loaded module and its default name determine its virtual name

        This function returns a tuple. The first value will be either True or
        False and will indicate if the module should be loaded or not (i.e. if
        it threw and exception while processing its __virtual__ function). The
        second value is the determined virtual name, which may be the same as
        the value provided.

        The default name can be calculated as follows::

            module_name = mod.__name__.rsplit('.', 1)[-1]
        '''

        # The __virtual__ function will return either a True or False value.
        # If it returns a True value it can also set a module level attribute
        # named __virtualname__ with the name that the module should be
        # referred to as.
        #
        # This allows us to have things like the pkg module working on all
        # platforms under the name 'pkg'. It also allows for modules like
        # augeas_cfg to be referred to as 'augeas', which would otherwise have
        # namespace collisions. And finally it allows modules to return False
        # if they are not intended to run on the given platform or are missing
        # dependencies.
        try:
            error_reason = None
            if hasattr(mod, '__virtual__') and inspect.isfunction(mod.__virtual__):
                if self.opts.get('virtual_timer', False):
                    start = time.time()
                    virtual = mod.__virtual__()
                    if isinstance(virtual, tuple):
                        error_reason = virtual[1]
                        virtual = virtual[0]
                    end = time.time() - start
                    msg = 'Virtual function took {0} seconds for {1}'.format(
                            end, module_name)
                    log.warning(msg)
                else:
                    virtual = mod.__virtual__()
                    if isinstance(virtual, tuple):
                        error_reason = virtual[1]
                        virtual = virtual[0]
                # Get the module's virtual name
                virtualname = getattr(mod, '__virtualname__', virtual)
                if not virtual:
                    # if __virtual__() evaluates to False then the module
                    # wasn't meant for this platform or it's not supposed to
                    # load for some other reason.

                    # Some modules might accidentally return None and are
                    # improperly loaded
                    if virtual is None:
                        log.warning(
                            '{0}.__virtual__() is wrongly returning `None`. '
                            'It should either return `True`, `False` or a new '
                            'name. If you\'re the developer of the module '
                            '{1!r}, please fix this.'.format(
                                mod.__name__,
                                module_name
                            )
                        )

                    return (False, module_name, error_reason)

                # At this point, __virtual__ did not return a
                # boolean value, let's check for deprecated usage
                # or module renames
                if virtual is not True and module_name != virtual:
                    # The module is renaming itself. Updating the module name
                    # with the new name
                    log.trace('Loaded {0} as virtual {1}'.format(
                        module_name, virtual
                    ))

                    if not hasattr(mod, '__virtualname__'):
                        salt.utils.warn_until(
                            'Hydrogen',
                            'The {0!r} module is renaming itself in it\'s '
                            '__virtual__() function ({1} => {2}). Please '
                            'set it\'s virtual name as the '
                            '\'__virtualname__\' module attribute. '
                            'Example: "__virtualname__ = {2!r}"'.format(
                                mod.__name__,
                                module_name,
                                virtual
                            )
                        )

                    if virtualname != virtual:
                        # The __virtualname__ attribute does not match what's
                        # being returned by the __virtual__() function. This
                        # should be considered an error.
                        log.error(
                            'The module {0!r} is showing some bad usage. It\'s '
                            '__virtualname__ attribute is set to {1!r} yet the '
                            '__virtual__() function is returning {2!r}. These '
                            'values should match!'.format(
                                mod.__name__,
                                virtualname,
                                virtual
                            )
                        )

                    module_name = virtualname

                # If the __virtual__ function returns True and __virtualname__ is set then use it
                elif virtual is True and virtualname != module_name:
                    if virtualname is not True:
                        module_name = virtualname

        except KeyError:
            # Key errors come out of the virtual function when passing
            # in incomplete grains sets, these can be safely ignored
            # and logged to debug, still, it includes the traceback to
            # help debugging.
            log.debug(
                'KeyError when loading {0}'.format(module_name),
                exc_info=True
            )

        except Exception:
            # If the module throws an exception during __virtual__()
            # then log the information and continue to the next.
            log.error(
                'Failed to read the virtual function for '
                '{0}: {1}'.format(
                    self.tag, module_name
                ),
                exc_info=True
            )
            return (False, module_name, error_reason)

        return (True, module_name, None)<|MERGE_RESOLUTION|>--- conflicted
+++ resolved
@@ -300,12 +300,8 @@
     return LazyLoader(_module_dirs(opts, 'beacons', 'beacons'),
                       opts,
                       tag='beacons',
-<<<<<<< HEAD
-                      pack={'__context__': context})
-=======
                       pack={'__context__': context,
                             '__salt__': functions})
->>>>>>> 5448b720
 
 
 def search(opts, returners, whitelist=None):
