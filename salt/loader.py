# -*- coding: utf-8 -*-
'''
Routines to set up a minion
'''

# Import python libs
from __future__ import absolute_import
import os
import imp
import sys
import salt
import time
import logging
import inspect
import tempfile
from collections import MutableMapping

# Import salt libs
from salt.exceptions import LoaderError
from salt.template import check_render_pipe_str
from salt.utils.decorators import Depends
import salt.utils.lazy
import salt.utils.event
import salt.utils.odict
import salt.utils.event
import salt.utils.odict

# Solve the Chicken and egg problem where grains need to run before any
# of the modules are loaded and are generally available for any usage.
import salt.modules.cmdmod

# Import 3rd-party libs
import salt.ext.six as six

__salt__ = {
    'cmd.run': salt.modules.cmdmod._run_quiet
}
log = logging.getLogger(__name__)

SALT_BASE_PATH = os.path.abspath(os.path.dirname(salt.__file__))
LOADED_BASE_NAME = 'salt.loaded'

# Because on the cloud drivers we do `from salt.cloud.libcloudfuncs import *`
# which simplifies code readability, it adds some unsupported functions into
# the driver's module scope.
# We list un-supported functions here. These will be removed from the loaded.
LIBCLOUD_FUNCS_NOT_SUPPORTED = (
    'parallels.avail_sizes',
    'parallels.avail_locations',
    'proxmox.avail_sizes',
    'saltify.destroy',
    'saltify.avail_sizes',
    'saltify.avail_images',
    'saltify.avail_locations',
    'rackspace.reboot',
    'openstack.list_locations',
    'rackspace.list_locations'
)


def static_loader(
        opts,
        ext_type,
        tag,
        pack=None,
        int_type=None,
        ext_dirs=True,
        ext_type_dirs=None,
        base_path=None,
        filter_name=None,
        ):
    funcs = LazyLoader(_module_dirs(opts,
                                  ext_type,
                                  tag,
                                  int_type,
                                  ext_dirs,
                                  ext_type_dirs,
                                  base_path),
                     opts,
                     tag=tag,
                     pack=pack,
                     )
    ret = {}
    funcs._load_all()
    if filter_name:
        funcs = FilterDictWrapper(funcs, filter_name)
    for key in funcs:
        ret[key] = funcs[key]
    return ret


def _module_dirs(
        opts,
        ext_type,
        tag,
        int_type=None,
        ext_dirs=True,
        ext_type_dirs=None,
        base_path=None,
        ):
    sys_types = os.path.join(base_path or SALT_BASE_PATH, int_type or ext_type)
    ext_types = os.path.join(opts['extension_modules'], ext_type)

    ext_type_types = []
    if ext_dirs:
        if ext_type_dirs is None:
            ext_type_dirs = '{0}_dirs'.format(tag)
        if ext_type_dirs in opts:
            ext_type_types.extend(opts[ext_type_dirs])

    cli_module_dirs = []
    # The dirs can be any module dir, or a in-tree _{ext_type} dir
    for _dir in opts.get('module_dirs', []):
        # Prepend to the list to match cli argument ordering
        maybe_dir = os.path.join(_dir, ext_type)
        if os.path.isdir(maybe_dir):
            cli_module_dirs.insert(0, maybe_dir)
            continue

        maybe_dir = os.path.join(_dir, '_{0}'.format(ext_type))
        if os.path.isdir(maybe_dir):
            cli_module_dirs.insert(0, maybe_dir)

    return cli_module_dirs + ext_type_types + [ext_types, sys_types]


def minion_mods(
        opts,
        context=None,
        utils=None,
        whitelist=None,
        include_errors=False,
        initial_load=False,
        loaded_base_name=None,
        notify=False):
    '''
    Load execution modules

    Returns a dictionary of execution modules appropriate for the current
    system by evaluating the __virtual__() function in each module.

    .. code-block:: python

        import salt.config
        import salt.loader

        __opts__ = salt.config.minion_config('/etc/salt/minion')
        __grains__ = salt.loader.grains(__opts__)
        __opts__['grains'] = __grains__
        __salt__ = salt.loader.minion_mods(__opts__)
        __salt__['test.ping']()
    '''
    if context is None:
        context = {}
    if utils is None:
        utils = {}
    if not whitelist:
        whitelist = opts.get('whitelist_modules', None)
    ret = LazyLoader(_module_dirs(opts, 'modules', 'module'),
                     opts,
                     tag='module',
                     pack={'__context__': context, '__utils__': utils},
                     whitelist=whitelist,
                     loaded_base_name=loaded_base_name)

    # Load any provider overrides from the configuration file providers option
    #  Note: Providers can be pkg, service, user or group - not to be confused
    #        with cloud providers.
    if opts.get('providers', False):
        providers = opts.get('providers', False)
        for mod in providers:
            funcs = raw_mod(opts, providers[mod], ret.items())
            if funcs:
                for func in funcs:
                    f_key = '{0}{1}'.format(mod, func[func.rindex('.'):])
                    ret[f_key] = funcs[func]

    ret.pack['__salt__'] = ret
    if notify:
        evt = salt.utils.event.get_event('minion', opts=opts)
        evt.fire_event({'complete': True}, tag='/salt/minion/minion_mod_complete')

    return ret


def raw_mod(opts, name, functions, mod='modules'):
    '''
    Returns a single module loaded raw and bypassing the __virtual__ function

    .. code-block:: python

        import salt.config
        import salt.loader

        __opts__ = salt.config.minion_config('/etc/salt/minion')
        testmod = salt.loader.raw_mod(__opts__, 'test', None)
        testmod['test.ping']()
    '''
    loader = LazyLoader(_module_dirs(opts, mod, 'rawmodule'),
                        opts,
                        tag='rawmodule',
                        virtual_enable=False,
                        pack={'__salt__': functions})
    # if we don't have the module, return an empty dict
    if name not in loader.file_mapping:
        return {}

    loader._load_module(name)  # load a single module (the one passed in)
    return dict(loader._dict)  # return a copy of *just* the funcs for `name`


def engines(opts, functions, runners):
    '''
    Return the master services plugins
    '''
    pack = {'__salt__': functions,
            '__runners__': runners}
    return LazyLoader(_module_dirs(opts, 'engines', 'engines'),
                      opts,
                      tag='engines',
                      pack=pack)


def proxy(opts, functions, whitelist=None):
    '''
    Returns the proxy module for this salt-proxy-minion
    '''
    return LazyLoader(_module_dirs(opts, 'proxy', 'proxy'),
                      opts,
                      tag='proxy',
                      whitelist=whitelist,
                      pack={'__proxy__': functions})


def returners(opts, functions, whitelist=None, context=None):
    '''
    Returns the returner modules
    '''
    if context is None:
        context = {}
    return LazyLoader(_module_dirs(opts, 'returners', 'returner'),
                      opts,
                      tag='returner',
                      whitelist=whitelist,
                      pack={'__salt__': functions,
                            '__context__': context})


def utils(opts, whitelist=None, context=None):
    '''
    Returns the utility modules
    '''
    if context is None:
        context = {}
    return LazyLoader(_module_dirs(opts, 'utils', 'utils', ext_type_dirs='utils_dirs'),
                      opts,
                      tag='utils',
<<<<<<< HEAD
                      whitelist=whitelist)
=======
                      whitelist=whitelist,
                      pack={'__context__': context})
>>>>>>> 1ae9dcb7


def pillars(opts, functions):
    '''
    Returns the pillars modules
    '''
    ret = LazyLoader(_module_dirs(opts, 'pillar', 'pillar'),
                     opts,
                     tag='pillar',
                     pack={'__salt__': functions})
    return FilterDictWrapper(ret, '.ext_pillar')


def tops(opts):
    '''
    Returns the tops modules
    '''
    if 'master_tops' not in opts:
        return {}
    whitelist = list(opts['master_tops'].keys())
    ret = LazyLoader(_module_dirs(opts, 'tops', 'top'),
                     opts,
                     tag='top',
                     whitelist=whitelist)
    return FilterDictWrapper(ret, '.top')


def wheels(opts, whitelist=None):
    '''
    Returns the wheels modules
    '''
    return LazyLoader(_module_dirs(opts, 'wheel', 'wheel'),
                      opts,
                      tag='wheel',
                      whitelist=whitelist)


def outputters(opts):
    '''
    Returns the outputters modules
    '''
    ret = LazyLoader(_module_dirs(opts, 'output', 'output', ext_type_dirs='outputter_dirs'),
                     opts,
                     tag='output')
    wrapped_ret = FilterDictWrapper(ret, '.output')
    # TODO: this name seems terrible... __salt__ should always be execution mods
    ret.pack['__salt__'] = wrapped_ret
    return wrapped_ret


def auth(opts, whitelist=None):
    '''
    Returns the auth modules
    '''
    return LazyLoader(_module_dirs(opts, 'auth', 'auth'),
                      opts,
                      tag='auth',
                      whitelist=whitelist,
                      pack={'__salt__': minion_mods(opts)})


def fileserver(opts, backends):
    '''
    Returns the file server modules
    '''
    return LazyLoader(_module_dirs(opts, 'fileserver', 'fileserver'),
                      opts,
                      tag='fileserver',
                      whitelist=backends)


def roster(opts, whitelist=None):
    '''
    Returns the roster modules
    '''
    return LazyLoader(_module_dirs(opts, 'roster', 'roster'),
                      opts,
                      tag='roster',
                      whitelist=whitelist)


def states(opts, functions, whitelist=None):
    '''
    Returns the state modules

    .. code-block:: python

        import salt.config
        import salt.loader

        __opts__ = salt.config.minion_config('/etc/salt/minion')
        statemods = salt.loader.states(__opts__, None)
    '''
    return LazyLoader(_module_dirs(opts, 'states', 'states'),
                      opts,
                      tag='states',
                      pack={'__salt__': functions},
                      whitelist=whitelist)


def beacons(opts, functions, context=None):
    '''
    Load the beacon modules
    '''
    if context is None:
        context = {}
    return LazyLoader(_module_dirs(opts, 'beacons', 'beacons'),
                      opts,
                      tag='beacons',
                      pack={'__context__': context,
                            '__salt__': functions})


def search(opts, returners, whitelist=None):
    '''
    Returns the search modules
    '''
    return LazyLoader(_module_dirs(opts, 'search', 'search'),
                      opts,
                      tag='search',
                      whitelist=whitelist,
                      pack={'__ret__': returners})


def log_handlers(opts):
    '''
    Returns the custom logging handler modules
    '''
    ret = LazyLoader(_module_dirs(opts,
                                  'log_handlers',
                                  'log_handlers',
                                  int_type='handlers',
                                  base_path=os.path.join(SALT_BASE_PATH, 'log')),
                     opts,
                     tag='log_handlers',
                     )
    return FilterDictWrapper(ret, '.setup_handlers')


def ssh_wrapper(opts, functions=None, context=None):
    '''
    Returns the custom logging handler modules
    '''
    if context is None:
        context = {}
    if functions is None:
        functions = {}
    return LazyLoader(_module_dirs(opts,
                                   'wrapper',
                                   'wrapper',
                                   base_path=os.path.join(SALT_BASE_PATH, os.path.join('client', 'ssh'))),
                      opts,
                      tag='wrapper',
                      pack={'__salt__': functions, '__context__': context},
                      )


def render(opts, functions, states=None):
    '''
    Returns the render modules
    '''
    pack = {'__salt__': functions}
    if states:
        pack['__states__'] = states
    ret = LazyLoader(_module_dirs(opts,
                                  'renderers',
                                  'render',
                                  ext_type_dirs='render_dirs'),
                     opts,
                     tag='render',
                     pack=pack,
                     )
    rend = FilterDictWrapper(ret, '.render')

    if not check_render_pipe_str(opts['renderer'], rend):
        err = ('The renderer {0} is unavailable, this error is often because '
               'the needed software is unavailable'.format(opts['renderer']))
        log.critical(err)
        raise LoaderError(err)
    return rend


def grains(opts, force_refresh=False):
    '''
    Return the functions for the dynamic grains and the values for the static
    grains.

    .. code-block:: python

        import salt.config
        import salt.loader

        __opts__ = salt.config.minion_config('/etc/salt/minion')
        __grains__ = salt.loader.grains(__opts__)
        print __grains__['id']
    '''
    # if we hae no grains, lets try loading from disk (TODO: move to decorator?)
    if not force_refresh:
        if opts.get('grains_cache', False):
            cfn = os.path.join(
                opts['cachedir'],
                'grains.cache.p'
            )
            if os.path.isfile(cfn):
                grains_cache_age = int(time.time() - os.path.getmtime(cfn))
                if opts.get('grains_cache_expiration', 300) >= grains_cache_age and not \
                        opts.get('refresh_grains_cache', False) and not force_refresh:
                    log.debug('Retrieving grains from cache')
                    try:
                        serial = salt.payload.Serial(opts)
                        with salt.utils.fopen(cfn, 'rb') as fp_:
                            cached_grains = serial.load(fp_)
                        return cached_grains
                    except (IOError, OSError):
                        pass
                else:
                    if force_refresh:
                        log.debug('Grains refresh requested. Refreshing grains.')
                    else:
                        log.debug('Grains cache last modified {0} seconds ago and '
                                  'cache expiration is set to {1}. '
                                  'Grains cache expired. Refreshing.'.format(
                                      grains_cache_age,
                                      opts.get('grains_cache_expiration', 300)
                                  ))
            else:
                log.debug('Grains cache file does not exist.')

    if opts.get('skip_grains', False):
        return {}
    if 'conf_file' in opts:
        pre_opts = {}
        pre_opts.update(salt.config.load_config(
            opts['conf_file'], 'SALT_MINION_CONFIG',
            salt.config.DEFAULT_MINION_OPTS['conf_file']
        ))
        default_include = pre_opts.get(
            'default_include', opts['default_include']
        )
        include = pre_opts.get('include', [])
        pre_opts.update(salt.config.include_config(
            default_include, opts['conf_file'], verbose=False
        ))
        pre_opts.update(salt.config.include_config(
            include, opts['conf_file'], verbose=True
        ))
        if 'grains' in pre_opts:
            opts['grains'] = pre_opts['grains']
        else:
            opts['grains'] = {}
    else:
        opts['grains'] = {}

    grains_data = {}
    funcs = LazyLoader(_module_dirs(opts, 'grains', 'grain', ext_type_dirs='grains_dirs'),
                     opts,
                     tag='grains',
                     )
    if force_refresh:  # if we refresh, lets reload grain modules
        funcs.clear()
    # Run core grains
    for key, fun in six.iteritems(funcs):
        if not key.startswith('core.'):
            continue
        log.trace('Loading {0} grain'.format(key))
        ret = fun()
        if not isinstance(ret, dict):
            continue
        grains_data.update(ret)

    # Run the rest of the grains
    for key, fun in six.iteritems(funcs):
        if key.startswith('core.') or key == '_errors':
            continue
        try:
            ret = fun()
        except Exception:
            log.critical(
                'Failed to load grains defined in grain file {0} in '
                'function {1}, error:\n'.format(
                    key, fun
                ),
                exc_info=True
            )
            continue
        if not isinstance(ret, dict):
            continue
        grains_data.update(ret)

    # Write cache if enabled
    if opts.get('grains_cache', False):
        cumask = os.umask(0o77)
        try:
            if salt.utils.is_windows():
                # Make sure cache file isn't read-only
                __salt__['cmd.run']('attrib -R "{0}"'.format(cfn))
            with salt.utils.fopen(cfn, 'w+b') as fp_:
                try:
                    serial = salt.payload.Serial(opts)
                    serial.dump(grains_data, fp_)
                except TypeError:
                    # Can't serialize pydsl
                    pass
        except (IOError, OSError):
            msg = 'Unable to write to grains cache file {0}'
            log.error(msg.format(cfn))
        os.umask(cumask)

    grains_data.update(opts['grains'])
    return grains_data


# TODO: get rid of? Does anyone use this? You should use raw() instead
def call(fun, **kwargs):
    '''
    Directly call a function inside a loader directory
    '''
    args = kwargs.get('args', [])
    dirs = kwargs.get('dirs', [])

    funcs = LazyLoader([os.path.join(SALT_BASE_PATH, 'modules')] + dirs,
                          None,
                          tag='modules',
                          virtual_enable=False,
                          )
    return funcs[fun](*args)


def runner(opts):
    '''
    Directly call a function inside a loader directory
    '''
    ret = LazyLoader(_module_dirs(opts, 'runners', 'runner', ext_type_dirs='runner_dirs'),
                     opts,
                     tag='runners',
                     )
    # TODO: change from __salt__ to something else, we overload __salt__ too much
    ret.pack['__salt__'] = ret
    return ret


def queues(opts):
    '''
    Directly call a function inside a loader directory
    '''
    return LazyLoader(_module_dirs(opts, 'queues', 'queue', ext_type_dirs='queue_dirs'),
                     opts,
                     tag='queues',
                     )


def sdb(opts, functions=None, whitelist=None):
    '''
    Make a very small database call
    '''
    return LazyLoader(_module_dirs(opts, 'sdb', 'sdb'),
                     opts,
                     tag='sdb',
                     pack={'__sdb__': functions},
                     whitelist=whitelist,
                     )


def clouds(opts):
    '''
    Return the cloud functions
    '''
    # Let's bring __active_provider_name__, defaulting to None, to all cloud
    # drivers. This will get temporarily updated/overridden with a context
    # manager when needed.
    functions = LazyLoader(_module_dirs(opts,
                                           'clouds',
                                           'cloud',
                                           base_path=os.path.join(SALT_BASE_PATH, 'cloud'),
                                           int_type='clouds'),
                              opts,
                              tag='clouds',
                              pack={'__active_provider_name__': None},
                              )
    for funcname in LIBCLOUD_FUNCS_NOT_SUPPORTED:
        log.trace(
            '{0!r} has been marked as not supported. Removing from the list '
            'of supported cloud functions'.format(
                funcname
            )
        )
        functions.pop(funcname, None)
    return functions


def netapi(opts):
    '''
    Return the network api functions
    '''
    return LazyLoader(_module_dirs(opts, 'netapi', 'netapi'),
                     opts,
                     tag='netapi',
                     )


def _generate_module(name):
    if name in sys.modules:
        return

    code = "'''Salt loaded {0} parent module'''".format(name.split('.')[-1])
    module = imp.new_module(name)
    exec(code, module.__dict__)
    sys.modules[name] = module


def _mod_type(module_path):
    if module_path.startswith(SALT_BASE_PATH):
        return 'int'
    return 'ext'


# TODO: move somewhere else?
class FilterDictWrapper(MutableMapping):
    '''
    Create a dict which wraps another dict with a specific key suffix on get

    This is to replace "filter_load"
    '''
    def __init__(self, d, suffix):
        self._dict = d
        self.suffix = suffix

    def __setitem__(self, key, val):
        self._dict[key] = val

    def __delitem__(self, key):
        del self._dict[key]

    def __getitem__(self, key):
        return self._dict[key + self.suffix]

    def __len__(self):
        return len(self._dict)

    def __iter__(self):
        for key in self._dict:
            if key.endswith(self.suffix):
                yield key.replace(self.suffix, '')


class LazyLoader(salt.utils.lazy.LazyDict):
    '''
    Goals here:
        - lazy loading
        - minimize disk usage

    # TODO:
        - move modules_max_memory into here
        - singletons (per tag)
    '''
    def __init__(self,
                 module_dirs,
                 opts=None,
                 tag='module',
                 loaded_base_name=None,
                 mod_type_check=None,
                 pack=None,
                 whitelist=None,
                 virtual_enable=True,
                 ):  # pylint: disable=W0231
        self.opts = self.__prep_mod_opts(opts)

        self.module_dirs = module_dirs
        if opts is None:
            opts = {}
        self.tag = tag
        self.loaded_base_name = loaded_base_name or LOADED_BASE_NAME
        self.mod_type_check = mod_type_check or _mod_type

        self.pack = {} if pack is None else pack
        if '__context__' not in self.pack:
            self.pack['__context__'] = {}

        self.whitelist = whitelist
        self.virtual_enable = virtual_enable
        self.initial_load = True

        # names of modules that we don't have (errors, __virtual__, etc.)
        self.missing_modules = {}  # mapping of name -> error
        self.loaded_modules = {}  # mapping of module_name -> dict_of_functions
        self.loaded_files = set()  # TODO: just remove them from file_mapping?

        self.disabled = set(self.opts.get('disable_{0}s'.format(self.tag), []))

        self.refresh_file_mapping()

        super(LazyLoader, self).__init__()  # late init the lazy loader
        # create all of the import namespaces
        _generate_module('{0}.int'.format(self.loaded_base_name))
        _generate_module('{0}.int.{1}'.format(self.loaded_base_name, tag))
        _generate_module('{0}.ext'.format(self.loaded_base_name))
        _generate_module('{0}.ext.{1}'.format(self.loaded_base_name, tag))

    def __getattr__(self, mod_name):
        '''
        Allow for "direct" attribute access-- this allows jinja templates to
        access things like `salt.test.ping()`
        '''
        # if we have an attribute named that, lets return it.
        try:
            return object.__getattr__(self, mod_name)
        except AttributeError:
            pass

        # otherwise we assume its jinja template access
        if mod_name not in self.loaded_modules and not self.loaded:
            for name in self._iter_files(mod_name):
                if name in self.loaded_files:
                    continue
                # if we got what we wanted, we are done
                if self._load_module(name) and mod_name in self.loaded_modules:
                    break
        if mod_name in self.loaded_modules:
            return self.loaded_modules[mod_name]
        else:
            raise AttributeError(mod_name)

    def missing_fun_string(self, function_name):
        '''
        Return the error string for a missing function.

        This can range from "not available' to "__virtual__" returned False
        '''
        mod_name = function_name.split('.')[0]
        if mod_name in self.loaded_modules:
            return '{0!r} is not available.'.format(function_name)
        else:
            try:
                reason = self.missing_modules[mod_name]
            except KeyError:
                return '\'{0}\' is not available.'.format(function_name)
            else:
                if reason is not None:
                    return '\'{0}\' __virtual__ returned False: {1}'.format(mod_name, reason)
                else:
                    return '\'{0}\' __virtual__ returned False'.format(mod_name)

    def refresh_file_mapping(self):
        '''
        refresh the mapping of the FS on disk
        '''
        # map of suffix to description for imp
        self.suffix_map = {}
        suffix_order = []  # local list to determine precedence of extensions
        for (suffix, mode, kind) in imp.get_suffixes():
            self.suffix_map[suffix] = (suffix, mode, kind)
            suffix_order.append(suffix)

        if self.opts.get('cython_enable', True) is True:
            try:
                self.pyximport = __import__('pyximport')  # pylint: disable=import-error
                self.pyximport.install()
                # add to suffix_map so file_mapping will pick it up
                self.suffix_map['.pyx'] = tuple()
            except ImportError:
                log.info('Cython is enabled in the options but not present '
                    'in the system path. Skipping Cython modules.')
        # allow for module dirs
        self.suffix_map[''] = ('', '', imp.PKG_DIRECTORY)

        # create mapping of filename (without suffix) to (path, suffix)
        self.file_mapping = {}

        for mod_dir in self.module_dirs:
            files = []
            try:
                files = os.listdir(mod_dir)
            except OSError:
                continue
            for filename in files:
                try:
                    if filename.startswith('_'):
                        # skip private modules
                        # log messages omitted for obviousness
                        continue
                    f_noext, ext = os.path.splitext(filename)
                    # make sure it is a suffix we support
                    if ext not in self.suffix_map:
                        continue
                    if f_noext in self.disabled:
                        log.trace(
                            'Skipping {0}, it is disabled by configuration'.format(
                            filename
                            )
                        )
                        continue
                    fpath = os.path.join(mod_dir, filename)
                    # if its a directory, lets allow us to load that
                    if ext == '':
                        # is there something __init__?
                        subfiles = os.listdir(fpath)
                        sub_path = None
                        for suffix in suffix_order:
                            init_file = '__init__{0}'.format(suffix)
                            if init_file in subfiles:
                                sub_path = os.path.join(fpath, init_file)
                                break
                        if sub_path is not None:
                            self.file_mapping[f_noext] = (fpath, ext)

                    # if we don't have it, we want it
                    elif f_noext not in self.file_mapping:
                        self.file_mapping[f_noext] = (fpath, ext)
                    # if we do, we want it if we have a higher precidence ext
                    else:
                        curr_ext = self.file_mapping[f_noext][1]
                        if suffix_order.index(ext) < suffix_order.index(curr_ext):
                            self.file_mapping[f_noext] = (fpath, ext)
                except OSError:
                    continue

    def clear(self):
        '''
        Clear the dict
        '''
        super(LazyLoader, self).clear()  # clear the lazy loader
        self.loaded_files = set()
        self.missing_modules = {}
        self.loaded_modules = {}
        # if we have been loaded before, lets clear the file mapping since
        # we obviously want a re-do
        if hasattr(self, 'opts'):
            self.refresh_file_mapping()
        self.initial_load = False

    def __prep_mod_opts(self, opts):
        '''
        Strip out of the opts any logger instance
        '''
        if 'grains' in opts:
            self._grains = opts['grains']
        else:
            self._grains = {}
        if 'pillar' in opts:
            self._pillar = opts['pillar']
        else:
            self._pillar = {}

        mod_opts = {}
        for key, val in list(opts.items()):
            if key in ('logger', 'grains'):
                continue
            mod_opts[key] = val
        return mod_opts

    def _iter_files(self, mod_name):
        '''
        Iterate over all file_mapping files in order of closeness to mod_name
        '''
        # do we have an exact match?
        if mod_name in self.file_mapping:
            yield mod_name

        # do we have a partial match?
        for k in self.file_mapping:
            if mod_name in k:
                yield k

        # anyone else? Bueller?
        for k in self.file_mapping:
            if mod_name not in k:
                yield k

    def _reload_submodules(self, mod):
        submodules = (
            getattr(mod, sname) for sname in dir(mod) if
            isinstance(getattr(mod, sname), mod.__class__)
        )

        # reload only custom "sub"modules
        for submodule in submodules:
            # it is a submodule if the name is in a namespace under mod
            if submodule.__name__.startswith(mod.__name__ + '.'):
                reload(submodule)
                self._reload_submodules(submodule)

    def _load_module(self, name):
        mod = None
        fpath, suffix = self.file_mapping[name]
        self.loaded_files.add(name)
        try:
            sys.path.append(os.path.dirname(fpath))
            if suffix == '.pyx':
                mod = self.pyximport.load_module(name, fpath, tempfile.gettempdir())
            else:
                desc = self.suffix_map[suffix]
                # if it is a directory, we dont open a file
                if suffix == '':
                    mod = imp.load_module(
                        '{0}.{1}.{2}.{3}'.format(
                            self.loaded_base_name,
                            self.mod_type_check(fpath),
                            self.tag,
                            name
                        ), None, fpath, desc)
                    # reload all submodules if necessary
                    if not self.initial_load:
                        self._reload_submodules(mod)
                else:
                    with open(fpath, desc[1]) as fn_:
                        mod = imp.load_module(
                            '{0}.{1}.{2}.{3}'.format(
                                self.loaded_base_name,
                                self.mod_type_check(fpath),
                                self.tag,
                                name
                            ), fn_, fpath, desc)

        except IOError:
            raise
        except ImportError:
            log.debug(
                'Failed to import {0} {1}:\n'.format(
                    self.tag, name
                ),
                exc_info=True
            )
            return mod
        except Exception as error:
            log.error(
                'Failed to import {0} {1}, this is due most likely to a '
                'syntax error:\n'.format(
                    self.tag, name
                ),
                exc_info=True
            )
            return mod
        except SystemExit:
            log.error(
                'Failed to import {0} {1} as the module called exit()\n'.format(
                    self.tag, name
                ),
                exc_info=True
            )
            return mod
        finally:
            sys.path.pop()

        if hasattr(mod, '__opts__'):
            mod.__opts__.update(self.opts)
        else:
            mod.__opts__ = self.opts

        mod.__grains__ = self._grains
        mod.__pillar__ = self._pillar

        # pack whatever other globals we were asked to
        for p_name, p_value in six.iteritems(self.pack):
            setattr(mod, p_name, p_value)

        # Call a module's initialization method if it exists
        module_init = getattr(mod, '__init__', None)
        if inspect.isfunction(module_init):
            try:
                module_init(self.opts)
            except TypeError as e:
                log.error(e)
        module_name = mod.__name__.rsplit('.', 1)[-1]

        # if virtual modules are enabled, we need to look for the
        # __virtual__() function inside that module and run it.
        if self.virtual_enable:
            (virtual_ret, module_name, virtual_err) = self.process_virtual(
                mod,
                module_name,
            )
            if virtual_err is not None:
                log.debug('Error loading {0}.{1}: {2}'.format(self.tag,
                                                              module_name,
                                                              virtual_err,
                                                              ))

            # if process_virtual returned a non-True value then we are
            # supposed to not process this module
            if virtual_ret is not True:
                # If a module has information about why it could not be loaded, record it
                self.missing_modules[module_name] = virtual_err
                self.missing_modules[name] = virtual_err
                return False

        # If this is a proxy minion then MOST modules cannot work. Therefore, require that
        # any module that does work with salt-proxy-minion define __proxyenabled__ as a list
        # containing the names of the proxy types that the module supports.
        if not hasattr(mod, 'render') and 'proxy' in self.opts:
            if not hasattr(mod, '__proxyenabled__') or \
                    self.opts['proxy']['proxytype'] in mod.__proxyenabled__ or \
                    '*' in mod.__proxyenabled__:
                err_string = 'not a proxy_minion enabled module'
                self.missing_modules[module_name] = err_string
                self.missing_modules[name] = err_string
                return False

        if getattr(mod, '__load__', False) is not False:
            log.info(
                'The functions from module {0!r} are being loaded from the '
                'provided __load__ attribute'.format(
                    module_name
                )
            )
        mod_dict = salt.utils.odict.OrderedDict()
        for attr in getattr(mod, '__load__', dir(mod)):
            if attr.startswith('_'):
                # private functions are skipped
                continue
            func = getattr(mod, attr)
            if not inspect.isfunction(func):
                # Not a function!? Skip it!!!
                continue
            # Let's get the function name.
            # If the module has the __func_alias__ attribute, it must be a
            # dictionary mapping in the form of(key -> value):
            #   <real-func-name> -> <desired-func-name>
            #
            # It default's of course to the found callable attribute name
            # if no alias is defined.
            funcname = getattr(mod, '__func_alias__', {}).get(attr, attr)
            # Save many references for lookups
            self._dict['{0}.{1}'.format(module_name, funcname)] = func
            setattr(mod_dict, funcname, func)
            mod_dict[funcname] = func
            self._apply_outputter(func, mod)

        # enforce depends
        Depends.enforce_dependencies(self._dict, self.tag)
        self.loaded_modules[module_name] = mod_dict
        return True

    def _load(self, key):
        '''
        Load a single item if you have it
        '''
        # We must limit ourselves here to only exceptions which are technically
        # needed and not to prevent certain modules from loading.
        # Indeed, for now, the only case we need to filter out is the
        # is the mapping.copy method which is normal to be absent from the
        # loader but from which other code will test and rely on the
        # raised AttributeError to perform their own duty
        if key in ['copy']:
            raise AttributeError(key)
        # if the key doesn't have a '.' then it isn't valid for this mod dict
        if not isinstance(key, six.string_types) or '.' not in key:
            raise KeyError
        mod_name, _ = key.split('.', 1)

        if mod_name in self.missing_modules:
            return True
        # if the modulename isn't in the whitelist, don't bother
        if self.whitelist and mod_name not in self.whitelist:
            raise KeyError

        def _inner_load(mod_name):
            for name in self._iter_files(mod_name):
                if name in self.loaded_files:
                    continue
                # if we got what we wanted, we are done
                if self._load_module(name) and key in self._dict:
                    return True
            return False

        # try to load the module
        ret = None
        reloaded = False
        # re-scan up to once, IOErrors or a failed load cause re-scans of the
        # filesystem
        while True:
            try:
                ret = _inner_load(mod_name)
                if not reloaded and ret is not True:
                    self.refresh_file_mapping()
                    reloaded = True
                    continue
                break
            except IOError:
                if not reloaded:
                    self.refresh_file_mapping()
                    reloaded = True
                continue

        return ret

    def _load_all(self):
        '''
        Load all of them
        '''
        for name in self.file_mapping:
            if name in self.loaded_files or name in self.missing_modules:
                continue
            self._load_module(name)

        self.loaded = True

    def _apply_outputter(self, func, mod):
        '''
        Apply the __outputter__ variable to the functions
        '''
        if hasattr(mod, '__outputter__'):
            outp = mod.__outputter__
            if func.__name__ in outp:
                func.__outputter__ = outp[func.__name__]

    def process_virtual(self, mod, module_name):
        '''
        Given a loaded module and its default name determine its virtual name

        This function returns a tuple. The first value will be either True or
        False and will indicate if the module should be loaded or not (i.e. if
        it threw and exception while processing its __virtual__ function). The
        second value is the determined virtual name, which may be the same as
        the value provided.

        The default name can be calculated as follows::

            module_name = mod.__name__.rsplit('.', 1)[-1]
        '''

        # The __virtual__ function will return either a True or False value.
        # If it returns a True value it can also set a module level attribute
        # named __virtualname__ with the name that the module should be
        # referred to as.
        #
        # This allows us to have things like the pkg module working on all
        # platforms under the name 'pkg'. It also allows for modules like
        # augeas_cfg to be referred to as 'augeas', which would otherwise have
        # namespace collisions. And finally it allows modules to return False
        # if they are not intended to run on the given platform or are missing
        # dependencies.
        try:
            error_reason = None
            if hasattr(mod, '__virtual__') and inspect.isfunction(mod.__virtual__):
                if self.opts.get('virtual_timer', False):
                    start = time.time()
                    virtual = mod.__virtual__()
                    if isinstance(virtual, tuple):
                        error_reason = virtual[1]
                        virtual = virtual[0]
                    end = time.time() - start
                    msg = 'Virtual function took {0} seconds for {1}'.format(
                            end, module_name)
                    log.warning(msg)
                else:
                    virtual = mod.__virtual__()
                    if isinstance(virtual, tuple):
                        error_reason = virtual[1]
                        virtual = virtual[0]
                # Get the module's virtual name
                virtualname = getattr(mod, '__virtualname__', virtual)
                if not virtual:
                    # if __virtual__() evaluates to False then the module
                    # wasn't meant for this platform or it's not supposed to
                    # load for some other reason.

                    # Some modules might accidentally return None and are
                    # improperly loaded
                    if virtual is None:
                        log.warning(
                            '{0}.__virtual__() is wrongly returning `None`. '
                            'It should either return `True`, `False` or a new '
                            'name. If you\'re the developer of the module '
                            '{1!r}, please fix this.'.format(
                                mod.__name__,
                                module_name
                            )
                        )

                    return (False, module_name, error_reason)

                # At this point, __virtual__ did not return a
                # boolean value, let's check for deprecated usage
                # or module renames
                if virtual is not True and module_name != virtual:
                    # The module is renaming itself. Updating the module name
                    # with the new name
                    log.trace('Loaded {0} as virtual {1}'.format(
                        module_name, virtual
                    ))

                    if not hasattr(mod, '__virtualname__'):
                        salt.utils.warn_until(
                            'Hydrogen',
                            'The {0!r} module is renaming itself in it\'s '
                            '__virtual__() function ({1} => {2}). Please '
                            'set it\'s virtual name as the '
                            '\'__virtualname__\' module attribute. '
                            'Example: "__virtualname__ = {2!r}"'.format(
                                mod.__name__,
                                module_name,
                                virtual
                            )
                        )

                    if virtualname != virtual:
                        # The __virtualname__ attribute does not match what's
                        # being returned by the __virtual__() function. This
                        # should be considered an error.
                        log.error(
                            'The module {0!r} is showing some bad usage. It\'s '
                            '__virtualname__ attribute is set to {1!r} yet the '
                            '__virtual__() function is returning {2!r}. These '
                            'values should match!'.format(
                                mod.__name__,
                                virtualname,
                                virtual
                            )
                        )

                    module_name = virtualname

                # If the __virtual__ function returns True and __virtualname__ is set then use it
                elif virtual is True and virtualname != module_name:
                    if virtualname is not True:
                        module_name = virtualname

        except KeyError:
            # Key errors come out of the virtual function when passing
            # in incomplete grains sets, these can be safely ignored
            # and logged to debug, still, it includes the traceback to
            # help debugging.
            log.debug(
                'KeyError when loading {0}'.format(module_name),
                exc_info=True
            )

        except Exception:
            # If the module throws an exception during __virtual__()
            # then log the information and continue to the next.
            log.error(
                'Failed to read the virtual function for '
                '{0}: {1}'.format(
                    self.tag, module_name
                ),
                exc_info=True
            )
            return (False, module_name, error_reason)

        return (True, module_name, None)<|MERGE_RESOLUTION|>--- conflicted
+++ resolved
@@ -20,7 +20,6 @@
 from salt.template import check_render_pipe_str
 from salt.utils.decorators import Depends
 import salt.utils.lazy
-import salt.utils.event
 import salt.utils.odict
 import salt.utils.event
 import salt.utils.odict
@@ -255,12 +254,8 @@
     return LazyLoader(_module_dirs(opts, 'utils', 'utils', ext_type_dirs='utils_dirs'),
                       opts,
                       tag='utils',
-<<<<<<< HEAD
-                      whitelist=whitelist)
-=======
                       whitelist=whitelist,
                       pack={'__context__': context})
->>>>>>> 1ae9dcb7
 
 
 def pillars(opts, functions):
