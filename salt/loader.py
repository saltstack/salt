--- conflicted
+++ resolved
@@ -627,12 +627,9 @@
         '''
         Return a dict of functions found in the defined module_dirs
         '''
-<<<<<<< HEAD
-=======
         log.trace('loading {0} in {1}'.format(self.tag, self.module_dirs))
         names = {}
         modules = []
->>>>>>> dbed0be4
         funcs = {}
         self.load_modules()
         for mod in self.modules:
@@ -860,9 +857,6 @@
                     exc_info=True
                 )
                 continue
-<<<<<<< HEAD
-            self.modules.append(mod)
-=======
             modules.append(mod)
         for mod in modules:
             virtual = ''
@@ -885,7 +879,6 @@
                 mod.__opts__.update(self.opts)
             else:
                 mod.__opts__ = self.opts
->>>>>>> dbed0be4
 
     def load_functions(self, mod, module_name):
         '''
@@ -1181,11 +1174,7 @@
             try:
                 if salt.utils.is_windows():
                     # Make sure cache file isn't read-only
-<<<<<<< HEAD
-                    __salt__['cmd.run']('attrib -R "{0}"'.format(cfn))
-=======
                     self.state.functions['cmd.run']('attrib -R "{0}"'.format(cfn), output_loglevel='quiet')
->>>>>>> dbed0be4
                 with salt.utils.fopen(cfn, 'w+b') as fp_:
                     try:
                         self.serial.dump(grains_data, fp_)
