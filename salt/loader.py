--- conflicted
+++ resolved
@@ -742,12 +742,8 @@
         '''
         funcs = {}
         error_funcs = {}
-<<<<<<< HEAD
-        self.load_modules()
-=======
         if not hasattr(self, 'modules'):
             self.load_modules()
->>>>>>> 24a9078d
         for mod in self.modules:
             # If this is a proxy minion then MOST modules cannot work.  Therefore, require that
             # any module that does work with salt-proxy-minion define __proxyenabled__ as a list
