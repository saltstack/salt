--- conflicted
+++ resolved
@@ -4,10 +4,6 @@
 plugin interfaces used by Salt.
 """
 
-<<<<<<< HEAD
-=======
-
->>>>>>> 95b4f6d1
 import functools
 import inspect
 import logging
