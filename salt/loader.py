--- conflicted
+++ resolved
@@ -351,7 +351,6 @@
     )
 
 
-<<<<<<< HEAD
 def fileprotos(opts, functions=None, util_mods=None):
     """
     Return the functions to get file protos
@@ -366,12 +365,9 @@
     )
 
 
-def proxy(opts, functions=None, returners=None, whitelist=None, utils=None):
-=======
 def proxy(
     opts, functions=None, returners=None, whitelist=None, utils=None, context=None
 ):
->>>>>>> 95b4f6d1
     """
     Returns the proxy module for this salt-proxy-minion
     """
