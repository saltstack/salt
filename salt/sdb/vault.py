--- conflicted
+++ resolved
@@ -82,23 +82,9 @@
 def get(key, profile=None):
     """
     Get a value from the vault service
-<<<<<<< HEAD
-    '''
-    if '?' in key:
-        key = key.replace('?', '/')
-
-    try:
-        url = 'v1/{0}'.format(key)
-        response = __utils__['vault.make_request']('GET', url, profile)
-        if response.status_code != 200:
-            response.raise_for_status()
-        data = response.json()['data']
-
-        return data
-=======
     """
     if "?" in key:
-        path, key = key.split("?")
+        path, key = key.split("?", "/")
     else:
         path, key = key.rsplit("/", 1)
 
@@ -122,7 +108,6 @@
             if key in data:
                 return data[key]
         return None
->>>>>>> 0917bae8
     except Exception as e:  # pylint: disable=broad-except
         log.error("Failed to read secret! %s: %s", type(e).__name__, e)
         raise salt.exceptions.CommandExecutionError(e)