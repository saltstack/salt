# -*- coding: utf-8 -*-
"""
Watch files and translate the changes into salt events

:depends:   - pyinotify Python module >= 0.9.5

:Caution:   Using generic mask options like open, access, ignored, and
            closed_nowrite with reactors can easily cause the reactor
            to loop on itself. To mitigate this behavior, consider
            setting the `disable_during_state_run` flag to `True` in
            the beacon configuration.

:note: The `inotify` beacon only works on OSes that have `inotify`
       kernel support.

"""
# Import Python libs
from __future__ import absolute_import, unicode_literals

import collections
import fnmatch
import logging
import os
import re

# Import salt libs
import salt.ext.six

# pylint: disable=import-error
from salt.ext.six.moves import map

# pylint: enable=import-error

# Import third party libs
try:
    import pyinotify

    HAS_PYINOTIFY = True
    DEFAULT_MASK = pyinotify.IN_CREATE | pyinotify.IN_DELETE | pyinotify.IN_MODIFY
    MASKS = {}
    for var in dir(pyinotify):
        if var.startswith("IN_"):
            key = var[3:].lower()
            MASKS[key] = getattr(pyinotify, var)
except ImportError:
    HAS_PYINOTIFY = False
    DEFAULT_MASK = None

__virtualname__ = "inotify"

log = logging.getLogger(__name__)


def __virtual__():
    if HAS_PYINOTIFY:
        return __virtualname__
    return False


def _get_mask(mask):
    """
    Return the int that represents the mask
    """
    return MASKS.get(mask, 0)


def _enqueue(revent):
    """
    Enqueue the event
    """
    __context__["inotify.queue"].append(revent)


def _get_notifier(config):
    """
    Check the context for the notifier and construct it if not present
    """
    if "inotify.notifier" not in __context__:
        __context__["inotify.queue"] = collections.deque()
        wm = pyinotify.WatchManager()
        __context__["inotify.notifier"] = pyinotify.Notifier(wm, _enqueue)
        if (
            "coalesce" in config
            and isinstance(config["coalesce"], bool)
            and config["coalesce"]
        ):
            __context__["inotify.notifier"].coalesce_events()
    return __context__["inotify.notifier"]


def validate(config):
    """
    Validate the beacon configuration
    """

    VALID_MASK = [
        "access",
        "attrib",
        "close_nowrite",
        "close_write",
        "create",
        "delete",
        "delete_self",
        "excl_unlink",
        "ignored",
        "modify",
        "moved_from",
        "moved_to",
        "move_self",
        "oneshot",
        "onlydir",
        "open",
        "unmount",
    ]

    # Configuration for inotify beacon should be a dict of dicts
    if not isinstance(config, list):
        return False, "Configuration for inotify beacon must be a list."
    else:
        _config = {}
        list(map(_config.update, config))

        if "files" not in _config:
            return False, "Configuration for inotify beacon must include files."
        else:
<<<<<<< HEAD
            if not isinstance(_config["files"], dict):
                return (
                    False,
                    (
                        "Configuration for inotify beacon invalid, "
                        "files must be a dict."
                    ),
                )

            for path in _config.get("files"):

                if not isinstance(_config["files"][path], dict):
                    return (
                        False,
                        (
                            "Configuration for inotify beacon must "
                            "be a list of dictionaries."
                        ),
                    )
=======
            if not isinstance(_config['files'], dict):
                return False, ('Configuration for inotify beacon invalid, '
                               'files must be a dict.')

            for path in _config.get('files'):

                if not isinstance(_config['files'][path], dict):
                    return False, ('Configuration for inotify beacon must '
                                   'be a list of dictionaries.')
>>>>>>> 8abb7099
                else:
                    if not any(
                        j in ["mask", "recurse", "auto_add"]
                        for j in _config["files"][path]
                    ):
                        return (
                            False,
                            (
                                "Configuration for inotify beacon must "
                                "contain mask, recurse or auto_add items."
                            ),
                        )

                    if "auto_add" in _config["files"][path]:
                        if not isinstance(_config["files"][path]["auto_add"], bool):
                            return (
                                False,
                                (
                                    "Configuration for inotify beacon "
                                    "auto_add must be boolean."
                                ),
                            )

                    if "recurse" in _config["files"][path]:
                        if not isinstance(_config["files"][path]["recurse"], bool):
                            return (
                                False,
                                (
                                    "Configuration for inotify beacon "
                                    "recurse must be boolean."
                                ),
                            )

                    if "mask" in _config["files"][path]:
                        if not isinstance(_config["files"][path]["mask"], list):
                            return (
                                False,
                                (
                                    "Configuration for inotify beacon "
                                    "mask must be list."
                                ),
                            )
                        for mask in _config["files"][path]["mask"]:
                            if mask not in VALID_MASK:
                                return (
                                    False,
                                    (
                                        "Configuration for inotify beacon "
                                        "invalid mask option {0}.".format(mask)
                                    ),
                                )
    return True, "Valid beacon configuration"


def beacon(config):
    """
    Watch the configured files

    Example Config

    .. code-block:: yaml

        beacons:
          inotify:
            - files:
                /path/to/file/or/dir:
                  mask:
                    - open
                    - create
                    - close_write
                  recurse: True
                  auto_add: True
                  exclude:
                    - /path/to/file/or/dir/exclude1
                    - /path/to/file/or/dir/exclude2
                    - /path/to/file/or/dir/regex[a-m]*$:
                        regex: True
            - coalesce: True

    The mask list can contain the following events (the default mask is create,
    delete, and modify):

    * access            - File accessed
    * attrib            - File metadata changed
    * close_nowrite     - Unwritable file closed
    * close_write       - Writable file closed
    * create            - File created in watched directory
    * delete            - File deleted from watched directory
    * delete_self       - Watched file or directory deleted
    * modify            - File modified
    * moved_from        - File moved out of watched directory
    * moved_to          - File moved into watched directory
    * move_self         - Watched file moved
    * open              - File opened

    The mask can also contain the following options:

    * dont_follow       - Don't dereference symbolic links
    * excl_unlink       - Omit events for children after they have been unlinked
    * oneshot           - Remove watch after one event
    * onlydir           - Operate only if name is directory

    recurse:
      Recursively watch files in the directory
    auto_add:
      Automatically start watching files that are created in the watched directory
    exclude:
      Exclude directories or files from triggering events in the watched directory.
      Can use regex if regex is set to True
    coalesce:
      If this coalescing option is enabled, events are filtered based on
      their unicity, only unique events are enqueued, doublons are discarded.
      An event is unique when the combination of its fields (wd, mask,
      cookie, name) is unique among events of a same batch. After a batch of
      events is processed any events are accepted again.
      This option is top-level (at the same level as the path) and therefore
      affects all paths that are being watched. This is due to this option
      being at the Notifier level in pyinotify.
    """
    _config = {}
    list(map(_config.update, config))

    ret = []
    notifier = _get_notifier(_config)
    wm = notifier._watch_manager

    # Read in existing events
    if notifier.check_events(1):
        notifier.read_events()
        notifier.process_events()
        queue = __context__["inotify.queue"]
        while queue:
            event = queue.popleft()

            _append = True
            # Find the matching path in config
            path = event.path
            while path != "/":
                if path in _config.get("files", {}):
                    break
                path = os.path.dirname(path)

            excludes = _config["files"][path].get("exclude", "")

            if excludes and isinstance(excludes, list):
                for exclude in excludes:
                    if isinstance(exclude, dict):
                        _exclude = next(iter(exclude))
                        if exclude[_exclude].get("regex", False):
                            try:
                                if re.search(_exclude, event.pathname):
                                    _append = False
                            except Exception:  # pylint: disable=broad-except
                                log.warning("Failed to compile regex: %s", _exclude)
                        else:
                            exclude = _exclude
                    elif "*" in exclude:
                        if fnmatch.fnmatch(event.pathname, exclude):
                            _append = False
                    else:
                        if event.pathname.startswith(exclude):
                            _append = False

            if _append:
                sub = {
                    "tag": event.path,
                    "path": event.pathname,
                    "change": event.maskname,
                }
                ret.append(sub)
            else:
                log.info("Excluding %s from event for %s", event.pathname, path)

    # Get paths currently being watched
    current = set()
    for wd in wm.watches:
        current.add(wm.watches[wd].path)

    # Update existing watches and add new ones
    # TODO: make the config handle more options
    for path in _config.get("files", ()):

        if isinstance(_config["files"][path], dict):
            mask = _config["files"][path].get("mask", DEFAULT_MASK)
            if isinstance(mask, list):
                r_mask = 0
                for sub in mask:
                    r_mask |= _get_mask(sub)
            elif isinstance(mask, salt.ext.six.binary_type):
                r_mask = _get_mask(mask)
            else:
                r_mask = mask
            mask = r_mask
            rec = _config["files"][path].get("recurse", False)
            auto_add = _config["files"][path].get("auto_add", False)
        else:
            mask = DEFAULT_MASK
            rec = False
            auto_add = False

        if path in current:
            for wd in wm.watches:
                if path == wm.watches[wd].path:
                    update = False
                    if wm.watches[wd].mask != mask:
                        update = True
                    if wm.watches[wd].auto_add != auto_add:
                        update = True
                    if update:
                        wm.update_watch(wd, mask=mask, rec=rec, auto_add=auto_add)
        elif os.path.exists(path):
            excludes = _config["files"][path].get("exclude", "")
            excl = None
            if isinstance(excludes, list):
                excl = []
                for exclude in excludes:
                    if isinstance(exclude, dict):
                        excl.append(list(exclude)[0])
                    else:
                        excl.append(exclude)
                excl = pyinotify.ExcludeFilter(excl)

            wm.add_watch(path, mask, rec=rec, auto_add=auto_add, exclude_filter=excl)

    # Return event data
    return ret


def close(config):
    if "inotify.notifier" in __context__:
        __context__["inotify.notifier"].stop()
        del __context__["inotify.notifier"]<|MERGE_RESOLUTION|>--- conflicted
+++ resolved
@@ -123,27 +123,6 @@
         if "files" not in _config:
             return False, "Configuration for inotify beacon must include files."
         else:
-<<<<<<< HEAD
-            if not isinstance(_config["files"], dict):
-                return (
-                    False,
-                    (
-                        "Configuration for inotify beacon invalid, "
-                        "files must be a dict."
-                    ),
-                )
-
-            for path in _config.get("files"):
-
-                if not isinstance(_config["files"][path], dict):
-                    return (
-                        False,
-                        (
-                            "Configuration for inotify beacon must "
-                            "be a list of dictionaries."
-                        ),
-                    )
-=======
             if not isinstance(_config['files'], dict):
                 return False, ('Configuration for inotify beacon invalid, '
                                'files must be a dict.')
@@ -153,7 +132,6 @@
                 if not isinstance(_config['files'][path], dict):
                     return False, ('Configuration for inotify beacon must '
                                    'be a list of dictionaries.')
->>>>>>> 8abb7099
                 else:
                     if not any(
                         j in ["mask", "recurse", "auto_add"]
