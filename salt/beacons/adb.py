# -*- coding: utf-8 -*-
"""
Beacon to emit adb device state changes for Android devices

.. versionadded:: 2016.3.0
"""

# Import Python libs
from __future__ import absolute_import, unicode_literals

import logging

# Salt libs
import salt.utils.path
from salt.ext.six.moves import map

log = logging.getLogger(__name__)

__virtualname__ = "adb"

last_state = {}
last_state_extra = {"value": False, "no_devices": False}


def __virtual__():
    which_result = salt.utils.path.which("adb")
    if which_result is None:
        return False
    else:
        return __virtualname__


def validate(config):
    """
    Validate the beacon configuration
    """
    # Configuration for adb beacon should be a dictionary with states array
    if not isinstance(config, list):
        log.info("Configuration for adb beacon must be a list.")
        return False, ("Configuration for adb beacon must be a list.")

    _config = {}
    list(map(_config.update, config))

    if "states" not in _config:
        log.info("Configuration for adb beacon must include a states array.")
        return False, ("Configuration for adb beacon must include a states array.")
    else:
        if not isinstance(_config["states"], list):
            log.info("Configuration for adb beacon must include a states array.")
            return False, ("Configuration for adb beacon must include a states array.")
        else:
            states = [
                "offline",
                "bootloader",
                "device",
                "host",
                "recovery",
                "no permissions",
                "sideload",
                "unauthorized",
                "unknown",
                "missing",
            ]
            if any(s not in states for s in _config["states"]):
                log.info(
                    "Need a one of the following adb " "states: %s", ", ".join(states)
                )
                return (
                    False,
                    (
                        "Need a one of the following adb "
                        "states: {0}".format(", ".join(states))
                    ),
                )
    return True, "Valid beacon configuration"


def beacon(config):
    """
    Emit the status of all devices returned by adb

    Specify the device states that should emit an event,
    there will be an event for each device with the
    event type and device specified.

    .. code-block:: yaml

        beacons:
          adb:
            - states:
                - offline
                - unauthorized
                - missing
            - no_devices_event: True
            - battery_low: 25

    """

    log.trace("adb beacon starting")
    ret = []

    _config = {}
    list(map(_config.update, config))

    out = __salt__["cmd.run"]("adb devices", runas=_config.get("user", None))

    lines = out.split("\n")[1:]
    last_state_devices = list(last_state.keys())
    found_devices = []

    for line in lines:
        try:
            device, state = line.split("\t")
            found_devices.append(device)
            if device not in last_state_devices or (
                "state" in last_state[device] and last_state[device]["state"] != state
            ):
                if state in _config["states"]:
                    ret.append({"device": device, "state": state, "tag": state})
                    last_state[device] = {"state": state}

            if "battery_low" in _config:
                val = last_state.get(device, {})
                cmd = "adb -s {0} shell cat /sys/class/power_supply/*/capacity".format(
                    device
                )
                battery_levels = __salt__["cmd.run"](
                    cmd, runas=_config.get("user", None)
                ).split("\n")

                for l in battery_levels:
                    battery_level = int(l)
                    if 0 < battery_level < 100:
                        if "battery" not in val or battery_level != val["battery"]:
                            if (
                                "battery" not in val
                                or val["battery"] > _config["battery_low"]
                            ) and battery_level <= _config["battery_low"]:
                                ret.append(
                                    {
                                        "device": device,
                                        "battery_level": battery_level,
                                        "tag": "battery_low",
                                    }
                                )

                        if device not in last_state:
                            last_state[device] = {}

                        last_state[device].update({"battery": battery_level})

        except ValueError:
            continue

    # Find missing devices and remove them / send an event
    for device in last_state_devices:
        if device not in found_devices:
            if "missing" in _config["states"]:
                ret.append({"device": device, "state": "missing", "tag": "missing"})

            del last_state[device]

    # Maybe send an event if we don't have any devices
<<<<<<< HEAD
    if "no_devices_event" in _config and _config["no_devices_event"] is True:
        if len(found_devices) == 0 and not last_state_extra["no_devices"]:
            ret.append({"tag": "no_devices"})

    # Did we have no devices listed this time around?

    last_state_extra["no_devices"] = len(found_devices) == 0
=======
    if 'no_devices_event' in _config and _config['no_devices_event'] is True:
        if not found_devices and not last_state_extra['no_devices']:
            ret.append({'tag': 'no_devices'})

    # Did we have no devices listed this time around?

    last_state_extra['no_devices'] = not found_devices
>>>>>>> 8abb7099

    return ret<|MERGE_RESOLUTION|>--- conflicted
+++ resolved
@@ -162,15 +162,6 @@
             del last_state[device]
 
     # Maybe send an event if we don't have any devices
-<<<<<<< HEAD
-    if "no_devices_event" in _config and _config["no_devices_event"] is True:
-        if len(found_devices) == 0 and not last_state_extra["no_devices"]:
-            ret.append({"tag": "no_devices"})
-
-    # Did we have no devices listed this time around?
-
-    last_state_extra["no_devices"] = len(found_devices) == 0
-=======
     if 'no_devices_event' in _config and _config['no_devices_event'] is True:
         if not found_devices and not last_state_extra['no_devices']:
             ret.append({'tag': 'no_devices'})
@@ -178,6 +169,5 @@
     # Did we have no devices listed this time around?
 
     last_state_extra['no_devices'] = not found_devices
->>>>>>> 8abb7099
 
     return ret