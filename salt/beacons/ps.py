--- conflicted
+++ resolved
@@ -34,19 +34,11 @@
     else:
         config = salt.utils.beacons.list_to_dict(config)
 
-<<<<<<< HEAD
         if "processes" not in config:
-            return False, ("Configuration for ps beacon requires processes.")
+            return False, "Configuration for ps beacon requires processes."
         else:
             if not isinstance(config["processes"], dict):
-                return False, ("Processes for ps beacon must be a dictionary.")
-=======
-        if "processes" not in _config:
-            return False, "Configuration for ps beacon requires processes."
-        else:
-            if not isinstance(_config["processes"], dict):
                 return False, "Processes for ps beacon must be a dictionary."
->>>>>>> 28ebe0b9
 
     return True, "Valid beacon configuration"
 
