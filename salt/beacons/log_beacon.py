"""
Beacon to fire events at specific log messages.

.. versionadded:: 2017.7.0

"""
import logging

import salt.utils.beacons
import salt.utils.files
import salt.utils.platform

try:
    import re

    HAS_REGEX = True
except ImportError:
    HAS_REGEX = False

__virtualname__ = "log"
LOC_KEY = "log.loc"

SKEL = {}
SKEL["tag"] = ""
SKEL["match"] = "no"
SKEL["raw"] = ""
SKEL["error"] = ""


log = logging.getLogger(__name__)


def __virtual__():
    if not salt.utils.platform.is_windows() and HAS_REGEX:
        return __virtualname__
    return False


def _get_loc():
    """
    return the active file location
    """
    if LOC_KEY in __context__:
        return __context__[LOC_KEY]


def validate(config):
    """
    Validate the beacon configuration
    """
    # Configuration for log beacon should be a list of dicts
    if not isinstance(config, list):
        return False, "Configuration for log beacon must be a list."

<<<<<<< HEAD
    config = salt.utils.beacons.list_to_dict(config)

    if "file" not in config:
        return False, ("Configuration for log beacon must contain file option.")
=======
    if "file" not in _config:
        return False, "Configuration for log beacon must contain file option."
>>>>>>> 28ebe0b9
    return True, "Valid beacon configuration"


# TODO: match values should be returned in the event
def beacon(config):
    """
    Read the log file and return match whole string

    .. code-block:: yaml

        beacons:
          log:
            - file: <path>
            - tags:
                <tag>:
                  regex: <pattern>

    .. note::

        regex matching is based on the `re`_ module

    .. _re: https://docs.python.org/3.6/library/re.html#regular-expression-syntax

    The defined tag is added to the beacon event tag.
    This is not the tag in the log.

    .. code-block:: yaml

        beacons:
          log:
            - file: /var/log/messages #path to log.
            - tags:
                goodbye/world: # tag added to beacon event tag.
                  regex: .*good-bye.* # match good-bye string anywhere in the log entry.
    """
    config = salt.utils.beacons.list_to_dict(config)

    ret = []

    if "file" not in config:
        event = SKEL.copy()
        event["tag"] = "global"
        event["error"] = "file not defined in config"
        ret.append(event)
        return ret

    with salt.utils.files.fopen(config["file"], "r") as fp_:
        loc = __context__.get(LOC_KEY, 0)
        if loc == 0:
            fp_.seek(0, 2)
            __context__[LOC_KEY] = fp_.tell()
            return ret

        fp_.seek(0, 2)
        __context__[LOC_KEY] = fp_.tell()
        fp_.seek(loc)

        txt = fp_.read()
        log.info("txt %s", txt)

        d = {}
        for tag in config.get("tags", {}):
            if "regex" not in config["tags"][tag]:
                continue
            if not config["tags"][tag]["regex"]:
                continue
            try:
                d[tag] = re.compile(r"{}".format(config["tags"][tag]["regex"]))
            except Exception as e:  # pylint: disable=broad-except
                event = SKEL.copy()
                event["tag"] = tag
                event["error"] = "bad regex"
                ret.append(event)

        for line in txt.splitlines():
            for tag, reg in d.items():
                try:
                    m = reg.match(line)
                    if m:
                        event = SKEL.copy()
                        event["tag"] = tag
                        event["raw"] = line
                        event["match"] = "yes"
                        ret.append(event)
                except Exception:  # pylint: disable=broad-except
                    event = SKEL.copy()
                    event["tag"] = tag
                    event["error"] = "bad match"
                    ret.append(event)
    return ret<|MERGE_RESOLUTION|>--- conflicted
+++ resolved
@@ -52,15 +52,10 @@
     if not isinstance(config, list):
         return False, "Configuration for log beacon must be a list."
 
-<<<<<<< HEAD
     config = salt.utils.beacons.list_to_dict(config)
 
     if "file" not in config:
-        return False, ("Configuration for log beacon must contain file option.")
-=======
-    if "file" not in _config:
         return False, "Configuration for log beacon must contain file option."
->>>>>>> 28ebe0b9
     return True, "Valid beacon configuration"
 
 
