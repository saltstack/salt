"""
    Beacon to manage and report the status of
    one or more salt proxy processes

    .. versionadded:: 2015.8.3
"""
import logging

import salt.utils.beacons

log = logging.getLogger(__name__)


def _run_proxy_processes(proxies):
    """
    Iterate over a list of proxy
    names and restart any that
    aren't running
    """
    ret = []
    for proxy in proxies:
        result = {}
        if not __salt__["salt_proxy.is_running"](proxy)["result"]:
            __salt__["salt_proxy.configure_proxy"](proxy, start=True)
            result[proxy] = "Proxy {} was started".format(proxy)
        else:
            msg = "Proxy {} is already running".format(proxy)
            result[proxy] = msg
            log.debug(msg)
        ret.append(result)
    return ret


def validate(config):
    """
    Validate the beacon configuration
    """
    # Configuration for adb beacon should be a dictionary with states array
    if not isinstance(config, list):
        log.info("Configuration for salt_proxy beacon must be a list.")
        return False, "Configuration for salt_proxy beacon must be a list."

    else:
        config = salt.utils.beacons.list_to_dict(config)

<<<<<<< HEAD
        if "proxies" not in config:
            return False, ("Configuration for salt_proxy beacon requires proxies.")
        else:
            if not isinstance(config["proxies"], dict):
                return False, ("Proxies for salt_proxy beacon must be a dictionary.")
=======
        if "proxies" not in _config:
            return False, "Configuration for salt_proxy beacon requires proxies."
        else:
            if not isinstance(_config["proxies"], dict):
                return False, "Proxies for salt_proxy beacon must be a dictionary."
>>>>>>> 28ebe0b9
    return True, "Valid beacon configuration"


def beacon(config):
    """
    Handle configured proxies

    .. code-block:: yaml

        beacons:
          salt_proxy:
            - proxies:
                p8000: {}
                p8001: {}
    """
    log.trace("salt proxy beacon called")

    config = salt.utils.beacons.list_to_dict(config)

    return _run_proxy_processes(config["proxies"])<|MERGE_RESOLUTION|>--- conflicted
+++ resolved
@@ -43,19 +43,11 @@
     else:
         config = salt.utils.beacons.list_to_dict(config)
 
-<<<<<<< HEAD
         if "proxies" not in config:
-            return False, ("Configuration for salt_proxy beacon requires proxies.")
+            return False, "Configuration for salt_proxy beacon requires proxies."
         else:
             if not isinstance(config["proxies"], dict):
-                return False, ("Proxies for salt_proxy beacon must be a dictionary.")
-=======
-        if "proxies" not in _config:
-            return False, "Configuration for salt_proxy beacon requires proxies."
-        else:
-            if not isinstance(_config["proxies"], dict):
                 return False, "Proxies for salt_proxy beacon must be a dictionary."
->>>>>>> 28ebe0b9
     return True, "Valid beacon configuration"
 
 
