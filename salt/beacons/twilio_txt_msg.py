--- conflicted
+++ resolved
@@ -88,14 +88,6 @@
     ):
         return ret
     output = {}
-<<<<<<< HEAD
-    output["texts"] = []
-    client = TwilioRestClient(_config["account_sid"], _config["auth_token"])
-    messages = client.messages.list(to=_config["twilio_number"])
-    log.trace("Num messages: %d", len(messages))
-    if len(messages) < 1:
-        log.trace("Twilio beacon has no texts")
-=======
     output['texts'] = []
     client = TwilioRestClient(_config['account_sid'], _config['auth_token'])
     messages = client.messages.list(to=_config['twilio_number'])
@@ -103,7 +95,6 @@
     log.trace('Num messages: %d', num_messages)
     if not num_messages:
         log.trace('Twilio beacon has no texts')
->>>>>>> 8abb7099
         return ret
 
     for message in messages:
