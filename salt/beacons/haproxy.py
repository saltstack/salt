--- conflicted
+++ resolved
@@ -33,19 +33,11 @@
     else:
         config = salt.utils.beacons.list_to_dict(config)
 
-<<<<<<< HEAD
         if "backends" not in config:
-            return False, ("Configuration for haproxy beacon requires backends.")
+            return False, "Configuration for haproxy beacon requires backends."
         else:
             if not isinstance(config["backends"], dict):
-                return False, ("Backends for haproxy beacon must be a dictionary.")
-=======
-        if "backends" not in _config:
-            return False, "Configuration for haproxy beacon requires backends."
-        else:
-            if not isinstance(_config["backends"], dict):
                 return False, "Backends for haproxy beacon must be a dictionary."
->>>>>>> 28ebe0b9
             else:
                 for backend in config["backends"]:
                     log.debug("config %s", config["backends"][backend])
