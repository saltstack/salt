--- conflicted
+++ resolved
@@ -24,13 +24,8 @@
     else:
         config = salt.utils.beacons.list_to_dict(config)
 
-<<<<<<< HEAD
         if "services" not in config:
-            return False, ("Configuration for service beacon requires services.")
-=======
-        if "services" not in _config:
             return False, "Configuration for service beacon requires services."
->>>>>>> 28ebe0b9
         else:
             if not isinstance(config["services"], dict):
                 return (
