--- conflicted
+++ resolved
@@ -96,8 +96,6 @@
             self.interval_map[mod] = 1
         return False
 
-<<<<<<< HEAD
-=======
     def list_beacons(self):
         '''
         List the beacon items
@@ -109,7 +107,6 @@
 
         return True
 
->>>>>>> d1d6cef1
     def add_beacon(self, name, beacon_data):
         '''
         Add a beacon item
