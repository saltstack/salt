--- conflicted
+++ resolved
@@ -20,11 +20,7 @@
     '''
     def __init__(self, opts, functions):
         self.opts = opts
-<<<<<<< HEAD
-        self.beacons = salt.loader.beacons(opts)
-=======
         self.beacons = salt.loader.beacons(opts, functions)
->>>>>>> 5448b720
         self.interval_map = dict()
 
     def process(self, config):
