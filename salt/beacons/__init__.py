# -*- coding: utf-8 -*-
"""
This package contains the loader modules for the salt streams system
"""
# Import Python libs
from __future__ import absolute_import

import copy
import logging
import re

# Import Salt libs
import salt.loader
import salt.utils.event
import salt.utils.minion
from salt.exceptions import CommandExecutionError
from salt.ext.six.moves import map

log = logging.getLogger(__name__)


class Beacon(object):
    """
    This class is used to evaluate and execute on the beacon system
    """

    def __init__(self, opts, functions):
        self.opts = opts
        self.functions = functions
        self.beacons = salt.loader.beacons(opts, functions)
        self.interval_map = dict()

    def process(self, config, grains):
        """
        Process the configured beacons

        The config must be a list and looks like this in yaml

        .. code_block:: yaml
            beacons:
              inotify:
                - files:
                    - /etc/fstab: {}
                    - /var/cache/foo: {}
        """
        ret = []
        b_config = copy.deepcopy(config)
        if "enabled" in b_config and not b_config["enabled"]:
            return
        for mod in config:
            if mod == "enabled":
                continue

            # Convert beacons that are lists to a dict to make processing easier
            current_beacon_config = None
            if isinstance(config[mod], list):
                current_beacon_config = {}
                list(map(current_beacon_config.update, config[mod]))
            elif isinstance(config[mod], dict):
                current_beacon_config = config[mod]

            if "enabled" in current_beacon_config:
                if not current_beacon_config["enabled"]:
                    log.trace("Beacon %s disabled", mod)
                    continue
                else:
                    # remove 'enabled' item before processing the beacon
                    if isinstance(config[mod], dict):
                        del config[mod]["enabled"]
                    else:
                        self._remove_list_item(config[mod], "enabled")

<<<<<<< HEAD
            log.trace("Beacon processing: %s", mod)
            beacon_name = None
            if self._determine_beacon_config(current_beacon_config, "beacon_module"):
                beacon_name = current_beacon_config["beacon_module"]
            else:
                beacon_name = mod
            fun_str = "{0}.beacon".format(beacon_name)
            validate_str = "{0}.validate".format(beacon_name)
=======
            log.trace('Beacon processing: %s', mod)
            beacon_name = None
            if self._determine_beacon_config(current_beacon_config, 'beacon_module'):
                beacon_name = current_beacon_config['beacon_module']
            else:
                beacon_name = mod
            fun_str = '{0}.beacon'.format(beacon_name)
            validate_str = '{0}.validate'.format(beacon_name)
>>>>>>> 8abb7099
            if fun_str in self.beacons:
                runonce = self._determine_beacon_config(
                    current_beacon_config, "run_once"
                )
                interval = self._determine_beacon_config(
                    current_beacon_config, "interval"
                )
                if interval:
                    b_config = self._trim_config(b_config, mod, "interval")
                    if not self._process_interval(mod, interval):
                        log.trace("Skipping beacon %s. Interval not reached.", mod)
                        continue
                if self._determine_beacon_config(
                    current_beacon_config, "disable_during_state_run"
                ):
                    log.trace(
                        "Evaluting if beacon %s should be skipped due to a state run.",
                        mod,
                    )
                    b_config = self._trim_config(
                        b_config, mod, "disable_during_state_run"
                    )
                    is_running = False
                    running_jobs = salt.utils.minion.running(self.opts)
                    for job in running_jobs:
                        if re.match("state.*", job["fun"]):
                            is_running = True
                    if is_running:
<<<<<<< HEAD
                        close_str = "{0}.close".format(beacon_name)
=======
                        close_str = '{0}.close'.format(beacon_name)
>>>>>>> 8abb7099
                        if close_str in self.beacons:
                            log.info("Closing beacon %s. State run in progress.", mod)
                            self.beacons[close_str](b_config[mod])
                        else:
                            log.info("Skipping beacon %s. State run in progress.", mod)
                        continue
                # Update __grains__ on the beacon
                self.beacons[fun_str].__globals__["__grains__"] = grains

                # Run the validate function if it's available,
                # otherwise there is a warning about it being missing
                if validate_str in self.beacons:
                    valid, vcomment = self.beacons[validate_str](b_config[mod])

                    if not valid:
                        log.info(
                            "Beacon %s configuration invalid, " "not running.\n%s",
                            mod,
                            vcomment,
                        )
                        continue

                # Fire the beacon!
                raw = self.beacons[fun_str](b_config[mod])
                for data in raw:
<<<<<<< HEAD
                    tag = "salt/beacon/{0}/{1}/".format(self.opts["id"], mod)
                    if "tag" in data:
                        tag += data.pop("tag")
                    if "id" not in data:
                        data["id"] = self.opts["id"]
                    ret.append({"tag": tag, "data": data, "beacon_name": beacon_name})
=======
                    tag = 'salt/beacon/{0}/{1}/'.format(self.opts['id'], mod)
                    if 'tag' in data:
                        tag += data.pop('tag')
                    if 'id' not in data:
                        data['id'] = self.opts['id']
                    ret.append({'tag': tag,
                                'data': data,
                                'beacon_name': beacon_name})
>>>>>>> 8abb7099
                if runonce:
                    self.disable_beacon(mod)
            else:
                log.warning("Unable to process beacon %s", mod)
        return ret

    def _trim_config(self, b_config, mod, key):
        """
        Take a beacon configuration and strip out the interval bits
        """
        if isinstance(b_config[mod], list):
            self._remove_list_item(b_config[mod], key)
        elif isinstance(b_config[mod], dict):
            b_config[mod].pop(key)
        return b_config

    def _determine_beacon_config(self, current_beacon_config, key):
        """
        Process a beacon configuration to determine its interval
        """

        interval = False
        if isinstance(current_beacon_config, dict):
            interval = current_beacon_config.get(key, False)

        return interval

    def _process_interval(self, mod, interval):
        """
        Process beacons with intervals
        Return True if a beacon should be run on this loop
        """
        log.trace("Processing interval %s for beacon mod %s", interval, mod)
        loop_interval = self.opts["loop_interval"]
        if mod in self.interval_map:
            log.trace("Processing interval in map")
            counter = self.interval_map[mod]
            log.trace("Interval counter: %s", counter)
            if counter * loop_interval >= interval:
                self.interval_map[mod] = 1
                return True
            else:
                self.interval_map[mod] += 1
        else:
            log.trace("Interval process inserting mod: %s", mod)
            self.interval_map[mod] = 1
        return False

    def _get_index(self, beacon_config, label):
        """
        Return the index of a labeled config item in the beacon config, -1 if the index is not found
        """

        indexes = [index for index, item in enumerate(beacon_config) if label in item]
        if not indexes:
            return -1
        else:
            return indexes[0]

    def _remove_list_item(self, beacon_config, label):
        """
        Remove an item from a beacon config list
        """

        index = self._get_index(beacon_config, label)
        del beacon_config[index]

    def _update_enabled(self, name, enabled_value):
        """
        Update whether an individual beacon is enabled
        """

        if isinstance(self.opts["beacons"][name], dict):
            # Backwards compatibility
            self.opts["beacons"][name]["enabled"] = enabled_value
        else:
            enabled_index = self._get_index(self.opts["beacons"][name], "enabled")
            if enabled_index >= 0:
                self.opts["beacons"][name][enabled_index]["enabled"] = enabled_value
            else:
                self.opts["beacons"][name].append({"enabled": enabled_value})

    def _get_beacons(self, include_opts=True, include_pillar=True):
        """
        Return the beacons data structure
        """
        beacons = {}
        if include_pillar:
            pillar_beacons = self.opts.get("pillar", {}).get("beacons", {})
            if not isinstance(pillar_beacons, dict):
                raise ValueError("Beacons must be of type dict.")
            beacons.update(pillar_beacons)
        if include_opts:
            opts_beacons = self.opts.get("beacons", {})
            if not isinstance(opts_beacons, dict):
                raise ValueError("Beacons must be of type dict.")
            beacons.update(opts_beacons)
        return beacons

    def list_beacons(self, include_pillar=True, include_opts=True):
        """
        List the beacon items

        include_pillar: Whether to include beacons that are
                        configured in pillar, default is True.

        include_opts:   Whether to include beacons that are
                        configured in opts, default is True.
        """
        beacons = self._get_beacons(
            include_pillar=include_pillar, include_opts=include_opts
        )

        # Fire the complete event back along with the list of beacons
<<<<<<< HEAD
        with salt.utils.event.get_event("minion", opts=self.opts) as evt:
            evt.fire_event(
                {"complete": True, "beacons": beacons},
                tag="/salt/minion/minion_beacons_list_complete",
            )
=======
        with salt.utils.event.get_event('minion', opts=self.opts) as evt:
            evt.fire_event({'complete': True, 'beacons': beacons},
                           tag='/salt/minion/minion_beacons_list_complete')
>>>>>>> 8abb7099

        return True

    def list_available_beacons(self):
        """
        List the available beacons
        """
        _beacons = [
            "{0}".format(_beacon.replace(".beacon", ""))
            for _beacon in self.beacons
            if ".beacon" in _beacon
        ]

        # Fire the complete event back along with the list of beacons
<<<<<<< HEAD
        with salt.utils.event.get_event("minion", opts=self.opts) as evt:
            evt.fire_event(
                {"complete": True, "beacons": _beacons},
                tag="/salt/minion/minion_beacons_list_available_complete",
            )
=======
        with salt.utils.event.get_event('minion', opts=self.opts) as evt:
            evt.fire_event({'complete': True, 'beacons': _beacons},
                           tag='/salt/minion/minion_beacons_list_available_complete')
>>>>>>> 8abb7099

        return True

    def validate_beacon(self, name, beacon_data):
        """
        Return available beacon functions
        """
        validate_str = "{}.validate".format(name)
        # Run the validate function if it's available,
        # otherwise there is a warning about it being missing
        if validate_str in self.beacons:
            if "enabled" in beacon_data:
                del beacon_data["enabled"]
            valid, vcomment = self.beacons[validate_str](beacon_data)
        else:
            vcomment = (
                "Beacon {0} does not have a validate"
                " function, skipping validation.".format(name)
            )
            valid = True

        # Fire the complete event back along with the list of beacons
<<<<<<< HEAD
        with salt.utils.event.get_event("minion", opts=self.opts) as evt:
            evt.fire_event(
                {"complete": True, "vcomment": vcomment, "valid": valid},
                tag="/salt/minion/minion_beacon_validation_complete",
            )
=======
        with salt.utils.event.get_event('minion', opts=self.opts) as evt:
            evt.fire_event({'complete': True,
                            'vcomment': vcomment,
                            'valid': valid},
                           tag='/salt/minion/minion_beacon_validation_complete')
>>>>>>> 8abb7099

        return True

    def add_beacon(self, name, beacon_data):
        """
        Add a beacon item
        """

        data = {}
        data[name] = beacon_data

        if name in self._get_beacons(include_opts=False):
            comment = (
                "Cannot update beacon item {0}, "
                "because it is configured in pillar.".format(name)
            )
            complete = False
        else:
            if name in self.opts["beacons"]:
                comment = "Updating settings for beacon " "item: {0}".format(name)
            else:
                comment = "Added new beacon item: {0}".format(name)
            complete = True
            self.opts["beacons"].update(data)

        # Fire the complete event back along with updated list of beacons
<<<<<<< HEAD
        with salt.utils.event.get_event("minion", opts=self.opts) as evt:
            evt.fire_event(
                {
                    "complete": complete,
                    "comment": comment,
                    "beacons": self.opts["beacons"],
                },
                tag="/salt/minion/minion_beacon_add_complete",
            )
=======
        with salt.utils.event.get_event('minion', opts=self.opts) as evt:
            evt.fire_event({'complete': complete, 'comment': comment,
                            'beacons': self.opts['beacons']},
                           tag='/salt/minion/minion_beacon_add_complete')
>>>>>>> 8abb7099

        return True

    def modify_beacon(self, name, beacon_data):
        """
        Modify a beacon item
        """

        data = {}
        data[name] = beacon_data

        if name in self._get_beacons(include_opts=False):
            comment = (
                "Cannot modify beacon item {0}, "
                "it is configured in pillar.".format(name)
            )
            complete = False
        else:
            comment = "Updating settings for beacon " "item: {0}".format(name)
            complete = True
            self.opts["beacons"].update(data)

        # Fire the complete event back along with updated list of beacons
<<<<<<< HEAD
        with salt.utils.event.get_event("minion", opts=self.opts) as evt:
            evt.fire_event(
                {
                    "complete": complete,
                    "comment": comment,
                    "beacons": self.opts["beacons"],
                },
                tag="/salt/minion/minion_beacon_modify_complete",
            )
=======
        with salt.utils.event.get_event('minion', opts=self.opts) as evt:
            evt.fire_event({'complete': complete, 'comment': comment,
                            'beacons': self.opts['beacons']},
                           tag='/salt/minion/minion_beacon_modify_complete')
>>>>>>> 8abb7099
        return True

    def delete_beacon(self, name):
        """
        Delete a beacon item
        """

        if name in self._get_beacons(include_opts=False):
            comment = (
                "Cannot delete beacon item {0}, "
                "it is configured in pillar.".format(name)
            )
            complete = False
        else:
            if name in self.opts["beacons"]:
                del self.opts["beacons"][name]
                comment = "Deleting beacon item: {0}".format(name)
            else:
                comment = "Beacon item {0} not found.".format(name)
            complete = True

        # Fire the complete event back along with updated list of beacons
<<<<<<< HEAD
        with salt.utils.event.get_event("minion", opts=self.opts) as evt:
            evt.fire_event(
                {
                    "complete": complete,
                    "comment": comment,
                    "beacons": self.opts["beacons"],
                },
                tag="/salt/minion/minion_beacon_delete_complete",
            )
=======
        with salt.utils.event.get_event('minion', opts=self.opts) as evt:
            evt.fire_event({'complete': complete, 'comment': comment,
                            'beacons': self.opts['beacons']},
                           tag='/salt/minion/minion_beacon_delete_complete')
>>>>>>> 8abb7099

        return True

    def enable_beacons(self):
        """
        Enable beacons
        """

        self.opts["beacons"]["enabled"] = True

        # Fire the complete event back along with updated list of beacons
<<<<<<< HEAD
        with salt.utils.event.get_event("minion", opts=self.opts) as evt:
            evt.fire_event(
                {"complete": True, "beacons": self.opts["beacons"]},
                tag="/salt/minion/minion_beacons_enabled_complete",
            )
=======
        with salt.utils.event.get_event('minion', opts=self.opts) as evt:
            evt.fire_event({'complete': True, 'beacons': self.opts['beacons']},
                           tag='/salt/minion/minion_beacons_enabled_complete')
>>>>>>> 8abb7099

        return True

    def disable_beacons(self):
        """
        Enable beacons
        """

        self.opts["beacons"]["enabled"] = False

        # Fire the complete event back along with updated list of beacons
<<<<<<< HEAD
        with salt.utils.event.get_event("minion", opts=self.opts) as evt:
            evt.fire_event(
                {"complete": True, "beacons": self.opts["beacons"]},
                tag="/salt/minion/minion_beacons_disabled_complete",
            )
=======
        with salt.utils.event.get_event('minion', opts=self.opts) as evt:
            evt.fire_event({'complete': True, 'beacons': self.opts['beacons']},
                           tag='/salt/minion/minion_beacons_disabled_complete')
>>>>>>> 8abb7099

        return True

    def enable_beacon(self, name):
        """
        Enable a beacon
        """

        if name in self._get_beacons(include_opts=False):
            comment = (
                "Cannot enable beacon item {0}, "
                "it is configured in pillar.".format(name)
            )
            complete = False
        else:
            self._update_enabled(name, True)
            comment = "Enabling beacon item {0}".format(name)
            complete = True

        # Fire the complete event back along with updated list of beacons
<<<<<<< HEAD
        with salt.utils.event.get_event("minion", opts=self.opts) as evt:
            evt.fire_event(
                {
                    "complete": complete,
                    "comment": comment,
                    "beacons": self.opts["beacons"],
                },
                tag="/salt/minion/minion_beacon_enabled_complete",
            )
=======
        with salt.utils.event.get_event('minion', opts=self.opts) as evt:
            evt.fire_event({'complete': complete, 'comment': comment,
                            'beacons': self.opts['beacons']},
                           tag='/salt/minion/minion_beacon_enabled_complete')
>>>>>>> 8abb7099

        return True

    def disable_beacon(self, name):
        """
        Disable a beacon
        """

        if name in self._get_beacons(include_opts=False):
            comment = (
                "Cannot disable beacon item {0}, "
                "it is configured in pillar.".format(name)
            )
            complete = False
        else:
            self._update_enabled(name, False)
            comment = "Disabling beacon item {0}".format(name)
            complete = True

        # Fire the complete event back along with updated list of beacons
<<<<<<< HEAD
        with salt.utils.event.get_event("minion", opts=self.opts) as evt:
            evt.fire_event(
                {
                    "complete": complete,
                    "comment": comment,
                    "beacons": self.opts["beacons"],
                },
                tag="/salt/minion/minion_beacon_disabled_complete",
            )
=======
        with salt.utils.event.get_event('minion', opts=self.opts) as evt:
            evt.fire_event({'complete': complete, 'comment': comment,
                            'beacons': self.opts['beacons']},
                           tag='/salt/minion/minion_beacon_disabled_complete')
>>>>>>> 8abb7099

        return True

    def reset(self):
        """
        Reset the beacons to defaults
<<<<<<< HEAD
        """
        self.opts["beacons"] = {}
        evt = salt.utils.event.get_event("minion", opts=self.opts)
        evt.fire_event(
            {
                "complete": True,
                "comment": "Beacons have been reset",
                "beacons": self.opts["beacons"],
            },
            tag="/salt/minion/minion_beacon_reset_complete",
        )
=======
        '''
        self.opts['beacons'] = {}

        comment = 'Beacon Reset'
        complete = True

        # Fire the complete event back along with updated list of beacons
        evt = salt.utils.event.get_event('minion', opts=self.opts)
        evt.fire_event({'complete': complete, 'comment': comment,
                        'beacons': self.opts['beacons']},
                       tag='/salt/minion/minion_beacon_reset_complete')

>>>>>>> 8abb7099
        return True<|MERGE_RESOLUTION|>--- conflicted
+++ resolved
@@ -70,16 +70,6 @@
                     else:
                         self._remove_list_item(config[mod], "enabled")
 
-<<<<<<< HEAD
-            log.trace("Beacon processing: %s", mod)
-            beacon_name = None
-            if self._determine_beacon_config(current_beacon_config, "beacon_module"):
-                beacon_name = current_beacon_config["beacon_module"]
-            else:
-                beacon_name = mod
-            fun_str = "{0}.beacon".format(beacon_name)
-            validate_str = "{0}.validate".format(beacon_name)
-=======
             log.trace('Beacon processing: %s', mod)
             beacon_name = None
             if self._determine_beacon_config(current_beacon_config, 'beacon_module'):
@@ -88,7 +78,6 @@
                 beacon_name = mod
             fun_str = '{0}.beacon'.format(beacon_name)
             validate_str = '{0}.validate'.format(beacon_name)
->>>>>>> 8abb7099
             if fun_str in self.beacons:
                 runonce = self._determine_beacon_config(
                     current_beacon_config, "run_once"
@@ -117,11 +106,7 @@
                         if re.match("state.*", job["fun"]):
                             is_running = True
                     if is_running:
-<<<<<<< HEAD
-                        close_str = "{0}.close".format(beacon_name)
-=======
                         close_str = '{0}.close'.format(beacon_name)
->>>>>>> 8abb7099
                         if close_str in self.beacons:
                             log.info("Closing beacon %s. State run in progress.", mod)
                             self.beacons[close_str](b_config[mod])
@@ -147,14 +132,6 @@
                 # Fire the beacon!
                 raw = self.beacons[fun_str](b_config[mod])
                 for data in raw:
-<<<<<<< HEAD
-                    tag = "salt/beacon/{0}/{1}/".format(self.opts["id"], mod)
-                    if "tag" in data:
-                        tag += data.pop("tag")
-                    if "id" not in data:
-                        data["id"] = self.opts["id"]
-                    ret.append({"tag": tag, "data": data, "beacon_name": beacon_name})
-=======
                     tag = 'salt/beacon/{0}/{1}/'.format(self.opts['id'], mod)
                     if 'tag' in data:
                         tag += data.pop('tag')
@@ -163,7 +140,6 @@
                     ret.append({'tag': tag,
                                 'data': data,
                                 'beacon_name': beacon_name})
->>>>>>> 8abb7099
                 if runonce:
                     self.disable_beacon(mod)
             else:
@@ -278,17 +254,11 @@
         )
 
         # Fire the complete event back along with the list of beacons
-<<<<<<< HEAD
         with salt.utils.event.get_event("minion", opts=self.opts) as evt:
             evt.fire_event(
                 {"complete": True, "beacons": beacons},
                 tag="/salt/minion/minion_beacons_list_complete",
             )
-=======
-        with salt.utils.event.get_event('minion', opts=self.opts) as evt:
-            evt.fire_event({'complete': True, 'beacons': beacons},
-                           tag='/salt/minion/minion_beacons_list_complete')
->>>>>>> 8abb7099
 
         return True
 
@@ -303,17 +273,11 @@
         ]
 
         # Fire the complete event back along with the list of beacons
-<<<<<<< HEAD
         with salt.utils.event.get_event("minion", opts=self.opts) as evt:
             evt.fire_event(
                 {"complete": True, "beacons": _beacons},
                 tag="/salt/minion/minion_beacons_list_available_complete",
             )
-=======
-        with salt.utils.event.get_event('minion', opts=self.opts) as evt:
-            evt.fire_event({'complete': True, 'beacons': _beacons},
-                           tag='/salt/minion/minion_beacons_list_available_complete')
->>>>>>> 8abb7099
 
         return True
 
@@ -336,19 +300,11 @@
             valid = True
 
         # Fire the complete event back along with the list of beacons
-<<<<<<< HEAD
         with salt.utils.event.get_event("minion", opts=self.opts) as evt:
             evt.fire_event(
                 {"complete": True, "vcomment": vcomment, "valid": valid},
                 tag="/salt/minion/minion_beacon_validation_complete",
             )
-=======
-        with salt.utils.event.get_event('minion', opts=self.opts) as evt:
-            evt.fire_event({'complete': True,
-                            'vcomment': vcomment,
-                            'valid': valid},
-                           tag='/salt/minion/minion_beacon_validation_complete')
->>>>>>> 8abb7099
 
         return True
 
@@ -375,7 +331,6 @@
             self.opts["beacons"].update(data)
 
         # Fire the complete event back along with updated list of beacons
-<<<<<<< HEAD
         with salt.utils.event.get_event("minion", opts=self.opts) as evt:
             evt.fire_event(
                 {
@@ -385,12 +340,6 @@
                 },
                 tag="/salt/minion/minion_beacon_add_complete",
             )
-=======
-        with salt.utils.event.get_event('minion', opts=self.opts) as evt:
-            evt.fire_event({'complete': complete, 'comment': comment,
-                            'beacons': self.opts['beacons']},
-                           tag='/salt/minion/minion_beacon_add_complete')
->>>>>>> 8abb7099
 
         return True
 
@@ -414,7 +363,6 @@
             self.opts["beacons"].update(data)
 
         # Fire the complete event back along with updated list of beacons
-<<<<<<< HEAD
         with salt.utils.event.get_event("minion", opts=self.opts) as evt:
             evt.fire_event(
                 {
@@ -424,12 +372,6 @@
                 },
                 tag="/salt/minion/minion_beacon_modify_complete",
             )
-=======
-        with salt.utils.event.get_event('minion', opts=self.opts) as evt:
-            evt.fire_event({'complete': complete, 'comment': comment,
-                            'beacons': self.opts['beacons']},
-                           tag='/salt/minion/minion_beacon_modify_complete')
->>>>>>> 8abb7099
         return True
 
     def delete_beacon(self, name):
@@ -452,7 +394,6 @@
             complete = True
 
         # Fire the complete event back along with updated list of beacons
-<<<<<<< HEAD
         with salt.utils.event.get_event("minion", opts=self.opts) as evt:
             evt.fire_event(
                 {
@@ -462,12 +403,6 @@
                 },
                 tag="/salt/minion/minion_beacon_delete_complete",
             )
-=======
-        with salt.utils.event.get_event('minion', opts=self.opts) as evt:
-            evt.fire_event({'complete': complete, 'comment': comment,
-                            'beacons': self.opts['beacons']},
-                           tag='/salt/minion/minion_beacon_delete_complete')
->>>>>>> 8abb7099
 
         return True
 
@@ -479,17 +414,11 @@
         self.opts["beacons"]["enabled"] = True
 
         # Fire the complete event back along with updated list of beacons
-<<<<<<< HEAD
         with salt.utils.event.get_event("minion", opts=self.opts) as evt:
             evt.fire_event(
                 {"complete": True, "beacons": self.opts["beacons"]},
                 tag="/salt/minion/minion_beacons_enabled_complete",
             )
-=======
-        with salt.utils.event.get_event('minion', opts=self.opts) as evt:
-            evt.fire_event({'complete': True, 'beacons': self.opts['beacons']},
-                           tag='/salt/minion/minion_beacons_enabled_complete')
->>>>>>> 8abb7099
 
         return True
 
@@ -501,17 +430,11 @@
         self.opts["beacons"]["enabled"] = False
 
         # Fire the complete event back along with updated list of beacons
-<<<<<<< HEAD
         with salt.utils.event.get_event("minion", opts=self.opts) as evt:
             evt.fire_event(
                 {"complete": True, "beacons": self.opts["beacons"]},
                 tag="/salt/minion/minion_beacons_disabled_complete",
             )
-=======
-        with salt.utils.event.get_event('minion', opts=self.opts) as evt:
-            evt.fire_event({'complete': True, 'beacons': self.opts['beacons']},
-                           tag='/salt/minion/minion_beacons_disabled_complete')
->>>>>>> 8abb7099
 
         return True
 
@@ -532,7 +455,6 @@
             complete = True
 
         # Fire the complete event back along with updated list of beacons
-<<<<<<< HEAD
         with salt.utils.event.get_event("minion", opts=self.opts) as evt:
             evt.fire_event(
                 {
@@ -542,12 +464,6 @@
                 },
                 tag="/salt/minion/minion_beacon_enabled_complete",
             )
-=======
-        with salt.utils.event.get_event('minion', opts=self.opts) as evt:
-            evt.fire_event({'complete': complete, 'comment': comment,
-                            'beacons': self.opts['beacons']},
-                           tag='/salt/minion/minion_beacon_enabled_complete')
->>>>>>> 8abb7099
 
         return True
 
@@ -568,7 +484,6 @@
             complete = True
 
         # Fire the complete event back along with updated list of beacons
-<<<<<<< HEAD
         with salt.utils.event.get_event("minion", opts=self.opts) as evt:
             evt.fire_event(
                 {
@@ -578,31 +493,12 @@
                 },
                 tag="/salt/minion/minion_beacon_disabled_complete",
             )
-=======
-        with salt.utils.event.get_event('minion', opts=self.opts) as evt:
-            evt.fire_event({'complete': complete, 'comment': comment,
-                            'beacons': self.opts['beacons']},
-                           tag='/salt/minion/minion_beacon_disabled_complete')
->>>>>>> 8abb7099
 
         return True
 
     def reset(self):
         """
         Reset the beacons to defaults
-<<<<<<< HEAD
-        """
-        self.opts["beacons"] = {}
-        evt = salt.utils.event.get_event("minion", opts=self.opts)
-        evt.fire_event(
-            {
-                "complete": True,
-                "comment": "Beacons have been reset",
-                "beacons": self.opts["beacons"],
-            },
-            tag="/salt/minion/minion_beacon_reset_complete",
-        )
-=======
         '''
         self.opts['beacons'] = {}
 
@@ -615,5 +511,4 @@
                         'beacons': self.opts['beacons']},
                        tag='/salt/minion/minion_beacon_reset_complete')
 
->>>>>>> 8abb7099
         return True