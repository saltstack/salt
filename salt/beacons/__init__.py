# -*- coding: utf-8 -*-
'''
This package contains the loader modules for the salt streams system
'''

# Import Python libs
from __future__ import absolute_import
import logging
import copy

# Import Salt libs
import salt.loader

log = logging.getLogger(__name__)


class Beacon(object):
    '''
    This class is used to eveluate and execute on the beacon system
    '''
    def __init__(self, opts, functions):
        self.opts = opts
        self.beacons = salt.loader.beacons(opts, functions)
        self.interval_map = dict()

    def process(self, config):
        '''
        Process the configured beacons

        The config must be a dict and looks like this in yaml

        code_block:: yaml

            beacons:
                inotify:
                    - /etc/fstab
                    - /var/cache/foo/*
        '''
        ret = []
        b_config = copy.deepcopy(config)
        for mod in config:
            log.trace('Beacon processing: {0}'.format(mod))
            fun_str = '{0}.beacon'.format(mod)
            if fun_str in self.beacons:
                interval = [arg for arg in config[mod] if 'interval' in arg]
                if interval:
                    b_config[mod].remove(interval[0])
                    if not self._process_interval(mod, interval):
                        log.trace('Skipping beacon {0}. Interval not reached.'.format(mod))
                        continue
<<<<<<< HEAD
                tag = 'salt/beacon/{0}/{1}/'.format(self.opts['id'], mod)
=======
>>>>>>> fd7b0e3b
                raw = self.beacons[fun_str](b_config[mod])
                for data in raw:
                    tag = 'salt/beacon/{0}/{1}/'.format(self.opts['id'], mod)
                    if 'tag' in data:
                        tag += data.pop('tag')
                    if 'id' not in data:
                        data['id'] = self.opts['id']
                    ret.append({'tag': tag, 'data': data})
        return ret

    def _process_interval(self, mod, interval):
        '''
        Process beacons with intervals

        Return True if a beacon should be run on this loop
        '''
        log.trace('Processing interval {0} for beacon mod {1}'.format(interval, mod))
        loop_interval = self.opts['loop_interval']
        if mod in self.interval_map:
            log.trace('Processing interval in map')
            counter = self.interval_map[mod]
            log.trace('Interval counter: {0}'.format(counter))
            if counter * loop_interval >= interval[0]['interval']:
                self.interval_map[mod] = 1
                return True
            else:
                self.interval_map[mod] += 1
        else:
            log.trace('Interval process inserting mod: {0}'.format(mod))
            self.interval_map[mod] = 1
        return False<|MERGE_RESOLUTION|>--- conflicted
+++ resolved
@@ -48,10 +48,6 @@
                     if not self._process_interval(mod, interval):
                         log.trace('Skipping beacon {0}. Interval not reached.'.format(mod))
                         continue
-<<<<<<< HEAD
-                tag = 'salt/beacon/{0}/{1}/'.format(self.opts['id'], mod)
-=======
->>>>>>> fd7b0e3b
                 raw = self.beacons[fun_str](b_config[mod])
                 for data in raw:
                     tag = 'salt/beacon/{0}/{1}/'.format(self.opts['id'], mod)
