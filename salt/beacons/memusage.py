"""
Beacon to monitor memory usage.

.. versionadded:: 2016.3.0

:depends: python-psutil
"""
import logging
import re

import salt.utils.beacons

try:
    import psutil

    HAS_PSUTIL = True
except ImportError:
    HAS_PSUTIL = False

log = logging.getLogger(__name__)

__virtualname__ = "memusage"


def __virtual__():
    if HAS_PSUTIL is False:
        return False
    else:
        return __virtualname__


def validate(config):
    """
    Validate the beacon configuration
    """
    # Configuration for memusage beacon should be a list of dicts
    if not isinstance(config, list):
        return False, "Configuration for memusage beacon must be a list."
    else:
        config = salt.utils.beacons.list_to_dict(config)

<<<<<<< HEAD
        if "percent" not in config:
            return False, ("Configuration for memusage beacon requires percent.")
=======
        if "percent" not in _config:
            return False, "Configuration for memusage beacon requires percent."
>>>>>>> 28ebe0b9

    return True, "Valid beacon configuration"


def beacon(config):
    """
    Monitor the memory usage of the minion

    Specify thresholds for percent used and only emit a beacon
    if it is exceeded.

    .. code-block:: yaml

        beacons:
          memusage:
            - percent: 63%
    """
    ret = []

    config = salt.utils.beacons.list_to_dict(config)

    _current_usage = psutil.virtual_memory()

    current_usage = _current_usage.percent
<<<<<<< HEAD
    monitor_usage = config["percent"]
    if "%" in monitor_usage:
=======
    monitor_usage = _config["percent"]
    if isinstance(monitor_usage, str) and "%" in monitor_usage:
>>>>>>> 28ebe0b9
        monitor_usage = re.sub("%", "", monitor_usage)
    monitor_usage = float(monitor_usage)
    if current_usage >= monitor_usage:
        ret.append({"memusage": current_usage})
    return ret<|MERGE_RESOLUTION|>--- conflicted
+++ resolved
@@ -39,14 +39,8 @@
     else:
         config = salt.utils.beacons.list_to_dict(config)
 
-<<<<<<< HEAD
         if "percent" not in config:
-            return False, ("Configuration for memusage beacon requires percent.")
-=======
-        if "percent" not in _config:
             return False, "Configuration for memusage beacon requires percent."
->>>>>>> 28ebe0b9
-
     return True, "Valid beacon configuration"
 
 
@@ -70,13 +64,8 @@
     _current_usage = psutil.virtual_memory()
 
     current_usage = _current_usage.percent
-<<<<<<< HEAD
     monitor_usage = config["percent"]
-    if "%" in monitor_usage:
-=======
-    monitor_usage = _config["percent"]
     if isinstance(monitor_usage, str) and "%" in monitor_usage:
->>>>>>> 28ebe0b9
         monitor_usage = re.sub("%", "", monitor_usage)
     monitor_usage = float(monitor_usage)
     if current_usage >= monitor_usage:
