# -*- coding: utf-8 -*-
'''
Clone a remote git repository and use the filesystem as a Pillar source

This external Pillar source can be configured in the master config file like
so:

.. code-block:: yaml

    ext_pillar:
      - git: master git://gitserver/git-pillar.git root=subdirectory

The `root=` parameter is optional and used to set the subdirectory from where
to look for Pillar files (such as ``top.sls``).

.. versionchanged:: Helium
    The optional ``root`` parameter will be added.

Note that this is not the same thing as configuring pillar data using the
:conf_master:`pillar_roots` parameter. The branch referenced in the
:conf_master:`ext_pillar` entry above (``master``), would evaluate to the
``base`` environment, so this branch needs to contain a ``top.sls`` with a
``base`` section in it, like this:

.. code-block:: yaml

    base:
      '*':
        - foo

To use other environments from the same git repo as git_pillar sources, just
add additional lines, like so:

.. code-block:: yaml

    ext_pillar:
      - git: master git://gitserver/git-pillar.git
      - git: dev git://gitserver/git-pillar.git

In this case, the ``dev`` branch would need its own ``top.sls`` with a ``dev``
section in it, like this:

.. code-block:: yaml

    dev:
      '*':
        - bar
'''

# Import python libs
from copy import deepcopy
import logging
import os

# Import third party libs
HAS_GIT = False
try:
    import git
    HAS_GIT = True
except ImportError:
    pass

# Import salt libs
from salt.pillar import Pillar

# Set up logging
log = logging.getLogger(__name__)

# Define the module's virtual name
__virtualname__ = 'git'


def __virtual__():
    '''
    Only load if gitpython is available
    '''
    ext_pillar_sources = [x for x in __opts__.get('ext_pillar', [])]

    if not any(['git' in x for x in ext_pillar_sources]):
        return False
    if not HAS_GIT:
        log.error('Git-based ext_pillar is enabled in configuration but '
                  'could not be loaded, is GitPython installed?')
        return False
    if not git.__version__ > '0.3.0':
        return False
    return __virtualname__


class GitPillar(object):
    '''
    Deal with the remote git repository for Pillar
    '''

    def __init__(self, branch, repo_location, opts):
        '''
        Try to initialize the Git repo object
        '''
        self.branch = branch
        self.rp_location = repo_location
        self.opts = opts
        self._envs = set()
        self.working_dir = ''
        self.repo = None

        needle = '{0} {1}'.format(self.branch, self.rp_location)
        for idx, opts_dict in enumerate(self.opts['ext_pillar']):
<<<<<<< HEAD
            if opts_dict.get('git', '').startswith(needle):
                rp_ = os.path.join(self.opts['cachedir'],
                                   'pillar_gitfs', str(idx))

                if not os.path.isdir(rp_):
                    os.makedirs(rp_)

                try:
                    self.repo = git.Repo.init(rp_)
                except (git.exc.NoSuchPathError,
                        git.exc.InvalidGitRepositoryError) as exc:
                    log.error('GitPython exception caught while '
                              'initializing the repo: {0}. Maybe '
                              'git is not available.'.format(exc))

                # Git directory we are working on
                # Should be the same as self.repo.working_dir
                self.working_dir = rp_

                if isinstance(self.repo, git.Repo):
                    if not self.repo.remotes:
                        try:
                            self.repo.create_remote('origin', self.rp_location)
                            # ignore git ssl verification if requested
                            if self.opts.get('pillar_gitfs_ssl_verify', True):
                                self.repo.git.config('http.sslVerify', 'true')
                            else:
                                self.repo.git.config('http.sslVerify', 'false')
                        except os.error:
                            # This exception occurs when two processes are
                            # trying to write to the git config at once, go
                            # ahead and pass over it since this is the only
                            # write.
                            # This should place a lock down.
                            pass
                    else:
                        if self.repo.remotes.origin.url != self.rp_location:
                            self.repo.remotes.origin.config_writer.set('url', self.rp_location)
=======
>>>>>>> 853ec16f

            # self.opts['ext_pillar'] always contains full ext_pillar list
            if not 'git' in opts_dict:
                continue

            parts = opts_dict.get('git', '').split()

            # parts = 2: 'master' 'git_repo_uri'
            # parts = 3: 'master' 'git_repo_uri' 'root=pillars_dir'
            if len(parts) == 2:
                self.branch = parts[0]
                self.rp_location = parts[1]
            elif len(parts) == 3:
                self.branch = parts[0]
                self.rp_location = parts[1]
                self.root = parts[2]
            else:
                log.error("Unable to initilize GitPillar with ext_pillar: %s",
                          opts_dict.get('git', None))
                break

            rp_ = os.path.join(self.opts['cachedir'],
                               'pillar_gitfs', str(idx))

            if not os.path.isdir(rp_):
                os.makedirs(rp_)

            try:
                self.repo = git.Repo.init(rp_)
            except (git.exc.NoSuchPathError,
                    git.exc.InvalidGitRepositoryError) as exc:
                log.error('GitPython exception caught while '
                          'initializing the repo: {0}. Maybe '
                          'git is not available.'.format(exc))

            self.working_dir = rp_
            if isinstance(self.repo, git.Repo):
                if not self.repo.remotes:
                    try:
                        self.repo.create_remote('origin', self.rp_location)
                        # ignore git ssl verification if requested
                        if self.opts.get('pillar_gitfs_ssl_verify', True):
                            self.repo.git.config('http.sslVerify', 'true')
                        else:
                            self.repo.git.config('http.sslVerify', 'false')
                    except os.error:
                        # This exception occurs when two processes are
                        # trying to write to the git config at once, go
                        # ahead and pass over it since this is the only
                        # write.
                        # This should place a lock down.
                        pass
            break

    def update(self):
        '''
        Ensure you are following the latest changes on the remote

        Return boolean wether it worked
        '''
        try:
            log.debug('Updating fileserver for git_pillar module')
            self.repo.git.fetch()
        except git.exc.GitCommandError as exc:
            log.error('Unable to fetch the latest changes from remote '
                      '{0}: {1}'.format(self.rp_location, exc))
            return False

        try:
            self.repo.git.checkout('origin/{0}'.format(self.branch))
        except git.exc.GitCommandError as exc:
            logging.error('Unable to checkout branch '
                          '{0}: {1}'.format(self.branch, exc))
            return False

        return True

    def envs(self):
        '''
        Return a list of refs that can be used as environments
        '''

        if isinstance(self.repo, git.Repo):
            remote = self.repo.remote()
            for ref in self.repo.refs:
                parted = ref.name.partition('/')
                short = parted[2] if parted[2] else parted[0]
                if isinstance(ref, git.Head):
                    if short == 'master':
                        short = 'base'
                    if ref not in remote.stale_refs:
                        self._envs.add(short)
                elif isinstance(ref, git.Tag):
                    self._envs.add(short)

        return list(self._envs)


def update(branch, repo_location):
    '''
    Ensure you are following the latest changes on the remote

    return boolean whether it worked
    '''
    gitpil = GitPillar(branch, repo_location, __opts__)

    return gitpil.update()


def envs(branch, repo_location):
    '''
    Return a list of refs that can be used as environments
    '''
    gitpil = GitPillar(branch, repo_location, __opts__)

    return gitpil.envs()


<<<<<<< HEAD
def _extract_key_val(kv, delim='='):
    '''Extract key and value from key=val string.

    Example:
    >>> _extract_key_val('foo=bar')
    ('foo', 'bar')
    '''
    delim = '='
    pieces = kv.split(delim)
    key = pieces[0]
    val = delim.join(pieces[1:])
    return key, val
=======
def _get_pillars_root_dir(parts, delim='='):
    '''
    Return the directory name from git repo to update pillars
    '''
    # NB: Only interested in pillar_roots, ignoring others.
    if not parts:
        return ''

    if len(parts) > 1:
        log.error("There are more K=V params than expected: %s", "".join(parts))
        return ''

    key, _dir = parts[0].split(delim)
    if key != 'root':
        log.warn("invalid extra key=val: %s=%s passed. Ignoring entry.",
                 key, _dir)
        return ''
    return _dir
>>>>>>> 853ec16f


def ext_pillar(minion_id, pillar, repo_string):
    '''
    Execute a command and read the output as YAML
    '''
<<<<<<< HEAD
    # split the branch, repo name and optional extra (key=val) parameters.
    options = repo_string.strip().split()
    branch = options[0]
    repo_location = options[1]
    root = ''

    for extraopt in options[2:]:
        # Support multiple key=val attributes as custom parameters.
        DELIM = '='
        if DELIM not in extraopt:
            log.error(("Incorrectly formatted extra parameter."
                       " Missing '%s': %s"), DELIM, extraopt)
        key, val = _extract_key_val(extraopt, DELIM)
        if key == 'root':
            root = val
        else:
            log.warning("Unrecognized extra parameter: %s", key)
=======
    # split the branch and repo name
    parts = repo_string.strip().split()
>>>>>>> 853ec16f

    try:
        branch = parts[0]
        repo_location = parts[1]
    except IndexError:
        log.error("Unable to extract git branch and repo_location: %s",
                  "".join(parts))

    root = _get_pillars_root_dir(parts[2:])
    gitpil = GitPillar(branch, repo_location, __opts__)

    pillar_dir = os.path.normpath(os.path.join(gitpil.working_dir, root))

    # environment is "different" from the branch
    branch = (branch == 'master' and 'base' or branch)

<<<<<<< HEAD
    # normpath is needed to remove appended '/' if root is empty string.
    pillar_dir = os.path.normpath(os.path.join(gitpil.working_dir, root))

    # Don't recurse forever-- the Pillar object will re-call the ext_pillar
    # function
=======
    # Don't recurse forever-- the Pillar object will re-call
    # the ext_pillar function
>>>>>>> 853ec16f
    if __opts__['pillar_roots'].get(branch, []) == [pillar_dir]:
        return {}

    gitpil.update()

    opts = deepcopy(__opts__)

    opts['pillar_roots'][branch] = [pillar_dir]

    pil = Pillar(opts, __grains__, minion_id, branch)

    return pil.compile_pillar()<|MERGE_RESOLUTION|>--- conflicted
+++ resolved
@@ -105,47 +105,6 @@
 
         needle = '{0} {1}'.format(self.branch, self.rp_location)
         for idx, opts_dict in enumerate(self.opts['ext_pillar']):
-<<<<<<< HEAD
-            if opts_dict.get('git', '').startswith(needle):
-                rp_ = os.path.join(self.opts['cachedir'],
-                                   'pillar_gitfs', str(idx))
-
-                if not os.path.isdir(rp_):
-                    os.makedirs(rp_)
-
-                try:
-                    self.repo = git.Repo.init(rp_)
-                except (git.exc.NoSuchPathError,
-                        git.exc.InvalidGitRepositoryError) as exc:
-                    log.error('GitPython exception caught while '
-                              'initializing the repo: {0}. Maybe '
-                              'git is not available.'.format(exc))
-
-                # Git directory we are working on
-                # Should be the same as self.repo.working_dir
-                self.working_dir = rp_
-
-                if isinstance(self.repo, git.Repo):
-                    if not self.repo.remotes:
-                        try:
-                            self.repo.create_remote('origin', self.rp_location)
-                            # ignore git ssl verification if requested
-                            if self.opts.get('pillar_gitfs_ssl_verify', True):
-                                self.repo.git.config('http.sslVerify', 'true')
-                            else:
-                                self.repo.git.config('http.sslVerify', 'false')
-                        except os.error:
-                            # This exception occurs when two processes are
-                            # trying to write to the git config at once, go
-                            # ahead and pass over it since this is the only
-                            # write.
-                            # This should place a lock down.
-                            pass
-                    else:
-                        if self.repo.remotes.origin.url != self.rp_location:
-                            self.repo.remotes.origin.config_writer.set('url', self.rp_location)
-=======
->>>>>>> 853ec16f
 
             # self.opts['ext_pillar'] always contains full ext_pillar list
             if not 'git' in opts_dict:
@@ -264,20 +223,6 @@
     return gitpil.envs()
 
 
-<<<<<<< HEAD
-def _extract_key_val(kv, delim='='):
-    '''Extract key and value from key=val string.
-
-    Example:
-    >>> _extract_key_val('foo=bar')
-    ('foo', 'bar')
-    '''
-    delim = '='
-    pieces = kv.split(delim)
-    key = pieces[0]
-    val = delim.join(pieces[1:])
-    return key, val
-=======
 def _get_pillars_root_dir(parts, delim='='):
     '''
     Return the directory name from git repo to update pillars
@@ -296,35 +241,14 @@
                  key, _dir)
         return ''
     return _dir
->>>>>>> 853ec16f
 
 
 def ext_pillar(minion_id, pillar, repo_string):
     '''
     Execute a command and read the output as YAML
     '''
-<<<<<<< HEAD
-    # split the branch, repo name and optional extra (key=val) parameters.
-    options = repo_string.strip().split()
-    branch = options[0]
-    repo_location = options[1]
-    root = ''
-
-    for extraopt in options[2:]:
-        # Support multiple key=val attributes as custom parameters.
-        DELIM = '='
-        if DELIM not in extraopt:
-            log.error(("Incorrectly formatted extra parameter."
-                       " Missing '%s': %s"), DELIM, extraopt)
-        key, val = _extract_key_val(extraopt, DELIM)
-        if key == 'root':
-            root = val
-        else:
-            log.warning("Unrecognized extra parameter: %s", key)
-=======
     # split the branch and repo name
     parts = repo_string.strip().split()
->>>>>>> 853ec16f
 
     try:
         branch = parts[0]
@@ -341,16 +265,8 @@
     # environment is "different" from the branch
     branch = (branch == 'master' and 'base' or branch)
 
-<<<<<<< HEAD
-    # normpath is needed to remove appended '/' if root is empty string.
-    pillar_dir = os.path.normpath(os.path.join(gitpil.working_dir, root))
-
-    # Don't recurse forever-- the Pillar object will re-call the ext_pillar
-    # function
-=======
     # Don't recurse forever-- the Pillar object will re-call
     # the ext_pillar function
->>>>>>> 853ec16f
     if __opts__['pillar_roots'].get(branch, []) == [pillar_dir]:
         return {}
 
