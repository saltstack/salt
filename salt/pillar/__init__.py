# -*- coding: utf-8 -*-
'''
Render the pillar data
'''

# Import python libs
from __future__ import absolute_import, print_function, unicode_literals
import copy
import fnmatch
import os
import collections
import logging
import tornado.gen
import sys
import traceback
import inspect

# Import salt libs
import salt.loader
import salt.fileclient
import salt.minion
import salt.crypt
import salt.transport
import salt.utils.args
import salt.utils.cache
import salt.utils.crypt
import salt.utils.data
import salt.utils.dictupdate
import salt.utils.url
from salt.exceptions import SaltClientError
from salt.template import compile_template
from salt.utils.odict import OrderedDict
from salt.version import __version__
# Even though dictupdate is imported, invoking salt.utils.dictupdate.merge here
# causes an UnboundLocalError. This should be investigated and fixed, but until
# then, leave the import directly below this comment intact.
from salt.utils.dictupdate import merge

# Import 3rd-party libs
from salt.ext import six

log = logging.getLogger(__name__)


def get_pillar(opts, grains, minion_id, saltenv=None, ext=None, funcs=None,
               pillar_override=None, pillarenv=None, extra_minion_data=None):
    '''
    Return the correct pillar driver based on the file_client option
    '''
    file_client = opts['file_client']
    if opts.get('master_type') == 'disable' and file_client == 'remote':
        file_client = 'local'
    ptype = {
        'remote': RemotePillar,
        'local': Pillar
    }.get(file_client, Pillar)
    # If local pillar and we're caching, run through the cache system first
    log.debug('Determining pillar cache')
    if opts['pillar_cache']:
        log.info('Compiling pillar from cache')
        log.debug('get_pillar using pillar cache with ext: %s', ext)
        return PillarCache(opts, grains, minion_id, saltenv, ext=ext, functions=funcs,
                pillar_override=pillar_override, pillarenv=pillarenv)
    return ptype(opts, grains, minion_id, saltenv, ext, functions=funcs,
                 pillar_override=pillar_override, pillarenv=pillarenv,
                 extra_minion_data=extra_minion_data)


# TODO: migrate everyone to this one!
def get_async_pillar(opts, grains, minion_id, saltenv=None, ext=None, funcs=None,
                     pillar_override=None, pillarenv=None,
                     extra_minion_data=None):
    '''
    Return the correct pillar driver based on the file_client option
    '''
    file_client = opts['file_client']
    if opts.get('master_type') == 'disable' and file_client == 'remote':
        file_client = 'local'
    ptype = {
        'remote': AsyncRemotePillar,
        'local': AsyncPillar,
    }.get(file_client, AsyncPillar)
    return ptype(opts, grains, minion_id, saltenv, ext, functions=funcs,
                 pillar_override=pillar_override, pillarenv=pillarenv,
                 extra_minion_data=extra_minion_data)


class RemotePillarMixin(object):
    '''
    Common remote pillar functionality
    '''
    def get_ext_pillar_extra_minion_data(self, opts):
        '''
        Returns the extra data from the minion's opts dict (the config file).

        This data will be passed to external pillar functions.
        '''
        def get_subconfig(opts_key):
            '''
            Returns a dict containing the opts key subtree, while maintaining
            the opts structure
            '''
            ret_dict = aux_dict = {}
            config_val = opts
            subkeys = opts_key.split(':')
            # Build an empty dict with the opts path
            for subkey in subkeys[:-1]:
                aux_dict[subkey] = {}
                aux_dict = aux_dict[subkey]
                if not config_val.get(subkey):
                    # The subkey is not in the config
                    return {}
                config_val = config_val[subkey]
            if subkeys[-1] not in config_val:
                return {}
            aux_dict[subkeys[-1]] = config_val[subkeys[-1]]
            return ret_dict

        extra_data = {}
        if 'pass_to_ext_pillars' in opts:
            if not isinstance(opts['pass_to_ext_pillars'], list):
                log.exception('\'pass_to_ext_pillars\' config is malformed.')
                raise SaltClientError('\'pass_to_ext_pillars\' config is '
                                      'malformed.')
            for key in opts['pass_to_ext_pillars']:
                salt.utils.dictupdate.update(extra_data,
                                             get_subconfig(key),
                                             recursive_update=True,
                                             merge_lists=True)
        log.trace('ext_pillar_extra_data = %s', extra_data)
        return extra_data


class AsyncRemotePillar(RemotePillarMixin):
    '''
    Get the pillar from the master
    '''
    def __init__(self, opts, grains, minion_id, saltenv, ext=None, functions=None,
                 pillar_override=None, pillarenv=None, extra_minion_data=None):
        self.opts = opts
        self.opts['saltenv'] = saltenv
        self.ext = ext
        self.grains = grains
        self.minion_id = minion_id
        self.channel = salt.transport.client.AsyncReqChannel.factory(opts)
        if pillarenv is not None:
            self.opts['pillarenv'] = pillarenv
<<<<<<< HEAD
        self.pillar_override =  OrderedDict(pillar_override or {})
=======
        self.pillar_override = OrderedDict(pillar_override or {})
>>>>>>> ab817b54
        if not isinstance(self.pillar_override, dict):
            self.pillar_override = OrderedDict()
            log.error('Pillar data must be a dictionary or OrderedDict')
        self.extra_minion_data = extra_minion_data or {}
        if not isinstance(self.extra_minion_data, dict):
            self.extra_minion_data = {}
            log.error('Extra minion data must be a dictionary')
        salt.utils.dictupdate.update(self.extra_minion_data,
                                     self.get_ext_pillar_extra_minion_data(opts),
                                     recursive_update=True,
                                     merge_lists=True)

    @tornado.gen.coroutine
    def compile_pillar(self):
        '''
        Return a future which will contain the pillar data from the master
        '''
        load = {'id': self.minion_id,
                'grains': self.grains,
                'saltenv': self.opts['saltenv'],
                'pillarenv': self.opts['pillarenv'],
                'pillar_override': self.pillar_override,
                'extra_minion_data': self.extra_minion_data,
                'ver': '2',
                'cmd': '_pillar'}
        if self.ext:
            load['ext'] = self.ext
        try:
            ret_pillar = yield self.channel.crypted_transfer_decode_dictentry(
                load,
                dictkey='pillar',
            )
        except:
            log.exception('Exception getting pillar:')
            raise SaltClientError('Exception getting pillar.')

        if not isinstance(ret_pillar, dict):
            msg = ('Got a bad pillar from master, type {0}, expecting dict: '
                   '{1}').format(type(ret_pillar).__name__, ret_pillar)
            log.error(msg)
            # raise an exception! Pillar isn't empty, we can't sync it!
            raise SaltClientError(msg)
        raise tornado.gen.Return(ret_pillar)


class RemotePillar(RemotePillarMixin):
    '''
    Get the pillar from the master
    '''
    def __init__(self, opts, grains, minion_id, saltenv, ext=None, functions=None,
                 pillar_override=None, pillarenv=None, extra_minion_data=None):
        self.opts = opts
        self.opts['saltenv'] = saltenv
        self.ext = ext
        self.grains = grains
        self.minion_id = minion_id
        self.channel = salt.transport.Channel.factory(opts)
        if pillarenv is not None:
            self.opts['pillarenv'] = pillarenv
        self.pillar_override = OrderedDict(pillar_override or {})
        if not isinstance(self.pillar_override, dict):
            self.pillar_override = OrderedDict()
            log.error('Pillar data must be a dictionary or OrderedDict')
        self.extra_minion_data = extra_minion_data or {}
        if not isinstance(self.extra_minion_data, dict):
            self.extra_minion_data = {}
            log.error('Extra minion data must be a dictionary')
        salt.utils.dictupdate.update(self.extra_minion_data,
                                     self.get_ext_pillar_extra_minion_data(opts),
                                     recursive_update=True,
                                     merge_lists=True)

    def compile_pillar(self):
        '''
        Return the pillar data from the master
        '''
        load = {'id': self.minion_id,
                'grains': self.grains,
                'saltenv': self.opts['saltenv'],
                'pillarenv': self.opts['pillarenv'],
                'pillar_override': self.pillar_override,
                'extra_minion_data': self.extra_minion_data,
                'ver': '2',
                'cmd': '_pillar'}
        if self.ext:
            load['ext'] = self.ext
        ret_pillar = self.channel.crypted_transfer_decode_dictentry(load,
                                                                    dictkey='pillar',
                                                                    )

        if not isinstance(ret_pillar, dict):
            log.error(
                'Got a bad pillar from master, type %s, expecting dict: %s',
                type(ret_pillar).__name__, ret_pillar
            )
            return {}
        return ret_pillar


class PillarCache(object):
    '''
    Return a cached pillar if it exists, otherwise cache it.

    Pillar caches are structed in two diminensions: minion_id with a dict of
    saltenvs. Each saltenv contains a pillar dict

    Example data structure:

    ```
    {'minion_1':
        {'base': {'pilar_key_1' 'pillar_val_1'}
    }
    '''
    # TODO ABC?
    def __init__(self, opts, grains, minion_id, saltenv, ext=None, functions=None,
                 pillar_override=None, pillarenv=None, extra_minion_data=None):
        # Yes, we need all of these because we need to route to the Pillar object
        # if we have no cache. This is another refactor target.

        # Go ahead and assign these because they may be needed later
        self.opts = opts
        self.grains = grains
        self.minion_id = minion_id
        self.ext = ext
        self.functions = functions
        self.pillar_override = pillar_override
        self.pillarenv = pillarenv

        if saltenv is None:
            self.saltenv = 'base'
        else:
            self.saltenv = saltenv

        # Determine caching backend
        self.cache = salt.utils.cache.CacheFactory.factory(
                self.opts['pillar_cache_backend'],
                self.opts['pillar_cache_ttl'],
                minion_cache_path=self._minion_cache_path(minion_id))

    def _minion_cache_path(self, minion_id):
        '''
        Return the path to the cache file for the minion.

        Used only for disk-based backends
        '''
        return os.path.join(self.opts['cachedir'], 'pillar_cache', minion_id)

    def fetch_pillar(self):
        '''
        In the event of a cache miss, we need to incur the overhead of caching
        a new pillar.
        '''
        log.debug('Pillar cache getting external pillar with ext: %s', self.ext)
        fresh_pillar = Pillar(self.opts,
                              self.grains,
                              self.minion_id,
                              self.saltenv,
                              ext=self.ext,
                              functions=self.functions,
                              pillar_override=self.pillar_override,
                              pillarenv=self.pillarenv)
        return fresh_pillar.compile_pillar()

    def compile_pillar(self, *args, **kwargs):  # Will likely just be pillar_dirs
        log.debug('Scanning pillar cache for information about minion %s and pillarenv %s', self.minion_id, self.pillarenv)
        log.debug('Scanning cache: %s', self.cache._dict)
        # Check the cache!
        if self.minion_id in self.cache:  # Keyed by minion_id
            # TODO Compare grains, etc?
            if self.pillarenv in self.cache[self.minion_id]:
                # We have a cache hit! Send it back.
                log.debug('Pillar cache hit for minion %s and pillarenv %s', self.minion_id, self.pillarenv)
                return self.cache[self.minion_id][self.pillarenv]
            else:
                # We found the minion but not the env. Store it.
                fresh_pillar = self.fetch_pillar()
                self.cache[self.minion_id][self.pillarenv] = fresh_pillar
                log.debug('Pillar cache miss for pillarenv %s for minion %s', self.pillarenv, self.minion_id)
                return fresh_pillar
        else:
            # We haven't seen this minion yet in the cache. Store it.
            fresh_pillar = self.fetch_pillar()
            self.cache[self.minion_id] = {self.pillarenv: fresh_pillar}
            log.debug('Pillar cache miss for minion %s', self.minion_id)
            log.debug('Current pillar cache: %s', self.cache._dict)  # FIXME hack!
            return fresh_pillar


class Pillar(object):
    '''
    Read over the pillar top files and render the pillar data
    '''
    def __init__(self, opts, grains, minion_id, saltenv, ext=None, functions=None,
                 pillar_override=None, pillarenv=None, extra_minion_data=None):
        self.minion_id = minion_id
        self.ext = ext
        if pillarenv is None:
            if opts.get('pillarenv_from_saltenv', False):
                opts['pillarenv'] = saltenv
        # Store the file_roots path so we can restore later. Issue 5449
        self.actual_file_roots = opts['file_roots']
        # use the local file client
        self.opts = self.__gen_opts(opts, grains, saltenv=saltenv, pillarenv=pillarenv)
        self.saltenv = saltenv
        self.client = salt.fileclient.get_file_client(self.opts, True)
        self.avail = self.__gather_avail()

        if opts.get('file_client', '') == 'local':
            opts['grains'] = grains

        # if we didn't pass in functions, lets load them
        if functions is None:
            utils = salt.loader.utils(opts)
            if opts.get('file_client', '') == 'local':
                self.functions = salt.loader.minion_mods(opts, utils=utils)
            else:
                self.functions = salt.loader.minion_mods(self.opts, utils=utils)
        else:
            self.functions = functions

        self.matcher = salt.minion.Matcher(self.opts, self.functions)
        self.rend = salt.loader.render(self.opts, self.functions)
        ext_pillar_opts = copy.deepcopy(self.opts)
        # Fix self.opts['file_roots'] so that ext_pillars know the real
        # location of file_roots. Issue 5951
        ext_pillar_opts['file_roots'] = self.actual_file_roots
        # Keep the incoming opts ID intact, ie, the master id
        if 'id' in opts:
            ext_pillar_opts['id'] = opts['id']
        self.merge_strategy = 'smart'
        if opts.get('pillar_source_merging_strategy'):
            self.merge_strategy = opts['pillar_source_merging_strategy']

        self.ext_pillars = salt.loader.pillars(ext_pillar_opts, self.functions)
        self.ignored_pillars = {}
        self.pillar_override = OrderedDict(pillar_override or {})
        if not isinstance(self.pillar_override, dict):
            self.pillar_override = OrderedDict()
            log.error('Pillar data must be a dictionary or OrderedDict')
        self.extra_minion_data = extra_minion_data or {}
        if not isinstance(self.extra_minion_data, dict):
            self.extra_minion_data = {}
            log.error('Extra minion data must be a dictionary')

    def __valid_on_demand_ext_pillar(self, opts):
        '''
        Check to see if the on demand external pillar is allowed
        '''
        if not isinstance(self.ext, dict):
            log.error(
                'On-demand pillar %s is not formatted as a dictionary',
                self.ext
            )
            return False

        on_demand = opts.get('on_demand_ext_pillar', [])
        try:
            invalid_on_demand = set([x for x in self.ext if x not in on_demand])
        except TypeError:
            # Prevent traceback when on_demand_ext_pillar option is malformed
            log.error(
                'The \'on_demand_ext_pillar\' configuration option is '
                'malformed, it should be a list of ext_pillar module names'
            )
            return False

        if invalid_on_demand:
            log.error(
                'The following ext_pillar modules are not allowed for '
                'on-demand pillar data: %s. Valid on-demand ext_pillar '
                'modules are: %s. The valid modules can be adjusted by '
                'setting the \'on_demand_ext_pillar\' config option.',
                ', '.join(sorted(invalid_on_demand)),
                ', '.join(on_demand),
            )
            return False
        return True

    def __gather_avail(self):
        '''
        Gather the lists of available sls data from the master
        '''
        avail = {}
        for saltenv in self._get_envs():
            avail[saltenv] = self.client.list_states(saltenv)
        return avail

    def __gen_opts(self, opts_in, grains, saltenv=None, ext=None, pillarenv=None):
        '''
        The options need to be altered to conform to the file client
        '''
        opts = copy.deepcopy(opts_in)
        opts['file_roots'] = opts['pillar_roots']
        opts['file_client'] = 'local'
        if not grains:
            opts['grains'] = {}
        else:
            opts['grains'] = grains
        # Allow minion/CLI saltenv/pillarenv to take precedence over master
        opts['saltenv'] = saltenv \
            if saltenv is not None \
            else opts.get('saltenv')
        opts['pillarenv'] = pillarenv \
            if pillarenv is not None \
            else opts.get('pillarenv')
        opts['id'] = self.minion_id
        if opts['state_top'].startswith('salt://'):
            opts['state_top'] = opts['state_top']
        elif opts['state_top'].startswith('/'):
            opts['state_top'] = salt.utils.url.create(opts['state_top'][1:])
        else:
            opts['state_top'] = salt.utils.url.create(opts['state_top'])
        if self.ext and self.__valid_on_demand_ext_pillar(opts):
            if 'ext_pillar' in opts:
                opts['ext_pillar'].append(self.ext)
            else:
                opts['ext_pillar'] = [self.ext]
        if '__env__' in opts['file_roots']:
            env = opts.get('pillarenv') or opts.get('saltenv') or 'base'
            if env not in opts['file_roots']:
                log.debug("pillar environment '%s' maps to __env__ pillar_roots directory", env)
                opts['file_roots'][env] = opts['file_roots'].pop('__env__')
            else:
                log.debug("pillar_roots __env__ ignored (environment '%s' found in pillar_roots)",
                          env)
                opts['file_roots'].pop('__env__')
        return opts

    def _get_envs(self):
        '''
        Pull the file server environments out of the master options
        '''
        return set(['base']) | set(self.opts.get('file_roots', []))

    def get_tops(self):
        '''
        Gather the top files
        '''
        tops = collections.defaultdict(list)
        include = collections.defaultdict(list)
        done = collections.defaultdict(list)
        errors = []
        # Gather initial top files
        try:
            saltenvs = set()
            if self.opts['pillarenv']:
                # If the specified pillarenv is not present in the available
                # pillar environments, do not cache the pillar top file.
                if self.opts['pillarenv'] not in self.opts['file_roots']:
                    log.debug(
                        'pillarenv \'%s\' not found in the configured pillar '
                        'environments (%s)',
                        self.opts['pillarenv'], ', '.join(self.opts['file_roots'])
                    )
                else:
                    saltenvs.add(self.opts['pillarenv'])
            else:
                saltenvs = self._get_envs()
                if self.opts.get('pillar_source_merging_strategy', None) == "none":
                    saltenvs &= set([self.saltenv or 'base'])

            for saltenv in saltenvs:
                top = self.client.cache_file(self.opts['state_top'], saltenv)
                if top:
                    tops[saltenv].append(compile_template(
                        top,
                        self.rend,
                        self.opts['renderer'],
                        self.opts['renderer_blacklist'],
                        self.opts['renderer_whitelist'],
                        saltenv=saltenv,
                        _pillar_rend=True,
                    ))
        except Exception as exc:
            errors.append(
                    ('Rendering Primary Top file failed, render error:\n{0}'
                        .format(exc)))
            log.exception('Pillar rendering failed for minion %s', self.minion_id)

        # Search initial top files for includes
        for saltenv, ctops in six.iteritems(tops):
            for ctop in ctops:
                if 'include' not in ctop:
                    continue
                for sls in ctop['include']:
                    include[saltenv].append(sls)
                ctop.pop('include')
        # Go through the includes and pull out the extra tops and add them
        while include:
            pops = []
            for saltenv, states in six.iteritems(include):
                pops.append(saltenv)
                if not states:
                    continue
                for sls in states:
                    if sls in done[saltenv]:
                        continue
                    try:
                        tops[saltenv].append(
                                compile_template(
                                    self.client.get_state(
                                        sls,
                                        saltenv
                                        ).get('dest', False),
                                    self.rend,
                                    self.opts['renderer'],
                                    self.opts['renderer_blacklist'],
                                    self.opts['renderer_whitelist'],
                                    saltenv=saltenv,
                                    _pillar_rend=True,
                                    )
                                )
                    except Exception as exc:
                        errors.append(
                                ('Rendering Top file {0} failed, render error'
                                 ':\n{1}').format(sls, exc))
                    done[saltenv].append(sls)
            for saltenv in pops:
                if saltenv in include:
                    include.pop(saltenv)

        return tops, errors

    def merge_tops(self, tops):
        '''
        Cleanly merge the top files
        '''
        top = collections.defaultdict(OrderedDict)
        orders = collections.defaultdict(OrderedDict)
        for ctops in six.itervalues(tops):
            for ctop in ctops:
                for saltenv, targets in six.iteritems(ctop):
                    if saltenv == 'include':
                        continue
                    for tgt in targets:
                        matches = []
                        states = OrderedDict()
                        orders[saltenv][tgt] = 0
                        ignore_missing = False
                        for comp in ctop[saltenv][tgt]:
                            if isinstance(comp, dict):
                                if 'match' in comp:
                                    matches.append(comp)
                                if 'order' in comp:
                                    order = comp['order']
                                    if not isinstance(order, int):
                                        try:
                                            order = int(order)
                                        except ValueError:
                                            order = 0
                                    orders[saltenv][tgt] = order
                                if comp.get('ignore_missing', False):
                                    ignore_missing = True
                            if isinstance(comp, six.string_types):
                                states[comp] = True
                        if ignore_missing:
                            if saltenv not in self.ignored_pillars:
                                self.ignored_pillars[saltenv] = []
                            self.ignored_pillars[saltenv].extend(states.keys())
                        top[saltenv][tgt] = matches
                        top[saltenv][tgt].extend(states)
        return self.sort_top_targets(top, orders)

    def sort_top_targets(self, top, orders):
        '''
        Returns the sorted high data from the merged top files
        '''
        sorted_top = collections.defaultdict(OrderedDict)
        # pylint: disable=cell-var-from-loop
        for saltenv, targets in six.iteritems(top):
            sorted_targets = sorted(targets,
                    key=lambda target: orders[saltenv][target])
            for target in sorted_targets:
                sorted_top[saltenv][target] = targets[target]
        # pylint: enable=cell-var-from-loop
        return sorted_top

    def get_top(self):
        '''
        Returns the high data derived from the top file
        '''
        tops, errors = self.get_tops()
        try:
            merged_tops = self.merge_tops(tops)
        except TypeError as err:
            merged_tops = OrderedDict()
            errors.append('Error encountered while rendering pillar top file.')
        return merged_tops, errors

    def top_matches(self, top):
        '''
        Search through the top high data for matches and return the states
        that this minion needs to execute.

        Returns:
        {'saltenv': ['state1', 'state2', ...]}
        '''
        matches = {}
        for saltenv, body in six.iteritems(top):
            if self.opts['pillarenv']:
                if saltenv != self.opts['pillarenv']:
                    continue
            for match, data in six.iteritems(body):
                if self.matcher.confirm_top(
                        match,
                        data,
                        self.opts.get('nodegroups', {}),
                        ):
                    if saltenv not in matches:
                        matches[saltenv] = env_matches = []
                    else:
                        env_matches = matches[saltenv]
                    for item in data:
                        if isinstance(item, six.string_types) and item not in env_matches:
                            env_matches.append(item)
        return matches

    def render_pstate(self, sls, saltenv, mods, defaults=None):
        '''
        Collect a single pillar sls file and render it
        '''
        if defaults is None:
            defaults = {}
        err = ''
        errors = []
        fn_ = self.client.get_state(sls, saltenv).get('dest', False)
        if not fn_:
            if sls in self.ignored_pillars.get(saltenv, []):
                log.debug('Skipping ignored and missing SLS \'%s\' in '
                          'environment \'%s\'', sls, saltenv)
                return None, mods, errors
            elif self.opts['pillar_roots'].get(saltenv):
                msg = ('Specified SLS \'{0}\' in environment \'{1}\' is not'
                       ' available on the salt master').format(sls, saltenv)
                log.error(msg)
                errors.append(msg)
            else:
                msg = ('Specified SLS \'{0}\' in environment \'{1}\' was not '
                       'found. '.format(sls, saltenv))
                if self.opts.get('__git_pillar', False) is True:
                    msg += (
                        'This is likely caused by a git_pillar top file '
                        'containing an environment other than the one for the '
                        'branch in which it resides. Each git_pillar '
                        'branch/tag must have its own top file.'
                    )
                else:
                    msg += (
                        'This could be because SLS \'{0}\' is in an '
                        'environment other than \'{1}\', but \'{1}\' is '
                        'included in that environment\'s Pillar top file. It '
                        'could also be due to environment \'{1}\' not being '
                        'defined in \'pillar_roots\'.'.format(sls, saltenv)
                    )
                log.debug(msg)
                # return state, mods, errors
                return None, mods, errors
        state = None
        try:
            state = compile_template(fn_,
                                     self.rend,
                                     self.opts['renderer'],
                                     self.opts['renderer_blacklist'],
                                     self.opts['renderer_whitelist'],
                                     saltenv,
                                     sls,
                                     _pillar_rend=True,
                                     **defaults)
        except Exception as exc:
            msg = 'Rendering SLS \'{0}\' failed, render error:\n{1}'.format(
                sls, exc
            )
            log.critical(msg, exc_info=True)
            if self.opts.get('pillar_safe_render_error', True):
                errors.append(
                    'Rendering SLS \'{0}\' failed. Please see master log for '
                    'details.'.format(sls)
                )
            else:
                errors.append(msg)
        mods.add(sls)
        nstate = None
        if state:
            if not isinstance(state, dict):
                msg = 'SLS \'{0}\' does not render to a dictionary'.format(sls)
                log.error(msg)
                errors.append(msg)
            else:
                if 'include' in state:
                    if not isinstance(state['include'], list):
                        msg = ('Include Declaration in SLS \'{0}\' is not '
                               'formed as a list'.format(sls))
                        log.error(msg)
                        errors.append(msg)
                    else:
                        # render included state(s)
                        include_states = []

                        matched_pstates = []
                        for sub_sls in state.pop('include'):
                            if isinstance(sub_sls, dict):
                                sub_sls, v = next(six.iteritems(sub_sls))
                                defaults = v.get('defaults', {})
                                key = v.get('key', None)
                            else:
                                key = None

                            try:
                                matched_pstates += fnmatch.filter(self.avail[saltenv], sub_sls)
                            except KeyError:
                                errors.extend(
                                    ['No matching pillar environment for environment '
                                     '\'{0}\' found'.format(saltenv)]
                                )

                        for sub_sls in set(matched_pstates):
                            if sub_sls not in mods:
                                nstate, mods, err = self.render_pstate(
                                        sub_sls,
                                        saltenv,
                                        mods,
                                        defaults
                                        )
                                if nstate:
                                    if key:
                                        # If key is x:y, convert it to {x: {y: nstate}}
                                        for key_fragment in reversed(key.split(":")):
                                            nstate = {
                                                key_fragment: nstate
                                            }
                                    if not self.opts.get('pillar_includes_override_sls', False):
                                        include_states.append(nstate)
                                    else:
                                        state = merge(
                                            state,
                                            nstate,
                                            self.merge_strategy,
                                            self.opts.get('renderer', 'yaml'),
                                            self.opts.get('pillar_merge_lists', False))
                                if err:
                                    errors += err

                        if not self.opts.get('pillar_includes_override_sls', False):
                            # merge included state(s) with the current state
                            # merged last to ensure that its values are
                            # authoritative.
                            include_states.append(state)
                            state = None
                            for s in include_states:
                                if state is None:
                                    state = s
                                else:
                                    state = merge(
                                        state,
                                        s,
                                        self.merge_strategy,
                                        self.opts.get('renderer', 'yaml'),
                                        self.opts.get('pillar_merge_lists', False))
        return state, mods, errors

    def render_pillar(self, matches, errors=None):
        '''
        Extract the sls pillar files from the matches and render them into the
        pillar
        '''
        pillar = copy.copy(self.pillar_override)
        if errors is None:
            errors = []
        for saltenv, pstates in six.iteritems(matches):
            pstatefiles = []
            mods = set()
            for sls_match in pstates:
                matched_pstates = []
                try:
                    matched_pstates = fnmatch.filter(self.avail[saltenv], sls_match)
                except KeyError:
                    errors.extend(
                        ['No matching pillar environment for environment '
                         '\'{0}\' found'.format(saltenv)]
                    )
                if matched_pstates:
                    pstatefiles.extend(matched_pstates)
                else:
                    pstatefiles.append(sls_match)

            for sls in pstatefiles:
                pstate, mods, err = self.render_pstate(sls, saltenv, mods)

                if err:
                    errors += err

                if pstate is not None:
                    if not isinstance(pstate, dict):
                        log.error(
                            'The rendered pillar sls file, \'%s\' state did '
                            'not return the expected data format. This is '
                            'a sign of a malformed pillar sls file. Returned '
                            'errors: %s',
                            sls,
                            ', '.join(["'{0}'".format(e) for e in errors])
                        )
                        continue
                    pillar = merge(
                        pillar,
                        pstate,
                        self.merge_strategy,
                        self.opts.get('renderer', 'yaml'),
                        self.opts.get('pillar_merge_lists', False))

        return pillar, errors

    def _external_pillar_data(self, pillar, val, key):
        '''
        Builds actual pillar data structure and updates the ``pillar`` variable
        '''
        ext = None
        args = salt.utils.args.get_function_argspec(self.ext_pillars[key]).args

        if isinstance(val, dict):
            if ('extra_minion_data' in args) and self.extra_minion_data:
                ext = self.ext_pillars[key](
                    self.minion_id, pillar,
                    extra_minion_data=self.extra_minion_data, **val)
            else:
                ext = self.ext_pillars[key](self.minion_id, pillar, **val)
        elif isinstance(val, list):
            if ('extra_minion_data' in args) and self.extra_minion_data:
                ext = self.ext_pillars[key](
                    self.minion_id, pillar, *val,
                    extra_minion_data=self.extra_minion_data)
            else:
                ext = self.ext_pillars[key](self.minion_id,
                                            pillar,
                                            *val)
        else:
            if ('extra_minion_data' in args) and self.extra_minion_data:
                ext = self.ext_pillars[key](
                    self.minion_id,
                    pillar,
                    val,
                    extra_minion_data=self.extra_minion_data)
            else:
                ext = self.ext_pillars[key](self.minion_id,
                                            pillar,
                                            val)
        return ext

    def ext_pillar(self, pillar, errors=None):
        '''
        Render the external pillar data
        '''
        if errors is None:
            errors = []
        try:
            # Make sure that on-demand git_pillar is fetched before we try to
            # compile the pillar data. git_pillar will fetch a remote when
            # the git ext_pillar() func is run, but only for masterless.
            if self.ext and 'git' in self.ext \
                    and self.opts.get('__role') != 'minion':
                # Avoid circular import
                import salt.utils.gitfs
                import salt.pillar.git_pillar
                git_pillar = salt.utils.gitfs.GitPillar(
                    self.opts,
                    self.ext['git'],
                    per_remote_overrides=salt.pillar.git_pillar.PER_REMOTE_OVERRIDES,
                    per_remote_only=salt.pillar.git_pillar.PER_REMOTE_ONLY,
                    global_only=salt.pillar.git_pillar.GLOBAL_ONLY)
                git_pillar.fetch_remotes()
        except TypeError:
            # Handle malformed ext_pillar
            pass
        if 'ext_pillar' not in self.opts:
            return pillar, errors
        if not isinstance(self.opts['ext_pillar'], list):
            errors.append('The "ext_pillar" option is malformed')
            log.critical(errors[-1])
            return pillar, errors
        ext = None
        # Bring in CLI pillar data
        if self.pillar_override:
            pillar = merge(
                pillar,
                self.pillar_override,
                self.merge_strategy,
                self.opts.get('renderer', 'yaml'),
                self.opts.get('pillar_merge_lists', False))

        for run in self.opts['ext_pillar']:
            if not isinstance(run, dict):
                errors.append('The "ext_pillar" option is malformed')
                log.critical(errors[-1])
                return {}, errors
            if next(six.iterkeys(run)) in self.opts.get('exclude_ext_pillar', []):
                continue
            for key, val in six.iteritems(run):
                if key not in self.ext_pillars:
                    log.critical(
                        'Specified ext_pillar interface %s is unavailable',
                        key
                    )
                    continue
                try:
                    ext = self._external_pillar_data(pillar,
                                                     val,
                                                     key)
                except Exception as exc:
                    errors.append(
                        'Failed to load ext_pillar {0}: {1}'.format(
                            key,
                            exc.__str__(),
                        )
                    )
                    log.error(
                        'Execption caught loading ext_pillar \'%s\':\n%s',
                        key, ''.join(traceback.format_tb(sys.exc_info()[2]))
                    )
            if ext:
                pillar = merge(
                    pillar,
                    ext,
                    self.merge_strategy,
                    self.opts.get('renderer', 'yaml'),
                    self.opts.get('pillar_merge_lists', False))
                ext = None
        return pillar, errors

    def compile_pillar(self, ext=True):
        '''
        Render the pillar data and return
        '''
        top, top_errors = self.get_top()
        if ext:
            if self.opts.get('ext_pillar_first', False):
                self.opts['pillar'], errors = self.ext_pillar(self.pillar_override)
                self.rend = salt.loader.render(self.opts, self.functions)
                matches = self.top_matches(top)
                pillar, errors = self.render_pillar(matches, errors=errors)
                pillar = merge(
                    self.opts['pillar'],
                    pillar,
                    self.merge_strategy,
                    self.opts.get('renderer', 'yaml'),
                    self.opts.get('pillar_merge_lists', False))
            else:
                matches = self.top_matches(top)
                pillar, errors = self.render_pillar(matches)
                pillar, errors = self.ext_pillar(pillar, errors=errors)
        else:
            matches = self.top_matches(top)
            pillar, errors = self.render_pillar(matches)
        errors.extend(top_errors)
        if self.opts.get('pillar_opts', False):
            mopts = dict(self.opts)
            if 'grains' in mopts:
                mopts.pop('grains')
            # Restore the actual file_roots path. Issue 5449
            mopts['file_roots'] = self.actual_file_roots
            mopts['saltversion'] = __version__
            pillar['master'] = mopts
        if errors:
            for error in errors:
                log.critical('Pillar render error: %s', error)
            pillar['_errors'] = errors

        if self.pillar_override:
            pillar = merge(
                pillar,
                self.pillar_override,
                self.merge_strategy,
                self.opts.get('renderer', 'yaml'),
                self.opts.get('pillar_merge_lists', False))

        decrypt_errors = self.decrypt_pillar(pillar)
        if decrypt_errors:
            pillar.setdefault('_errors', []).extend(decrypt_errors)
        return pillar

    def decrypt_pillar(self, pillar):
        '''
        Decrypt the specified pillar dictionary items, if configured to do so
        '''
        errors = []
        if self.opts.get('decrypt_pillar'):
            decrypt_pillar = self.opts['decrypt_pillar']
            if not isinstance(decrypt_pillar, dict):
                decrypt_pillar = \
                    salt.utils.data.repack_dictlist(self.opts['decrypt_pillar'])
            if not decrypt_pillar:
                errors.append('decrypt_pillar config option is malformed')
            for key, rend in six.iteritems(decrypt_pillar):
                ptr = salt.utils.data.traverse_dict(
                    pillar,
                    key,
                    default=None,
                    delimiter=self.opts['decrypt_pillar_delimiter'])
                if ptr is None:
                    log.debug('Pillar key %s not present', key)
                    continue
                try:
                    hash(ptr)
                    immutable = True
                except TypeError:
                    immutable = False
                try:
                    ret = salt.utils.crypt.decrypt(
                        ptr,
                        rend or self.opts['decrypt_pillar_default'],
                        renderers=self.rend,
                        opts=self.opts,
                        valid_rend=self.opts['decrypt_pillar_renderers'])
                    if immutable:
                        # Since the key pointed to an immutable type, we need
                        # to replace it in the pillar dict. First we will find
                        # the parent, and then we will replace the child key
                        # with the return data from the renderer.
                        parent, _, child = key.rpartition(
                            self.opts['decrypt_pillar_delimiter'])
                        if not parent:
                            # key is a top-level key, so the pointer to the
                            # parent is the pillar dict itself.
                            ptr = pillar
                        else:
                            ptr = salt.utils.data.traverse_dict(
                                pillar,
                                parent,
                                default=None,
                                delimiter=self.opts['decrypt_pillar_delimiter'])
                        if ptr is not None:
                            ptr[child] = ret
                except Exception as exc:
                    msg = 'Failed to decrypt pillar key \'{0}\': {1}'.format(
                        key, exc
                    )
                    errors.append(msg)
                    log.error(msg, exc_info=True)
        return errors


# TODO: actually migrate from Pillar to AsyncPillar to allow for futures in
# ext_pillar etc.
class AsyncPillar(Pillar):
    @tornado.gen.coroutine
    def compile_pillar(self, ext=True):
        ret = super(AsyncPillar, self).compile_pillar(ext=ext)
        raise tornado.gen.Return(ret)<|MERGE_RESOLUTION|>--- conflicted
+++ resolved
@@ -145,11 +145,7 @@
         self.channel = salt.transport.client.AsyncReqChannel.factory(opts)
         if pillarenv is not None:
             self.opts['pillarenv'] = pillarenv
-<<<<<<< HEAD
-        self.pillar_override =  OrderedDict(pillar_override or {})
-=======
         self.pillar_override = OrderedDict(pillar_override or {})
->>>>>>> ab817b54
         if not isinstance(self.pillar_override, dict):
             self.pillar_override = OrderedDict()
             log.error('Pillar data must be a dictionary or OrderedDict')
