--- conflicted
+++ resolved
@@ -63,32 +63,6 @@
         file_client = "local"
     ptype = {"remote": RemotePillar, "local": Pillar}.get(file_client, Pillar)
     # If local pillar and we're caching, run through the cache system first
-<<<<<<< HEAD
-    log.debug("Determining pillar cache")
-    if opts["pillar_cache"]:
-        log.debug("get_pillar using pillar cache with ext: %s", ext)
-        return PillarCache(
-            opts,
-            grains,
-            minion_id,
-            saltenv,
-            ext=ext,
-            functions=funcs,
-            pillar_override=pillar_override,
-            pillarenv=pillarenv,
-        )
-    return ptype(
-        opts,
-        grains,
-        minion_id,
-        saltenv,
-        ext,
-        functions=funcs,
-        pillar_override=pillar_override,
-        pillarenv=pillarenv,
-        extra_minion_data=extra_minion_data,
-    )
-=======
     log.debug('Determining pillar cache')
     if opts['pillar_cache']:
         log.debug('get_pillar using pillar cache with ext: %s', ext)
@@ -97,7 +71,6 @@
     return ptype(opts, grains, minion_id, saltenv, ext, functions=funcs,
                  pillar_override=pillar_override, pillarenv=pillarenv,
                  extra_minion_data=extra_minion_data)
->>>>>>> 8abb7099
 
 
 # TODO: migrate everyone to this one!
@@ -420,29 +393,6 @@
         """
         In the event of a cache miss, we need to incur the overhead of caching
         a new pillar.
-<<<<<<< HEAD
-        """
-        log.debug("Pillar cache getting external pillar with ext: %s", self.ext)
-        fresh_pillar = Pillar(
-            self.opts,
-            self.grains,
-            self.minion_id,
-            self.saltenv,
-            ext=self.ext,
-            functions=self.functions,
-            pillar_override=self.pillar_override,
-            pillarenv=self.pillarenv,
-        )
-        return fresh_pillar.compile_pillar()
-
-    def compile_pillar(self, *args, **kwargs):  # Will likely just be pillar_dirs
-        log.debug(
-            "Scanning pillar cache for information about minion %s and pillarenv %s",
-            self.minion_id,
-            self.pillarenv,
-        )
-        log.debug("Scanning cache: %s", self.cache._dict)
-=======
         '''
         log.debug('Pillar cache getting external pillar with ext: %s', self.ext)
         fresh_pillar = Pillar(self.opts,
@@ -465,37 +415,11 @@
         log.debug('Scanning pillar cache for information about minion %s and pillarenv %s', self.minion_id, self.pillarenv)
         log.debug('Scanning cache for minion %s: %s', self.minion_id, self.cache[self.minion_id] or '*empty*')
 
->>>>>>> 8abb7099
         # Check the cache!
         if self.minion_id in self.cache:  # Keyed by minion_id
             # TODO Compare grains, etc?
             if self.pillarenv in self.cache[self.minion_id]:
                 # We have a cache hit! Send it back.
-<<<<<<< HEAD
-                log.debug(
-                    "Pillar cache hit for minion %s and pillarenv %s",
-                    self.minion_id,
-                    self.pillarenv,
-                )
-                return self.cache[self.minion_id][self.pillarenv]
-            else:
-                # We found the minion but not the env. Store it.
-                fresh_pillar = self.fetch_pillar()
-                self.cache[self.minion_id][self.pillarenv] = fresh_pillar
-                log.debug(
-                    "Pillar cache miss for pillarenv %s for minion %s",
-                    self.pillarenv,
-                    self.minion_id,
-                )
-                return fresh_pillar
-        else:
-            # We haven't seen this minion yet in the cache. Store it.
-            fresh_pillar = self.fetch_pillar()
-            self.cache[self.minion_id] = {self.pillarenv: fresh_pillar}
-            log.debug("Pillar cache miss for minion %s", self.minion_id)
-            log.debug("Current pillar cache: %s", self.cache._dict)  # FIXME hack!
-            return fresh_pillar
-=======
                 log.debug('Pillar cache hit for minion %s and pillarenv %s', self.minion_id, self.pillarenv)
                 pillar_data = self.cache[self.minion_id][self.pillarenv]
             else:
@@ -522,7 +446,6 @@
             pillar_data.update(self.pillar_override)
 
         return pillar_data
->>>>>>> 8abb7099
 
 
 class Pillar(object):
@@ -883,11 +806,7 @@
         err = ""
         errors = []
         state_data = self.client.get_state(sls, saltenv)
-<<<<<<< HEAD
-        fn_ = state_data.get("dest", False)
-=======
         fn_ = state_data.get('dest', False)
->>>>>>> 8abb7099
         if not fn_:
             if sls in self.ignored_pillars.get(saltenv, []):
                 log.debug(
