# -*- coding: utf-8 -*-
'''
Render the pillar data
'''

# Import python libs
from __future__ import absolute_import
import copy
import os
import collections
import logging

# Import salt libs
import salt.loader
import salt.fileclient
import salt.minion
import salt.crypt
import salt.transport
import salt.utils.url
from salt.exceptions import SaltClientError
from salt.template import compile_template
from salt.utils.dictupdate import merge
from salt.utils.odict import OrderedDict
from salt.version import __version__

# Import 3rd-party libs
import salt.ext.six as six

import tornado.gen

log = logging.getLogger(__name__)


def get_pillar(opts, grains, id_, saltenv=None, ext=None, env=None, funcs=None,
               pillar=None, pillarenv=None):
    '''
    Return the correct pillar driver based on the file_client option
    '''
    if env is not None:
        salt.utils.warn_until(
            'Boron',
            'Passing a salt environment should be done using \'saltenv\' '
            'not \'env\'. This functionality will be removed in Salt Boron.'
        )
        # Backwards compatibility
        saltenv = env
    ptype = {
        'remote': RemotePillar,
        'local': Pillar
    }.get(opts['file_client'], Pillar)
    return ptype(opts, grains, id_, saltenv, ext, functions=funcs,
                 pillar=pillar, pillarenv=pillarenv)


# TODO: migrate everyone to this one!
def get_async_pillar(opts, grains, id_, saltenv=None, ext=None, env=None, funcs=None,
               pillar=None, pillarenv=None):
    '''
    Return the correct pillar driver based on the file_client option
    '''
    if env is not None:
        salt.utils.warn_until(
            'Boron',
            'Passing a salt environment should be done using \'saltenv\' '
            'not \'env\'. This functionality will be removed in Salt Boron.'
        )
        # Backwards compatibility
        saltenv = env
    ptype = {
        'remote': AsyncRemotePillar,
        #'local': AsyncPillar  # TODO: implement
    }.get(opts['file_client'], Pillar)
    return ptype(opts, grains, id_, saltenv, ext, functions=funcs,
                 pillar=pillar, pillarenv=pillarenv)


class AsyncRemotePillar(object):
    '''
    Get the pillar from the master
    '''
    def __init__(self, opts, grains, id_, saltenv, ext=None, functions=None,
                 pillar=None, pillarenv=None):
        self.opts = opts
        self.opts['environment'] = saltenv
        self.ext = ext
        self.grains = grains
        self.id_ = id_
        self.channel = salt.transport.client.AsyncReqChannel.factory(opts)
        self.opts['pillarenv'] = pillarenv
        self.pillar_override = {}
        if pillar is not None:
            if isinstance(pillar, dict):
                self.pillar_override = pillar
            else:
                log.error('Pillar data must be a dictionary')

    @tornado.gen.coroutine
    def compile_pillar(self):
        '''
        Return a future which will contain the pillar data from the master
        '''
        load = {'id': self.id_,
                'grains': self.grains,
                'saltenv': self.opts['environment'],
                'pillarenv': self.opts['pillarenv'],
                'pillar_override': self.pillar_override,
                'ver': '2',
                'cmd': '_pillar'}
        if self.ext:
            load['ext'] = self.ext
        ret_pillar = yield self.channel.crypted_transfer_decode_dictentry(
            load,
            dictkey='pillar',
        )

        if not isinstance(ret_pillar, dict):
            msg = ('Got a bad pillar from master, type {0}, expecting dict: '
                   '{1}').format(type(ret_pillar).__name__, ret_pillar)
            log.error(msg)
            # raise an exception! Pillar isn't empty, we can't sync it!
            raise SaltClientError(msg)
        raise tornado.gen.Return(ret_pillar)


# TODO: migrate everyone to this one!
def get_async_pillar(opts, grains, id_, saltenv=None, ext=None, env=None, funcs=None,
               pillar=None):
    '''
    Return the correct pillar driver based on the file_client option
    '''
    if env is not None:
        salt.utils.warn_until(
            'Boron',
            'Passing a salt environment should be done using \'saltenv\' '
            'not \'env\'. This functionality will be removed in Salt Boron.'
        )
        # Backwards compatibility
        saltenv = env
    ptype = {
        'remote': AsyncRemotePillar,
        #'local': AsyncPillar  # TODO: implement
    }.get(opts['file_client'], Pillar)
    return ptype(opts, grains, id_, saltenv, ext, functions=funcs,
                 pillar=pillar)


class AsyncRemotePillar(object):
    '''
    Get the pillar from the master
    '''
    def __init__(self, opts, grains, id_, saltenv, ext=None, functions=None,
                 pillar=None):
        self.opts = opts
        self.opts['environment'] = saltenv
        self.ext = ext
        self.grains = grains
        self.id_ = id_
        self.channel = salt.transport.client.AsyncReqChannel.factory(opts)
        self.pillar_override = {}
        if pillar is not None:
            if isinstance(pillar, dict):
                self.pillar_override = pillar
            else:
                log.error('Pillar data must be a dictionary')

    @tornado.gen.coroutine
    def compile_pillar(self):
        '''
        Return a future which will contain the pillar data from the master
        '''
        load = {'id': self.id_,
                'grains': self.grains,
                'saltenv': self.opts['environment'],
                'pillar_override': self.pillar_override,
                'ver': '2',
                'cmd': '_pillar'}
        if self.ext:
            load['ext'] = self.ext
        ret_pillar = yield self.channel.crypted_transfer_decode_dictentry(
            load,
            dictkey='pillar',
        )

        if not isinstance(ret_pillar, dict):
            msg = ('Got a bad pillar from master, type {0}, expecting dict: '
                   '{1}').format(type(ret_pillar).__name__, ret_pillar)
            log.error(msg)
            # raise an exception! Pillar isn't empty, we can't sync it!
            raise SaltClientError(msg)
        raise tornado.gen.Return(ret_pillar)


class RemotePillar(object):
    '''
    Get the pillar from the master
    '''
    def __init__(self, opts, grains, id_, saltenv, ext=None, functions=None,
                 pillar=None, pillarenv=None):
        self.opts = opts
        self.opts['environment'] = saltenv
        self.ext = ext
        self.grains = grains
        self.id_ = id_
        self.channel = salt.transport.Channel.factory(opts)
        self.opts['pillarenv'] = pillarenv
        self.pillar_override = {}
        if pillar is not None:
            if isinstance(pillar, dict):
                self.pillar_override = pillar
            else:
                log.error('Pillar data must be a dictionary')

    def compile_pillar(self):
        '''
        Return the pillar data from the master
        '''
        load = {'id': self.id_,
                'grains': self.grains,
                'saltenv': self.opts['environment'],
                'pillarenv': self.opts['pillarenv'],
                'pillar_override': self.pillar_override,
                'ver': '2',
                'cmd': '_pillar'}
        if self.ext:
            load['ext'] = self.ext
        ret_pillar = self.channel.crypted_transfer_decode_dictentry(load,
                                                                    dictkey='pillar',
                                                                    )

        if not isinstance(ret_pillar, dict):
            log.error(
                'Got a bad pillar from master, type {0}, expecting dict: '
                '{1}'.format(type(ret_pillar).__name__, ret_pillar)
            )
            return {}
        return ret_pillar


class Pillar(object):
    '''
    Read over the pillar top files and render the pillar data
    '''
    def __init__(self, opts, grains, id_, saltenv, ext=None, functions=None,
                 pillar=None, pillarenv=None):
        # Store the file_roots path so we can restore later. Issue 5449
        self.actual_file_roots = opts['file_roots']
        # use the local file client
        self.opts = self.__gen_opts(opts, grains, id_, saltenv=saltenv, ext=ext, pillarenv=pillarenv)
        self.client = salt.fileclient.get_file_client(self.opts, True)

        if opts.get('file_client', '') == 'local':
            opts['grains'] = grains

        # if we didn't pass in functions, lets load them
        if functions is None:
            utils = salt.loader.utils(opts)
            if opts.get('file_client', '') == 'local':
                self.functions = salt.loader.minion_mods(opts, utils=utils)
            else:
                self.functions = salt.loader.minion_mods(self.opts, utils=utils)
        else:
            self.functions = functions

        self.matcher = salt.minion.Matcher(self.opts, self.functions)
        self.rend = salt.loader.render(self.opts, self.functions)
        # Fix self.opts['file_roots'] so that ext_pillars know the real
        # location of file_roots. Issue 5951
        ext_pillar_opts = dict(self.opts)
        ext_pillar_opts['file_roots'] = self.actual_file_roots
        self.merge_strategy = 'smart'
        if opts.get('pillar_source_merging_strategy'):
            self.merge_strategy = opts['pillar_source_merging_strategy']

        self.ext_pillars = salt.loader.pillars(ext_pillar_opts, self.functions)
        self.ignored_pillars = {}
        self.pillar_override = {}
        if pillar is not None:
            if isinstance(pillar, dict):
                self.pillar_override = pillar
            else:
                log.error('Pillar data must be a dictionary')

    def __valid_ext(self, ext):
        '''
        Check to see if the on demand external pillar is allowed
        '''
        if not isinstance(ext, dict):
            return {}
        valid = set(('libvirt', 'virtkey'))
        if any(key not in valid for key in ext):
            return {}
        return ext

    def __gen_opts(self, opts_in, grains, id_, saltenv=None, ext=None, env=None, pillarenv=None):
        '''
        The options need to be altered to conform to the file client
        '''
        if env is not None:
            salt.utils.warn_until(
                'Boron',
                'Passing a salt environment should be done using \'saltenv\' '
                'not \'env\'. This functionality will be removed in Salt '
                'Boron.'
            )
            # Backwards compatibility
            saltenv = env
        opts = dict(opts_in)
        opts['file_roots'] = opts['pillar_roots']
        opts['file_client'] = 'local'
        if not grains:
            opts['grains'] = {}
        else:
            opts['grains'] = grains
        opts['id'] = id_
        if 'environment' not in opts:
            opts['environment'] = saltenv
        if pillarenv not in opts:
            opts['pillarenv'] = pillarenv
        if opts['state_top'].startswith('salt://'):
            opts['state_top'] = opts['state_top']
        elif opts['state_top'].startswith('/'):
            opts['state_top'] = salt.utils.url.create(opts['state_top'][1:])
        else:
            opts['state_top'] = salt.utils.url.create(opts['state_top'])
        if self.__valid_ext(ext):
            if 'ext_pillar' in opts:
                opts['ext_pillar'].append(ext)
            else:
                opts['ext_pillar'] = [ext]
        return opts

    def _get_envs(self):
        '''
        Pull the file server environments out of the master options
        '''
        envs = set(['base'])
        if 'file_roots' in self.opts:
            envs.update(list(self.opts['file_roots']))
        return envs

    def get_tops(self):
        '''
        Gather the top files
        '''
        tops = collections.defaultdict(list)
        include = collections.defaultdict(list)
        done = collections.defaultdict(list)
        errors = []
        # Gather initial top files
        try:
            if self.opts['pillarenv']:
                tops[self.opts['pillarenv']] = [
                        compile_template(
                            self.client.cache_file(
                                self.opts['state_top'],
                                self.opts['pillarenv']
                                ),
                            self.rend,
                            self.opts['renderer'],
                            self.opts['pillarenv'],
                            _pillar_rend=True
                            )
                        ]
            else:
                for saltenv in self._get_envs():
                    top = self.client.cache_file(
                            self.opts['state_top'],
                            saltenv
                            )
                    if top:
                        tops[saltenv].append(
                                compile_template(
                                    top,
                                    self.rend,
                                    self.opts['renderer'],
                                    saltenv=saltenv,
                                    _pillar_rend=True
                                    )
                                )
        except Exception as exc:
            errors.append(
                    ('Rendering Primary Top file failed, render error:\n{0}'
                        .format(exc)))
            log.error('Pillar rendering failed for minion {0}: '.format(self.opts['id']),
                    exc_info=True)

        # Search initial top files for includes
        for saltenv, ctops in six.iteritems(tops):
            for ctop in ctops:
                if 'include' not in ctop:
                    continue
                for sls in ctop['include']:
                    include[saltenv].append(sls)
                ctop.pop('include')
        # Go through the includes and pull out the extra tops and add them
        while include:
            pops = []
            for saltenv, states in six.iteritems(include):
                pops.append(saltenv)
                if not states:
                    continue
                for sls in states:
                    if sls in done[saltenv]:
                        continue
                    try:
                        tops[saltenv].append(
                                compile_template(
                                    self.client.get_state(
                                        sls,
                                        saltenv
                                        ).get('dest', False),
                                    self.rend,
                                    self.opts['renderer'],
                                    saltenv=saltenv,
                                    _pillar_rend=True
                                    )
                                )
                    except Exception as exc:
                        errors.append(
                                ('Rendering Top file {0} failed, render error'
                                 ':\n{1}').format(sls, exc))
                    done[saltenv].append(sls)
            for saltenv in pops:
                if saltenv in include:
                    include.pop(saltenv)

        return tops, errors

    def merge_tops(self, tops):
        '''
        Cleanly merge the top files
        '''
        top = collections.defaultdict(OrderedDict)
        orders = collections.defaultdict(OrderedDict)
        for ctops in six.itervalues(tops):
            for ctop in ctops:
                for saltenv, targets in six.iteritems(ctop):
                    if saltenv == 'include':
                        continue
                    for tgt in targets:
                        matches = []
                        states = OrderedDict()
                        orders[saltenv][tgt] = 0
                        ignore_missing = False
                        for comp in ctop[saltenv][tgt]:
                            if isinstance(comp, dict):
                                if 'match' in comp:
                                    matches.append(comp)
                                if 'order' in comp:
                                    order = comp['order']
                                    if not isinstance(order, int):
                                        try:
                                            order = int(order)
                                        except ValueError:
                                            order = 0
                                    orders[saltenv][tgt] = order
                                if comp.get('ignore_missing', False):
                                    ignore_missing = True
                            if isinstance(comp, six.string_types):
                                states[comp] = True
                        if ignore_missing:
                            self.ignored_pillars[saltenv] = list(states.keys())
                        top[saltenv][tgt] = matches
                        top[saltenv][tgt].extend(states)
        return self.sort_top_targets(top, orders)

    def sort_top_targets(self, top, orders):
        '''
        Returns the sorted high data from the merged top files
        '''
        sorted_top = collections.defaultdict(OrderedDict)
        # pylint: disable=cell-var-from-loop
        for saltenv, targets in six.iteritems(top):
            sorted_targets = sorted(targets,
                    key=lambda target: orders[saltenv][target])
            for target in sorted_targets:
                sorted_top[saltenv][target] = targets[target]
        # pylint: enable=cell-var-from-loop
        return sorted_top

    def get_top(self):
        '''
        Returns the high data derived from the top file
        '''
        tops, errors = self.get_tops()
        try:
            merged_tops = self.merge_tops(tops)
        except TypeError as err:
            merged_tops = OrderedDict()
            errors.append('Error encountered while render pillar top file.')
        return merged_tops, errors

    def top_matches(self, top):
        '''
        Search through the top high data for matches and return the states
        that this minion needs to execute.

        Returns:
        {'saltenv': ['state1', 'state2', ...]}
        '''
        matches = {}
        for saltenv, body in six.iteritems(top):
<<<<<<< HEAD
            if self.opts['environment']:
                if saltenv != self.opts['environment']:
=======
            if self.opts['pillarenv']:
                if saltenv != self.opts['pillarenv']:
>>>>>>> 72a8a775
                    continue
            for match, data in six.iteritems(body):
                if self.matcher.confirm_top(
                        match,
                        data,
                        self.opts.get('nodegroups', {}),
                        ):
                    if saltenv not in matches:
                        matches[saltenv] = []
                    for item in data:
                        if isinstance(item, six.string_types):
                            matches[saltenv].append(item)
        return matches

    def render_pstate(self, sls, saltenv, mods, defaults=None):
        '''
        Collect a single pillar sls file and render it
        '''
        if defaults is None:
            defaults = {}
        err = ''
        errors = []
        fn_ = self.client.get_state(sls, saltenv).get('dest', False)
        if not fn_:
            if sls in self.ignored_pillars.get(saltenv, []):
                log.debug('Skipping ignored and missing SLS {0!r} in'
                          ' environment {1!r}'.format(sls, saltenv))
                return None, mods, errors
            elif self.opts['pillar_roots'].get(saltenv):
                msg = ('Specified SLS {0!r} in environment {1!r} is not'
                       ' available on the salt master').format(sls, saltenv)
                log.error(msg)
                errors.append(msg)
            else:
                log.debug('Specified SLS {0!r} in environment {1!r} is not'
                          ' found, which might be due to environment {1!r}'
                          ' not being present in "pillar_roots" yet!'
                          .format(sls, saltenv))
                # return state, mods, errors
                return None, mods, errors
        state = None
        try:
            state = compile_template(
                fn_, self.rend, self.opts['renderer'], saltenv, sls, _pillar_rend=True, **defaults)
        except Exception as exc:
            msg = 'Rendering SLS {0!r} failed, render error:\n{1}'.format(
                sls, exc
            )
            log.critical(msg)
            if self.opts.get('pillar_safe_render_error', True):
                errors.append('Rendering SLS \'{0}\' failed. Please see master log for details.'.format(sls))
            else:
                errors.append(msg)
        mods.add(sls)
        nstate = None
        if state:
            if not isinstance(state, dict):
                msg = 'SLS {0!r} does not render to a dictionary'.format(sls)
                log.error(msg)
                errors.append(msg)
            else:
                if 'include' in state:
                    if not isinstance(state['include'], list):
                        msg = ('Include Declaration in SLS {0!r} is not '
                               'formed as a list'.format(sls))
                        log.error(msg)
                        errors.append(msg)
                    else:
                        for sub_sls in state.pop('include'):
                            if isinstance(sub_sls, dict):
                                sub_sls, v = next(six.iteritems(sub_sls))
                                defaults = v.get('defaults', {})
                                key = v.get('key', None)
                            else:
                                key = None
                            if sub_sls not in mods:
                                nstate, mods, err = self.render_pstate(
                                        sub_sls,
                                        saltenv,
                                        mods,
                                        defaults
                                        )
                            if nstate:
                                if key:
                                    nstate = {
                                        key: nstate
                                    }

                                state = merge(
                                    state,
                                    nstate,
                                    self.merge_strategy,
                                    self.opts.get('renderer', 'yaml'))

                            if err:
                                errors += err
        return state, mods, errors

    def render_pillar(self, matches):
        '''
        Extract the sls pillar files from the matches and render them into the
        pillar
        '''
        pillar = copy.copy(self.pillar_override)
        errors = []
        for saltenv, pstates in six.iteritems(matches):
            mods = set()
            for sls in pstates:
                pstate, mods, err = self.render_pstate(sls, saltenv, mods)

                if err:
                    errors += err

                if pstate is not None:
                    if not isinstance(pstate, dict):
                        log.error(
                            'The rendered pillar sls file, {0!r} state did '
                            'not return the expected data format. This is '
                            'a sign of a malformed pillar sls file. Returned '
                            'errors: {1}'.format(
                                sls,
                                ', '.join(['{0!r}'.format(e) for e in errors])
                            )
                        )
                        continue
                    pillar = merge(
                        pillar,
                        pstate,
                        self.merge_strategy,
                        self.opts.get('renderer', 'yaml'))

        return pillar, errors

    def _external_pillar_data(self,
                             pillar,
                             val,
                             pillar_dirs,
                             key):
        '''
        Builds actual pillar data structure
        and update
        the variable ``pillar``
        '''

        ext = None

        # try the new interface, which includes the minion ID
        # as first argument
        if isinstance(val, dict):
            ext = self.ext_pillars[key](self.opts['id'], pillar, **val)
        elif isinstance(val, list):
            ext = self.ext_pillars[key](self.opts['id'], pillar, *val)
        else:
            if key == 'git':
                ext = self.ext_pillars[key](self.opts['id'],
                                            val,
                                            pillar_dirs)
            else:
                ext = self.ext_pillars[key](self.opts['id'],
                                            pillar,
                                            val)
        return ext

    def ext_pillar(self, pillar, pillar_dirs):
        '''
        Render the external pillar data
        '''
        if 'ext_pillar' not in self.opts:
            return pillar
        if not isinstance(self.opts['ext_pillar'], list):
            log.critical('The "ext_pillar" option is malformed')
            return pillar
        ext = None
        # Bring in CLI pillar data
        pillar.update(self.pillar_override)
        for run in self.opts['ext_pillar']:
            if not isinstance(run, dict):
                log.critical('The "ext_pillar" option is malformed')
                return {}
            for key, val in six.iteritems(run):
                if key not in self.ext_pillars:
                    err = ('Specified ext_pillar interface {0} is '
                           'unavailable').format(key)
                    log.critical(err)
                    continue
                try:
                    try:
                        ext = self._external_pillar_data(pillar,
                                                         val,
                                                         pillar_dirs,
                                                         key)
                    except TypeError as exc:
                        if str(exc).startswith('ext_pillar() takes exactly '):
                            log.warning('Deprecation warning: ext_pillar "{0}"'
                                        ' needs to accept minion_id as first'
                                        ' argument'.format(key))
                        else:
                            raise

                        ext = self._external_pillar_data(pillar,
                                                         val,
                                                         pillar_dirs,
                                                         key)
                except Exception as exc:
                    log.exception(
                            'Failed to load ext_pillar {0}: {1}'.format(
                                key,
                                exc
                                )
                            )
            if ext:
                pillar = merge(
                    pillar,
                    ext,
                    self.merge_strategy,
                    self.opts.get('renderer', 'yaml'))
                ext = None
        return pillar

    def compile_pillar(self, ext=True, pillar_dirs=None):
        '''
        Render the pillar data and return
        '''
        top, top_errors = self.get_top()
        if ext:
            if self.opts.get('ext_pillar_first', False):
                self.opts['pillar'] = self.ext_pillar({}, pillar_dirs)
                matches = self.top_matches(top)
                pillar, errors = self.render_pillar(matches)
                pillar = merge(pillar,
                               self.opts['pillar'],
                               self.merge_strategy,
                               self.opts.get('renderer', 'yaml'))
            else:
                matches = self.top_matches(top)
                pillar, errors = self.render_pillar(matches)
                pillar = self.ext_pillar(pillar, pillar_dirs)
        else:
            matches = self.top_matches(top)
            pillar, errors = self.render_pillar(matches)
        errors.extend(top_errors)
        if self.opts.get('pillar_opts', True):
            mopts = dict(self.opts)
            if 'grains' in mopts:
                mopts.pop('grains')
            # Restore the actual file_roots path. Issue 5449
            mopts['file_roots'] = self.actual_file_roots
            mopts['saltversion'] = __version__
            pillar['master'] = mopts
        if errors:
            for error in errors:
                log.critical('Pillar render error: {0}'.format(error))
            pillar['_errors'] = errors
        return pillar<|MERGE_RESOLUTION|>--- conflicted
+++ resolved
@@ -103,74 +103,6 @@
                 'grains': self.grains,
                 'saltenv': self.opts['environment'],
                 'pillarenv': self.opts['pillarenv'],
-                'pillar_override': self.pillar_override,
-                'ver': '2',
-                'cmd': '_pillar'}
-        if self.ext:
-            load['ext'] = self.ext
-        ret_pillar = yield self.channel.crypted_transfer_decode_dictentry(
-            load,
-            dictkey='pillar',
-        )
-
-        if not isinstance(ret_pillar, dict):
-            msg = ('Got a bad pillar from master, type {0}, expecting dict: '
-                   '{1}').format(type(ret_pillar).__name__, ret_pillar)
-            log.error(msg)
-            # raise an exception! Pillar isn't empty, we can't sync it!
-            raise SaltClientError(msg)
-        raise tornado.gen.Return(ret_pillar)
-
-
-# TODO: migrate everyone to this one!
-def get_async_pillar(opts, grains, id_, saltenv=None, ext=None, env=None, funcs=None,
-               pillar=None):
-    '''
-    Return the correct pillar driver based on the file_client option
-    '''
-    if env is not None:
-        salt.utils.warn_until(
-            'Boron',
-            'Passing a salt environment should be done using \'saltenv\' '
-            'not \'env\'. This functionality will be removed in Salt Boron.'
-        )
-        # Backwards compatibility
-        saltenv = env
-    ptype = {
-        'remote': AsyncRemotePillar,
-        #'local': AsyncPillar  # TODO: implement
-    }.get(opts['file_client'], Pillar)
-    return ptype(opts, grains, id_, saltenv, ext, functions=funcs,
-                 pillar=pillar)
-
-
-class AsyncRemotePillar(object):
-    '''
-    Get the pillar from the master
-    '''
-    def __init__(self, opts, grains, id_, saltenv, ext=None, functions=None,
-                 pillar=None):
-        self.opts = opts
-        self.opts['environment'] = saltenv
-        self.ext = ext
-        self.grains = grains
-        self.id_ = id_
-        self.channel = salt.transport.client.AsyncReqChannel.factory(opts)
-        self.pillar_override = {}
-        if pillar is not None:
-            if isinstance(pillar, dict):
-                self.pillar_override = pillar
-            else:
-                log.error('Pillar data must be a dictionary')
-
-    @tornado.gen.coroutine
-    def compile_pillar(self):
-        '''
-        Return a future which will contain the pillar data from the master
-        '''
-        load = {'id': self.id_,
-                'grains': self.grains,
-                'saltenv': self.opts['environment'],
                 'pillar_override': self.pillar_override,
                 'ver': '2',
                 'cmd': '_pillar'}
@@ -500,13 +432,8 @@
         '''
         matches = {}
         for saltenv, body in six.iteritems(top):
-<<<<<<< HEAD
-            if self.opts['environment']:
-                if saltenv != self.opts['environment']:
-=======
             if self.opts['pillarenv']:
                 if saltenv != self.opts['pillarenv']:
->>>>>>> 72a8a775
                     continue
             for match, data in six.iteritems(body):
                 if self.matcher.confirm_top(
