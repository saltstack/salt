# -*- coding: utf-8 -*-
'''
Use LDAP data as a Pillar source

This pillar module parses a config file (specified in the salt master config),
and executes a series of LDAP searches based on that config.  Data returned by
these searches is aggregated, with data items found later in the LDAP search
order overriding data found earlier on.

The final result set is merged with the pillar data.
'''

# Import python libs
from __future__ import print_function
import os
import logging

# Import salt libs
from salt.exceptions import SaltInvocationError

# Import third party libs
import yaml
from jinja2 import Environment, FileSystemLoader
try:
<<<<<<< HEAD
    import ldap  # pylint: disable=W0611
=======
    import ldap
    import ldap.filter
>>>>>>> 853ec16f
    HAS_LDAP = True
except ImportError:
    HAS_LDAP = False

# Set up logging
log = logging.getLogger(__name__)


def __virtual__():
    '''
    Only return if ldap module is installed
    '''
    if HAS_LDAP:
        return 'pillar_ldap'
    else:
        return False


def _render_template(config_file):
    '''
    Render config template, substituting grains where found.
    '''
    dirname, filename = os.path.split(config_file)
    env = Environment(loader=FileSystemLoader(dirname))
    template = env.get_template(filename)
    config = template.render(__grains__)
    return config


def _config(name, conf):
    '''
    Return a value for 'name' from  the config file options.
    '''
    try:
        value = conf[name]
    except KeyError:
        value = None
    return value


def _result_to_dict(data, result, conf):
    '''
    Aggregates LDAP search result based on rules, returns a dictionary.

    Rules:
    Attributes tagged in the pillar config as 'attrs' or 'lists' are
    scanned for a 'key=value' format (non matching entires are ignored.

    Entries matching the 'attrs' tag overwrite previous values where
    the key matches a previous result.

    Entries matching the 'lists' tag are appended to list of values where
    the key matches a previous result.

    All Matching entries are then written directly to the pillar data
    dictionary as data[key] = value.

    For example, search result:

        { saltKeyValue': ['ntpserver=ntp.acme.local', 'foo=myfoo'],
          'saltList': ['vhost=www.acme.net', 'vhost=www.acme.local' }

    is written to the pillar data dictionary as:

        { 'ntpserver': 'ntp.acme.local', 'foo': 'myfoo',
           'vhost': ['www.acme.net', 'www.acme.local' }
    '''
    attrs = _config('attrs', conf) or []
    lists = _config('lists', conf) or []
    for key in result:
        if key in attrs:
            for item in result.get(key):
                if '=' in item:
                    skey, sval = item.split('=', 1)
                    data[skey] = sval
        elif key in lists:
            for item in result.get(key):
                if '=' in item:
                    skey, sval = item.split('=', 1)
                    if skey not in data:
                        data[skey] = [sval]
                    else:
                        data[skey].append(sval)
    print('Returning data {0}'.format(data))
    return data


def _do_search(conf):
    '''
    Builds connection and search arguments, performs the LDAP search and
    formats the results as a dictionary appropriate for pillar use.
    '''
    # Build LDAP connection args
    connargs = {}
    for name in ['server', 'port', 'tls', 'binddn', 'bindpw']:
        connargs[name] = _config(name, conf)
    # Build search args
    try:
        _filter = conf['filter']
    except KeyError:
        raise SaltInvocationError('missing filter')
    _dn = _config('dn', conf)
    scope = _config('scope', conf)
    _lists = _config('lists', conf) or []
    _attrs = _config('attrs', conf) or []
    attrs = _lists + _attrs
    if not attrs:
        attrs = None
    # Perform the search
    try:
        _filter = __salt__['ldap.filter.escape_filter_chars'](_filter)
        result = __salt__['ldap.search'](_filter, _dn, scope, attrs,
                                         **connargs)['results'][0][1]
        log.debug(
            'LDAP search returned no results for filter {0}'.format(
                _filter
            )
        )
    except IndexError:  # we got no results for this search
        result = {}
    except Exception:
        log.critical(
            'Failed to retrieve pillar data from LDAP:\n', exc_info=True
        )
        return {}
    return result


def ext_pillar(minion_id, pillar, config_file):
    '''
    Execute LDAP searches and return the aggregated data
    '''
    if os.path.isfile(config_file):
        try:
            #open(config_file, 'r') as raw_config:
            config = _render_template(config_file) or {}
            opts = yaml.safe_load(config) or {}
            opts['conf_file'] = config_file
        except Exception as err:
            import salt.log
            msg = 'Error parsing configuration file: {0} - {1}'
            if salt.log.is_console_configured():
                log.warn(msg.format(config_file, err))
            else:
                print(msg.format(config_file, err))
    else:
        log.debug('Missing configuration file: {0}'.format(config_file))

    data = {}
    for source in opts['search_order']:
        config = opts[source]
        result = _do_search(config)
        print('source {0} got result {1}'.format(source, result))
        if result:
            data = _result_to_dict(data, result, config)
    return data<|MERGE_RESOLUTION|>--- conflicted
+++ resolved
@@ -22,12 +22,8 @@
 import yaml
 from jinja2 import Environment, FileSystemLoader
 try:
-<<<<<<< HEAD
-    import ldap  # pylint: disable=W0611
-=======
     import ldap
     import ldap.filter
->>>>>>> 853ec16f
     HAS_LDAP = True
 except ImportError:
     HAS_LDAP = False
