# -*- coding: utf-8 -*-
'''
Copy pillar data from a bucket in Amazon S3

The S3 pillar can be configured in the master config file with the following
options

.. code-block:: yaml

    ext_pillar:
      - s3:
          bucket: my.fancy.pillar.bucket
          keyid: KASKFJWAKJASJKDAJKSD
          key: ksladfDLKDALSFKSD93q032sdDasdfasdflsadkf
          multiple_env: False
          environment: base
          prefix: somewhere/overthere
          verify_ssl: True
          service_url: s3.amazonaws.com
          kms_keyid: 01234567-89ab-cdef-0123-4567890abcde
<<<<<<< HEAD
=======
          s3_cache_expire: 30
          s3_sync_on_update: True
>>>>>>> a2d46547

The ``bucket`` parameter specifies the target S3 bucket. It is required.

The ``keyid`` parameter specifies the key id to use when access the S3 bucket.
If it is not provided, an attempt to fetch it from EC2 instance meta-data will
be made.

The ``key`` parameter specifies the key to use when access the S3 bucket. If it
is not provided, an attempt to fetch it from EC2 instance meta-data will be made.

The ``multiple_env`` defaults to False. It specifies whether the pillar should
interpret top level folders as pillar environments (see mode section below).

The ``environment`` defaults to 'base'. It specifies which environment the
bucket represents when in single environments mode (see mode section below). It
is ignored if multiple_env is True.

The ``prefix`` defaults to ''. It specifies a key prefix to use when searching
for data in the bucket for the pillar. It works when multiple_env is True or False.
Essentially it tells ext_pillar to look for your pillar data in a 'subdirectory'
of your S3 bucket

The ``verify_ssl`` parameter defaults to True. It specifies whether to check for
valid S3 SSL certificates. *NOTE* If you use bucket names with periods, this
must be set to False else an invalid certificate error will be thrown (issue
#12200).

The ``service_url`` parameter defaults to 's3.amazonaws.com'. It specifies the
base url to use for accessing S3.

The ``kms_keyid`` parameter is optional. It specifies the ID of the Key
Management Service (KMS) master key that was used to encrypt the object.

<<<<<<< HEAD
=======
The ``s3_cache_expire`` parameter defaults to 30s. It specifies expiration
time of S3 metadata cache file.

The ``s3_sync_on_update`` paramater defaults to True. It specifies if cache
is synced on update rather than jit.
>>>>>>> a2d46547

This pillar can operate in two modes, single environment per bucket or multiple
environments per bucket.

Single environment mode must have this bucket structure:

.. code-block:: text

    s3://<bucket name>/<prefix>/<files>

Multiple environment mode must have this bucket structure:

.. code-block:: text

    s3://<bucket name>/<prefix>/<environment>/<files>

If you wish to define your pillar data entirely within S3 it's recommended
that you use the `prefix=` parameter and specify one entry in ext_pillar
for each environment rather than specifying multiple_env. This is due
to issue #22471 (https://github.com/saltstack/salt/issues/22471)
'''

# Import python libs
from __future__ import absolute_import
import logging
import os
import time
import pickle
from copy import deepcopy

# Import 3rd-party libs
# pylint: disable=import-error,no-name-in-module,redefined-builtin
import salt.ext.six as six
from salt.ext.six.moves import filter
from salt.ext.six.moves.urllib.parse import quote as _quote
# pylint: enable=import-error,no-name-in-module,redefined-builtin

# Import salt libs
from salt.pillar import Pillar
import salt.utils
import salt.utils.s3 as s3

# Set up logging
log = logging.getLogger(__name__)


class S3Credentials(object):
<<<<<<< HEAD
    def __init__(self, key, keyid, bucket, service_url, verify_ssl=True, kms_keyid=None):
=======
    def __init__(self, key, keyid, bucket, service_url, verify_ssl=True,
                 kms_keyid=None, location=None):
>>>>>>> a2d46547
        self.key = key
        self.keyid = keyid
        self.kms_keyid = kms_keyid
        self.bucket = bucket
        self.service_url = service_url
        self.verify_ssl = verify_ssl
        self.location = location


def ext_pillar(minion_id,
               pillar,  # pylint: disable=W0613
               bucket,
               key=None,
               keyid=None,
               verify_ssl=True,
               location=None,
               multiple_env=False,
               environment='base',
               prefix='',
               service_url=None,
<<<<<<< HEAD
               kms_keyid=None):
=======
               kms_keyid=None,
               s3_cache_expire=30,  # cache for 30 seconds
               s3_sync_on_update=True):  # sync cache on update rather than jit

>>>>>>> a2d46547
    '''
    Execute a command and read the output as YAML
    '''

<<<<<<< HEAD
    s3_creds = S3Credentials(key, keyid, bucket, service_url, verify_ssl, kms_keyid)
=======
    s3_creds = S3Credentials(key, keyid, bucket, service_url, verify_ssl,
                             kms_keyid, location)
>>>>>>> a2d46547

    # normpath is needed to remove appended '/' if root is empty string.
    pillar_dir = os.path.normpath(os.path.join(_get_cache_dir(), environment,
                                               bucket))
    if prefix:
        pillar_dir = os.path.normpath(os.path.join(pillar_dir, prefix))

    if __opts__['pillar_roots'].get(environment, []) == [pillar_dir]:
        return {}

    metadata = _init(s3_creds, bucket, multiple_env, environment, prefix, s3_cache_expire)

    if s3_sync_on_update:
        # sync the buckets to the local cache
        log.info('Syncing local pillar cache from S3...')
        for saltenv, env_meta in six.iteritems(metadata):
            for bucket, files in six.iteritems(_find_files(env_meta)):
                for file_path in files:
                    cached_file_path = _get_cached_file_name(bucket, saltenv,
                                                             file_path)
                    log.info('{0} - {1} : {2}'.format(bucket, saltenv,
                                                      file_path))
                    # load the file from S3 if not in the cache or too old
                    _get_file_from_s3(s3_creds, metadata, saltenv, bucket,
                                      file_path, cached_file_path)

        log.info('Sync local pillar cache from S3 completed.')

    opts = deepcopy(__opts__)
    opts['pillar_roots'][environment] = [os.path.join(pillar_dir, environment)] if multiple_env else [pillar_dir]

    # Avoid recursively re-adding this same pillar
    opts['ext_pillar'] = [x for x in opts['ext_pillar'] if 's3' not in x]

    pil = Pillar(opts, __grains__, minion_id, environment)

    compiled_pillar = pil.compile_pillar()

    return compiled_pillar


def _init(creds, bucket, multiple_env, environment, prefix, s3_cache_expire):
    '''
    Connect to S3 and download the metadata for each file in all buckets
    specified and cache the data to disk.
    '''

    cache_file = _get_buckets_cache_filename(bucket, prefix)
    exp = time.time() - s3_cache_expire

    # check mtime of the buckets files cache
    cache_file_mtime = os.path.getmtime(cache_file)
    if os.path.isfile(cache_file) and cache_file_mtime > exp:
        log.debug("S3 bucket cache file {0} is not expired, mtime_diff={1}s, expiration={2}s".format(cache_file, cache_file_mtime - exp, s3_cache_expire))
        return _read_buckets_cache_file(cache_file)
    else:
        # bucket files cache expired
        log.debug("S3 bucket cache file {0} is expired, mtime_diff={1}s, expiration={2}s".format(cache_file, cache_file_mtime - exp, s3_cache_expire))
        return _refresh_buckets_cache_file(creds, cache_file, multiple_env,
                                           environment, prefix)


def _get_cache_dir():
    '''
    Get pillar cache directory. Initialize it if it does not exist.
    '''

    cache_dir = os.path.join(__opts__['cachedir'], 'pillar_s3fs')

    if not os.path.isdir(cache_dir):
        log.debug('Initializing S3 Pillar Cache')
        os.makedirs(cache_dir)

    return cache_dir


def _get_cached_file_name(bucket, saltenv, path):
    '''
    Return the cached file name for a bucket path file
    '''

    file_path = os.path.join(_get_cache_dir(), saltenv, bucket, path)

    # make sure bucket and saltenv directories exist
    if not os.path.exists(os.path.dirname(file_path)):
        os.makedirs(os.path.dirname(file_path))

    return file_path


def _get_buckets_cache_filename(bucket, prefix):
    '''
    Return the filename of the cache for bucket contents.
    Create the path if it does not exist.
    '''

    cache_dir = _get_cache_dir()
    if not os.path.exists(cache_dir):
        os.makedirs(cache_dir)

    return os.path.join(cache_dir, '{0}-{1}-files.cache'.format(bucket, prefix))


def _refresh_buckets_cache_file(creds, cache_file, multiple_env, environment, prefix):
    '''
    Retrieve the content of all buckets and cache the metadata to the buckets
    cache file
    '''

    # helper s3 query function
    def __get_s3_meta():
        return s3.query(
            key=creds.key,
            keyid=creds.keyid,
            kms_keyid=creds.kms_keyid,
            bucket=creds.bucket,
            service_url=creds.service_url,
            verify_ssl=creds.verify_ssl,
            location=creds.location,
            return_bin=False,
            params={'prefix': prefix})

    # grab only the files/dirs in the bucket
    def __get_pillar_files_from_s3_meta(s3_meta):
        return [k for k in s3_meta if 'Key' in k]

    # pull out the environment dirs (e.g. the root dirs)
    def __get_pillar_environments(files):
        environments = [(os.path.dirname(k['Key']).split('/', 1))[0] for k in files]
        return set(environments)

    log.debug('Refreshing S3 buckets pillar cache file')

    metadata = {}
    bucket = creds.bucket

    if not multiple_env:
        # Single environment per bucket
        log.debug('Single environment per bucket mode')

        bucket_files = {}
        s3_meta = __get_s3_meta()

        # s3 query returned something
        if s3_meta:
            bucket_files[bucket] = __get_pillar_files_from_s3_meta(s3_meta)

            metadata[environment] = bucket_files

    else:
        # Multiple environments per buckets
        log.debug('Multiple environment per bucket mode')
        s3_meta = __get_s3_meta()

        # s3 query returned data
        if s3_meta:
            files = __get_pillar_files_from_s3_meta(s3_meta)
            environments = __get_pillar_environments(files)

            # pull out the files for the environment
            for saltenv in environments:
                # grab only files/dirs that match this saltenv.
                env_files = [k for k in files if k['Key'].startswith(saltenv)]

                if saltenv not in metadata:
                    metadata[saltenv] = {}

                if bucket not in metadata[saltenv]:
                    metadata[saltenv][bucket] = []

                metadata[saltenv][bucket] += env_files

    # write the metadata to disk
    if os.path.isfile(cache_file):
        os.remove(cache_file)

    log.debug('Writing S3 buckets pillar cache file')

    with salt.utils.fopen(cache_file, 'w') as fp_:
        pickle.dump(metadata, fp_)

    return metadata


def _read_buckets_cache_file(cache_file):
    '''
    Return the contents of the buckets cache file
    '''

    log.debug('Reading buckets cache file')

    with salt.utils.fopen(cache_file, 'rb') as fp_:
        data = pickle.load(fp_)

    return data


def _find_files(metadata):
    '''
    Looks for all the files in the S3 bucket cache metadata
    '''

    ret = {}

    for bucket, data in six.iteritems(metadata):
        if bucket not in ret:
            ret[bucket] = []

        # grab the paths from the metadata
        filePaths = [k['Key'] for k in data]
        # filter out the dirs
        ret[bucket] += [k for k in filePaths if not k.endswith('/')]

    return ret


def _find_file_meta(metadata, bucket, saltenv, path):
    '''
    Looks for a file's metadata in the S3 bucket cache file
    '''

    env_meta = metadata[saltenv] if saltenv in metadata else {}
    bucket_meta = env_meta[bucket] if bucket in env_meta else {}
    files_meta = list(list(filter((lambda k: 'Key' in k), bucket_meta)))

    for item_meta in files_meta:
        if 'Key' in item_meta and item_meta['Key'] == path:
            return item_meta


def _get_file_from_s3(creds, metadata, saltenv, bucket, path,
                      cached_file_path):
    '''
    Checks the local cache for the file, if it's old or missing go grab the
    file from S3 and update the cache
    '''

    # check the local cache...
    if os.path.isfile(cached_file_path):
        file_meta = _find_file_meta(metadata, bucket, saltenv, path)
        file_md5 = "".join(list(filter(str.isalnum, file_meta['ETag']))) \
            if file_meta else None

        cached_md5 = salt.utils.get_hash(cached_file_path, 'md5')

        log.debug("Cached file: path={0}, md5={1}, etag={2}".format(cached_file_path, cached_md5, file_md5))

        # hashes match we have a cache hit
        log.debug("Cached file: path={0}, md5={1}, etag={2}".format(cached_file_path, cached_md5, file_md5))
        if cached_md5 == file_md5:
            return

    # ... or get the file from S3
    s3.query(
        key=creds.key,
        keyid=creds.keyid,
        kms_keyid=creds.kms_keyid,
        bucket=bucket,
        service_url=creds.service_url,
        path=_quote(path),
        local_file=cached_file_path,
        verify_ssl=creds.verify_ssl,
        location=creds.location
    )<|MERGE_RESOLUTION|>--- conflicted
+++ resolved
@@ -18,11 +18,8 @@
           verify_ssl: True
           service_url: s3.amazonaws.com
           kms_keyid: 01234567-89ab-cdef-0123-4567890abcde
-<<<<<<< HEAD
-=======
           s3_cache_expire: 30
           s3_sync_on_update: True
->>>>>>> a2d46547
 
 The ``bucket`` parameter specifies the target S3 bucket. It is required.
 
@@ -56,14 +53,11 @@
 The ``kms_keyid`` parameter is optional. It specifies the ID of the Key
 Management Service (KMS) master key that was used to encrypt the object.
 
-<<<<<<< HEAD
-=======
 The ``s3_cache_expire`` parameter defaults to 30s. It specifies expiration
 time of S3 metadata cache file.
 
 The ``s3_sync_on_update`` paramater defaults to True. It specifies if cache
 is synced on update rather than jit.
->>>>>>> a2d46547
 
 This pillar can operate in two modes, single environment per bucket or multiple
 environments per bucket.
@@ -111,12 +105,8 @@
 
 
 class S3Credentials(object):
-<<<<<<< HEAD
-    def __init__(self, key, keyid, bucket, service_url, verify_ssl=True, kms_keyid=None):
-=======
     def __init__(self, key, keyid, bucket, service_url, verify_ssl=True,
                  kms_keyid=None, location=None):
->>>>>>> a2d46547
         self.key = key
         self.keyid = keyid
         self.kms_keyid = kms_keyid
@@ -137,24 +127,16 @@
                environment='base',
                prefix='',
                service_url=None,
-<<<<<<< HEAD
-               kms_keyid=None):
-=======
                kms_keyid=None,
                s3_cache_expire=30,  # cache for 30 seconds
                s3_sync_on_update=True):  # sync cache on update rather than jit
 
->>>>>>> a2d46547
     '''
     Execute a command and read the output as YAML
     '''
 
-<<<<<<< HEAD
-    s3_creds = S3Credentials(key, keyid, bucket, service_url, verify_ssl, kms_keyid)
-=======
     s3_creds = S3Credentials(key, keyid, bucket, service_url, verify_ssl,
                              kms_keyid, location)
->>>>>>> a2d46547
 
     # normpath is needed to remove appended '/' if root is empty string.
     pillar_dir = os.path.normpath(os.path.join(_get_cache_dir(), environment,
