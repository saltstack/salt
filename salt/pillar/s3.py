--- conflicted
+++ resolved
@@ -127,12 +127,8 @@
                environment='base',
                prefix='',
                service_url=None,
-<<<<<<< HEAD
                kms_keyid=None,
-               s3_cache_expire=30,       # cache for 30 seconds
-=======
                s3_cache_expire=30,  # cache for 30 seconds
->>>>>>> 97d2a5fd
                s3_sync_on_update=True):  # sync cache on update rather than jit
 
     '''
