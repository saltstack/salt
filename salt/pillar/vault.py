--- conflicted
+++ resolved
@@ -157,21 +157,14 @@
     vault_pillar = {}
 
     try:
-<<<<<<< HEAD
-        path = paths[0].replace('path=', '')
-        path = path.format(**{'minion': minion_id})
-        version2 = __utils__['vault.is_v2'](path)
-        if version2['v2']:
-            path = version2['data']
-
-        url = 'v1/{0}'.format(path)
-        response = __utils__['vault.make_request']('GET', url)
-=======
         path = paths[0].replace("path=", "")
         path = path.format(**{"minion": minion_id})
+        version2 = __utils__["vault.is_v2"](path)
+        if version2["v2"]:
+            path = version2["data"]
+
         url = "v1/{0}".format(path)
         response = __utils__["vault.make_request"]("GET", url)
->>>>>>> a670b4ae
         if response.status_code == 200:
             vault_pillar = response.json().get("data", {})
         else:
