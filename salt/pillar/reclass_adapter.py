# -*- coding: utf-8 -*-
"""
Use the "reclass" database as a Pillar source

.. |reclass| replace:: **reclass**

This ``ext_pillar`` plugin provides access to the |reclass| database, such
that Pillar data for a specific minion are fetched using |reclass|.

You can find more information about |reclass| at
http://reclass.pantsfullofunix.net.

To use the plugin, add it to the ``ext_pillar`` list in the Salt master config
and tell |reclass| by way of a few options how and where to find the
inventory:

.. code-block:: yaml

    ext_pillar:
        - reclass:
            storage_type: yaml_fs
            inventory_base_uri: /srv/salt

This would cause |reclass| to read the inventory from YAML files in
``/srv/salt/nodes`` and ``/srv/salt/classes``.

If you are also using |reclass| as ``master_tops`` plugin, and you want to
avoid having to specify the same information for both, use YAML anchors (take
note of the differing data types for ``ext_pillar`` and ``master_tops``):

.. code-block:: yaml

    reclass: &reclass
        storage_type: yaml_fs
        inventory_base_uri: /srv/salt
        reclass_source_path: ~/code/reclass

    ext_pillar:
        - reclass: *reclass

    master_tops:
        reclass: *reclass

If you want to run reclass from source, rather than installing it, you can
either let the master know via the ``PYTHONPATH`` environment variable, or by
setting the configuration option, like in the example above.
"""


# This file cannot be called reclass.py, because then the module import would
# not work. Thanks to the __virtual__ function, however, the plugin still
# responds to the name 'reclass'.

# Import python libs
from __future__ import absolute_import, print_function, unicode_literals

# Import salt libs
from salt.exceptions import SaltInvocationError

# Import 3rd-party libs
from salt.ext import six
from salt.utils.reclass import (
    filter_out_source_path_option,
    prepend_reclass_source_path,
    set_inventory_base_uri_default,
)

# Define the module's virtual name
__virtualname__ = "reclass"


def __virtual__(retry=False):
    try:
        import reclass  # pylint: disable=unused-import
<<<<<<< HEAD

=======
>>>>>>> 8abb7099
        return __virtualname__

    except ImportError as e:
        if retry:
            return False

        for pillar in __opts__.get("ext_pillar", []):
            if "reclass" not in pillar:
                continue

            # each pillar entry is a single-key hash of name -> options
            opts = next(six.itervalues(pillar))
            prepend_reclass_source_path(opts)
            break

        return __virtual__(retry=True)


def ext_pillar(minion_id, pillar, **kwargs):
    """
    Obtain the Pillar data from **reclass** for the given ``minion_id``.
    """

    # If reclass is installed, __virtual__ put it onto the search path, so we
    # don't need to protect against ImportError:
    # pylint: disable=3rd-party-module-not-gated,no-name-in-module
    from reclass.adapters.salt import ext_pillar as reclass_ext_pillar
    from reclass.errors import ReclassException

    # pylint: enable=3rd-party-module-not-gated,no-name-in-module

    try:
        # the source path we used above isn't something reclass needs to care
        # about, so filter it:
        filter_out_source_path_option(kwargs)

        # if no inventory_base_uri was specified, initialize it to the first
        # file_roots of class 'base' (if that exists):
        set_inventory_base_uri_default(__opts__, kwargs)

        # I purposely do not pass any of __opts__ or __salt__ or __grains__
        # to reclass, as I consider those to be Salt-internal and reclass
        # should not make any assumptions about it.
        return reclass_ext_pillar(minion_id, pillar, **kwargs)

    except TypeError as e:
        if "unexpected keyword argument" in six.text_type(e):
            arg = six.text_type(e).split()[-1]
            raise SaltInvocationError("ext_pillar.reclass: unexpected option: " + arg)
        else:
            raise

    except KeyError as e:
        if "id" in six.text_type(e):
            raise SaltInvocationError(
                "ext_pillar.reclass: __opts__ does not " "define minion ID"
            )
        else:
            raise

    except ReclassException as e:
        raise SaltInvocationError("ext_pillar.reclass: {0}".format(e))<|MERGE_RESOLUTION|>--- conflicted
+++ resolved
@@ -72,10 +72,6 @@
 def __virtual__(retry=False):
     try:
         import reclass  # pylint: disable=unused-import
-<<<<<<< HEAD
-
-=======
->>>>>>> 8abb7099
         return __virtualname__
 
     except ImportError as e:
