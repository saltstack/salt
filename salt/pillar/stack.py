--- conflicted
+++ resolved
@@ -413,11 +413,7 @@
         "minion_id": minion_id,
         "pillar": pillar,
         })
-<<<<<<< HEAD
-    for path in _parse_top_cfg(jenv.get_template(filename).render(stack=stack)):
-=======
     for path in _parse_stack_cfg(jenv.get_template(filename).render(stack=stack)):
->>>>>>> 7d45e920
         try:
             log.debug('YAML: basedir={0}, path={1}'.format(basedir, path))
             obj = yaml.safe_load(jenv.get_template(path).render(stack=stack))
@@ -503,13 +499,10 @@
         return stack + obj
 
 
-<<<<<<< HEAD
-def _parse_top_cfg(content):
-    """Allow top_cfg to be YAML"""
-=======
 def _parse_stack_cfg(content):
-    """Allow top level cfg to be YAML"""
->>>>>>> 7d45e920
+    '''
+    Allow top level cfg to be YAML
+    '''
     try:
         obj = yaml.safe_load(content)
         if isinstance(obj, list):
