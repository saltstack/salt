# -*- coding: utf-8 -*-
"""
Use Consul K/V as a Pillar source with values parsed as YAML

:depends:  - python-consul

In order to use an consul server, a profile must be created in the master
configuration file:

.. code-block:: yaml

    my_consul_config:
      consul.host: 127.0.0.1
      consul.port: 8500
      consul.token: b6376760-a8bb-edd5-fcda-33bc13bfc556
      consul.scheme: http
      consul.consistency: default
      consul.dc: dev
      consul.verify: True

All parameters are optional.

The ``consul.token`` requires python-consul >= 0.4.7.

If you have a multi-datacenter Consul cluster you can map your ``pillarenv``
entries to your data centers by providing a dictionary of mappings in
``consul.dc`` field:

.. code-block:: yaml

    my_consul_config:
      consul.dc:
        dev: us-east-1
        prod: us-west-1

In the example above we specifying static mapping between Pillar environments
and data centers: the data for ``dev`` and ``prod`` Pillar environments will
be fetched from ``us-east-1`` and ``us-west-1`` datacenter respectively.

In fact when ``consul.dc`` is set to dictionary keys are processed as regular
expressions (that can capture named parameters) and values are processed as
string templates as per PEP 3101.

.. code-block:: yaml

    my_consul_config:
      consul.dc:
        ^dev-.*$: dev-datacenter
        ^(?P<region>.*)-prod$: prod-datacenter-{region}

This example maps all Pillar environments starting with ``dev-`` to
``dev-datacenter`` whereas Pillar environment like ``eu-prod`` will be
mapped to ``prod-datacenter-eu``.

Before evaluation patterns are sorted by length in descending order.

If Pillar environment names correspond to data center names a single pattern
can be used:

.. code-block:: yaml

    my_consul_config:
      consul.dc:
        ^(?P<env>.*)$: '{env}'

After the profile is created, configure the external pillar system to use it.
Optionally, a root may be specified.

.. code-block:: yaml

    ext_pillar:
      - consul: my_consul_config

    ext_pillar:
      - consul: my_consul_config root=salt

Using these configuration profiles, multiple consul sources may also be used:

.. code-block:: yaml

    ext_pillar:
      - consul: my_consul_config
      - consul: my_other_consul_config

Either the ``minion_id``, or the ``role``, or the ``environment`` grain  may be used in the ``root``
path to expose minion-specific information stored in consul.

.. code-block:: yaml

    ext_pillar:
      - consul: my_consul_config root=salt/%(minion_id)s
      - consul: my_consul_config root=salt/%(role)s
      - consul: my_consul_config root=salt/%(environment)s

Minion-specific values may override shared values when the minion-specific root
appears after the shared root:

.. code-block:: yaml

    ext_pillar:
      - consul: my_consul_config root=salt-shared
      - consul: my_other_consul_config root=salt-private/%(minion_id)s

If using the ``role`` or ``environment`` grain in the consul key path, be sure to define it using
`/etc/salt/grains`, or similar:

.. code-block:: yaml

    role: my-minion-role
    environment: dev

It's possible to lock down where the pillar values are shared through minion
targeting. Note that double quotes ``"`` are required around the target value
and cannot be used inside the matching statement. See the section on Compound
Matchers for more examples.

.. code-block:: yaml

    ext_pillar:
      - consul: my_consul_config root=salt target="L@salt.example.com and G@osarch:x86_64"

The data from Consul can be merged into a nested key in Pillar.

.. code-block:: yaml

    ext_pillar:
      - consul: my_consul_config pillar_root=consul_data

By default, keys containing YAML data will be deserialized before being merged into Pillar.
This behavior can be disabled by setting ``expand_keys`` to ``false``.

.. code-block:: yaml

    ext_pillar:
      - consul: my_consul_config expand_keys=false

"""
from __future__ import absolute_import, print_function, unicode_literals

# Import python libs
import logging
import re

import salt.utils.minions
import salt.utils.yaml
from salt.exceptions import CommandExecutionError
from salt.utils.dictupdate import update as dict_merge

# Import third party libs
try:
    import consul

    if not hasattr(consul, "__version__"):
        consul.__version__ = "0.1"  # Some packages has no version, and so this pillar crashes on access to it.
except ImportError:
    consul = None

__virtualname__ = "consul"

# Set up logging
log = logging.getLogger(__name__)


def __virtual__():
    """
    Only return if python-consul is installed
    """
    return __virtualname__ if consul is not None else False


def ext_pillar(minion_id, pillar, conf):  # pylint: disable=W0613
    """
    Check consul for all data
    """
    opts = {}
    temp = conf
    target_re = re.compile('target="(.*?)"')
    match = target_re.search(temp)
    if match:
        opts["target"] = match.group(1)
        temp = temp.replace(match.group(0), "")
        checker = salt.utils.minions.CkMinions(__opts__)
        _res = checker.check_minions(opts["target"], "compound")
        minions = _res["minions"]
        log.debug("Targeted minions: %r", minions)
        if minion_id not in minions:
            return {}

<<<<<<< HEAD
    root_re = re.compile("(?<!_)root=(\S*)")  # pylint: disable=W1401
    match = root_re.search(temp)
    if match:
        opts["root"] = match.group(1).rstrip("/")
        temp = temp.replace(match.group(0), "")
=======
    root_re = re.compile('(?<!_)root=(\S*)')  # pylint: disable=W1401
    match = root_re.search(temp)
    if match:
        opts['root'] = match.group(1).rstrip('/')
        temp = temp.replace(match.group(0), '')
>>>>>>> 8abb7099
    else:
        opts["root"] = ""

    pillar_root_re = re.compile("pillar_root=(\S*)")  # pylint: disable=W1401
    match = pillar_root_re.search(temp)
    if match:
<<<<<<< HEAD
        opts["pillar_root"] = match.group(1).rstrip("/")
        temp = temp.replace(match.group(0), "")
=======
        opts['pillar_root'] = match.group(1).rstrip('/')
        temp = temp.replace(match.group(0), '')
>>>>>>> 8abb7099
    else:
        opts["pillar_root"] = ""

    profile_re = re.compile("(?:profile=)?(\S+)")  # pylint: disable=W1401
    match = profile_re.search(temp)
    if match:
        opts["profile"] = match.group(1)
        temp = temp.replace(match.group(0), "")
    else:
        opts["profile"] = None

    expand_keys_re = re.compile(
        "expand_keys=False", re.IGNORECASE
    )  # pylint: disable=W1401
    match = expand_keys_re.search(temp)
    if match:
        opts["expand_keys"] = False
        temp = temp.replace(match.group(0), "")
    else:
        opts["expand_keys"] = True

    client = get_conn(__opts__, opts["profile"])

    role = __salt__["grains.get"]("role", None)
    environment = __salt__["grains.get"]("environment", None)
    # put the minion's ID in the path if necessary
    opts["root"] %= {"minion_id": minion_id, "role": role, "environment": environment}

    try:
        pillar_tree = fetch_tree(client, opts["root"], opts["expand_keys"])
        if opts["pillar_root"]:
            log.debug(
                "Merging consul path %s/ into pillar at %s/",
                opts["root"],
                opts["pillar_root"],
            )

            pillar = {}
            branch = pillar
<<<<<<< HEAD
            keys = opts["pillar_root"].split("/")
=======
            keys = opts['pillar_root'].split('/')
>>>>>>> 8abb7099

            for i, k in enumerate(keys):
                if i == len(keys) - 1:
                    branch[k] = pillar_tree
                else:
                    branch[k] = {}
                    branch = branch[k]
        else:
            pillar = pillar_tree
    except KeyError:
        log.error("No such key in consul profile %s: %s", opts["profile"], opts["root"])
        pillar = {}

    return pillar


def consul_fetch(client, path):
    """
    Query consul for all keys/values within base path
<<<<<<< HEAD
    """
    # Unless the root path is blank, it needs a trailing slash for
    # the kv get from Consul to work as expected
    return client.kv.get("" if not path else path.rstrip("/") + "/", recurse=True)
=======
    '''
    # Unless the root path is blank, it needs a trailing slash for
    # the kv get from Consul to work as expected
    return client.kv.get('' if not path else path.rstrip('/') + '/', recurse=True)
>>>>>>> 8abb7099


def fetch_tree(client, path, expand_keys):
    """
    Grab data from consul, trim base path and remove any keys which
    are folders. Take the remaining data and send it to be formatted
    in such a way as to be used as pillar data.
    """
    _, items = consul_fetch(client, path)
    ret = {}
    has_children = re.compile(r"/$")

    log.debug("Fetched items: %r", items)

    if items is None:
        return ret
    for item in reversed(items):
<<<<<<< HEAD
        key = re.sub(r"^" + re.escape(path) + "/?", "", item["Key"])
        if key != "":
            log.debug("path/key - %s: %s", path, key)
            log.debug("has_children? %r", has_children.search(key))
=======
        key = re.sub(r'^' + re.escape(path) + '/?', '', item['Key'])
        if key != '':
            log.debug('path/key - %s: %s', path, key)
            log.debug('has_children? %r', has_children.search(key))
>>>>>>> 8abb7099
        if has_children.search(key) is None:
            ret = pillar_format(ret, key.split("/"), item["Value"], expand_keys)
            log.debug("Fetching subkeys for key: %r", item)

    return ret


def pillar_format(ret, keys, value, expand_keys):
    """
    Perform data formatting to be used as pillar data and
    merge it with the current pillar data
    """
    # if value is empty in Consul then it's None here - skip it
    if value is None:
        return ret

    # If value is not None then it's a string
    # YAML strips whitespaces unless they're surrounded by quotes
    # If expand_keys is true, deserialize the YAML data
    if expand_keys:
        pillar_value = salt.utils.yaml.safe_load(value)
    else:
        pillar_value = value

    keyvalue = keys.pop()
    pil = {keyvalue: pillar_value}
    keys.reverse()
    for k in keys:
        pil = {k: pil}

    return dict_merge(ret, pil)


def get_conn(opts, profile):

    """
    Return a client object for accessing consul
    """
    opts_pillar = opts.get("pillar", {})
    opts_master = opts_pillar.get("master", {})

    opts_merged = {}
    opts_merged.update(opts_master)
    opts_merged.update(opts_pillar)
    opts_merged.update(opts)

    if profile:
        conf = opts_merged.get(profile, {})
    else:
        conf = opts_merged

    params = {}
    for key in conf:
        if key.startswith("consul."):
            params[key.split(".")[1]] = conf[key]

    if "dc" in params:
        pillarenv = opts_merged.get("pillarenv") or "base"
        params["dc"] = _resolve_datacenter(params["dc"], pillarenv)

    if consul:
        # Sanity check. ACL Tokens are supported on python-consul 0.4.7 onwards only.
        if consul.__version__ < "0.4.7" and params.get("target"):
            params.pop("target")
        return consul.Consul(**params)
    else:
        raise CommandExecutionError(
            "(unable to import consul, "
            "module most likely not installed. Download python-consul "
            "module and be sure to import consul)"
        )


def _resolve_datacenter(dc, pillarenv):
    """
    If ``dc`` is a string - return it as is.

    If it's a dict then sort it in descending order by key length and try
    to use keys as RegEx patterns to match against ``pillarenv``.
    The value for matched pattern should be a string (that can use
    ``str.format`` syntax togetehr with captured variables from pattern)
    pointing to targe data center to use.

    If none patterns matched return ``None`` which meanse us datacenter of
    conencted Consul agent.
    """
    log.debug("Resolving Consul datacenter based on: %s", dc)

    try:
        mappings = dc.items()  # is it a dict?
    except AttributeError:
        log.debug("Using pre-defined DC: '%s'", dc)
        return dc

    log.debug("Selecting DC based on pillarenv using %d pattern(s)", len(mappings))
    log.debug("Pillarenv set to '%s'", pillarenv)

    # sort in reverse based on pattern length
    # but use alphabetic order within groups of patterns of same length
    sorted_mappings = sorted(mappings, key=lambda m: (-len(m[0]), m[0]))

    for pattern, target in sorted_mappings:
        match = re.match(pattern, pillarenv)
        if match:
            log.debug("Matched pattern: '%s'", pattern)
            result = target.format(**match.groupdict())
            log.debug("Resolved datacenter: '%s'", result)
            return result

    log.debug(
        "None of following patterns matched pillarenv=%s: %s",
        pillarenv,
        ", ".join(repr(x) for x in mappings),
    )<|MERGE_RESOLUTION|>--- conflicted
+++ resolved
@@ -186,32 +186,19 @@
         if minion_id not in minions:
             return {}
 
-<<<<<<< HEAD
-    root_re = re.compile("(?<!_)root=(\S*)")  # pylint: disable=W1401
-    match = root_re.search(temp)
-    if match:
-        opts["root"] = match.group(1).rstrip("/")
-        temp = temp.replace(match.group(0), "")
-=======
     root_re = re.compile('(?<!_)root=(\S*)')  # pylint: disable=W1401
     match = root_re.search(temp)
     if match:
         opts['root'] = match.group(1).rstrip('/')
         temp = temp.replace(match.group(0), '')
->>>>>>> 8abb7099
     else:
         opts["root"] = ""
 
     pillar_root_re = re.compile("pillar_root=(\S*)")  # pylint: disable=W1401
     match = pillar_root_re.search(temp)
     if match:
-<<<<<<< HEAD
-        opts["pillar_root"] = match.group(1).rstrip("/")
-        temp = temp.replace(match.group(0), "")
-=======
         opts['pillar_root'] = match.group(1).rstrip('/')
         temp = temp.replace(match.group(0), '')
->>>>>>> 8abb7099
     else:
         opts["pillar_root"] = ""
 
@@ -251,11 +238,7 @@
 
             pillar = {}
             branch = pillar
-<<<<<<< HEAD
-            keys = opts["pillar_root"].split("/")
-=======
             keys = opts['pillar_root'].split('/')
->>>>>>> 8abb7099
 
             for i, k in enumerate(keys):
                 if i == len(keys) - 1:
@@ -275,17 +258,10 @@
 def consul_fetch(client, path):
     """
     Query consul for all keys/values within base path
-<<<<<<< HEAD
-    """
-    # Unless the root path is blank, it needs a trailing slash for
-    # the kv get from Consul to work as expected
-    return client.kv.get("" if not path else path.rstrip("/") + "/", recurse=True)
-=======
     '''
     # Unless the root path is blank, it needs a trailing slash for
     # the kv get from Consul to work as expected
     return client.kv.get('' if not path else path.rstrip('/') + '/', recurse=True)
->>>>>>> 8abb7099
 
 
 def fetch_tree(client, path, expand_keys):
@@ -303,17 +279,10 @@
     if items is None:
         return ret
     for item in reversed(items):
-<<<<<<< HEAD
-        key = re.sub(r"^" + re.escape(path) + "/?", "", item["Key"])
-        if key != "":
-            log.debug("path/key - %s: %s", path, key)
-            log.debug("has_children? %r", has_children.search(key))
-=======
         key = re.sub(r'^' + re.escape(path) + '/?', '', item['Key'])
         if key != '':
             log.debug('path/key - %s: %s', path, key)
             log.debug('has_children? %r', has_children.search(key))
->>>>>>> 8abb7099
         if has_children.search(key) is None:
             ret = pillar_format(ret, key.split("/"), item["Value"], expand_keys)
             log.debug("Fetching subkeys for key: %r", item)
