--- conflicted
+++ resolved
@@ -15,10 +15,6 @@
 # Import 3rd party libs
 try:
     import hjson
-<<<<<<< HEAD
-
-=======
->>>>>>> 8abb7099
     HAS_LIBS = True
 except ImportError:
     HAS_LIBS = False
