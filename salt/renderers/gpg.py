--- conflicted
+++ resolved
@@ -11,11 +11,6 @@
 secret key on your master. You can put the public key in source control so that
 developers can add new secrets quickly and easily.
 
-<<<<<<< HEAD
-This renderer requires the gpg binary.
-
-**No python libraries are required as of the Beryllium release.**
-=======
 This renderer requires the gpg_ binary. No python libraries are required as of
 the 2015.8.0 release.
 
@@ -23,11 +18,10 @@
 
 Setup
 -----
->>>>>>> a2d46547
 
 To set things up, first generate a keypair. On the master, run the following:
 
-.. code-block:: shell
+.. code-block:: bash
 
     # mkdir -p /etc/salt/gpgkeys
     # chmod 0700 /etc/salt/gpgkeys
@@ -47,36 +41,25 @@
 Export the Public Key
 ---------------------
 
-.. code-block:: shell
-
-<<<<<<< HEAD
-    # gpg --homedir /etc/salt/gpgkeys --armor --export <KEY-NAME> \
-        > exported_pubkey.gpg
-=======
+.. code-block:: bash
+
     # gpg --homedir /etc/salt/gpgkeys --armor --export <KEY-NAME> > exported_pubkey.gpg
 
 
 Import the Public Key
 ---------------------
->>>>>>> a2d46547
 
 To encrypt secrets, copy the public key to your local machine and run:
 
-.. code-block:: shell
+.. code-block:: bash
 
     $ gpg --import exported_pubkey.gpg
 
 To generate a cipher from a secret:
 
-<<<<<<< HEAD
-.. code-block:: shell
-
-   $ echo -n "supersecret" | gpg --armor --encrypt -r <KEY-name>
-=======
 .. code-block:: bash
 
    $ echo -n "supersecret" | gpg --armor --batch --trust-model always --encrypt -r <KEY-name>
->>>>>>> a2d46547
 
 To apply the renderer on a file-by-file basis add the following line to the
 top of any pillar with gpg data in it:
@@ -85,12 +68,8 @@
 
     #!yaml|gpg
 
-<<<<<<< HEAD
-Now with your renderer configured, you can include your ciphers in your pillar data like so:
-=======
 Now with your renderer configured, you can include your ciphers in your pillar
 data like so:
->>>>>>> a2d46547
 
 .. code-block:: yaml
 
@@ -245,11 +224,7 @@
 import salt.ext.six as six
 
 
-<<<<<<< HEAD
-LOG = logging.getLogger(__name__)
-=======
 log = logging.getLogger(__name__)
->>>>>>> a2d46547
 
 GPG_HEADER = re.compile(r'-----BEGIN PGP MESSAGE-----')
 
@@ -269,15 +244,6 @@
     '''
     return the location of the GPG key directory
     '''
-<<<<<<< HEAD
-    if __salt__['config.get']('gpg_keydir'):
-        return __salt__['config.get']('gpg_keydir')
-    else:
-        return os.path.join(salt.syspaths.CONFIG_DIR, 'gpgkeys')
-
-
-def _decrypt_ciphertext(cipher):
-=======
     if 'config.get' in __salt__:
         gpg_keydir = __salt__['config.get']('gpg_keydir')
     else:
@@ -286,7 +252,6 @@
 
 
 def _decrypt_ciphertext(cipher, translate_newlines=False):
->>>>>>> a2d46547
     '''
     Given a block of ciphertext as a string, and a gpg object, try to decrypt
     the cipher and return the decrypted string. If the cipher cannot be
@@ -294,11 +259,6 @@
     '''
     cmd = [_get_gpg_exec(), '--homedir', _get_key_dir(), '-d']
     proc = Popen(cmd, stdin=PIPE, stdout=PIPE, stderr=PIPE, shell=False)
-<<<<<<< HEAD
-    decrypted_data, decrypt_error = proc.communicate(input=cipher)
-    if not decrypted_data:
-        LOG.error('Could not decrypt cipher %s, received: %s', cipher, decrypt_error)
-=======
     decrypted_data, decrypt_error = proc.communicate(
         input=cipher.replace(r'\n', '\n') if translate_newlines else cipher
     )
@@ -308,32 +268,11 @@
             cipher,
             decrypt_error
         )
->>>>>>> a2d46547
         return cipher
     else:
         return str(decrypted_data)
 
 
-<<<<<<< HEAD
-def _decrypt_object(obj):
-    '''
-    Recursively try to decrypt any object. If the object is a six.string_types (string or unicode), and
-    it contains a valid GPG header, decrypt it, otherwise keep going until
-    a string is found.
-    '''
-    if isinstance(obj, six.string_types):
-        if GPG_HEADER.search(obj):
-            return _decrypt_ciphertext(obj)
-        else:
-            return obj
-    elif isinstance(obj, dict):
-        for key, val in six.iteritems(obj):
-            obj[key] = _decrypt_object(val)
-        return obj
-    elif isinstance(obj, list):
-        for key, value in enumerate(obj):
-            obj[key] = _decrypt_object(value)
-=======
 def _decrypt_object(obj, translate_newlines=False):
     '''
     Recursively try to decrypt any object. If the object is a six.string_types
@@ -355,7 +294,6 @@
         for key, value in enumerate(obj):
             obj[key] = _decrypt_object(value,
                                        translate_newlines=translate_newlines)
->>>>>>> a2d46547
         return obj
     else:
         return obj
@@ -368,13 +306,7 @@
     '''
     if not _get_gpg_exec():
         raise SaltRenderError('GPG unavailable')
-<<<<<<< HEAD
-    LOG.debug('Reading GPG keys from: %s', _get_key_dir())
-
-    return _decrypt_object(gpg_data)
-=======
     log.debug('Reading GPG keys from: %s', _get_key_dir())
 
     translate_newlines = kwargs.get('translate_newlines', False)
-    return _decrypt_object(gpg_data, translate_newlines=translate_newlines)
->>>>>>> a2d46547
+    return _decrypt_object(gpg_data, translate_newlines=translate_newlines)