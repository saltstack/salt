# -*- coding: utf-8 -*-
r"""
Renderer that will decrypt GPG ciphers

Any key in the SLS file can be a GPG cipher, and this renderer will decrypt it
before passing it off to Salt. This allows you to safely store secrets in
source control, in such a way that only your Salt master can decrypt them and
distribute them only to the minions that need them.

The typical use-case would be to use ciphers in your pillar data, and keep a
secret key on your master. You can put the public key in source control so that
developers can add new secrets quickly and easily.

This renderer requires the gpg_ binary. No python libraries are required as of
the 2015.8.0 release.

.. _gpg-homedir:

GPG Homedir
-----------

When running gpg commands, it is important to run commands as the user that owns
the keys directory. If salt-master runs as user salt, then ``su salt`` before
running any gpg commands.

To avoid compatibility and upgrade problems and to provide a standardized location
for keys, salt uses ``/etc/salt/gpgkeys``. In order to make the gpg command use
this directory, use ``gpg --homedir /etc/salt/gpgkeys`` with gpg commands or set
the homedir for that user using ``echo 'homedir /etc/salt/gpgkeys' >> ~/.gnupg``.

.. _gpg: https://gnupg.org

Setup
-----

To set things up, first generate a keypair. On the master, run the following:

.. code-block:: bash

    # mkdir -p /etc/salt/gpgkeys
    # chmod 0700 /etc/salt/gpgkeys
    # gpg --gen-key --homedir /etc/salt/gpgkeys

Do not supply a password for the keypair, and use a name that makes sense for
your application. Be sure to back up the ``gpgkeys`` directory someplace safe!

.. note::
    Unfortunately, there are some scenarios - for example, on virtual machines
    which don’t have real hardware - where insufficient entropy causes key
    generation to be extremely slow. In these cases, there are usually means of
    increasing the system entropy. On virtualised Linux systems, this can often
    be achieved by installing the ``rng-tools`` package.

Import keys to a master
<<<<<<< HEAD
***********************
=======
************************
>>>>>>> 8abb7099

If the keys already exist and need to be imported to the salt master, run the
following to import them.

.. code-block:: bash

    gpg --homedir /etc/salt/gpgkeys --import /path/to/private.key
    gpg --homedir /etc/salt/gpgkeys --import /path/to/pubkey.gpg

Note: The default `GPG Homedir <gpg-homedir>` is ``~/.gnupg`` and needs to be
set using ``--homedir``.

Adjust trust level of imported keys
***********************************

In some cases, importing existing keys may not be enough and the trust level of
the key needs to be adjusted. This can be done by editing the key. The ``key_id``
and the actual trust level of the key can be seen by listing the already imported
keys.

.. code-block:: bash

    gpg --homedir /etc/salt/gpgkeys --list-keys
    gpg --homedir /etc/salt/gpgkeys --list-secret-keys

If the trust-level is not ``ultimate`` it needs to be changed by running

.. code-block:: bash

    gpg --homedir /etc/salt/gpgkeys --edit-key <key_id>

This will open an interactive shell for the management of the GPG encryption key.
Type ``trust`` to be able to set the trust level for the key and then select ``5
(I trust ultimately)``. Then quit the shell by typing ``save``.

Different GPG Location
**********************

<<<<<<< HEAD
In some cases, it's preferable to have gpg keys stored on removable media or
=======
In some cases, it's preferable to have gpg keys stored on removeable media or
>>>>>>> 8abb7099
other non-standard locations. This can be done using the ``gpg_keydir`` option
on the salt master. This will also require using a different path to ``--homedir``,
as mentioned in the `GPG Homedir <gpg-homedir>` section.

.. code-block:: bash

    gpg_keydir: <path/to/homedir>

Export the Public Key
---------------------

.. code-block:: bash

    # gpg --homedir /etc/salt/gpgkeys --armor --export <KEY-NAME> > exported_pubkey.gpg


Import the Public Key
---------------------

To encrypt secrets, copy the public key to your local machine and run:

.. code-block:: bash

    $ gpg --import exported_pubkey.gpg

To generate a cipher from a secret:

.. code-block:: bash

   $ echo -n "supersecret" | gpg --armor --batch --trust-model always --encrypt -r <KEY-name>

To apply the renderer on a file-by-file basis add the following line to the
top of any pillar with gpg data in it:

.. code-block:: yaml

    #!yaml|gpg

Now with your renderer configured, you can include your ciphers in your pillar
data like so:

.. code-block:: yaml

    #!yaml|gpg

    a-secret: |
      -----BEGIN PGP MESSAGE-----
      Version: GnuPG v1

      hQEMAweRHKaPCfNeAQf9GLTN16hCfXAbPwU6BbBK0unOc7i9/etGuVc5CyU9Q6um
      QuetdvQVLFO/HkrC4lgeNQdM6D9E8PKonMlgJPyUvC8ggxhj0/IPFEKmrsnv2k6+
      cnEfmVexS7o/U1VOVjoyUeliMCJlAz/30RXaME49Cpi6No2+vKD8a4q4nZN1UZcG
      RhkhC0S22zNxOXQ38TBkmtJcqxnqT6YWKTUsjVubW3bVC+u2HGqJHu79wmwuN8tz
      m4wBkfCAd8Eyo2jEnWQcM4TcXiF01XPL4z4g1/9AAxh+Q4d8RIRP4fbw7ct4nCJv
      Gr9v2DTF7HNigIMl4ivMIn9fp+EZurJNiQskLgNbktJGAeEKYkqX5iCuB1b693hJ
      FKlwHiJt5yA8X2dDtfk8/Ph1Jx2TwGS+lGjlZaNqp3R1xuAZzXzZMLyZDe5+i3RJ
      skqmFTbOiA===Eqsm
      -----END PGP MESSAGE-----


.. _encrypted-cli-pillar-data:

Encrypted CLI Pillar Data
-------------------------

.. versionadded:: 2016.3.0

Functions like :py:func:`state.highstate <salt.modules.state.highstate>` and
:py:func:`state.sls <salt.modules.state.sls>` allow for pillar data to be
passed on the CLI.

.. code-block:: bash

    salt myminion state.highstate pillar="{'mypillar': 'foo'}"

Starting with the 2016.3.0 release of Salt, it is now possible for this pillar
data to be GPG-encrypted, and to use the GPG renderer to decrypt it.


Replacing Newlines
******************

To pass encrypted pillar data on the CLI, the ciphertext must have its newlines
replaced with a literal backslash-n (``\n``), as newlines are not supported
within Salt CLI arguments. There are a number of ways to do this:

With awk or Perl:

.. code-block:: bash

    # awk
    ciphertext=`echo -n "supersecret" | gpg --armor --batch --trust-model always --encrypt -r user@domain.com | awk '{printf "%s\\n",$0} END {print ""}'`
    # Perl
    ciphertext=`echo -n "supersecret" | gpg --armor --batch --trust-model always --encrypt -r user@domain.com | perl -pe 's/\n/\\n/g'`

With Python:

.. code-block:: python

    import subprocess

    secret, stderr = subprocess.Popen(
        ['gpg', '--armor', '--batch', '--trust-model', 'always', '--encrypt',
         '-r', 'user@domain.com'],
        stdin=subprocess.PIPE,
        stdout=subprocess.PIPE,
        stderr=subprocess.PIPE).communicate(input='supersecret')

    if secret:
        print(secret.replace('\n', r'\n'))
    else:
        raise ValueError('No ciphertext found: {0}'.format(stderr))

.. code-block:: bash

    ciphertext=`python /path/to/script.py`


The ciphertext can be included in the CLI pillar data like so:

.. code-block:: bash

    salt myminion state.sls secretstuff pillar_enc=gpg pillar="{secret_pillar: '$ciphertext'}"

The ``pillar_enc=gpg`` argument tells Salt that there is GPG-encrypted pillar
data, so that the CLI pillar data is passed through the GPG renderer, which
will iterate recursively though the CLI pillar dictionary to decrypt any
encrypted values.


Encrypting the Entire CLI Pillar Dictionary
*******************************************

If several values need to be encrypted, it may be more convenient to encrypt
the entire CLI pillar dictionary. Again, this can be done in several ways:

With awk or Perl:

.. code-block:: bash

    # awk
    ciphertext=`echo -n "{'secret_a': 'CorrectHorseBatteryStaple', 'secret_b': 'GPG is fun!'}" | gpg --armor --batch --trust-model always --encrypt -r user@domain.com | awk '{printf "%s\\n",$0} END {print ""}'`
    # Perl
    ciphertext=`echo -n "{'secret_a': 'CorrectHorseBatteryStaple', 'secret_b': 'GPG is fun!'}" | gpg --armor --batch --trust-model always --encrypt -r user@domain.com | perl -pe 's/\n/\\n/g'`

With Python:

.. code-block:: python

    import subprocess

    pillar_data = {'secret_a': 'CorrectHorseBatteryStaple',
                   'secret_b': 'GPG is fun!'}

    secret, stderr = subprocess.Popen(
        ['gpg', '--armor', '--batch', '--trust-model', 'always', '--encrypt',
         '-r', 'user@domain.com'],
        stdin=subprocess.PIPE,
        stdout=subprocess.PIPE,
        stderr=subprocess.PIPE).communicate(input=repr(pillar_data))

    if secret:
        print(secret.replace('\n', r'\n'))
    else:
        raise ValueError('No ciphertext found: {0}'.format(stderr))

.. code-block:: bash

    ciphertext=`python /path/to/script.py`

With the entire pillar dictionary now encrypted, it can be included in the CLI
pillar data like so:

.. code-block:: bash

    salt myminion state.sls secretstuff pillar_enc=gpg pillar="$ciphertext"
"""

# Import python libs
from __future__ import absolute_import, print_function, unicode_literals

import logging
import os
import re
from subprocess import PIPE, Popen

import salt.syspaths

# Import salt libs
import salt.utils.path
import salt.utils.stringio
import salt.utils.stringutils
from salt.exceptions import SaltRenderError

# Import 3rd-party libs
from salt.ext import six

log = logging.getLogger(__name__)

GPG_CIPHERTEXT = re.compile(
    salt.utils.stringutils.to_bytes(
        r"-----BEGIN PGP MESSAGE-----.*?-----END PGP MESSAGE-----"
    ),
    re.DOTALL,
)


def _get_gpg_exec():
    """
    return the GPG executable or raise an error
    """
    gpg_exec = salt.utils.path.which("gpg")
    if gpg_exec:
        return gpg_exec
    else:
        raise SaltRenderError("GPG unavailable")


def _get_key_dir():
    """
    return the location of the GPG key directory
    """
    gpg_keydir = None
    if "config.get" in __salt__:
        gpg_keydir = __salt__["config.get"]("gpg_keydir")

    if not gpg_keydir:
        gpg_keydir = __opts__.get(
            "gpg_keydir",
            os.path.join(
                __opts__.get("config_dir", os.path.dirname(__opts__["conf_file"])),
                "gpgkeys",
            ),
        )

    return gpg_keydir


def _decrypt_ciphertext(cipher):
    """
    Given a block of ciphertext as a string, and a gpg object, try to decrypt
    the cipher and return the decrypted string. If the cipher cannot be
    decrypted, log the error, and return the ciphertext back out.
    """
    try:
        cipher = salt.utils.stringutils.to_unicode(cipher).replace(r"\n", "\n")
    except UnicodeDecodeError:
        # ciphertext is binary
        pass
    cipher = salt.utils.stringutils.to_bytes(cipher)
    cmd = [
        _get_gpg_exec(),
        "--homedir",
        _get_key_dir(),
        "--status-fd",
        "2",
        "--no-tty",
        "-d",
    ]
    proc = Popen(cmd, stdin=PIPE, stdout=PIPE, stderr=PIPE, shell=False)
    decrypted_data, decrypt_error = proc.communicate(input=cipher)
    if not decrypted_data:
        log.warning("Could not decrypt cipher %r, received: %r", cipher, decrypt_error)
        return cipher
    else:
        return decrypted_data


def _decrypt_ciphertexts(cipher, translate_newlines=False, encoding=None):
    to_bytes = salt.utils.stringutils.to_bytes
    cipher = to_bytes(cipher)
    if translate_newlines:
        cipher = cipher.replace(to_bytes(r"\n"), to_bytes("\n"))

    def replace(match):
        result = to_bytes(_decrypt_ciphertext(match.group()))
        return result

    ret, num = GPG_CIPHERTEXT.subn(replace, to_bytes(cipher))
    if num > 0:
        # Remove trailing newlines. Without if crypted value initially specified as a YAML multiline
        # it will conain unexpected trailing newline.
        ret = ret.rstrip(b"\n")
    else:
        ret = cipher

    try:
        ret = salt.utils.stringutils.to_unicode(ret, encoding=encoding)
    except UnicodeDecodeError:
        # decrypted data contains some sort of binary data - not our problem
        pass
    return ret


def _decrypt_object(obj, translate_newlines=False, encoding=None):
    """
    Recursively try to decrypt any object. If the object is a six.string_types
    (string or unicode), and it contains a valid GPG header, decrypt it,
    otherwise keep going until a string is found.
    """
    if salt.utils.stringio.is_readable(obj):
        return _decrypt_object(obj.getvalue(), translate_newlines)
    if isinstance(obj, six.string_types):
        return _decrypt_ciphertexts(
            obj, translate_newlines=translate_newlines, encoding=encoding
        )
    elif isinstance(obj, dict):
        for key, value in six.iteritems(obj):
            obj[key] = _decrypt_object(value, translate_newlines=translate_newlines)
        return obj
    elif isinstance(obj, list):
        for key, value in enumerate(obj):
            obj[key] = _decrypt_object(value, translate_newlines=translate_newlines)
        return obj
    else:
        return obj


def render(gpg_data, saltenv="base", sls="", argline="", **kwargs):
    """
    Create a gpg object given a gpg_keydir, and then use it to try to decrypt
    the data to be rendered.
    """
    if not _get_gpg_exec():
        raise SaltRenderError("GPG unavailable")
    log.debug("Reading GPG keys from: %s", _get_key_dir())

    translate_newlines = kwargs.get("translate_newlines", False)
    return _decrypt_object(
        gpg_data,
        translate_newlines=translate_newlines,
        encoding=kwargs.get("encoding", None),
    )<|MERGE_RESOLUTION|>--- conflicted
+++ resolved
@@ -52,11 +52,7 @@
     be achieved by installing the ``rng-tools`` package.
 
 Import keys to a master
-<<<<<<< HEAD
-***********************
-=======
 ************************
->>>>>>> 8abb7099
 
 If the keys already exist and need to be imported to the salt master, run the
 following to import them.
@@ -95,11 +91,7 @@
 Different GPG Location
 **********************
 
-<<<<<<< HEAD
-In some cases, it's preferable to have gpg keys stored on removable media or
-=======
 In some cases, it's preferable to have gpg keys stored on removeable media or
->>>>>>> 8abb7099
 other non-standard locations. This can be done using the ``gpg_keydir`` option
 on the salt master. This will also require using a different path to ``--homedir``,
 as mentioned in the `GPG Homedir <gpg-homedir>` section.
