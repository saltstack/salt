# -*- coding: utf-8 -*-
"""
DSON Renderer for Salt

This renderer is intended for demonstration purposes. Information on the DSON
spec can be found `here`__.

.. __: http://vpzomtrrfrt.github.io/DSON/

This renderer requires `Dogeon`__ (installable via pip)

.. __: https://github.com/soasme/dogeon
"""

from __future__ import absolute_import, print_function, unicode_literals

# Import python libs
import logging

# Import salt libs
from salt.ext import six

try:
    import dson
except ImportError:
    dson = None


log = logging.getLogger(__name__)


def __virtual__():
    if dson is None:
<<<<<<< HEAD
        return (False, "The dogeon Python package is not installed")
=======
        return (False, 'The dogeon Python package is not installed')
>>>>>>> 8abb7099
    return True


def render(dson_input, saltenv="base", sls="", **kwargs):
    """
    Accepts DSON data as a string or as a file object and runs it through the
    JSON parser.

    :rtype: A Python data structure
    """
    if not isinstance(dson_input, six.string_types):
        dson_input = dson_input.read()

    log.debug("DSON input = %s", dson_input)

    if dson_input.startswith("#!"):
        dson_input = dson_input[(dson_input.find("\n") + 1) :]
    if not dson_input.strip():
        return {}
    return dson.loads(dson_input)<|MERGE_RESOLUTION|>--- conflicted
+++ resolved
@@ -31,11 +31,7 @@
 
 def __virtual__():
     if dson is None:
-<<<<<<< HEAD
-        return (False, "The dogeon Python package is not installed")
-=======
         return (False, 'The dogeon Python package is not installed')
->>>>>>> 8abb7099
     return True
 
 
