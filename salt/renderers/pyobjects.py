# -*- coding: utf-8 -*-
'''
Python renderer that includes a Pythonic Object based interface

:maintainer: Evan Borgstrom <evan@borgstrom.ca>

Let's take a look at how you use pyobjects in a state file. Here's a quick
example that ensures the ``/tmp`` directory is in the correct state.

.. code-block:: python
   :linenos:

    #!pyobjects

    File.managed("/tmp", user='root', group='root', mode='1777')

Nice and Pythonic!

By using the "shebang" syntax to switch to the pyobjects renderer we can now
write our state data using an object based interface that should feel at home
to python developers. You can import any module and do anything that you'd
like (with caution, importing sqlalchemy, django or other large frameworks has
not been tested yet). Using the pyobjects renderer is exactly the same as
using the built-in Python renderer with the exception that pyobjects provides
you with an object based interface for generating state data.

Creating state data
^^^^^^^^^^^^^^^^^^^
Pyobjects takes care of creating an object for each of the available states on
the minion. Each state is represented by an object that is the CamelCase
version of its name (i.e. ``File``, ``Service``, ``User``, etc), and these
objects expose all of their available state functions (i.e. ``File.managed``,
``Service.running``, etc).

The name of the state is split based upon underscores (``_``), then each part
is capitalized and finally the parts are joined back together.

Some examples:

* ``postgres_user`` becomes ``PostgresUser``
* ``ssh_known_hosts`` becomes ``SshKnownHosts``

Context Managers and requisites
^^^^^^^^^^^^^^^^^^^^^^^^^^^^^^^
How about something a little more complex. Here we're going to get into the
core of how to use pyobjects to write states.

.. code-block:: python
   :linenos:

    #!pyobjects

    with Pkg.installed("nginx"):
        Service.running("nginx", enable=True)

        with Service("nginx", "watch_in"):
            File.managed("/etc/nginx/conf.d/mysite.conf",
                         owner='root', group='root', mode='0444',
                         source='salt://nginx/mysite.conf')


The objects that are returned from each of the magic method calls are setup to
be used a Python context managers (``with``) and when you use them as such all
declarations made within the scope will **automatically** use the enclosing
state as a requisite!

The above could have also been written use direct requisite statements as.

.. code-block:: python
   :linenos:

    #!pyobjects

    Pkg.installed("nginx")
    Service.running("nginx", enable=True, require=Pkg("nginx"))
    File.managed("/etc/nginx/conf.d/mysite.conf",
                 owner='root', group='root', mode='0444',
                 source='salt://nginx/mysite.conf',
                 watch_in=Service("nginx"))

You can use the direct requisite statement for referencing states that are
generated outside of the current file.

.. code-block:: python
   :linenos:

    #!pyobjects

    # some-other-package is defined in some other state file
    Pkg.installed("nginx", require=Pkg("some-other-package"))

The last thing that direct requisites provide is the ability to select which
of the SaltStack requisites you want to use (require, require_in, watch,
watch_in, use & use_in) when using the requisite as a context manager.

.. code-block:: python
   :linenos:

    #!pyobjects

    with Service("my-service", "watch_in"):
        ...

The above example would cause all declarations inside the scope of the context
manager to automatically have their ``watch_in`` set to
``Service("my-service")``.

Including and Extending
^^^^^^^^^^^^^^^^^^^^^^^

To include other states use the ``include()`` function. It takes one name per
state to include.

To extend another state use the ``extend()`` function on the name when creating
a state.

.. code-block:: python
   :linenos:

    #!pyobjects

    include('http', 'ssh')

    Service.running(extend('apache'),
                    watch=[File('/etc/httpd/extra/httpd-vhosts.conf')])


Importing from other state files
^^^^^^^^^^^^^^^^^^^^^^^^^^^^^^^^
Like any Python project that grows you will likely reach a point where you want
to create reusability in your state tree and share objects between state files,
Map Data (described below) is a perfect example of this.

To facilitate this Python's ``import`` statement has been augmented to allow
for a special case when working with a Salt state tree. If you specify a Salt
url (``salt://...``) as the target for importing from then the pyobjects
renderer will take care of fetching the file for you, parsing it with all of
the pyobjects features available and then place the requested objects in the
global scope of the template being rendered.

This works for all types of import statements; ``import X``,
``from X import Y``, and ``from X import Y as Z``.

.. code-block:: python
   :linenos:

    #!pyobjects

    import salt://myfile.sls
    from salt://something/data.sls import Object
    from salt://something/data.sls import Object as Other


See the Map Data section for a more practical use.

Caveats:

* Imported objects are ALWAYS put into the global scope of your template,
  regardless of where your import statement is.


Salt object
^^^^^^^^^^^
In the spirit of the object interface for creating state data pyobjects also
provides a simple object interface to the ``__salt__`` object.

A function named ``salt`` exists in scope for your sls files and will dispatch
its attributes to the ``__salt__`` dictionary.

The following lines are functionally equivalent:

.. code-block:: python
   :linenos:

    #!pyobjects

    ret = salt.cmd.run(bar)
    ret = __salt__['cmd.run'](bar)

Pillar, grain, mine & config data
^^^^^^^^^^^^^^^^^^^^^^^^^^^^^^^^^
Pyobjects provides shortcut functions for calling ``pillar.get``,
``grains.get``, ``mine.get`` & ``config.get`` on the ``__salt__`` object. This
helps maintain the readability of your state files.

Each type of data can be access by a function of the same name: ``pillar()``,
``grains()``, ``mine()`` and ``config()``.

The following pairs of lines are functionally equivalent:

.. code-block:: python
   :linenos:

    #!pyobjects

    value = pillar('foo:bar:baz', 'qux')
    value = __salt__['pillar.get']('foo:bar:baz', 'qux')

    value = grains('pkg:apache')
    value = __salt__['grains.get']('pkg:apache')

    value = mine('os:Fedora', 'network.interfaces', 'grain')
    value = __salt__['mine.get']('os:Fedora', 'network.interfaces', 'grain')

    value = config('foo:bar:baz', 'qux')
    value = __salt__['config.get']('foo:bar:baz', 'qux')


Map Data
^^^^^^^^
When building complex states or formulas you often need a way of building up a
map of data based on grain data. The most common use of this is tracking the
package and service name differences between distributions.

To build map data using pyobjects we provide a class named Map that you use to
build your own classes with inner classes for each set of values for the
different grain matches.

.. code-block:: python
   :linenos:

    #!pyobjects

    class Samba(Map):
        merge = 'samba:lookup'

        class Debian:
            server = 'samba'
            client = 'samba-client'
            service = 'samba'

        class Ubuntu:
            __grain__ = 'os'
            service = 'smbd'

        class RedHat:
            server = 'samba'
            client = 'samba'
            service = 'smb'

To use this new data you can import it into your state file and then access
your attributes. To access the data in the map you simply access the attribute
name on the base class that is extending Map. Assuming the above Map was in the
file ``samba/map.sls``, you could do the following.

.. code-block:: python
   :linenos:

    #!pyobjects

    from salt://samba/map.sls import Samba

    with Pkg.installed("samba", names=[Samba.server, Samba.client]):
        Service.running("samba", name=Samba.service)

TODO
^^^^
* Interface for working with reactor files
'''

# Import Python Libs
from __future__ import absolute_import
import logging
import re

# Import Salt Libs
from salt.ext.six import exec_
import salt.utils
import salt.loader
from salt.fileclient import get_file_client
from salt.utils.pyobjects import Registry, StateFactory, SaltObject, Map
import salt.ext.six as six

# our import regexes
FROM_RE = re.compile(r'^\s*from\s+(salt:\/\/.*)\s+import (.*)$')
IMPORT_RE = re.compile(r'^\s*import\s+(salt:\/\/.*)$')
FROM_AS_RE = re.compile(r'^(.*) as (.*)$')

log = logging.getLogger(__name__)

try:
    __context__['pyobjects_loaded'] = True
except NameError:
    __context__ = {}


def load_states():
    '''
    This loads our states into the salt __context__
    '''
    states = {}

    # the loader expects to find pillar & grain data
    __opts__['grains'] = __grains__
    __opts__['pillar'] = __pillar__

    # TODO: honor __virtual__? The old one didn't...
    # create our own loader that ignores __virtual__()
    lazy_states = salt.loader.LazyLoader(
        salt.loader._module_dirs(__opts__, 'states', 'states'),
        __opts__,
        tag='states',
        pack={'__salt__': __salt__},
        virtual_enable=False,
    )

    # TODO: some way to lazily do this? This requires loading *all* state modules
    for key, func in six.iteritems(lazy_states):
<<<<<<< HEAD
=======
        if '.' not in key:
            continue
>>>>>>> 6a554d56
        mod_name, func_name = key.split('.', 1)
        if mod_name not in states:
            states[mod_name] = {}
        states[mod_name][func_name] = func

    __context__['pyobjects_states'] = states


def render(template, saltenv='base', sls='', salt_data=True, **kwargs):
    if 'pyobjects_states' not in __context__:
        load_states()

    # these hold the scope that our sls file will be executed with
    _globals = {}

    # create our StateFactory objects
    mod_globals = {'StateFactory': StateFactory}
    for mod in __context__['pyobjects_states']:
        mod_locals = {}
        mod_camel = ''.join([
            part.capitalize()
            for part in mod.split('_')
        ])
        valid_funcs = "','".join(
            __context__['pyobjects_states'][mod]
        )
        mod_cmd = "{0} = StateFactory('{1!s}', valid_funcs=['{2}'])".format(
            mod_camel,
            mod,
            valid_funcs
        )
        exec_(mod_cmd, mod_globals, mod_locals)

        _globals[mod_camel] = mod_locals[mod_camel]

    # add our include and extend functions
    _globals['include'] = Registry.include
    _globals['extend'] = Registry.make_extend

    # add our map class
    Map.__salt__ = __salt__
    _globals['Map'] = Map

    # add some convenience methods to the global scope as well as the "dunder"
    # format of all of the salt objects
    try:
        _globals.update({
            # salt, pillar & grains all provide shortcuts or object interfaces
            'salt': SaltObject(__salt__),
            'pillar': __salt__['pillar.get'],
            'grains': __salt__['grains.get'],
            'mine': __salt__['mine.get'],
            'config': __salt__['config.get'],

            # the "dunder" formats are still available for direct use
            '__salt__': __salt__,
            '__pillar__': __pillar__,
            '__grains__': __grains__
        })
    except NameError:
        pass

    # if salt_data is not True then we just return the global scope we've
    # built instead of returning salt data from the registry
    if not salt_data:
        return _globals

    # this will be used to fetch any import files
    client = get_file_client(__opts__)

    # process our sls imports
    #
    # we allow pyobjects users to use a special form of the import statement
    # so that they may bring in objects from other files. while we do this we
    # disable the registry since all we're looking for here is python objects,
    # not salt state data
    template_data = []
    Registry.enabled = False
    for line in template.readlines():
        line = line.rstrip('\r\n')
        matched = False
        for RE in (IMPORT_RE, FROM_RE):
            matches = RE.match(line)
            if not matches:
                continue

            import_file = matches.group(1).strip()
            try:
                imports = matches.group(2).split(',')
            except IndexError:
                # if we don't have a third group in the matches object it means
                # that we're importing everything
                imports = None

            state_file = client.cache_file(import_file, saltenv)
            if not state_file:
                raise ImportError("Could not find the file {0!r}".format(import_file))

            with salt.utils.fopen(state_file) as f:
                state_contents = f.read()

            state_locals = {}
            exec_(state_contents, _globals, state_locals)

            if imports is None:
                imports = list(state_locals)

            for name in imports:
                name = alias = name.strip()

                matches = FROM_AS_RE.match(name)
                if matches is not None:
                    name = matches.group(1).strip()
                    alias = matches.group(2).strip()

                if name not in state_locals:
                    raise ImportError("{0!r} was not found in {1!r}".format(
                        name,
                        import_file
                    ))
                _globals[alias] = state_locals[name]

            matched = True
            break

        if not matched:
            template_data.append(line)

    final_template = "\n".join(template_data)

    # re-enable the registry
    Registry.enabled = True

    # now exec our template using our created scopes
    exec_(final_template, _globals)

    return Registry.salt_data()<|MERGE_RESOLUTION|>--- conflicted
+++ resolved
@@ -306,11 +306,8 @@
 
     # TODO: some way to lazily do this? This requires loading *all* state modules
     for key, func in six.iteritems(lazy_states):
-<<<<<<< HEAD
-=======
         if '.' not in key:
             continue
->>>>>>> 6a554d56
         mod_name, func_name = key.split('.', 1)
         if mod_name not in states:
             states[mod_name] = {}
