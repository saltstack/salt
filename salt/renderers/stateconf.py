# -*- coding: utf-8 -*-
"""
A flexible renderer that takes a templating engine and a data format

:maintainer: Jack Kuan <kjkuan@gmail.com>
:maturity: new
:platform: all
"""
# See http://docs.saltstack.org/en/latest/ref/renderers/all/salt.renderers.stateconf.html
# for a guide to using this module.
#
# FIXME: I really need to review and simplify this renderer, it's getting out of hand!
#
# TODO:
#   - sls meta/info state: E.g.,
#
#       sls_info:
#         stateconf.set:
#           - author: Jack Kuan
#           - description: what the salt file does...
#           - version: 0.1.0
#
#   - version constraint for 'include'. E.g.,
#
#       include:
#         - apache: >= 0.1.0
#

# Import python libs
from __future__ import absolute_import, print_function, unicode_literals

import copy
import getopt
import logging
import os
import re
from itertools import chain

# Import salt libs
import salt.utils.files
import salt.utils.stringutils
from salt.exceptions import SaltRenderError

# Import 3rd-party libs
from salt.ext import six
from salt.ext.six.moves import StringIO  # pylint: disable=import-error

__all__ = ["render"]

log = logging.getLogger(__name__)


__opts__ = {
    "stateconf_end_marker": r"#\s*-+\s*end of state config\s*-+",
    # e.g., something like "# --- end of state config --" works by default.
    "stateconf_start_state": ".start",
    # name of the state id for the generated start state.
    "stateconf_goal_state": ".goal",
    # name of the state id for the generated goal state.
    "stateconf_state_func": "stateconf.set"
    # names the state and the state function to be recognized as a special
    # state from which to gather sls file context variables. It should be
    # specified in the 'state.func' notation, and both the state module and
    # the function must actually exist and the function should be a dummy,
    # no-op state function that simply returns a
    # dict(name=name, result=True, changes={}, comment='')
}

STATE_FUNC = STATE_NAME = ""


def __init__(opts):
    global STATE_NAME, STATE_FUNC
    STATE_FUNC = __opts__["stateconf_state_func"]
    STATE_NAME = STATE_FUNC.split(".")[0]


MOD_BASENAME = os.path.basename(__file__)
INVALID_USAGE_ERROR = SaltRenderError(
<<<<<<< HEAD
    "Invalid use of {0} renderer!\n"
    """Usage: #!{0} [-GoSp] [<data_renderer> [options] . <template_renderer> [options]]
=======
    'Invalid use of {0} renderer!\n'
    '''Usage: #!{0} [-GoSp] [<data_renderer> [options] . <template_renderer> [options]]
>>>>>>> 8abb7099

where an example <data_renderer> would be yaml and a <template_renderer> might
be jinja. Each renderer can be passed its renderer specific options.

Options(for this renderer):

  -G   Do not generate the goal state that requires all other states in the sls.

  -o   Indirectly order the states by adding requires such that they will be
       executed in the order they are defined in the sls. Implies using yaml -o.

  -s   Generate the start state that gets inserted as the first state in
       the sls. This only makes sense if your high state data dict is ordered.

  -p   Assume high state input. This option allows you to pipe high state data
       through this renderer. With this option, the use of stateconf.set state
       in the sls will have no effect, but other features of the renderer still
       apply.

<<<<<<< HEAD
  """.format(
        MOD_BASENAME
    )
=======
  '''.format(MOD_BASENAME)
>>>>>>> 8abb7099
)


def render(input, saltenv="base", sls="", argline="", **kws):
    gen_start_state = False
    no_goal_state = False
    implicit_require = False

    def process_sls_data(data, context=None, extract=False):
        sls_dir = os.path.dirname(sls.replace(".", os.path.sep)) if "." in sls else sls
        ctx = dict(sls_dir=sls_dir if sls_dir else ".")

        if context:
            ctx.update(context)

        tmplout = render_template(
            StringIO(data), saltenv, sls, context=ctx, argline=rt_argline.strip(), **kws
        )
        high = render_data(tmplout, saltenv, sls, argline=rd_argline.strip())
        return process_high_data(high, extract)

    def process_high_data(high, extract):
        # make a copy so that the original, un-preprocessed highstate data
        # structure can be used later for error checking if anything goes
        # wrong during the preprocessing.
        data = copy.deepcopy(high)
        try:
            rewrite_single_shorthand_state_decl(data)
            rewrite_sls_includes_excludes(data, sls, saltenv)

            if not extract and implicit_require:
                sid = has_names_decls(data)
                if sid:
                    raise SaltRenderError(
                        "'names' declaration(found in state id: {0}) is "
                        "not supported with implicitly ordered states! You "
                        "should generate the states in a template for-loop "
                        "instead.".format(sid)
                    )
                add_implicit_requires(data)

            if gen_start_state:
                add_start_state(data, sls)

            if not extract and not no_goal_state:
                add_goal_state(data)

            rename_state_ids(data, sls)

            # We must extract no matter what so extending a stateconf sls file
            # works!
            extract_state_confs(data)
        except SaltRenderError:
            raise
        except Exception as err:  # pylint: disable=broad-except
            log.exception(
                "Error found while pre-processing the salt file %s:\n%s", sls, err
            )
            from salt.state import State

            state = State(__opts__)
            errors = state.verify_high(high)
            if errors:
                raise SaltRenderError("\n".join(errors))
            raise SaltRenderError("sls preprocessing/rendering failed!")
        return data

    # ----------------------
    renderers = kws["renderers"]
    opts, args = getopt.getopt(argline.split(), "Gosp")
    argline = " ".join(args) if args else "yaml . jinja"

    if ("-G", "") in opts:
        no_goal_state = True
    if ("-o", "") in opts:
        implicit_require = True
    if ("-s", "") in opts:
        gen_start_state = True

    if ("-p", "") in opts:
        data = process_high_data(input, extract=False)
    else:
        # Split on the first dot surrounded by spaces but not preceded by a
        # backslash. A backslash preceded dot will be replaced with just dot.
        args = [
            arg.strip().replace("\\.", ".")
            for arg in re.split(r"\s+(?<!\\)\.\s+", argline, 1)
        ]
        try:
            name, rd_argline = (args[0] + " ").split(" ", 1)
            render_data = renderers[name]  # e.g., the yaml renderer
            if implicit_require:
                if name == "yaml":
                    rd_argline = "-o " + rd_argline
                else:
                    raise SaltRenderError(
                        "Implicit ordering is only supported if the yaml renderer "
                        "is used!"
                    )
            name, rt_argline = (args[1] + " ").split(" ", 1)
            render_template = renderers[name]  # e.g., the mako renderer
        except KeyError as err:
            raise SaltRenderError("Renderer: {0} is not available!".format(err))
        except IndexError:
            raise INVALID_USAGE_ERROR

        if isinstance(input, six.string_types):
            with salt.utils.files.fopen(input, "r") as ifile:
                sls_templ = salt.utils.stringutils.to_unicode(ifile.read())
        else:  # assume file-like
            sls_templ = salt.utils.stringutils.to_unicode(input.read())

        # first pass to extract the state configuration
        match = re.search(__opts__["stateconf_end_marker"], sls_templ)
        if match:
            process_sls_data(sls_templ[: match.start()], extract=True)

        # if some config has been extracted then remove the sls-name prefix
        # of the keys in the extracted stateconf.set context to make them easier
        # to use in the salt file.
        if STATE_CONF:
            tmplctx = STATE_CONF.copy()
            if tmplctx:
                prefix = sls + "::"
                tmplctx = {
                    k[len(prefix) :] if k.startswith(prefix) else k: v
                    for k, v in six.iteritems(tmplctx)
                }
        else:
            tmplctx = {}

        # do a second pass that provides the extracted conf as template context
        data = process_sls_data(sls_templ, tmplctx)

    if log.isEnabledFor(logging.DEBUG):
        import pprint  # FIXME: pprint OrderedDict

        log.debug("Rendered sls: %s", pprint.pformat(data))
    return data


def has_names_decls(data):
    for sid, _, _, args in statelist(data):
        if sid == "extend":
            continue
        for _ in nvlist(args, ["names"]):
            return sid


def rewrite_single_shorthand_state_decl(data):  # pylint: disable=C0103
    """
    Rewrite all state declarations that look like this::

      state_id_decl:
        state.func

    into::

      state_id_decl:
        state.func: []
    """
    for sid, states in six.iteritems(data):
        if isinstance(states, six.string_types):
            data[sid] = {states: []}


def rewrite_sls_includes_excludes(data, sls, saltenv):
    # if the path of the included/excluded sls starts with a leading dot(.)
    # then it's taken to be relative to the including/excluding sls.
    for sid in data:
        if sid == "include":
            includes = data[sid]
            for i, each in enumerate(includes):
                if isinstance(each, dict):
                    slsenv, incl = each.popitem()
                else:
                    slsenv = saltenv
                    incl = each
                if incl.startswith("."):
                    includes[i] = {slsenv: _relative_to_abs_sls(incl, sls)}
        elif sid == "exclude":
            for sdata in data[sid]:
                if "sls" in sdata and sdata["sls"].startswith("."):
                    sdata["sls"] = _relative_to_abs_sls(sdata["sls"], sls)


def _local_to_abs_sid(sid, sls):  # id must starts with '.'
    if "::" in sid:
        return _relative_to_abs_sls(sid, sls)
    else:
        abs_sls = _relative_to_abs_sls(sid, sls + ".")
        return "::".join(abs_sls.rsplit(".", 1))


def _relative_to_abs_sls(relative, sls):
    """
    Convert ``relative`` sls reference into absolute, relative to ``sls``.
    """
    levels, suffix = re.match(r"^(\.+)(.*)$", relative).groups()
    level_count = len(levels)
    p_comps = sls.split(".")
    if level_count > len(p_comps):
        raise SaltRenderError(
            "Attempted relative include goes beyond top level package"
        )
    return ".".join(p_comps[:-level_count] + [suffix])


def nvlist(thelist, names=None):
    """
    Given a list of items::

        - whatever
        - name1: value1
        - name2:
          - key: value
          - key: value

    return a generator that yields each (item, key, value) tuple, skipping
    items that are not name-value's(dictionaries) or those not in the
    list of matching names. The item in the returned tuple is the single-key
    dictionary.
    """
    # iterate over the list under the state dict.
    for nvitem in thelist:
        if isinstance(nvitem, dict):
            # then nvitem is a name-value item(a dict) of the list.
            name, value = next(six.iteritems(nvitem))
            if names is None or name in names:
                yield nvitem, name, value


def nvlist2(thelist, names=None):
    """
    Like nvlist but applied one more time to each returned value.
    So, given a list, args,  of arguments to a state like this::

      - name: echo test
      - cwd: /
      - require:
        - file: test.sh

    nvlist2(args, ['require']) would yield the tuple,
    (dict_item, 'file', 'test.sh') where dict_item is the single-key
    dictionary of {'file': 'test.sh'}.

    """
    for _, _, value in nvlist(thelist, names):
        for each in nvlist(value):
            yield each


def statelist(states_dict, sid_excludes=frozenset(["include", "exclude"])):
    for sid, states in six.iteritems(states_dict):
        if sid.startswith("__"):
            continue
        if sid in sid_excludes:
            continue
        for sname, args in six.iteritems(states):
            if sname.startswith("__"):
                continue
            yield sid, states, sname, args


REQUISITES = (
    "require",
    "require_in",
    "watch",
    "watch_in",
    "use",
    "use_in",
    "listen",
    "listen_in",
    "onchanges",
    "onchanges_in",
    "onfail",
    "onfail_in",
)


def rename_state_ids(data, sls, is_extend=False):
    # if the .sls file is salt://my/salt/file.sls
    # then rename all state ids defined in it that start with a dot(.) with
    # "my.salt.file::" + the_state_id_without_the_first_dot.

    # update "local" references to the renamed states.

    if "extend" in data and not is_extend:
        rename_state_ids(data["extend"], sls, True)

    for sid, _, _, args in statelist(data):
        for req, sname, sid in nvlist2(args, REQUISITES):
            if sid.startswith("."):
                req[sname] = _local_to_abs_sid(sid, sls)

    for sid in list(data):
        if sid.startswith("."):
            newsid = _local_to_abs_sid(sid, sls)
            if newsid in data:
                raise SaltRenderError(
                    "Can't rename state id({0}) into {1} because the later "
                    "already exists!".format(sid, newsid)
                )
            # add a '- name: sid' to those states without '- name'.
            for sname, args in six.iteritems(data[sid]):
                if state_name(sname) == STATE_NAME:
                    continue
                for arg in args:
                    if isinstance(arg, dict) and next(iter(arg)) == "name":
                        break
                else:
                    # then no '- name: ...' is defined in the state args
                    # add the sid without the leading dot as the name.
                    args.insert(0, dict(name=sid[1:]))
            data[newsid] = data[sid]
            del data[sid]


REQUIRE = ("require", "watch", "listen", "onchanges", "onfail")
REQUIRE_IN = ("require_in", "watch_in", "listen_in", "onchanges_in", "onfail_in")
EXTENDED_REQUIRE = {}
EXTENDED_REQUIRE_IN = {}


# To avoid cycles among states when each state requires the one before it:
#   explicit require/watch/listen/onchanges/onfail can only contain states before it
#   explicit require_in/watch_in/listen_in/onchanges_in/onfail_in can only contain states after it
def add_implicit_requires(data):
    def T(sid, state):  # pylint: disable=C0103
        return "{0}:{1}".format(sid, state_name(state))

    states_before = set()
    states_after = set()

    for sid in data:
        for state in data[sid]:
            states_after.add(T(sid, state))

    prev_state = (None, None)  # (state_name, sid)
    for sid, states, sname, args in statelist(data):
        if sid == "extend":
            for esid, _, _, eargs in statelist(states):
                for _, rstate, rsid in nvlist2(eargs, REQUIRE):
                    EXTENDED_REQUIRE.setdefault(T(esid, rstate), []).append(
                        (None, rstate, rsid)
                    )
                for _, rstate, rsid in nvlist2(eargs, REQUIRE_IN):
                    EXTENDED_REQUIRE_IN.setdefault(T(esid, rstate), []).append(
                        (None, rstate, rsid)
                    )
            continue

        tag = T(sid, sname)
        states_after.remove(tag)

        reqs = nvlist2(args, REQUIRE)
        if tag in EXTENDED_REQUIRE:
            reqs = chain(reqs, EXTENDED_REQUIRE[tag])
        for _, rstate, rsid in reqs:
            if T(rsid, rstate) in states_after:
                raise SaltRenderError(
                    "State({0}) can't require/watch/listen/onchanges/onfail a state({1}) defined "
                    "after it!".format(tag, T(rsid, rstate))
                )

        reqs = nvlist2(args, REQUIRE_IN)
        if tag in EXTENDED_REQUIRE_IN:
            reqs = chain(reqs, EXTENDED_REQUIRE_IN[tag])
        for _, rstate, rsid in reqs:
            if T(rsid, rstate) in states_before:
                raise SaltRenderError(
                    "State({0}) can't require_in/watch_in/listen_in/onchanges_in/onfail_in a state({1}) "
                    "defined before it!".format(tag, T(rsid, rstate))
                )

        # add a (- state: sid) item, at the beginning of the require of this
        # state if there's a state before this one.
        if prev_state[0] is not None:
            try:
                next(nvlist(args, ["require"]))[2].insert(0, dict([prev_state]))
            except StopIteration:  # i.e., there's no require
                args.append(dict(require=[dict([prev_state])]))

        states_before.add(tag)
        prev_state = (state_name(sname), sid)


def add_start_state(data, sls):
    start_sid = __opts__["stateconf_start_state"]
    if start_sid in data:
        raise SaltRenderError(
            "Can't generate start state({0})! The same state id already "
            "exists!".format(start_sid)
        )
    if not data:
        return

    # the start state is either the first state whose id declaration has
    # no __sls__, or it's the first state whose id declaration has a
    # __sls__ == sls.
    non_sids = ("include", "exclude", "extend")
    for sid, states in six.iteritems(data):
        if sid in non_sids or sid.startswith("__"):
            continue
        if "__sls__" not in states or states["__sls__"] == sls:
            break
    else:
        raise SaltRenderError("Can't determine the first state in the sls file!")
    reqin = {state_name(next(six.iterkeys(data[sid]))): sid}
    data[start_sid] = {STATE_FUNC: [{"require_in": [reqin]}]}


def add_goal_state(data):
    goal_sid = __opts__["stateconf_goal_state"]
    if goal_sid in data:
        raise SaltRenderError(
            "Can't generate goal state({0})! The same state id already "
            "exists!".format(goal_sid)
        )
    else:
        reqlist = []
        for sid, states, state, _ in statelist(data, ("include", "exclude", "extend")):
            if "__sls__" in states:
                # Then id declaration must have been included from a
                # rendered sls. Currently, this is only possible with
                # pydsl's high state output.
                continue
            reqlist.append({state_name(state): sid})
        data[goal_sid] = {STATE_FUNC: [dict(require=reqlist)]}


def state_name(sname):
    """
    Return the name of the state regardless if sname is
    just the state name or a state.func name.
    """
    return sname.split(".", 1)[0]


# Quick and dirty way to get attribute access for dictionary keys.
# So, we can do: ${apache.port} instead of ${apache['port']} when possible.
class Bunch(dict):
    def __getattr__(self, name):
        return self[name]


# With sls:
#
#   state_id:
#     stateconf.set:
#       - name1: value1
#
# STATE_CONF is:
#    { state_id => {name1: value1} }
#
STATE_CONF = {}  # stateconf.set
STATE_CONF_EXT = {}  # stateconf.set under extend: ...


def extract_state_confs(data, is_extend=False):
    for state_id, state_dict in six.iteritems(data):
        if state_id == "extend" and not is_extend:
            extract_state_confs(state_dict, True)
            continue

        if STATE_NAME in state_dict:
            key = STATE_NAME
        elif STATE_FUNC in state_dict:
            key = STATE_FUNC
        else:
            continue

        to_dict = STATE_CONF_EXT if is_extend else STATE_CONF
        conf = to_dict.setdefault(state_id, Bunch())
        for sdk in state_dict[key]:
            if not isinstance(sdk, dict):
                continue
            key, val = next(six.iteritems(sdk))
            conf[key] = val

        if not is_extend and state_id in STATE_CONF_EXT:
            extend = STATE_CONF_EXT[state_id]
            for requisite in "require", "watch", "listen", "onchanges", "onfail":
                if requisite in extend:
                    extend[requisite] += to_dict[state_id].get(requisite, [])
            to_dict[state_id].update(STATE_CONF_EXT[state_id])<|MERGE_RESOLUTION|>--- conflicted
+++ resolved
@@ -77,13 +77,8 @@
 
 MOD_BASENAME = os.path.basename(__file__)
 INVALID_USAGE_ERROR = SaltRenderError(
-<<<<<<< HEAD
-    "Invalid use of {0} renderer!\n"
-    """Usage: #!{0} [-GoSp] [<data_renderer> [options] . <template_renderer> [options]]
-=======
     'Invalid use of {0} renderer!\n'
     '''Usage: #!{0} [-GoSp] [<data_renderer> [options] . <template_renderer> [options]]
->>>>>>> 8abb7099
 
 where an example <data_renderer> would be yaml and a <template_renderer> might
 be jinja. Each renderer can be passed its renderer specific options.
@@ -103,13 +98,7 @@
        in the sls will have no effect, but other features of the renderer still
        apply.
 
-<<<<<<< HEAD
-  """.format(
-        MOD_BASENAME
-    )
-=======
   '''.format(MOD_BASENAME)
->>>>>>> 8abb7099
 )
 
 
