--- conflicted
+++ resolved
@@ -1,9 +1,5 @@
 # -*- coding: utf-8 -*-
-<<<<<<< HEAD
-r"""
-=======
 r'''
->>>>>>> 8abb7099
 .. _`AWS KMS Envelope Encryption`: https://docs.aws.amazon.com/kms/latest/developerguide/workflow.html
 
 Renderer that will decrypt ciphers encrypted using `AWS KMS Envelope Encryption`_.
