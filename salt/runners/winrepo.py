--- conflicted
+++ resolved
@@ -53,11 +53,7 @@
                         # when log.debug works
                         log.debug('Failed to compile'
                                   '{0}: {1}'.format(os.path.join(root, name), exc))
-<<<<<<< HEAD
-                        print('Failed to compile {0}: {1}'.format(os.path.join(root, name), exc))
-=======
                         progress('Failed to compile {0}: {1}'.format(os.path.join(root, name), exc))
->>>>>>> 24a9078d
                 if config:
                     revmap = {}
                     for pkgname, versions in config.items():
@@ -68,11 +64,7 @@
                             if not isinstance(repodata, dict):
                                 log.debug('Failed to compile'
                                           '{0}.'.format(os.path.join(root, name)))
-<<<<<<< HEAD
-                                print('Failed to compile {0}.'.format(os.path.join(root, name)))
-=======
                                 progress('Failed to compile {0}.'.format(os.path.join(root, name)))
->>>>>>> 24a9078d
                                 continue
                             revmap[repodata['full_name']] = pkgname
                     ret.setdefault('repo', {}).update(config)
