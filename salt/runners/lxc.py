# -*- coding: utf-8 -*-
'''
Control Linux Containers via Salt

:depends: lxc execution module
'''

# Import python libs
from __future__ import absolute_import, print_function
import time
import os
import copy
import logging

# Import Salt libs
import salt.client
import salt.utils
import salt.utils.virt
import salt.utils.cloud
import salt.key
from salt.utils.odict import OrderedDict as _OrderedDict

# Import 3rd-party lib
import salt.ext.six as six

log = logging.getLogger(__name__)

# Don't shadow built-in's.
__func_alias__ = {
    'list_': 'list'
}


def _do(name, fun, path=None):
    '''
    Invoke a function in the lxc module with no args

    path
        path to the container parent
        default: /var/lib/lxc (system default)

        .. versionadded:: 2015.5.0
    '''
    host = find_guest(name, quiet=True, path=path)
    if not host:
        return False

    client = salt.client.get_local_client(__opts__['conf_file'])
    cmd_ret = client.cmd_iter(
            host,
            'lxc.{0}'.format(fun),
            [name],
            kwarg={'path': path},
            timeout=60)
    data = next(cmd_ret)
    data = data.get(host, {}).get('ret', None)
    if data:
        data = {host: data}
    return data


def _do_names(names, fun, path=None):
    '''
    Invoke a function in the lxc module with no args

    path
        path to the container parent
        default: /var/lib/lxc (system default)

<<<<<<< HEAD
        .. versionadded:: 2015.5.0
=======
        .. versionadded:: 2015.5.2
>>>>>>> f66b69cd
    '''
    ret = {}
    hosts = find_guests(names, path=path)
    if not hosts:
        return False

    client = salt.client.get_local_client(__opts__['conf_file'])
    for host, sub_names in six.iteritems(hosts):
        cmds = []
        for name in sub_names:
            cmds.append(client.cmd_iter(
                    host,
                    'lxc.{0}'.format(fun),
                    [name],
                    kwarg={'path': path},
                    timeout=60))
        for cmd in cmds:
            data = next(cmd)
            data = data.get(host, {}).get('ret', None)
            if data:
                ret.update({host: data})
    return ret


def find_guest(name, quiet=False, path=None):
    '''
    Returns the host for a container.

    path
        path to the container parent
        default: /var/lib/lxc (system default)

<<<<<<< HEAD
        .. versionadded:: 2015.5.0
=======
        .. versionadded:: 2015.5.2
>>>>>>> f66b69cd


    .. code-block:: bash

        salt-run lxc.find_guest name
    '''
    if quiet:
        log.warn('\'quiet\' argument is being deprecated.'
                 ' Please migrate to --quiet')
    for data in _list_iter(path=path):
        host, l = next(six.iteritems(data))
        for x in 'running', 'frozen', 'stopped':
            if name in l[x]:
                if not quiet:
                    __jid_event__.fire_event(
                        {'data': host,
                         'outputter': 'lxc_find_host'},
                        'progress')
                return host
    return None


def find_guests(names, path=None):
    '''
    Return a dict of hosts and named guests

    path
        path to the container parent
        default: /var/lib/lxc (system default)

<<<<<<< HEAD
        .. versionadded:: 2015.5.0
=======
        .. versionadded:: 2015.5.2
>>>>>>> f66b69cd

    '''
    ret = {}
    names = names.split(',')
    for data in _list_iter(path=path):
        host, stat = next(six.iteritems(data))
        for state in stat:
            for name in stat[state]:
                if name in names:
                    if host in ret:
                        ret[host].append(name)
                    else:
                        ret[host] = [name]
    return ret


def init(names, host=None, saltcloud_mode=False, quiet=False, **kwargs):
    '''
    Initialize a new container


    .. code-block:: bash

        salt-run lxc.init name host=minion_id [cpuset=cgroups_cpuset] \\
                [cpushare=cgroups_cpushare] [memory=cgroups_memory] \\
                [template=lxc_template_name] [clone=original name] \\
                [profile=lxc_profile] [network_proflile=network_profile] \\
                [nic=network_profile] [nic_opts=nic_opts] \\
                [start=(true|false)] [seed=(true|false)] \\
                [install=(true|false)] [config=minion_config] \\
                [snapshot=(true|false)]

    names
        Name of the containers, supports a single name or a comma delimited
        list of names.

    host
        Minion on which to initialize the container **(required)**

    path
        path to the container parent
        default: /var/lib/lxc (system default)

<<<<<<< HEAD
        .. versionadded:: 2015.5.0
=======
        .. versionadded:: 2015.5.2
>>>>>>> f66b69cd

    saltcloud_mode
        init the container with the saltcloud opts format instead
        See lxc.init_interface module documentation

    cpuset
        cgroups cpuset.

    cpushare
        cgroups cpu shares.

    memory
        cgroups memory limit, in MB

        .. versionchanged:: 2015.5.0
            If no value is passed, no limit is set. In earlier Salt versions,
            not passing this value causes a 1024MB memory limit to be set, and
            it was necessary to pass ``memory=0`` to set no limit.

    template
        Name of LXC template on which to base this container

    clone
        Clone this container from an existing container

    profile
        A LXC profile (defined in config or pillar).

    network_profile
        Network profile to use for the container

        .. versionadded:: 2015.5.2

    nic
        .. deprecated:: 2015.5.0
            Use ``network_profile`` instead

    nic_opts
        Extra options for network interfaces. E.g.:

        ``{"eth0": {"mac": "aa:bb:cc:dd:ee:ff", "ipv4": "10.1.1.1", "ipv6": "2001:db8::ff00:42:8329"}}``

    start
        Start the newly created container.

    seed
        Seed the container with the minion config and autosign its key.
        Default: true

    install
        If salt-minion is not already installed, install it. Default: true

    config
        Optional config parameters. By default, the id is set to
        the name of the container.
    '''
    path = kwargs.get('path', None)
    if quiet:
        log.warn('\'quiet\' argument is being deprecated.'
                 ' Please migrate to --quiet')
    ret = {'comment': '', 'result': True}
    if host is None:
        # TODO: Support selection of host based on available memory/cpu/etc.
        ret['comment'] = 'A host must be provided'
        ret['result'] = False
        return ret
    if isinstance(names, six.string_types):
        names = names.split(',')
    if not isinstance(names, list):
        ret['comment'] = 'Container names are not formed as a list'
        ret['result'] = False
        return ret
    # check that the host is alive
    client = salt.client.get_local_client(__opts__['conf_file'])
    alive = False
    try:
        if client.cmd(host, 'test.ping', timeout=20).get(host, None):
            alive = True
    except (TypeError, KeyError):
        pass
    if not alive:
        ret['comment'] = 'Host {0} is not reachable'.format(host)
        ret['result'] = False
        return ret

    log.info('Searching for LXC Hosts')
    data = __salt__['lxc.list'](host, quiet=True, path=path)
    for host, containers in six.iteritems(data):
        for name in names:
            if name in sum(six.itervalues(containers), []):
                log.info('Container \'{0}\' already exists'
                         ' on host \'{1}\','
                         ' init can be a NO-OP'.format(
                             name, host))
    if host not in data:
        ret['comment'] = 'Host \'{0}\' was not found'.format(host)
        ret['result'] = False
        return ret

    kw = dict((k, v) for k, v in six.iteritems(kwargs) if not k.startswith('__'))
    pub_key = kw.get('pub_key', None)
    priv_key = kw.get('priv_key', None)
    explicit_auth = pub_key and priv_key
    approve_key = kw.get('approve_key', True)
    seeds = {}
    seed_arg = kwargs.get('seed', True)
    if approve_key and not explicit_auth:
        skey = salt.key.Key(__opts__)
        all_minions = skey.all_keys().get('minions', [])
        for name in names:
            seed = seed_arg
            if name in all_minions:
                try:
                    if client.cmd(name, 'test.ping', timeout=20).get(name, None):
                        seed = False
                except (TypeError, KeyError):
                    pass
            seeds[name] = seed
            kv = salt.utils.virt.VirtKey(host, name, __opts__)
            if kv.authorize():
                log.info('Container key will be preauthorized')
            else:
                ret['comment'] = 'Container key preauthorization failed'
                ret['result'] = False
                return ret

    log.info('Creating container(s) \'{0}\''
             ' on host \'{1}\''.format(names, host))

    cmds = []
    for name in names:
        args = [name]
        kw = salt.utils.clean_kwargs(kwargs)
        if saltcloud_mode:
            kw = copy.deepcopy(kw)
            kw['name'] = name
            kw = client.cmd(
                host, 'lxc.cloud_init_interface', args + [kw],
                expr_form='list', timeout=600).get(host, {})
        name = kw.pop('name', name)
        # be sure not to seed an already seeded host
        kw['seed'] = seeds.get(name, seed_arg)
        if not kw['seed']:
            kw.pop('seed_cmd', '')
        cmds.append(
            (host,
             name,
             client.cmd_iter(host, 'lxc.init', args, kwarg=kw, timeout=600)))
    done = ret.setdefault('done', [])
    errors = ret.setdefault('errors', _OrderedDict())

    for ix, acmd in enumerate(cmds):
        hst, container_name, cmd = acmd
        containers = ret.setdefault(hst, [])
        herrs = errors.setdefault(hst, _OrderedDict())
        serrs = herrs.setdefault(container_name, [])
        sub_ret = next(cmd)
        error = None
        if isinstance(sub_ret, dict) and host in sub_ret:
            j_ret = sub_ret[hst]
            container = j_ret.get('ret', {})
            if container and isinstance(container, dict):
                if not container.get('result', False):
                    error = container
            else:
                error = 'Invalid return for {0}: {1} {2}'.format(
                    container_name, container, sub_ret)
        else:
            error = sub_ret
            if not error:
                error = 'unknown error (no return)'
        if error:
            ret['result'] = False
            serrs.append(error)
        else:
            container['container_name'] = name
            containers.append(container)
            done.append(container)

    # marking ping status as True only and only if we have at
    # least provisioned one container
    ret['ping_status'] = bool(len(done))

    # for all provisioned containers, last job is to verify
    # - the key status
    # - we can reach them
    for container in done:
        # explicitly check and update
        # the minion key/pair stored on the master
        container_name = container['container_name']
        key = os.path.join(__opts__['pki_dir'], 'minions', container_name)
        if explicit_auth:
            fcontent = ''
            if os.path.exists(key):
                with salt.utils.fopen(key) as fic:
                    fcontent = fic.read().strip()
            if pub_key.strip() != fcontent:
                with salt.utils.fopen(key, 'w') as fic:
                    fic.write(pub_key)
                    fic.flush()
        mid = j_ret.get('mid', None)
        if not mid:
            continue

        def testping(**kw):
            mid_ = kw['mid']
            ping = client.cmd(mid_, 'test.ping', timeout=20)
            time.sleep(1)
            if ping:
                return 'OK'
            raise Exception('Unresponsive {0}'.format(mid_))
        ping = salt.utils.cloud.wait_for_fun(testping, timeout=21, mid=mid)
        if ping != 'OK':
            ret['ping_status'] = False
            ret['result'] = False

    # if no lxc detected as touched (either inited or verified)
    # we result to False
    if not done:
        ret['result'] = False
    if not quiet:
        __jid_event__.fire_event({'message': ret}, 'progress')
    return ret


def cloud_init(names, host=None, quiet=False, **kwargs):
    '''
    Wrapper for using lxc.init in saltcloud compatibility mode

    names
        Name of the containers, supports a single name or a comma delimited
        list of names.

    host
        Minion to start the container on. Required.

    path
        path to the container parent
        default: /var/lib/lxc (system default)

<<<<<<< HEAD
        .. versionadded:: 2015.5.0
=======
        .. versionadded:: 2015.5.2
>>>>>>> f66b69cd

    saltcloud_mode
        init the container with the saltcloud opts format instead
    '''
    if quiet:
        log.warn('\'quiet\' argument is being deprecated. Please migrate to --quiet')
    return __salt__['lxc.init'](names=names, host=host,
                                saltcloud_mode=True, quiet=quiet, **kwargs)


def _list_iter(host=None, path=None):
    '''
    Return a generator iterating over hosts

    path
        path to the container parent
        default: /var/lib/lxc (system default)

<<<<<<< HEAD
        .. versionadded:: 2015.5.0
=======
        .. versionadded:: 2015.5.2
>>>>>>> f66b69cd
    '''
    tgt = host or '*'
    client = salt.client.get_local_client(__opts__['conf_file'])
    for container_info in client.cmd_iter(
        tgt, 'lxc.list', kwarg={'path': path}
    ):
        if not container_info:
            continue
        if not isinstance(container_info, dict):
            continue
        chunk = {}
        id_ = next(six.iterkeys(container_info))
        if host and host != id_:
            continue
        if not isinstance(container_info[id_], dict):
            continue
        if 'ret' not in container_info[id_]:
            continue
        if not isinstance(container_info[id_]['ret'], dict):
            continue
        chunk[id_] = container_info[id_]['ret']
        yield chunk


def list_(host=None, quiet=False, path=None):
    '''
    List defined containers (running, stopped, and frozen) for the named
    (or all) host(s).

    path
        path to the container parent
        default: /var/lib/lxc (system default)

<<<<<<< HEAD
        .. versionadded:: 2015.5.0
=======
        .. versionadded:: 2015.5.2
>>>>>>> f66b69cd

    .. code-block:: bash

        salt-run lxc.list [host=minion_id]
    '''
    it = _list_iter(host, path=path)
    ret = {}
    for chunk in it:
        ret.update(chunk)
        if not quiet:
            __jid_event__.fire_event(
                {'data': chunk, 'outputter': 'lxc_list'}, 'progress')
    return ret


def purge(name, delete_key=True, quiet=False, path=None):
    '''
    Purge the named container and delete its minion key if present.
    WARNING: Destroys all data associated with the container.

    path
        path to the container parent
        default: /var/lib/lxc (system default)

<<<<<<< HEAD
        .. versionadded:: 2015.5.0
=======
        .. versionadded:: 2015.5.2
>>>>>>> f66b69cd

    .. code-block:: bash

        salt-run lxc.purge name
    '''
    data = _do_names(name, 'destroy', path=path)
    if data is False:
        return data

    if delete_key:
        skey = salt.key.Key(__opts__)
        skey.delete_key(name)

    if data is None:
        return

    if not quiet:
        __jid_event__.fire_event(
            {'data': data, 'outputter': 'lxc_purge'}, 'progress')
    return data


def start(name, quiet=False, path=None):
    '''
    Start the named container.

    path
        path to the container parent
        default: /var/lib/lxc (system default)

<<<<<<< HEAD
        .. versionadded:: 2015.5.0
=======
        .. versionadded:: 2015.5.2
>>>>>>> f66b69cd

    .. code-block:: bash

        salt-run lxc.start name
    '''
    data = _do_names(name, 'start', path=path)
    if data and not quiet:
        __jid_event__.fire_event(
            {'data': data, 'outputter': 'lxc_start'}, 'progress')
    return data


def stop(name, quiet=False, path=None):
    '''
    Stop the named container.

    path
        path to the container parent
        default: /var/lib/lxc (system default)

<<<<<<< HEAD
        .. versionadded:: 2015.5.0
=======
        .. versionadded:: 2015.5.2
>>>>>>> f66b69cd

    .. code-block:: bash

        salt-run lxc.stop name
    '''
    data = _do_names(name, 'stop', path=path)
    if data and not quiet:
        __jid_event__.fire_event(
            {'data': data, 'outputter': 'lxc_force_off'}, 'progress')
    return data


def freeze(name, quiet=False, path=None):
    '''
    Freeze the named container

    path
        path to the container parent
        default: /var/lib/lxc (system default)

<<<<<<< HEAD
        .. versionadded:: 2015.5.0
=======
        .. versionadded:: 2015.5.2
>>>>>>> f66b69cd

    .. code-block:: bash

        salt-run lxc.freeze name
    '''
    data = _do_names(name, 'freeze')
    if data and not quiet:
        __jid_event__.fire_event(
            {'data': data, 'outputter': 'lxc_pause'}, 'progress')
    return data


def unfreeze(name, quiet=False, path=None):
    '''
    Unfreeze the named container

    path
        path to the container parent
        default: /var/lib/lxc (system default)

<<<<<<< HEAD
        .. versionadded:: 2015.5.0
=======
        .. versionadded:: 2015.5.2
>>>>>>> f66b69cd

    .. code-block:: bash

        salt-run lxc.unfreeze name
    '''
    data = _do_names(name, 'unfreeze', path=path)
    if data and not quiet:
        __jid_event__.fire_event(
            {'data': data, 'outputter': 'lxc_resume'}, 'progress')
    return data


def info(name, quiet=False, path=None):
    '''
    Returns information about a container.

    path
        path to the container parent
        default: /var/lib/lxc (system default)

<<<<<<< HEAD
        .. versionadded:: 2015.5.0
=======
        .. versionadded:: 2015.5.2
>>>>>>> f66b69cd

    .. code-block:: bash

        salt-run lxc.info name
    '''
    data = _do_names(name, 'info', path=path)
    if data and not quiet:
        __jid_event__.fire_event(
            {'data': data, 'outputter': 'lxc_info'}, 'progress')
    return data<|MERGE_RESOLUTION|>--- conflicted
+++ resolved
@@ -67,11 +67,7 @@
         path to the container parent
         default: /var/lib/lxc (system default)
 
-<<<<<<< HEAD
-        .. versionadded:: 2015.5.0
-=======
-        .. versionadded:: 2015.5.2
->>>>>>> f66b69cd
+        .. versionadded:: 2015.5.2
     '''
     ret = {}
     hosts = find_guests(names, path=path)
@@ -104,11 +100,7 @@
         path to the container parent
         default: /var/lib/lxc (system default)
 
-<<<<<<< HEAD
-        .. versionadded:: 2015.5.0
-=======
-        .. versionadded:: 2015.5.2
->>>>>>> f66b69cd
+        .. versionadded:: 2015.5.2
 
 
     .. code-block:: bash
@@ -139,11 +131,7 @@
         path to the container parent
         default: /var/lib/lxc (system default)
 
-<<<<<<< HEAD
-        .. versionadded:: 2015.5.0
-=======
-        .. versionadded:: 2015.5.2
->>>>>>> f66b69cd
+        .. versionadded:: 2015.5.2
 
     '''
     ret = {}
@@ -187,11 +175,7 @@
         path to the container parent
         default: /var/lib/lxc (system default)
 
-<<<<<<< HEAD
-        .. versionadded:: 2015.5.0
-=======
-        .. versionadded:: 2015.5.2
->>>>>>> f66b69cd
+        .. versionadded:: 2015.5.2
 
     saltcloud_mode
         init the container with the saltcloud opts format instead
@@ -432,11 +416,7 @@
         path to the container parent
         default: /var/lib/lxc (system default)
 
-<<<<<<< HEAD
-        .. versionadded:: 2015.5.0
-=======
-        .. versionadded:: 2015.5.2
->>>>>>> f66b69cd
+        .. versionadded:: 2015.5.2
 
     saltcloud_mode
         init the container with the saltcloud opts format instead
@@ -455,11 +435,7 @@
         path to the container parent
         default: /var/lib/lxc (system default)
 
-<<<<<<< HEAD
-        .. versionadded:: 2015.5.0
-=======
-        .. versionadded:: 2015.5.2
->>>>>>> f66b69cd
+        .. versionadded:: 2015.5.2
     '''
     tgt = host or '*'
     client = salt.client.get_local_client(__opts__['conf_file'])
@@ -493,11 +469,7 @@
         path to the container parent
         default: /var/lib/lxc (system default)
 
-<<<<<<< HEAD
-        .. versionadded:: 2015.5.0
-=======
-        .. versionadded:: 2015.5.2
->>>>>>> f66b69cd
+        .. versionadded:: 2015.5.2
 
     .. code-block:: bash
 
@@ -522,11 +494,7 @@
         path to the container parent
         default: /var/lib/lxc (system default)
 
-<<<<<<< HEAD
-        .. versionadded:: 2015.5.0
-=======
-        .. versionadded:: 2015.5.2
->>>>>>> f66b69cd
+        .. versionadded:: 2015.5.2
 
     .. code-block:: bash
 
@@ -557,11 +525,7 @@
         path to the container parent
         default: /var/lib/lxc (system default)
 
-<<<<<<< HEAD
-        .. versionadded:: 2015.5.0
-=======
-        .. versionadded:: 2015.5.2
->>>>>>> f66b69cd
+        .. versionadded:: 2015.5.2
 
     .. code-block:: bash
 
@@ -582,11 +546,7 @@
         path to the container parent
         default: /var/lib/lxc (system default)
 
-<<<<<<< HEAD
-        .. versionadded:: 2015.5.0
-=======
-        .. versionadded:: 2015.5.2
->>>>>>> f66b69cd
+        .. versionadded:: 2015.5.2
 
     .. code-block:: bash
 
@@ -607,11 +567,7 @@
         path to the container parent
         default: /var/lib/lxc (system default)
 
-<<<<<<< HEAD
-        .. versionadded:: 2015.5.0
-=======
-        .. versionadded:: 2015.5.2
->>>>>>> f66b69cd
+        .. versionadded:: 2015.5.2
 
     .. code-block:: bash
 
@@ -632,11 +588,7 @@
         path to the container parent
         default: /var/lib/lxc (system default)
 
-<<<<<<< HEAD
-        .. versionadded:: 2015.5.0
-=======
-        .. versionadded:: 2015.5.2
->>>>>>> f66b69cd
+        .. versionadded:: 2015.5.2
 
     .. code-block:: bash
 
@@ -657,11 +609,7 @@
         path to the container parent
         default: /var/lib/lxc (system default)
 
-<<<<<<< HEAD
-        .. versionadded:: 2015.5.0
-=======
-        .. versionadded:: 2015.5.2
->>>>>>> f66b69cd
+        .. versionadded:: 2015.5.2
 
     .. code-block:: bash
 
