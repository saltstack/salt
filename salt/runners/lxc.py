--- conflicted
+++ resolved
@@ -318,11 +318,7 @@
     cmds = []
     for name in names:
         args = [name]
-<<<<<<< HEAD
-        kw = _sanitized_kw(kwargs)
-=======
         kw = salt.utils.clean_kwargs(kwargs)
->>>>>>> 765b71d5
         if saltcloud_mode:
             kw = copy.deepcopy(kw)
             kw['name'] = name
