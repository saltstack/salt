--- conflicted
+++ resolved
@@ -19,10 +19,6 @@
 import salt.utils.cloud
 import salt.key
 from salt.utils.odict import OrderedDict as _OrderedDict
-<<<<<<< HEAD
-import salt.ext.six as six
-=======
->>>>>>> 60616550
 
 # Import 3rd-party lib
 import salt.ext.six as six
