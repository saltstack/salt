--- conflicted
+++ resolved
@@ -63,14 +63,10 @@
 
     client = salt.client.get_local_client(__opts__['conf_file'])
     cmds = []
-<<<<<<< HEAD
     for host, sub_names in six.iteritems(hosts):
-=======
-    for id_, sub_names in hosts.items():
->>>>>>> 7c471ef1
         for name in sub_names:
             cmds.append(client.cmd_iter(
-                    id_,
+                    host,
                     'lxc.{0}'.format(fun),
                     [name],
                     timeout=60))
