--- conflicted
+++ resolved
@@ -40,123 +40,6 @@
     """
     log.debug("Syncing all")
     ret = {}
-<<<<<<< HEAD
-    ret["clouds"] = sync_clouds(
-        saltenv=saltenv,
-        extmod_whitelist=extmod_whitelist,
-        extmod_blacklist=extmod_blacklist,
-    )
-    ret["modules"] = sync_modules(
-        saltenv=saltenv,
-        extmod_whitelist=extmod_whitelist,
-        extmod_blacklist=extmod_blacklist,
-    )
-    ret["states"] = sync_states(
-        saltenv=saltenv,
-        extmod_whitelist=extmod_whitelist,
-        extmod_blacklist=extmod_blacklist,
-    )
-    ret["grains"] = sync_grains(
-        saltenv=saltenv,
-        extmod_whitelist=extmod_whitelist,
-        extmod_blacklist=extmod_blacklist,
-    )
-    ret["renderers"] = sync_renderers(
-        saltenv=saltenv,
-        extmod_whitelist=extmod_whitelist,
-        extmod_blacklist=extmod_blacklist,
-    )
-    ret["returners"] = sync_returners(
-        saltenv=saltenv,
-        extmod_whitelist=extmod_whitelist,
-        extmod_blacklist=extmod_blacklist,
-    )
-    ret["output"] = sync_output(
-        saltenv=saltenv,
-        extmod_whitelist=extmod_whitelist,
-        extmod_blacklist=extmod_blacklist,
-    )
-    ret["proxymodules"] = sync_proxymodules(
-        saltenv=saltenv,
-        extmod_whitelist=extmod_whitelist,
-        extmod_blacklist=extmod_blacklist,
-    )
-    ret["runners"] = sync_runners(
-        saltenv=saltenv,
-        extmod_whitelist=extmod_whitelist,
-        extmod_blacklist=extmod_blacklist,
-    )
-    ret["wheel"] = sync_wheel(
-        saltenv=saltenv,
-        extmod_whitelist=extmod_whitelist,
-        extmod_blacklist=extmod_blacklist,
-    )
-    ret["engines"] = sync_engines(
-        saltenv=saltenv,
-        extmod_whitelist=extmod_whitelist,
-        extmod_blacklist=extmod_blacklist,
-    )
-    ret["thorium"] = sync_thorium(
-        saltenv=saltenv,
-        extmod_whitelist=extmod_whitelist,
-        extmod_blacklist=extmod_blacklist,
-    )
-    ret["queues"] = sync_queues(
-        saltenv=saltenv,
-        extmod_whitelist=extmod_whitelist,
-        extmod_blacklist=extmod_blacklist,
-    )
-    ret["pillar"] = sync_pillar(
-        saltenv=saltenv,
-        extmod_whitelist=extmod_whitelist,
-        extmod_blacklist=extmod_blacklist,
-    )
-    ret["utils"] = sync_utils(
-        saltenv=saltenv,
-        extmod_whitelist=extmod_whitelist,
-        extmod_blacklist=extmod_blacklist,
-    )
-    ret["sdb"] = sync_sdb(
-        saltenv=saltenv,
-        extmod_whitelist=extmod_whitelist,
-        extmod_blacklist=extmod_blacklist,
-    )
-    ret["cache"] = sync_cache(
-        saltenv=saltenv,
-        extmod_whitelist=extmod_whitelist,
-        extmod_blacklist=extmod_blacklist,
-    )
-    ret["fileserver"] = sync_fileserver(
-        saltenv=saltenv,
-        extmod_whitelist=extmod_whitelist,
-        extmod_blacklist=extmod_blacklist,
-    )
-    ret["tops"] = sync_tops(
-        saltenv=saltenv,
-        extmod_whitelist=extmod_whitelist,
-        extmod_blacklist=extmod_blacklist,
-    )
-    ret["tokens"] = sync_eauth_tokens(
-        saltenv=saltenv,
-        extmod_whitelist=extmod_whitelist,
-        extmod_blacklist=extmod_blacklist,
-    )
-    ret["serializers"] = sync_serializers(
-        saltenv=saltenv,
-        extmod_whitelist=extmod_whitelist,
-        extmod_blacklist=extmod_blacklist,
-    )
-    ret["executors"] = sync_executors(
-        saltenv=saltenv,
-        extmod_whitelist=extmod_whitelist,
-        extmod_blacklist=extmod_blacklist,
-    )
-    return ret
-
-
-def sync_modules(saltenv="base", extmod_whitelist=None, extmod_blacklist=None):
-    """
-=======
     ret['clouds'] = sync_clouds(saltenv=saltenv, extmod_whitelist=extmod_whitelist, extmod_blacklist=extmod_blacklist)
     ret['modules'] = sync_modules(saltenv=saltenv, extmod_whitelist=extmod_whitelist, extmod_blacklist=extmod_blacklist)
     ret['states'] = sync_states(saltenv=saltenv, extmod_whitelist=extmod_whitelist, extmod_blacklist=extmod_blacklist)
@@ -212,7 +95,6 @@
 
 def sync_modules(saltenv='base', extmod_whitelist=None, extmod_blacklist=None):
     '''
->>>>>>> 8abb7099
     Sync execution modules from ``salt://_modules`` to the master
 
     saltenv : base
@@ -404,20 +286,9 @@
     .. code-block:: bash
 
         salt-run saltutil.sync_proxymodules
-<<<<<<< HEAD
-    """
-    return salt.utils.extmods.sync(
-        __opts__,
-        "proxy",
-        saltenv=saltenv,
-        extmod_whitelist=extmod_whitelist,
-        extmod_blacklist=extmod_blacklist,
-    )[0]
-=======
     '''
     return salt.utils.extmods.sync(__opts__, 'proxy', saltenv=saltenv, extmod_whitelist=extmod_whitelist,
                                    extmod_blacklist=extmod_blacklist)[0]
->>>>>>> 8abb7099
 
 
 def sync_runners(saltenv="base", extmod_whitelist=None, extmod_blacklist=None):
@@ -859,21 +730,6 @@
     .. code-block:: bash
 
         salt-run saltutil.sync_utils
-<<<<<<< HEAD
-    """
-    return salt.utils.extmods.sync(
-        __opts__,
-        "serializers",
-        saltenv=saltenv,
-        extmod_whitelist=extmod_whitelist,
-        extmod_blacklist=extmod_blacklist,
-    )[0]
-
-
-def sync_executors(saltenv="base", extmod_whitelist=None, extmod_blacklist=None):
-    """
-    .. versionadded:: 3000
-=======
     '''
     return salt.utils.extmods.sync(__opts__, 'serializers', saltenv=saltenv, extmod_whitelist=extmod_whitelist,
                                    extmod_blacklist=extmod_blacklist)[0]
@@ -882,7 +738,6 @@
 def sync_executors(saltenv='base', extmod_whitelist=None, extmod_blacklist=None):
     '''
     .. versionadded:: 2019.2.1
->>>>>>> 8abb7099
 
     Sync executor modules from ``salt://_executors`` to the master
 
@@ -901,17 +756,6 @@
     .. code-block:: bash
 
         salt-run saltutil.sync_executors
-<<<<<<< HEAD
-    """
-    return salt.utils.extmods.sync(
-        __opts__,
-        "executors",
-        saltenv=saltenv,
-        extmod_whitelist=extmod_whitelist,
-        extmod_blacklist=extmod_blacklist,
-    )[0]
-=======
     '''
     return salt.utils.extmods.sync(__opts__, 'executors', saltenv=saltenv, extmod_whitelist=extmod_whitelist,
-                                   extmod_blacklist=extmod_blacklist)[0]
->>>>>>> 8abb7099
+                                   extmod_blacklist=extmod_blacklist)[0]