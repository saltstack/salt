# -*- coding: utf-8 -*-
'''
Execute overstate functions
'''
# Import pytohn libs
from __future__ import print_function

import fnmatch
import json
import logging

# Import pytohn libs
from __future__ import print_function

# Import salt libs
import salt.output
import salt.overstate
<<<<<<< HEAD
import salt.syspaths
import salt.utils.event
from salt.exceptions import SaltInvocationError

logger = logging.getLogger(__name__)
=======
from salt.exceptions import SaltInvocationError
>>>>>>> dbed0be4


def over(saltenv='base', os_fn=None):
    '''
    .. versionadded:: 0.11.0

    Execute an overstate sequence to orchestrate the executing of states
    over a group of systems

    CLI Examples:

    .. code-block:: bash

        salt-run state.over base /path/to/myoverstate.sls
    '''
    stage_num = 0
    try:
        overstate = salt.overstate.OverState(__opts__, saltenv, os_fn)
    except IOError as exc:
        raise SaltInvocationError(
            '{0}: {1!r}'.format(exc.strerror, exc.filename)
        )
    for stage in overstate.stages_iter():
        if isinstance(stage, dict):
            # This is highstate data
            print('Stage execution results:')
            for key, val in stage.items():
                if '_|-' in key:
                    salt.output.display_output(
                            {'error': {key: val}},
                            'highstate',
                            opts=__opts__)
                else:
                    salt.output.display_output(
                            {key: val},
                            'highstate',
                            opts=__opts__)
        elif isinstance(stage, list):
            # This is a stage
            if stage_num == 0:
                print('Executing the following Over State:')
            else:
                print('Executed Stage:')
            salt.output.display_output(stage, 'overstatestage', opts=__opts__)
            stage_num += 1
    return overstate.over_run


def orchestrate(mods, saltenv='base', test=None, exclude=None, pillar=None):
    '''
    .. versionadded:: 0.17.0

    Execute a state run from the master, used as a powerful orchestration
    system.

    CLI Examples:

    .. code-block:: bash

        salt-run state.orchestrate webserver
        salt-run state.orchestrate webserver saltenv=dev test=True

    .. versionchanged:: 2014.1.1

        Runner renamed from ``state.sls`` to ``state.orchestrate``
    '''
    if pillar is not None and not isinstance(pillar, dict):
        raise SaltInvocationError(
            'Pillar data must be formatted as a dictionary'
        )
    __opts__['file_client'] = 'local'
    minion = salt.minion.MasterMinion(__opts__)
    running = minion.functions['state.sls'](
            mods,
            saltenv,
            test,
            exclude,
            pillar=pillar)
    ret = {minion.opts['id']: running}
    salt.output.display_output(ret, 'highstate', opts=__opts__)
    return ret

# Aliases for orchestrate runner
orch = orchestrate
sls = orchestrate


def show_stages(saltenv='base', os_fn=None):
    '''
    .. versionadded:: 0.11.0

    Display the OverState's stage data

    CLI Examples:

    .. code-block:: bash

        salt-run state.show_stages
        salt-run state.show_stages saltenv=dev /root/overstate.sls
    '''
    overstate = salt.overstate.OverState(__opts__, saltenv, os_fn)
    salt.output.display_output(
            overstate.over,
            'overstatestage',
            opts=__opts__)
    return overstate.over


def event(tagmatch='*', count=1, quiet=False, sock_dir=None):
    '''
    Watch Salt's event bus and block until the given tag is matched

    .. versionadded:: Helium

    This is useful for taking some simple action after an event is fired via
    the CLI without having to use Salt's Reactor.

    :param tagmatch: the event is written to stdout for each tag that matches
        this pattern; uses the same matching semantics as Salt's Reactor.
    :param count: this number is decremented for each event that matches the
        ``tagmatch`` parameter; pass ``-1`` to listen forever.
    :param quiet: do not print to stdout; just block
    :param sock_dir: path to the Salt master's event socket file.

    CLI Examples:

    .. code-block:: bash

        # Reboot a minion and run highstate when it comes back online
        salt 'jerry' system.reboot && \\
            salt-run state.event 'salt/minion/jerry/start' quiet=True && \\
            salt 'jerry' state.highstate

        # Reboot multiple minions and run highstate when all are back online
        salt -L 'kevin,stewart,dave' system.reboot && \\
            salt-run state.event 'salt/minion/*/start' count=3 quiet=True && \\
            salt -L 'kevin,stewart,dave' state.highstate

        # Watch the event bus forever in a shell for-loop;
        # note, slow-running tasks here will fill up the input buffer.
        salt-run state.event count=-1 | while read -r tag data; do
            echo $tag
            echo $data | jq -colour-output .
        done

    Enable debug logging to see ignored events.
    '''
    sevent = salt.utils.event.get_event(
            'master',
            sock_dir or __opts__['sock_dir'],
            __opts__['transport'])

    while True:
        ret = sevent.get_event(full=True)
        if ret is None:
            continue

        if fnmatch.fnmatch(ret['tag'], tagmatch):
            if not quiet:
                print('{0}\t{1}'.format(ret['tag'], json.dumps(ret['data'])))

            count -= 1
            logger.debug('Remaining event matches: {0}'.format(count))

            if count == 0:
                break
        else:
            logger.debug('Skipping event tag: {0}'.format(ret['tag']))
            continue<|MERGE_RESOLUTION|>--- conflicted
+++ resolved
@@ -15,15 +15,7 @@
 # Import salt libs
 import salt.output
 import salt.overstate
-<<<<<<< HEAD
-import salt.syspaths
-import salt.utils.event
 from salt.exceptions import SaltInvocationError
-
-logger = logging.getLogger(__name__)
-=======
-from salt.exceptions import SaltInvocationError
->>>>>>> dbed0be4
 
 
 def over(saltenv='base', os_fn=None):
