# -*- coding: utf-8 -*-
'''
Control virtual machines via Salt
'''

# Import python libs
from __future__ import print_function
import logging

# Import Salt libs
import salt.client
import salt.utils.virt
import salt.key

log = logging.getLogger(__name__)

def _determine_hyper(data, omit=''):
    '''
    Determine what the most resource free hypervisor is based on the given
    data
    '''
    # This is just checking for the hyper with the most free ram, this needs
    # to be much more complicated.
    hyper = ''
    bestmem = 0
    for hv_, comps in data.items():
        if hv_ == omit:
            continue
        if not isinstance(comps, dict):
            continue
        if comps.get('freemem', 0) > bestmem:
            bestmem = comps['freemem']
            hyper = hv_
    return hyper


def _find_vm(name, data, quiet=False):
    '''
    Scan the query data for the named vm
    '''
    for hv_ in data:
        # Check if data is a dict, and not '"virt.full_info" is not available.'
        if not isinstance(data[hv_], dict):
            continue
        if name in data[hv_].get('vm_info', {}):
            ret = {hv_: {name: data[hv_]['vm_info'][name]}}
            if not quiet:
                progress(ret, outputter='nested')
            return ret
    return {}


def query(hyper=None, quiet=False):
    '''
    Query the virtual machines. When called without options all hypervisors
    are detected and a full query is returned. A single hypervisor can be
    passed in to specify an individual hypervisor to query.
    '''
    if quiet:
        log.warn('\'quiet\' is deprecated. Please migrate to --quiet')
    ret = {}
    client = salt.client.get_local_client(__opts__['conf_file'])
    for info in client.cmd_iter('virtual:physical',
                                'virt.full_info', expr_form='grain'):
        if not info:
            continue
        if not isinstance(info, dict):
            continue
        chunk = {}
        id_ = info.iterkeys().next()
        if hyper:
            if hyper != id_:
                continue
        if not isinstance(info[id_], dict):
            continue
        if 'ret' not in info[id_]:
            continue
        if not isinstance(info[id_]['ret'], dict):
            continue
        chunk[id_] = info[id_]['ret']
        ret.update(chunk)
        if not quiet:
            progress(chunk, outputter='virt_query')

    return ret


def list(hyper=None, quiet=False):  # pylint: disable=redefined-builtin
    '''
    List the virtual machines on each hyper, this is a simplified query,
    showing only the virtual machine names belonging to each hypervisor.
    A single hypervisor can be passed in to specify an individual hypervisor
    to list.
    '''
    if quiet:
        log.warn('\'quiet\' is deprecated. Please migrate to --quiet')
    ret = {}
    client = salt.client.get_local_client(__opts__['conf_file'])
    for info in client.cmd_iter('virtual:physical',
                                'virt.vm_info', expr_form='grain'):
        if not info:
            continue
        if not isinstance(info, dict):
            continue
        chunk = {}
        id_ = info.iterkeys().next()
        if hyper:
            if hyper != id_:
                continue
        if not isinstance(info[id_], dict):
            continue
        if 'ret' not in info[id_]:
            continue
        if not isinstance(info[id_]['ret'], dict):
            continue
        data = {}
        for key, val in info[id_]['ret'].items():
            if val['state'] in data:
                data[val['state']].append(key)
            else:
                data[val['state']] = [key]
        chunk[id_] = data
        ret.update(chunk)
        if not quiet:
            progress(chunk, outputter='virt_list')

    return ret


def next_hyper():
    '''
    Return the hypervisor to use for the next autodeployed vm. This queries
    the available hypervisors and executes some math the determine the most
    "available" next hypervisor.
    '''
    hyper = _determine_hyper(query(quiet=True))
    print(hyper)
    return hyper


def hyper_info(hyper=None):
    '''
    Return information about the hypervisors connected to this master
    '''
    data = query(hyper, quiet=True)
    for id_ in data:
        if 'vm_info' in data[id_]:
            data[id_].pop('vm_info')
    progress(data, outputter='nested')
    return data


def init(
        name,
        cpu,
        mem,
        image,
        hyper=None,
        seed=True,
        nic='default',
        install=True):
    '''
    This routine is used to create a new virtual machine. This routines takes
    a number of options to determine what the newly created virtual machine
    will look like.

    name
        The mandatory name of the new virtual machine. The name option is
        also the minion id, all minions must have an id.

    cpu
        The number of cpus to allocate to this new virtual machine.

    mem
        The amount of memory to allocate tot his virtual machine. The number
        is interpreted in megabytes.

    image
        The network location of the virtual machine image, commonly a location
        on the salt fileserver, but http, https and ftp can also be used.

    hyper
        The hypervisor to use for the new virtual machine, if this is omitted
        Salt will automatically detect what hypervisor to use.

    seed
        Set to False to prevent Salt from seeding the new virtual machine.

    nic
        The nic profile to use, defaults to the "default" nic profile which
        assumes a single network interface per vm associated with the "br0"
        bridge on the master.

    install
        Set to False to prevent Salt from installing a minion on the new vm
        before it spins up.
    '''
    progress('Searching for Hypervisors')
    data = query(hyper, quiet=True)
    # Check if the name is already deployed
    for hyper in data:
        if 'vm_info' in data[hyper]:
            if name in data[hyper]['vm_info']:
                progress('Virtual machine {0} is already deployed'.format(name))
                return 'fail'

    if hyper is None:
        hyper = _determine_hyper(data)

    if hyper not in data or not hyper:
        progress('Hypervisor {0} was not found'.format(hyper))
        return 'fail'

    if seed:
<<<<<<< HEAD
        print('Minion will be preseeded')
=======
        progress('Minion will be preseeded')
>>>>>>> 24a9078d
        kv_ = salt.utils.virt.VirtKey(hyper, name, __opts__)
        kv_.authorize()

    client = salt.client.get_local_client(__opts__['conf_file'])

    progress('Creating VM {0} on hypervisor {1}'.format(name, hyper))
    cmd_ret = client.cmd_iter(
            hyper,
            'virt.init',
            [
                name,
                cpu,
                mem,
                image,
                'seed={0}'.format(seed),
                'nic={0}'.format(nic),
                'install={0}'.format(install),
            ],
            timeout=600)

    ret = next(cmd_ret)
    if not ret:
        progress('VM {0} was not initialized.'.format(name))
        return 'fail'

    progress('VM {0} initialized on hypervisor {1}'.format(name, hyper))
    return 'good'


def vm_info(name, quiet=False):
    '''
    Return the information on the named vm
    '''
    data = query(quiet=True)
    return _find_vm(name, data, quiet)


def reset(name):
    '''
    Force power down and restart an existing vm
    '''
    ret = {}
    client = salt.client.get_local_client(__opts__['conf_file'])
    data = vm_info(name, quiet=True)
    if not data:
        progress('Failed to find vm {0} to reset'.format(name))
        return 'fail'
    hyper = data.iterkeys().next()
    cmd_ret = client.cmd_iter(
            hyper,
            'virt.reset',
            [name],
            timeout=600)
    for comp in cmd_ret:
        ret.update(comp)
    progress('Reset VM {0}'.format(name))
    return ret


def start(name):
    '''
    Start a named virtual machine
    '''
    ret = {}
    client = salt.client.get_local_client(__opts__['conf_file'])
    data = vm_info(name, quiet=True)
    if not data:
        progress('Failed to find vm {0} to start'.format(name))
        return 'fail'
    hyper = data.iterkeys().next()
    if data[hyper][name]['state'] == 'running':
        print('VM {0} is already running'.format(name))
        return 'bad state'
    cmd_ret = client.cmd_iter(
            hyper,
            'virt.start',
            [name],
            timeout=600)
    for comp in cmd_ret:
        ret.update(comp)
    progress('Started VM {0}'.format(name))
    return 'good'


def force_off(name):
    '''
    Force power down the named virtual machine
    '''
    ret = {}
    client = salt.client.get_local_client(__opts__['conf_file'])
    data = vm_info(name, quiet=True)
    if not data:
        print('Failed to find vm {0} to destroy'.format(name))
        return 'fail'
    hyper = data.iterkeys().next()
    if data[hyper][name]['state'] == 'shutdown':
        print('VM {0} is already shutdown'.format(name))
        return'bad state'
    cmd_ret = client.cmd_iter(
            hyper,
            'virt.destroy',
            [name],
            timeout=600)
    for comp in cmd_ret:
        ret.update(comp)
    progress('Powered off VM {0}'.format(name))
    return 'good'


def purge(name, delete_key=True):
    '''
    Destroy the named vm
    '''
    ret = {}
    client = salt.client.get_local_client(__opts__['conf_file'])
    data = vm_info(name, quiet=True)
    if not data:
        progress('Failed to find vm {0} to purge'.format(name))
        return 'fail'
    hyper = data.iterkeys().next()
    cmd_ret = client.cmd_iter(
            hyper,
            'virt.purge',
            [name, True],
            timeout=600)
    for comp in cmd_ret:
        ret.update(comp)

    if delete_key:
        skey = salt.key.Key(__opts__)
        skey.delete_key(name)
    progress('Purged VM {0}'.format(name))
    return 'good'


def pause(name):
    '''
    Pause the named vm
    '''
    ret = {}
    client = salt.client.get_local_client(__opts__['conf_file'])

    data = vm_info(name, quiet=True)
    if not data:
        progress('Failed to find VM {0} to pause'.format(name))
        return 'fail'
    hyper = data.iterkeys().next()
    if data[hyper][name]['state'] == 'paused':
        progress('VM {0} is already paused'.format(name))
        return 'bad state'
    cmd_ret = client.cmd_iter(
            hyper,
            'virt.pause',
            [name],
            timeout=600)
    for comp in cmd_ret:
        ret.update(comp)
    progress('Paused VM {0}'.format(name))
    return 'good'


def resume(name):
    '''
    Resume a paused vm
    '''
    ret = {}
    client = salt.client.get_local_client(__opts__['conf_file'])
    data = vm_info(name, quiet=True)
    if not data:
        progress('Failed to find VM {0} to pause'.format(name))
        return 'not found'
    hyper = data.iterkeys().next()
    if data[hyper][name]['state'] != 'paused':
        progress('VM {0} is not paused'.format(name))
        return 'bad state'
    cmd_ret = client.cmd_iter(
            hyper,
            'virt.resume',
            [name],
            timeout=600)
    for comp in cmd_ret:
        ret.update(comp)
    progress('Resumed VM {0}'.format(name))
    return 'good'


def migrate(name, target=''):
    '''
    Migrate a vm from one hypervisor to another. This routine will just start
    the migration and display information on how to look up the progress.
    '''
    client = salt.client.get_local_client(__opts__['conf_file'])
    data = query(quiet=True)
    origin_data = _find_vm(name, data, quiet=True)
    try:
        origin_hyper = origin_data.keys()[0]
    except IndexError:
        progress('Named vm {0} was not found to migrate'.format(name))
        return ''
    disks = origin_data[origin_hyper][name]['disks']
    if not origin_data:
        progress('Named vm {0} was not found to migrate'.format(name))
        return ''
    if not target:
        target = _determine_hyper(data, origin_hyper)
    if target not in data:
        progress('Target hypervisor {0} not found'.format(origin_data))
        return ''
    client.cmd(target, 'virt.seed_non_shared_migrate', [disks, True])
    jid = client.cmd_async(origin_hyper,
                           'virt.migrate_non_shared',
                           [name, target])

    msg = ('The migration of virtual machine {0} to hypervisor {1} has begun, '
           'and can be tracked via jid {2}. The ``salt-run virt.query`` '
           'runner can also be used, the target vm will be shown as paused '
           'until the migration is complete.').format(name, target, jid)
    progress(msg)<|MERGE_RESOLUTION|>--- conflicted
+++ resolved
@@ -212,11 +212,7 @@
         return 'fail'
 
     if seed:
-<<<<<<< HEAD
-        print('Minion will be preseeded')
-=======
         progress('Minion will be preseeded')
->>>>>>> 24a9078d
         kv_ = salt.utils.virt.VirtKey(hyper, name, __opts__)
         kv_.authorize()
 
