# -*- coding: utf-8 -*-
"""
Runner for SmartOS minions control vmadm
"""
# Import python libs
from __future__ import absolute_import, print_function, unicode_literals

# Import salt libs
import salt.client
from salt.exceptions import SaltClientError

# Import 3rd party libs
from salt.ext import six
from salt.utils.odict import OrderedDict

# Function aliases
__func_alias__ = {"list_vms": "list"}

# Define the module's virtual name
__virtualname__ = "vmadm"


def __virtual__():
    """
    Provides vmadm runner
    """
    # NOTE: always load vmadm runner
    #       we could check using test.ping + a grain
    #       match, but doing this on master startup is
    #       not acceptable
    return __virtualname__


def _action(action="get", search=None, one=True, force=False):
    """
    Multi action helper for start, stop, get, ...
    """
    vms = {}
    matched_vms = []
    client = salt.client.get_local_client(__opts__["conf_file"])

    ## lookup vms
    try:
        vmadm_args = {}
        vmadm_args["order"] = "uuid,alias,hostname,state"
        if "=" in search:
            vmadm_args["search"] = search
        for cn in client.cmd_iter(
            "G@virtual:physical and G@os:smartos",
            "vmadm.list",
            kwarg=vmadm_args,
            tgt_type="compound",
        ):
            if not cn:
                continue
            node = next(six.iterkeys(cn))
            if (
                not isinstance(cn[node], dict)
                or "ret" not in cn[node]
                or not isinstance(cn[node]["ret"], dict)
            ):
                continue
            for vm in cn[node]["ret"]:
                vmcfg = cn[node]["ret"][vm]
                vmcfg["node"] = node
                vms[vm] = vmcfg
    except SaltClientError as client_error:
        pass

    ## check if we have vms
<<<<<<< HEAD
    if len(vms) == 0:
        return {"Error": "No vms found."}
=======
    if not vms:
        return {'Error': 'No vms found.'}
>>>>>>> 8abb7099

    ## simple search
    if "=" not in search:
        loop_pass = 0
        while loop_pass < 3:
            ## each pass will try a different field
            if loop_pass == 0:
                field = "uuid"
            elif loop_pass == 1:
                field = "hostname"
            else:
                field = "alias"

            ## loop vms and try to match
            for vm in vms:
                if field == "uuid" and vm == search:
                    matched_vms.append(vm)
                    break  # exit for on uuid match (max = 1)
                elif field in vms[vm] and vms[vm][field] == search:
                    matched_vms.append(vm)

            ## exit on match(es) or try again
            if matched_vms:
                break
            else:
                loop_pass += 1
    else:
        for vm in vms:
            matched_vms.append(vm)

    ## check if we have vms
<<<<<<< HEAD
    if len(matched_vms) == 0:
        return {"Error": "No vms matched."}
=======
    if not matched_vms:
        return {'Error': 'No vms matched.'}
>>>>>>> 8abb7099

    ## multiple allowed?
    if one and len(matched_vms) > 1:
        return {
            "Error": "Matched {0} vms, only one allowed!".format(len(matched_vms)),
            "Matches": matched_vms,
        }

    ## perform action
    ret = {}
    if action in ["start", "stop", "reboot", "get"]:
        for vm in matched_vms:
            vmadm_args = {"key": "uuid", "vm": vm}
            try:
                for vmadm_res in client.cmd_iter(
                    vms[vm]["node"], "vmadm.{0}".format(action), kwarg=vmadm_args
                ):
                    if not vmadm_res:
                        continue
                    if vms[vm]["node"] in vmadm_res:
                        ret[vm] = vmadm_res[vms[vm]["node"]]["ret"]
            except SaltClientError as client_error:
                ret[vm] = False
    elif action in ["is_running"]:
        ret = True
        for vm in matched_vms:
            if vms[vm]["state"] != "running":
                ret = False
                break
    return ret


def nodes(verbose=False):
    """
    List all compute nodes

    verbose : boolean
        print additional information about the node
        e.g. platform version, hvm capable, ...

    CLI Example:

    .. code-block:: bash

        salt-run vmadm.nodes
        salt-run vmadm.nodes verbose=True
    """
    ret = {} if verbose else []
    client = salt.client.get_local_client(__opts__["conf_file"])

    ## get list of nodes
    try:
        for cn in client.cmd_iter(
            "G@virtual:physical and G@os:smartos", "grains.items", tgt_type="compound"
        ):
            if not cn:
                continue
            node = next(six.iterkeys(cn))
            if (
                not isinstance(cn[node], dict)
                or "ret" not in cn[node]
                or not isinstance(cn[node]["ret"], dict)
            ):
                continue
            if verbose:
                ret[node] = {}
                ret[node]["version"] = {}
                ret[node]["version"]["platform"] = cn[node]["ret"]["osrelease"]
                if "computenode_sdc_version" in cn[node]["ret"]:
                    ret[node]["version"]["sdc"] = cn[node]["ret"][
                        "computenode_sdc_version"
                    ]
                ret[node]["vms"] = {}
                if (
                    "computenode_vm_capable" in cn[node]["ret"]
                    and cn[node]["ret"]["computenode_vm_capable"]
                    and "computenode_vm_hw_virt" in cn[node]["ret"]
                ):
                    ret[node]["vms"]["hw_cap"] = cn[node]["ret"][
                        "computenode_vm_hw_virt"
                    ]
                else:
                    ret[node]["vms"]["hw_cap"] = False
                if "computenode_vms_running" in cn[node]["ret"]:
                    ret[node]["vms"]["running"] = cn[node]["ret"][
                        "computenode_vms_running"
                    ]
            else:
                ret.append(node)
    except SaltClientError as client_error:
        return "{0}".format(client_error)

    if not verbose:
        ret.sort()
    return ret


def list_vms(search=None, verbose=False):
    """
    List all vms

    search : string
        filter vms, see the execution module
    verbose : boolean
        print additional information about the vm

    CLI Example:

    .. code-block:: bash

        salt-run vmadm.list
        salt-run vmadm.list search='type=KVM'
        salt-run vmadm.list verbose=True
    """
    ret = OrderedDict() if verbose else []
    client = salt.client.get_local_client(__opts__["conf_file"])
    try:
        vmadm_args = {}
        vmadm_args["order"] = "uuid,alias,hostname,state,type,cpu_cap,vcpus,ram"
        if search:
            vmadm_args["search"] = search
        for cn in client.cmd_iter(
            "G@virtual:physical and G@os:smartos",
            "vmadm.list",
            kwarg=vmadm_args,
            tgt_type="compound",
        ):
            if not cn:
                continue
            node = next(six.iterkeys(cn))
            if (
                not isinstance(cn[node], dict)
                or "ret" not in cn[node]
                or not isinstance(cn[node]["ret"], dict)
            ):
                continue
            for vm in cn[node]["ret"]:
                vmcfg = cn[node]["ret"][vm]
                if verbose:
                    ret[vm] = OrderedDict()
                    ret[vm]["hostname"] = vmcfg["hostname"]
                    ret[vm]["alias"] = vmcfg["alias"]
                    ret[vm]["computenode"] = node
                    ret[vm]["state"] = vmcfg["state"]
                    ret[vm]["resources"] = OrderedDict()
                    ret[vm]["resources"]["memory"] = vmcfg["ram"]
                    if vmcfg["type"] == "KVM":
                        ret[vm]["resources"]["cpu"] = "{0:.2f}".format(
                            int(vmcfg["vcpus"])
                        )
                    else:
                        if vmcfg["cpu_cap"] != "":
                            ret[vm]["resources"]["cpu"] = "{0:.2f}".format(
                                int(vmcfg["cpu_cap"]) / 100
                            )
                else:
                    ret.append(vm)
    except SaltClientError as client_error:
        return "{0}".format(client_error)

    if not verbose:
        ret = sorted(ret)

    return ret


def start(search, one=True):
    """
    Start one or more vms

    search : string
        filter vms, see the execution module.
    one : boolean
        start only one vm

    .. note::
        If the search parameter does not contain an equal (=) symbol it will be
        assumed it will be tried as uuid, hostname, and alias.

    CLI Example:

    .. code-block:: bash

        salt-run vmadm.start 91244bba-1146-e4ec-c07e-e825e0223aa9
        salt-run vmadm.start search='alias=jiska'
        salt-run vmadm.start search='type=KVM' one=False
    """
    return _action("start", search, one)


def stop(search, one=True):
    """
    Stop one or more vms

    search : string
        filter vms, see the execution module.
    one : boolean
        stop only one vm

    .. note::
        If the search parameter does not contain an equal (=) symbol it will be
        assumed it will be tried as uuid, hostname, and alias.

    CLI Example:

    .. code-block:: bash

        salt-run vmadm.stop 91244bba-1146-e4ec-c07e-e825e0223aa9
        salt-run vmadm.stop search='alias=jody'
        salt-run vmadm.stop search='type=KVM' one=False
    """
    return _action("stop", search, one)


def reboot(search, one=True, force=False):
    """
    Reboot one or more vms

    search : string
        filter vms, see the execution module.
    one : boolean
        reboot only one vm
    force : boolean
        force reboot, faster but no graceful shutdown

    .. note::
        If the search parameter does not contain an equal (=) symbol it will be
        assumed it will be tried as uuid, hostname, and alias.

    CLI Example:

    .. code-block:: bash

        salt-run vmadm.reboot 91244bba-1146-e4ec-c07e-e825e0223aa9
        salt-run vmadm.reboot search='alias=marije'
        salt-run vmadm.reboot search='type=KVM' one=False
    """
    return _action("reboot", search, one, force)


def get(search, one=True):
    """
    Return information for vms

    search : string
        filter vms, see the execution module.
    one : boolean
        return only one vm

    .. note::
        If the search parameter does not contain an equal (=) symbol it will be
        assumed it will be tried as uuid, hostname, and alias.

    CLI Example:

    .. code-block:: bash

        salt-run vmadm.get 91244bba-1146-e4ec-c07e-e825e0223aa9
        salt-run vmadm.get search='alias=saskia'
    """
    return _action("get", search, one)


def is_running(search):
    """
    Return true if vm is running

    search : string
        filter vms, see the execution module.

    .. note::
        If the search parameter does not contain an equal (=) symbol it will be
        assumed it will be tried as uuid, hostname, and alias.

    .. note::
        If multiple vms are matched, the result will be true of ALL vms are running

    CLI Example:

    .. code-block:: bash

        salt-run vmadm.is_running 91244bba-1146-e4ec-c07e-e825e0223aa9
        salt-run vmadm.is_running search='alias=julia'
    """
    return _action("is_running", search, False)


# vim: tabstop=4 expandtab shiftwidth=4 softtabstop=4<|MERGE_RESOLUTION|>--- conflicted
+++ resolved
@@ -68,13 +68,8 @@
         pass
 
     ## check if we have vms
-<<<<<<< HEAD
-    if len(vms) == 0:
-        return {"Error": "No vms found."}
-=======
     if not vms:
         return {'Error': 'No vms found.'}
->>>>>>> 8abb7099
 
     ## simple search
     if "=" not in search:
@@ -106,13 +101,8 @@
             matched_vms.append(vm)
 
     ## check if we have vms
-<<<<<<< HEAD
-    if len(matched_vms) == 0:
-        return {"Error": "No vms matched."}
-=======
     if not matched_vms:
         return {'Error': 'No vms matched.'}
->>>>>>> 8abb7099
 
     ## multiple allowed?
     if one and len(matched_vms) > 1:
