# -*- coding: utf-8 -*-
'''
General management functions for salt, tools like seeing what hosts are up
and what hosts are down
'''

# Import python libs
from __future__ import absolute_import, print_function
import os
import operator
import re
import subprocess
import tempfile
import time
import logging
import uuid

# Import 3rd-party libs
from salt.ext import six
from salt.ext.six.moves.urllib.request import urlopen as _urlopen  # pylint: disable=no-name-in-module,import-error

# Import salt libs
import salt.key
import salt.utils
<<<<<<< HEAD
import salt.utils.files
=======
import salt.utils.compat
>>>>>>> 8aa39a97
import salt.utils.minions
import salt.client
import salt.client.ssh
import salt.wheel
import salt.version
from salt.utils.event import tagify
from salt.exceptions import SaltClientError, SaltSystemExit
FINGERPRINT_REGEX = re.compile(r'^([a-f0-9]{2}:){15}([a-f0-9]{2})$')

log = logging.getLogger(__name__)


def _ping(tgt, tgt_type, timeout, gather_job_timeout):
    client = salt.client.get_local_client(__opts__['conf_file'])
    pub_data = client.run_job(tgt, 'test.ping', (), tgt_type, '', timeout, '')

    if not pub_data:
        return pub_data

    log.debug(
        'manage runner will ping the following minion(s): %s',
        ', '.join(sorted(pub_data['minions']))
    )

    returned = set()
    for fn_ret in client.get_cli_event_returns(
            pub_data['jid'],
            pub_data['minions'],
            client._get_timeout(timeout),
            tgt,
            tgt_type,
            gather_job_timeout=gather_job_timeout):

        if fn_ret:
            for mid, _ in six.iteritems(fn_ret):
                log.debug('minion \'%s\' returned from ping', mid)
                returned.add(mid)

    not_returned = sorted(set(pub_data['minions']) - returned)
    returned = sorted(returned)

    return returned, not_returned


def status(output=True, tgt='*', tgt_type='glob', expr_form=None, timeout=None, gather_job_timeout=None):
    '''
    .. versionchanged:: 2017.7.0
        The ``expr_form`` argument has been renamed to ``tgt_type``, earlier
        releases must use ``expr_form``.

    Print the status of all known salt minions

    CLI Example:

    .. code-block:: bash

        salt-run manage.status
        salt-run manage.status tgt="webservers" tgt_type="nodegroup"
        salt-run manage.status timeout=5 gather_job_timeout=10
    '''
    # remember to remove the expr_form argument from this function when
    # performing the cleanup on this deprecation.
    if expr_form is not None:
        salt.utils.warn_until(
            'Fluorine',
            'the target type should be passed using the \'tgt_type\' '
            'argument instead of \'expr_form\'. Support for using '
            '\'expr_form\' will be removed in Salt Fluorine.'
        )
        tgt_type = expr_form

    ret = {}

    if not timeout:
        timeout = __opts__['timeout']
    if not gather_job_timeout:
        gather_job_timeout = __opts__['gather_job_timeout']

    ret['up'], ret['down'] = _ping(tgt, tgt_type, timeout, gather_job_timeout)
    return ret


def key_regen():
    '''
    This routine is used to regenerate all keys in an environment. This is
    invasive! ALL KEYS IN THE SALT ENVIRONMENT WILL BE REGENERATED!!

    The key_regen routine sends a command out to minions to revoke the master
    key and remove all minion keys, it then removes all keys from the master
    and prompts the user to restart the master. The minions will all reconnect
    and keys will be placed in pending.

    After the master is restarted and minion keys are in the pending directory
    execute a salt-key -A command to accept the regenerated minion keys.

    The master *must* be restarted within 60 seconds of running this command or
    the minions will think there is something wrong with the keys and abort.

    Only Execute this runner after upgrading minions and master to 0.15.1 or
    higher!

    CLI Example:

    .. code-block:: bash

        salt-run manage.key_regen
    '''
    client = salt.client.get_local_client(__opts__['conf_file'])
    try:
        client.cmd('*', 'saltutil.regen_keys')
    except SaltClientError as client_error:
        print(client_error)
        return False

    for root, _, files in os.walk(__opts__['pki_dir']):
        for fn_ in files:
            path = os.path.join(root, fn_)
            try:
                os.remove(path)
            except os.error:
                pass
    msg = ('The minion and master keys have been deleted.  Restart the Salt\n'
           'Master within the next 60 seconds!!!\n\n'
           'Wait for the minions to reconnect.  Once the minions reconnect\n'
           'the new keys will appear in pending and will need to be re-\n'
           'accepted by running:\n'
           '    salt-key -A\n\n'
           'Be advised that minions not currently connected to the master\n'
           'will not be able to reconnect and may require manual\n'
           'regeneration via a local call to\n'
           '    salt-call saltutil.regen_keys')
    return msg


def down(removekeys=False, tgt='*', tgt_type='glob', expr_form=None):
    '''
    .. versionchanged:: 2017.7.0
        The ``expr_form`` argument has been renamed to ``tgt_type``, earlier
        releases must use ``expr_form``.

    Print a list of all the down or unresponsive salt minions
    Optionally remove keys of down minions

    CLI Example:

    .. code-block:: bash

        salt-run manage.down
        salt-run manage.down removekeys=True
        salt-run manage.down tgt="webservers" tgt_type="nodegroup"

    '''
    ret = status(output=False, tgt=tgt, tgt_type=tgt_type).get('down', [])
    for minion in ret:
        if removekeys:
            wheel = salt.wheel.Wheel(__opts__)
            wheel.call_func('key.delete', match=minion)
    return ret


def up(tgt='*', tgt_type='glob', expr_form=None, timeout=None, gather_job_timeout=None):  # pylint: disable=C0103
    '''
    .. versionchanged:: 2017.7.0
        The ``expr_form`` argument has been renamed to ``tgt_type``, earlier
        releases must use ``expr_form``.

    Print a list of all of the minions that are up

    CLI Example:

    .. code-block:: bash

        salt-run manage.up
        salt-run manage.up tgt="webservers" tgt_type="nodegroup"
        salt-run manage.up timeout=5 gather_job_timeout=10
    '''
    ret = status(
        output=False,
        tgt=tgt,
        tgt_type=tgt_type,
        timeout=timeout,
        gather_job_timeout=gather_job_timeout
    ).get('up', [])
    return ret


def list_state(subset=None, show_ipv4=False, state=None):
    '''
    .. versionadded:: 2015.8.0

    Print a list of all minions that are up according to Salt's presence
    detection (no commands will be sent to minions)

    subset : None
        Pass in a CIDR range to filter minions by IP address.

    show_ipv4 : False
        Also show the IP address each minion is connecting from.

    state : 'available'
        Show minions being in specific state that is one of 'available', 'joined',
        'allowed', 'alived' or 'reaped'.

    CLI Example:

    .. code-block:: bash

        salt-run manage.list_state
    '''
    conf_file = __opts__['conf_file']
    opts = salt.config.client_config(conf_file)
    if opts['transport'] == 'raet':
        event = salt.utils.raetevent.PresenceEvent(__opts__, __opts__['sock_dir'], state=state)
        data = event.get_event(wait=60, tag=tagify('present', 'presence'))
        key = 'present' if state is None else state
        if not data or key not in data:
            minions = []
        else:
            minions = data[key]
            if subset:
                minions = [m for m in minions if m in subset]
    else:
        # Always return 'present' for 0MQ for now
        # TODO: implement other states spport for 0MQ
        ckminions = salt.utils.minions.CkMinions(__opts__)
        minions = ckminions.connected_ids(show_ipv4=show_ipv4, subset=subset, include_localhost=True)

    connected = dict(minions) if show_ipv4 else sorted(minions)

    return connected


def list_not_state(subset=None, show_ipv4=False, state=None):
    '''
    .. versionadded:: 2015.8.0

    Print a list of all minions that are NOT up according to Salt's presence
    detection (no commands will be sent to minions)

    subset : None
        Pass in a CIDR range to filter minions by IP address.

    show_ipv4 : False
        Also show the IP address each minion is connecting from.

    state : 'available'
        Show minions being in specific state that is one of 'available', 'joined',
        'allowed', 'alived' or 'reaped'.

    CLI Example:

    .. code-block:: bash

        salt-run manage.list_not_state
    '''
    connected = list_state(subset=None, show_ipv4=show_ipv4, state=state)

    key = salt.key.get_key(__opts__)
    keys = key.list_keys()

    # TODO: Need better way to handle key/node name difference for raet
    # In raet case node name is '<name>_<kind>' meanwhile the key name
    # is just '<name>'. So append '_minion' to the name to match.
    appen_kind = isinstance(key, salt.key.RaetKey)

    not_connected = []
    for minion in keys[key.ACC]:
        if appen_kind:
            minion += '_minion'
        if minion not in connected and (subset is None or minion in subset):
            not_connected.append(minion)

    return not_connected


def present(subset=None, show_ipv4=False):
    '''
    Print a list of all minions that are up according to Salt's presence
    detection (no commands will be sent to minions)

    subset : None
        Pass in a CIDR range to filter minions by IP address.

    show_ipv4 : False
        Also show the IP address each minion is connecting from.

    CLI Example:

    .. code-block:: bash

        salt-run manage.present
    '''
    return list_state(subset=subset, show_ipv4=show_ipv4)


def not_present(subset=None, show_ipv4=False):
    '''
    .. versionadded:: 2015.5.0

    Print a list of all minions that are NOT up according to Salt's presence
    detection (no commands will be sent)

    subset : None
        Pass in a CIDR range to filter minions by IP address.

    show_ipv4 : False
        Also show the IP address each minion is connecting from.

    CLI Example:

    .. code-block:: bash

        salt-run manage.not_present
    '''
    return list_not_state(subset=subset, show_ipv4=show_ipv4)


def joined(subset=None, show_ipv4=False):
    '''
    .. versionadded:: 2015.8.0

    Print a list of all minions that are up according to Salt's presence
    detection (no commands will be sent to minions)

    subset : None
        Pass in a CIDR range to filter minions by IP address.

    show_ipv4 : False
        Also show the IP address each minion is connecting from.

    CLI Example:

    .. code-block:: bash

        salt-run manage.joined
    '''
    return list_state(subset=subset, show_ipv4=show_ipv4, state='joined')


def not_joined(subset=None, show_ipv4=False):
    '''
    .. versionadded:: 2015.8.0

    Print a list of all minions that are NOT up according to Salt's presence
    detection (no commands will be sent)

    subset : None
        Pass in a CIDR range to filter minions by IP address.

    show_ipv4 : False
        Also show the IP address each minion is connecting from.

    CLI Example:

    .. code-block:: bash

        salt-run manage.not_joined
    '''
    return list_not_state(subset=subset, show_ipv4=show_ipv4, state='joined')


def allowed(subset=None, show_ipv4=False):
    '''
    .. versionadded:: 2015.8.0

    Print a list of all minions that are up according to Salt's presence
    detection (no commands will be sent to minions)

    subset : None
        Pass in a CIDR range to filter minions by IP address.

    show_ipv4 : False
        Also show the IP address each minion is connecting from.

    CLI Example:

    .. code-block:: bash

        salt-run manage.allowed
    '''
    return list_state(subset=subset, show_ipv4=show_ipv4, state='allowed')


def not_allowed(subset=None, show_ipv4=False):
    '''
    .. versionadded:: 2015.8.0

    Print a list of all minions that are NOT up according to Salt's presence
    detection (no commands will be sent)

    subset : None
        Pass in a CIDR range to filter minions by IP address.

    show_ipv4 : False
        Also show the IP address each minion is connecting from.

    CLI Example:

    .. code-block:: bash

        salt-run manage.not_allowed
    '''
    return list_not_state(subset=subset, show_ipv4=show_ipv4, state='allowed')


def alived(subset=None, show_ipv4=False):
    '''
    .. versionadded:: 2015.8.0

    Print a list of all minions that are up according to Salt's presence
    detection (no commands will be sent to minions)

    subset : None
        Pass in a CIDR range to filter minions by IP address.

    show_ipv4 : False
        Also show the IP address each minion is connecting from.

    CLI Example:

    .. code-block:: bash

        salt-run manage.alived
    '''
    return list_state(subset=subset, show_ipv4=show_ipv4, state='alived')


def not_alived(subset=None, show_ipv4=False):
    '''
    .. versionadded:: 2015.8.0

    Print a list of all minions that are NOT up according to Salt's presence
    detection (no commands will be sent)

    subset : None
        Pass in a CIDR range to filter minions by IP address.

    show_ipv4 : False
        Also show the IP address each minion is connecting from.

    CLI Example:

    .. code-block:: bash

        salt-run manage.not_alived
    '''
    return list_not_state(subset=subset, show_ipv4=show_ipv4, state='alived')


def reaped(subset=None, show_ipv4=False):
    '''
    .. versionadded:: 2015.8.0

    Print a list of all minions that are up according to Salt's presence
    detection (no commands will be sent to minions)

    subset : None
        Pass in a CIDR range to filter minions by IP address.

    show_ipv4 : False
        Also show the IP address each minion is connecting from.

    CLI Example:

    .. code-block:: bash

        salt-run manage.reaped
    '''
    return list_state(subset=subset, show_ipv4=show_ipv4, state='reaped')


def not_reaped(subset=None, show_ipv4=False):
    '''
    .. versionadded:: 2015.8.0

    Print a list of all minions that are NOT up according to Salt's presence
    detection (no commands will be sent)

    subset : None
        Pass in a CIDR range to filter minions by IP address.

    show_ipv4 : False
        Also show the IP address each minion is connecting from.

    CLI Example:

    .. code-block:: bash

        salt-run manage.not_reaped
    '''
    return list_not_state(subset=subset, show_ipv4=show_ipv4, state='reaped')


def get_stats(estate=None, stack='road'):
    '''
    Print the stack stats

    estate : None
        The name of the target estate. Master stats would be requested by default

    stack : 'road'
        Show stats on either road or lane stack
        Allowed values are 'road' or 'lane'.

    CLI Example:

    .. code-block:: bash

        salt-run manage.get_stats [estate=alpha_minion] [stack=lane]
    '''
    conf_file = __opts__['conf_file']
    opts = salt.config.client_config(conf_file)
    if opts['transport'] == 'raet':
        tag = tagify(stack, 'stats')
        event = salt.utils.raetevent.StatsEvent(__opts__, __opts__['sock_dir'], tag=tag, estate=estate)
        stats = event.get_event(wait=60, tag=tag)
    else:
        #TODO: implement 0MQ analog
        stats = 'Not implemented'

    return stats


def road_stats(estate=None):
    '''
    Print the estate road stack stats

    estate : None
        The name of the target estate. Master stats would be requested by default

    CLI Example:

    .. code-block:: bash

        salt-run manage.road_stats [estate=alpha_minion]
    '''
    return get_stats(estate=estate, stack='road')


def lane_stats(estate=None):
    '''
    Print the estate manor lane stack stats

    estate : None
        The name of the target estate. Master stats would be requested by default

    CLI Example:

    .. code-block:: bash

        salt-run manage.lane_stats [estate=alpha_minion]
    '''
    return get_stats(estate=estate, stack='lane')


def safe_accept(target, tgt_type='glob', expr_form=None):
    '''
    .. versionchanged:: 2017.7.0
        The ``expr_form`` argument has been renamed to ``tgt_type``, earlier
        releases must use ``expr_form``.

    Accept a minion's public key after checking the fingerprint over salt-ssh

    CLI Example:

    .. code-block:: bash

        salt-run manage.safe_accept my_minion
        salt-run manage.safe_accept minion1,minion2 tgt_type=list
    '''
    salt_key = salt.key.Key(__opts__)
    ssh_client = salt.client.ssh.client.SSHClient()

    ret = ssh_client.cmd(target, 'key.finger', tgt_type=tgt_type)

    failures = {}
    for minion, finger in six.iteritems(ret):
        if not FINGERPRINT_REGEX.match(finger):
            failures[minion] = finger
        else:
            fingerprints = salt_key.finger(minion)
            accepted = fingerprints.get('minions', {})
            pending = fingerprints.get('minions_pre', {})
            if minion in accepted:
                del ret[minion]
                continue
            elif minion not in pending:
                failures[minion] = ("Minion key {0} not found by salt-key"
                                    .format(minion))
            elif pending[minion] != finger:
                failures[minion] = ("Minion key {0} does not match the key in "
                                    "salt-key: {1}"
                                    .format(finger, pending[minion]))
            else:
                subprocess.call(["salt-key", "-qya", minion])

        if minion in failures:
            del ret[minion]

    if failures:
        print('safe_accept failed on the following minions:')
        for minion, message in six.iteritems(failures):
            print(minion)
            print('-' * len(minion))
            print(message)
            print('')

    __jid_event__.fire_event({'message': 'Accepted {0:d} keys'.format(len(ret))}, 'progress')
    return ret, failures


def versions():
    '''
    Check the version of active minions

    CLI Example:

    .. code-block:: bash

        salt-run manage.versions
    '''
    ret = {}
    client = salt.client.get_local_client(__opts__['conf_file'])
    try:
        minions = client.cmd('*', 'test.version', timeout=__opts__['timeout'])
    except SaltClientError as client_error:
        print(client_error)
        return ret

    labels = {
        -2: 'Minion offline',
        -1: 'Minion requires update',
        0: 'Up to date',
        1: 'Minion newer than master',
        2: 'Master',
    }

    version_status = {}

    master_version = salt.version.__saltstack_version__

    for minion in minions:
        if not minions[minion]:
            minion_version = False
            ver_diff = -2
        else:
            minion_version = salt.version.SaltStackVersion.parse(minions[minion])
            ver_diff = salt.utils.compat.cmp(minion_version, master_version)

        if ver_diff not in version_status:
            version_status[ver_diff] = {}
        if minion_version:
            version_status[ver_diff][minion] = minion_version.string
        else:
            version_status[ver_diff][minion] = minion_version

    # Add version of Master to output
    version_status[2] = master_version.string

    for key in version_status:
        if key == 2:
            ret[labels[key]] = version_status[2]
        else:
            for minion in sorted(version_status[key]):
                ret.setdefault(labels[key], {})[minion] = version_status[key][minion]
    return ret


def bootstrap(version='develop',
              script=None,
              hosts='',
              script_args='',
              roster='flat',
              ssh_user=None,
              ssh_password=None,
              ssh_priv_key=None,
              tmp_dir='/tmp/.bootstrap',
              http_backend='tornado'):
    '''
    Bootstrap minions with salt-bootstrap

    version : develop
        Git tag of version to install

    script : https://bootstrap.saltstack.com
        URL containing the script to execute

    hosts
        Comma-separated hosts [example: hosts='host1.local,host2.local']. These
        hosts need to exist in the specified roster.

    script_args
        Any additional arguments that you want to pass to the script.

        .. versionadded:: 2016.11.0

    roster : flat
        The roster to use for Salt SSH. More information about roster files can
        be found in :ref:`Salt's Roster Documentation <ssh-roster>`.

        A full list of roster types, see the :ref:`builtin roster modules <all-salt.roster>`
        documentation.

        .. versionadded:: 2016.11.0

    ssh_user
        If ``user`` isn't found in the ``roster``, a default SSH user can be set here.
        Keep in mind that ``ssh_user`` will not override the roster ``user`` value if
        it is already defined.

        .. versionadded:: 2016.11.0

    ssh_password
        If ``passwd`` isn't found in the ``roster``, a default SSH password can be set
        here. Keep in mind that ``ssh_password`` will not override the roster ``passwd``
        value if it is already defined.

        .. versionadded:: 2016.11.0

    ssh_privkey
        If ``priv`` isn't found in the ``roster``, a default SSH private key can be set
        here. Keep in mind that ``ssh_password`` will not override the roster ``passwd``
        value if it is already defined.

        .. versionadded:: 2016.11.0

    tmp_dir : /tmp/.bootstrap
        The temporary directory to download the bootstrap script in. This
        directory will have ``-<uuid4>`` appended to it. For example:
        ``/tmp/.bootstrap-a19a728e-d40a-4801-aba9-d00655c143a7/``

        .. versionadded:: 2016.11.0

    http_backend : tornado
        The backend library to use to download the script. If you need to use
        a ``file:///`` URL, then you should set this to ``urllib2``.

        .. versionadded:: 2016.11.0


    CLI Example:

    .. code-block:: bash

        salt-run manage.bootstrap hosts='host1,host2'
        salt-run manage.bootstrap hosts='host1,host2' version='v0.17'
        salt-run manage.bootstrap hosts='host1,host2' version='v0.17' \
            script='https://bootstrap.saltstack.com/develop'

    '''
    if script is None:
        script = 'https://bootstrap.saltstack.com'

    client_opts = __opts__.copy()
    if roster is not None:
        client_opts['roster'] = roster

    if ssh_user is not None:
        client_opts['ssh_user'] = ssh_user

    if ssh_password is not None:
        client_opts['ssh_passwd'] = ssh_password

    if ssh_priv_key is not None:
        client_opts['ssh_priv'] = ssh_priv_key

    for host in hosts.split(','):
        client_opts['tgt'] = host
        client_opts['selected_target_option'] = 'glob'
        tmp_dir = '{0}-{1}/'.format(tmp_dir.rstrip('/'), uuid.uuid4())
        deploy_command = os.path.join(tmp_dir, 'deploy.sh')
        try:
            client_opts['argv'] = ['file.makedirs', tmp_dir, 'mode=0700']
            salt.client.ssh.SSH(client_opts).run()
            client_opts['argv'] = [
                'http.query',
                script,
                'backend={0}'.format(http_backend),
                'text_out={0}'.format(deploy_command)
            ]
            client = salt.client.ssh.SSH(client_opts).run()
            client_opts['argv'] = [
                'cmd.run',
                ' '.join(['sh', deploy_command, script_args]),
                'python_shell=False'
            ]
            salt.client.ssh.SSH(client_opts).run()
            client_opts['argv'] = ['file.remove', tmp_dir]
            salt.client.ssh.SSH(client_opts).run()
        except SaltSystemExit as exc:
            log.error(str(exc))


def bootstrap_psexec(hosts='', master=None, version=None, arch='win32',
                     installer_url=None, username=None, password=None):
    '''
    Bootstrap Windows minions via PsExec.

    hosts
        Comma separated list of hosts to deploy the Windows Salt minion.

    master
        Address of the Salt master passed as an argument to the installer.

    version
        Point release of installer to download. Defaults to the most recent.

    arch
        Architecture of installer to download. Defaults to win32.

    installer_url
        URL of minion installer executable. Defaults to the latest version from
        https://repo.saltstack.com/windows/

    username
        Optional user name for login on remote computer.

    password
        Password for optional username. If omitted, PsExec will prompt for one
        to be entered for each host.

    CLI Example:

    .. code-block:: bash

        salt-run manage.bootstrap_psexec hosts='host1,host2'
        salt-run manage.bootstrap_psexec hosts='host1,host2' version='0.17' username='DOMAIN\\Administrator'
        salt-run manage.bootstrap_psexec hosts='host1,host2' installer_url='http://exampledomain/salt-installer.exe'
    '''

    if not installer_url:
        base_url = 'https://repo.saltstack.com/windows/'
        source = _urlopen(base_url).read()
        salty_rx = re.compile('>(Salt-Minion-(.+?)-(.+)-Setup.exe)</a></td><td align="right">(.*?)\\s*<')
        source_list = sorted([[path, ver, plat, time.strptime(date, "%d-%b-%Y %H:%M")]
                              for path, ver, plat, date in salty_rx.findall(source)],
                             key=operator.itemgetter(3), reverse=True)
        if version:
            source_list = [s for s in source_list if s[1] == version]
        if arch:
            source_list = [s for s in source_list if s[2] == arch]

        if not source_list:
            return -1

        version = source_list[0][1]
        arch = source_list[0][2]
        installer_url = base_url + source_list[0][0]

    # It's no secret that Windows is notoriously command-line hostile.
    # Win 7 and newer can use PowerShell out of the box, but to reach
    # all those XP and 2K3 machines we must suppress our gag-reflex
    # and use VB!

    # The following script was borrowed from an informative article about
    # downloading exploit payloads for malware. Nope, no irony here.
    # http://www.greyhathacker.net/?p=500
    vb_script = '''strFileURL = "{0}"
strHDLocation = "{1}"
Set objXMLHTTP = CreateObject("MSXML2.XMLHTTP")
objXMLHTTP.open "GET", strFileURL, false
objXMLHTTP.send()
If objXMLHTTP.Status = 200 Then
Set objADOStream = CreateObject("ADODB.Stream")
objADOStream.Open
objADOStream.Type = 1
objADOStream.Write objXMLHTTP.ResponseBody
objADOStream.Position = 0
objADOStream.SaveToFile strHDLocation
objADOStream.Close
Set objADOStream = Nothing
End if
Set objXMLHTTP = Nothing
Set objShell = CreateObject("WScript.Shell")
objShell.Exec("{1}{2}")'''

    vb_saltexec = 'saltinstall.exe'
    vb_saltexec_args = ' /S /minion-name=%COMPUTERNAME%'
    if master:
        vb_saltexec_args += ' /master={0}'.format(master)

    # One further thing we need to do; the Windows Salt minion is pretty
    # self-contained, except for the Microsoft Visual C++ 2008 runtime.
    # It's tiny, so the bootstrap will attempt a silent install.
    vb_vcrunexec = 'vcredist.exe'
    if arch == 'AMD64':
        vb_vcrun = vb_script.format(
                'http://download.microsoft.com/download/d/2/4/d242c3fb-da5a-4542-ad66-f9661d0a8d19/vcredist_x64.exe',
                vb_vcrunexec,
                ' /q')
    else:
        vb_vcrun = vb_script.format(
                'http://download.microsoft.com/download/d/d/9/dd9a82d0-52ef-40db-8dab-795376989c03/vcredist_x86.exe',
                vb_vcrunexec,
                ' /q')

    vb_salt = vb_script.format(installer_url, vb_saltexec, vb_saltexec_args)

    # PsExec doesn't like extra long arguments; save the instructions as a batch
    # file so we can fire it over for execution.

    # First off, change to the local temp directory, stop salt-minion (if
    # running), and remove the master's public key.
    # This is to accommodate for reinstalling Salt over an old or broken build,
    # e.g. if the master address is changed, the salt-minion process will fail
    # to authenticate and quit; which means infinite restarts under Windows.
    batch = 'cd /d %TEMP%\nnet stop salt-minion\ndel c:\\salt\\conf\\pki\\minion\\minion_master.pub\n'

    # Speaking of command-line hostile, cscript only supports reading a script
    # from a file. Glue it together line by line.
    for x, y in ((vb_vcrunexec, vb_vcrun), (vb_saltexec, vb_salt)):
        vb_lines = y.split('\n')
        batch += '\ndel ' + x + '\n@echo ' + vb_lines[0] + '  >' + \
                 x + '.vbs\n@echo ' + \
                 ('  >>' + x + '.vbs\n@echo ').join(vb_lines[1:]) + \
                 '  >>' + x + '.vbs\ncscript.exe /NoLogo ' + x + '.vbs'

    batch_path = tempfile.mkstemp(suffix='.bat')[1]
    with salt.utils.files.fopen(batch_path, 'wb') as batch_file:
        batch_file.write(batch)

    for host in hosts.split(","):
        argv = ['psexec', '\\\\' + host]
        if username:
            argv += ['-u', username]
            if password:
                argv += ['-p', password]
        argv += ['-h', '-c', batch_path]
        subprocess.call(argv)<|MERGE_RESOLUTION|>--- conflicted
+++ resolved
@@ -22,11 +22,8 @@
 # Import salt libs
 import salt.key
 import salt.utils
-<<<<<<< HEAD
+import salt.utils.compat
 import salt.utils.files
-=======
-import salt.utils.compat
->>>>>>> 8aa39a97
 import salt.utils.minions
 import salt.client
 import salt.client.ssh
