# -*- coding: utf-8 -*-
'''
General management functions for salt, tools like seeing what hosts are up
and what hosts are down
'''

# Import python libs
from __future__ import absolute_import, print_function
import os
import operator
import re
import subprocess
import tempfile
import time

# Import 3rd-party libs
import salt.ext.six as six
from salt.ext.six.moves.urllib.request import urlopen as _urlopen  # pylint: disable=no-name-in-module,import-error

# Import salt libs
import salt.key
import salt.client
import salt.utils
import salt.utils.minions
import salt.wheel
import salt.version
from salt.utils.event import tagify
<<<<<<< HEAD
import salt.ext.six as six
=======
from salt.exceptions import SaltClientError
>>>>>>> fd7b0e3b

FINGERPRINT_REGEX = re.compile(r'^([a-f0-9]{2}:){15}([a-f0-9]{2})$')


def status(output=True):
    '''
    Print the status of all known salt minions

    CLI Example:

    .. code-block:: bash

        salt-run manage.status
    '''
    ret = {}
    client = salt.client.get_local_client(__opts__['conf_file'])
    try:
        minions = client.cmd('*', 'test.ping', timeout=__opts__['timeout'])
    except six.SaltClientError as client_error:
        print(client_error)
        return ret

    key = salt.key.Key(__opts__)
    keys = key.list_keys()

    ret['up'] = sorted(minions)
    ret['down'] = sorted(set(keys['minions']) - set(minions))
    return ret


def key_regen():
    '''
    This routine is used to regenerate all keys in an environment. This is
    invasive! ALL KEYS IN THE SALT ENVIRONMENT WILL BE REGENERATED!!

    The key_regen routine sends a command out to minions to revoke the master
    key and remove all minion keys, it then removes all keys from the master
    and prompts the user to restart the master. The minions will all reconnect
    and keys will be placed in pending.

    After the master is restarted and minion keys are in the pending directory
    execute a salt-key -A command to accept the regenerated minion keys.

    The master *must* be restarted within 60 seconds of running this command or
    the minions will think there is something wrong with the keys and abort.

    Only Execute this runner after upgrading minions and master to 0.15.1 or
    higher!

    CLI Example:

    .. code-block:: bash

        salt-run manage.key_regen
    '''
    client = salt.client.get_local_client(__opts__['conf_file'])
    try:
        client.cmd('*', 'saltutil.regen_keys')
    except six.SaltClientError as client_error:
        print(client_error)
        return False

    for root, _, files in os.walk(__opts__['pki_dir']):
        for fn_ in files:
            path = os.path.join(root, fn_)
            try:
                os.remove(path)
            except os.error:
                pass
    msg = ('The minion and master keys have been deleted.  Restart the Salt\n'
           'Master within the next 60 seconds!!!\n\n'
           'Wait for the minions to reconnect.  Once the minions reconnect\n'
           'the new keys will appear in pending and will need to be re-\n'
           'accepted by running:\n'
           '    salt-key -A\n\n'
           'Be advised that minions not currently connected to the master\n'
           'will not be able to reconnect and may require manual\n'
           'regeneration via a local call to\n'
           '    salt-call saltutil.regen_keys')
    return msg


def down(removekeys=False):
    '''
    Print a list of all the down or unresponsive salt minions
    Optionally remove keys of down minions

    CLI Example:

    .. code-block:: bash

        salt-run manage.down
        salt-run manage.down removekeys=True
    '''
    ret = status(output=False).get('down', [])
    for minion in ret:
        if removekeys:
            wheel = salt.wheel.Wheel(__opts__)
            wheel.call_func('key.delete', match=minion)
    return ret


def up():  # pylint: disable=C0103
    '''
    Print a list of all of the minions that are up

    CLI Example:

    .. code-block:: bash

        salt-run manage.up
    '''
    ret = status(output=False).get('up', [])
    return ret


def list_state(subset=None, show_ipv4=False, state=None):
    '''
    Print a list of all minions that are up according to Salt's presence
    detection (no commands will be sent to minions)

    subset : None
        Pass in a CIDR range to filter minions by IP address.

    show_ipv4 : False
        Also show the IP address each minion is connecting from.

    state : 'available'
        Show minions being in specific state that is one of 'available', 'joined',
        'allowed', 'alived' or 'reaped'.

<<<<<<< HEAD
=======
    .. versionadded:: Beryllium

>>>>>>> fd7b0e3b
    CLI Example:

    .. code-block:: bash

        salt-run manage.list_state
    '''
    conf_file = __opts__['conf_file']
    opts = salt.config.client_config(conf_file)
    if opts['transport'] == 'raet':
        event = salt.utils.raetevent.PresenceEvent(__opts__, __opts__['sock_dir'], state=state)
        data = event.get_event(wait=60, tag=tagify('present', 'presence'))
        key = 'present' if state is None else state
        if not data or key not in data:
            minions = []
        else:
            minions = data[key]
            if subset:
                minions = [m for m in minions if m in subset]
    else:
        # Always return 'present' for 0MQ for now
        # TODO: implement other states spport for 0MQ
        ckminions = salt.utils.minions.CkMinions(__opts__)
        minions = ckminions.connected_ids(show_ipv4=show_ipv4, subset=subset)

    connected = dict(minions) if show_ipv4 else sorted(minions)

    return connected


def list_not_state(subset=None, show_ipv4=False, state=None):
    '''
    Print a list of all minions that are NOT up according to Salt's presence
    detection (no commands will be sent to minions)

    subset : None
        Pass in a CIDR range to filter minions by IP address.

    show_ipv4 : False
        Also show the IP address each minion is connecting from.

    state : 'available'
        Show minions being in specific state that is one of 'available', 'joined',
        'allowed', 'alived' or 'reaped'.

<<<<<<< HEAD
=======
    .. versionadded:: Beryllium

>>>>>>> fd7b0e3b
    CLI Example:

    .. code-block:: bash

        salt-run manage.list_not_state
    '''
    connected = list_state(subset=None, show_ipv4=show_ipv4, state=state)

    key = salt.key.get_key(__opts__)
    keys = key.list_keys()

    # TODO: Need better way to handle key/node name difference for raet
    # In raet case node name is '<name>_<kind>' meanwhile the key name
    # is just '<name>'. So append '_minion' to the name to match.
    appen_kind = isinstance(key, salt.key.RaetKey)

    not_connected = []
    for minion in keys[key.ACC]:
        if appen_kind:
            minion += '_minion'
        if minion not in connected and (subset is None or minion in subset):
            not_connected.append(minion)

    return not_connected


def present(subset=None, show_ipv4=False):
    '''
    Print a list of all minions that are up according to Salt's presence
    detection (no commands will be sent to minions)

    subset : None
        Pass in a CIDR range to filter minions by IP address.

    show_ipv4 : False
        Also show the IP address each minion is connecting from.

<<<<<<< HEAD
=======
    .. versionadded:: Beryllium

>>>>>>> fd7b0e3b
    CLI Example:

    .. code-block:: bash

        salt-run manage.present
    '''
    return list_state(subset=subset, show_ipv4=show_ipv4)


def not_present(subset=None, show_ipv4=False):
    '''
    Print a list of all minions that are NOT up according to Salt's presence
    detection (no commands will be sent)

    subset : None
        Pass in a CIDR range to filter minions by IP address.

    show_ipv4 : False
        Also show the IP address each minion is connecting from.

    CLI Example:

    .. code-block:: bash

        salt-run manage.not_present
    '''
    return list_not_state(subset=subset, show_ipv4=show_ipv4)


def joined(subset=None, show_ipv4=False):
    '''
    Print a list of all minions that are up according to Salt's presence
    detection (no commands will be sent to minions)

    subset : None
        Pass in a CIDR range to filter minions by IP address.

    show_ipv4 : False
        Also show the IP address each minion is connecting from.

<<<<<<< HEAD
=======
    .. versionadded:: Beryllium

>>>>>>> fd7b0e3b
    CLI Example:

    .. code-block:: bash

        salt-run manage.joined
    '''
    return list_state(subset=subset, show_ipv4=show_ipv4, state='joined')


def not_joined(subset=None, show_ipv4=False):
    '''
    Print a list of all minions that are NOT up according to Salt's presence
    detection (no commands will be sent)

    subset : None
        Pass in a CIDR range to filter minions by IP address.

    show_ipv4 : False
        Also show the IP address each minion is connecting from.

<<<<<<< HEAD
=======
    .. versionadded:: Beryllium

>>>>>>> fd7b0e3b
    CLI Example:

    .. code-block:: bash

        salt-run manage.not_joined
    '''
    return list_not_state(subset=subset, show_ipv4=show_ipv4, state='joined')


def allowed(subset=None, show_ipv4=False):
    '''
    Print a list of all minions that are up according to Salt's presence
    detection (no commands will be sent to minions)

    subset : None
        Pass in a CIDR range to filter minions by IP address.

    show_ipv4 : False
        Also show the IP address each minion is connecting from.

    CLI Example:

    .. code-block:: bash

        salt-run manage.allowed
    '''
    return list_state(subset=subset, show_ipv4=show_ipv4, state='allowed')


def not_allowed(subset=None, show_ipv4=False):
    '''
    Print a list of all minions that are NOT up according to Salt's presence
    detection (no commands will be sent)

    subset : None
        Pass in a CIDR range to filter minions by IP address.

    show_ipv4 : False
        Also show the IP address each minion is connecting from.

<<<<<<< HEAD
=======
    .. versionadded:: Beryllium

>>>>>>> fd7b0e3b
    CLI Example:

    .. code-block:: bash

        salt-run manage.not_allowed
    '''
    return list_not_state(subset=subset, show_ipv4=show_ipv4, state='allowed')


def alived(subset=None, show_ipv4=False):
    '''
    Print a list of all minions that are up according to Salt's presence
    detection (no commands will be sent to minions)

    subset : None
        Pass in a CIDR range to filter minions by IP address.

    show_ipv4 : False
        Also show the IP address each minion is connecting from.

<<<<<<< HEAD
=======
    .. versionadded:: Beryllium

>>>>>>> fd7b0e3b
    CLI Example:

    .. code-block:: bash

        salt-run manage.alived
    '''
    return list_state(subset=subset, show_ipv4=show_ipv4, state='alived')


def not_alived(subset=None, show_ipv4=False):
    '''
    Print a list of all minions that are NOT up according to Salt's presence
    detection (no commands will be sent)

    subset : None
        Pass in a CIDR range to filter minions by IP address.

    show_ipv4 : False
        Also show the IP address each minion is connecting from.

<<<<<<< HEAD
=======
    .. versionadded:: Beryllium

>>>>>>> fd7b0e3b
    CLI Example:

    .. code-block:: bash

        salt-run manage.not_alived
    '''
    return list_not_state(subset=subset, show_ipv4=show_ipv4, state='alived')


def reaped(subset=None, show_ipv4=False):
    '''
    Print a list of all minions that are up according to Salt's presence
    detection (no commands will be sent to minions)

    subset : None
        Pass in a CIDR range to filter minions by IP address.

    show_ipv4 : False
        Also show the IP address each minion is connecting from.

<<<<<<< HEAD
=======
    .. verionadded:: Beryllium

>>>>>>> fd7b0e3b
    CLI Example:

    .. code-block:: bash

        salt-run manage.reaped
    '''
    return list_state(subset=subset, show_ipv4=show_ipv4, state='reaped')


def not_reaped(subset=None, show_ipv4=False):
    '''
    Print a list of all minions that are NOT up according to Salt's presence
    detection (no commands will be sent)

    subset : None
        Pass in a CIDR range to filter minions by IP address.

    show_ipv4 : False
        Also show the IP address each minion is connecting from.

<<<<<<< HEAD
=======
    .. versionadded:: Beryllium

>>>>>>> fd7b0e3b
    CLI Example:

    .. code-block:: bash

        salt-run manage.not_reaped
    '''
    return list_not_state(subset=subset, show_ipv4=show_ipv4, state='reaped')


def get_stats(estate=None, stack='road'):
    '''
    Print the stack stats

    estate : None
        The name of the target estate. Master stats would be requested by default

    stack : 'road'
        Show stats on either road or lane stack
        Allowed values are 'road' or 'lane'.

    CLI Example:

    .. code-block:: bash

        salt-run manage.get_stats [estate=alpha_minion] [stack=lane]
    '''
    conf_file = __opts__['conf_file']
    opts = salt.config.client_config(conf_file)
    if opts['transport'] == 'raet':
        tag = tagify(stack, 'stats')
        event = salt.utils.raetevent.StatsEvent(__opts__, __opts__['sock_dir'], tag=tag, estate=estate)
        stats = event.get_event(wait=60, tag=tag)
    else:
        #TODO: implement 0MQ analog
        stats = 'Not implemented'

    return stats


def road_stats(estate=None):
    '''
    Print the estate road stack stats

    estate : None
        The name of the target estate. Master stats would be requested by default

    CLI Example:

    .. code-block:: bash

        salt-run manage.road_stats [estate=alpha_minion]
    '''
    return get_stats(estate=estate, stack='road')


def lane_stats(estate=None):
    '''
    Print the estate manor lane stack stats

    estate : None
        The name of the target estate. Master stats would be requested by default

    CLI Example:

    .. code-block:: bash

        salt-run manage.lane_stats [estate=alpha_minion]
    '''
    return get_stats(estate=estate, stack='lane')


def safe_accept(target, expr_form='glob'):
    '''
    Accept a minion's public key after checking the fingerprint over salt-ssh

    CLI Example:

    .. code-block:: bash

        salt-run manage.safe_accept my_minion
        salt-run manage.safe_accept minion1,minion2 expr_form=list
    '''
    salt_key = salt.key.Key(__opts__)
    ssh_client = salt.client.ssh.client.SSHClient()

    ret = ssh_client.cmd(target, 'key.finger', expr_form=expr_form)

    failures = {}
    for minion, finger in six.iteritems(ret):
        if not FINGERPRINT_REGEX.match(finger):
            failures[minion] = finger
        else:
            fingerprints = salt_key.finger(minion)
            accepted = fingerprints.get('minions', {})
            pending = fingerprints.get('minions_pre', {})
            if minion in accepted:
                del ret[minion]
                continue
            elif minion not in pending:
                failures[minion] = ("Minion key {0} not found by salt-key"
                                    .format(minion))
            elif pending[minion] != finger:
                failures[minion] = ("Minion key {0} does not match the key in "
                                    "salt-key: {1}"
                                    .format(finger, pending[minion]))
            else:
                subprocess.call(["salt-key", "-qya", minion])

        if minion in failures:
            del ret[minion]

    if failures:
        print('safe_accept failed on the following minions:')
        for minion, message in six.iteritems(failures):
            print(minion)
            print('-' * len(minion))
            print(message)
            print('')

    __jid_event__.fire_event({'message': 'Accepted {0:d} keys'.format(len(ret))}, 'progress')
    return ret, failures


def versions():
    '''
    Check the version of active minions

    CLI Example:

    .. code-block:: bash

        salt-run manage.versions
    '''
    ret = {}
    client = salt.client.get_local_client(__opts__['conf_file'])
    try:
        minions = client.cmd('*', 'test.version', timeout=__opts__['timeout'])
    except six.SaltClientError as client_error:
        print(client_error)
        return ret

    labels = {
        -1: 'Minion requires update',
        0: 'Up to date',
        1: 'Minion newer than master',
        2: 'Master',
    }

    version_status = {}

    master_version = salt.version.__saltstack_version__

    for minion in minions:
        minion_version = salt.version.SaltStackVersion.parse(minions[minion])
        ver_diff = cmp(minion_version, master_version)

        if ver_diff not in version_status:
            version_status[ver_diff] = {}
        version_status[ver_diff][minion] = minion_version.string

    # Add version of Master to output
    version_status[2] = master_version.string

    for key in version_status:
        if key == 2:
            ret[labels[key]] = version_status[2]
        else:
            for minion in sorted(version_status[key]):
                ret.setdefault(labels[key], {})[minion] = version_status[key][minion]
    return ret


def bootstrap(version='develop',
              script=None,
              hosts='',
              root_user=True):
    '''
    Bootstrap minions with salt-bootstrap

    version : develop
        Git tag of version to install

    script : https://bootstrap.saltstack.com
        Script to execute

    hosts
        Comma-separated hosts [example: hosts='host1.local,host2.local']

    root_user : True
        Prepend ``root@`` to each host.

    CLI Example:

    .. code-block:: bash

        salt-run manage.bootstrap hosts='host1,host2'
        salt-run manage.bootstrap hosts='host1,host2' version='v0.17'
        salt-run manage.bootstrap hosts='host1,host2' version='v0.17' script='https://bootstrap.saltstack.com/develop'
        salt-run manage.bootstrap hosts='ec2-user@host1,ec2-user@host2' root_user=False

    '''
    if script is None:
        script = 'https://bootstrap.saltstack.com'

    for host in hosts.split(','):
        # Could potentially lean on salt-ssh utils to make
        # deployment easier on existing hosts (i.e. use salt.utils.vt,
        # pass better options to ssh, etc)
        subprocess.call(['ssh',
                        ('root@' if root_user else '') + host,
                        'python -c \'import urllib; '
                        'print urllib.urlopen('
                        '\'' + script + '\''
                        ').read()\' | sh -s -- git ' + version])


def bootstrap_psexec(hosts='', master=None, version=None, arch='win32',
                     installer_url=None, username=None, password=None):
    '''
    Bootstrap Windows minions via PsExec.

    hosts
        Comma separated list of hosts to deploy the Windows Salt minion.

    master
        Address of the Salt master passed as an argument to the installer.

    version
        Point release of installer to download. Defaults to the most recent.

    arch
        Architecture of installer to download. Defaults to win32.

    installer_url
        URL of minion installer executable. Defaults to the latest version from
        http://docs.saltstack.com/downloads

    username
        Optional user name for login on remote computer.

    password
        Password for optional username. If omitted, PsExec will prompt for one
        to be entered for each host.

    CLI Example:

    .. code-block:: bash

        salt-run manage.bootstrap_psexec hosts='host1,host2'
        salt-run manage.bootstrap_psexec hosts='host1,host2' version='0.17' username='DOMAIN\\Administrator'
        salt-run manage.bootstrap_psexec hosts='host1,host2' installer_url='http://exampledomain/salt-installer.exe'
    '''

    if not installer_url:
        base_url = 'http://docs.saltstack.com/downloads/'
        source = _urlopen(base_url).read()
        salty_rx = re.compile('>(Salt-Minion-(.+?)-(.+)-Setup.exe)</a></td><td align="right">(.*?)\\s*<')
        source_list = sorted([[path, ver, plat, time.strptime(date, "%d-%b-%Y %H:%M")]
                              for path, ver, plat, date in salty_rx.findall(source)],
                             key=operator.itemgetter(3), reverse=True)
        if version:
            source_list = [s for s in source_list if s[1] == version]
        if arch:
            source_list = [s for s in source_list if s[2] == arch]

        if not source_list:
            return -1

        version = source_list[0][1]
        arch = source_list[0][2]
        installer_url = base_url + source_list[0][0]

    # It's no secret that Windows is notoriously command-line hostile.
    # Win 7 and newer can use PowerShell out of the box, but to reach
    # all those XP and 2K3 machines we must suppress our gag-reflex
    # and use VB!

    # The following script was borrowed from an informative article about
    # downloading exploit payloads for malware. Nope, no irony here.
    # http://www.greyhathacker.net/?p=500
    vb_script = '''strFileURL = "{0}"
strHDLocation = "{1}"
Set objXMLHTTP = CreateObject("MSXML2.XMLHTTP")
objXMLHTTP.open "GET", strFileURL, false
objXMLHTTP.send()
If objXMLHTTP.Status = 200 Then
Set objADOStream = CreateObject("ADODB.Stream")
objADOStream.Open
objADOStream.Type = 1
objADOStream.Write objXMLHTTP.ResponseBody
objADOStream.Position = 0
objADOStream.SaveToFile strHDLocation
objADOStream.Close
Set objADOStream = Nothing
End if
Set objXMLHTTP = Nothing
Set objShell = CreateObject("WScript.Shell")
objShell.Exec("{1}{2}")'''

    vb_saltexec = 'saltinstall.exe'
    vb_saltexec_args = ' /S /minion-name=%COMPUTERNAME%'
    if master:
        vb_saltexec_args += ' /master={0}'.format(master)

    # One further thing we need to do; the Windows Salt minion is pretty
    # self-contained, except for the Microsoft Visual C++ 2008 runtime.
    # It's tiny, so the bootstrap will attempt a silent install.
    vb_vcrunexec = 'vcredist.exe'
    if arch == 'AMD64':
        vb_vcrun = vb_script.format(
                'http://download.microsoft.com/download/d/2/4/d242c3fb-da5a-4542-ad66-f9661d0a8d19/vcredist_x64.exe',
                vb_vcrunexec,
                ' /q')
    else:
        vb_vcrun = vb_script.format(
                'http://download.microsoft.com/download/d/d/9/dd9a82d0-52ef-40db-8dab-795376989c03/vcredist_x86.exe',
                vb_vcrunexec,
                ' /q')

    vb_salt = vb_script.format(installer_url, vb_saltexec, vb_saltexec_args)

    # PsExec doesn't like extra long arguments; save the instructions as a batch
    # file so we can fire it over for execution.

    # First off, change to the local temp directory, stop salt-minion (if
    # running), and remove the master's public key.
    # This is to accommodate for reinstalling Salt over an old or broken build,
    # e.g. if the master address is changed, the salt-minion process will fail
    # to authenticate and quit; which means infinite restarts under Windows.
    batch = 'cd /d %TEMP%\nnet stop salt-minion\ndel c:\\salt\\conf\\pki\\minion\\minion_master.pub\n'

    # Speaking of command-line hostile, cscript only supports reading a script
    # from a file. Glue it together line by line.
    for x, y in ((vb_vcrunexec, vb_vcrun), (vb_saltexec, vb_salt)):
        vb_lines = y.split('\n')
        batch += '\ndel ' + x + '\n@echo ' + vb_lines[0] + '  >' + \
                 x + '.vbs\n@echo ' + \
                 ('  >>' + x + '.vbs\n@echo ').join(vb_lines[1:]) + \
                 '  >>' + x + '.vbs\ncscript.exe /NoLogo ' + x + '.vbs'

    batch_path = tempfile.mkstemp(suffix='.bat')[1]
    with salt.utils.fopen(batch_path, 'wb') as batch_file:
        batch_file.write(batch)

    for host in hosts.split(","):
        argv = ['psexec', '\\\\' + host]
        if username:
            argv += ['-u', username]
            if password:
                argv += ['-p', password]
        argv += ['-h', '-c', batch_path]
        subprocess.call(argv)<|MERGE_RESOLUTION|>--- conflicted
+++ resolved
@@ -25,11 +25,8 @@
 import salt.wheel
 import salt.version
 from salt.utils.event import tagify
-<<<<<<< HEAD
 import salt.ext.six as six
-=======
 from salt.exceptions import SaltClientError
->>>>>>> fd7b0e3b
 
 FINGERPRINT_REGEX = re.compile(r'^([a-f0-9]{2}:){15}([a-f0-9]{2})$')
 
@@ -161,11 +158,8 @@
         Show minions being in specific state that is one of 'available', 'joined',
         'allowed', 'alived' or 'reaped'.
 
-<<<<<<< HEAD
-=======
-    .. versionadded:: Beryllium
-
->>>>>>> fd7b0e3b
+    .. versionadded:: Beryllium
+
     CLI Example:
 
     .. code-block:: bash
@@ -210,11 +204,8 @@
         Show minions being in specific state that is one of 'available', 'joined',
         'allowed', 'alived' or 'reaped'.
 
-<<<<<<< HEAD
-=======
-    .. versionadded:: Beryllium
-
->>>>>>> fd7b0e3b
+    .. versionadded:: Beryllium
+
     CLI Example:
 
     .. code-block:: bash
@@ -252,11 +243,8 @@
     show_ipv4 : False
         Also show the IP address each minion is connecting from.
 
-<<<<<<< HEAD
-=======
-    .. versionadded:: Beryllium
-
->>>>>>> fd7b0e3b
+    .. versionadded:: Beryllium
+
     CLI Example:
 
     .. code-block:: bash
@@ -297,11 +285,8 @@
     show_ipv4 : False
         Also show the IP address each minion is connecting from.
 
-<<<<<<< HEAD
-=======
-    .. versionadded:: Beryllium
-
->>>>>>> fd7b0e3b
+    .. versionadded:: Beryllium
+
     CLI Example:
 
     .. code-block:: bash
@@ -322,11 +307,8 @@
     show_ipv4 : False
         Also show the IP address each minion is connecting from.
 
-<<<<<<< HEAD
-=======
-    .. versionadded:: Beryllium
-
->>>>>>> fd7b0e3b
+    .. versionadded:: Beryllium
+
     CLI Example:
 
     .. code-block:: bash
@@ -367,11 +349,8 @@
     show_ipv4 : False
         Also show the IP address each minion is connecting from.
 
-<<<<<<< HEAD
-=======
-    .. versionadded:: Beryllium
-
->>>>>>> fd7b0e3b
+    .. versionadded:: Beryllium
+
     CLI Example:
 
     .. code-block:: bash
@@ -392,11 +371,8 @@
     show_ipv4 : False
         Also show the IP address each minion is connecting from.
 
-<<<<<<< HEAD
-=======
-    .. versionadded:: Beryllium
-
->>>>>>> fd7b0e3b
+    .. versionadded:: Beryllium
+
     CLI Example:
 
     .. code-block:: bash
@@ -417,11 +393,8 @@
     show_ipv4 : False
         Also show the IP address each minion is connecting from.
 
-<<<<<<< HEAD
-=======
-    .. versionadded:: Beryllium
-
->>>>>>> fd7b0e3b
+    .. versionadded:: Beryllium
+
     CLI Example:
 
     .. code-block:: bash
@@ -442,11 +415,8 @@
     show_ipv4 : False
         Also show the IP address each minion is connecting from.
 
-<<<<<<< HEAD
-=======
     .. verionadded:: Beryllium
 
->>>>>>> fd7b0e3b
     CLI Example:
 
     .. code-block:: bash
@@ -467,11 +437,8 @@
     show_ipv4 : False
         Also show the IP address each minion is connecting from.
 
-<<<<<<< HEAD
-=======
-    .. versionadded:: Beryllium
-
->>>>>>> fd7b0e3b
+    .. versionadded:: Beryllium
+
     CLI Example:
 
     .. code-block:: bash
