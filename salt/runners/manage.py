--- conflicted
+++ resolved
@@ -24,12 +24,8 @@
 import salt.utils.minions
 import salt.wheel
 import salt.version
-<<<<<<< HEAD
 from salt.utils.event import tagify
-=======
 import salt.ext.six as six
-from salt.exceptions import SaltClientError
->>>>>>> e4a9e394
 
 FINGERPRINT_REGEX = re.compile(r'^([a-f0-9]{2}:){15}([a-f0-9]{2})$')
 
@@ -48,7 +44,7 @@
     client = salt.client.get_local_client(__opts__['conf_file'])
     try:
         minions = client.cmd('*', 'test.ping', timeout=__opts__['timeout'])
-    except SaltClientError as client_error:
+    except six.SaltClientError as client_error:
         print(client_error)
         return ret
 
@@ -88,7 +84,7 @@
     client = salt.client.get_local_client(__opts__['conf_file'])
     try:
         client.cmd('*', 'saltutil.regen_keys')
-    except SaltClientError as client_error:
+    except six.SaltClientError as client_error:
         print(client_error)
         return False
 
@@ -559,7 +555,7 @@
     client = salt.client.get_local_client(__opts__['conf_file'])
     try:
         minions = client.cmd('*', 'test.version', timeout=__opts__['timeout'])
-    except SaltClientError as client_error:
+    except six.SaltClientError as client_error:
         print(client_error)
         return ret
 
