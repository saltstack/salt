# -*- coding: utf-8 -*-
'''
General management functions for salt, tools like seeing what hosts are up
and what hosts are down
'''

# Import python libs
from __future__ import print_function
import os
import operator
import re
import subprocess
import tempfile
import time
import urllib

# Import salt libs
import salt.key
import salt.client
import salt.utils.minions
import salt.wheel
import salt.version

FINGERPRINT_REGEX = re.compile(r'^([a-f0-9]{2}:){15}([a-f0-9]{2})$')


def status(output=True):
    '''
    Print the status of all known salt minions

    CLI Example:

    .. code-block:: bash

        salt-run manage.status
    '''
    client = salt.client.get_local_client(__opts__['conf_file'])
    minions = client.cmd('*', 'test.ping', timeout=__opts__['timeout'])

    key = salt.key.Key(__opts__)
    keys = key.list_keys()

    ret = {}
    ret['up'] = sorted(minions)
    ret['down'] = sorted(set(keys['minions']) - set(minions))
    if output:
        progress(ret)
    return ret


def key_regen():
    '''
    This routine is used to regenerate all keys in an environment. This is
    invasive! ALL KEYS IN THE SALT ENVIRONMENT WILL BE REGENERATED!!

    The key_regen routine sends a command out to minions to revoke the master
    key and remove all minion keys, it then removes all keys from the master
    and prompts the user to restart the master. The minions will all reconnect
    and keys will be placed in pending.

    After the master is restarted and minion keys are in the pending directory
    execute a salt-key -A command to accept the regenerated minion keys.

    The master *must* be restarted within 60 seconds of running this command or
    the minions will think there is something wrong with the keys and abort.

    Only Execute this runner after upgrading minions and master to 0.15.1 or
    higher!

    CLI Example:

    .. code-block:: bash

        salt-run manage.key_regen
    '''
    client = salt.client.get_local_client(__opts__['conf_file'])
    client.cmd('*', 'saltutil.regen_keys')

    for root, _, files in os.walk(__opts__['pki_dir']):
        for fn_ in files:
            path = os.path.join(root, fn_)
            try:
                os.remove(path)
            except os.error:
                pass
    msg = ('The minion and master keys have been deleted.  Restart the Salt\n'
           'Master within the next 60 seconds!!!\n\n'
           'Wait for the minions to reconnect.  Once the minions reconnect\n'
           'the new keys will appear in pending and will need to be re-\n'
           'accepted by running:\n'
           '    salt-key -A\n\n'
           'Be advised that minions not currently connected to the master\n'
           'will not be able to reconnect and may require manual\n'
           'regeneration via a local call to\n'
           '    salt-call saltutil.regen_keys')
    return msg


def down(removekeys=False):
    '''
    Print a list of all the down or unresponsive salt minions
    Optionally remove keys of down minions

    CLI Example:

    .. code-block:: bash

        salt-run manage.down
        salt-run manage.down removekeys=True
    '''
    ret = status(output=False).get('down', [])
    for minion in ret:
        if removekeys:
            wheel = salt.wheel.Wheel(__opts__)
            wheel.call_func('key.delete', match=minion)
    return ret


def up():  # pylint: disable=C0103
    '''
    Print a list of all of the minions that are up

    CLI Example:

    .. code-block:: bash

        salt-run manage.up
    '''
    ret = status(output=False).get('up', [])
    return ret


def present(subset=None, show_ipv4=False):
    '''
    Print a list of all minions that are up according to Salt's presence
    detection (no commands will be sent)

    subset : None
        Pass in a CIDR range to filter minions by IP address.

    show_ipv4 : False
        Also show the IP address each minion is connecting from.

    CLI Example:

    .. code-block:: bash

        salt-run manage.present
    '''
    ckminions = salt.utils.minions.CkMinions(__opts__)

    minions = ckminions.connected_ids(show_ipv4=show_ipv4, subset=subset)
    connected = dict(minions) if show_ipv4 else sorted(minions)

    return connected


def not_present(subset=None, show_ipv4=False):
    '''
    Print a list of all minions that are NOT up according to Salt's presence
    detection (no commands will be sent)

    subset : None
        Pass in a CIDR range to filter minions by IP address.

    show_ipv4 : False
        Also show the IP address each minion is connecting from.

    CLI Example:

    .. code-block:: bash

        salt-run manage.not_present
    '''
    ckminions = salt.utils.minions.CkMinions(__opts__)

    minions = ckminions.connected_ids(show_ipv4=show_ipv4, subset=subset)
    connected = dict(minions) if show_ipv4 else sorted(minions)

    key = salt.key.Key(__opts__)
    keys = key.list_keys()

    not_connected = []
    for minion in keys['minions']:
        if minion not in connected:
            not_connected.append(minion)

    return connected


def not_present(subset=None, show_ipv4=False):
    '''
    Print a list of all minions that are NOT up according to Salt's presence
    detection (no commands will be sent)

    subset : None
        Pass in a CIDR range to filter minions by IP address.

    show_ipv4 : False
        Also show the IP address each minion is connecting from.

    CLI Example:

    .. code-block:: bash

        salt-run manage.not_present
    '''
    ckminions = salt.utils.minions.CkMinions(__opts__)

    minions = ckminions.connected_ids(show_ipv4=show_ipv4, subset=subset)
    connected = dict(minions) if show_ipv4 else sorted(minions)

    key = salt.key.Key(__opts__)
    keys = key.list_keys()

    not_connected = []
    for minion in keys['minions']:
        if minion not in connected:
            not_connected.append(minion)

    salt.output.display_output(not_connected, '', __opts__)
    return connected


def safe_accept(target, expr_form='glob'):
    '''
    Accept a minion's public key after checking the fingerprint over salt-ssh

    CLI Example:

    .. code-block:: bash

        salt-run manage.safe_accept my_minion
        salt-run manage.safe_accept minion1,minion2 expr_form=list
    '''
    salt_key = salt.key.Key(__opts__)
    ssh_client = salt.client.SSHClient()

    ret = ssh_client.cmd(target, 'key.finger', expr_form=expr_form)

    failures = {}
    for minion, finger in ret.items():
        if not FINGERPRINT_REGEX.match(finger):
            failures[minion] = finger
        else:
            fingerprints = salt_key.finger(minion)
            accepted = fingerprints.get('minions', {})
            pending = fingerprints.get('minions_pre', {})
            if minion in accepted:
                del ret[minion]
                continue
            elif minion not in pending:
                failures[minion] = ("Minion key {0} not found by salt-key"
                                    .format(minion))
            elif pending[minion] != finger:
                failures[minion] = ("Minion key {0} does not match the key in "
                                    "salt-key: {1}"
                                    .format(finger, pending[minion]))
            else:
                subprocess.call(["salt-key", "-qya", minion])

        if minion in failures:
            del ret[minion]

    if failures:
        print('safe_accept failed on the following minions:')
        for minion, message in failures.iteritems():
            print(minion)
            print('-' * len(minion))
            print(message)
            print('')

    progress('Accepted {0:d} keys'.format(len(ret)))
    return ret, failures


def versions():
    '''
    Check the version of active minions

    CLI Example:

    .. code-block:: bash

        salt-run manage.versions
    '''
    client = salt.client.get_local_client(__opts__['conf_file'])
    minions = client.cmd('*', 'test.version', timeout=__opts__['timeout'])

    labels = {
        -1: 'Minion requires update',
        0: 'Up to date',
        1: 'Minion newer than master',
        2: 'Master',
    }

    version_status = {}

    master_version = salt.version.__saltstack_version__

    for minion in minions:
        minion_version = salt.version.SaltStackVersion.parse(minions[minion])
        ver_diff = cmp(minion_version, master_version)

        if ver_diff not in version_status:
            version_status[ver_diff] = {}
        version_status[ver_diff][minion] = minion_version.string

    # Add version of Master to output
    version_status[2] = master_version.string

    ret = {}
    for key in version_status:
        if key == 2:
            ret[labels[key]] = version_status[2]
        else:
            for minion in sorted(version_status[key]):
                ret.setdefault(labels[key], {})[minion] = version_status[key][minion]
<<<<<<< HEAD
    salt.output.display_output(ret, '', __opts__)
=======
>>>>>>> 24a9078d
    return ret


def bootstrap(version='develop',
              script=None,
              hosts='',
              root_user=True):
    '''
    Bootstrap minions with salt-bootstrap

    version : develop
        Git tag of version to install

    script : https://bootstrap.saltstack.com
        Script to execute

    hosts
        Comma-separated hosts [example: hosts='host1.local,host2.local']

    root_user : True
        Prepend ``root@`` to each host.

    CLI Example:

    .. code-block:: bash

        salt-run manage.bootstrap hosts='host1,host2'
        salt-run manage.bootstrap hosts='host1,host2' version='v0.17'
        salt-run manage.bootstrap hosts='host1,host2' version='v0.17' script='https://bootstrap.saltstack.com/develop'
        salt-run manage.bootstrap hosts='ec2-user@host1,ec2-user@host2' root_user=False

    '''
    if script is None:
        script = 'https://bootstrap.saltstack.com'

    for host in hosts.split(','):
        # Could potentially lean on salt-ssh utils to make
        # deployment easier on existing hosts (i.e. use salt.utils.vt,
        # pass better options to ssh, etc)
        subprocess.call(['ssh',
                        'root@' if root_user else '' + host,
                        'python -c \'import urllib; '
                        'print urllib.urlopen('
                        '\'' + script + '\''
                        ').read()\' | sh -s -- git ' + version])


def bootstrap_psexec(hosts='', master=None, version=None, arch='win32',
                     installer_url=None, username=None, password=None):
    '''
    Bootstrap Windows minions via PsExec.

    hosts
        Comma separated list of hosts to deploy the Windows Salt minion.

    master
        Address of the Salt master passed as an argument to the installer.

    version
        Point release of installer to download. Defaults to the most recent.

    arch
        Architecture of installer to download. Defaults to win32.

    installer_url
        URL of minion installer executable. Defaults to the latest version from
        http://docs.saltstack.com/downloads

    username
        Optional user name for login on remote computer.

    password
        Password for optional username. If omitted, PsExec will prompt for one
        to be entered for each host.

    CLI Example:

    .. code-block:: bash

        salt-run manage.bootstrap_psexec hosts='host1,host2'
        salt-run manage.bootstrap_psexec hosts='host1,host2' version='0.17' username='DOMAIN\\Administrator'
        salt-run manage.bootstrap_psexec hosts='host1,host2' installer_url='http://exampledomain/salt-installer.exe'
    '''

    if not installer_url:
        base_url = 'http://docs.saltstack.com/downloads/'
        source = urllib.urlopen(base_url).read()
        salty_rx = re.compile('>(Salt-Minion-(.+?)-(.+)-Setup.exe)</a></td><td align="right">(.*?)\\s*<')
        source_list = sorted([[path, ver, plat, time.strptime(date, "%d-%b-%Y %H:%M")]
                              for path, ver, plat, date in salty_rx.findall(source)],
                             key=operator.itemgetter(3), reverse=True)
        if version:
            source_list = [s for s in source_list if s[1] == version]
        if arch:
            source_list = [s for s in source_list if s[2] == arch]

        if not source_list:
            return -1

        version = source_list[0][1]
        arch = source_list[0][2]
        installer_url = base_url + source_list[0][0]

    # It's no secret that Windows is notoriously command-line hostile.
    # Win 7 and newer can use PowerShell out of the box, but to reach
    # all those XP and 2K3 machines we must suppress our gag-reflex
    # and use VB!

    # The following script was borrowed from an informative article about
    # downloading exploit payloads for malware. Nope, no irony here.
    # http://www.greyhathacker.net/?p=500
    vb_script = '''strFileURL = "{0}"
strHDLocation = "{1}"
Set objXMLHTTP = CreateObject("MSXML2.XMLHTTP")
objXMLHTTP.open "GET", strFileURL, false
objXMLHTTP.send()
If objXMLHTTP.Status = 200 Then
Set objADOStream = CreateObject("ADODB.Stream")
objADOStream.Open
objADOStream.Type = 1
objADOStream.Write objXMLHTTP.ResponseBody
objADOStream.Position = 0
objADOStream.SaveToFile strHDLocation
objADOStream.Close
Set objADOStream = Nothing
End if
Set objXMLHTTP = Nothing
Set objShell = CreateObject("WScript.Shell")
objShell.Exec("{1}{2}")'''

    vb_saltexec = 'saltinstall.exe'
    vb_saltexec_args = ' /S /minion-name=%COMPUTERNAME%'
    if master:
        vb_saltexec_args += ' /master={0}'.format(master)

    # One further thing we need to do; the Windows Salt minion is pretty
    # self-contained, except for the Microsoft Visual C++ 2008 runtime.
    # It's tiny, so the bootstrap will attempt a silent install.
    vb_vcrunexec = 'vcredist.exe'
    if arch == 'AMD64':
        vb_vcrun = vb_script.format(
                'http://download.microsoft.com/download/d/2/4/d242c3fb-da5a-4542-ad66-f9661d0a8d19/vcredist_x64.exe',
                vb_vcrunexec,
                ' /q')
    else:
        vb_vcrun = vb_script.format(
                'http://download.microsoft.com/download/d/d/9/dd9a82d0-52ef-40db-8dab-795376989c03/vcredist_x86.exe',
                vb_vcrunexec,
                ' /q')

    vb_salt = vb_script.format(installer_url, vb_saltexec, vb_saltexec_args)

    # PsExec doesn't like extra long arguments; save the instructions as a batch
    # file so we can fire it over for execution.

    # First off, change to the local temp directory, stop salt-minion (if
    # running), and remove the master's public key.
    # This is to accommodate for reinstalling Salt over an old or broken build,
    # e.g. if the master address is changed, the salt-minion process will fail
    # to authenticate and quit; which means infinite restarts under Windows.
    batch = 'cd /d %TEMP%\nnet stop salt-minion\ndel c:\\salt\\conf\\pki\\minion\\minion_master.pub\n'

    # Speaking of command-line hostile, cscript only supports reading a script
    # from a file. Glue it together line by line.
    for x, y in ((vb_vcrunexec, vb_vcrun), (vb_saltexec, vb_salt)):
        vb_lines = y.split('\n')
        batch += '\ndel ' + x + '\n@echo ' + vb_lines[0] + '  >' + \
                 x + '.vbs\n@echo ' + \
                 ('  >>' + x + '.vbs\n@echo ').join(vb_lines[1:]) + \
                 '  >>' + x + '.vbs\ncscript.exe /NoLogo ' + x + '.vbs'

    batch_path = tempfile.mkstemp(suffix='.bat')[1]
    batch_file = open(batch_path, 'wb')
    batch_file.write(batch)
    batch_file.close()

    for host in hosts.split(","):
        argv = ['psexec', '\\\\' + host]
        if username:
            argv += ['-u', username]
            if password:
                argv += ['-p', password]
        argv += ['-h', '-c', batch_path]
        subprocess.call(argv)<|MERGE_RESOLUTION|>--- conflicted
+++ resolved
@@ -185,40 +185,6 @@
         if minion not in connected:
             not_connected.append(minion)
 
-    return connected
-
-
-def not_present(subset=None, show_ipv4=False):
-    '''
-    Print a list of all minions that are NOT up according to Salt's presence
-    detection (no commands will be sent)
-
-    subset : None
-        Pass in a CIDR range to filter minions by IP address.
-
-    show_ipv4 : False
-        Also show the IP address each minion is connecting from.
-
-    CLI Example:
-
-    .. code-block:: bash
-
-        salt-run manage.not_present
-    '''
-    ckminions = salt.utils.minions.CkMinions(__opts__)
-
-    minions = ckminions.connected_ids(show_ipv4=show_ipv4, subset=subset)
-    connected = dict(minions) if show_ipv4 else sorted(minions)
-
-    key = salt.key.Key(__opts__)
-    keys = key.list_keys()
-
-    not_connected = []
-    for minion in keys['minions']:
-        if minion not in connected:
-            not_connected.append(minion)
-
-    salt.output.display_output(not_connected, '', __opts__)
     return connected
 
 
@@ -316,10 +282,6 @@
         else:
             for minion in sorted(version_status[key]):
                 ret.setdefault(labels[key], {})[minion] = version_status[key][minion]
-<<<<<<< HEAD
-    salt.output.display_output(ret, '', __opts__)
-=======
->>>>>>> 24a9078d
     return ret
 
 
