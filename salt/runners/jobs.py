# -*- coding: utf-8 -*-
"""
A convenience system to manage jobs, both active and already run
"""

# Import python libs
from __future__ import absolute_import, print_function, unicode_literals

import fnmatch
import logging
import os

# Import salt libs
import salt.client
import salt.minion
import salt.payload
import salt.returners
import salt.utils.args
import salt.utils.files
import salt.utils.jid
from salt.exceptions import SaltClientError

# Import 3rd-party libs
from salt.ext import six

try:
    import dateutil.parser as dateutil_parser

    DATEUTIL_SUPPORT = True
except ImportError:
    DATEUTIL_SUPPORT = False

log = logging.getLogger(__name__)


def active(display_progress=False):
    """
    Return a report on all actively running jobs from a job id centric
    perspective

    CLI Example:

    .. code-block:: bash

        salt-run jobs.active
    """
    ret = {}
    client = salt.client.get_local_client(__opts__["conf_file"])
    try:
        active_ = client.cmd("*", "saltutil.running", timeout=__opts__["timeout"])
    except SaltClientError as client_error:
        print(client_error)
        return ret

    if display_progress:
        __jid_event__.fire_event(
            {
                "message": "Attempting to contact minions: {0}".format(
                    list(active_.keys())
                )
            },
            "progress",
        )
    for minion, data in six.iteritems(active_):
        if display_progress:
            __jid_event__.fire_event(
                {"message": "Received reply from minion {0}".format(minion)}, "progress"
            )
        if not isinstance(data, list):
            continue
        for job in data:
            if not job["jid"] in ret:
                ret[job["jid"]] = _format_jid_instance(job["jid"], job)
                ret[job["jid"]].update(
                    {"Running": [{minion: job.get("pid", None)}], "Returned": []}
                )
            else:
                ret[job["jid"]]["Running"].append({minion: job["pid"]})

    mminion = salt.minion.MasterMinion(__opts__)
    for jid in ret:
        returner = _get_returner(
            (__opts__["ext_job_cache"], __opts__["master_job_cache"])
        )
        data = mminion.returners["{0}.get_jid".format(returner)](jid)
        if data:
            for minion in data:
                if minion not in ret[jid]["Returned"]:
                    ret[jid]["Returned"].append(minion)

    return ret


def lookup_jid(
    jid, ext_source=None, returned=True, missing=False, display_progress=False
):
    """
    Return the printout from a previously executed job

    jid
        The jid to look up.

    ext_source
        The external job cache to use. Default: `None`.

    returned : True
        If ``True``, include the minions that did return from the command.

        .. versionadded:: 2015.8.0

    missing : False
        If ``True``, include the minions that did *not* return from the
        command.

    display_progress : False
        If ``True``, fire progress events.

        .. versionadded:: 2015.5.0

    CLI Example:

    .. code-block:: bash

        salt-run jobs.lookup_jid 20130916125524463507
        salt-run jobs.lookup_jid 20130916125524463507 --out=highstate
    """
    ret = {}
    mminion = salt.minion.MasterMinion(__opts__)
    returner = _get_returner(
        (__opts__["ext_job_cache"], ext_source, __opts__["master_job_cache"])
    )

    try:
        data = list_job(jid, ext_source=ext_source, display_progress=display_progress)
    except TypeError:
        return "Requested returner could not be loaded. " "No JIDs could be retrieved."

    targeted_minions = data.get("Minions", [])
    returns = data.get("Result", {})

    if returns:
        for minion in returns:
            if display_progress:
                __jid_event__.fire_event({"message": minion}, "progress")
            if "return" in returns[minion]:
                if returned:
                    ret[minion] = returns[minion].get("return")
            else:
                if returned:
                    ret[minion] = returns[minion].get("return")
    if missing:
        for minion_id in (x for x in targeted_minions if x not in returns):
            ret[minion_id] = "Minion did not return"

    # We need to check to see if the 'out' key is present and use it to specify
    # the correct outputter, so we get highstate output for highstate runs.
    try:
        # Check if the return data has an 'out' key. We'll use that as the
        # outputter in the absence of one being passed on the CLI.
<<<<<<< HEAD
        outputter = returns[next(iter(returns))].get("out")
    except (StopIteration, AttributeError):
=======
>>>>>>> 8abb7099
        outputter = None
        _ret = returns[next(iter(returns))]
        if 'out' in _ret:
            outputter = _ret['out']
        elif 'outputter' in _ret.get('return', {}).get('return', {}):
            outputter = _ret['return']['return']['outputter']
    except (StopIteration, AttributeError):
        pass

    if outputter:
        return {"outputter": outputter, "data": ret}
    else:
        return ret


def list_job(jid, ext_source=None, display_progress=False):
    """
    List a specific job given by its jid

    ext_source
        If provided, specifies which external job cache to use.

    display_progress : False
        If ``True``, fire progress events.

        .. versionadded:: 2015.8.8

    CLI Example:

    .. code-block:: bash

        salt-run jobs.list_job 20130916125524463507
        salt-run jobs.list_job 20130916125524463507 --out=pprint
    """
    ret = {"jid": jid}
    mminion = salt.minion.MasterMinion(__opts__)
    returner = _get_returner(
        (__opts__["ext_job_cache"], ext_source, __opts__["master_job_cache"])
    )
    if display_progress:
        __jid_event__.fire_event(
            {"message": "Querying returner: {0}".format(returner)}, "progress"
        )

    job = mminion.returners["{0}.get_load".format(returner)](jid)
    ret.update(_format_jid_instance(jid, job))
    ret["Result"] = mminion.returners["{0}.get_jid".format(returner)](jid)

    fstr = "{0}.get_endtime".format(__opts__["master_job_cache"])
    if __opts__.get("job_cache_store_endtime") and fstr in mminion.returners:
        endtime = mminion.returners[fstr](jid)
        if endtime:
            ret["EndTime"] = endtime

    return ret


def list_jobs(
    ext_source=None,
    outputter=None,
    search_metadata=None,
    search_function=None,
    search_target=None,
    start_time=None,
    end_time=None,
    display_progress=False,
):
    """
    List all detectable jobs and associated functions

    ext_source
        If provided, specifies which external job cache to use.

    **FILTER OPTIONS**

    .. note::
        If more than one of the below options are used, only jobs which match
        *all* of the filters will be returned.

    search_metadata
        Specify a dictionary to match to the job's metadata. If any of the
        key-value pairs in this dictionary match, the job will be returned.
        Example:

        .. code-block:: bash

            salt-run jobs.list_jobs search_metadata='{"foo": "bar", "baz": "qux"}'

    search_function
        Can be passed as a string or a list. Returns jobs which match the
        specified function. Globbing is allowed. Example:

        .. code-block:: bash

            salt-run jobs.list_jobs search_function='test.*'
            salt-run jobs.list_jobs search_function='["test.*", "pkg.install"]'

        .. versionchanged:: 2015.8.8
            Multiple targets can now also be passed as a comma-separated list.
            For example:

            .. code-block:: bash

                salt-run jobs.list_jobs search_function='test.*,pkg.install'

    search_target
        Can be passed as a string or a list. Returns jobs which match the
        specified minion name. Globbing is allowed. Example:

        .. code-block:: bash

            salt-run jobs.list_jobs search_target='*.mydomain.tld'
            salt-run jobs.list_jobs search_target='["db*", "myminion"]'

        .. versionchanged:: 2015.8.8
            Multiple targets can now also be passed as a comma-separated list.
            For example:

            .. code-block:: bash

                salt-run jobs.list_jobs search_target='db*,myminion'

    start_time
        Accepts any timestamp supported by the dateutil_ Python module (if this
        module is not installed, this argument will be ignored). Returns jobs
        which started after this timestamp.

    end_time
        Accepts any timestamp supported by the dateutil_ Python module (if this
        module is not installed, this argument will be ignored). Returns jobs
        which started before this timestamp.

    .. _dateutil: https://pypi.python.org/pypi/python-dateutil

    CLI Example:

    .. code-block:: bash

        salt-run jobs.list_jobs
        salt-run jobs.list_jobs search_function='test.*' search_target='localhost' search_metadata='{"bar": "foo"}'
        salt-run jobs.list_jobs start_time='2015, Mar 16 19:00' end_time='2015, Mar 18 22:00'

    """
    returner = _get_returner(
        (__opts__["ext_job_cache"], ext_source, __opts__["master_job_cache"])
    )
    if display_progress:
        __jid_event__.fire_event(
            {"message": "Querying returner {0} for jobs.".format(returner)}, "progress"
        )
    mminion = salt.minion.MasterMinion(__opts__)

    ret = mminion.returners["{0}.get_jids".format(returner)]()

    mret = {}
    for item in ret:
        _match = True
        if search_metadata:
            _match = False
            if "Metadata" in ret[item]:
                if isinstance(search_metadata, dict):
                    for key in search_metadata:
                        if key in ret[item]["Metadata"]:
                            if ret[item]["Metadata"][key] == search_metadata[key]:
                                _match = True
                else:
                    log.info(
                        "The search_metadata parameter must be specified"
                        " as a dictionary.  Ignoring."
                    )
        if search_target and _match:
            _match = False
            if "Target" in ret[item]:
                targets = ret[item]["Target"]
                if isinstance(targets, six.string_types):
                    targets = [targets]
                for target in targets:
                    for key in salt.utils.args.split_input(search_target):
                        if fnmatch.fnmatch(target, key):
                            _match = True

        if search_function and _match:
            _match = False
            if "Function" in ret[item]:
                for key in salt.utils.args.split_input(search_function):
                    if fnmatch.fnmatch(ret[item]["Function"], key):
                        _match = True

        if start_time and _match:
            _match = False
            if DATEUTIL_SUPPORT:
                parsed_start_time = dateutil_parser.parse(start_time)
                _start_time = dateutil_parser.parse(ret[item]["StartTime"])
                if _start_time >= parsed_start_time:
                    _match = True
            else:
                log.error(
                    "'dateutil' library not available, skipping start_time "
                    "comparison."
                )

        if end_time and _match:
            _match = False
            if DATEUTIL_SUPPORT:
                parsed_end_time = dateutil_parser.parse(end_time)
                _start_time = dateutil_parser.parse(ret[item]["StartTime"])
                if _start_time <= parsed_end_time:
                    _match = True
            else:
                log.error(
                    "'dateutil' library not available, skipping end_time " "comparison."
                )

        if _match:
            mret[item] = ret[item]

    if outputter:
        return {"outputter": outputter, "data": mret}
    else:
        return mret


def list_jobs_filter(
    count, filter_find_job=True, ext_source=None, outputter=None, display_progress=False
):
    """
    List all detectable jobs and associated functions

    ext_source
        The external job cache to use. Default: `None`.

    CLI Example:

    .. code-block:: bash

        salt-run jobs.list_jobs_filter 50
        salt-run jobs.list_jobs_filter 100 filter_find_job=False

    """
    returner = _get_returner(
        (__opts__["ext_job_cache"], ext_source, __opts__["master_job_cache"])
    )
    if display_progress:
        __jid_event__.fire_event(
            {"message": "Querying returner {0} for jobs.".format(returner)}, "progress"
        )
    mminion = salt.minion.MasterMinion(__opts__)

    fun = "{0}.get_jids_filter".format(returner)
    if fun not in mminion.returners:
        raise NotImplementedError(
            "'{0}' returner function not implemented yet.".format(fun)
        )
    ret = mminion.returners[fun](count, filter_find_job)

    if outputter:
        return {"outputter": outputter, "data": ret}
    else:
        return ret


def print_job(jid, ext_source=None):
    """
    Print a specific job's detail given by its jid, including the return data.

    CLI Example:

    .. code-block:: bash

        salt-run jobs.print_job 20130916125524463507
    """
    ret = {}

    returner = _get_returner(
        (__opts__["ext_job_cache"], ext_source, __opts__["master_job_cache"])
    )
    mminion = salt.minion.MasterMinion(__opts__)

    try:
        job = mminion.returners["{0}.get_load".format(returner)](jid)
        ret[jid] = _format_jid_instance(jid, job)
    except TypeError:
        ret[jid]["Result"] = (
            "Requested returner {0} is not available. Jobs cannot be "
            "retrieved. Check master log for details.".format(returner)
        )
        return ret
    ret[jid]["Result"] = mminion.returners["{0}.get_jid".format(returner)](jid)

    fstr = "{0}.get_endtime".format(__opts__["master_job_cache"])
    if __opts__.get("job_cache_store_endtime") and fstr in mminion.returners:
        endtime = mminion.returners[fstr](jid)
        if endtime:
            ret[jid]["EndTime"] = endtime

    return ret


def exit_success(jid, ext_source=None):
    """
    Check if a job has been executed and exit successfully

    jid
        The jid to look up.
    ext_source
        The external job cache to use. Default: `None`.

    CLI Example:

    .. code-block:: bash

        salt-run jobs.exit_success 20160520145827701627
    """
    ret = dict()

    data = list_job(jid, ext_source=ext_source)

    minions = data.get("Minions", [])
    result = data.get("Result", {})

    for minion in minions:
        if minion in result and "return" in result[minion]:
            ret[minion] = True if result[minion]["return"] else False
        else:
            ret[minion] = False

    for minion in result:
        if "return" in result[minion] and result[minion]["return"]:
            ret[minion] = True
    return ret


def last_run(
    ext_source=None,
    outputter=None,
    metadata=None,
    function=None,
    target=None,
    display_progress=False,
):
    """
    .. versionadded:: 2015.8.0

    List all detectable jobs and associated functions

    CLI Example:

    .. code-block:: bash

        salt-run jobs.last_run
        salt-run jobs.last_run target=nodename
        salt-run jobs.last_run function='cmd.run'
        salt-run jobs.last_run metadata="{'foo': 'bar'}"
    """

    if metadata:
        if not isinstance(metadata, dict):
            log.info("The metadata parameter must be specified as a dictionary")
            return False

    _all_jobs = list_jobs(
        ext_source=ext_source,
        outputter=outputter,
        search_metadata=metadata,
        search_function=function,
        search_target=target,
        display_progress=display_progress,
    )
    if _all_jobs:
        last_job = sorted(_all_jobs)[-1]
        return print_job(last_job, ext_source)
    else:
        return False


def _get_returner(returner_types):
    """
    Helper to iterate over returner_types and pick the first one
    """
    for returner in returner_types:
        if returner and returner is not None:
            return returner


def _format_job_instance(job):
    """
    Helper to format a job instance
    """
    if not job:
        ret = {"Error": "Cannot contact returner or no job with this jid"}
        return ret

    ret = {
        "Function": job.get("fun", "unknown-function"),
        "Arguments": list(job.get("arg", [])),
        # unlikely but safeguard from invalid returns
        "Target": job.get("tgt", "unknown-target"),
        "Target-type": job.get("tgt_type", "list"),
        "User": job.get("user", "root"),
    }

    if "metadata" in job:
        ret["Metadata"] = job.get("metadata", {})
    else:
        if "kwargs" in job:
            if "metadata" in job["kwargs"]:
                ret["Metadata"] = job["kwargs"].get("metadata", {})

    if "Minions" in job:
        ret["Minions"] = job["Minions"]
    return ret


def _format_jid_instance(jid, job):
    """
    Helper to format jid instance
    """
    ret = _format_job_instance(job)
    ret.update({"StartTime": salt.utils.jid.jid_to_time(jid)})
    return ret


def _walk_through(job_dir, display_progress=False):
    """
    Walk through the job dir and return jobs
    """
    serial = salt.payload.Serial(__opts__)

    for top in os.listdir(job_dir):
        t_path = os.path.join(job_dir, top)

        for final in os.listdir(t_path):
            load_path = os.path.join(t_path, final, ".load.p")
            with salt.utils.files.fopen(load_path, "rb") as rfh:
                job = serial.load(rfh)

            if not os.path.isfile(load_path):
                continue

            with salt.utils.files.fopen(load_path, "rb") as rfh:
                job = serial.load(rfh)
            jid = job["jid"]
            if display_progress:
                __jid_event__.fire_event(
                    {"message": "Found JID {0}".format(jid)}, "progress"
                )
            yield jid, job, t_path, final<|MERGE_RESOLUTION|>--- conflicted
+++ resolved
@@ -157,11 +157,6 @@
     try:
         # Check if the return data has an 'out' key. We'll use that as the
         # outputter in the absence of one being passed on the CLI.
-<<<<<<< HEAD
-        outputter = returns[next(iter(returns))].get("out")
-    except (StopIteration, AttributeError):
-=======
->>>>>>> 8abb7099
         outputter = None
         _ret = returns[next(iter(returns))]
         if 'out' in _ret:
