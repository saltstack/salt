--- conflicted
+++ resolved
@@ -20,15 +20,12 @@
 import salt.ext.six as six
 from salt.exceptions import SaltClientError
 
-<<<<<<< HEAD
-=======
 try:
     import dateutil.parser as dateutil_parser
     DATEUTIL_SUPPORT = True
 except ImportError:
     DATEUTIL_SUPPORT = False
 
->>>>>>> 32823a74
 log = logging.getLogger(__name__)
 
 
@@ -269,11 +266,7 @@
                 if isinstance(search_target, list):
                     for key in search_target:
                         if fnmatch.fnmatch(ret[item]['Target'], key):
-<<<<<<< HEAD
-                            _mret[item] = ret[item]
-=======
                             _match = True
->>>>>>> 32823a74
                 elif isinstance(search_target, six.string_types):
                     if fnmatch.fnmatch(ret[item]['Target'], search_target):
                         _match = True
@@ -284,11 +277,7 @@
                 if isinstance(search_function, list):
                     for key in search_function:
                         if fnmatch.fnmatch(ret[item]['Function'], key):
-<<<<<<< HEAD
-                            _mret[item] = ret[item]
-=======
                             _match = True
->>>>>>> 32823a74
                 elif isinstance(search_function, six.string_types):
                     if fnmatch.fnmatch(ret[item]['Function'], search_function):
                         _match = True
