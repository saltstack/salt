--- conflicted
+++ resolved
@@ -1,11 +1,6 @@
 # -*- coding: utf-8 -*-
-<<<<<<< HEAD
-r"""
-Proxy Minion for Cisco NX OS Switches
-=======
 r'''
 Proxy Minion for Cisco NX-OS Switches
->>>>>>> 8abb7099
 
 .. versionadded: 2016.11.0
 
@@ -185,17 +180,6 @@
 import re
 
 # Import Salt libs
-<<<<<<< HEAD
-from salt.utils.pycrypto import gen_hash, secure_password
-from salt.utils.vt import TerminalException
-from salt.utils.vt_helper import SSHConnection
-
-log = logging.getLogger(__file__)
-
-__proxyenabled__ = ["nxos"]
-__virtualname__ = "nxos"
-DETAILS = {"grains_cache": {}}
-=======
 import salt.utils.nxos
 from salt.utils.vt_helper import SSHConnection
 from salt.utils.vt import TerminalException
@@ -210,7 +194,6 @@
 DEVICE_DETAILS = {'grains_cache': {}}
 CONNECTION = 'ssh'
 COPY_RS = 'copy running-config startup-config'
->>>>>>> 8abb7099
 
 
 def __virtual__():
@@ -228,69 +211,6 @@
 def init(opts=None):
     """
     Required.
-<<<<<<< HEAD
-    Can be used to initialize the server connection.
-    """
-    if opts is None:
-        opts = __opts__
-    try:
-        this_prompt = None
-        if "prompt_regex" in opts["proxy"]:
-            this_prompt = opts["proxy"]["prompt_regex"]
-        elif "prompt_name" in opts["proxy"]:
-            this_prompt = "{0}.*#".format(opts["proxy"]["prompt_name"])
-        else:
-            log.warning("nxos proxy configuration does not specify a prompt match.")
-            this_prompt = ".+#$"
-
-        DETAILS[_worker_name()] = SSHConnection(
-            host=opts["proxy"]["host"],
-            username=opts["proxy"]["username"],
-            password=opts["proxy"]["password"],
-            key_accept=opts["proxy"].get("key_accept", False),
-            ssh_args=opts["proxy"].get("ssh_args", ""),
-            prompt=this_prompt,
-        )
-        out, err = DETAILS[_worker_name()].sendline("terminal length 0")
-
-    except TerminalException as e:
-        log.error(e)
-        return False
-    DETAILS["initialized"] = True
-
-
-def initialized():
-    return DETAILS.get("initialized", False)
-
-
-def ping():
-    """
-    Ping the device on the other end of the connection
-
-    .. code-block:: bash
-
-        salt '*' nxos.cmd ping
-    """
-    if _worker_name() not in DETAILS:
-        init()
-    try:
-        return DETAILS[_worker_name()].conn.isalive()
-    except TerminalException as e:
-        log.error(e)
-        return False
-
-
-def shutdown(opts):
-    """
-    Disconnect
-    """
-    DETAILS[_worker_name()].close_connection()
-
-
-def sendline(command):
-    """
-    Run command through switch's cli
-=======
     Initialize device connection using ssh or nxapi connection type.
     '''
     global CONNECTION
@@ -323,25 +243,9 @@
 def ping():
     '''
     Ping the device on the other end of the connection.
->>>>>>> 8abb7099
 
     .. code-block:: bash
 
-<<<<<<< HEAD
-        salt '*' nxos.cmd sendline 'show run | include "^username admin password"'
-    """
-    if ping() is False:
-        init()
-    out, err = DETAILS[_worker_name()].sendline(command)
-    _, out = out.split("\n", 1)
-    out, _, _ = out.rpartition("\n")
-    return out
-
-
-def grains():
-    """
-    Get grains for proxy minion
-=======
         salt '*' nxos.cmd ping
     '''
     if CONNECTION == 'ssh':
@@ -353,24 +257,10 @@
 def grains(**kwargs):
     '''
     Get grains for minion.
->>>>>>> 8abb7099
 
     .. code-block:: bash
 
         salt '*' nxos.cmd grains
-<<<<<<< HEAD
-    """
-    if not DETAILS["grains_cache"]:
-        ret = system_info()
-        log.debug(ret)
-        DETAILS["grains_cache"].update(ret)
-    return {"nxos": DETAILS["grains_cache"]}
-
-
-def grains_refresh():
-    """
-    Refresh the grains from the proxy device.
-=======
     '''
     import __main__ as main  # pylint: disable=unused-import
     if not DEVICE_DETAILS['grains_cache']:
@@ -386,49 +276,10 @@
 def grains_refresh(**kwargs):
     '''
     Refresh the grains for the NX-OS device.
->>>>>>> 8abb7099
 
     .. code-block:: bash
 
         salt '*' nxos.cmd grains_refresh
-<<<<<<< HEAD
-    """
-    DETAILS["grains_cache"] = {}
-    return grains()
-
-
-def get_user(username):
-    """
-    Get username line from switch
-
-    .. code-block:: bash
-
-        salt '*' nxos.cmd get_user username=admin
-    """
-    return sendline('show run | include "^username {0} password 5 "'.format(username))
-
-
-def get_roles(username):
-    """
-    Get roles that the username is assigned from switch
-
-    .. code-block:: bash
-
-        salt '*' nxos.cmd get_roles username=admin
-    """
-    info = sendline("show user-account {0}".format(username))
-    roles = re.search(r"^\s*roles:(.*)$", info, re.MULTILINE)
-    if roles:
-        roles = roles.group(1).strip().split(" ")
-    else:
-        roles = []
-    return roles
-
-
-def check_password(username, password, encrypted=False):
-    """
-    Check if passed password is the one assigned to user
-=======
     '''
     DEVICE_DETAILS['grains_cache'] = {}
     return grains(**kwargs)
@@ -461,95 +312,9 @@
           ``method`` is ignored for SSH proxy minion.
           Only show commands are supported and data is returned unstructured.
           This function is preserved for backwards compatibilty.
->>>>>>> 8abb7099
 
     .. code-block:: bash
 
-<<<<<<< HEAD
-        salt '*' nxos.cmd check_password username=admin password=admin
-        salt '*' nxos.cmd check_password username=admin \\
-            password='$5$2fWwO2vK$s7.Hr3YltMNHuhywQQ3nfOd.gAPHgs3SOBYYdGT3E.A' \\
-            encrypted=True
-    """
-    hash_algorithms = {
-        "1": "md5",
-        "2a": "blowfish",
-        "5": "sha256",
-        "6": "sha512",
-    }
-    password_line = get_user(username)
-    if not password_line:
-        return None
-    if "!!" in password_line:
-        return False
-    cur_hash = re.search(r"(\$[0-6](?:\$[^$ ]+)+)", password_line).group(0)
-    if encrypted is False:
-        hash_type, cur_salt, hashed_pass = re.search(
-            r"^\$([0-6])\$([^$]+)\$(.*)$", cur_hash
-        ).groups()
-        new_hash = gen_hash(
-            crypt_salt=cur_salt, password=password, algorithm=hash_algorithms[hash_type]
-        )
-    else:
-        new_hash = password
-    if new_hash == cur_hash:
-        return True
-    return False
-
-
-def check_role(username, role):
-    """
-    Check if user is assigned a specific role on switch
-
-    .. code-block:: bash
-
-        salt '*' nxos.cmd check_role username=admin role=network-admin
-    """
-    return role in get_roles(username)
-
-
-def set_password(
-    username, password, encrypted=False, role=None, crypt_salt=None, algorithm="sha256"
-):
-    """
-    Set users password on switch
-
-    .. code-block:: bash
-
-        salt '*' nxos.cmd set_password admin TestPass
-        salt '*' nxos.cmd set_password admin \\
-            password='$5$2fWwO2vK$s7.Hr3YltMNHuhywQQ3nfOd.gAPHgs3SOBYYdGT3E.A' \\
-            encrypted=True
-    """
-    password_line = get_user(username)
-    if encrypted is False:
-        if crypt_salt is None:
-            # NXOS does not like non alphanumeric characters.  Using the random module from pycrypto
-            # can lead to having non alphanumeric characters in the salt for the hashed password.
-            crypt_salt = secure_password(8, use_random=False)
-        hashed_pass = gen_hash(
-            crypt_salt=crypt_salt, password=password, algorithm=algorithm
-        )
-    else:
-        hashed_pass = password
-    password_line = "username {0} password 5 {1}".format(username, hashed_pass)
-    if role is not None:
-        password_line += " role {0}".format(role)
-    try:
-        sendline("config terminal")
-        ret = sendline(password_line)
-        sendline("end")
-        sendline("copy running-config startup-config")
-        return "\n".join([password_line, ret])
-    except TerminalException as e:
-        log.error(e)
-        return "Failed to set password"
-
-
-def remove_user(username):
-    """
-    Remove user from switch
-=======
         salt '*' nxos.cmd sendline 'show run | include "^username admin password"'
     '''
     try:
@@ -561,90 +326,22 @@
         log.error(e)
         raise
     return result
->>>>>>> 8abb7099
-
-
-<<<<<<< HEAD
-        salt '*' nxos.cmd remove_user username=daniel
-    """
-    try:
-        sendline("config terminal")
-        user_line = "no username {0}".format(username)
-        ret = sendline(user_line)
-        sendline("end")
-        sendline("copy running-config startup-config")
-        return "\n".join([user_line, ret])
-    except TerminalException as e:
-        log.error(e)
-        return "Failed to set password"
-=======
+
+
 def proxy_config(commands, **kwargs):
     '''
     Send configuration commands over SSH or NX-API
->>>>>>> 8abb7099
 
     commands
         List of configuration commands
 
-<<<<<<< HEAD
-def set_role(username, role):
-    """
-    Assign role to username
-=======
     no_save_config
         If True, don't save configuration commands to startup configuration.
         If False, save configuration to startup configuration.
         Default: False
->>>>>>> 8abb7099
 
     .. code-block: bash
 
-<<<<<<< HEAD
-        salt '*' nxos.cmd set_role username=daniel role=vdc-admin
-    """
-    try:
-        sendline("config terminal")
-        role_line = "username {0} role {1}".format(username, role)
-        ret = sendline(role_line)
-        sendline("end")
-        sendline("copy running-config startup-config")
-        return "\n".join([role_line, ret])
-    except TerminalException as e:
-        log.error(e)
-        return "Failed to set password"
-
-
-def unset_role(username, role):
-    """
-    Remove role from username
-
-    .. code-block:: bash
-
-        salt '*' nxos.cmd unset_role username=daniel role=vdc-admin
-    """
-    try:
-        sendline("config terminal")
-        role_line = "no username {0} role {1}".format(username, role)
-        ret = sendline(role_line)
-        sendline("end")
-        sendline("copy running-config startup-config")
-        return "\n".join([role_line, ret])
-    except TerminalException as e:
-        log.error(e)
-        return "Failed to set password"
-
-
-def show_run():
-    """
-    Shortcut to run `show run` on switch
-
-    .. code-block:: bash
-
-        salt '*' nxos.cmd show_run
-    """
-    try:
-        ret = sendline("show run")
-=======
         salt '*' nxos.cmd proxy_config 'feature bgp' no_save_config=True
         salt '*' nxos.cmd proxy_config 'feature bgp'
     '''
@@ -728,63 +425,15 @@
         _init_ssh(None)
     try:
         return DEVICE_DETAILS[_worker_name()].conn.isalive()
->>>>>>> 8abb7099
     except TerminalException as e:
         log.error(e)
         return False
 
 
-<<<<<<< HEAD
-def show_ver():
-    """
-    Shortcut to run `show ver` on switch
-=======
 def _shutdown_ssh(opts):
     DEVICE_DETAILS[_worker_name()].close_connection()
->>>>>>> 8abb7099
-
-
-<<<<<<< HEAD
-        salt '*' nxos.cmd show_ver
-    """
-    try:
-        ret = sendline("show ver")
-    except TerminalException as e:
-        log.error(e)
-        return 'Failed to "show ver"'
-    return ret
-
-
-def add_config(lines):
-    """
-    Add one or more config lines to the switch running config
-
-    .. code-block:: bash
-
-        salt '*' nxos.cmd add_config 'snmp-server community TESTSTRINGHERE group network-operator'
-
-    .. note::
-        For more than one config added per command, lines should be a list.
-    """
-    if not isinstance(lines, list):
-        lines = [lines]
-    try:
-        sendline("config terminal")
-        for line in lines:
-            sendline(line)
-
-        sendline("end")
-        sendline("copy running-config startup-config")
-    except TerminalException as e:
-        log.error(e)
-        return False
-    return True
-
-
-def delete_config(lines):
-    """
-    Delete one or more config lines to the switch running config
-=======
+
+
 def _sendline_ssh(command, **kwargs):
     if _ping_ssh() is False:
         _init_ssh(None)
@@ -819,7 +468,6 @@
 
 def _worker_name():
     return multiprocessing.current_process().name
->>>>>>> 8abb7099
 
 
 # -----------------------------------------------------------------------------
@@ -829,107 +477,6 @@
     '''
     Open a connection to the NX-OS switch over NX-API.
 
-<<<<<<< HEAD
-    .. note::
-        For more than one config deleted per command, lines should be a list.
-    """
-    if not isinstance(lines, list):
-        lines = [lines]
-    try:
-        sendline("config terminal")
-        for line in lines:
-            sendline(" ".join(["no", line]))
-
-        sendline("end")
-        sendline("copy running-config startup-config")
-    except TerminalException as e:
-        log.error(e)
-        return False
-    return True
-
-
-def find(pattern):
-    """
-    Find all instances where the pattern is in the running command
-
-    .. code-block:: bash
-
-        salt '*' nxos.cmd find '^snmp-server.*$'
-
-    .. note::
-        This uses the `re.MULTILINE` regex format for python, and runs the
-        regex against the whole show_run output.
-    """
-    matcher = re.compile(pattern, re.MULTILINE)
-    return matcher.findall(show_run())
-
-
-def replace(old_value, new_value, full_match=False):
-    """
-    Replace string or full line matches in switch's running config
-
-    If full_match is set to True, then the whole line will need to be matched
-    as part of the old value.
-
-    .. code-block:: bash
-
-        salt '*' nxos.cmd replace 'TESTSTRINGHERE' 'NEWTESTSTRINGHERE'
-    """
-    if full_match is False:
-        matcher = re.compile("^.*{0}.*$".format(re.escape(old_value)), re.MULTILINE)
-        repl = re.compile(re.escape(old_value))
-    else:
-        matcher = re.compile(old_value, re.MULTILINE)
-        repl = re.compile(old_value)
-
-    lines = {"old": [], "new": []}
-    for line in matcher.finditer(show_run()):
-        lines["old"].append(line.group(0))
-        lines["new"].append(repl.sub(new_value, line.group(0)))
-
-    delete_config(lines["old"])
-    add_config(lines["new"])
-
-    return lines
-
-
-def _parser(block):
-    return re.compile("^{block}\n(?:^[ \n].*$\n?)+".format(block=block), re.MULTILINE)
-
-
-def _parse_software(data):
-    ret = {"software": {}}
-    software = _parser("Software").search(data).group(0)
-    matcher = re.compile("^  ([^:]+): *([^\n]+)", re.MULTILINE)
-    for line in matcher.finditer(software):
-        key, val = line.groups()
-        ret["software"][key] = val
-    return ret["software"]
-
-
-def _parse_hardware(data):
-    ret = {"hardware": {}}
-    hardware = _parser("Hardware").search(data).group(0)
-    matcher = re.compile("^  ([^:\n]+): *([^\n]+)", re.MULTILINE)
-    for line in matcher.finditer(hardware):
-        key, val = line.groups()
-        ret["hardware"][key] = val
-    return ret["hardware"]
-
-
-def _parse_plugins(data):
-    ret = {"plugins": []}
-    plugins = _parser("plugin").search(data).group(0)
-    matcher = re.compile("^  (?:([^,]+), )+([^\n]+)", re.MULTILINE)
-    for line in matcher.finditer(plugins):
-        ret["plugins"].extend(line.groups())
-    return ret["plugins"]
-
-
-def system_info():
-    """
-    Return system information for grains of the NX OS proxy minion
-=======
     As the communication is HTTP(S) based, there is no connection to maintain,
     however, in order to test the connectivity and make sure we are able to
     bring up this Minion, we are executing a very simple command (``show clock``)
@@ -975,22 +522,10 @@
 def _nxapi_request(commands, method='cli_conf', **kwargs):
     '''
     Executes an nxapi_request request over NX-API.
->>>>>>> 8abb7099
 
     commands
         The exec or config commands to be sent.
 
-<<<<<<< HEAD
-        salt '*' nxos.system_info
-    """
-    data = show_ver()
-    info = {
-        "software": _parse_software(data),
-        "hardware": _parse_hardware(data),
-        "plugins": _parse_plugins(data),
-    }
-    return info
-=======
     method: ``cli_show``
         ``cli_show_ascii``: Return raw test or unstructured output.
         ``cli_show``: Return structured output.
@@ -1002,5 +537,4 @@
     conn_args = DEVICE_DETAILS['conn_args']
     conn_args.update(kwargs)
     data = __utils__['nxos.nxapi_request'](commands, method=method, **conn_args)
-    return data
->>>>>>> 8abb7099
+    return data