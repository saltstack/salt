# -*- coding: utf-8 -*-
"""
Interface with a Junos device via proxy-minion. To connect to a junos device \
via junos proxy, specify the host information in the pillar in '/srv/pillar/details.sls'

.. code-block:: yaml

    proxy:
      proxytype: junos
      host: <ip or dns name of host>
      username: <username>
      port: 830
      password: <secret>

In '/srv/pillar/top.sls' map the device details with the proxy name.

.. code-block:: yaml

    base:
      'vmx':
        - details

After storing the device information in the pillar, configure the proxy \
in '/etc/salt/proxy'

.. code-block:: yaml

    master: <ip or hostname of salt-master>

Run the salt proxy via the following command:

.. code-block:: bash

    salt-proxy --proxyid=vmx


"""
from __future__ import absolute_import, print_function, unicode_literals

import logging

# Import 3rd-party libs
try:
    HAS_JUNOS = True
    import jnpr.junos
    import jnpr.junos.utils
    import jnpr.junos.utils.config
    import jnpr.junos.utils.sw
    from jnpr.junos.exception import (
        RpcTimeoutError,
        ConnectClosedError,
        RpcError,
        ConnectError,
        ProbeError,
        ConnectAuthError,
        ConnectRefusedError,
        ConnectTimeoutError,
    )
    from ncclient.operations.errors import TimeoutExpiredError
except ImportError:
    HAS_JUNOS = False

__proxyenabled__ = ["junos"]

thisproxy = {}

log = logging.getLogger(__name__)

# Define the module's virtual name
__virtualname__ = "junos"


def __virtual__():
    """
    Only return if all the modules are available
    """
    if not HAS_JUNOS:
        return (
            False,
            "Missing dependency: The junos proxy minion requires the 'jnpr' Python module.",
        )

    return __virtualname__


def init(opts):
    """
    Open the connection to the Junos device, login, and bind to the
    Resource class
    """
    opts["multiprocessing"] = False
    log.debug("Opening connection to junos")

    args = {"host": opts["proxy"]["host"]}
    optional_args = [
        "user",
        "username",
        "password",
        "passwd",
        "port",
        "gather_facts",
        "mode",
        "baud",
        "attempts",
        "auto_probe",
        "ssh_private_key_file",
        "ssh_config",
        "normalize",
    ]

    if "username" in opts["proxy"].keys():
        opts["proxy"]["user"] = opts["proxy"].pop("username")
    proxy_keys = opts["proxy"].keys()
    for arg in optional_args:
        if arg in proxy_keys:
<<<<<<< HEAD
            args[arg] = opts['proxy'][arg]
    log.debug('Args' + str(args))
    thisproxy['conn'] = jnpr.junos.Device(**args)
=======
            args[arg] = opts["proxy"][arg]

    thisproxy["conn"] = jnpr.junos.Device(**args)
>>>>>>> 910a2ac4
    try:
        thisproxy["conn"].open()
    except (
        ProbeError,
        ConnectAuthError,
        ConnectRefusedError,
        ConnectTimeoutError,
        ConnectError,
    ) as ex:
        log.error("{} : not able to initiate connection to the device".format(str(ex)))
        thisproxy["initialized"] = False
        return

    if "timeout" in proxy_keys:
        timeout = int(opts["proxy"]["timeout"])
        try:
            thisproxy["conn"].timeout = timeout
        except Exception as ex:  # pylint: disable=broad-except
            log.error("Not able to set timeout due to: %s", str(ex))
        else:
            log.debug("RPC timeout set to %d seconds", timeout)

    try:
        thisproxy["conn"].bind(cu=jnpr.junos.utils.config.Config)
    except Exception as ex:  # pylint: disable=broad-except
        log.error("Bind failed with Config class due to: {}".format(str(ex)))

    try:
        thisproxy["conn"].bind(sw=jnpr.junos.utils.sw.SW)
    except Exception as ex:  # pylint: disable=broad-except
        log.error("Bind failed with SW class due to: {}".format(str(ex)))
    thisproxy["initialized"] = True


def initialized():
    return thisproxy.get("initialized", False)


def conn():
    return thisproxy["conn"]


def alive(opts):
    """
    Validate and return the connection status with the remote device.

    .. versionadded:: 2018.3.0
    """

    dev = conn()

    thisproxy["conn"].connected = ping()

    if not dev.connected:
        __salt__["event.fire_master"](
            {}, "junos/proxy/{}/stop".format(opts["proxy"]["host"])
        )
    return dev.connected


def ping():
    """
    Ping?  Pong!
    """

    dev = conn()
    # Check that the underlying netconf connection still exists.
    if dev._conn is None:
        return False

    # call rpc only if ncclient queue is empty. If not empty that means other
    # rpc call is going on.
    if hasattr(dev._conn, "_session"):
        if dev._conn._session._transport.is_active():
            # there is no on going rpc call. buffer tell can be 1 as it stores
            # remaining char after "]]>]]>" which can be a new line char
            if dev._conn._session._buffer.tell() <= 1 and dev._conn._session._q.empty():
                return _rpc_file_list(dev)
            else:
                log.debug("skipped ping() call as proxy already getting data")
                return True
        else:
            # ssh connection is lost
            return False
    else:
        # other connection modes, like telnet
        return _rpc_file_list(dev)


def _rpc_file_list(dev):
    try:
        dev.rpc.file_list(path="/dev/null", dev_timeout=5)
        return True
    except (RpcTimeoutError, ConnectClosedError):
        try:
            dev.close()
            return False
        except (RpcError, ConnectError, TimeoutExpiredError):
            return False
    except AttributeError as ex:
        if "'NoneType' object has no attribute 'timeout'" in str(ex):
            return False


def proxytype():
    """
    Returns the name of this proxy
    """
    return "junos"


def get_serialized_facts():
    facts = dict(thisproxy["conn"].facts)
    if "version_info" in facts:
        facts["version_info"] = dict(facts["version_info"])
    # For backward compatibility. 'junos_info' is present
    # only of in newer versions of facts.
    if "junos_info" in facts:
        for re in facts["junos_info"]:
            facts["junos_info"][re]["object"] = dict(facts["junos_info"][re]["object"])
    return facts


def shutdown(opts):
    """
    This is called when the proxy-minion is exiting to make sure the
    connection to the device is closed cleanly.
    """
    log.debug("Proxy module %s shutting down!!", opts["id"])
    try:
        thisproxy["conn"].close()

    except Exception:  # pylint: disable=broad-except
        pass<|MERGE_RESOLUTION|>--- conflicted
+++ resolved
@@ -113,15 +113,9 @@
     proxy_keys = opts["proxy"].keys()
     for arg in optional_args:
         if arg in proxy_keys:
-<<<<<<< HEAD
-            args[arg] = opts['proxy'][arg]
-    log.debug('Args' + str(args))
-    thisproxy['conn'] = jnpr.junos.Device(**args)
-=======
             args[arg] = opts["proxy"][arg]
-
+    log.debug("Args" + str(args))
     thisproxy["conn"] = jnpr.junos.Device(**args)
->>>>>>> 910a2ac4
     try:
         thisproxy["conn"].open()
     except (
