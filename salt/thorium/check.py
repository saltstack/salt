# -*- coding: utf-8 -*-
"""
The check Thorium state is used to create gateways to commands, the checks
make it easy to make states that watch registers for changes and then just
succeed or fail based on the state of the register, this creates the pattern
of having a command execution get gated by a check state via a requisite.
"""
# import python libs
from __future__ import absolute_import, print_function, unicode_literals

import logging

import salt.utils.stringutils

log = logging.getLogger(__file__)


def gt(name, value):
    """
    Only succeed if the value in the given register location is greater than
    the given value

    USAGE:

    .. code-block:: yaml

        foo:
          check.gt:
            - value: 42

        run_remote_ex:
          local.cmd:
            - tgt: '*'
            - func: test.ping
            - require:
              - check: foo
    """
    ret = {"name": name, "result": False, "comment": "", "changes": {}}
    if name not in __reg__:
        ret["result"] = False
        ret["comment"] = "Value {0} not in register".format(name)
        return ret
    if __reg__[name]["val"] > value:
        ret["result"] = True
    return ret


def gte(name, value):
    """
    Only succeed if the value in the given register location is greater or equal
    than the given value

    USAGE:

    .. code-block:: yaml

        foo:
          check.gte:
            - value: 42

        run_remote_ex:
          local.cmd:
            - tgt: '*'
            - func: test.ping
            - require:
              - check: foo
    """
    ret = {"name": name, "result": False, "comment": "", "changes": {}}
    if name not in __reg__:
        ret["result"] = False
        ret["comment"] = "Value {0} not in register".format(name)
        return ret
    if __reg__[name]["val"] >= value:
        ret["result"] = True
    return ret


def lt(name, value):
    """
    Only succeed if the value in the given register location is less than
    the given value

    USAGE:

    .. code-block:: yaml

        foo:
          check.lt:
            - value: 42

        run_remote_ex:
          local.cmd:
            - tgt: '*'
            - func: test.ping
            - require:
              - check: foo
    """
    ret = {"name": name, "result": False, "comment": "", "changes": {}}
    if name not in __reg__:
        ret["result"] = False
        ret["comment"] = "Value {0} not in register".format(name)
        return ret
    if __reg__[name]["val"] < value:
        ret["result"] = True
    return ret


def lte(name, value):
    """
    Only succeed if the value in the given register location is less than
    or equal the given value

    USAGE:

    .. code-block:: yaml

        foo:
          check.lte:
            - value: 42

        run_remote_ex:
          local.cmd:
            - tgt: '*'
            - func: test.ping
            - require:
              - check: foo
    """
    ret = {"name": name, "result": False, "comment": "", "changes": {}}
    if name not in __reg__:
        ret["result"] = False
        ret["comment"] = "Value {0} not in register".format(name)
        return ret
    if __reg__[name]["val"] <= value:
        ret["result"] = True
    return ret


def eq(name, value):
    """
    Only succeed if the value in the given register location is equal to
    the given value

    USAGE:

    .. code-block:: yaml

        foo:
          check.eq:
            - value: 42

        run_remote_ex:
          local.cmd:
            - tgt: '*'
            - func: test.ping
            - require:
              - check: foo
    """
    ret = {"name": name, "result": False, "comment": "", "changes": {}}
    if name not in __reg__:
        ret["result"] = False
        ret["comment"] = "Value {0} not in register".format(name)
        return ret
    if __reg__[name]["val"] == value:
        ret["result"] = True
    return ret


def ne(name, value):
    """
    Only succeed if the value in the given register location is not equal to
    the given value

    USAGE:

    .. code-block:: yaml

        foo:
          check.ne:
            - value: 42

        run_remote_ex:
          local.cmd:
            - tgt: '*'
            - func: test.ping
            - require:
              - check: foo
    """
    ret = {"name": name, "result": False, "comment": "", "changes": {}}
    if name not in __reg__:
        ret["result"] = False
        ret["comment"] = "Value {0} not in register".format(name)
        return ret
    if __reg__[name]["val"] != value:
        ret["result"] = True
    return ret


def contains(
    name,
    value,
    count_lt=None,
    count_lte=None,
    count_eq=None,
    count_gte=None,
    count_gt=None,
    count_ne=None,
):
    """
    Only succeed if the value in the given register location contains
    the given value

    USAGE:

    .. code-block:: yaml

        foo:
          check.contains:
            - value: itni

        run_remote_ex:
          local.cmd:
            - tgt: '*'
            - func: test.ping
            - require:
              - check: foo
    """
    ret = {"name": name, "result": False, "comment": "", "changes": {}}
    if name not in __reg__:
        ret["result"] = False
        ret["comment"] = "Value {0} not in register".format(name)
        return ret
    try:
        count_compare = (
            count_lt or count_lte or count_eq or count_gte or count_gt or count_ne
        )
        if count_compare:
            occurrences = __reg__[name]["val"].count(value)
            log.debug("%s appears %s times", value, occurrences)
            ret["result"] = True
            if count_lt:
                ret["result"] &= occurrences < count_lt
            if count_lte:
                ret["result"] &= occurrences <= count_lte
            if count_eq:
                ret["result"] &= occurrences == count_eq
            if count_gte:
                ret["result"] &= occurrences >= count_gte
            if count_gt:
                ret["result"] &= occurrences > count_gt
            if count_ne:
                ret["result"] &= occurrences != count_ne
        else:
            if value in __reg__[name]["val"]:
                ret["result"] = True
    except TypeError:
        pass
    return ret


def event(name):
    """
    Chekcs for a specific event match and returns result True if the match
    happens

    USAGE:

    .. code-block:: yaml

        salt/foo/*/bar:
          check.event

        run_remote_ex:
          local.cmd:
            - tgt: '*'
            - func: test.ping
            - require:
              - check: salt/foo/*/bar
    """
    ret = {"name": name, "changes": {}, "comment": "", "result": False}

    for event in __events__:
        if salt.utils.stringutils.expr_match(event["tag"], name):
            ret["result"] = True

    return ret


def len_gt(name, value):
    """
    Only succeed if length of the given register location is greater than
    the given value.

    USAGE:

    .. code-block:: yaml

        foo:
          check.len_gt:
            - value: 42

        run_remote_ex:
          local.cmd:
            - tgt: '*'
            - func: test.ping
            - require:
              - check: foo
    """
    ret = {"name": name, "result": False, "comment": "", "changes": {}}
    if name not in __reg__:
        ret["result"] = False
        ret["comment"] = "Value {0} not in register".format(name)
        return ret
    if len(__reg__[name]["val"]) > value:
        ret["result"] = True
    return ret


def len_gte(name, value):
    """
    Only succeed if the length of the given register location is greater or equal
    than the given value

    USAGE:

    .. code-block:: yaml

        foo:
          check.len_gte:
            - value: 42

        run_remote_ex:
          local.cmd:
            - tgt: '*'
            - func: test.ping
            - require:
              - check: foo
    """
    ret = {"name": name, "result": False, "comment": "", "changes": {}}
    if name not in __reg__:
        ret["result"] = False
        ret["comment"] = "Value {0} not in register".format(name)
        return ret
    if len(__reg__[name]["val"]) >= value:
        ret["result"] = True
    return ret


def len_lt(name, value):
    """
    Only succeed if the length of the given register location is less than
    the given value.

    USAGE:

    .. code-block:: yaml

        foo:
          check.len_lt:
            - value: 42

        run_remote_ex:
          local.cmd:
            - tgt: '*'
            - func: test.ping
            - require:
              - check: foo
    """
    ret = {"name": name, "result": False, "comment": "", "changes": {}}
    if name not in __reg__:
        ret["result"] = False
        ret["comment"] = "Value {0} not in register".format(name)
        return ret
    if len(__reg__[name]["val"]) < value:
        ret["result"] = True
    return ret


def len_lte(name, value):
    """
    Only succeed if the length of the given register location is less than
    or equal the given value

    USAGE:

    .. code-block:: yaml

        foo:
          check.len_lte:
            - value: 42

        run_remote_ex:
          local.cmd:
            - tgt: '*'
            - func: test.ping
            - require:
              - check: foo
    """
    ret = {"name": name, "result": False, "comment": "", "changes": {}}
    if name not in __reg__:
        ret["result"] = False
        ret["comment"] = "Value {0} not in register".format(name)
        return ret
    if len(__reg__[name]["val"]) <= value:
        ret["result"] = True
    return ret


def len_eq(name, value):
    """
    Only succeed if the length of the given register location is equal to
    the given value.

    USAGE:

    .. code-block:: yaml

        foo:
          check.len_eq:
            - value: 42

        run_remote_ex:
          local.cmd:
            - tgt: '*'
            - func: test.ping
            - require:
              - check: foo
    """
    ret = {"name": name, "result": False, "comment": "", "changes": {}}
    if name not in __reg__:
        ret["result"] = False
        ret["comment"] = "Value {0} not in register".format(name)
        return ret
<<<<<<< HEAD
    if __reg__[name]["val"] == value:
        ret["result"] = True
=======
    if len(__reg__[name]['val']) == value:
        ret['result'] = True
>>>>>>> 8abb7099
    return ret


def len_ne(name, value):
    """
    Only succeed if the length of the given register location is not equal to
    the given value.

    USAGE:

    .. code-block:: yaml

        foo:
          check.len_ne:
            - value: 42

        run_remote_ex:
          local.cmd:
            - tgt: '*'
            - func: test.ping
            - require:
              - check: foo
    """
    ret = {"name": name, "result": False, "comment": "", "changes": {}}
    if name not in __reg__:
        ret["result"] = False
        ret["comment"] = "Value {0} not in register".format(name)
        return ret
    if len(__reg__[name]["val"]) != value:
        ret["result"] = True
    return ret<|MERGE_RESOLUTION|>--- conflicted
+++ resolved
@@ -430,13 +430,8 @@
         ret["result"] = False
         ret["comment"] = "Value {0} not in register".format(name)
         return ret
-<<<<<<< HEAD
-    if __reg__[name]["val"] == value:
-        ret["result"] = True
-=======
     if len(__reg__[name]['val']) == value:
         ret['result'] = True
->>>>>>> 8abb7099
     return ret
 
 
