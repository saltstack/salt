--- conflicted
+++ resolved
@@ -147,11 +147,7 @@
             or "load" not in payload
         ):
             log.warn("bad load received on socket")
-<<<<<<< HEAD
             raise tornado.gen.Return("bad load")
-        version = payload.get("version", 0)
-=======
-            raise salt.ext.tornado.gen.Return("bad load")
         try:
             version = int(payload.get("version", 0))
         except ValueError:
@@ -166,9 +162,8 @@
                 version,
                 minimum_version,
             )
-            raise salt.ext.tornado.gen.Return("bad load")
-
->>>>>>> 670c8ac4
+            raise tornado.gen.Return("bad load")
+
         try:
             payload = self._decode_payload(payload, version)
         except Exception as exc:  # pylint: disable=broad-except
