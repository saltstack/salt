"""
Encapsulate the different transports available to Salt.

This includes server side transport, for the ReqServer and the Publisher
"""

import asyncio
import binascii
import collections
import hashlib
import logging
import os
import pathlib
import time

import tornado.ioloop

import salt.cache
import salt.crypt
import salt.master
import salt.payload
import salt.transport.frame
import salt.utils.channel
import salt.utils.event
import salt.utils.minions
import salt.utils.platform
import salt.utils.stringutils
from salt.exceptions import SaltDeserializationError, UnsupportedAlgorithm
from salt.utils.cache import CacheCli

log = logging.getLogger(__name__)


class ReqServerChannel:
    """
    ReqServerChannel handles request/reply messages from ReqChannels.
    """

    @classmethod
    def factory(cls, opts, **kwargs):
        if "master_uri" not in opts and "master_uri" in kwargs:
            opts["master_uri"] = kwargs["master_uri"]
        transport = salt.transport.request_server(opts, **kwargs)
        return cls(opts, transport)

    @classmethod
    def compare_keys(cls, key1, key2):
        """
        Normalize and compare two keys

        Returns:
            bool: ``True`` if the keys match, otherwise ``False``
        """
        return salt.crypt.clean_key(key1) == salt.crypt.clean_key(key2)

    def __init__(self, opts, transport):
        self.opts = opts
        self.transport = transport
        self.cache = salt.cache.Cache(opts, driver=self.opts["keys.cache_driver"])
        self.event = salt.utils.event.get_master_event(
            self.opts, self.opts["sock_dir"], listen=False
        )
        self.master_key = salt.crypt.MasterKeys(self.opts)

        (pathlib.Path(self.opts["cachedir"]) / "sessions").mkdir(exist_ok=True)
        self.sessions = {}

    @property
    def aes_key(self):
        if self.opts.get("cluster_id", None):
            return salt.master.SMaster.secrets["cluster_aes"]["secret"].value
        return salt.master.SMaster.secrets["aes"]["secret"].value

    def session_key(self, minion):
        """
        Returns a session key for the given minion id.
        """
        now = time.time()
        if minion in self.sessions:
            if now - self.sessions[minion][0] < self.opts["publish_session"]:
                return self.sessions[minion][1]

        path = pathlib.Path(self.opts["cachedir"]) / "sessions" / minion
        try:
            if now - path.stat().st_mtime > self.opts["publish_session"]:
                salt.crypt.Crypticle.write_key(path)
        except FileNotFoundError:
            salt.crypt.Crypticle.write_key(path)

        self.sessions[minion] = (
            path.stat().st_mtime,
            salt.crypt.Crypticle.read_key(path),
        )
        return self.sessions[minion][1]

    def pre_fork(self, process_manager):
        """
        Do anything necessary pre-fork. Since this is on the master side this will
        primarily be bind and listen (or the equivalent for your network library)
        """
        if hasattr(self.transport, "pre_fork"):
            self.transport.pre_fork(process_manager)

    def post_fork(self, payload_handler, io_loop):
        """
        Do anything you need post-fork. This should handle all incoming payloads
        and call payload_handler. You will also be passed io_loop, for all of your
        asynchronous needs
        """
        import salt.master

        if self.opts["pub_server_niceness"] and not salt.utils.platform.is_windows():
            log.info(
                "setting Publish daemon niceness to %i",
                self.opts["pub_server_niceness"],
            )
            os.nice(self.opts["pub_server_niceness"])
        self.io_loop = io_loop
        self.crypticle = salt.crypt.Crypticle(self.opts, self.aes_key)
        # other things needed for _auth
        # Create the event manager
        self.event = salt.utils.event.get_master_event(
            self.opts, self.opts["sock_dir"], listen=False, io_loop=io_loop
        )
        self.auto_key = salt.daemons.masterapi.AutoKey(self.opts)
        # only create a con_cache-client if the con_cache is active
        if self.opts["con_cache"]:
            self.cache_cli = CacheCli(self.opts)
        else:
            self.cache_cli = False
            # Make an minion checker object
            self.ckminions = salt.utils.minions.CkMinions(self.opts)
        self.master_key = salt.crypt.MasterKeys(self.opts)
        self.payload_handler = payload_handler
        if hasattr(self.transport, "post_fork"):
            self.transport.post_fork(self.handle_message, io_loop)

    async def handle_message(self, payload):
        if (
            not isinstance(payload, dict)
            or "enc" not in payload
            or "load" not in payload
        ):
            log.warn("bad load received on socket")
<<<<<<< HEAD
            return "bad load"
        version = payload.get("version", 0)
=======
            raise tornado.gen.Return("bad load")
        try:
            version = int(payload.get("version", 0))
        except ValueError:
            version = 0

        # Enforce minimum authentication protocol version to prevent downgrade attacks
        minimum_version = self.opts.get("minimum_auth_version", 0)
        if minimum_version > 0 and version < minimum_version:
            log.warning(
                "Rejected authentication attempt using protocol version %d "
                "(minimum required: %d)",
                version,
                minimum_version,
            )
            raise tornado.gen.Return("bad load")

>>>>>>> 0fc0c206
        try:
            payload = self._decode_payload(payload, version)
        except Exception as exc:  # pylint: disable=broad-except
            exc_type = type(exc).__name__
            if exc_type == "AuthenticationError":
                log.debug(
                    "Minion failed to auth to master. Since the payload is "
                    "encrypted, it is not known which minion failed to "
                    "authenticate. It is likely that this is a transient "
                    "failure due to the master rotating its public key."
                )
            else:
                log.error("Bad load from minion: %s: %s", exc_type, exc)
            return "bad load"

        # TODO helper functions to normalize payload?
        if not isinstance(payload, dict) or not isinstance(payload.get("load"), dict):
            log.error(
                "payload and load must be a dict. Payload was: %s and load was %s",
                payload,
                payload.get("load"),
            )
            return "payload and load must be a dict"

        try:
            id_ = payload["load"].get("id", "")
            if "\0" in id_:
                log.error("Payload contains an id with a null byte: %s", payload)
                return "bad load: id contains a null byte"
        except TypeError:
            log.error("Payload contains non-string id: %s", payload)
            return f"bad load: id {id_} is not a string"

        sign_messages = False
        if version > 1:
            sign_messages = True

        # intercept the "_auth" commands, since the main daemon shouldn't know
        # anything about our key auth
        if payload["enc"] == "clear" and payload.get("load", {}).get("cmd") == "_auth":
            return self._auth(payload["load"], sign_messages, version)

        if payload["enc"] == "aes":
            nonce = None
            if version > 1:
                nonce = payload["load"].pop("nonce", None)

            # Check validity of message ttl and id's match
            if version > 2:
                if self.opts["request_server_ttl"] > 0:
                    ttl = time.time() - payload["load"]["ts"]
                    if ttl > self.opts["request_server_ttl"]:
                        log.warning(
                            "Received request from %s with expired ttl: %d > %d",
                            payload["load"]["id"],
                            ttl,
                            self.opts["request_server_ttl"],
                        )
                        return "bad load"

                if payload["id"] != payload["load"]["id"]:
                    log.warning(
                        "Request id mismatch. Found '%s' but expected '%s'",
                        payload["load"]["id"],
                        payload["id"],
                    )
                    return "bad load"
                if not salt.utils.verify.valid_id(self.opts, payload["load"]["id"]):
                    log.warning(
                        "Request contains invalid minion id '%s'", payload["load"]["id"]
                    )
                    return "bad load"
                if not self.validate_token(payload, required=True):
                    return "bad load"
            # The token won't always be present in the payload for v2 and
            # below, but if it is we always wanto validate it.
            elif not self.validate_token(payload, required=False):
                return "bad load"

        # TODO: test
        try:
            # Take the payload_handler function that was registered when we created the channel
            # and call it, returning control to the caller until it completes
            ret, req_opts = await self.payload_handler(payload)
        except Exception as e:  # pylint: disable=broad-except
            # always attempt to return an error to the minion
            log.error("Some exception handling a payload from minion", exc_info=True)
            return "Some exception handling minion payload"

        req_fun = req_opts.get("fun", "send")
        if req_fun == "send_clear":
            return ret
        elif req_fun == "send":
            if version > 2:
                return salt.crypt.Crypticle(self.opts, self.session_key(id_)).dumps(
                    ret, nonce
                )
            else:
                return self.crypticle.dumps(ret, nonce)
        elif req_fun == "send_private":
            return self._encrypt_private(
                ret,
                req_opts["key"],
                req_opts["tgt"],
                nonce,
                sign_messages,
                payload.get("enc_algo", salt.crypt.OAEP_SHA1),
                payload.get("sig_algo", salt.crypt.PKCS1v15_SHA1),
            )
        log.error("Unknown req_fun %s", req_fun)
        # always attempt to return an error to the minion
        return "Server-side exception handling payload"

    def _encrypt_private(
        self,
        ret,
        dictkey,
        target,
        nonce=None,
        sign_messages=True,
        encryption_algorithm=salt.crypt.OAEP_SHA1,
        signing_algorithm=salt.crypt.PKCS1v15_SHA1,
    ):
        """
        The server equivalent of ReqChannel.crypted_transfer_decode_dictentry
        """
        # encrypt with a specific AES key
        try:
            key = salt.crypt.Crypticle.generate_key_string()
            pcrypt = salt.crypt.Crypticle(self.opts, key)
            pub = self.cache.fetch("keys", target)
            if not isinstance(pub, dict) or "pub" not in pub:
                log.error(
                    "No pub key found for target %s, its pub key was likely deleted mid-request.",
                    target,
                )
                return self.crypticle.dumps({})

            pub = salt.crypt.PublicKey.from_str(pub["pub"])
        except Exception as exc:  # pylint: disable=broad-except
            log.error(
                'Corrupt or missing public key "%s": %s',
                target,
                exc,
                exc_info_on_loglevel=logging.DEBUG,
            )
            return self.crypticle.dumps({})
        pret = {}
        pret["key"] = pub.encrypt(key, encryption_algorithm)
        if ret is False:
            ret = {}
        if sign_messages:
            if nonce is None:
                return {"error": "Nonce not included in request"}
            tosign = salt.payload.dumps(
                {"key": pret["key"], "pillar": ret, "nonce": nonce}
            )
            signed_msg = {
                "data": tosign,
                "sig": self.master_key.sign(tosign, algorithm=signing_algorithm),
            }
            pret[dictkey] = pcrypt.dumps(signed_msg)
        else:
            pret[dictkey] = pcrypt.dumps(ret)
        return pret

    def _clear_signed(self, load, algorithm):
        try:
            tosign = salt.payload.dumps(load)
            return {
                "enc": "clear",
                "load": tosign,
                "sig": self.master_key.sign(tosign, algorithm=algorithm),
            }
        except UnsupportedAlgorithm:
            log.info(
                "Minion tried to authenticate with unsupported signing algorithm: %s",
                algorithm,
            )
            return {"enc": "clear", "load": {"ret": "bad sig algo"}}

    def _update_aes(self):
        """
        Check to see if a fresh AES key is available and update the components
        of the worker
        """
        import salt.master

        key = "aes"
        if self.opts.get("cluster_id", None):
            key = "cluster_aes"

        if (
            salt.master.SMaster.secrets[key]["secret"].value
            != self.crypticle.key_string
        ):
            self.crypticle = salt.crypt.Crypticle(
                self.opts, salt.master.SMaster.secrets[key]["secret"].value
            )
            return True
        return False

    def _decode_payload(self, payload, version):
        # we need to decrypt it
        if payload["enc"] == "aes":
            if version > 2:
                if salt.utils.verify.valid_id(self.opts, payload["id"]):
                    payload["load"] = salt.crypt.Crypticle(
                        self.opts,
                        self.session_key(payload["id"]),
                    ).loads(payload["load"])
                else:
                    raise SaltDeserializationError("Encountered invalid id")
            else:
                try:
                    payload["load"] = self.crypticle.loads(payload["load"])
                except salt.crypt.AuthenticationError:
                    if not self._update_aes():
                        raise
                    payload["load"] = self.crypticle.loads(payload["load"])
        return payload

    def validate_token(self, payload, required=True):
        """
        Validate the token (tok) and minion id (id) in the payload. If the
        payload and token exist they will be validated even if required is
        False.

        When required is False and either the tok or id is not found in the
        load, this check will pass.

        This method has a side effect of removing the 'tok' key from the load
        so that it is not passed along to request handlers.
        """
        tok = payload["load"].pop("tok", None)
        id_ = payload["load"].get("id", None)
        if tok is not None and id_ is not None:
            if "cluster_id" in self.opts and self.opts["cluster_id"]:
                pki_dir = self.opts["cluster_pki_dir"]
            else:
                pki_dir = self.opts.get("pki_dir", "")
            try:
                pub_path = salt.utils.verify.clean_join(pki_dir, "minions", id_)
            except salt.exceptions.SaltValidationError:
                log.warning("Invalid minion id: %s", id_)
                return False
            try:
                pub = salt.crypt.PublicKey.from_file(pub_path)
            except OSError:
                log.warning(
                    "Salt minion claiming to be %s attempted to communicate with "
                    "master, but key could not be read and verification was denied.",
                    id_,
                )
                return False
            try:
                if pub.decrypt(tok) != b"salt":
                    log.error("Minion token did not validate: %s", id_)
                    return False
            except ValueError as err:
                log.error("Unable to decrypt token: %s", err)
                return False
        elif required:
            return False
        return True

    def _auth(self, load, sign_messages=False, version=0):
        """
        Authenticate the client, use the sent public key to encrypt the AES key
        which was generated at start up.

        This method fires an event over the master event manager. The event is
        tagged "auth" and returns a dict with information about the auth
        event

            - Verify that the key we are receiving matches the stored key
            - Store the key if it is not there
            - Make an RSA key with the pub key
            - Encrypt the AES key as an encrypted salt.payload
            - Package the return and return it
        """
        import salt.master

        enc_algo = load.get("enc_algo", salt.crypt.OAEP_SHA1)
        sig_algo = load.get("sig_algo", salt.crypt.PKCS1v15_SHA1)

        if not salt.utils.verify.valid_id(self.opts, load["id"]):
            log.info("Authentication request from invalid id %s", load["id"])
            if sign_messages:
                return self._clear_signed(
                    {"ret": False, "nonce": load["nonce"]}, sig_algo
                )
            else:
                return {"enc": "clear", "load": {"ret": False}}
        log.info("Authentication request from %s", load["id"])
        # remove any trailing whitespace
        load["pub"] = load["pub"].strip()

        # 0 is default which should be 'unlimited'
        if self.opts["max_minions"] > 0:
            # use the ConCache if enabled, else use the minion utils
            if self.cache_cli:
                minions = self.cache_cli.get_cached()
            else:
                minions = self.ckminions.connected_ids()
                if len(minions) > 1000:
                    log.info(
                        "With large numbers of minions it is advised "
                        "to enable the ConCache with 'con_cache: True' "
                        "in the masters configuration file."
                    )

            if not len(minions) <= self.opts["max_minions"]:
                # we reject new minions, minions that are already
                # connected must be allowed for the mine, highstate, etc.
                if load["id"] not in minions:
                    log.info(
                        "Too many minions connected (max_minions=%s). "
                        "Rejecting connection from id %s",
                        self.opts["max_minions"],
                        load["id"],
                    )
                    eload = {
                        "result": False,
                        "act": "full",
                        "id": load["id"],
                        "pub": load["pub"],
                    }

                    if self.opts.get("auth_events") is True:
                        self.event.fire_event(
                            eload, salt.utils.event.tagify(prefix="auth")
                        )
                    if sign_messages:
                        return self._clear_signed(
                            {"ret": "full", "nonce": load["nonce"]}, sig_algo
                        )
                    else:
                        return {"enc": "clear", "load": {"ret": "full"}}

        # Check if key is configured to be auto-rejected/signed
        auto_reject = self.auto_key.check_autoreject(load["id"])
        auto_sign = self.auto_key.check_autosign(
            load["id"], load.get("autosign_grains", None)
        )

        # key will be a dict of str and state
        # state can be one of pending, rejected, accepted
        key = self.cache.fetch("keys", load["id"])

        # although keys should be always newline stripped in current state of auth.py
        # older salt versions  may have written pub-keys with trailing whitespace
        if key and "pub" in key:
            key["pub"] = key["pub"].strip()

        # any number of keys can be denied for a given minion_id regardless of above
        denied = self.cache.fetch("denied_keys", load["id"]) or []

        if self.opts["open_mode"]:
            # open mode is turned on, nuts to checks and overwrite whatever
            # is there
            pass
        elif key and key["state"] == "rejected":
            # The key has been rejected, don't place it in pending
            log.info(
                "Public key rejected for %s. Key is present in rejection key dir.",
                load["id"],
            )
            eload = {"result": False, "id": load["id"], "pub": load["pub"]}
            if self.opts.get("auth_events") is True:
                self.event.fire_event(eload, salt.utils.event.tagify(prefix="auth"))
            if sign_messages:
                return self._clear_signed(
                    {"ret": False, "nonce": load["nonce"]}, sig_algo
                )
            else:
                return {"enc": "clear", "load": {"ret": False}}
        elif key and key["state"] == "accepted":
            # The key has been accepted, check it
            if not self.compare_keys(key["pub"], load["pub"]):
                log.error(
                    "Authentication attempt from %s failed, the public "
                    "keys did not match. This may be an attempt to compromise "
                    "the Salt cluster.",
                    load["id"],
                )
                # put denied minion key into minions_denied
                if load["pub"] not in denied:
                    denied.append(load["pub"])
                    self.cache.store("denied_keys", load["id"], denied)

                eload = {
                    "result": False,
                    "id": load["id"],
                    "act": "denied",
                    "pub": load["pub"],
                }
                if self.opts.get("auth_events") is True:
                    self.event.fire_event(eload, salt.utils.event.tagify(prefix="auth"))
                if sign_messages:
                    return self._clear_signed(
                        {"ret": False, "nonce": load["nonce"]}, sig_algo
                    )
                else:
                    return {"enc": "clear", "load": {"ret": False}}

        elif not key:
            # The key has not been accepted, this is a new minion
            if auto_reject:
                log.info(
                    "New public key for %s rejected via autoreject_file", load["id"]
                )
                key = {"pub": load["pub"], "state": "rejected"}
                self.cache.store("keys", load["id"], key)
                key_act = "reject"
                key_result = False
            elif not auto_sign:
                log.info("New public key for %s placed in pending", load["id"])
                key = {"pub": load["pub"], "state": "pending"}
                self.cache.store("keys", load["id"], key)
                key_act = "pend"
                key_result = True
            else:
                # The key is being automatically accepted, don't do anything
                # here and let the auto accept logic below handle it.
                key_result = None

            if key_result is not None:
                eload = {
                    "result": key_result,
                    "act": key_act,
                    "id": load["id"],
                    "pub": load["pub"],
                }
                if self.opts.get("auth_events") is True:
                    self.event.fire_event(eload, salt.utils.event.tagify(prefix="auth"))
                if sign_messages:
                    return self._clear_signed(
                        {"ret": key_result, "nonce": load["nonce"]},
                        sig_algo,
                    )
                else:
                    return {"enc": "clear", "load": {"ret": key_result}}

        elif key and key["state"] == "pending":
            # This key is in the pending dir and is awaiting acceptance
            if auto_reject:
                # We don't care if the keys match, this minion is being
                # auto-rejected. Move the key file from the pending dir to the
                # rejected dir.
                key["state"] = "rejected"
                self.cache.store("keys", load["id"], key)
                log.info(
                    "Pending public key for %s rejected via autoreject_file",
                    load["id"],
                )
                eload = {
                    "result": False,
                    "act": "reject",
                    "id": load["id"],
                    "pub": load["pub"],
                }
                if self.opts.get("auth_events") is True:
                    self.event.fire_event(eload, salt.utils.event.tagify(prefix="auth"))
                if sign_messages:
                    return self._clear_signed(
                        {"ret": False, "nonce": load["nonce"]}, sig_algo
                    )
                else:
                    return {"enc": "clear", "load": {"ret": False}}

            elif not auto_sign:
                # This key is in the pending dir and is not being auto-signed.
                # Check if the keys are the same and error out if this is the
                # case. Otherwise log the fact that the minion is still
                # pending.
                if not self.compare_keys(key["pub"], load["pub"]):
                    log.error(
                        "Authentication attempt from %s failed, the public "
                        "key in pending did not match. This may be an "
                        "attempt to compromise the Salt cluster.",
                        load["id"],
                    )
                    # put denied minion key into minions_denied
                    if load["pub"] not in denied:
                        denied.append(load["pub"])
                        self.cache.store("denied_keys", load["id"], denied)
                    eload = {
                        "result": False,
                        "id": load["id"],
                        "act": "denied",
                        "pub": load["pub"],
                    }
                    if self.opts.get("auth_events") is True:
                        self.event.fire_event(
                            eload, salt.utils.event.tagify(prefix="auth")
                        )
                    if sign_messages:
                        return self._clear_signed(
                            {"ret": False, "nonce": load["nonce"]}, sig_algo
                        )
                    else:
                        return {"enc": "clear", "load": {"ret": False}}
                else:
                    log.info(
                        "Authentication failed from host %s, the key is in "
                        "pending and needs to be accepted with salt-key "
                        "-a %s",
                        load["id"],
                        load["id"],
                    )
                    eload = {
                        "result": True,
                        "act": "pend",
                        "id": load["id"],
                        "pub": load["pub"],
                    }
                    if self.opts.get("auth_events") is True:
                        self.event.fire_event(
                            eload, salt.utils.event.tagify(prefix="auth")
                        )
                    if sign_messages:
                        return self._clear_signed(
                            {"ret": True, "nonce": load["nonce"]}, sig_algo
                        )
                    else:
                        return {"enc": "clear", "load": {"ret": True}}
            else:
                # This key is in pending and has been configured to be
                # auto-signed. Check to see if it is the same key, and if
                # so, pass on doing anything here, and let it get automatically
                # accepted below.
                if not self.compare_keys(key["pub"], load["pub"]):
                    log.error(
                        "Authentication attempt from %s failed, the public "
                        "keys in pending did not match. This may be an "
                        "attempt to compromise the Salt cluster.",
                        load["id"],
                    )
                    # put denied minion key into minions_denied
                    if load["pub"] not in denied:
                        denied.append(load["pub"])
                        self.cache.store("denied_keys", load["id"], denied)
                    eload = {"result": False, "id": load["id"], "pub": load["pub"]}
                    if self.opts.get("auth_events") is True:
                        self.event.fire_event(
                            eload, salt.utils.event.tagify(prefix="auth")
                        )
                    if sign_messages:
                        return self._clear_signed(
                            {"ret": False, "nonce": load["nonce"]}, sig_algo
                        )
                    else:
                        return {"enc": "clear", "load": {"ret": False}}
        else:
            # Something happened that I have not accounted for, FAIL!
            log.warning("Unaccounted for authentication failure")
            eload = {"result": False, "id": load["id"], "pub": load["pub"]}
            if self.opts.get("auth_events") is True:
                self.event.fire_event(eload, salt.utils.event.tagify(prefix="auth"))
            if sign_messages:
                return self._clear_signed(
                    {"ret": False, "nonce": load["nonce"]}, sig_algo
                )
            else:
                return {"enc": "clear", "load": {"ret": False}}

        log.info("Authentication accepted from %s", load["id"])

        # only write to disk if you are adding the file, and in open mode,
        # which implies we accept any key from a minion.
        if (not key or key["state"] != "accepted") and not self.opts["open_mode"]:
            key = {"pub": load["pub"], "state": "accepted"}
            self.cache.store("keys", load["id"], key)
        elif self.opts["open_mode"]:
            if load["pub"] and (not key or load["pub"] != key["pub"]):
                key = {"pub": load["pub"], "state": "accepted"}
                self.cache.store("keys", load["id"], key)
            elif not load["pub"]:
                log.error("Public key is empty: %s", load["id"])
                if sign_messages:
                    return self._clear_signed(
                        {"ret": False, "nonce": load["nonce"]}, sig_algo
                    )
                else:
                    return {"enc": "clear", "load": {"ret": False}}

        pub = None

        # the con_cache is enabled, send the minion id to the cache
        if self.cache_cli:
            self.cache_cli.put_cache([load["id"]])

        # The key payload may sometimes be corrupt when using auto-accept
        # and an empty request comes in
        try:
            pub = salt.crypt.PublicKey.from_str(key["pub"])
        except salt.crypt.InvalidKeyError as err:
            log.error(
                'Corrupt or missing public key "%s": %s',
                load["id"],
                err,
                exc_info_on_loglevel=logging.DEBUG,
            )
            if sign_messages:
                return self._clear_signed(
                    {"ret": False, "nonce": load["nonce"]}, sig_algo
                )
            else:
                return {"enc": "clear", "load": {"ret": False}}

        ret = {
            "enc": "pub",
            "pub_key": self.master_key.get_pub_str(),
            "publish_port": self.opts["publish_port"],
        }

        # sign the master's pubkey (if enabled) before it is
        # sent to the minion that was just authenticated
        if self.opts["master_sign_pubkey"]:
            # append the pre-computed signature to the auth-reply
            if self.master_key.pubkey_signature:
                log.debug("Adding pubkey signature to auth-reply")
                log.debug(self.master_key.pubkey_signature)
                ret.update({"pub_sig": self.master_key.pubkey_signature})
            else:
                # the master has its own signing-keypair, compute the master.pub's
                # signature and append that to the auth-reply
                log.debug("Signing master public key before sending")
                pub_sign = self.master_key.sign_key.sign(
                    ret["pub_key"], algorithm=sig_algo
                )
                ret.update({"pub_sig": binascii.b2a_base64(pub_sign)})

        if self.opts["auth_mode"] >= 2:
            if "token" in load:
                try:
                    mtoken = self.master_key.decrypt(load["token"], enc_algo)
                    aes = "{}_|-{}".format(
                        salt.master.SMaster.secrets["aes"]["secret"].value, mtoken
                    )
                except UnsupportedAlgorithm as exc:
                    log.info(
                        "Minion %s tried to authenticate with unsupported encryption algorithm: %s",
                        load["id"],
                        enc_algo,
                    )
                    return {"enc": "clear", "load": {"ret": "bad enc algo"}}
                except Exception as exc:  # pylint: disable=broad-except
                    log.warning("Token failed to decrypt %s", exc)
                    # Token failed to decrypt, send back the salty bacon to
                    # support older minions
            else:
                aes = self.aes_key

            ret["aes"] = pub.encrypt(aes, enc_algo)
            ret["session"] = pub.encrypt(self.session_key(load["id"]), enc_algo)
        else:
            if "token" in load:
                try:
                    mtoken = self.master_key.decrypt(load["token"], enc_algo)
                    ret["token"] = pub.encrypt(mtoken, enc_algo)
                except UnsupportedAlgorithm as exc:
                    log.info(
                        "Minion %s tried to authenticate with unsupported encryption algorithm: %s",
                        load["id"],
                        enc_algo,
                    )
                    return {"enc": "clear", "load": {"ret": "bad enc algo"}}
                except Exception as exc:  # pylint: disable=broad-except
                    # Token failed to decrypt, send back the salty bacon to
                    # support older minions
                    log.warning("Token failed to decrypt: %r", exc)

            aes = self.aes_key
            ret["aes"] = pub.encrypt(aes, enc_algo)
            ret["session"] = pub.encrypt(self.session_key(load["id"]), enc_algo)

        if version < 3:
            log.warning(
                "Minion using legacy request server protocol, please upgrade %s",
                load["id"],
            )

        # Be aggressive about the signature
        digest = salt.utils.stringutils.to_bytes(hashlib.sha256(aes).hexdigest())
        ret["sig"] = self.master_key.encrypt(digest)
        eload = {"result": True, "act": "accept", "id": load["id"], "pub": load["pub"]}
        if self.opts.get("auth_events") is True:
            self.event.fire_event(eload, salt.utils.event.tagify(prefix="auth"))
        if sign_messages:
            ret["nonce"] = load["nonce"]
            return self._clear_signed(ret, sig_algo)
        return ret

    def close(self):
        self.transport.close()
        if self.event is not None:
            self.event.destroy()


class PubServerChannel:
    """
    Factory class to create subscription channels to the master's Publisher
    """

    @classmethod
    def factory(cls, opts, **kwargs):
        if "master_uri" not in opts and "master_uri" in kwargs:
            opts["master_uri"] = kwargs["master_uri"]
        presence_events = False
        if opts.get("presence_events", False):
            tcp_only = True
            for transport, _ in salt.utils.channel.iter_transport_opts(opts):
                if transport != "tcp":
                    tcp_only = False
            if tcp_only:
                # Only when the transport is TCP only, the presence events will
                # be handled here. Otherwise, it will be handled in the
                # 'Maintenance' process.
                presence_events = True
        transport = salt.transport.publish_server(opts, **kwargs)
        return cls(opts, transport, presence_events=presence_events)

    def __init__(self, opts, transport, presence_events=False):
        self.opts = opts
        self.ckminions = salt.utils.minions.CkMinions(self.opts)
        self.transport = transport
        self.aes_funcs = salt.master.AESFuncs(self.opts)
        self.present = {}
        self.presence_events = presence_events
        self.event = salt.utils.event.get_event("master", opts=self.opts, listen=False)

    @property
    def aes_key(self):
        if self.opts.get("cluster_id", None):
            return salt.master.SMaster.secrets["cluster_aes"]["secret"].value
        return salt.master.SMaster.secrets["aes"]["secret"].value

    def __getstate__(self):
        return {
            "opts": self.opts,
            "transport": self.transport,
            "presence_events": self.presence_events,
        }

    def __setstate__(self, state):
        self.opts = state["opts"]
        self.state = state["presence_events"]
        self.transport = state["transport"]
        self.event = salt.utils.event.get_event("master", opts=self.opts, listen=False)
        self.ckminions = salt.utils.minions.CkMinions(self.opts)
        self.present = {}
        self.master_key = salt.crypt.MasterKeys(self.opts)

    def close(self):
        self.transport.close()
        if self.event is not None:
            self.event.destroy()
            self.event = None
        if self.aes_funcs is not None:
            self.aes_funcs.destroy()
            self.aes_funcs = None

    def pre_fork(self, process_manager, kwargs=None):
        """
        Do anything necessary pre-fork. Since this is on the master side this will
        primarily be used to create IPC channels and create our daemon process to
        do the actual publishing

        :param func process_manager: A ProcessManager, from salt.utils.process.ProcessManager
        """
        if hasattr(self.transport, "publish_daemon"):
            process_manager.add_process(self._publish_daemon, kwargs=kwargs)

    def _publish_daemon(self, **kwargs):
        if self.opts["pub_server_niceness"] and not salt.utils.platform.is_windows():
            log.debug(
                "setting Publish daemon niceness to %i",
                self.opts["pub_server_niceness"],
            )
            os.nice(self.opts["pub_server_niceness"])
        secrets = kwargs.get("secrets", None)
        if secrets is not None:
            salt.master.SMaster.secrets = secrets
        self.master_key = salt.crypt.MasterKeys(self.opts)
        self.transport.publish_daemon(
            self.publish_payload, self.presence_callback, self.remove_presence_callback
        )

    def presence_callback(self, subscriber, msg):
        if msg["enc"] != "aes":
            # We only accept 'aes' encoded messages for 'id'
            return
        crypticle = salt.crypt.Crypticle(self.opts, self.aes_key)
        load = crypticle.loads(msg["load"])
        load = salt.transport.frame.decode_embedded_strs(load)
        if not self.aes_funcs.verify_minion(load["id"], load["tok"]):
            return
        subscriber.id_ = load["id"]
        self._add_client_present(subscriber)

    def remove_presence_callback(self, subscriber):
        self._remove_client_present(subscriber)

    def _add_client_present(self, client):
        id_ = client.id_
        if id_ in self.present:
            clients = self.present[id_]
            clients.add(client)
        else:
            self.present[id_] = {client}
            if self.presence_events:
                data = {"new": [id_], "lost": []}
                self.event.fire_event(
                    data, salt.utils.event.tagify("change", "presence")
                )
                data = {"present": list(self.present.keys())}
                self.event.fire_event(
                    data, salt.utils.event.tagify("present", "presence")
                )

    def _remove_client_present(self, client):
        id_ = client.id_
        if id_ is None or id_ not in self.present:
            # This is possible if _remove_client_present() is invoked
            # before the minion's id is validated.
            return

        clients = self.present[id_]
        if client not in clients:
            # Since _remove_client_present() is potentially called from
            # _stream_read() and/or publish_payload(), it is possible for
            # it to be called twice, in which case we will get here.
            # This is not an abnormal case, so no logging is required.
            return

        clients.remove(client)
        if len(clients) == 0:
            del self.present[id_]
            if self.presence_events:
                data = {"new": [], "lost": [id_]}
                self.event.fire_event(
                    data, salt.utils.event.tagify("change", "presence")
                )
                data = {"present": list(self.present.keys())}
                self.event.fire_event(
                    data, salt.utils.event.tagify("present", "presence")
                )

    async def publish_payload(self, load, *args):
        load = salt.payload.loads(load)
        unpacked_package = self.wrap_payload(load)
        try:
            payload = salt.payload.loads(unpacked_package["payload"])
        except KeyError:
            log.error("Invalid package %r", unpacked_package)
            raise
        payload = salt.payload.dumps(payload)
        if "topic_lst" in unpacked_package:
            topic_list = unpacked_package["topic_lst"]
            ret = await self.transport.publish_payload(payload, topic_list)
        else:
            ret = await self.transport.publish_payload(payload)
        return ret

    def wrap_payload(self, load):
        payload = {"enc": "aes"}
        if not self.opts.get("cluster_id", None):
            load["serial"] = salt.master.SMaster.get_serial()
        crypticle = salt.crypt.Crypticle(self.opts, self.aes_key)
        payload["load"] = crypticle.dumps(load)
        if self.opts["sign_pub_messages"]:
            log.debug("Signing data packet")
            payload["sig_algo"] = self.opts["publish_signing_algorithm"]
            payload["sig"] = self.master_key.sign(
                payload["load"], self.opts["publish_signing_algorithm"]
            )

        int_payload = {"payload": salt.payload.dumps(payload)}

        # If topics are upported, target matching has to happen master side
        match_targets = ["pcre", "glob", "list"]
        if self.transport.topic_support() and load["tgt_type"] in match_targets:
            # add some targeting stuff for lists only (for now)
            if load["tgt_type"] == "list":
                int_payload["topic_lst"] = load["tgt"]
            if isinstance(load["tgt"], str):
                # Fetch a list of minions that match
                _res = self.ckminions.check_minions(
                    load["tgt"], tgt_type=load["tgt_type"]
                )
                match_ids = _res["minions"]
                log.debug("Publish Side Match: %s", match_ids)
                # Send list of miions thru so zmq can target them
                int_payload["topic_lst"] = match_ids
            else:
                int_payload["topic_lst"] = load["tgt"]

        return int_payload

    async def publish(self, load):
        """
        Publish "load" to minions
        """
        log.debug(
            "Sending payload to publish daemon. jid=%s load=%s",
            load.get("jid", None),
            repr(load)[:40],
        )
        payload = salt.payload.dumps(load)
        await self.transport.publish(payload)


class MasterPubServerChannel:
    """ """

    @classmethod
    def factory(cls, opts, **kwargs):
        transport = salt.transport.ipc_publish_server("master", opts)
        return cls(opts, transport)

    def __init__(self, opts, transport, presence_events=False):
        self.opts = opts
        self.transport = transport
        self.io_loop = tornado.ioloop.IOLoop.current()
        self.master_key = salt.crypt.MasterKeys(self.opts)
        self.peer_keys = {}

    def send_aes_key_event(self):
        data = {"peer_id": self.opts["id"], "peers": {}}
        for peer in self.opts.get("cluster_peers", []):
            pub = self.master_key.fetch(f"peers/{peer}.pub")
            if pub:
                aes = salt.master.SMaster.secrets["aes"]["secret"].value
                digest = salt.utils.stringutils.to_bytes(
                    hashlib.sha256(aes).hexdigest()
                )
                data["peers"][peer] = {
                    "aes": pub.encrypt(aes, algorithm="OAEP-SHA224"),
                    "sig": self.master_key.master_key.encrypt(digest),
                }
            else:
                log.warning("Peer key missing %r", "peers/{peer}.pub")
                data["peers"][peer] = {}
        with salt.utils.event.get_master_event(
            self.opts, self.opts["sock_dir"], listen=False
        ) as event:
            success = event.fire_event(
                data,
                salt.utils.event.tagify(self.opts["id"], "peer", "cluster"),
                timeout=30000,  # 30 second timeout
            )
            if not success:
                log.error("Unable to send aes key event")

    def __getstate__(self):
        return {
            "opts": self.opts,
            "transport": self.transport,
        }

    def __setstate__(self, state):
        self.opts = state["opts"]
        self.transport = state["transport"]

    def close(self):
        self.transport.close()

    def pre_fork(self, process_manager, kwargs=None):
        """
        Do anything necessary pre-fork. Since this is on the master side this will
        primarily be used to create IPC channels and create our daemon process to
        do the actual publishing

        :param func process_manager: A ProcessManager, from salt.utils.process.ProcessManager
        """
        if hasattr(self.transport, "publish_daemon"):
            process_manager.add_process(
                self._publish_daemon, kwargs=kwargs, name="EventPublisher"
            )

    def _publish_daemon(self, **kwargs):
        if (
            self.opts["event_publisher_niceness"]
            and not salt.utils.platform.is_windows()
        ):
            log.info(
                "setting EventPublisher niceness to %i",
                self.opts["event_publisher_niceness"],
            )
            os.nice(self.opts["event_publisher_niceness"])
        self.io_loop = tornado.ioloop.IOLoop.current()
        tcp_master_pool_port = self.opts["cluster_pool_port"]
        self.pushers = []
        self.auth_errors = {}
        for peer in self.opts.get("cluster_peers", []):
            pusher = salt.transport.tcp.PublishServer(
                self.opts,
                pull_host=peer,
                pull_port=tcp_master_pool_port,
            )
            self.auth_errors[peer] = collections.deque()
            self.pushers.append(pusher)
        if self.opts.get("cluster_id", None):
            self.pool_puller = salt.transport.tcp.TCPPuller(
                host=self.opts["interface"],
                port=tcp_master_pool_port,
                io_loop=self.io_loop,
                payload_handler=self.handle_pool_publish,
            )
            self.pool_puller.start()
        self.io_loop.add_callback(
            self.transport.publisher,
            self.publish_payload,
            io_loop=self.io_loop,
        )
        # run forever
        try:
            self.io_loop.start()
        except (KeyboardInterrupt, SystemExit):
            pass
        finally:
            self.close()

    async def handle_pool_publish(self, payload):
        """
        Handle incoming events from cluster peer.
        """
        try:
            tag, data = salt.utils.event.SaltEvent.unpack(payload)
            if tag.startswith("cluster/peer"):
                peer = data["peer_id"]
                aes = data["peers"][self.opts["id"]]["aes"]
                sig = data["peers"][self.opts["id"]]["sig"]
                key_str = self.master_key.master_key.decrypt(
                    aes, algorithm="OAEP-SHA224"
                )
                digest = salt.utils.stringutils.to_bytes(
                    hashlib.sha256(key_str).hexdigest()
                )
                key = self.master_key.fetch(f"peers/{peer}.pub")
                m_digest = key.decrypt(sig)
                if m_digest != digest:
                    log.error("Invalid aes signature from peer: %s", peer)
                    return
                log.info("Received new key from peer %s", peer)
                if peer in self.peer_keys:
                    if self.peer_keys[peer] != key_str:
                        self.peer_keys[peer] = key_str
                        self.send_aes_key_event()
                        while self.auth_errors[peer]:
                            key, data = self.auth_errors[peer].popleft()
                            peer_id, parsed_tag = self.parse_cluster_tag(tag)
                            try:
                                event_data = self.extract_cluster_event(peer_id, data)
                            except salt.exceptions.AuthenticationError:
                                log.error(
                                    "Event from peer failed authentication: %s", peer_id
                                )
                            else:
                                await self.transport.publish_payload(
                                    salt.utils.event.SaltEvent.pack(
                                        parsed_tag, event_data
                                    )
                                )
                else:
                    self.peer_keys[peer] = key_str
                    self.send_aes_key_event()
                    while self.auth_errors[peer]:
                        key, data = self.auth_errors[peer].popleft()
                        peer_id, parsed_tag = self.parse_cluster_tag(tag)
                        try:
                            event_data = self.extract_cluster_event(peer_id, data)
                        except salt.exceptions.AuthenticationError:
                            log.error(
                                "Event from peer failed authentication: %s", peer_id
                            )
                        else:
                            await self.transport.publish_payload(
                                salt.utils.event.SaltEvent.pack(parsed_tag, event_data)
                            )
            elif tag.startswith("cluster/event"):
                peer_id, parsed_tag = self.parse_cluster_tag(tag)
                try:
                    event_data = self.extract_cluster_event(peer_id, data)
                except salt.exceptions.AuthenticationError:
                    self.auth_errors[peer_id].append((tag, data))
                else:
                    await self.transport.publish_payload(
                        salt.utils.event.SaltEvent.pack(parsed_tag, event_data)
                    )
            else:
                log.error("This cluster tag not valid %s", tag)
        except Exception:  # pylint: disable=broad-except
            log.critical("Unhandled error while polling master events", exc_info=True)
            return None

    def parse_cluster_tag(self, tag):
        peer_id = tag.replace("cluster/event/", "").split("/")[0]
        stripped_tag = tag.replace(f"cluster/event/{peer_id}/", "")
        return peer_id, stripped_tag

    def extract_cluster_event(self, peer_id, data):
        if peer_id in self.peer_keys:
            crypticle = salt.crypt.Crypticle(self.opts, self.peer_keys[peer_id])
            event_data = crypticle.loads(data)["event_payload"]
            # __peer_id can be used to know if this event came from a
            # different master.
            event_data["__peer_id"] = peer_id
            return event_data
        raise salt.exceptions.AuthenticationError("Peer aes key not available")

    async def publish_payload(self, load, *args):
        tag, data = salt.utils.event.SaltEvent.unpack(load)
        tasks = []
        if not tag.startswith("cluster/peer"):
            tasks = [
                asyncio.create_task(
                    self.transport.publish_payload(load), name=self.opts["id"]
                )
            ]
        for pusher in self.pushers:
            log.debug("Publish event to peer %s:%s", pusher.pull_host, pusher.pull_port)
            if tag.startswith("cluster/peer"):
                tasks.append(
                    asyncio.create_task(pusher.publish(load), name=pusher.pull_host)
                )
                continue
            crypticle = salt.crypt.Crypticle(
                self.opts, salt.master.SMaster.secrets["aes"]["secret"].value
            )
            load = {"event_payload": data}
            event_data = salt.utils.event.SaltEvent.pack(
                salt.utils.event.tagify(tag, self.opts["id"], "cluster/event"),
                crypticle.dumps(load),
            )
            tasks.append(asyncio.create_task(pusher.publish(event_data)))
        await asyncio.gather(*tasks, return_exceptions=True)
        for task in tasks:
            try:
                task.result()
            # XXX This error is transport specific and should be something else
            except tornado.iostream.StreamClosedError:
                if task.get_name() == self.opts["id"]:
                    log.error("Unable to forward event to local ipc bus")
                else:
                    log.warning(
                        "Unable to forward event to cluster peer %s", task.get_name()
                    )
            except Exception as exc:  # pylint: disable=broad-except
                log.error(
                    "Unhandled error sending task %s", task.get_name(), exc_info=True
                )<|MERGE_RESOLUTION|>--- conflicted
+++ resolved
@@ -142,10 +142,6 @@
             or "load" not in payload
         ):
             log.warn("bad load received on socket")
-<<<<<<< HEAD
-            return "bad load"
-        version = payload.get("version", 0)
-=======
             raise tornado.gen.Return("bad load")
         try:
             version = int(payload.get("version", 0))
@@ -163,7 +159,6 @@
             )
             raise tornado.gen.Return("bad load")
 
->>>>>>> 0fc0c206
         try:
             payload = self._decode_payload(payload, version)
         except Exception as exc:  # pylint: disable=broad-except
