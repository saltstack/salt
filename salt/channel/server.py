"""
Encapsulate the different transports available to Salt.

This includes server side transport, for the ReqServer and the Publisher
"""

import asyncio
import binascii
import collections
import hashlib
import logging
import os
<<<<<<< HEAD
=======
import pathlib
import shutil
import time
>>>>>>> a5c80d2e

import tornado.gen

import salt.cache
import salt.crypt
import salt.master
import salt.payload
import salt.transport.frame
import salt.utils.channel
import salt.utils.event
import salt.utils.minions
import salt.utils.platform
import salt.utils.stringutils
from salt.exceptions import SaltDeserializationError, UnsupportedAlgorithm
from salt.utils.cache import CacheCli

log = logging.getLogger(__name__)


class ReqServerChannel:
    """
    ReqServerChannel handles request/reply messages from ReqChannels.
    """

    @classmethod
    def factory(cls, opts, **kwargs):
        if "master_uri" not in opts and "master_uri" in kwargs:
            opts["master_uri"] = kwargs["master_uri"]
        transport = salt.transport.request_server(opts, **kwargs)
        return cls(opts, transport)

    @classmethod
    def compare_keys(cls, key1, key2):
        """
        Normalize and compare two keys

        Returns:
            bool: ``True`` if the keys match, otherwise ``False``
        """
        return salt.crypt.clean_key(key1) == salt.crypt.clean_key(key2)

    def __init__(self, opts, transport):
        self.opts = opts
        self.transport = transport
<<<<<<< HEAD
        self.cache = salt.cache.Cache(opts, driver=self.opts["keys.cache_driver"])
=======
        # The event and master_key attributes will be populated after fork.
        #        self.event = None
        #        self.master_key = None
>>>>>>> a5c80d2e
        self.event = salt.utils.event.get_master_event(
            self.opts, self.opts["sock_dir"], listen=False
        )
        self.master_key = salt.crypt.MasterKeys(self.opts)

        (pathlib.Path(self.opts["cachedir"]) / "sessions").mkdir(exist_ok=True)
        self.sessions = {}

    @property
    def aes_key(self):
        if self.opts.get("cluster_id", None):
            return salt.master.SMaster.secrets["cluster_aes"]["secret"].value
        return salt.master.SMaster.secrets["aes"]["secret"].value

    def session_key(self, minion):
        """
        Returns a session key for the given minion id.
        """
        now = time.time()
        if minion in self.sessions:
            if now - self.sessions[minion][0] < self.opts["publish_session"]:
                return self.sessions[minion][1]

        path = pathlib.Path(self.opts["cachedir"]) / "sessions" / minion
        try:
            if now - path.stat().st_mtime > self.opts["publish_session"]:
                salt.crypt.Crypticle.write_key(path)
        except FileNotFoundError:
            salt.crypt.Crypticle.write_key(path)

        self.sessions[minion] = (
            path.stat().st_mtime,
            salt.crypt.Crypticle.read_key(path),
        )
        return self.sessions[minion][1]

    def pre_fork(self, process_manager):
        """
        Do anything necessary pre-fork. Since this is on the master side this will
        primarily be bind and listen (or the equivalent for your network library)
        """
        if hasattr(self.transport, "pre_fork"):
            self.transport.pre_fork(process_manager)

    def post_fork(self, payload_handler, io_loop):
        """
        Do anything you need post-fork. This should handle all incoming payloads
        and call payload_handler. You will also be passed io_loop, for all of your
        asynchronous needs
        """
        import salt.master

        if self.opts["pub_server_niceness"] and not salt.utils.platform.is_windows():
            log.info(
                "setting Publish daemon niceness to %i",
                self.opts["pub_server_niceness"],
            )
            os.nice(self.opts["pub_server_niceness"])
        self.io_loop = io_loop
        self.crypticle = salt.crypt.Crypticle(self.opts, self.aes_key)
        # other things needed for _auth
        # Create the event manager
        self.event = salt.utils.event.get_master_event(
            self.opts, self.opts["sock_dir"], listen=False, io_loop=io_loop
        )
        self.auto_key = salt.daemons.masterapi.AutoKey(self.opts)
        # only create a con_cache-client if the con_cache is active
        if self.opts["con_cache"]:
            self.cache_cli = CacheCli(self.opts)
        else:
            self.cache_cli = False
            # Make an minion checker object
            self.ckminions = salt.utils.minions.CkMinions(self.opts)
        self.master_key = salt.crypt.MasterKeys(self.opts)
        self.payload_handler = payload_handler
        if hasattr(self.transport, "post_fork"):
            self.transport.post_fork(self.handle_message, io_loop)

    @tornado.gen.coroutine
    def handle_message(self, payload):
        if (
            not isinstance(payload, dict)
            or "enc" not in payload
            or "load" not in payload
        ):
            log.warn("bad load received on socket")
            raise tornado.gen.Return("bad load")
        version = payload.get("version", 0)
        try:
            payload = self._decode_payload(payload, version)
        except Exception as exc:  # pylint: disable=broad-except
            exc_type = type(exc).__name__
            if exc_type == "AuthenticationError":
                log.debug(
                    "Minion failed to auth to master. Since the payload is "
                    "encrypted, it is not known which minion failed to "
                    "authenticate. It is likely that this is a transient "
                    "failure due to the master rotating its public key."
                )
            else:
                log.error("Bad load from minion: %s: %s", exc_type, exc)
            raise tornado.gen.Return("bad load")

        # TODO helper functions to normalize payload?
        if not isinstance(payload, dict) or not isinstance(payload.get("load"), dict):
            log.error(
                "payload and load must be a dict. Payload was: %s and load was %s",
                payload,
                payload.get("load"),
            )
            raise tornado.gen.Return("payload and load must be a dict")

        try:
            id_ = payload["load"].get("id", "")
            if "\0" in id_:
                log.error("Payload contains an id with a null byte: %s", payload)
                raise tornado.gen.Return("bad load: id contains a null byte")
        except TypeError:
            log.error("Payload contains non-string id: %s", payload)
            raise tornado.gen.Return(f"bad load: id {id_} is not a string")

        sign_messages = False
        if version > 1:
            sign_messages = True

        # intercept the "_auth" commands, since the main daemon shouldn't know
        # anything about our key auth
        if payload["enc"] == "clear" and payload.get("load", {}).get("cmd") == "_auth":
            raise tornado.gen.Return(
                self._auth(payload["load"], sign_messages, version)
            )

        if payload["enc"] == "aes":
            nonce = None
            if version > 1:
                nonce = payload["load"].pop("nonce", None)

            # Check validity of message ttl and id's match
            if version > 2:
                if self.opts["request_server_ttl"] > 0:
                    ttl = time.time() - payload["load"]["ts"]
                    if ttl > self.opts["request_server_ttl"]:
                        log.warning(
                            "Received request from %s with expired ttl: %d > %d",
                            payload["load"]["id"],
                            ttl,
                            self.opts["request_server_ttl"],
                        )
                        raise tornado.gen.Return("bad load")

                if payload["id"] != payload["load"]["id"]:
                    log.warning(
                        "Request id mismatch. Found '%s' but expected '%s'",
                        payload["load"]["id"],
                        payload["id"],
                    )
                    raise tornado.gen.Return("bad load")
                if not salt.utils.verify.valid_id(self.opts, payload["load"]["id"]):
                    log.warning(
                        "Request contains invalid minion id '%s'", payload["load"]["id"]
                    )
                    raise tornado.gen.Return("bad load")
                if not self.validate_token(payload, required=True):
                    raise tornado.gen.Return("bad load")
            # The token won't always be present in the payload for v2 and
            # below, but if it is we always wanto validate it.
            elif not self.validate_token(payload, required=False):
                raise tornado.gen.Return("bad load")

        # TODO: test
        try:
            # Take the payload_handler function that was registered when we created the channel
            # and call it, returning control to the caller until it completes
            ret, req_opts = yield self.payload_handler(payload)
        except Exception as e:  # pylint: disable=broad-except
            # always attempt to return an error to the minion
            log.error("Some exception handling a payload from minion", exc_info=True)
            raise tornado.gen.Return("Some exception handling minion payload")

        req_fun = req_opts.get("fun", "send")
        if req_fun == "send_clear":
            raise tornado.gen.Return(ret)
        elif req_fun == "send":
            if version > 2:
                raise tornado.gen.Return(
                    salt.crypt.Crypticle(self.opts, self.session_key(id_)).dumps(
                        ret, nonce
                    )
                )
            else:
                raise tornado.gen.Return(self.crypticle.dumps(ret, nonce))
        elif req_fun == "send_private":
            raise tornado.gen.Return(
                self._encrypt_private(
                    ret,
                    req_opts["key"],
                    req_opts["tgt"],
                    nonce,
                    sign_messages,
                    payload.get("enc_algo", salt.crypt.OAEP_SHA1),
                    payload.get("sig_algo", salt.crypt.PKCS1v15_SHA1),
                ),
            )
        log.error("Unknown req_fun %s", req_fun)
        # always attempt to return an error to the minion
        raise tornado.gen.Return("Server-side exception handling payload")

    def _encrypt_private(
        self,
        ret,
        dictkey,
        target,
        nonce=None,
        sign_messages=True,
        encryption_algorithm=salt.crypt.OAEP_SHA1,
        signing_algorithm=salt.crypt.PKCS1v15_SHA1,
    ):
        """
        The server equivalent of ReqChannel.crypted_transfer_decode_dictentry
        """
        # encrypt with a specific AES key
        try:
<<<<<<< HEAD
            key = salt.crypt.Crypticle.generate_key_string()
            pcrypt = salt.crypt.Crypticle(self.opts, key)
            pub = self.cache.fetch("keys", target)
            if not isinstance(pub, dict) or "pub" not in pub:
                log.error(
                    "No pub key found for target %s, its pub key was likely deleted mid-request.",
                    target,
                )
                return self.crypticle.dumps({})

            pub = salt.crypt.PublicKey.from_str(pub["pub"])
        except Exception as exc:  # pylint: disable=broad-except
            log.error(
                'Corrupt or missing public key "%s": %s',
                target,
                exc,
                exc_info_on_loglevel=logging.DEBUG,
            )
            return self.crypticle.dumps({})

=======
            pub = salt.crypt.PublicKey(pubfn)
        except (ValueError, IndexError, TypeError):
            log.error("Bad load from minion")
            return {"error": "bad load"}
        except OSError:
            log.error("AES key not found")
            return {"error": "AES key not found"}
>>>>>>> a5c80d2e
        pret = {}
        pret["key"] = pub.encrypt(key, encryption_algorithm)
        if ret is False:
            ret = {}
        if sign_messages:
            if nonce is None:
                return {"error": "Nonce not included in request"}
            tosign = salt.payload.dumps(
                {"key": pret["key"], "pillar": ret, "nonce": nonce}
            )
            signed_msg = {
                "data": tosign,
                "sig": self.master_key.sign(tosign, algorithm=signing_algorithm),
            }
            pret[dictkey] = pcrypt.dumps(signed_msg)
        else:
            pret[dictkey] = pcrypt.dumps(ret)
        return pret

    def _clear_signed(self, load, algorithm):
        try:
            tosign = salt.payload.dumps(load)
            return {
                "enc": "clear",
                "load": tosign,
                "sig": self.master_key.sign(tosign, algorithm=algorithm),
            }
        except UnsupportedAlgorithm:
            log.info(
                "Minion tried to authenticate with unsupported signing algorithm: %s",
                algorithm,
            )
            return {"enc": "clear", "load": {"ret": "bad sig algo"}}

    def _update_aes(self):
        """
        Check to see if a fresh AES key is available and update the components
        of the worker
        """
        import salt.master

        key = "aes"
        if self.opts.get("cluster_id", None):
            key = "cluster_aes"

        if (
            salt.master.SMaster.secrets[key]["secret"].value
            != self.crypticle.key_string
        ):
            self.crypticle = salt.crypt.Crypticle(
                self.opts, salt.master.SMaster.secrets[key]["secret"].value
            )
            return True
        return False

    def _decode_payload(self, payload, version):
        # we need to decrypt it
        if payload["enc"] == "aes":
            if version > 2:
                if salt.utils.verify.valid_id(self.opts, payload["id"]):
                    payload["load"] = salt.crypt.Crypticle(
                        self.opts,
                        self.session_key(payload["id"]),
                    ).loads(payload["load"])
                else:
                    raise SaltDeserializationError("Encountered invalid id")
            else:
                try:
                    payload["load"] = self.crypticle.loads(payload["load"])
                except salt.crypt.AuthenticationError:
                    if not self._update_aes():
                        raise
                    payload["load"] = self.crypticle.loads(payload["load"])
        return payload

    def validate_token(self, payload, required=True):
        if "tok" in payload["load"] and "id" in payload["load"]:
            if "cluster_id" in self.opts and self.opts["cluster_id"]:
                pki_dir = self.opts["cluster_pki_dir"]
            else:
                pki_dir = self.opts.get("pki_dir", "")
            id_ = payload["load"]["id"]

            pub_path = os.path.join(pki_dir, "minions", id_)
            try:
                pub = salt.crypt.PublicKey(pub_path)
            except OSError:
                log.warning(
                    "Salt minion claiming to be %s attempted to communicate with "
                    "master, but key could not be read and verification was denied.",
                    id_,
                )
                return False
            try:
                if pub.decrypt(payload["load"]["tok"]) != b"salt":
                    log.error("Minion token did not validate: %s", payload["id"])
                    return False
            except ValueError as err:
                log.error("Unable to decrypt token: %s", err)
                return False
        elif required:
            return False
        return True

    def _auth(self, load, sign_messages=False, version=0):
        """
        Authenticate the client, use the sent public key to encrypt the AES key
        which was generated at start up.

        This method fires an event over the master event manager. The event is
        tagged "auth" and returns a dict with information about the auth
        event

            - Verify that the key we are receiving matches the stored key
            - Store the key if it is not there
            - Make an RSA key with the pub key
            - Encrypt the AES key as an encrypted salt.payload
            - Package the return and return it
        """
        import salt.master

        enc_algo = load.get("enc_algo", salt.crypt.OAEP_SHA1)
        sig_algo = load.get("sig_algo", salt.crypt.PKCS1v15_SHA1)

        if not salt.utils.verify.valid_id(self.opts, load["id"]):
            log.info("Authentication request from invalid id %s", load["id"])
            if sign_messages:
                return self._clear_signed(
                    {"ret": False, "nonce": load["nonce"]}, sig_algo
                )
            else:
                return {"enc": "clear", "load": {"ret": False}}
        log.info("Authentication request from %s", load["id"])
        # remove any trailing whitespace
        load["pub"] = load["pub"].strip()

        # 0 is default which should be 'unlimited'
        if self.opts["max_minions"] > 0:
            # use the ConCache if enabled, else use the minion utils
            if self.cache_cli:
                minions = self.cache_cli.get_cached()
            else:
                minions = self.ckminions.connected_ids()
                if len(minions) > 1000:
                    log.info(
                        "With large numbers of minions it is advised "
                        "to enable the ConCache with 'con_cache: True' "
                        "in the masters configuration file."
                    )

            if not len(minions) <= self.opts["max_minions"]:
                # we reject new minions, minions that are already
                # connected must be allowed for the mine, highstate, etc.
                if load["id"] not in minions:
                    log.info(
                        "Too many minions connected (max_minions=%s). "
                        "Rejecting connection from id %s",
                        self.opts["max_minions"],
                        load["id"],
                    )
                    eload = {
                        "result": False,
                        "act": "full",
                        "id": load["id"],
                        "pub": load["pub"],
                    }

                    if self.opts.get("auth_events") is True:
                        self.event.fire_event(
                            eload, salt.utils.event.tagify(prefix="auth")
                        )
                    if sign_messages:
                        return self._clear_signed(
                            {"ret": "full", "nonce": load["nonce"]}, sig_algo
                        )
                    else:
                        return {"enc": "clear", "load": {"ret": "full"}}

        # Check if key is configured to be auto-rejected/signed
        auto_reject = self.auto_key.check_autoreject(load["id"])
        auto_sign = self.auto_key.check_autosign(
            load["id"], load.get("autosign_grains", None)
        )

        # key will be a dict of str and state
        # state can be one of pending, rejected, accepted
        key = self.cache.fetch("keys", load["id"])

        # although keys should be always newline stripped in current state of auth.py
        # older salt versions  may have written pub-keys with trailing whitespace
        if key and "pub" in key:
            key["pub"] = key["pub"].strip()

        # any number of keys can be denied for a given minion_id regardless of above
        denied = self.cache.fetch("denied_keys", load["id"]) or []

        if self.opts["open_mode"]:
            # open mode is turned on, nuts to checks and overwrite whatever
            # is there
            pass
        elif key and key["state"] == "rejected":
            # The key has been rejected, don't place it in pending
            log.info(
                "Public key rejected for %s. Key is present in rejection key dir.",
                load["id"],
            )
            eload = {"result": False, "id": load["id"], "pub": load["pub"]}
            if self.opts.get("auth_events") is True:
                self.event.fire_event(eload, salt.utils.event.tagify(prefix="auth"))
            if sign_messages:
                return self._clear_signed(
                    {"ret": False, "nonce": load["nonce"]}, sig_algo
                )
            else:
                return {"enc": "clear", "load": {"ret": False}}
        elif key and key["state"] == "accepted":
            # The key has been accepted, check it
            if not self.compare_keys(key["pub"], load["pub"]):
                log.error(
                    "Authentication attempt from %s failed, the public "
                    "keys did not match. This may be an attempt to compromise "
                    "the Salt cluster.",
                    load["id"],
                )
                # put denied minion key into minions_denied
                if load["pub"] not in denied:
                    denied.append(load["pub"])
                    self.cache.store("denied_keys", load["id"], denied)

                eload = {
                    "result": False,
                    "id": load["id"],
                    "act": "denied",
                    "pub": load["pub"],
                }
                if self.opts.get("auth_events") is True:
                    self.event.fire_event(eload, salt.utils.event.tagify(prefix="auth"))
                if sign_messages:
                    return self._clear_signed(
                        {"ret": False, "nonce": load["nonce"]}, sig_algo
                    )
                else:
                    return {"enc": "clear", "load": {"ret": False}}

        elif not key:
            # The key has not been accepted, this is a new minion
            if auto_reject:
                log.info(
                    "New public key for %s rejected via autoreject_file", load["id"]
                )
                key = {"pub": load["pub"], "state": "rejected"}
                self.cache.store("keys", load["id"], key)
                key_act = "reject"
                key_result = False
            elif not auto_sign:
                log.info("New public key for %s placed in pending", load["id"])
                key = {"pub": load["pub"], "state": "pending"}
                self.cache.store("keys", load["id"], key)
                key_act = "pend"
                key_result = True
            else:
                # The key is being automatically accepted, don't do anything
                # here and let the auto accept logic below handle it.
                key_result = None

            if key_result is not None:
                eload = {
                    "result": key_result,
                    "act": key_act,
                    "id": load["id"],
                    "pub": load["pub"],
                }
                if self.opts.get("auth_events") is True:
                    self.event.fire_event(eload, salt.utils.event.tagify(prefix="auth"))
                if sign_messages:
                    return self._clear_signed(
                        {"ret": key_result, "nonce": load["nonce"]},
                        sig_algo,
                    )
                else:
                    return {"enc": "clear", "load": {"ret": key_result}}

        elif key and key["state"] == "pending":
            # This key is in the pending dir and is awaiting acceptance
            if auto_reject:
                # We don't care if the keys match, this minion is being
                # auto-rejected. Move the key file from the pending dir to the
                # rejected dir.
                key["state"] = "rejected"
                self.cache.store("keys", load["id"], key)
                log.info(
                    "Pending public key for %s rejected via autoreject_file",
                    load["id"],
                )
                eload = {
                    "result": False,
                    "act": "reject",
                    "id": load["id"],
                    "pub": load["pub"],
                }
                if self.opts.get("auth_events") is True:
                    self.event.fire_event(eload, salt.utils.event.tagify(prefix="auth"))
                if sign_messages:
                    return self._clear_signed(
                        {"ret": False, "nonce": load["nonce"]}, sig_algo
                    )
                else:
                    return {"enc": "clear", "load": {"ret": False}}

            elif not auto_sign:
                # This key is in the pending dir and is not being auto-signed.
                # Check if the keys are the same and error out if this is the
                # case. Otherwise log the fact that the minion is still
                # pending.
                if not self.compare_keys(key["pub"], load["pub"]):
                    log.error(
                        "Authentication attempt from %s failed, the public "
                        "key in pending did not match. This may be an "
                        "attempt to compromise the Salt cluster.",
                        load["id"],
                    )
                    # put denied minion key into minions_denied
                    if load["pub"] not in denied:
                        denied.append(load["pub"])
                        self.cache.store("denied_keys", load["id"], denied)
                    eload = {
                        "result": False,
                        "id": load["id"],
                        "act": "denied",
                        "pub": load["pub"],
                    }
                    if self.opts.get("auth_events") is True:
                        self.event.fire_event(
                            eload, salt.utils.event.tagify(prefix="auth")
                        )
                    if sign_messages:
                        return self._clear_signed(
                            {"ret": False, "nonce": load["nonce"]}, sig_algo
                        )
                    else:
                        return {"enc": "clear", "load": {"ret": False}}
                else:
                    log.info(
                        "Authentication failed from host %s, the key is in "
                        "pending and needs to be accepted with salt-key "
                        "-a %s",
                        load["id"],
                        load["id"],
                    )
                    eload = {
                        "result": True,
                        "act": "pend",
                        "id": load["id"],
                        "pub": load["pub"],
                    }
                    if self.opts.get("auth_events") is True:
                        self.event.fire_event(
                            eload, salt.utils.event.tagify(prefix="auth")
                        )
                    if sign_messages:
                        return self._clear_signed(
                            {"ret": True, "nonce": load["nonce"]}, sig_algo
                        )
                    else:
                        return {"enc": "clear", "load": {"ret": True}}
            else:
                # This key is in pending and has been configured to be
                # auto-signed. Check to see if it is the same key, and if
                # so, pass on doing anything here, and let it get automatically
                # accepted below.
                if not self.compare_keys(key["pub"], load["pub"]):
                    log.error(
                        "Authentication attempt from %s failed, the public "
                        "keys in pending did not match. This may be an "
                        "attempt to compromise the Salt cluster.",
                        load["id"],
                    )
                    # put denied minion key into minions_denied
                    if load["pub"] not in denied:
                        denied.append(load["pub"])
                        self.cache.store("denied_keys", load["id"], denied)
                    eload = {"result": False, "id": load["id"], "pub": load["pub"]}
                    if self.opts.get("auth_events") is True:
                        self.event.fire_event(
                            eload, salt.utils.event.tagify(prefix="auth")
                        )
                    if sign_messages:
                        return self._clear_signed(
                            {"ret": False, "nonce": load["nonce"]}, sig_algo
                        )
                    else:
                        return {"enc": "clear", "load": {"ret": False}}
        else:
            # Something happened that I have not accounted for, FAIL!
            log.warning("Unaccounted for authentication failure")
            eload = {"result": False, "id": load["id"], "pub": load["pub"]}
            if self.opts.get("auth_events") is True:
                self.event.fire_event(eload, salt.utils.event.tagify(prefix="auth"))
            if sign_messages:
                return self._clear_signed(
                    {"ret": False, "nonce": load["nonce"]}, sig_algo
                )
            else:
                return {"enc": "clear", "load": {"ret": False}}

        log.info("Authentication accepted from %s", load["id"])

        # only write to disk if you are adding the file, and in open mode,
        # which implies we accept any key from a minion.
        if (not key or key["state"] != "accepted") and not self.opts["open_mode"]:
            key = {"pub": load["pub"], "state": "accepted"}
            self.cache.store("keys", load["id"], key)
        elif self.opts["open_mode"]:
            if load["pub"] and (not key or load["pub"] != key["pub"]):
                key = {"pub": load["pub"], "state": "accepted"}
                self.cache.store("keys", load["id"], key)
            elif not load["pub"]:
                log.error("Public key is empty: %s", load["id"])
                if sign_messages:
                    return self._clear_signed(
                        {"ret": False, "nonce": load["nonce"]}, sig_algo
                    )
                else:
                    return {"enc": "clear", "load": {"ret": False}}

        pub = None

        # the con_cache is enabled, send the minion id to the cache
        if self.cache_cli:
            self.cache_cli.put_cache([load["id"]])

        # The key payload may sometimes be corrupt when using auto-accept
        # and an empty request comes in
        try:
            pub = salt.crypt.PublicKey.from_str(key["pub"])
        except salt.crypt.InvalidKeyError as err:
            log.error(
                'Corrupt or missing public key "%s": %s',
                load["id"],
                err,
                exc_info_on_loglevel=logging.DEBUG,
            )
            if sign_messages:
                return self._clear_signed(
                    {"ret": False, "nonce": load["nonce"]}, sig_algo
                )
            else:
                return {"enc": "clear", "load": {"ret": False}}

        ret = {
            "enc": "pub",
            "pub_key": self.master_key.get_pub_str(),
            "publish_port": self.opts["publish_port"],
        }

        # sign the master's pubkey (if enabled) before it is
        # sent to the minion that was just authenticated
        if self.opts["master_sign_pubkey"]:
            # append the pre-computed signature to the auth-reply
            if self.master_key.pubkey_signature:
                log.debug("Adding pubkey signature to auth-reply")
                log.debug(self.master_key.pubkey_signature)
                ret.update({"pub_sig": self.master_key.pubkey_signature})
            else:
                # the master has its own signing-keypair, compute the master.pub's
                # signature and append that to the auth-reply
                log.debug("Signing master public key before sending")
                pub_sign = self.master_key.sign_key.sign(
                    ret["pub_key"], algorithm=sig_algo
                )
                ret.update({"pub_sig": binascii.b2a_base64(pub_sign)})

        if self.opts["auth_mode"] >= 2:
            if "token" in load:
                try:
                    mtoken = self.master_key.decrypt(load["token"], enc_algo)
                    aes = "{}_|-{}".format(
                        salt.master.SMaster.secrets["aes"]["secret"].value, mtoken
                    )
                except UnsupportedAlgorithm as exc:
                    log.info(
                        "Minion %s tried to authenticate with unsupported encryption algorithm: %s",
                        load["id"],
                        enc_algo,
                    )
                    return {"enc": "clear", "load": {"ret": "bad enc algo"}}
                except Exception as exc:  # pylint: disable=broad-except
                    log.warning("Token failed to decrypt %s", exc)
                    # Token failed to decrypt, send back the salty bacon to
                    # support older minions
            else:
                aes = self.aes_key

            ret["aes"] = pub.encrypt(aes, enc_algo)
            ret["session"] = pub.encrypt(self.session_key(load["id"]), enc_algo)
        else:
            if "token" in load:
                try:
                    mtoken = self.master_key.decrypt(load["token"], enc_algo)
                    ret["token"] = pub.encrypt(mtoken, enc_algo)
                except UnsupportedAlgorithm as exc:
                    log.info(
                        "Minion %s tried to authenticate with unsupported encryption algorithm: %s",
                        load["id"],
                        enc_algo,
                    )
                    return {"enc": "clear", "load": {"ret": "bad enc algo"}}
                except Exception as exc:  # pylint: disable=broad-except
                    # Token failed to decrypt, send back the salty bacon to
                    # support older minions
                    log.warning("Token failed to decrypt: %r", exc)

            aes = self.aes_key
            ret["aes"] = pub.encrypt(aes, enc_algo)
            ret["session"] = pub.encrypt(self.session_key(load["id"]), enc_algo)

        if version < 3:
            log.warning(
                "Minion using legacy request server protocol, please upgrade %s",
                load["id"],
            )

        # Be aggressive about the signature
        digest = salt.utils.stringutils.to_bytes(hashlib.sha256(aes).hexdigest())
        ret["sig"] = self.master_key.encrypt(digest)
        eload = {"result": True, "act": "accept", "id": load["id"], "pub": load["pub"]}
        if self.opts.get("auth_events") is True:
            self.event.fire_event(eload, salt.utils.event.tagify(prefix="auth"))
        if sign_messages:
            ret["nonce"] = load["nonce"]
            return self._clear_signed(ret, sig_algo)
        return ret

    def close(self):
        self.transport.close()
        if self.event is not None:
            self.event.destroy()


class PubServerChannel:
    """
    Factory class to create subscription channels to the master's Publisher
    """

    @classmethod
    def factory(cls, opts, **kwargs):
        if "master_uri" not in opts and "master_uri" in kwargs:
            opts["master_uri"] = kwargs["master_uri"]
        presence_events = False
        if opts.get("presence_events", False):
            tcp_only = True
            for transport, _ in salt.utils.channel.iter_transport_opts(opts):
                if transport != "tcp":
                    tcp_only = False
            if tcp_only:
                # Only when the transport is TCP only, the presence events will
                # be handled here. Otherwise, it will be handled in the
                # 'Maintenance' process.
                presence_events = True
        transport = salt.transport.publish_server(opts, **kwargs)
        return cls(opts, transport, presence_events=presence_events)

    def __init__(self, opts, transport, presence_events=False):
        self.opts = opts
        self.ckminions = salt.utils.minions.CkMinions(self.opts)
        self.transport = transport
        self.aes_funcs = salt.master.AESFuncs(self.opts)
        self.present = {}
        self.presence_events = presence_events
        self.event = salt.utils.event.get_event("master", opts=self.opts, listen=False)

    @property
    def aes_key(self):
        if self.opts.get("cluster_id", None):
            return salt.master.SMaster.secrets["cluster_aes"]["secret"].value
        return salt.master.SMaster.secrets["aes"]["secret"].value

    def __getstate__(self):
        return {
            "opts": self.opts,
            "transport": self.transport,
            "presence_events": self.presence_events,
        }

    def __setstate__(self, state):
        self.opts = state["opts"]
        self.state = state["presence_events"]
        self.transport = state["transport"]
        self.event = salt.utils.event.get_event("master", opts=self.opts, listen=False)
        self.ckminions = salt.utils.minions.CkMinions(self.opts)
        self.present = {}
        self.master_key = salt.crypt.MasterKeys(self.opts)

    def close(self):
        self.transport.close()
        if self.event is not None:
            self.event.destroy()
            self.event = None
        if self.aes_funcs is not None:
            self.aes_funcs.destroy()
            self.aes_funcs = None

    def pre_fork(self, process_manager, kwargs=None):
        """
        Do anything necessary pre-fork. Since this is on the master side this will
        primarily be used to create IPC channels and create our daemon process to
        do the actual publishing

        :param func process_manager: A ProcessManager, from salt.utils.process.ProcessManager
        """
        if hasattr(self.transport, "publish_daemon"):
            process_manager.add_process(self._publish_daemon, kwargs=kwargs)

    def _publish_daemon(self, **kwargs):
        if self.opts["pub_server_niceness"] and not salt.utils.platform.is_windows():
            log.debug(
                "setting Publish daemon niceness to %i",
                self.opts["pub_server_niceness"],
            )
            os.nice(self.opts["pub_server_niceness"])
        secrets = kwargs.get("secrets", None)
        if secrets is not None:
            salt.master.SMaster.secrets = secrets
        self.master_key = salt.crypt.MasterKeys(self.opts)
        self.transport.publish_daemon(
            self.publish_payload, self.presence_callback, self.remove_presence_callback
        )

    def presence_callback(self, subscriber, msg):
        if msg["enc"] != "aes":
            # We only accept 'aes' encoded messages for 'id'
            return
        crypticle = salt.crypt.Crypticle(self.opts, self.aes_key)
        load = crypticle.loads(msg["load"])
        load = salt.transport.frame.decode_embedded_strs(load)
        if not self.aes_funcs.verify_minion(load["id"], load["tok"]):
            return
        subscriber.id_ = load["id"]
        self._add_client_present(subscriber)

    def remove_presence_callback(self, subscriber):
        self._remove_client_present(subscriber)

    def _add_client_present(self, client):
        id_ = client.id_
        if id_ in self.present:
            clients = self.present[id_]
            clients.add(client)
        else:
            self.present[id_] = {client}
            if self.presence_events:
                data = {"new": [id_], "lost": []}
                self.event.fire_event(
                    data, salt.utils.event.tagify("change", "presence")
                )
                data = {"present": list(self.present.keys())}
                self.event.fire_event(
                    data, salt.utils.event.tagify("present", "presence")
                )

    def _remove_client_present(self, client):
        id_ = client.id_
        if id_ is None or id_ not in self.present:
            # This is possible if _remove_client_present() is invoked
            # before the minion's id is validated.
            return

        clients = self.present[id_]
        if client not in clients:
            # Since _remove_client_present() is potentially called from
            # _stream_read() and/or publish_payload(), it is possible for
            # it to be called twice, in which case we will get here.
            # This is not an abnormal case, so no logging is required.
            return

        clients.remove(client)
        if len(clients) == 0:
            del self.present[id_]
            if self.presence_events:
                data = {"new": [], "lost": [id_]}
                self.event.fire_event(
                    data, salt.utils.event.tagify("change", "presence")
                )
                data = {"present": list(self.present.keys())}
                self.event.fire_event(
                    data, salt.utils.event.tagify("present", "presence")
                )

    async def publish_payload(self, load, *args):
        load = salt.payload.loads(load)
        unpacked_package = self.wrap_payload(load)
        try:
            payload = salt.payload.loads(unpacked_package["payload"])
        except KeyError:
            log.error("Invalid package %r", unpacked_package)
            raise
        payload = salt.payload.dumps(payload)
        if "topic_lst" in unpacked_package:
            topic_list = unpacked_package["topic_lst"]
            ret = await self.transport.publish_payload(payload, topic_list)
        else:
            ret = await self.transport.publish_payload(payload)
        return ret

    def wrap_payload(self, load):
        payload = {"enc": "aes"}
        if not self.opts.get("cluster_id", None):
            load["serial"] = salt.master.SMaster.get_serial()
        crypticle = salt.crypt.Crypticle(self.opts, self.aes_key)
        payload["load"] = crypticle.dumps(load)
        if self.opts["sign_pub_messages"]:
            log.debug("Signing data packet")
            payload["sig_algo"] = self.opts["publish_signing_algorithm"]
            payload["sig"] = self.master_key.sign(
                payload["load"], self.opts["publish_signing_algorithm"]
            )

        int_payload = {"payload": salt.payload.dumps(payload)}

        # If topics are upported, target matching has to happen master side
        match_targets = ["pcre", "glob", "list"]
        if self.transport.topic_support and load["tgt_type"] in match_targets:
            # add some targeting stuff for lists only (for now)
            if load["tgt_type"] == "list":
                int_payload["topic_lst"] = load["tgt"]
            if isinstance(load["tgt"], str):
                # Fetch a list of minions that match
                _res = self.ckminions.check_minions(
                    load["tgt"], tgt_type=load["tgt_type"]
                )
                match_ids = _res["minions"]
                log.debug("Publish Side Match: %s", match_ids)
                # Send list of miions thru so zmq can target them
                int_payload["topic_lst"] = match_ids
            else:
                int_payload["topic_lst"] = load["tgt"]

        return int_payload

    async def publish(self, load):
        """
        Publish "load" to minions
        """
        log.debug(
            "Sending payload to publish daemon. jid=%s load=%s",
            load.get("jid", None),
            repr(load)[:40],
        )
        payload = salt.payload.dumps(load)
        await self.transport.publish(payload)


class MasterPubServerChannel:
    """ """

    @classmethod
    def factory(cls, opts, **kwargs):
        transport = salt.transport.ipc_publish_server("master", opts)
        return cls(opts, transport)

    def __init__(self, opts, transport, presence_events=False):
        self.opts = opts
        self.transport = transport
        self.io_loop = tornado.ioloop.IOLoop.current()
        self.master_key = salt.crypt.MasterKeys(self.opts)
        self.peer_keys = {}

    def send_aes_key_event(self):
        data = {"peer_id": self.opts["id"], "peers": {}}
        for peer in self.opts.get("cluster_peers", []):
            pub = self.master_key.fetch(f"peers/{peer}.pub")
            if pub:
                aes = salt.master.SMaster.secrets["aes"]["secret"].value
                digest = salt.utils.stringutils.to_bytes(
                    hashlib.sha256(aes).hexdigest()
                )
                data["peers"][peer] = {
                    "aes": pub.encrypt(aes, algorithm="OAEP-SHA224"),
                    "sig": self.master_key.master_key.encrypt(digest),
                }
            else:
                log.warning("Peer key missing %r", "peers/{peer}.pub")
                data["peers"][peer] = {}
        with salt.utils.event.get_master_event(
            self.opts, self.opts["sock_dir"], listen=False
        ) as event:
            success = event.fire_event(
                data,
                salt.utils.event.tagify(self.opts["id"], "peer", "cluster"),
                timeout=30000,  # 30 second timeout
            )
            if not success:
                log.error("Unable to send aes key event")

    def __getstate__(self):
        return {
            "opts": self.opts,
            "transport": self.transport,
        }

    def __setstate__(self, state):
        self.opts = state["opts"]
        self.transport = state["transport"]

    def close(self):
        self.transport.close()

    def pre_fork(self, process_manager, kwargs=None):
        """
        Do anything necessary pre-fork. Since this is on the master side this will
        primarily be used to create IPC channels and create our daemon process to
        do the actual publishing

        :param func process_manager: A ProcessManager, from salt.utils.process.ProcessManager
        """
        if hasattr(self.transport, "publish_daemon"):
            process_manager.add_process(
                self._publish_daemon, kwargs=kwargs, name="EventPublisher"
            )

    def _publish_daemon(self, **kwargs):
        if (
            self.opts["event_publisher_niceness"]
            and not salt.utils.platform.is_windows()
        ):
            log.info(
                "setting EventPublisher niceness to %i",
                self.opts["event_publisher_niceness"],
            )
            os.nice(self.opts["event_publisher_niceness"])
        self.io_loop = tornado.ioloop.IOLoop.current()
        tcp_master_pool_port = self.opts["cluster_pool_port"]
        self.pushers = []
        self.auth_errors = {}
        for peer in self.opts.get("cluster_peers", []):
            pusher = salt.transport.tcp.PublishServer(
                self.opts,
                pull_host=peer,
                pull_port=tcp_master_pool_port,
            )
            self.auth_errors[peer] = collections.deque()
            self.pushers.append(pusher)
        if self.opts.get("cluster_id", None):
            self.pool_puller = salt.transport.tcp.TCPPuller(
                host=self.opts["interface"],
                port=tcp_master_pool_port,
                io_loop=self.io_loop,
                payload_handler=self.handle_pool_publish,
            )
            self.pool_puller.start()
        self.io_loop.add_callback(
            self.transport.publisher,
            self.publish_payload,
            io_loop=self.io_loop,
        )
        # run forever
        try:
            self.io_loop.start()
        except (KeyboardInterrupt, SystemExit):
            pass
        finally:
            self.close()

    async def handle_pool_publish(self, payload, _):
        """
        Handle incoming events from cluster peer.
        """
        try:
            tag, data = salt.utils.event.SaltEvent.unpack(payload)
            if tag.startswith("cluster/peer"):
                peer = data["peer_id"]
                aes = data["peers"][self.opts["id"]]["aes"]
                sig = data["peers"][self.opts["id"]]["sig"]
                key_str = self.master_key.master_key.decrypt(
                    aes, algorithm="OAEP-SHA224"
                )
                digest = salt.utils.stringutils.to_bytes(
                    hashlib.sha256(key_str).hexdigest()
                )
                key = self.master_key.fetch(f"peers/{peer}.pub")
                m_digest = key.decrypt(sig)
                if m_digest != digest:
                    log.error("Invalid aes signature from peer: %s", peer)
                    return
                log.info("Received new key from peer %s", peer)
                if peer in self.peer_keys:
                    if self.peer_keys[peer] != key_str:
                        self.peer_keys[peer] = key_str
                        self.send_aes_key_event()
                        while self.auth_errors[peer]:
                            key, data = self.auth_errors[peer].popleft()
                            peer_id, parsed_tag = self.parse_cluster_tag(tag)
                            try:
                                event_data = self.extract_cluster_event(peer_id, data)
                            except salt.exceptions.AuthenticationError:
                                log.error(
                                    "Event from peer failed authentication: %s", peer_id
                                )
                            else:
                                await self.transport.publish_payload(
                                    salt.utils.event.SaltEvent.pack(
                                        parsed_tag, event_data
                                    )
                                )
                else:
                    self.peer_keys[peer] = key_str
                    self.send_aes_key_event()
                    while self.auth_errors[peer]:
                        key, data = self.auth_errors[peer].popleft()
                        peer_id, parsed_tag = self.parse_cluster_tag(tag)
                        try:
                            event_data = self.extract_cluster_event(peer_id, data)
                        except salt.exceptions.AuthenticationError:
                            log.error(
                                "Event from peer failed authentication: %s", peer_id
                            )
                        else:
                            await self.transport.publish_payload(
                                salt.utils.event.SaltEvent.pack(parsed_tag, event_data)
                            )
            elif tag.startswith("cluster/event"):
                peer_id, parsed_tag = self.parse_cluster_tag(tag)
                try:
                    event_data = self.extract_cluster_event(peer_id, data)
                except salt.exceptions.AuthenticationError:
                    self.auth_errors[peer_id].append((tag, data))
                else:
                    await self.transport.publish_payload(
                        salt.utils.event.SaltEvent.pack(parsed_tag, event_data)
                    )
            else:
                log.error("This cluster tag not valid %s", tag)
        except Exception:  # pylint: disable=broad-except
            log.critical("Unhandled error while polling master events", exc_info=True)
            return None

    def parse_cluster_tag(self, tag):
        peer_id = tag.replace("cluster/event/", "").split("/")[0]
        stripped_tag = tag.replace(f"cluster/event/{peer_id}/", "")
        return peer_id, stripped_tag

    def extract_cluster_event(self, peer_id, data):
        if peer_id in self.peer_keys:
            crypticle = salt.crypt.Crypticle(self.opts, self.peer_keys[peer_id])
            event_data = crypticle.loads(data)["event_payload"]
            # __peer_id can be used to know if this event came from a
            # different master.
            event_data["__peer_id"] = peer_id
            return event_data
        raise salt.exceptions.AuthenticationError("Peer aes key not available")

    async def publish_payload(self, load, *args):
        tag, data = salt.utils.event.SaltEvent.unpack(load)
        tasks = []
        if not tag.startswith("cluster/peer"):
            tasks = [
                asyncio.create_task(
                    self.transport.publish_payload(load), name=self.opts["id"]
                )
            ]
        for pusher in self.pushers:
            log.debug("Publish event to peer %s:%s", pusher.pull_host, pusher.pull_port)
            if tag.startswith("cluster/peer"):
                tasks.append(
                    asyncio.create_task(pusher.publish(load), name=pusher.pull_host)
                )
                continue
            crypticle = salt.crypt.Crypticle(
                self.opts, salt.master.SMaster.secrets["aes"]["secret"].value
            )
            load = {"event_payload": data}
            event_data = salt.utils.event.SaltEvent.pack(
                salt.utils.event.tagify(tag, self.opts["id"], "cluster/event"),
                crypticle.dumps(load),
            )
            tasks.append(asyncio.create_task(pusher.publish(event_data)))
        await asyncio.gather(*tasks, return_exceptions=True)
        for task in tasks:
            try:
                task.result()
            # XXX This error is transport specific and should be something else
            except tornado.iostream.StreamClosedError:
                if task.get_name() == self.opts["id"]:
                    log.error("Unable to forward event to local ipc bus")
                else:
                    log.warning(
                        "Unable to forward event to cluster peer %s", task.get_name()
                    )
            except Exception as exc:  # pylint: disable=broad-except
                log.error(
                    "Unhandled error sending task %s", task.get_name(), exc_info=True
                )<|MERGE_RESOLUTION|>--- conflicted
+++ resolved
@@ -10,12 +10,8 @@
 import hashlib
 import logging
 import os
-<<<<<<< HEAD
-=======
 import pathlib
-import shutil
 import time
->>>>>>> a5c80d2e
 
 import tornado.gen
 
@@ -60,13 +56,7 @@
     def __init__(self, opts, transport):
         self.opts = opts
         self.transport = transport
-<<<<<<< HEAD
         self.cache = salt.cache.Cache(opts, driver=self.opts["keys.cache_driver"])
-=======
-        # The event and master_key attributes will be populated after fork.
-        #        self.event = None
-        #        self.master_key = None
->>>>>>> a5c80d2e
         self.event = salt.utils.event.get_master_event(
             self.opts, self.opts["sock_dir"], listen=False
         )
@@ -289,7 +279,6 @@
         """
         # encrypt with a specific AES key
         try:
-<<<<<<< HEAD
             key = salt.crypt.Crypticle.generate_key_string()
             pcrypt = salt.crypt.Crypticle(self.opts, key)
             pub = self.cache.fetch("keys", target)
@@ -309,16 +298,6 @@
                 exc_info_on_loglevel=logging.DEBUG,
             )
             return self.crypticle.dumps({})
-
-=======
-            pub = salt.crypt.PublicKey(pubfn)
-        except (ValueError, IndexError, TypeError):
-            log.error("Bad load from minion")
-            return {"error": "bad load"}
-        except OSError:
-            log.error("AES key not found")
-            return {"error": "AES key not found"}
->>>>>>> a5c80d2e
         pret = {}
         pret["key"] = pub.encrypt(key, encryption_algorithm)
         if ret is False:
