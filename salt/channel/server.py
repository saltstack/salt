--- conflicted
+++ resolved
@@ -57,22 +57,15 @@
     def __init__(self, opts, transport):
         self.opts = opts
         self.transport = transport
-<<<<<<< HEAD
-        self.event = salt.utils.event.get_master_event(
-            self.opts, self.opts["sock_dir"], listen=False
-        )
-        self.master_key = salt.crypt.MasterKeys(self.opts)
+        # The event and master_key attributes will be populated after fork.
+        self.event = None
+        self.master_key = None
 
     @property
     def aes_key(self):
         if self.opts.get("cluster_id", None):
             return salt.master.SMaster.secrets["cluster_aes"]["secret"].value
         return salt.master.SMaster.secrets["aes"]["secret"].value
-=======
-        # The event and master_key attributes will be populated after fork.
-        self.event = None
-        self.master_key = None
->>>>>>> 3bc6e3a0
 
     def pre_fork(self, process_manager):
         """
@@ -227,13 +220,7 @@
             log.error("AES key not found")
             return {"error": "AES key not found"}
         pret = {}
-<<<<<<< HEAD
-        pret["key"] = pub.encrypt(key)
-=======
-        pret["key"] = pub.encrypt(
-            salt.utils.stringutils.to_bytes(key), encryption_algorithm
-        )
->>>>>>> 3bc6e3a0
+        pret["key"] = pub.encrypt(key, encryption_algorithm)
         if ret is False:
             ret = {}
         if sign_messages:
@@ -244,36 +231,22 @@
             )
             signed_msg = {
                 "data": tosign,
-<<<<<<< HEAD
-                "sig": salt.crypt.PrivateKey(self.master_key.rsa_path).sign(tosign),
-=======
-                "sig": salt.crypt.PrivateKey(master_pem_path).sign(
+                "sig": salt.crypt.PrivateKey(self.master_key.rsa_path).sign(
                     tosign, algorithm=signing_algorithm
                 ),
->>>>>>> 3bc6e3a0
             }
             pret[dictkey] = pcrypt.dumps(signed_msg)
         else:
             pret[dictkey] = pcrypt.dumps(ret)
         return pret
 
-<<<<<<< HEAD
-    def _clear_signed(self, load):
-        tosign = salt.payload.dumps(load)
-        return {
-            "enc": "clear",
-            "load": tosign,
-            "sig": salt.crypt.sign_message(self.master_key.rsa_path, tosign),
-        }
-=======
     def _clear_signed(self, load, algorithm):
         try:
-            master_pem_path = os.path.join(self.opts["pki_dir"], "master.pem")
             tosign = salt.payload.dumps(load)
             return {
                 "enc": "clear",
                 "load": tosign,
-                "sig": salt.crypt.PrivateKey(master_pem_path).sign(
+                "sig": salt.crypt.PrivateKey(self.master_key.rsa_path).sign(
                     tosign, algorithm=algorithm
                 ),
             }
@@ -283,7 +256,6 @@
                 algorithm,
             )
             return {"enc": "clear", "load": {"ret": "bad sig algo"}}
->>>>>>> 3bc6e3a0
 
     def _update_aes(self):
         """
@@ -685,11 +657,6 @@
             else:
                 return {"enc": "clear", "load": {"ret": False}}
 
-<<<<<<< HEAD
-        if not HAS_M2:
-            cipher = PKCS1_OAEP.new(pub)  # pylint: disable=used-before-assignment
-=======
->>>>>>> 3bc6e3a0
         ret = {
             "enc": "pub",
             "pub_key": self.master_key.get_pub_str(),
@@ -724,16 +691,6 @@
         if self.opts["auth_mode"] >= 2:
             if "token" in load:
                 try:
-<<<<<<< HEAD
-                    if HAS_M2:
-                        mtoken = self.master_key.key.private_decrypt(
-                            load["token"], RSA.pkcs1_oaep_padding
-                        )
-                    else:
-                        mtoken = mcipher.decrypt(load["token"])
-                    aes = f"{self.aes_key}_|-{mtoken}"
-                except Exception:  # pylint: disable=broad-except
-=======
                     mtoken = self.master_key.key.decrypt(load["token"], enc_algo)
                     aes = "{}_|-{}".format(
                         salt.master.SMaster.secrets["aes"]["secret"].value, mtoken
@@ -747,7 +704,6 @@
                     return {"enc": "clear", "load": {"ret": "bad enc algo"}}
                 except Exception as exc:  # pylint: disable=broad-except
                     log.warning("Token failed to decrypt %s", exc)
->>>>>>> 3bc6e3a0
                     # Token failed to decrypt, send back the salty bacon to
                     # support older minions
             else:
@@ -771,16 +727,8 @@
                     # support older minions
                     log.warning("Token failed to decrypt: %r", exc)
 
-<<<<<<< HEAD
             aes = self.aes_key
-            if HAS_M2:
-                ret["aes"] = pub.public_encrypt(aes, RSA.pkcs1_oaep_padding)
-            else:
-                ret["aes"] = cipher.encrypt(aes)
-=======
-            aes = salt.master.SMaster.secrets["aes"]["secret"].value
             ret["aes"] = pub.encrypt(aes, enc_algo)
->>>>>>> 3bc6e3a0
 
         # Be aggressive about the signature
         digest = salt.utils.stringutils.to_bytes(hashlib.sha256(aes).hexdigest())
@@ -972,17 +920,11 @@
         payload["load"] = crypticle.dumps(load)
         if self.opts["sign_pub_messages"]:
             log.debug("Signing data packet")
-<<<<<<< HEAD
-            payload["sig"] = salt.crypt.PrivateKey(
-                self.master_key.rsa_path,
-            ).sign(payload["load"])
-=======
             payload["sig_algo"] = self.opts["publish_signing_algorithm"]
             payload["sig"] = salt.crypt.PrivateKey(
                 self.master_key.rsa_path,
             ).sign(payload["load"], self.opts["publish_signing_algorithm"])
 
->>>>>>> 3bc6e3a0
         int_payload = {"payload": salt.payload.dumps(payload)}
 
         # If topics are upported, target matching has to happen master side
