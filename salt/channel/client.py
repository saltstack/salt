"""
Encapsulate the different transports available to Salt.

This includes client side transport, for the ReqServer and the Publisher
"""

import logging
import os
import time
import uuid

import tornado.gen
import tornado.ioloop

import salt.crypt
import salt.exceptions
import salt.payload
import salt.transport.frame
import salt.utils.event
import salt.utils.files
import salt.utils.stringutils
import salt.utils.verify
import salt.utils.versions
from salt.utils.asynchronous import SyncWrapper

log = logging.getLogger(__name__)

REQUEST_CHANNEL_TIMEOUT = 60
REQUEST_CHANNEL_TRIES = 3


class ReqChannel:
    """
    Factory class to create a sychronous communication channels to the master's
    ReqServer. ReqChannels use transports to connect to the ReqServer.
    """

    @staticmethod
    def factory(opts, **kwargs):
        return SyncWrapper(
            AsyncReqChannel.factory,
            (opts,),
            kwargs,
            loop_kwarg="io_loop",
        )


class PushChannel:
    """
    Factory class to create Sync channel for push side of push/pull IPC
    """

    @staticmethod
    def factory(opts, **kwargs):
        return SyncWrapper(
            AsyncPushChannel.factory,
            (opts,),
            kwargs,
            loop_kwarg="io_loop",
        )


class PullChannel:
    """
    Factory class to create Sync channel for pull side of push/pull IPC
    """

    @staticmethod
    def factory(opts, **kwargs):
        return SyncWrapper(
            AsyncPullChannel.factory,
            (opts,),
            kwargs,
            loop_kwarg="io_loop",
        )


class AsyncReqChannel:
    """
    Factory class to create a asynchronous communication channels to the
    master's ReqServer. ReqChannels connect to the master's ReqServerChannel.
    """

    async_methods = [
        "crypted_transfer_decode_dictentry",
        "_crypted_transfer",
        "_uncrypted_transfer",
        "send",
        "connect",
    ]
    close_methods = [
        "close",
    ]

    @classmethod
    def factory(cls, opts, **kwargs):

        # Default to ZeroMQ for now
        ttype = "zeromq"
        # determine the ttype
        if "transport" in opts:
            ttype = opts["transport"]
        elif "transport" in opts.get("pillar", {}).get("master", {}):
            ttype = opts["pillar"]["master"]["transport"]

        if "master_uri" not in opts and "master_uri" in kwargs:
            opts["master_uri"] = kwargs["master_uri"]
        io_loop = kwargs.get("io_loop")
        if io_loop is None:
            io_loop = tornado.ioloop.IOLoop.current()

        timeout = opts.get("request_channel_timeout", REQUEST_CHANNEL_TIMEOUT)
        tries = opts.get("request_channel_tries", REQUEST_CHANNEL_TRIES)

        crypt = kwargs.get("crypt", "aes")
        if crypt != "clear":
            # we don't need to worry about auth as a kwarg, since its a singleton
            auth = salt.crypt.AsyncAuth(opts, io_loop=io_loop)
        else:
            auth = None

        transport = salt.transport.request_client(opts, io_loop=io_loop)
        return cls(opts, transport, auth, tries=tries, timeout=timeout)

    def __init__(
        self,
        opts,
        transport,
        auth,
        timeout=REQUEST_CHANNEL_TIMEOUT,
        tries=REQUEST_CHANNEL_TRIES,
        **kwargs,
    ):
        self.opts = dict(opts)
        self.transport = transport
        self.auth = auth
        self.master_pubkey_path = None
        if self.auth:
            self.master_pubkey_path = os.path.join(self.opts["pki_dir"], self.auth.mpub)
        self._closing = False
        self.timeout = timeout
        self.tries = tries

    @property
    def crypt(self):
        if self.auth:
            return "aes"
        return "clear"

    @property
    def ttype(self):
        return self.transport.ttype

    def _package_load(self, load, nonce=None):
        """
        Prepare the load to be sent over the wire.

        For aes channels add a nonce, timestamp and signed token to the load
        before encrypting it using our aes session key. Then wrap the encrypted
        load with some meta data. For 'clear' encryption, no extra feilds are
        added to the load. The unencyrpted load is wrapped with meta data.
        """
        if self.crypt == "aes":
            if nonce is None:
                nonce = uuid.uuid4().hex
            try:
                load["nonce"] = nonce
                load["ts"] = int(time.time())
                load["tok"] = self.auth.gen_token(b"salt")
                load["id"] = self.opts["id"]
            except TypeError:
                # Backwards compatability for non dict loads, let the load get
                # sent and fail to authenticate.
                log.warning(
                    "Invalid load passed to request channel. Type is %s should be dict.",
                    type(load),
                )

            load = self.auth.session_crypticle.dumps(load)

        ret = {
            "enc": self.crypt,
            "load": load,
            "version": 3,
        }
        if self.crypt == "aes":
            ret["id"] = self.opts["id"]
            ret["enc_algo"] = self.opts["encryption_algorithm"]
            ret["sig_algo"] = self.opts["signing_algorithm"]
        return ret

    async def _send_with_retry(self, load, tries, timeout):
        _try = 1
        while True:
            try:
                ret = await self.transport.send(
                    load,
                    timeout=timeout,
                )
                break
            except Exception as exc:  # pylint: disable=broad-except
                log.trace("Failed to send msg %r", exc)
                if _try >= tries:
                    raise
                else:
                    _try += 1
                    continue
        return ret

    async def crypted_transfer_decode_dictentry(
        self,
        load,
        dictkey=None,
        timeout=None,
        tries=None,
    ):
        if timeout is None:
            timeout = self.timeout
        if tries is None:
            tries = self.tries
        if not self.auth.authenticated:
            await self.auth.authenticate()

        nonce = uuid.uuid4().hex
        ret = await self._send_with_retry(
            self._package_load(load, nonce),
            tries,
            timeout,
        )
        key = self.auth.get_keys()
        if not isinstance(ret, dict) or "key" not in ret:
            # Reauth in the case our key is deleted on the master side.
            await self.auth.authenticate()
            ret = await self._send_with_retry(
                self._package_load(load, nonce),
                tries,
                timeout,
            )
        aes = key.decrypt(ret["key"], self.opts["encryption_algorithm"])

        # Decrypt using the public key.
        pcrypt = salt.crypt.Crypticle(self.opts, aes)
        signed_msg = pcrypt.loads(ret[dictkey])

        # Validate the master's signature.
        if not self.verify_signature(signed_msg["data"], signed_msg["sig"]):
            # Try to reauth on error
            await self.auth.authenticate()
            if not self.verify_signature(signed_msg["data"], signed_msg["sig"]):
                raise salt.crypt.AuthenticationError(
                    "Pillar payload signature failed to validate."
                )

        # Make sure the signed key matches the key we used to decrypt the data.
        data = salt.payload.loads(signed_msg["data"])
        if data["key"] != ret["key"]:
            raise salt.crypt.AuthenticationError("Key verification failed.")

        # Validate the nonce.
        if data["nonce"] != nonce:
            raise salt.crypt.AuthenticationError("Pillar nonce verification failed.")
        return data["pillar"]

    def verify_signature(self, data, sig):
        return salt.crypt.PublicKey.from_file(self.master_pubkey_path).verify(
            data, sig, self.opts["signing_algorithm"]
        )

    async def _crypted_transfer(self, load, timeout, raw=False):
        """
        Send a load across the wire, with encryption

        In case of authentication errors, try to renegotiate authentication
        and retry the method.

        Indeed, we can fail too early in case of a master restart during a
        minion state execution call

        :param dict load: A load to send across the wire
        :param int timeout: The number of seconds on a response before failing
        """

        async def _do_transfer():
            # Yield control to the caller. When send() completes, resume by populating data with the Future.result
            nonce = uuid.uuid4().hex
            data = await self.transport.send(
                self._package_load(load, nonce),
                timeout=timeout,
            )
            # we may not have always data
            # as for example for saltcall ret submission, this is a blind
            # communication, we do not subscribe to return events, we just
            # upload the results to the master
            if data:
                data = self.auth.session_crypticle.loads(data, raw, nonce=nonce)
            if not raw or self.ttype == "tcp":  # XXX Why is this needed for tcp
                data = salt.transport.frame.decode_embedded_strs(data)
            return data

        if not self.auth.authenticated:
            # Return control back to the caller, resume when authentication succeeds
            await self.auth.authenticate()
        try:
            # We did not get data back the first time. Retry.
            ret = await _do_transfer()
        except salt.crypt.AuthenticationError:
            # If auth error, return control back to the caller, continue when authentication succeeds
            await self.auth.authenticate()
            ret = await _do_transfer()
        return ret

    async def _uncrypted_transfer(self, load, timeout):
        """
        Send a load across the wire in cleartext

        :param dict load: A load to send across the wire
        :param int timeout: The number of seconds on a response before failing
        """
        ret = await self.transport.send(self._package_load(load), timeout=timeout)
        return ret

    async def connect(self):
        await self.transport.connect()

    async def send(self, load, tries=None, timeout=None, raw=False):
        """
        Send a request, return a future which will complete when we send the message

        :param dict load: A load to send across the wire
        :param int tries: The number of times to make before failure
        :param int timeout: The number of seconds on a response before failing
        """
        if timeout is None:
            timeout = self.timeout
        if tries is None:
            tries = self.tries
        _try = 1
        while True:
            try:
                if self.crypt == "clear":
                    log.trace("ReqChannel send clear load=%r", load)
                    ret = await self._uncrypted_transfer(load, timeout=timeout)
                else:
                    log.trace("ReqChannel send crypt load=%r", load)
                    ret = await self._crypted_transfer(load, timeout=timeout, raw=raw)
                break
            except Exception as exc:  # pylint: disable=broad-except
                log.trace("Failed to send msg %r", exc)
                if _try >= tries:
                    raise
                else:
                    _try += 1
                    continue
        return ret

    def close(self):
        """
        Since the message_client creates sockets and assigns them to the IOLoop we have to
        specifically destroy them, since we aren't the only ones with references to the FDs
        """
        if self._closing:
            return
        log.debug("Closing %s instance", self.__class__.__name__)
        self._closing = True
        self.transport.close()

    def __enter__(self):
        return self

    def __exit__(self, *args):
        self.close()

    async def __aenter__(self):
        await self.transport.connect()
        return self

    async def __aexit__(self, *_):
        self.close()


class AsyncPubChannel:
    """
    Factory class to create subscription channels to the master's Publisher
    """

    async_methods = [
        "connect",
        "_decode_payload",
    ]
    close_methods = [
        "close",
    ]

    @classmethod
    def factory(cls, opts, **kwargs):
        # Default to ZeroMQ for now
        ttype = "zeromq"

        # determine the ttype
        if "transport" in opts:
            ttype = opts["transport"]
        elif "transport" in opts.get("pillar", {}).get("master", {}):
            ttype = opts["pillar"]["master"]["transport"]

        if "master_uri" not in opts and "master_uri" in kwargs:
            opts["master_uri"] = kwargs["master_uri"]

        # switch on available ttypes
        if ttype == "detect":
            opts["detect_mode"] = True
            log.info("Transport is set to detect; using %s", ttype)

        io_loop = kwargs.get("io_loop")
        if io_loop is None:
            io_loop = tornado.ioloop.IOLoop.current()

        auth = salt.crypt.AsyncAuth(opts, io_loop=io_loop)
        host = opts.get("master_ip", "127.0.0.1")
        port = int(opts.get("publish_port", 4506))
        transport = salt.transport.publish_client(opts, io_loop, host=host, port=port)
        return cls(opts, transport, auth, io_loop)

    def __init__(self, opts, transport, auth, io_loop=None):
        self.opts = opts
        self.io_loop = io_loop
        self.auth = auth
        try:
            # This loads or generates the minion's public key.
            self.token = self.auth.gen_token(b"salt")
        except salt.exceptions.InvalidKeyError as exc:
            raise salt.exceptions.SaltClientError(str(exc))
        self.transport = transport
        self._closing = False
        self._reconnected = False
        self.event = salt.utils.event.get_event("minion", opts=self.opts, listen=False)
        self.master_pubkey_path = os.path.join(self.opts["pki_dir"], self.auth.mpub)

    @property
    def crypt(self):
        return "aes" if self.auth else "clear"

    async def connect(self):
        """
        Return a future which completes when connected to the remote publisher
        """
        try:
            if not self.auth.authenticated:
                await self.auth.authenticate()
            # if this is changed from the default, we assume it was intentional
            if int(self.opts.get("publish_port", 4506)) != 4506:
                publish_port = self.opts.get("publish_port")
            # else take the relayed publish_port master reports
            else:
                publish_port = self.auth.creds["publish_port"]
            # TODO: The zeromq transport does not use connect_callback and
            # disconnect_callback.
            await self.transport.connect(
                publish_port, self.connect_callback, self.disconnect_callback
            )
        # TODO: better exception handling...
        except KeyboardInterrupt:  # pylint: disable=try-except-raise
            raise
        except Exception as exc:  # pylint: disable=broad-except
            # TODO: Basing re-try logic off exception messages is brittle and
            # prone to errors; use exception types or some other method.
            if "-|RETRY|-" not in str(exc):
                raise salt.exceptions.SaltClientError(
                    f"Unable to sign_in to master: {exc}"
                )  # TODO: better error message

    def close(self):
        """
        Close the channel
        """
        self.transport.close()
        if self.event is not None:
            self.event.destroy()
            self.event = None

    def on_recv(self, callback=None):
        """
        When jobs are received pass them (decoded) to callback
        """
        if callback is None:
            return self.transport.on_recv(None)

        async def wrap_callback(messages):
            payload = self.transport._decode_messages(messages)
            decoded = await self._decode_payload(payload)
            log.debug("PubChannel received: %r %r", decoded, callback)
            if decoded is not None and callback is not None:
                await callback(decoded)

        return self.transport.on_recv(wrap_callback)

    def _package_load(self, load):
        return {
            "enc": self.crypt,
            "load": load,
            "version": 3,
        }

    async def send_id(self, tok, force_auth):
        """
        Send the minion id to the master so that the master may better
        track the connection state of the minion.
        In case of authentication errors, try to renegotiate authentication
        and retry the method.
        """
        load = {"id": self.opts["id"], "tok": tok}

        async def _do_transfer():
            msg = self._package_load(self.auth.crypticle.dumps(load))
            package = salt.transport.frame.frame_msg(msg, header=None)
            await self.transport.send(package)
            return True

        if force_auth or not self.auth.authenticated:
            count = 0
            while (
                count <= self.opts["tcp_authentication_retries"]
                or self.opts["tcp_authentication_retries"] < 0
            ):
                try:
                    await self.auth.authenticate()
                    break
                except salt.exceptions.SaltClientError as exc:
                    log.debug(exc)
                    count += 1
        try:
            return await _do_transfer()
        except salt.crypt.AuthenticationError:
            await self.auth.authenticate()
            return await _do_transfer()

    async def connect_callback(self, result):
        if self._closing:
            return
        try:
            # Force re-auth on reconnect since the master
            # may have been restarted
            await self.send_id(self.token, self._reconnected)
            self.connected = True
            self.event.fire_event({"master": self.opts["master"]}, "__master_connected")
            if self._reconnected:
                # On reconnects, fire a master event to notify that the minion is
                # available.
                if self.opts.get("__role") == "syndic":
                    data = "Syndic {} started at {}".format(
                        self.opts["id"], time.asctime()
                    )
                    tag = salt.utils.event.tagify([self.opts["id"], "start"], "syndic")
                else:
                    data = "Minion {} started at {}".format(
                        self.opts["id"], time.asctime()
                    )
                    tag = salt.utils.event.tagify([self.opts["id"], "start"], "minion")
                load = {
                    "id": self.opts["id"],
                    "cmd": "_minion_event",
                    "pretag": None,
                    "tok": self.token,
                    "data": data,
                    "tag": tag,
                }
                with AsyncReqChannel.factory(self.opts) as channel:
                    try:
                        await channel.send(load, timeout=60)
                    except salt.exceptions.SaltReqTimeoutError:
                        log.info(
                            "fire_master failed: master could not be contacted. Request timed"
                            " out."
                        )
                    except Exception:  # pylint: disable=broad-except
                        log.info("fire_master failed", exc_info=True)
            else:
                self._reconnected = True
        except Exception as exc:  # pylint: disable=broad-except
            log.error(
                "Caught exception in PubChannel connect callback %r", exc, exc_info=True
            )

    def disconnect_callback(self):
        if self._closing:
            return
        self.connected = False
        self.event.fire_event({"master": self.opts["master"]}, "__master_disconnected")

    def _verify_master_signature(self, payload):
        if self.opts.get("sign_pub_messages"):
            if not payload.get("sig", False):
                raise salt.crypt.AuthenticationError(
                    "Message signing is enabled but the payload has no signature."
                )

            # Verify that the signature is valid
            if not salt.crypt.verify_signature(
                self.master_pubkey_path,
                payload["load"],
                payload.get("sig"),
                algorithm=payload["sig_algo"],
            ):
                raise salt.crypt.AuthenticationError(
                    "Message signature failed to validate."
                )

    async def _decode_payload(self, payload):
        # we need to decrypt it
        log.trace("Decoding payload: %s", payload)
        reauth = False
        if payload["enc"] == "aes":
            self._verify_master_signature(payload)
            try:
                payload["load"] = self.auth.crypticle.loads(payload["load"])
            except salt.crypt.AuthenticationError:
                reauth = True
            if reauth:
                try:
                    await self.auth.authenticate()
                    payload["load"] = self.auth.crypticle.loads(payload["load"])
                except salt.crypt.AuthenticationError:
                    log.error(
                        "Payload decryption failed even after re-authenticating with master %s",
                        self.opts["master_ip"],
                    )
<<<<<<< HEAD
        return payload
=======
                    raise tornado.gen.Return(None)
            if isinstance(payload["load"], (bytes, str)):
                log.error(
                    "Discarding load from master %s because it could not be decrypted",
                    self.opts["master_ip"],
                )
                raise tornado.gen.Return(None)
        raise tornado.gen.Return(payload)
>>>>>>> e530ad48

    def __enter__(self):
        return self

    def __exit__(self, *args):
        self.io_loop.spawn_callback(self.close)

    async def __aenter__(self):
        return self

    async def __aexit__(self, *_):
        await self.close()


class AsyncPushChannel:
    """
    Factory class to create IPC Push channels
    """

    @staticmethod
    def factory(opts, **kwargs):
        """
        If we have additional IPC transports other than UxD and TCP, add them here
        """
        # FIXME for now, just UXD
        # Obviously, this makes the factory approach pointless, but we'll extend later
        salt.utils.versions.warn_until(
            3009,
            "AsyncPushChannel is deprecated. Use zeromq or tcp transport instead.",
        )
        import salt.transport.ipc

        return salt.transport.ipc.IPCMessageClient(opts, **kwargs)


class AsyncPullChannel:
    """
    Factory class to create IPC pull channels
    """

    @staticmethod
    def factory(opts, **kwargs):
        """
        If we have additional IPC transports other than UXD and TCP, add them here
        """
        salt.utils.versions.warn_until(
            3009,
            "AsyncPullChannel is deprecated. Use zeromq or tcp transport instead.",
        )
        import salt.transport.ipc

        return salt.transport.ipc.IPCMessageServer(opts, **kwargs)<|MERGE_RESOLUTION|>--- conflicted
+++ resolved
@@ -623,18 +623,14 @@
                         "Payload decryption failed even after re-authenticating with master %s",
                         self.opts["master_ip"],
                     )
-<<<<<<< HEAD
-        return payload
-=======
-                    raise tornado.gen.Return(None)
+                    return None
             if isinstance(payload["load"], (bytes, str)):
                 log.error(
                     "Discarding load from master %s because it could not be decrypted",
                     self.opts["master_ip"],
                 )
-                raise tornado.gen.Return(None)
-        raise tornado.gen.Return(payload)
->>>>>>> e530ad48
+                return None
+        return payload
 
     def __enter__(self):
         return self
