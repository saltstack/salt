# -*- coding: utf-8 -*-
'''
Execute salt convenience routines
'''

# Import python libs
from __future__ import absolute_import, print_function, unicode_literals
import os
import logging

# Import salt libs
import salt.exceptions
import salt.loader
import salt.minion
import salt.utils.args
import salt.utils.event
import salt.utils.files
import salt.utils.user
import salt.defaults.exitcodes
from salt.client import mixins
from salt.output import display_output
from salt.utils.lazy import verify_fun

log = logging.getLogger(__name__)


class RunnerClient(mixins.SyncClientMixin, mixins.AsyncClientMixin, object):
    '''
    The interface used by the :command:`salt-run` CLI tool on the Salt Master

    It executes :ref:`runner modules <all-salt.runners>` which run on the Salt
    Master.

    Importing and using ``RunnerClient`` must be done on the same machine as
    the Salt Master and it must be done using the same user that the Salt
    Master is running as.

    Salt's :conf_master:`external_auth` can be used to authenticate calls. The
    eauth user must be authorized to execute runner modules: (``@runner``).
    Only the :py:meth:`master_call` below supports eauth.
    '''
    client = 'runner'
    tag_prefix = 'run'

    def __init__(self, opts):
        self.opts = opts
        self.context = {}

    @property
    def functions(self):
        if not hasattr(self, '_functions'):
            if not hasattr(self, 'utils'):
                self.utils = salt.loader.utils(self.opts)
            # Must be self.functions for mixin to work correctly :-/
            try:
                self._functions = salt.loader.runner(
                    self.opts, utils=self.utils, context=self.context)
            except AttributeError:
                # Just in case self.utils is still not present (perhaps due to
                # problems with the loader), load the runner funcs without them
                self._functions = salt.loader.runner(
                    self.opts, context=self.context)

        return self._functions

    def _reformat_low(self, low):
        '''
        Format the low data for RunnerClient()'s master_call() function

        This also normalizes the following low data formats to a single, common
        low data structure.

        Old-style low: ``{'fun': 'jobs.lookup_jid', 'jid': '1234'}``
        New-style: ``{'fun': 'jobs.lookup_jid', 'kwarg': {'jid': '1234'}}``
        CLI-style: ``{'fun': 'jobs.lookup_jid', 'arg': ['jid="1234"']}``
        '''
        fun = low.pop('fun')
        verify_fun(self.functions, fun)

        eauth_creds = dict([(i, low.pop(i)) for i in [
            'username', 'password', 'eauth', 'token', 'client', 'user', 'key',
        ] if i in low])

        # Run name=value args through parse_input. We don't need to run kwargs
        # through because there is no way to send name=value strings in the low
        # dict other than by including an `arg` array.
        _arg, _kwarg = salt.utils.args.parse_input(
                low.pop('arg', []), condition=False)
        _kwarg.update(low.pop('kwarg', {}))

        # If anything hasn't been pop()'ed out of low by this point it must be
        # an old-style kwarg.
        _kwarg.update(low)

        # Finally, mung our kwargs to a format suitable for the byzantine
        # load_args_and_kwargs so that we can introspect the function being
        # called and fish for invalid kwargs.
        munged = []
        munged.extend(_arg)
        munged.append(dict(__kwarg__=True, **_kwarg))
        arg, kwarg = salt.minion.load_args_and_kwargs(
            self.functions[fun],
            munged,
            ignore_invalid=True)

        return dict(fun=fun, kwarg={'kwarg': kwarg, 'arg': arg},
                **eauth_creds)

    def cmd_async(self, low):
        '''
        Execute a runner function asynchronously; eauth is respected

        This function requires that :conf_master:`external_auth` is configured
        and the user is authorized to execute runner functions: (``@runner``).

        .. code-block:: python

            runner.eauth_async({
                'fun': 'jobs.list_jobs',
                'username': 'saltdev',
                'password': 'saltdev',
                'eauth': 'pam',
            })
        '''
        reformatted_low = self._reformat_low(low)

        return mixins.AsyncClientMixin.cmd_async(self, reformatted_low)

    def cmd_sync(self, low, timeout=None, full_return=False):
        '''
        Execute a runner function synchronously; eauth is respected

        This function requires that :conf_master:`external_auth` is configured
        and the user is authorized to execute runner functions: (``@runner``).

        .. code-block:: python

            runner.eauth_sync({
                'fun': 'jobs.list_jobs',
                'username': 'saltdev',
                'password': 'saltdev',
                'eauth': 'pam',
            })
        '''
        reformatted_low = self._reformat_low(low)
        return mixins.SyncClientMixin.cmd_sync(self, reformatted_low, timeout, full_return)

    def cmd(self, fun, arg=None, pub_data=None, kwarg=None, print_event=True, full_return=False):
        '''
        Execute a function
        '''
        return super(RunnerClient, self).cmd(fun,
                                             arg,
                                             pub_data,
                                             kwarg,
                                             print_event,
                                             full_return)


class Runner(RunnerClient):
    '''
    Execute the salt runner interface
    '''
    def __init__(self, opts):
        super(Runner, self).__init__(opts)
        self.returners = salt.loader.returners(opts, self.functions)
        self.outputters = salt.loader.outputters(opts)

    def print_docs(self):
        '''
        Print out the documentation!
        '''
        arg = self.opts.get('fun', None)
        docs = super(Runner, self).get_docs(arg)
        for fun in sorted(docs):
            display_output('{0}:'.format(fun), 'text', self.opts)
            print(docs[fun])

    # TODO: move to mixin whenever we want a salt-wheel cli
    def run(self):
        '''
        Execute the runner sequence
        '''
        # Print documentation only
        if self.opts.get('doc', False):
            self.print_docs()
        else:
            return self._run_runner()

    def _run_runner(self):
        '''
        Actually execute specific runner
        :return:
        '''
        import salt.minion
        ret = {}
        low = {'fun': self.opts['fun']}
        try:
            # Allocate a jid
            async_pub = self._gen_async_pub()
            self.jid = async_pub['jid']

            fun_args = salt.utils.args.parse_input(
                    self.opts['arg'],
                    no_parse=self.opts.get('no_parse', []))

            verify_fun(self.functions, low['fun'])
            args, kwargs = salt.minion.load_args_and_kwargs(
                self.functions[low['fun']],
                fun_args)
            low['arg'] = args
            low['kwarg'] = kwargs

            if self.opts.get('eauth'):
                if 'token' in self.opts:
                    try:
                        with salt.utils.files.fopen(os.path.join(self.opts['cachedir'], '.root_key'), 'r') as fp_:
                            low['key'] = salt.utils.stringutils.to_unicode(fp_.readline())
                    except IOError:
                        low['token'] = self.opts['token']

                # If using eauth and a token hasn't already been loaded into
                # low, prompt the user to enter auth credentials
                if 'token' not in low and 'key' not in low and self.opts['eauth']:
                    # This is expensive. Don't do it unless we need to.
                    import salt.auth
                    resolver = salt.auth.Resolver(self.opts)
                    res = resolver.cli(self.opts['eauth'])
                    if self.opts['mktoken'] and res:
                        tok = resolver.token_cli(
                                self.opts['eauth'],
                                res
                                )
                        if tok:
                            low['token'] = tok.get('token', '')
                    if not res:
                        log.error('Authentication failed')
                        return ret
                    low.update(res)
                    low['eauth'] = self.opts['eauth']
            else:
                user = salt.utils.user.get_specific_user()

            if low['fun'] in ['state.orchestrate', 'state.orch', 'state.sls']:
                low['kwarg']['orchestration_jid'] = async_pub['jid']

            # Run the runner!
            if self.opts.get('async', False):
                if self.opts.get('eauth'):
                    async_pub = self.cmd_async(low)
                else:
                    async_pub = self.asynchronous(self.opts['fun'],
                                                  low,
                                                  user=user,
                                                  pub=async_pub)

                # by default: info will be not enough to be printed out !
                log.warning(
                    'Running in asynchronous mode. Results of this execution may '
                    'be collected by attaching to the master event bus or '
                    'by examing the master job cache, if configured. '
                    'This execution is running under tag %s', async_pub['tag']
                )
                return async_pub['jid']  # return the jid

            # otherwise run it in the main process
            if self.opts.get('eauth'):
                ret = self.cmd_sync(low)
                if isinstance(ret, dict) and set(ret) == {'data', 'outputter'}:
                    outputter = ret['outputter']
                    ret = ret['data']
                else:
                    outputter = None
                display_output(ret, outputter, self.opts)
            else:
                ret = self._proc_function(self.opts['fun'],
                                          low,
                                          user,
                                          async_pub['tag'],
                                          async_pub['jid'],
                                          daemonize=False)
        except salt.exceptions.SaltException as exc:
            evt = salt.utils.event.get_event('master', opts=self.opts)
            evt.fire_event({'success': False,
                            'return': '{0}'.format(exc),
                            'retcode': 254,
                            'fun': self.opts['fun'],
                            'fun_args': fun_args,
                            'jid': self.jid},
                           tag='salt/run/{0}/ret'.format(self.jid))
            # Attempt to grab documentation
            if 'fun' in low:
                ret = self.get_docs('{0}*'.format(low['fun']))
            else:
                ret = None

            # If we didn't get docs returned then
            # return the `not availble` message.
            if not ret:
                ret = '{0}'.format(exc)
            if not self.opts.get('quiet', False):
                display_output(ret, 'nested', self.opts)
<<<<<<< HEAD

=======
        else:
            # If we don't have any values in ret by now, that's a problem.
            # Otherwise, we shouldn't be overwriting the retcode.
            if not ret:
                ret = {
                    'retcode': salt.defaults.exitcodes.EX_SOFTWARE,
                }
>>>>>>> 5f5b30da
        log.debug('Runner return: %s', ret)

        return ret<|MERGE_RESOLUTION|>--- conflicted
+++ resolved
@@ -300,9 +300,6 @@
                 ret = '{0}'.format(exc)
             if not self.opts.get('quiet', False):
                 display_output(ret, 'nested', self.opts)
-<<<<<<< HEAD
-
-=======
         else:
             # If we don't have any values in ret by now, that's a problem.
             # Otherwise, we shouldn't be overwriting the retcode.
@@ -310,7 +307,6 @@
                 ret = {
                     'retcode': salt.defaults.exitcodes.EX_SOFTWARE,
                 }
->>>>>>> 5f5b30da
         log.debug('Runner return: %s', ret)
 
         return ret