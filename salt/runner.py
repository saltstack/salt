# -*- coding: utf-8 -*-
'''
Execute salt convenience routines
'''

# Import python libs
from __future__ import print_function
from __future__ import absolute_import
import logging

# Import salt libs
import salt.exceptions
import salt.loader
import salt.minion
import salt.utils.args
import salt.utils.event
from salt.client import mixins
from salt.output import display_output

log = logging.getLogger(__name__)


class RunnerClient(mixins.SyncClientMixin, mixins.AsyncClientMixin, object):
    '''
    The interface used by the :command:`salt-run` CLI tool on the Salt Master

    It executes :ref:`runner modules <all-salt.runners>` which run on the Salt
    Master.

    Importing and using ``RunnerClient`` must be done on the same machine as
    the Salt Master and it must be done using the same user that the Salt
    Master is running as.

    Salt's :conf_master:`external_auth` can be used to authenticate calls. The
    eauth user must be authorized to execute runner modules: (``@runner``).
    Only the :py:meth:`master_call` below supports eauth.
    '''
    client = 'runner'
    tag_prefix = 'run'

    def __init__(self, opts):
        self.opts = opts
        self.functions = salt.loader.runner(opts)  # Must be self.functions for mixin to work correctly :-/

    def _reformat_low(self, low):
        '''
        Format the low data for RunnerClient()'s master_call() function

        The master_call function here has a different function signature than
        on WheelClient. So extract all the eauth keys and the fun key and
        assume everything else is a kwarg to pass along to the runner function
        to be called.
        '''
        auth_creds = dict([(i, low.pop(i)) for i in [
                'username', 'password', 'eauth', 'token', 'client',
            ] if i in low])
        reformatted_low = {'fun': low.pop('fun')}
        reformatted_low.update(auth_creds)
        reformatted_low['kwarg'] = low
        return reformatted_low

    def cmd_async(self, low):
        '''
        Execute a runner function asynchronously; eauth is respected

        This function requires that :conf_master:`external_auth` is configured
        and the user is authorized to execute runner functions: (``@runner``).

        .. code-block:: python

            runner.eauth_async({
                'fun': 'jobs.list_jobs',
                'username': 'saltdev',
                'password': 'saltdev',
                'eauth': 'pam',
            })
        '''
        reformatted_low = self._reformat_low(low)

        return mixins.AsyncClientMixin.cmd_async(self, reformatted_low)

    def cmd_sync(self, low, timeout=None):
        '''
        Execute a runner function synchronously; eauth is respected

        This function requires that :conf_master:`external_auth` is configured
        and the user is authorized to execute runner functions: (``@runner``).

        .. code-block:: python

            runner.eauth_sync({
                'fun': 'jobs.list_jobs',
                'username': 'saltdev',
                'password': 'saltdev',
                'eauth': 'pam',
            })
        '''
        reformatted_low = self._reformat_low(low)
        return mixins.SyncClientMixin.cmd_sync(self, reformatted_low)


class Runner(RunnerClient):
    '''
    Execute the salt runner interface
    '''
    def __init__(self, opts):
        super(Runner, self).__init__(opts)
        self.returners = salt.loader.returners(opts, self.functions)
        self.outputters = salt.loader.outputters(opts)

    def print_docs(self):
        '''
        Print out the documentation!
        '''
        arg = self.opts.get('fun', None)
        docs = super(Runner, self).get_docs(arg)
        for fun in sorted(docs):
            display_output('{0}:'.format(fun), 'text', self.opts)
            print(docs[fun])

    # TODO: move to mixin whenever we want a salt-wheel cli
    def run(self):
        '''
        Execute the runner sequence
        '''
        ret, async_pub = {}, {}
        if self.opts.get('doc', False):
            self.print_docs()
        else:
            try:
                low = {'fun': self.opts['fun']}
                args, kwargs = salt.minion.load_args_and_kwargs(
                    self.functions[low['fun']],
                    salt.utils.args.parse_input(self.opts['arg']),
                )
                low['args'] = args
                low['kwargs'] = kwargs

                user = salt.utils.get_specific_user()

                # Run the runner!
                if self.opts.get('async', False):
                    async_pub = self.async(self.opts['fun'], low, user=user)
<<<<<<< HEAD
                    log.info('Running in async mode. Results of this execution may '
=======
                    # by default: info will be not enougth to be printed out !
                    log.warn('Running in async mode. Results of this execution may '
>>>>>>> 3d5246c9
                             'be collected by attaching to the master event bus or '
                             'by examing the master job cache, if configured. '
                             'This execution is running under tag {tag}'.format(**async_pub))
                    return async_pub['jid']  # return the jid

                # otherwise run it in the main process
                async_pub = self._gen_async_pub()
                ret = self._proc_function(self.opts['fun'],
                                           low,
                                           user,
                                           async_pub['tag'],
                                           async_pub['jid'],
                                           False,  # Don't daemonize
                                           )
<<<<<<< HEAD
=======
                msg = 'Runner completed'
                if async_pub.get('jid', ''):
                    msg += ': {async_pub[jid]}'
                msg = msg .format(ret=ret, async_pub=async_pub)
                # by default: info will be not enougth to be printed out !
                log.warn(msg)
>>>>>>> 3d5246c9
            except salt.exceptions.SaltException as exc:
                ret = str(exc)
                if not self.opts.get('quiet', False):
                    print(ret)
                return ret
            log.debug('Runner return: {0}'.format(ret))
            return ret<|MERGE_RESOLUTION|>--- conflicted
+++ resolved
@@ -141,12 +141,8 @@
                 # Run the runner!
                 if self.opts.get('async', False):
                     async_pub = self.async(self.opts['fun'], low, user=user)
-<<<<<<< HEAD
-                    log.info('Running in async mode. Results of this execution may '
-=======
                     # by default: info will be not enougth to be printed out !
                     log.warn('Running in async mode. Results of this execution may '
->>>>>>> 3d5246c9
                              'be collected by attaching to the master event bus or '
                              'by examing the master job cache, if configured. '
                              'This execution is running under tag {tag}'.format(**async_pub))
@@ -161,15 +157,12 @@
                                            async_pub['jid'],
                                            False,  # Don't daemonize
                                            )
-<<<<<<< HEAD
-=======
                 msg = 'Runner completed'
                 if async_pub.get('jid', ''):
                     msg += ': {async_pub[jid]}'
                 msg = msg .format(ret=ret, async_pub=async_pub)
                 # by default: info will be not enougth to be printed out !
                 log.warn(msg)
->>>>>>> 3d5246c9
             except salt.exceptions.SaltException as exc:
                 ret = str(exc)
                 if not self.opts.get('quiet', False):
