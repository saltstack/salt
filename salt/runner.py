--- conflicted
+++ resolved
@@ -5,11 +5,7 @@
 
 # Import python libs
 from __future__ import print_function
-<<<<<<< HEAD
-import collections
-=======
 import multiprocessing
->>>>>>> dbed0be4
 import datetime
 import logging
 import multiprocessing
@@ -246,13 +242,6 @@
         '''
         Print out the documentation!
         '''
-<<<<<<< HEAD
-        arg = self.opts.get('fun', None)
-        docs = super(Runner, self).get_docs(arg)
-        for fun in sorted(docs):
-            display_output('{0}:'.format(fun), 'text', self.opts)
-            print(docs[fun])
-=======
         fun = None
         run = None
         arg = self.opts.get('fun', None)
@@ -267,7 +256,6 @@
         for f in sorted(ret):
             if not arg or f == fun or f.split('.')[0] == run:
                 print('{0}:\n{1}\n'.format(f, ret[f]))
->>>>>>> dbed0be4
 
     def run(self):
         '''
