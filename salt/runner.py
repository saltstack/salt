--- conflicted
+++ resolved
@@ -134,23 +134,11 @@
         else:
             low = {'fun': self.opts['fun']}
             try:
-<<<<<<< HEAD
-                low = {'fun': self.opts['fun']}
-                if low['fun'] in self.functions:
-                    args, kwargs = salt.minion.load_args_and_kwargs(
-                        self.functions[low['fun']],
-                        salt.utils.args.parse_input(self.opts['arg']),
-                    )
-                else:
-                    print('\'{0}\' is not available.'.format(low['fun']))
-                    return
-=======
                 verify_fun(self.functions, low['fun'])
                 args, kwargs = salt.minion.load_args_and_kwargs(
                     self.functions[low['fun']],
                     salt.utils.args.parse_input(self.opts['arg']),
                 )
->>>>>>> 6ed603c3
                 low['args'] = args
                 low['kwargs'] = kwargs
 
