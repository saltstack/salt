# -*- coding: utf-8 -*-
'''
The module used to execute states in salt. A state is unlike a module
execution in that instead of just executing a command it ensure that a
certain state is present on the system.

The data sent to the state calls is as follows:
    { 'state': '<state module name>',
      'fun': '<state function name>',
      'name': '<the name argument passed to all states>'
      'argn': '<arbitrary argument, can have many of these>'
      }
'''

# Import python libs
from __future__ import absolute_import
import os
import sys
import copy
import site
import fnmatch
import logging
import datetime
import traceback

# Import salt libs
import salt.utils
import salt.loader
import salt.minion
import salt.pillar
import salt.fileclient
import salt.utils.event
import salt.syspaths as syspaths
from salt.utils import context, immutabletypes
from salt.template import compile_template, compile_template_str
from salt.exceptions import SaltRenderError, SaltReqTimeoutError, SaltException
from salt.utils.odict import OrderedDict, DefaultOrderedDict

# Import third party libs
# pylint: disable=import-error,no-name-in-module,redefined-builtin
import salt.ext.six as six
from salt.ext.six.moves import range
# pylint: enable=import-error,no-name-in-module,redefined-builtin

log = logging.getLogger(__name__)


# These are keywords passed to state module functions which are to be used
# by salt in this state module and not on the actual state module function
STATE_REQUISITE_KEYWORDS = frozenset([
    'onchanges',
    'onfail',
    'prereq',
    'prerequired',
    'watch',
    'require',
    'listen',
    ])
STATE_REQUISITE_IN_KEYWORDS = frozenset([
    'onchanges_in',
    'onfail_in',
    'prereq_in',
    'watch_in',
    'require_in',
    'listen_in',
    ])
STATE_RUNTIME_KEYWORDS = frozenset([
    'fun',
    'state',
    'check_cmd',
    'fail_hard',
    'onlyif',
    'unless',
    'order',
    'prereq',
    'prereq_in',
    'prerequired',
    'reload_modules',
    'reload_grains',
    'reload_pillar',
    'saltenv',
    'use',
    'use_in',
    '__env__',
    '__sls__',
    '__id__',
    '__pub_user',
    '__pub_arg',
    '__pub_jid',
    '__pub_fun',
    '__pub_tgt',
    '__pub_ret',
    '__pub_pid',
    '__pub_tgt_type',
    '__prereq__',
    ])

STATE_INTERNAL_KEYWORDS = STATE_REQUISITE_KEYWORDS.union(STATE_REQUISITE_IN_KEYWORDS).union(STATE_RUNTIME_KEYWORDS)


def _odict_hashable(self):
    return id(self)


OrderedDict.__hash__ = _odict_hashable


def split_low_tag(tag):
    '''
    Take a low tag and split it back into the low dict that it came from
    '''
    state, id_, name, fun = tag.split('_|-')

    return {'state': state,
            '__id__': id_,
            'name': name,
            'fun': fun}


def _gen_tag(low):
    '''
    Generate the running dict tag string from the low data structure
    '''
    return '{0[state]}_|-{0[__id__]}_|-{0[name]}_|-{0[fun]}'.format(low)


def _l_tag(name, id_):
    low = {'name': 'listen_{0}'.format(name),
           '__id__': 'listen_{0}'.format(id_),
           'state': 'Listen_Error',
           'fun': 'Listen_Error'}
    return _gen_tag(low)


def trim_req(req):
    '''
    Trim any function off of a requisite
    '''
    reqfirst = next(iter(req))
    if '.' in reqfirst:
        return {reqfirst.split('.')[0]: req[reqfirst]}
    return req


def state_args(id_, state, high):
    '''
    Return a set of the arguments passed to the named state
    '''
    args = set()
    if id_ not in high:
        return args
    if state not in high[id_]:
        return args
    for item in high[id_][state]:
        if not isinstance(item, dict):
            continue
        if len(item) != 1:
            continue
        args.add(next(iter(item)))
    return args


def find_name(name, state, high):
    '''
    Scan high data for the id referencing the given name
    '''
    ext_id = ''
    if name in high:
        ext_id = name
    else:
        # We need to scan for the name
        for nid in high:
            if state in high[nid]:
                if isinstance(
                        high[nid][state],
                        list):
                    for arg in high[nid][state]:
                        if not isinstance(arg, dict):
                            continue
                        if len(arg) != 1:
                            continue
                        if arg[next(iter(arg))] == name:
                            ext_id = nid
    return ext_id


def format_log(ret):
    '''
    Format the state into a log message
    '''
    msg = ''
    if isinstance(ret, dict):
        # Looks like the ret may be a valid state return
        if 'changes' in ret:
            # Yep, looks like a valid state return
            chg = ret['changes']
            if not chg:
                if ret['comment']:
                    msg = ret['comment']
                else:
                    msg = 'No changes made for {0[name]}'.format(ret)
            elif isinstance(chg, dict):
                if 'diff' in chg:
                    if isinstance(chg['diff'], six.string_types):
                        msg = 'File changed:\n{0}'.format(chg['diff'])
                if all([isinstance(x, dict) for x in six.itervalues(chg)]):
                    if all([('old' in x and 'new' in x)
                            for x in six.itervalues(chg)]):
                        msg = 'Made the following changes:\n'
                        for pkg in chg:
                            old = chg[pkg]['old']
                            if not old and old not in (False, None):
                                old = 'absent'
                            new = chg[pkg]['new']
                            if not new and new not in (False, None):
                                new = 'absent'
                            msg += '{0} changed from {1} to ' \
                                   '{2}\n'.format(pkg, old, new)
            if not msg:
                msg = str(ret['changes'])
            if ret['result'] is True or ret['result'] is None:
                log.info(msg)
            else:
                log.error(msg)
    else:
        # catch unhandled data
        log.info(str(ret))


def master_compile(master_opts, minion_opts, grains, id_, saltenv):
    '''
    Compile the master side low state data, and build the hidden state file
    '''
    st_ = MasterHighState(master_opts, minion_opts, grains, id_, saltenv)
    return st_.compile_highstate()


def ishashable(obj):
    try:
        hash(obj)
    except TypeError:
        return False
    return True


class StateError(Exception):
    '''
    Custom exception class.
    '''
    pass


class Compiler(object):
    '''
    Class used to compile and manage the High Data structure
    '''
    def __init__(self, opts):
        self.opts = opts
        self.rend = salt.loader.render(self.opts, {})

    # We need __setstate__ and __getstate__ to avoid pickling errors since
    # 'self.rend' contains a function reference which is not picklable.
    # These methods are only used when pickling so will not be used on
    # non-Windows platforms.
    def __setstate__(self, state):
        self.__init__(state['opts'])

    def __getstate__(self):
        return {'opts': self.opts}

    def render_template(self, template, **kwargs):
        '''
        Enforce the states in a template
        '''
        high = compile_template(
            template, self.rend, self.opts['renderer'], **kwargs)
        if not high:
            return high
        return self.pad_funcs(high)

    def pad_funcs(self, high):
        '''
        Turns dot delimited function refs into function strings
        '''
        for name in high:
            if not isinstance(high[name], dict):
                if isinstance(high[name], six.string_types):
                    # Is this is a short state? It needs to be padded!
                    if '.' in high[name]:
                        comps = high[name].split('.')
                        if len(comps) >= 2:
                            # Merge the comps
                            comps[1] = '.'.join(comps[1:len(comps)])
                        high[name] = {
                            # '__sls__': template,
                            # '__env__': None,
                            comps[0]: [comps[1]]
                        }
                        continue
                    continue
            skeys = set()
            for key in sorted(high[name]):
                if key.startswith('_'):
                    continue
                if not isinstance(high[name][key], list):
                    continue
                if '.' in key:
                    comps = key.split('.')
                    if len(comps) >= 2:
                        # Merge the comps
                        comps[1] = '.'.join(comps[1:len(comps)])
                    # Salt doesn't support state files such as:
                    #
                    # /etc/redis/redis.conf:
                    #   file.managed:
                    #     - user: redis
                    #     - group: redis
                    #     - mode: 644
                    #   file.comment:
                    #     - regex: ^requirepass
                    if comps[0] in skeys:
                        continue
                    high[name][comps[0]] = high[name].pop(key)
                    high[name][comps[0]].append(comps[1])
                    skeys.add(comps[0])
                    continue
                skeys.add(key)
        return high

    def verify_high(self, high):
        '''
        Verify that the high data is viable and follows the data structure
        '''
        errors = []
        if not isinstance(high, dict):
            errors.append('High data is not a dictionary and is invalid')
        reqs = {}
        for name, body in six.iteritems(high):
            if name.startswith('__'):
                continue
            if not isinstance(name, six.string_types):
                errors.append(
                    'ID {0!r} in SLS {1!r} is not formed as a string, but is '
                    'a {2}'.format(name, body['__sls__'], type(name).__name__)
                )
            if not isinstance(body, dict):
                err = ('The type {0} in {1} is not formatted as a dictionary'
                       .format(name, body))
                errors.append(err)
                continue
            for state in body:
                if state.startswith('__'):
                    continue
                if not isinstance(body[state], list):
                    errors.append(
                        'State {0!r} in SLS {1!r} is not formed as a list'
                        .format(name, body['__sls__'])
                    )
                else:
                    fun = 0
                    if '.' in state:
                        fun += 1
                    for arg in body[state]:
                        if isinstance(arg, six.string_types):
                            fun += 1
                            if ' ' in arg.strip():
                                errors.append(('The function "{0}" in state '
                                '"{1}" in SLS "{2}" has '
                                'whitespace, a function with whitespace is '
                                'not supported, perhaps this is an argument '
                                'that is missing a ":"').format(
                                    arg,
                                    name,
                                    body['__sls__']))
                        elif isinstance(arg, dict):
                            # The arg is a dict, if the arg is require or
                            # watch, it must be a list.
                            #
                            # Add the requires to the reqs dict and check them
                            # all for recursive requisites.
                            argfirst = next(iter(arg))
                            if argfirst in ('require', 'watch', 'prereq'):
                                if not isinstance(arg[argfirst], list):
                                    errors.append(('The {0}'
                                    ' statement in state {1!r} in SLS {2!r} '
                                    'needs to be formed as a list').format(
                                        argfirst,
                                        name,
                                        body['__sls__']
                                        ))
                                # It is a list, verify that the members of the
                                # list are all single key dicts.
                                else:
                                    reqs[name] = {'state': state}
                                    for req in arg[argfirst]:
                                        if not isinstance(req, dict):
                                            err = ('Requisite declaration {0}'
                                            ' in SLS {1} is not formed as a'
                                            ' single key dictionary').format(
                                                req,
                                                body['__sls__'])
                                            errors.append(err)
                                            continue
                                        req_key = next(iter(req))
                                        req_val = req[req_key]
                                        if '.' in req_key:
                                            errors.append((
                                                'Invalid requisite type {0!r} '
                                                'in state {1!r}, in SLS '
                                                '{2!r}. Requisite types must '
                                                'not contain dots, did you '
                                                'mean {3!r}?'.format(
                                                    req_key,
                                                    name,
                                                    body['__sls__'],
                                                    req_key[:req_key.find('.')]
                                                )
                                            ))
                                        if not ishashable(req_val):
                                            errors.append((
                                                'Illegal requisite "{0}", '
                                                'is SLS {1}\n'
                                                ).format(
                                                    str(req_val),
                                                    body['__sls__']))
                                            continue

                                        # Check for global recursive requisites
                                        reqs[name][req_val] = req_key
                                        # I am going beyond 80 chars on
                                        # purpose, this is just too much
                                        # of a pain to deal with otherwise
                                        if req_val in reqs:
                                            if name in reqs[req_val]:
                                                if reqs[req_val][name] == state:
                                                    if reqs[req_val]['state'] == reqs[name][req_val]:
                                                        err = ('A recursive '
                                                        'requisite was found, SLS '
                                                        '"{0}" ID "{1}" ID "{2}"'
                                                        ).format(
                                                                body['__sls__'],
                                                                name,
                                                                req_val
                                                                )
                                                        errors.append(err)
                                # Make sure that there is only one key in the
                                # dict
                                if len(list(arg)) != 1:
                                    errors.append(('Multiple dictionaries '
                                    'defined in argument of state {0!r} in SLS'
                                    ' {1!r}').format(
                                        name,
                                        body['__sls__']))
                    if not fun:
                        if state == 'require' or state == 'watch':
                            continue
                        errors.append(('No function declared in state {0!r} in'
                            ' SLS {1!r}').format(state, body['__sls__']))
                    elif fun > 1:
                        errors.append(
                            'Too many functions declared in state {0!r} in '
                            'SLS {1!r}'.format(state, body['__sls__'])
                        )
        return errors

    def order_chunks(self, chunks):
        '''
        Sort the chunk list verifying that the chunks follow the order
        specified in the order options.
        '''
        cap = 1
        for chunk in chunks:
            if 'order' in chunk:
                if not isinstance(chunk['order'], int):
                    continue

                chunk_order = chunk['order']
                if chunk_order > cap - 1 and chunk_order > 0:
                    cap = chunk_order + 100
        for chunk in chunks:
            if 'order' not in chunk:
                chunk['order'] = cap
                continue

            if not isinstance(chunk['order'], (int, float)):
                if chunk['order'] == 'last':
                    chunk['order'] = cap + 1000000
                else:
                    chunk['order'] = cap
            if 'name_order' in chunk:
                chunk['order'] = chunk['order'] + chunk.pop('name_order') / 10000.0
            if chunk['order'] < 0:
                chunk['order'] = cap + 1000000 + chunk['order']
        chunks.sort(key=lambda chunk: (chunk['order'], '{0[state]}{0[name]}{0[fun]}'.format(chunk)))
        return chunks

    def compile_high_data(self, high):
        '''
        "Compile" the high data as it is retrieved from the CLI or YAML into
        the individual state executor structures
        '''
        chunks = []
        for name, body in six.iteritems(high):
            if name.startswith('__'):
                continue
            for state, run in six.iteritems(body):
                funcs = set()
                names = set()
                if state.startswith('__'):
                    continue
                chunk = {'state': state,
                         'name': name}
                if '__sls__' in body:
                    chunk['__sls__'] = body['__sls__']
                if '__env__' in body:
                    chunk['__env__'] = body['__env__']
                chunk['__id__'] = name
                for arg in run:
                    if isinstance(arg, six.string_types):
                        funcs.add(arg)
                        continue
                    if isinstance(arg, dict):
                        for key, val in six.iteritems(arg):
                            if key == 'names':
                                names.update(val)
                                continue
                            else:
                                chunk.update(arg)
                if names:
                    name_order = 1
                    for entry in names:
                        live = copy.deepcopy(chunk)
                        if isinstance(entry, dict):
                            low_name = next(six.iterkeys(entry))
                            live['name'] = low_name
                            live.update(entry[low_name][0])
                        else:
                            live['name'] = entry
                        live['name_order'] = name_order
                        name_order = name_order + 1
                        for fun in funcs:
                            live['fun'] = fun
                            chunks.append(live)
                else:
                    live = copy.deepcopy(chunk)
                    for fun in funcs:
                        live['fun'] = fun
                        chunks.append(live)
        chunks = self.order_chunks(chunks)
        return chunks

    def apply_exclude(self, high):
        '''
        Read in the __exclude__ list and remove all excluded objects from the
        high data
        '''
        if '__exclude__' not in high:
            return high
        ex_sls = set()
        ex_id = set()
        exclude = high.pop('__exclude__')
        for exc in exclude:
            if isinstance(exc, str):
                # The exclude statement is a string, assume it is an sls
                ex_sls.add(exc)
            if isinstance(exc, dict):
                # Explicitly declared exclude
                if len(exc) != 1:
                    continue
                key = next(six.iterkeys(exc))
                if key == 'sls':
                    ex_sls.add(exc['sls'])
                elif key == 'id':
                    ex_id.add(exc['id'])
        # Now the excludes have been simplified, use them
        if ex_sls:
            # There are sls excludes, find the associtaed ids
            for name, body in six.iteritems(high):
                if name.startswith('__'):
                    continue
                if body.get('__sls__', '') in ex_sls:
                    ex_id.add(name)
        for id_ in ex_id:
            if id_ in high:
                high.pop(id_)
        return high


class State(object):
    '''
    Class used to execute salt states
    '''
    def __init__(self, opts, pillar=None, jid=None):
        if 'grains' not in opts:
            opts['grains'] = salt.loader.grains(opts)
        self.opts = opts
        self._pillar_override = pillar
        self.opts['pillar'] = self._gather_pillar()
        self.state_con = {}
        self.load_modules()
        self.active = set()
        self.mod_init = set()
        self.pre = {}
        self.__run_num = 0
        self.jid = jid
        self.instance_id = str(id(self))

    def _gather_pillar(self):
        '''
        Whenever a state run starts, gather the pillar data fresh
        '''
        pillar = salt.pillar.get_pillar(
                self.opts,
                self.opts['grains'],
                self.opts['id'],
                self.opts['environment'],
                pillar=self._pillar_override
                )
        ret = pillar.compile_pillar()
        if self._pillar_override and isinstance(self._pillar_override, dict):
            ret.update(self._pillar_override)
        return ret

    def _mod_init(self, low):
        '''
        Check the module initialization function, if this is the first run
        of a state package that has a mod_init function, then execute the
        mod_init function in the state module.
        '''
        minit = '{0}.mod_init'.format(low['state'])
        if low['state'] not in self.mod_init:
            if minit in self.states:
                mret = self.states[minit](low)
                if not mret:
                    return
                self.mod_init.add(low['state'])

    def _mod_aggregate(self, low, running, chunks):
        '''
        Execute the aggregation systems to runtime modify the low chunk
        '''
        agg_opt = self.functions['config.option']('state_aggregate')
        if low.get('aggregate') is True:
            agg_opt = low['aggregate']
        if agg_opt is True:
            agg_opt = [low['state']]
        else:
            return low
        if low['state'] in agg_opt and not low.get('__agg__'):
            agg_fun = '{0}.mod_aggregate'.format(low['state'])
            if agg_fun in self.states:
                try:
                    low = self.states[agg_fun](low, chunks, running)
                    low['__agg__'] = True
                except TypeError:
                    log.error('Failed to execute aggregate for state {0}'.format(low['state']))
        return low

    def _run_check(self, low_data):
        '''
        Check that unless doesn't return 0, and that onlyif returns a 0.
        '''
        ret = {'result': False}
        cmd_opts = {}

        if 'shell' in self.opts['grains']:
            cmd_opts['shell'] = self.opts['grains'].get('shell')
        if 'onlyif' in low_data:
            if not isinstance(low_data['onlyif'], list):
                low_data_onlyif = [low_data['onlyif']]
            else:
                low_data_onlyif = low_data['onlyif']
            for entry in low_data_onlyif:
                cmd = self.functions['cmd.retcode'](
                    entry, ignore_retcode=True, python_shell=True, **cmd_opts)
                log.debug('Last command return code: {0}'.format(cmd))
                if cmd != 0 and ret['result'] is False:
                    ret.update({'comment': 'onlyif execution failed',
                                'skip_watch': True,
                                'result': True})
                    return ret
                elif cmd == 0:
                    ret.update({'comment': 'onlyif execution succeeded', 'result': False})
            return ret

        if 'unless' in low_data:
            if not isinstance(low_data['unless'], list):
                low_data_unless = [low_data['unless']]
            else:
                low_data_unless = low_data['unless']
            for entry in low_data_unless:
                cmd = self.functions['cmd.retcode'](
                    entry, ignore_retcode=True, python_shell=True, **cmd_opts)
                log.debug('Last command return code: {0}'.format(cmd))
                if cmd == 0 and ret['result'] is False:
                    ret.update({'comment': 'unless execution succeeded',
                                'skip_watch': True,
                                'result': True})
                elif cmd != 0:
                    ret.update({'comment': 'unless execution failed', 'result': False})
                    return ret

        # No reason to stop, return ret
        return ret

    def _run_check_cmd(self, low_data):
        '''
        Alter the way a successful state run is determined
        '''
        ret = {'result': False}
        cmd_opts = {}
        if 'shell' in self.opts['grains']:
            cmd_opts['shell'] = self.opts['grains'].get('shell')
        for entry in low_data['check_cmd']:
            cmd = self.functions['cmd.retcode'](
                entry, ignore_retcode=True, python_shell=True, **cmd_opts)
            log.debug('Last command return code: {0}'.format(cmd))
            if cmd == 0 and ret['result'] is False:
                ret.update({'comment': 'check_cmd determined the state succeeded', 'result': True})
            elif cmd != 0:
                ret.update({'comment': 'check_cmd determined the state failed', 'result': False})
                return ret
        return ret

    def load_modules(self, data=None):
        '''
        Load the modules into the state
        '''
        log.info('Loading fresh modules for state activity')
        self.utils = salt.loader.utils(self.opts)
        self.functions = salt.loader.minion_mods(self.opts, self.state_con, utils=self.utils)
        if isinstance(data, dict):
            if data.get('provider', False):
                if isinstance(data['provider'], str):
                    providers = [{data['state']: data['provider']}]
                elif isinstance(data['provider'], list):
                    providers = data['provider']
                else:
                    providers = {}
                for provider in providers:
                    for mod in provider:
                        funcs = salt.loader.raw_mod(self.opts,
                                provider[mod],
                                self.functions)
                        if funcs:
                            for func in funcs:
                                f_key = '{0}{1}'.format(
                                        mod,
                                        func[func.rindex('.'):]
                                        )
                                self.functions[f_key] = funcs[func]
        self.states = salt.loader.states(self.opts, self.functions)
        self.rend = salt.loader.render(self.opts, self.functions, states=self.states)

    def module_refresh(self):
        '''
        Refresh all the modules
        '''
        log.debug('Refreshing modules...')
        if self.opts['grains'].get('os') != 'MacOS':
            # In case a package has been installed into the current python
            # process 'site-packages', the 'site' module needs to be reloaded in
            # order for the newly installed package to be importable.
            try:
                reload(site)
            except RuntimeError:
                log.error('Error encountered during module reload. Modules were not reloaded.')
        self.load_modules()
        if not self.opts.get('local', False) and self.opts.get('multiprocessing', True):
            self.functions['saltutil.refresh_modules']()

    def check_refresh(self, data, ret):
        '''
        Check to see if the modules for this state instance need to be updated,
        only update if the state is a file or a package and if it changed
        something. If the file function is managed check to see if the file is a
        possible module type, e.g. a python, pyx, or .so. Always refresh if the
        function is recurse, since that can lay down anything.
        '''
        _reload_modules = False
        if data.get('reload_grains', False):
            log.debug('Refreshing grains...')
            self.opts['grains'] = salt.loader.grains(self.opts)
            _reload_modules = True

        if data.get('reload_pillar', False):
            log.debug('Refreshing pillar...')
            self.opts['pillar'] = self._gather_pillar()
            _reload_modules = True

        if data.get('reload_modules', False) or _reload_modules:
            # User explicitly requests a reload
            self.module_refresh()
            return

        if not ret['changes']:
            return

        if data['state'] == 'file':
            if data['fun'] == 'managed':
                if data['name'].endswith(
                    ('.py', '.pyx', '.pyo', '.pyc', '.so')):
                    self.module_refresh()
            elif data['fun'] == 'recurse':
                self.module_refresh()
            elif data['fun'] == 'symlink':
                if 'bin' in data['name']:
                    self.module_refresh()
        elif data['state'] in ('pkg', 'ports'):
            self.module_refresh()

    def verify_ret(self, ret):
        '''
        Verify the state return data
        '''
        if not isinstance(ret, dict):
            raise SaltException(
                    'Malformed state return, return must be a dict'
                    )
        bad = []
        for val in ['name', 'result', 'changes', 'comment']:
            if val not in ret:
                bad.append(val)
        if bad:
            raise SaltException(
                    ('The following keys were not present in the state '
                     'return: {0}'
                     ).format(','.join(bad)))

    def verify_data(self, data):
        '''
        Verify the data, return an error statement if something is wrong
        '''
        errors = []
        if 'state' not in data:
            errors.append('Missing "state" data')
        if 'fun' not in data:
            errors.append('Missing "fun" data')
        if 'name' not in data:
            errors.append('Missing "name" data')
        if data['name'] and not isinstance(data['name'], six.string_types):
            errors.append(
                'ID {0!r} in SLS {1!r} is not formed as a string, but is '
                'a {2}'.format(
                    data['name'], data['__sls__'], type(data['name']).__name__)
            )
        if errors:
            return errors
        full = data['state'] + '.' + data['fun']
        if full not in self.states:
            if '__sls__' in data:
                errors.append(
                    'State \'{0}\' was not found in SLS \'{1}\''.format(
                        full,
                        data['__sls__']
                        )
                    )
            else:
                errors.append(
                        'Specified state \'{0}\' was not found'.format(
                            full
                            )
                        )
        else:
            # First verify that the parameters are met
            aspec = salt.utils.args.get_function_argspec(self.states[full])
            arglen = 0
            deflen = 0
            if isinstance(aspec.args, list):
                arglen = len(aspec.args)
            if isinstance(aspec.defaults, tuple):
                deflen = len(aspec.defaults)
            for ind in range(arglen - deflen):
                if aspec.args[ind] not in data:
                    errors.append(
                        'Missing parameter {0} for state {1}'.format(
                            aspec.args[ind],
                            full
                        )
                    )
        # If this chunk has a recursive require, then it will cause a
        # recursive loop when executing, check for it
        reqdec = ''
        if 'require' in data:
            reqdec = 'require'
        if 'watch' in data:
            # Check to see if the service has a mod_watch function, if it does
            # not, then just require
            # to just require extend the require statement with the contents
            # of watch so that the mod_watch function is not called and the
            # requisite capability is still used
            if '{0}.mod_watch'.format(data['state']) not in self.states:
                if 'require' in data:
                    data['require'].extend(data.pop('watch'))
                else:
                    data['require'] = data.pop('watch')
                reqdec = 'require'
            else:
                reqdec = 'watch'
        if reqdec:
            for req in data[reqdec]:
                reqfirst = next(iter(req))
                if data['state'] == reqfirst:
                    if (fnmatch.fnmatch(data['name'], req[reqfirst])
                            or fnmatch.fnmatch(data['__id__'], req[reqfirst])):
                        err = ('Recursive require detected in SLS {0} for'
                               ' require {1} in ID {2}').format(
                                   data['__sls__'],
                                   req,
                                   data['__id__'])
                        errors.append(err)
        return errors

    def verify_high(self, high):
        '''
        Verify that the high data is viable and follows the data structure
        '''
        errors = []
        if not isinstance(high, dict):
            errors.append('High data is not a dictionary and is invalid')
        reqs = {}
        for name, body in six.iteritems(high):
            try:
                if name.startswith('__'):
                    continue
            except AttributeError:
                pass
            if not isinstance(name, six.string_types):
                errors.append(
                    'ID {0!r} in SLS {1!r} is not formed as a string, but '
                    'is a {2}. It may need to be quoted.'.format(
                        name, body['__sls__'], type(name).__name__)
                )
            if not isinstance(body, dict):
                err = ('The type {0} in {1} is not formatted as a dictionary'
                       .format(name, body))
                errors.append(err)
                continue
            for state in body:
                if state.startswith('__'):
                    continue
                if body[state] is None:
                    errors.append(
                        'ID {0!r} in SLS {1!r} contains a short declaration '
                        '({2}) with a trailing colon. When not passing any '
                        'arguments to a state, the colon must be omitted.'
                        .format(name, body['__sls__'], state)
                    )
                    continue
                if not isinstance(body[state], list):
                    errors.append(
                        'State {0!r} in SLS {1!r} is not formed as a list'
                        .format(name, body['__sls__'])
                    )
                else:
                    fun = 0
                    if '.' in state:
                        fun += 1
                    for arg in body[state]:
                        if isinstance(arg, six.string_types):
                            fun += 1
                            if ' ' in arg.strip():
                                errors.append(('The function "{0}" in state '
                                '"{1}" in SLS "{2}" has '
                                'whitespace, a function with whitespace is '
                                'not supported, perhaps this is an argument '
                                'that is missing a ":"').format(
                                    arg,
                                    name,
                                    body['__sls__']))
                        elif isinstance(arg, dict):
                            # The arg is a dict, if the arg is require or
                            # watch, it must be a list.
                            #
                            # Add the requires to the reqs dict and check them
                            # all for recursive requisites.
                            argfirst = next(iter(arg))
                            if argfirst == 'names':
                                if not isinstance(arg[argfirst], list):
                                    errors.append(
                                        'The \'names\' argument in state '
                                        '{0!r} in SLS {1!r} needs to be '
                                        'formed as a list'
                                        .format(name, body['__sls__'])
                                    )
                            if argfirst in ('require', 'watch', 'prereq'):
                                if not isinstance(arg[argfirst], list):
                                    errors.append(
                                        'The {0} statement in state {1!r} in '
                                        'SLS {2!r} needs to be formed as a '
                                        'list'.format(argfirst,
                                                      name,
                                                      body['__sls__'])
                                    )
                                # It is a list, verify that the members of the
                                # list are all single key dicts.
                                else:
                                    reqs[name] = {'state': state}
                                    for req in arg[argfirst]:
                                        if not isinstance(req, dict):
                                            err = ('Requisite declaration {0}'
                                            ' in SLS {1} is not formed as a'
                                            ' single key dictionary').format(
                                                req,
                                                body['__sls__'])
                                            errors.append(err)
                                            continue
                                        req_key = next(iter(req))
                                        req_val = req[req_key]
                                        if '.' in req_key:
                                            errors.append((
                                                'Invalid requisite type {0!r} '
                                                'in state {1!r}, in SLS '
                                                '{2!r}. Requisite types must '
                                                'not contain dots, did you '
                                                'mean {3!r}?'.format(
                                                    req_key,
                                                    name,
                                                    body['__sls__'],
                                                    req_key[:req_key.find('.')]
                                                )
                                            ))
                                        if not ishashable(req_val):
                                            errors.append((
                                                'Illegal requisite "{0}", '
                                                'please check your syntax.\n'
                                                ).format(str(req_val)))
                                            continue

                                        # Check for global recursive requisites
                                        reqs[name][req_val] = req_key
                                        # I am going beyond 80 chars on
                                        # purpose, this is just too much
                                        # of a pain to deal with otherwise
                                        if req_val in reqs:
                                            if name in reqs[req_val]:
                                                if reqs[req_val][name] == state:
                                                    if reqs[req_val]['state'] == reqs[name][req_val]:
                                                        err = ('A recursive '
                                                        'requisite was found, SLS '
                                                        '"{0}" ID "{1}" ID "{2}"'
                                                        ).format(
                                                                body['__sls__'],
                                                                name,
                                                                req_val
                                                                )
                                                        errors.append(err)
                                # Make sure that there is only one key in the
                                # dict
                                if len(list(arg)) != 1:
                                    errors.append(
                                        'Multiple dictionaries defined in '
                                        'argument of state {0!r} in SLS {1!r}'
                                        .format(name, body['__sls__'])
                                    )
                    if not fun:
                        if state == 'require' or state == 'watch':
                            continue
                        errors.append(
                            'No function declared in state {0!r} in SLS {1!r}'
                            .format(state, body['__sls__'])
                        )
                    elif fun > 1:
                        errors.append(
                            'Too many functions declared in state {0!r} in '
                            'SLS {1!r}'.format(state, body['__sls__'])
                        )
        return errors

    def verify_chunks(self, chunks):
        '''
        Verify the chunks in a list of low data structures
        '''
        err = []
        for chunk in chunks:
            err += self.verify_data(chunk)
        return err

    def order_chunks(self, chunks):
        '''
        Sort the chunk list verifying that the chunks follow the order
        specified in the order options.
        '''
        cap = 1
        for chunk in chunks:
            if 'order' in chunk:
                if not isinstance(chunk['order'], int):
                    continue

                chunk_order = chunk['order']
                if chunk_order > cap - 1 and chunk_order > 0:
                    cap = chunk_order + 100
        for chunk in chunks:
            if 'order' not in chunk:
                chunk['order'] = cap
                continue

            if not isinstance(chunk['order'], (int, float)):
                if chunk['order'] == 'last':
                    chunk['order'] = cap + 1000000
                else:
                    chunk['order'] = cap
            if 'name_order' in chunk:
                chunk['order'] = chunk['order'] + chunk.pop('name_order') / 10000.0
            if chunk['order'] < 0:
                chunk['order'] = cap + 1000000 + chunk['order']
        chunks.sort(key=lambda chunk: (chunk['order'], '{0[state]}{0[name]}{0[fun]}'.format(chunk)))
        return chunks

    def compile_high_data(self, high):
        '''
        "Compile" the high data as it is retrieved from the CLI or YAML into
        the individual state executor structures
        '''
        chunks = []
        for name, body in six.iteritems(high):
            if name.startswith('__'):
                continue
            for state, run in six.iteritems(body):
                funcs = set()
                names = set()
                if state.startswith('__'):
                    continue
                chunk = {'state': state,
                         'name': name}
                if '__sls__' in body:
                    chunk['__sls__'] = body['__sls__']
                if '__env__' in body:
                    chunk['__env__'] = body['__env__']
                chunk['__id__'] = name
                for arg in run:
                    if isinstance(arg, six.string_types):
                        funcs.add(arg)
                        continue
                    if isinstance(arg, dict):
                        for key, val in six.iteritems(arg):
                            if key == 'names':
                                names.update(val)
                            elif key == 'state':
                                # Don't pass down a state override
                                continue
                            elif (key == 'name' and
                                  not isinstance(val, six.string_types)):
                                # Invalid name, fall back to ID
                                chunk[key] = name
                            else:
                                chunk[key] = val
                if names:
                    name_order = 1
                    for entry in names:
                        live = copy.deepcopy(chunk)
                        if isinstance(entry, dict):
                            low_name = next(six.iterkeys(entry))
                            live['name'] = low_name
                            live.update(entry[low_name][0])
                        else:
                            live['name'] = entry
                        live['name_order'] = name_order
                        name_order = name_order + 1
                        for fun in funcs:
                            live['fun'] = fun
                            chunks.append(live)
                else:
                    live = copy.deepcopy(chunk)
                    for fun in funcs:
                        live['fun'] = fun
                        chunks.append(live)
        chunks = self.order_chunks(chunks)
        return chunks

    def reconcile_extend(self, high):
        '''
        Pull the extend data and add it to the respective high data
        '''
        errors = []
        if '__extend__' not in high:
            return high, errors
        ext = high.pop('__extend__')
        for ext_chunk in ext:
            for name, body in six.iteritems(ext_chunk):
                if name not in high:
                    state_type = next(
                        x for x in body if not x.startswith('__')
                    )
                    # Check for a matching 'name' override in high data
                    id_ = find_name(name, state_type, high)
                    if id_:
                        name = id_
                    else:
                        errors.append(
                            'Cannot extend ID \'{0}\' in \'{1}:{2}\'. It is not '
                            'part of the high state.\n'
                            'This is likely due to a missing include statement '
                            'or an incorrectly typed ID.\nEnsure that a '
                            'state with an ID of \'{0}\' is available\nin '
                            'environment \'{1}\' and to SLS \'{2}\''.format(
                                name,
                                body.get('__env__', 'base'),
                                body.get('__sls__', 'base'))
                            )
                        continue
                for state, run in six.iteritems(body):
                    if state.startswith('__'):
                        continue
                    if state not in high[name]:
                        high[name][state] = run
                        continue
                    # high[name][state] is extended by run, both are lists
                    for arg in run:
                        update = False
                        for hind in range(len(high[name][state])):
                            if (isinstance(arg, six.string_types) and
                            isinstance(high[name][state][hind], six.string_types)):
                                # replacing the function, replace the index
                                high[name][state].pop(hind)
                                high[name][state].insert(hind, arg)
                                update = True
                                continue
                            if (isinstance(arg, dict) and
                                    isinstance(high[name][state][hind], dict)):
                                # It is an option, make sure the options match
                                argfirst = next(iter(arg))
                                if (argfirst ==
                                    next(iter(high[name][state][hind]))):
                                    # They match, check if the option is a
                                    # watch or require, append, otherwise
                                    # replace
                                    if (argfirst == 'require' or
                                        argfirst == 'watch'):
                                        # Extend the list
                                        (high[name][state][hind][argfirst]
                                         .extend(arg[argfirst]))
                                        update = True
                                    else:
                                        # Replace the value
                                        high[name][state][hind] = arg
                                        update = True
                                if (argfirst == 'name' and
                                    next(iter(high[name][state][hind])) == 'names'):
                                    # If names are overwritten by name use the name
                                    high[name][state][hind] = arg
                        if not update:
                            high[name][state].append(arg)
        return high, errors

    def apply_exclude(self, high):
        '''
        Read in the __exclude__ list and remove all excluded objects from the
        high data
        '''
        if '__exclude__' not in high:
            return high
        ex_sls = set()
        ex_id = set()
        exclude = high.pop('__exclude__')
        for exc in exclude:
            if isinstance(exc, str):
                # The exclude statement is a string, assume it is an sls
                ex_sls.add(exc)
            if isinstance(exc, dict):
                # Explicitly declared exclude
                if len(exc) != 1:
                    continue
                key = next(six.iterkeys(exc))
                if key == 'sls':
                    ex_sls.add(exc['sls'])
                elif key == 'id':
                    ex_id.add(exc['id'])
        # Now the excludes have been simplified, use them
        if ex_sls:
            # There are sls excludes, find the associated ids
            for name, body in six.iteritems(high):
                if name.startswith('__'):
                    continue
                sls = body.get('__sls__', '')
                if not sls:
                    continue
                for ex_ in ex_sls:
                    if fnmatch.fnmatch(sls, ex_):
                        ex_id.add(name)
        for id_ in ex_id:
            if id_ in high:
                high.pop(id_)
        return high

    def requisite_in(self, high):
        '''
        Extend the data reference with requisite_in arguments
        '''
        req_in = set([
            'require_in',
            'watch_in',
            'onfail_in',
            'onchanges_in',
            'use',
            'use_in',
            'prereq',
            'prereq_in',
            ])
        req_in_all = req_in.union(
                set([
                    'require',
                    'watch',
                    'onfail',
                    'onchanges',
                    ]))
        extend = {}
        errors = []
        for id_, body in six.iteritems(high):
            if not isinstance(body, dict):
                continue
            for state, run in six.iteritems(body):
                if state.startswith('__'):
                    continue
                for arg in run:
                    if isinstance(arg, dict):
                        # It is not a function, verify that the arg is a
                        # requisite in statement
                        if len(arg) < 1:
                            # Empty arg dict
                            # How did we get this far?
                            continue
                        # Split out the components
                        key = next(iter(arg))
                        if key not in req_in:
                            continue
                        rkey = key.split('_')[0]
                        items = arg[key]
                        if isinstance(items, dict):
                            # Formatted as a single req_in
                            for _state, name in six.iteritems(items):

                                # Not a use requisite_in
                                found = False
                                if name not in extend:
                                    extend[name] = {}
                                if '.' in _state:
                                    errors.append((
                                        'Invalid requisite in {0}: {1} for '
                                        '{2}, in SLS {3!r}. Requisites must '
                                        'not contain dots, did you mean {4!r}?'
                                        .format(
                                            rkey,
                                            _state,
                                            name,
                                            body['__sls__'],
                                            _state[:_state.find('.')]
                                        )
                                    ))
                                    _state = _state.split(".")[0]
                                if _state not in extend[name]:
                                    extend[name][_state] = []
                                extend[name]['__env__'] = body['__env__']
                                extend[name]['__sls__'] = body['__sls__']
                                for ind in range(len(extend[name][_state])):
                                    if next(iter(
                                        extend[name][_state][ind])) == rkey:
                                        # Extending again
                                        extend[name][_state][ind][rkey].append(
                                                {state: id_}
                                                )
                                        found = True
                                if found:
                                    continue
                                # The rkey is not present yet, create it
                                extend[name][_state].append(
                                        {rkey: [{state: id_}]}
                                        )

                        if isinstance(items, list):
                            # Formed as a list of requisite additions
                            for ind in items:
                                if not isinstance(ind, dict):
                                    # Malformed req_in
                                    continue
                                if len(ind) < 1:
                                    continue
                                _state = next(iter(ind))
                                name = ind[_state]
                                if '.' in _state:
                                    errors.append((
                                        'Invalid requisite in {0}: {1} for '
                                        '{2}, in SLS {3!r}. Requisites must '
                                        'not contain dots, did you mean {4!r}?'
                                        .format(
                                            rkey,
                                            _state,
                                            name,
                                            body['__sls__'],
                                            _state[:_state.find('.')]
                                        )
                                    ))
                                    _state = _state.split(".")[0]
                                if key == 'prereq_in':
                                    # Add prerequired to origin
                                    if id_ not in extend:
                                        extend[id_] = {}
                                    if state not in extend[id_]:
                                        extend[id_][state] = []
                                    extend[id_][state].append(
                                            {'prerequired': [{_state: name}]}
                                            )
                                if key == 'prereq':
                                    # Add prerequired to prereqs
                                    ext_id = find_name(name, _state, high)
                                    if not ext_id:
                                        continue
                                    if ext_id not in extend:
                                        extend[ext_id] = {}
                                    if _state not in extend[ext_id]:
                                        extend[ext_id][_state] = []
                                    extend[ext_id][_state].append(
                                            {'prerequired': [{state: id_}]}
                                            )
                                    continue
                                if key == 'use_in':
                                    # Add the running states args to the
                                    # use_in states
                                    ext_id = find_name(name, _state, high)
                                    if not ext_id:
                                        continue
                                    ext_args = state_args(ext_id, _state, high)
                                    if ext_id not in extend:
                                        extend[ext_id] = {}
                                    if _state not in extend[ext_id]:
                                        extend[ext_id][_state] = []
                                    ignore_args = req_in_all.union(ext_args)
                                    for arg in high[id_][state]:
                                        if not isinstance(arg, dict):
                                            continue
                                        if len(arg) != 1:
                                            continue
                                        if next(iter(arg)) in ignore_args:
                                            continue
                                        # Don't use name or names
                                        if next(six.iterkeys(arg)) == 'name':
                                            continue
                                        if next(six.iterkeys(arg)) == 'names':
                                            continue
                                        extend[ext_id][_state].append(arg)
                                    continue
                                if key == 'use':
                                    # Add the use state's args to the
                                    # running state
                                    ext_id = find_name(name, _state, high)
                                    if not ext_id:
                                        continue
                                    loc_args = state_args(id_, state, high)
                                    if id_ not in extend:
                                        extend[id_] = {}
                                    if state not in extend[id_]:
                                        extend[id_][state] = []
                                    ignore_args = req_in_all.union(loc_args)
                                    for arg in high[ext_id][_state]:
                                        if not isinstance(arg, dict):
                                            continue
                                        if len(arg) != 1:
                                            continue
                                        if next(iter(arg)) in ignore_args:
                                            continue
                                        # Don't use name or names
                                        if next(six.iterkeys(arg)) == 'name':
                                            continue
                                        if next(six.iterkeys(arg)) == 'names':
                                            continue
                                        extend[id_][state].append(arg)
                                    continue
                                found = False
                                if name not in extend:
                                    extend[name] = {}
                                if _state not in extend[name]:
                                    extend[name][_state] = []
                                extend[name]['__env__'] = body['__env__']
                                extend[name]['__sls__'] = body['__sls__']
                                for ind in range(len(extend[name][_state])):
                                    if next(iter(
                                        extend[name][_state][ind])) == rkey:
                                        # Extending again
                                        extend[name][_state][ind][rkey].append(
                                                {state: id_}
                                                )
                                        found = True
                                if found:
                                    continue
                                # The rkey is not present yet, create it
                                extend[name][_state].append(
                                        {rkey: [{state: id_}]}
                                        )
        high['__extend__'] = []
        for key, val in six.iteritems(extend):
            high['__extend__'].append({key: val})
        req_in_high, req_in_errors = self.reconcile_extend(high)
        errors.extend(req_in_errors)
        return req_in_high, errors

    def call(self, low, chunks=None, running=None):
        '''
        Call a state directly with the low data structure, verify data
        before processing.
        '''
        start_time = datetime.datetime.now()
        log.info('Running state [{0}] at time {1}'.format(low['name'], start_time.time().isoformat()))
        errors = self.verify_data(low)
        if errors:
            ret = {
                'result': False,
                'name': low['name'],
                'changes': {},
                'comment': '',
                }
            for err in errors:
                ret['comment'] += '{0}\n'.format(err)
            ret['__run_num__'] = self.__run_num
            self.__run_num += 1
            format_log(ret)
            self.check_refresh(low, ret)
            return ret
        else:
            ret = {'result': False, 'name': low['name'], 'changes': {}}

        if not low.get('__prereq__'):
            log.info(
                    'Executing state {0[state]}.{0[fun]} for {0[name]}'.format(
                        low
                        )
                    )

        if 'provider' in low:
            self.load_modules(low)

        state_func_name = '{0[state]}.{0[fun]}'.format(low)
        cdata = salt.utils.format_call(
            self.states[state_func_name],
            low,
            initial_ret={'full': state_func_name},
            expected_extra_kws=STATE_INTERNAL_KEYWORDS
        )

        inject_globals = {
            # Pass a copy of the running dictionary, the low state chunks and
            # the current state dictionaries.
            # We pass deep copies here because we don't want any misbehaving
            # state module to change these at runtime.
            '__low__': immutabletypes.freeze(low),
            '__running__': immutabletypes.freeze(running) if running else {},
            '__instance_id__': self.instance_id,
            '__lowstate__': immutabletypes.freeze(chunks) if chunks else {}
        }

        if low.get('__prereq__'):
            test = sys.modules[self.states[cdata['full']].__module__].__opts__['test']
            sys.modules[self.states[cdata['full']].__module__].__opts__['test'] = True
        try:
            # Let's get a reference to the salt environment to use within this
            # state call.
            #
            # If the state function accepts an 'env' keyword argument, it
            # allows the state to be overridden(we look for that in cdata). If
            # that's not found in cdata, we look for what we're being passed in
            # the original data, namely, the special dunder __env__. If that's
            # not found we default to 'base'
            if ('unless' in low and '{0[state]}.mod_run_check'.format(low) not in self.states) or \
                    ('onlyif' in low and '{0[state]}.mod_run_check'.format(low) not in self.states):
                ret.update(self._run_check(low))

            if 'saltenv' in low:
                inject_globals['__env__'] = str(low['saltenv'])
            elif isinstance(cdata['kwargs'].get('env', None), six.string_types):
                # User is using a deprecated env setting which was parsed by
                # format_call.
                # We check for a string type since module functions which
                # allow setting the OS environ also make use of the "env"
                # keyword argument, which is not a string
                inject_globals['__env__'] = str(cdata['kwargs']['env'])
            elif '__env__' in low:
                # The user is passing an alternative environment using __env__
                # which is also not the appropriate choice, still, handle it
                inject_globals['__env__'] = str(low['__env__'])
            else:
                # Let's use the default environment
                inject_globals['__env__'] = 'base'

            if 'result' not in ret or ret['result'] is False:
                with context.func_globals_inject(self.states[cdata['full']],
                                                 **inject_globals):
                    ret = self.states[cdata['full']](*cdata['args'],
                                                     **cdata['kwargs'])
            if 'check_cmd' in low and '{0[state]}.mod_run_check_cmd'.format(low) not in self.states:
                ret.update(self._run_check_cmd(low))
            self.verify_ret(ret)
        except Exception:
            trb = traceback.format_exc()
            # There are a number of possibilities to not have the cdata
            # populated with what we might have expected, so just be smart
            # enough to not raise another KeyError as the name is easily
            # guessable and fallback in all cases to present the real
            # exception to the user
            if len(cdata['args']) > 0:
                name = cdata['args'][0]
            elif 'name' in cdata['kwargs']:
                name = cdata['kwargs']['name']
            else:
                name = low.get('name', low.get('__id__'))
            ret = {
                'result': False,
                'name': name,
                'changes': {},
                'comment': 'An exception occurred in this state: {0}'.format(
                    trb)
            }
        finally:
            if low.get('__prereq__'):
                sys.modules[self.states[cdata['full']].__module__].__opts__[
                    'test'] = test

        # If format_call got any warnings, let's show them to the user
        if 'warnings' in cdata:
            ret.setdefault('warnings', []).extend(cdata['warnings'])

        if 'provider' in low:
            self.load_modules()

        if low.get('__prereq__'):
            low['__prereq__'] = False
            return ret

        ret['__run_num__'] = self.__run_num
        self.__run_num += 1
        format_log(ret)
        self.check_refresh(low, ret)
        finish_time = datetime.datetime.now()
        ret['start_time'] = start_time.time().isoformat()
        delta = (finish_time - start_time)
        # duration in milliseconds.microseconds
        ret['duration'] = (delta.seconds * 1000000 + delta.microseconds)/1000.0
        log.info('Completed state [{0}] at time {1}'.format(low['name'], finish_time.time().isoformat()))
        return ret

    def call_chunks(self, chunks):
        '''
        Iterate over a list of chunks and call them, checking for requires.
        '''
        running = {}
        for low in chunks:
            if '__FAILHARD__' in running:
                running.pop('__FAILHARD__')
                return running
            tag = _gen_tag(low)
            if tag not in running:
                running = self.call_chunk(low, running, chunks)
                if self.check_failhard(low, running):
                    return running
            self.active = set()
        return running

    def check_failhard(self, low, running):
        '''
        Check if the low data chunk should send a failhard signal
        '''
        tag = _gen_tag(low)
        if (low.get('failhard', False) or self.opts['failhard']
                and tag in running):
            return not running[tag]['result']
        return False

    def check_requisite(self, low, running, chunks, pre=False):
        '''
        Look into the running data to check the status of all requisite
        states
        '''
        present = False
        # If mod_watch is not available make it a require
        if 'watch' in low:
            if '{0}.mod_watch'.format(low['state']) not in self.states:
                if 'require' in low:
                    low['require'].extend(low.pop('watch'))
                else:
                    low['require'] = low.pop('watch')
            else:
                present = True
        if 'require' in low:
            present = True
        if 'prerequired' in low:
            present = True
        if 'prereq' in low:
            present = True
        if 'onfail' in low:
            present = True
        if 'onchanges' in low:
            present = True
        if not present:
            return 'met', ()
        reqs = {
                'require': [],
                'watch': [],
                'prereq': [],
                'onfail': [],
                'onchanges': []}
        if pre:
            reqs['prerequired'] = []
        for r_state in reqs:
            if r_state in low and low[r_state] is not None:
                for req in low[r_state]:
                    req = trim_req(req)
                    found = False
                    for chunk in chunks:
                        req_key = next(iter(req))
                        req_val = req[req_key]
                        if req_val is None:
                            continue
                        if req_key == 'sls':
                            # Allow requisite tracking of entire sls files
                            if fnmatch.fnmatch(chunk['__sls__'], req_val):
                                found = True
                                reqs[r_state].append(chunk)
                            continue
                        if (fnmatch.fnmatch(chunk['name'], req_val) or
                            fnmatch.fnmatch(chunk['__id__'], req_val)):
                            if chunk['state'] == req_key:
                                found = True
                                reqs[r_state].append(chunk)
                    if not found:
                        return 'unmet', ()
        fun_stats = set()
        for r_state, chunks in six.iteritems(reqs):
            if r_state == 'prereq':
                run_dict = self.pre
            else:
                run_dict = running
            for chunk in chunks:
                tag = _gen_tag(chunk)
                if tag not in run_dict:
                    fun_stats.add('unmet')
                    continue
                if r_state == 'onfail':
                    if run_dict[tag]['result'] is True:
                        fun_stats.add('onfail')
                        continue
                else:
                    if run_dict[tag]['result'] is False:
                        fun_stats.add('fail')
                        continue
                if r_state == 'onchanges':
                    if not run_dict[tag]['changes']:
                        fun_stats.add('onchanges')
                        continue
                if r_state == 'watch' and run_dict[tag]['changes']:
                    fun_stats.add('change')
                    continue
                if r_state == 'prereq' and run_dict[tag]['result'] is None:
                    fun_stats.add('premet')
                if r_state == 'prereq' and not run_dict[tag]['result'] is None:
                    fun_stats.add('pre')
                else:
                    fun_stats.add('met')

        if 'unmet' in fun_stats:
            status = 'unmet'
        elif 'fail' in fun_stats:
            status = 'fail'
        elif 'pre' in fun_stats:
            if 'premet' in fun_stats:
                status = 'met'
            else:
                status = 'pre'
        elif 'onfail' in fun_stats:
            status = 'onfail'
        elif 'onchanges' in fun_stats:
            status = 'onchanges'
        elif 'change' in fun_stats:
            status = 'change'
        else:
            status = 'met'

        return status, reqs

    def event(self, chunk_ret, length):
        '''
        Fire an event on the master bus
        '''
        if not self.opts.get('local') and self.opts.get('state_events', True) and self.opts.get('master_uri'):
            ret = {'ret': chunk_ret,
                   'len': length}
            tag = salt.utils.event.tagify(
                    [self.jid, 'prog', self.opts['id'], str(chunk_ret['__run_num__'])], 'job'
                    )
            preload = {'jid': self.jid}
            self.functions['event.fire_master'](ret, tag, preload=preload)

    def call_chunk(self, low, running, chunks):
        '''
        Check if a chunk has any requires, execute the requires and then
        the chunk
        '''
        low = self._mod_aggregate(low, running, chunks)
        self._mod_init(low)
        tag = _gen_tag(low)
        if not low.get('prerequired'):
            self.active.add(tag)
        requisites = ['require', 'watch', 'prereq', 'onfail', 'onchanges']
        if not low.get('__prereq__'):
            requisites.append('prerequired')
            status, reqs = self.check_requisite(low, running, chunks, True)
        else:
            status, reqs = self.check_requisite(low, running, chunks)
        if status == 'unmet':
            lost = {}
            reqs = []
            for requisite in requisites:
                lost[requisite] = []
                if requisite not in low:
                    continue
                for req in low[requisite]:
                    req = trim_req(req)
                    found = False
                    for chunk in chunks:
                        req_key = next(iter(req))
                        req_val = req[req_key]
                        if req_val is None:
                            continue
                        if req_key == 'sls':
                            # Allow requisite tracking of entire sls files
                            if fnmatch.fnmatch(chunk['__sls__'], req_val):
                                if requisite == 'prereq':
                                    chunk['__prereq__'] = True
                                reqs.append(chunk)
                                found = True
                            continue
                        if (fnmatch.fnmatch(chunk['name'], req_val) or
                            fnmatch.fnmatch(chunk['__id__'], req_val)):
                            if chunk['state'] == req_key:
                                if requisite == 'prereq':
                                    chunk['__prereq__'] = True
                                elif requisite == 'prerequired':
                                    chunk['__prerequired__'] = True
                                reqs.append(chunk)
                                found = True
                    if not found:
                        lost[requisite].append(req)
            if lost['require'] or lost['watch'] or lost['prereq'] or lost['onfail'] or lost['onchanges'] or lost.get('prerequired'):
                comment = 'The following requisites were not found:\n'
                for requisite, lreqs in six.iteritems(lost):
                    if not lreqs:
                        continue
                    comment += \
                        '{0}{1}:\n'.format(' ' * 19, requisite)
                    for lreq in lreqs:
                        req_key = next(iter(lreq))
                        req_val = lreq[req_key]
                        comment += \
                            '{0}{1}: {2}\n'.format(' ' * 23, req_key, req_val)
                running[tag] = {'changes': {},
                                'result': False,
                                'comment': comment,
                                '__run_num__': self.__run_num,
                                '__sls__': low['__sls__']}
                self.__run_num += 1
                self.event(running[tag], len(chunks))
                return running
            for chunk in reqs:
                # Check to see if the chunk has been run, only run it if
                # it has not been run already
                ctag = _gen_tag(chunk)
                if ctag not in running:
                    if ctag in self.active:
                        if chunk.get('__prerequired__'):
                            # Prereq recusive, run this chunk with prereq on
                            if tag not in self.pre:
                                low['__prereq__'] = True
                                self.pre[ctag] = self.call(low, chunks, running)
                                return running
                            else:
                                return running
                        elif ctag not in running:
                            log.error('Recursive requisite found')
                            running[tag] = {
                                    'changes': {},
                                    'result': False,
                                    'comment': 'Recursive requisite found',
                                    '__run_num__': self.__run_num,
                                    '__sls__': low['__sls__']}
                        self.__run_num += 1
                        self.event(running[tag], len(chunks))
                        return running
                    running = self.call_chunk(chunk, running, chunks)
                    if self.check_failhard(chunk, running):
                        running['__FAILHARD__'] = True
                        return running
            if low.get('__prereq__'):
                status, reqs = self.check_requisite(low, running, chunks)
                self.pre[tag] = self.call(low, chunks, running)
                if not self.pre[tag]['changes'] and status == 'change':
                    self.pre[tag]['changes'] = {'watch': 'watch'}
                    self.pre[tag]['result'] = None
            else:
                running = self.call_chunk(low, running, chunks)
            if self.check_failhard(chunk, running):
                running['__FAILHARD__'] = True
                return running
        elif status == 'met':
            if low.get('__prereq__'):
                self.pre[tag] = self.call(low, chunks, running)
            else:
                running[tag] = self.call(low, chunks, running)
        elif status == 'fail':
            # if the requisite that failed was due to a prereq on this low state
            # show the normal error
            if tag in self.pre:
                running[tag] = self.pre[tag]
                running[tag]['__run_num__'] = self.__run_num
                running[tag]['__sls__'] = low['__sls__']
            # otherwise the failure was due to a requisite down the chain
            else:
                # determine what the requisite failures where, and return
                # a nice error message
                failed_requisites = set()
                # look at all requisite types for a failure
                for req_lows in six.itervalues(reqs):
                    for req_low in req_lows:
                        req_tag = _gen_tag(req_low)
                        req_ret = self.pre.get(req_tag, running.get(req_tag))
                        # if there is no run output for the requisite it
                        # can't be the failure
                        if req_ret is None:
                            continue
                        # If the result was False (not None) it was a failure
                        if req_ret['result'] is False:
                            # use SLS.ID for the key-- so its easier to find
                            key = '{sls}.{_id}'.format(sls=req_low['__sls__'],
                                                       _id=req_low['__id__'])
                            failed_requisites.add(key)

                _cmt = 'One or more requisite failed: {0}'.format(
                    ', '.join(str(i) for i in failed_requisites)
                )
                running[tag] = {
                    'changes': {},
                    'result': False,
                    'comment': _cmt,
                    '__run_num__': self.__run_num,
                    '__sls__': low['__sls__']
                }
            self.__run_num += 1
        elif status == 'change' and not low.get('__prereq__'):
            ret = self.call(low, chunks, running)
            if not ret['changes'] and not ret.get('skip_watch', False):
                low = low.copy()
                low['sfun'] = low['fun']
                low['fun'] = 'mod_watch'
                low['__reqs__'] = reqs
                ret = self.call(low, chunks, running)
            running[tag] = ret
        elif status == 'pre':
            pre_ret = {'changes': {},
                       'result': True,
                       'comment': 'No changes detected',
                       '__run_num__': self.__run_num,
                       '__sls__': low['__sls__']}
            running[tag] = pre_ret
            self.pre[tag] = pre_ret
            self.__run_num += 1
        elif status == 'onfail':
            running[tag] = {'changes': {},
                            'result': True,
                            'comment': 'State was not run because onfail req did not change',
                            '__run_num__': self.__run_num,
                            '__sls__': low['__sls__']}
            self.__run_num += 1
        elif status == 'onchanges':
            running[tag] = {'changes': {},
                            'result': True,
                            'comment': 'State was not run because onchanges req did not change',
                            '__run_num__': self.__run_num,
                            '__sls__': low['__sls__']}
            self.__run_num += 1
        else:
            if low.get('__prereq__'):
                self.pre[tag] = self.call(low, chunks, running)
            else:
                running[tag] = self.call(low, chunks, running)
        if tag in running:
            self.event(running[tag], len(chunks))
        return running

    def call_listen(self, chunks, running):
        '''
        Find all of the listen routines and call the associated mod_watch runs
        '''
        listeners = []
        crefs = {}
        for chunk in chunks:
            crefs[(chunk['state'], chunk['name'])] = chunk
            crefs[(chunk['state'], chunk['__id__'])] = chunk
            if 'listen' in chunk:
                listeners.append({(chunk['state'], chunk['name']): chunk['listen']})
            if 'listen_in' in chunk:
                for l_in in chunk['listen_in']:
                    for key, val in six.iteritems(l_in):
                        listeners.append({(key, val): [{chunk['state']: chunk['name']}]})
        mod_watchers = []
        errors = {}
        for l_dict in listeners:
            for key, val in six.iteritems(l_dict):
                for listen_to in val:
                    if not isinstance(listen_to, dict):
                        continue
                    for lkey, lval in six.iteritems(listen_to):
                        if (lkey, lval) not in crefs:
                            rerror = {_l_tag(lkey, lval):
                                      {
                                          'comment': 'Referenced state {0}: {1} does not exist'.format(lkey, lval),
                                          'name': 'listen_{0}:{1}'.format(lkey, lval),
                                          'result': False,
                                          'changes': {}
                                      }}
                            errors.update(rerror)
                            continue
                        to_tag = _gen_tag(crefs[(lkey, lval)])
                        if to_tag not in running:
                            continue
                        if running[to_tag]['changes']:
                            if key not in crefs:
                                rerror = {_l_tag(key[0], key[1]):
                                             {'comment': 'Referenced state {0}: {1} does not exist'.format(key[0], key[1]),
                                              'name': 'listen_{0}:{1}'.format(key[0], key[1]),
                                              'result': False,
                                              'changes': {}}}
                                errors.update(rerror)
                                continue
                            chunk = crefs[key]
                            low = chunk.copy()
                            low['sfun'] = chunk['fun']
                            low['fun'] = 'mod_watch'
                            low['__id__'] = 'listener_{0}'.format(low['__id__'])
                            for req in STATE_REQUISITE_KEYWORDS:
                                if req in low:
                                    low.pop(req)
                            mod_watchers.append(low)
        ret = self.call_chunks(mod_watchers)
        running.update(ret)
        for err in errors:
            errors[err]['__run_num__'] = self.__run_num
            self.__run_num += 1
        running.update(errors)
        return running

    def call_high(self, high):
        '''
        Process a high data call and ensure the defined states.
        '''
        errors = []
        # If there is extension data reconcile it
        high, ext_errors = self.reconcile_extend(high)
        errors += ext_errors
        errors += self.verify_high(high)
        if errors:
            return errors
        high, req_in_errors = self.requisite_in(high)
        errors += req_in_errors
        high = self.apply_exclude(high)
        # Verify that the high data is structurally sound
        if errors:
            return errors
        # Compile and verify the raw chunks
        chunks = self.compile_high_data(high)

        # Check for any disabled states
        disabled = {}
        if 'state_runs_disabled' in self.opts['grains']:
            _chunks = copy.deepcopy(chunks)
            for low in _chunks:
                state_ = '{0}.{1}'.format(low['state'], low['fun'])
                for pat in self.opts['grains']['state_runs_disabled']:
                    if fnmatch.fnmatch(state_, pat):
                        comment = (
                                    'The state function "{0}" is currently disabled by "{1}", '
                                    'to re-enable, run state.enable {1}.'
                                  ).format(
                                    state_,
                                    pat,
                                  )
                        _tag = _gen_tag(low)
                        disabled[_tag] = {'changes': {},
                                          'result': False,
                                          'comment': comment,
                                          '__run_num__': self.__run_num,
                                          '__sls__': low['__sls__']}
                        self.__run_num += 1
                        chunks.remove(low)
                        break

        # If there are extensions in the highstate, process them and update
        # the low data chunks
        if errors:
            return errors
        ret = dict(list(disabled.items()) + list(self.call_chunks(chunks).items()))
        ret = self.call_listen(chunks, ret)

        def _cleanup_accumulator_data():
            accum_data_path = os.path.join(
                salt.utils.get_accumulator_dir(self.opts['cachedir']),
                self.instance_id
            )
            try:
                os.remove(accum_data_path)
                log.debug('Deleted accumulator data file {0}'.format(
                    accum_data_path)
                )
            except OSError:
                log.debug('File {0} does not exist, no need to cleanup.'.format(
                    accum_data_path)
                )
        _cleanup_accumulator_data()

        return ret

    def render_template(self, high, template):
        errors = []
        if not high:
            return high, errors

        if not isinstance(high, dict):
            errors.append(
                'Template {0} does not render to a dictionary'.format(template)
            )
            return high, errors

        invalid_items = ('include', 'exclude', 'extends')
        for item in invalid_items:
            if item in high:
                errors.append(
                    'The \'{0}\' declaration found on \'{1}\' is invalid when '
                    'rendering single templates'.format(item, template)
                )
                return high, errors

        for name in high:
            if not isinstance(high[name], dict):
                if isinstance(high[name], six.string_types):
                    # Is this is a short state, it needs to be padded
                    if '.' in high[name]:
                        comps = high[name].split('.')
                        high[name] = {
                            # '__sls__': template,
                            # '__env__': None,
                            comps[0]: [comps[1]]
                        }
                        continue

                    errors.append(
                        'ID {0} in template {1} is not a dictionary'.format(
                            name, template
                        )
                    )
                    continue
            skeys = set()
            for key in sorted(high[name]):
                if key.startswith('_'):
                    continue
                if high[name][key] is None:
                    errors.append(
                        'ID {0!r} in template {1} contains a short '
                        'declaration ({2}) with a trailing colon. When not '
                        'passing any arguments to a state, the colon must be '
                        'omitted.'.format(name, template, key)
                    )
                    continue
                if not isinstance(high[name][key], list):
                    continue
                if '.' in key:
                    comps = key.split('.')
                    # Salt doesn't support state files such as:
                    #
                    # /etc/redis/redis.conf:
                    #   file.managed:
                    #     - user: redis
                    #     - group: redis
                    #     - mode: 644
                    #   file.comment:
                    #     - regex: ^requirepass
                    if comps[0] in skeys:
                        errors.append(
                            'ID {0!r} in template {1!r} contains multiple '
                            'state declarations of the same type'
                            .format(name, template)
                        )
                        continue
                    high[name][comps[0]] = high[name].pop(key)
                    high[name][comps[0]].append(comps[1])
                    skeys.add(comps[0])
                    continue
                skeys.add(key)

        return high, errors

    def call_template(self, template):
        '''
        Enforce the states in a template
        '''
        high = compile_template(
            template, self.rend, self.opts['renderer'])
        if not high:
            return high
        high, errors = self.render_template(high, template)
        if errors:
            return errors
        return self.call_high(high)

    def call_template_str(self, template):
        '''
        Enforce the states in a template, pass the template as a string
        '''
        high = compile_template_str(
            template, self.rend, self.opts['renderer'])
        if not high:
            return high
        high, errors = self.render_template(high, '<template-str>')
        if errors:
            return errors
        return self.call_high(high)


class BaseHighState(object):
    '''
    The BaseHighState is an abstract base class that is the foundation of
    running a highstate, extend it and add a self.state object of type State.

    When extending this class, please note that ``self.client`` and
    ``self.matcher`` should be instantiated and handled.
    '''
    def __init__(self, opts):
        self.opts = self.__gen_opts(opts)
        self.iorder = 10000
        self.avail = self.__gather_avail()
        self.serial = salt.payload.Serial(self.opts)
        self.building_highstate = {}

    def __gather_avail(self):
        '''
        Gather the lists of available sls data from the master
        '''
        avail = {}
        for saltenv in self._get_envs():
            avail[saltenv] = self.client.list_states(saltenv)
        return avail

    def __gen_opts(self, opts):
        '''
        The options used by the High State object are derived from options
        on the minion and the master, or just the minion if the high state
        call is entirely local.
        '''
        # If the state is intended to be applied locally, then the local opts
        # should have all of the needed data, otherwise overwrite the local
        # data items with data from the master
        if 'local_state' in opts:
            if opts['local_state']:
                return opts
        mopts = self.client.master_opts()
        if not isinstance(mopts, dict):
            # An error happened on the master
            opts['renderer'] = 'yaml_jinja'
            opts['failhard'] = False
            opts['state_top'] = 'salt://top.sls'
            opts['nodegroups'] = {}
            opts['file_roots'] = {'base': [syspaths.BASE_FILE_ROOTS_DIR]}
        else:
            opts['renderer'] = mopts['renderer']
            opts['failhard'] = mopts.get('failhard', False)
            if mopts['state_top'].startswith('salt://'):
                opts['state_top'] = mopts['state_top']
            elif mopts['state_top'].startswith('/'):
                opts['state_top'] = os.path.join('salt://', mopts['state_top'][1:])
            else:
                opts['state_top'] = os.path.join('salt://', mopts['state_top'])
            opts['nodegroups'] = mopts.get('nodegroups', {})
            opts['state_auto_order'] = mopts.get(
                'state_auto_order',
                opts['state_auto_order'])
            opts['file_roots'] = mopts['file_roots']
            opts['state_events'] = mopts.get('state_events')
            opts['state_aggregate'] = mopts.get('state_aggregate', opts.get('state_aggregate', False))
            opts['jinja_lstrip_blocks'] = mopts.get('jinja_lstrip_blocks', False)
            opts['jinja_trim_blocks'] = mopts.get('jinja_trim_blocks', False)
        return opts

    def _get_envs(self):
        '''
        Pull the file server environments out of the master options
        '''
        envs = set(['base'])
        if 'file_roots' in self.opts:
            envs.update(list(self.opts['file_roots']))
        return envs

    def get_tops(self):
        '''
        Gather the top files
        '''
        tops = DefaultOrderedDict(list)
        include = DefaultOrderedDict(list)
        done = DefaultOrderedDict(list)
        found = 0  # did we find any contents in the top files?
        # Gather initial top files
        if self.opts['environment']:
            contents = self.client.cache_file(
                self.opts['state_top'],
                self.opts['environment']
            )
            if contents:
                found = 1
            tops[self.opts['environment']] = [
                compile_template(
                    contents,
                    self.state.rend,
                    self.state.opts['renderer'],
<<<<<<< HEAD
                    env=self.opts['environment']
=======
                    saltenv=self.opts['environment']
>>>>>>> 6a949b98
                )
            ]
        else:
            found = 0
            for saltenv in self._get_envs():
                contents = self.client.cache_file(
                    self.opts['state_top'],
                    saltenv
                )
                if contents:
                    found = found + 1
                else:
                    log.debug('No contents loaded for env: {0}'.format(saltenv))

                tops[saltenv].append(
                    compile_template(
                        contents,
                        self.state.rend,
                        self.state.opts['renderer'],
                        saltenv=saltenv
                    )
                )

        if found == 0:
            log.error('No contents found in top file')

        # Search initial top files for includes
        for saltenv, ctops in six.iteritems(tops):
            for ctop in ctops:
                if 'include' not in ctop:
                    continue
                for sls in ctop['include']:
                    include[saltenv].append(sls)
                ctop.pop('include')
        # Go through the includes and pull out the extra tops and add them
        while include:
            pops = []
            for saltenv, states in six.iteritems(include):
                pops.append(saltenv)
                if not states:
                    continue
                for sls_match in states:
                    for sls in fnmatch.filter(self.avail[saltenv], sls_match):
                        if sls in done[saltenv]:
                            continue
                        tops[saltenv].append(
                            compile_template(
                                self.client.get_state(
                                    sls,
                                    saltenv
                                ).get('dest', False),
                                self.state.rend,
                                self.state.opts['renderer'],
                                saltenv=saltenv
                            )
                        )
                        done[saltenv].append(sls)
            for saltenv in pops:
                if saltenv in include:
                    include.pop(saltenv)
        return tops

    def merge_tops(self, tops):
        '''
        Cleanly merge the top files
        '''
        top = DefaultOrderedDict(OrderedDict)
        for ctops in six.itervalues(tops):
            for ctop in ctops:
                for saltenv, targets in six.iteritems(ctop):
                    if saltenv == 'include':
                        continue
                    try:
                        for tgt in targets:
                            if tgt not in top[saltenv]:
                                top[saltenv][tgt] = ctop[saltenv][tgt]
                                continue
                            matches = []
                            states = set()
                            for comp in top[saltenv][tgt]:
                                if isinstance(comp, dict):
                                    matches.append(comp)
                                if isinstance(comp, six.string_types):
                                    states.add(comp)
                            top[saltenv][tgt] = matches
                            top[saltenv][tgt].extend(list(states))
                    except TypeError:
                        raise SaltRenderError('Unable to render top file. No targets found.')
        return top

    def verify_tops(self, tops):
        '''
        Verify the contents of the top file data
        '''
        errors = []
        if not isinstance(tops, dict):
            errors.append('Top data was not formed as a dict')
            # No further checks will work, bail out
            return errors
        for saltenv, matches in six.iteritems(tops):
            if saltenv == 'include':
                continue
            if not isinstance(saltenv, six.string_types):
                errors.append(
                    'Environment {0} in top file is not formed as a '
                    'string'.format(saltenv)
                )
            if saltenv == '':
                errors.append('Empty saltenv statement in top file')
            if not isinstance(matches, dict):
                errors.append(
                    'The top file matches for saltenv {0} are not '
                    'formatted as a dict'.format(saltenv)
                )
            for slsmods in six.itervalues(matches):
                if not isinstance(slsmods, list):
                    errors.append('Malformed topfile (state declarations not '
                                  'formed as a list)')
                    continue
                for slsmod in slsmods:
                    if isinstance(slsmod, dict):
                        # This value is a match option
                        for val in six.itervalues(slsmod):
                            if not val:
                                errors.append(
                                    'Improperly formatted top file matcher '
                                    'in saltenv {0}: {1} file'.format(
                                        slsmod,
                                        val
                                    )
                                )
                    elif isinstance(slsmod, six.string_types):
                        # This is a sls module
                        if not slsmod:
                            errors.append(
                                'Environment {0} contains an empty sls '
                                'index'.format(saltenv)
                            )

        return errors

    def get_top(self):
        '''
        Returns the high data derived from the top file
        '''
        tops = self.get_tops()
        return self.merge_tops(tops)

    def top_matches(self, top):
        '''
        Search through the top high data for matches and return the states
        that this minion needs to execute.

        Returns:
        {'saltenv': ['state1', 'state2', ...]}
        '''
        matches = {}
        # pylint: disable=cell-var-from-loop
        for saltenv, body in six.iteritems(top):
            if self.opts['environment']:
                if saltenv != self.opts['environment']:
                    continue
            for match, data in six.iteritems(body):
                def _filter_matches(_match, _data, _opts):
                    if isinstance(_data, six.string_types):
                        _data = [_data]
                    if self.matcher.confirm_top(
                            _match,
                            _data,
                            _opts
                            ):
                        if saltenv not in matches:
                            matches[saltenv] = []
                        for item in _data:
                            if 'subfilter' in item:
                                _tmpdata = item.pop('subfilter')
                                for match, data in six.iteritems(_tmpdata):
                                    _filter_matches(match, data, _opts)
                            if isinstance(item, six.string_types):
                                matches[saltenv].append(item)
                _filter_matches(match, data, self.opts['nodegroups'])
        ext_matches = self.client.ext_nodes()
        for saltenv in ext_matches:
            if saltenv in matches:
                matches[saltenv] = list(
                    set(ext_matches[saltenv]).union(matches[saltenv]))
            else:
                matches[saltenv] = ext_matches[saltenv]
        # pylint: enable=cell-var-from-loop
        return matches

    def load_dynamic(self, matches):
        '''
        If autoload_dynamic_modules is True then automatically load the
        dynamic modules
        '''
        if not self.opts['autoload_dynamic_modules']:
            return
        if self.opts.get('local', False):
            syncd = self.state.functions['saltutil.sync_all'](list(matches),
                                                              refresh=False)
        else:
            syncd = self.state.functions['saltutil.sync_all'](list(matches),
                                                              refresh=False)
        if syncd['grains']:
            self.opts['grains'] = salt.loader.grains(self.opts)
            self.state.opts['pillar'] = self.state._gather_pillar()
        self.state.module_refresh()

    def render_state(self, sls, saltenv, mods, matches, local=False):
        '''
        Render a state file and retrieve all of the include states
        '''
        errors = []
        if not local:
            state_data = self.client.get_state(sls, saltenv)
            fn_ = state_data.get('dest', False)
        else:
            fn_ = sls
            if not os.path.isfile(fn_):
                errors.append(
                    'Specified SLS {0} on local filesystem cannot '
                    'be found.'.format(sls)
                )
        if not fn_:
            errors.append(
                'Specified SLS {0} in saltenv {1} is not '
                'available on the salt master or through a configured '
                'fileserver'.format(sls, saltenv)
            )
        state = None
        try:
            state = compile_template(
                fn_, self.state.rend, self.state.opts['renderer'], saltenv,
                sls, rendered_sls=mods
            )
        except SaltRenderError as exc:
            msg = 'Rendering SLS \'{0}:{1}\' failed: {2}'.format(
                saltenv, sls, exc
            )
            log.critical(msg)
            errors.append(msg)
        except Exception as exc:
            msg = 'Rendering SLS {0} failed, render error: {1}'.format(
                sls, exc
            )
            log.critical(
                msg,
                # Show the traceback if the debug logging level is enabled
                exc_info_on_loglevel=logging.DEBUG
            )
            errors.append('{0}\n{1}'.format(msg, traceback.format_exc()))
        try:
            mods.add('{0}:{1}'.format(saltenv, sls))
        except AttributeError:
            pass
        if state:
            if not isinstance(state, dict):
                errors.append(
                    'SLS {0} does not render to a dictionary'.format(sls)
                )
            else:
                include = []
                if 'include' in state:
                    if not isinstance(state['include'], list):
                        err = ('Include Declaration in SLS {0} is not formed '
                               'as a list'.format(sls))
                        errors.append(err)
                    else:
                        include = state.pop('include')

                self._handle_extend(state, sls, saltenv, errors)
                self._handle_exclude(state, sls, saltenv, errors)
                self._handle_state_decls(state, sls, saltenv, errors)

                for inc_sls in include:
                    # inc_sls may take the form of:
                    #   'sls.to.include' <- same as {<saltenv>: 'sls.to.include'}
                    #   {<env_key>: 'sls.to.include'}
                    #   {'_xenv': 'sls.to.resolve'}
                    xenv_key = '_xenv'

                    if isinstance(inc_sls, dict):
                        env_key, inc_sls = inc_sls.popitem()
                    else:
                        env_key = saltenv

                    if env_key not in self.avail:
                        msg = ('Nonexistent saltenv {0!r} found in include '
                               'of {1!r} within SLS \'{2}:{3}\''
                               .format(env_key, inc_sls, saltenv, sls))
                        log.error(msg)
                        errors.append(msg)
                        continue

                    if inc_sls.startswith('.'):
                        p_comps = sls.split('.')
                        if state_data.get('source', '').endswith('/init.sls'):
                            inc_sls = sls + inc_sls
                        else:
                            inc_sls = '.'.join(p_comps[:-1]) + inc_sls

                    if env_key != xenv_key:
                        # Resolve inc_sls in the specified environment
                        if env_key in matches or fnmatch.filter(self.avail[env_key], inc_sls):
                            resolved_envs = [env_key]
                        else:
                            resolved_envs = []
                    else:
                        # Resolve inc_sls in the subset of environment matches
                        resolved_envs = [
                            aenv for aenv in matches
                            if fnmatch.filter(self.avail[aenv], inc_sls)
                        ]

                    # An include must be resolved to a single environment, or
                    # the include must exist in the current environment
                    if len(resolved_envs) == 1 or saltenv in resolved_envs:
                        # Match inc_sls against the available states in the
                        # resolved env, matching wildcards in the process. If
                        # there were no matches, then leave inc_sls as the
                        # target so that the next recursion of render_state
                        # will recognize the error.
                        sls_targets = fnmatch.filter(
                            self.avail[saltenv],
                            inc_sls
                        ) or [inc_sls]

                        for sls_target in sls_targets:
                            r_env = resolved_envs[0] if len(resolved_envs) == 1 else saltenv
                            mod_tgt = '{0}:{1}'.format(r_env, sls_target)
                            if mod_tgt not in mods:
                                nstate, err = self.render_state(
                                    sls_target,
                                    r_env,
                                    mods,
                                    matches
                                )
                                if nstate:
                                    self.merge_included_states(state, nstate, errors)
                                    state.update(nstate)
                                if err:
                                    errors.extend(err)
                    else:
                        msg = ''
                        if not resolved_envs:
                            msg = ('Unknown include: Specified SLS {0}: {1} is not available on the salt '
                                   'master in saltenv(s): {2} '
                                   ).format(env_key,
                                            inc_sls,
                                            ', '.join(matches) if env_key == xenv_key else env_key)
                        elif len(resolved_envs) > 1:
                            msg = ('Ambiguous include: Specified SLS {0}: {1} is available on the salt master '
                                   'in multiple available saltenvs: {2}'
                                   ).format(env_key,
                                            inc_sls,
                                            ', '.join(resolved_envs))
                        log.critical(msg)
                        errors.append(msg)
                try:
                    self._handle_iorder(state)
                except TypeError:
                    log.critical('Could not render SLS {0}. Syntax error detected.'.format(sls))
        else:
            state = {}
        return state, errors

    def _handle_iorder(self, state):
        '''
        Take a state and apply the iorder system
        '''
        if self.opts['state_auto_order']:
            for name in state:
                for s_dec in state[name]:
                    if not isinstance(s_dec, six.string_types):
                        # PyDSL OrderedDict?
                        continue

                    if not isinstance(state[name], dict):
                        # Include's or excludes as lists?
                        continue
                    if not isinstance(state[name][s_dec], list):
                        # Bad syntax, let the verify seq pick it up later on
                        continue

                    found = False
                    if s_dec.startswith('_'):
                        continue

                    for arg in state[name][s_dec]:
                        if isinstance(arg, dict):
                            if len(arg) > 0:
                                if next(six.iterkeys(arg)) == 'order':
                                    found = True
                    if not found:
                        if not isinstance(state[name][s_dec], list):
                            # quite certainly a syntax error, managed elsewhere
                            continue
                        state[name][s_dec].append(
                                {'order': self.iorder}
                                )
                        self.iorder += 1
        return state

    def _handle_state_decls(self, state, sls, saltenv, errors):
        '''
        Add sls and saltenv components to the state
        '''
        for name in state:
            if not isinstance(state[name], dict):
                if name == '__extend__':
                    continue
                if name == '__exclude__':
                    continue

                if isinstance(state[name], six.string_types):
                    # Is this is a short state, it needs to be padded
                    if '.' in state[name]:
                        comps = state[name].split('.')
                        state[name] = {'__sls__': sls,
                                       '__env__': saltenv,
                                       comps[0]: [comps[1]]}
                        continue
                errors.append(
                    'ID {0} in SLS {1} is not a dictionary'.format(name, sls)
                )
                continue
            skeys = set()
            for key in state[name]:
                if key.startswith('_'):
                    continue
                if not isinstance(state[name][key], list):
                    continue
                if '.' in key:
                    comps = key.split('.')
                    # Salt doesn't support state files such as:
                    #
                    #     /etc/redis/redis.conf:
                    #       file.managed:
                    #         - source: salt://redis/redis.conf
                    #         - user: redis
                    #         - group: redis
                    #         - mode: 644
                    #       file.comment:
                    #           - regex: ^requirepass
                    if comps[0] in skeys:
                        errors.append(
                            'ID {0!r} in SLS {1!r} contains multiple state '
                            'declarations of the same type'.format(name, sls)
                        )
                        continue
                    state[name][comps[0]] = state[name].pop(key)
                    state[name][comps[0]].append(comps[1])
                    skeys.add(comps[0])
                    continue
                skeys.add(key)
            if '__sls__' not in state[name]:
                state[name]['__sls__'] = sls
            if '__env__' not in state[name]:
                state[name]['__env__'] = saltenv

    def _handle_extend(self, state, sls, saltenv, errors):
        '''
        Take the extend dec out of state and apply to the highstate global
        dec
        '''
        if 'extend' in state:
            ext = state.pop('extend')
            if not isinstance(ext, dict):
                errors.append(('Extension value in SLS {0!r} is not a '
                               'dictionary').format(sls))
                return
            for name in ext:
                if not isinstance(ext[name], dict):
                    errors.append(('Extension name {0!r} in SLS {1!r} is '
                                   'not a dictionary'
                                   .format(name, sls)))
                    continue
                if '__sls__' not in ext[name]:
                    ext[name]['__sls__'] = sls
                if '__env__' not in ext[name]:
                    ext[name]['__env__'] = saltenv
                for key in ext[name]:
                    if key.startswith('_'):
                        continue
                    if not isinstance(ext[name][key], list):
                        continue
                    if '.' in key:
                        comps = key.split('.')
                        ext[name][comps[0]] = ext[name].pop(key)
                        ext[name][comps[0]].append(comps[1])
            state.setdefault('__extend__', []).append(ext)

    def _handle_exclude(self, state, sls, saltenv, errors):
        '''
        Take the exclude dec out of the state and apply it to the highstate
        global dec
        '''
        if 'exclude' in state:
            exc = state.pop('exclude')
            if not isinstance(exc, list):
                err = ('Exclude Declaration in SLS {0} is not formed '
                       'as a list'.format(sls))
                errors.append(err)
            state.setdefault('__exclude__', []).extend(exc)

    def render_highstate(self, matches):
        '''
        Gather the state files and render them into a single unified salt
        high data structure.
        '''
        highstate = self.building_highstate
        all_errors = []
        mods = set()
        statefiles = []
        for saltenv, states in six.iteritems(matches):
            for sls_match in states:
                try:
                    statefiles = fnmatch.filter(self.avail[saltenv], sls_match)
                except KeyError:
                    all_errors.extend(['No matching salt environment for environment {0!r} found'.format(saltenv)])
                # if we did not found any sls in the fileserver listing, this
                # may be because the sls was generated or added later, we can
                # try to directly execute it, and if it fails, anyway it will
                # return the former error
                if not statefiles:
                    statefiles = [sls_match]

                for sls in statefiles:
                    r_env = '{0}:{1}'.format(saltenv, sls)
                    if r_env in mods:
                        continue
                    state, errors = self.render_state(
                        sls, saltenv, mods, matches)
                    if state:
                        self.merge_included_states(highstate, state, errors)
                    for i, error in enumerate(errors[:]):
                        if 'is not available on the salt master' in error:
                            # match SLS foobar in environment
                            this_sls = 'SLS {0} in saltenv'.format(
                                sls_match)
                            if this_sls in error:
                                errors[i] = (
                                    'No matching sls found for {0!r} '
                                    'in env {1!r}'.format(sls_match, saltenv))
                    all_errors.extend(errors)

        self.clean_duplicate_extends(highstate)
        return highstate, all_errors

    def clean_duplicate_extends(self, highstate):
        if '__extend__' in highstate:
            highext = []
            for items in (six.iteritems(ext) for ext in highstate['__extend__']):
                for item in items:
                    if item not in highext:
                        highext.append(item)
            highstate['__extend__'] = [{t[0]: t[1]} for t in highext]

    def merge_included_states(self, highstate, state, errors):
        # The extend members can not be treated as globally unique:
        if '__extend__' in state:
            highstate.setdefault('__extend__',
                                 []).extend(state.pop('__extend__'))
        if '__exclude__' in state:
            highstate.setdefault('__exclude__',
                                 []).extend(state.pop('__exclude__'))
        for id_ in state:
            if id_ in highstate:
                if highstate[id_] != state[id_]:
                    errors.append((
                            'Detected conflicting IDs, SLS'
                            ' IDs need to be globally unique.\n    The'
                            ' conflicting ID is {0!r} and is found in SLS'
                            ' \'{1}:{2}\' and SLS \'{3}:{4}\'').format(
                                    id_,
                                    highstate[id_]['__env__'],
                                    highstate[id_]['__sls__'],
                                    state[id_]['__env__'],
                                    state[id_]['__sls__'])
                    )
        try:
            highstate.update(state)
        except ValueError:
            errors.append(
                'Error when rendering state with contents: {0}'.format(state)
            )

    def _check_pillar(self, force=False):
        '''
        Check the pillar for errors, refuse to run the state if there are
        errors in the pillar and return the pillar errors
        '''
        if force:
            return True
        if '_errors' in self.state.opts['pillar']:
            return False
        return True

    def matches_whitelist(self, matches, whitelist):
        '''
        Reads over the matches and returns a matches dict with just the ones
        that are in the whitelist
        '''
        if not whitelist:
            return matches
        ret_matches = {}
        if not isinstance(whitelist, list):
            whitelist = whitelist.split(',')
        for env in matches:
            for sls in matches[env]:
                if sls in whitelist:
                    ret_matches[env] = ret_matches[env] if env in ret_matches else []
                    ret_matches[env].append(sls)
        return ret_matches

    def call_highstate(self, exclude=None, cache=None, cache_name='highstate',
                       force=False, whitelist=None):
        '''
        Run the sequence to execute the salt highstate for this minion
        '''
        # Check that top file exists
        tag_name = 'no_|-states_|-states_|-None'
        ret = {tag_name: {
                'result': False,
                'comment': 'No states found for this minion',
                'name': 'No States',
                'changes': {},
                '__run_num__': 0,
        }}
        cfn = os.path.join(
                self.opts['cachedir'],
                '{0}.cache.p'.format(cache_name)
        )

        if cache:
            if os.path.isfile(cfn):
                with salt.utils.fopen(cfn, 'rb') as fp_:
                    high = self.serial.load(fp_)
                    return self.state.call_high(high)
        # File exists so continue
        err = []
        try:
            top = self.get_top()
        except SaltRenderError as err:
            ret[tag_name]['comment'] = err.error
            return ret
        except Exception:
            trb = traceback.format_exc()
            err.append(trb)
            return err
        err += self.verify_tops(top)
        matches = self.top_matches(top)
        if not matches:
            msg = ('No Top file or external nodes data matches found')
            ret[tag_name]['comment'] = msg
            return ret
        matches = self.matches_whitelist(matches, whitelist)
        self.load_dynamic(matches)
        if not self._check_pillar(force):
            err += ['Pillar failed to render with the following messages:']
            err += self.state.opts['pillar']['_errors']
        else:
            high, errors = self.render_highstate(matches)
            if exclude:
                if isinstance(exclude, str):
                    exclude = exclude.split(',')
                if '__exclude__' in high:
                    high['__exclude__'].extend(exclude)
                else:
                    high['__exclude__'] = exclude
            err += errors
        if err:
            return err
        if not high:
            return ret
        cumask = os.umask(0o77)
        try:
            if salt.utils.is_windows():
                # Make sure cache file isn't read-only
                self.state.functions['cmd.run']('attrib -R "{0}"'.format(cfn), output_loglevel='quiet')
            with salt.utils.fopen(cfn, 'w+b') as fp_:
                try:
                    self.serial.dump(high, fp_)
                except TypeError:
                    # Can't serialize pydsl
                    pass
        except (IOError, OSError):
            msg = 'Unable to write to "state.highstate" cache file {0}'
            log.error(msg.format(cfn))

        os.umask(cumask)
        return self.state.call_high(high)

    def compile_highstate(self):
        '''
        Return just the highstate or the errors
        '''
        err = []
        top = self.get_top()
        err += self.verify_tops(top)
        matches = self.top_matches(top)
        high, errors = self.render_highstate(matches)
        err += errors

        if err:
            return err

        return high

    def compile_low_chunks(self):
        '''
        Compile the highstate but don't run it, return the low chunks to
        see exactly what the highstate will execute
        '''
        top = self.get_top()
        matches = self.top_matches(top)
        high, errors = self.render_highstate(matches)

        # If there is extension data reconcile it
        high, ext_errors = self.state.reconcile_extend(high)
        errors += ext_errors

        # Verify that the high data is structurally sound
        errors += self.state.verify_high(high)
        high, req_in_errors = self.state.requisite_in(high)
        errors += req_in_errors
        high = self.state.apply_exclude(high)

        if errors:
            return errors

        # Compile and verify the raw chunks
        chunks = self.state.compile_high_data(high)

        return chunks


class HighState(BaseHighState):
    '''
    Generate and execute the salt "High State". The High State is the
    compound state derived from a group of template files stored on the
    salt master or in the local cache.
    '''
    # a stack of active HighState objects during a state.highstate run
    stack = []

    def __init__(self, opts, pillar=None, jid=None):
        self.opts = opts
        self.client = salt.fileclient.get_file_client(self.opts)
        BaseHighState.__init__(self, opts)
        self.state = State(self.opts, pillar, jid)
        self.matcher = salt.minion.Matcher(self.opts)

        # tracks all pydsl state declarations globally across sls files
        self._pydsl_all_decls = {}

        # a stack of current rendering Sls objects, maintained and used by the pydsl renderer.
        self._pydsl_render_stack = []

    def push_active(self):
        self.stack.append(self)

    @classmethod
    def clear_active(cls):
        # Nuclear option
        #
        # Blow away the entire stack. Used primarily by the test runner but also
        # useful in custom wrappers of the HighState class, to reset the stack
        # to a fresh state.
        cls.stack = []

    @classmethod
    def pop_active(cls):
        cls.stack.pop()

    @classmethod
    def get_active(cls):
        try:
            return cls.stack[-1]
        except IndexError:
            return None


class MasterState(State):
    '''
    Create a State object for master side compiling
    '''
    def __init__(self, opts, minion):
        State.__init__(self, opts)

    def load_modules(self, data=None):
        '''
        Load the modules into the state
        '''
        log.info('Loading fresh modules for state activity')
        # Load a modified client interface that looks like the interface used
        # from the minion, but uses remote execution
        #
        self.functions = salt.client.FunctionWrapper(
                self.opts,
                self.opts['id']
                )
        # Load the states, but they should not be used in this class apart
        # from inspection
        self.states = salt.loader.states(self.opts, self.functions)
        self.rend = salt.loader.render(self.opts, self.functions, states=self.states)


class MasterHighState(HighState):
    '''
    Execute highstate compilation from the master
    '''
    def __init__(self, master_opts, minion_opts, grains, id_,
                 saltenv=None,
                 env=None):
        if isinstance(env, six.string_types):
            salt.utils.warn_until(
                'Boron',
                'Passing a salt environment should be done using \'saltenv\' '
                'not \'env\'. This functionality will be removed in Salt '
                'Boron.'
            )
            # Backwards compatibility
            saltenv = env
        # Force the fileclient to be local
        opts = copy.deepcopy(minion_opts)
        opts['file_client'] = 'local'
        opts['file_roots'] = master_opts['master_roots']
        opts['renderer'] = master_opts['renderer']
        opts['state_top'] = master_opts['state_top']
        opts['id'] = id_
        opts['grains'] = grains
        HighState.__init__(self, opts)


class RemoteHighState(object):
    '''
    Manage gathering the data from the master
    '''
    def __init__(self, opts, grains):
        self.opts = opts
        self.grains = grains
        self.serial = salt.payload.Serial(self.opts)
        # self.auth = salt.crypt.SAuth(opts)
        self.channel = salt.transport.Channel.factory(self.opts['master_uri'])

    def compile_master(self):
        '''
        Return the state data from the master
        '''
        load = {'grains': self.grains,
                'opts': self.opts,
                'cmd': '_master_state'}
        try:
            return self.channel.send(load, tries=3, timeout=72000)
        except SaltReqTimeoutError:
            return {}<|MERGE_RESOLUTION|>--- conflicted
+++ resolved
@@ -2314,11 +2314,7 @@
                     contents,
                     self.state.rend,
                     self.state.opts['renderer'],
-<<<<<<< HEAD
-                    env=self.opts['environment']
-=======
                     saltenv=self.opts['environment']
->>>>>>> 6a949b98
                 )
             ]
         else:
