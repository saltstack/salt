--- conflicted
+++ resolved
@@ -409,7 +409,7 @@
                         comps = high[name].split(".")
                         if len(comps) >= 2:
                             # Merge the comps
-                            comps[1] = ".".join(comps[1:len(comps)])
+                            comps[1] = ".".join(comps[1 : len(comps)])
                         high[name] = {
                             # '__sls__': template,
                             # '__env__': None,
@@ -427,7 +427,7 @@
                     comps = key.split(".")
                     if len(comps) >= 2:
                         # Merge the comps
-                        comps[1] = ".".join(comps[1:len(comps)])
+                        comps[1] = ".".join(comps[1 : len(comps)])
                     # Salt doesn't support state files such as:
                     #
                     # /etc/redis/redis.conf:
@@ -1151,7 +1151,7 @@
                         )
                         if funcs:
                             for func in funcs:
-                                f_key = "{0}{1}".format(mod, func[func.rindex("."):])
+                                f_key = "{0}{1}".format(mod, func[func.rindex(".") :])
                                 self.functions[f_key] = funcs[func]
         self.serializers = salt.loader.serializers(self.opts)
         self._load_states()
@@ -1809,14 +1809,13 @@
                                         for _id in iter(high):
                                             for state in iter(high[_id]):
                                                 # When a requisite is tied to an excluded id, state is an ordered dict.
-<<<<<<< HEAD
                                                 if hasattr(state, "startswith"):
-=======
-                                                if hasattr(state, 'startswith'):
->>>>>>> 62989e32
                                                     if not state.startswith("__"):
                                                         for j in iter(high[_id][state]):
-                                                            if (isinstance(j, dict) and "name" in j):
+                                                            if (
+                                                                    isinstance(j, dict)
+                                                                    and "name" in j
+                                                            ):
                                                                 if j["name"] == ind:
                                                                     ind = {state: _id}
                                                                     found = True
@@ -2319,7 +2318,7 @@
         # everything after first closing paren: )
         return_get = None
         try:
-            return_get = slot_text[slot_text.rindex(")") + 1:]
+            return_get = slot_text[slot_text.rindex(")") + 1 :]
         except ValueError:
             pass
         if return_get:
