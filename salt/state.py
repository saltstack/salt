# -*- coding: utf-8 -*-
"""
The State Compiler is used to execute states in Salt. A state is unlike
an execution module in that instead of just executing a command, it
ensures that a certain state is present on the system.

The data sent to the state calls is as follows:
    { 'state': '<state module name>',
      'fun': '<state function name>',
      'name': '<the name argument passed to all states>'
      'argn': '<arbitrary argument, can have many of these>'
      }
"""

# Import python libs
from __future__ import absolute_import, print_function, unicode_literals

import copy
import datetime
import fnmatch
import logging
import os
import random
import re
import site
import sys
import time
import traceback

import salt.fileclient

# Import salt libs
import salt.loader
import salt.minion
import salt.pillar
import salt.syspaths as syspaths
import salt.transport.client
import salt.utils.args
import salt.utils.crypt
import salt.utils.data
import salt.utils.decorators.state
import salt.utils.dictupdate
import salt.utils.event
import salt.utils.files
import salt.utils.hashutils
import salt.utils.immutabletypes as immutabletypes
import salt.utils.msgpack
import salt.utils.platform
import salt.utils.process
import salt.utils.url
<<<<<<< HEAD
import salt.syspaths as syspaths
import salt.transport.client
from salt.serializers.msgpack import serialize as msgpack_serialize, deserialize as msgpack_deserialize
from salt.template import compile_template, compile_template_str
from salt.exceptions import CommandExecutionError, SaltRenderError, SaltReqTimeoutError
from salt.utils.odict import OrderedDict, DefaultOrderedDict
=======

>>>>>>> a670b4ae
# Explicit late import to avoid circular import. DO NOT MOVE THIS.
import salt.utils.yamlloader as yamlloader
from salt.exceptions import SaltRenderError, SaltReqTimeoutError

# Import third party libs
# pylint: disable=import-error,no-name-in-module,redefined-builtin
from salt.ext import six
from salt.ext.six.moves import map, range, reload_module
from salt.serializers.msgpack import deserialize as msgpack_deserialize
from salt.serializers.msgpack import serialize as msgpack_serialize
from salt.template import compile_template, compile_template_str
from salt.utils.odict import DefaultOrderedDict, OrderedDict

# pylint: enable=import-error,no-name-in-module,redefined-builtin

log = logging.getLogger(__name__)


# These are keywords passed to state module functions which are to be used
# by salt in this state module and not on the actual state module function
<<<<<<< HEAD
STATE_REQUISITE_KEYWORDS = frozenset([
    'onchanges',
    'onchanges_any',
    'onfail',
    'onfail_any',
    'onfail_stop',
    'prereq',
    'prerequired',
    'watch',
    'watch_any',
    'require',
    'require_any',
    'listen',
    ])
STATE_REQUISITE_IN_KEYWORDS = frozenset([
    'onchanges_in',
    'onfail_in',
    'prereq_in',
    'watch_in',
    'require_in',
    'listen_in',
    ])
STATE_RUNTIME_KEYWORDS = frozenset([
    'fun',
    'state',
    'check_cmd',
    'failhard',
    'onlyif',
    'unless',
    'creates',
    'retry',
    'order',
    'parallel',
    'prereq',
    'prereq_in',
    'prerequired',
    'reload_modules',
    'reload_grains',
    'reload_pillar',
    'runas',
    'runas_password',
    'fire_event',
    'saltenv',
    'use',
    'use_in',
    '__env__',
    '__sls__',
    '__id__',
    '__orchestration_jid__',
    '__pub_user',
    '__pub_arg',
    '__pub_jid',
    '__pub_fun',
    '__pub_tgt',
    '__pub_ret',
    '__pub_pid',
    '__pub_tgt_type',
    '__prereq__',
    ])

STATE_INTERNAL_KEYWORDS = STATE_REQUISITE_KEYWORDS.union(STATE_REQUISITE_IN_KEYWORDS).union(STATE_RUNTIME_KEYWORDS)
=======
STATE_REQUISITE_KEYWORDS = frozenset(
    [
        "onchanges",
        "onchanges_any",
        "onfail",
        "onfail_any",
        "onfail_stop",
        "prereq",
        "prerequired",
        "watch",
        "watch_any",
        "require",
        "require_any",
        "listen",
    ]
)
STATE_REQUISITE_IN_KEYWORDS = frozenset(
    ["onchanges_in", "onfail_in", "prereq_in", "watch_in", "require_in", "listen_in"]
)
STATE_RUNTIME_KEYWORDS = frozenset(
    [
        "fun",
        "state",
        "check_cmd",
        "failhard",
        "onlyif",
        "unless",
        "retry",
        "order",
        "parallel",
        "prereq",
        "prereq_in",
        "prerequired",
        "reload_modules",
        "reload_grains",
        "reload_pillar",
        "runas",
        "runas_password",
        "fire_event",
        "saltenv",
        "use",
        "use_in",
        "__env__",
        "__sls__",
        "__id__",
        "__orchestration_jid__",
        "__pub_user",
        "__pub_arg",
        "__pub_jid",
        "__pub_fun",
        "__pub_tgt",
        "__pub_ret",
        "__pub_pid",
        "__pub_tgt_type",
        "__prereq__",
    ]
)

STATE_INTERNAL_KEYWORDS = STATE_REQUISITE_KEYWORDS.union(
    STATE_REQUISITE_IN_KEYWORDS
).union(STATE_RUNTIME_KEYWORDS)
>>>>>>> a670b4ae


def _odict_hashable(self):
    return id(self)


OrderedDict.__hash__ = _odict_hashable


def split_low_tag(tag):
    """
    Take a low tag and split it back into the low dict that it came from
    """
    state, id_, name, fun = tag.split("_|-")

    return {"state": state, "__id__": id_, "name": name, "fun": fun}


def _gen_tag(low):
    """
    Generate the running dict tag string from the low data structure
    """
    return "{0[state]}_|-{0[__id__]}_|-{0[name]}_|-{0[fun]}".format(low)


def _clean_tag(tag):
    """
    Make tag name safe for filenames
    """
    return salt.utils.files.safe_filename_leaf(tag)


def _l_tag(name, id_):
    low = {
        "name": "listen_{0}".format(name),
        "__id__": "listen_{0}".format(id_),
        "state": "Listen_Error",
        "fun": "Listen_Error",
    }
    return _gen_tag(low)


def _calculate_fake_duration():
    """
    Generate a NULL duration for when states do not run
    but we want the results to be consistent.
    """
    utc_start_time = datetime.datetime.utcnow()
    local_start_time = utc_start_time - (
        datetime.datetime.utcnow() - datetime.datetime.now()
    )
    utc_finish_time = datetime.datetime.utcnow()
    start_time = local_start_time.time().isoformat()
    delta = utc_finish_time - utc_start_time
    # duration in milliseconds.microseconds
    duration = (delta.seconds * 1000000 + delta.microseconds) / 1000.0

    return start_time, duration


def get_accumulator_dir(cachedir):
    """
    Return the directory that accumulator data is stored in, creating it if it
    doesn't exist.
    """
    fn_ = os.path.join(cachedir, "accumulator")
    if not os.path.isdir(fn_):
        # accumulator_dir is not present, create it
        os.makedirs(fn_)
    return fn_


def trim_req(req):
    """
    Trim any function off of a requisite
    """
    reqfirst = next(iter(req))
    if "." in reqfirst:
        return {reqfirst.split(".")[0]: req[reqfirst]}
    return req


def state_args(id_, state, high):
    """
    Return a set of the arguments passed to the named state
    """
    args = set()
    if id_ not in high:
        return args
    if state not in high[id_]:
        return args
    for item in high[id_][state]:
        if not isinstance(item, dict):
            continue
        if len(item) != 1:
            continue
        args.add(next(iter(item)))
    return args


def find_name(name, state, high):
    """
    Scan high data for the id referencing the given name and return a list of (IDs, state) tuples that match

    Note: if `state` is sls, then we are looking for all IDs that match the given SLS
    """
    ext_id = []
    if name in high:
        ext_id.append((name, state))
    # if we are requiring an entire SLS, then we need to add ourselves to everything in that SLS
    elif state == "sls":
        for nid, item in six.iteritems(high):
            if item["__sls__"] == name:
                ext_id.append((nid, next(iter(item))))
    # otherwise we are requiring a single state, lets find it
    else:
        # We need to scan for the name
        for nid in high:
            if state in high[nid]:
                if isinstance(high[nid][state], list):
                    for arg in high[nid][state]:
                        if not isinstance(arg, dict):
                            continue
                        if len(arg) != 1:
                            continue
                        if arg[next(iter(arg))] == name:
                            ext_id.append((nid, state))
    return ext_id


def find_sls_ids(sls, high):
    """
    Scan for all ids in the given sls and return them in a dict; {name: state}
    """
    ret = []
    for nid, item in six.iteritems(high):
        try:
            sls_tgt = item["__sls__"]
        except TypeError:
            if nid != "__exclude__":
                log.error(
                    "Invalid non-dict item '%s' in high data. Value: %r", nid, item
                )
            continue
        else:
            if sls_tgt == sls:
                for st_ in item:
                    if st_.startswith("__"):
                        continue
                    ret.append((nid, st_))
    return ret


def format_log(ret):
    """
    Format the state into a log message
    """
    msg = ""
    if isinstance(ret, dict):
        # Looks like the ret may be a valid state return
        if "changes" in ret:
            # Yep, looks like a valid state return
            chg = ret["changes"]
            if not chg:
                if ret["comment"]:
                    msg = ret["comment"]
                else:
                    msg = "No changes made for {0[name]}".format(ret)
            elif isinstance(chg, dict):
                if "diff" in chg:
                    if isinstance(chg["diff"], six.string_types):
                        msg = "File changed:\n{0}".format(chg["diff"])
                if all([isinstance(x, dict) for x in six.itervalues(chg)]):
                    if all([("old" in x and "new" in x) for x in six.itervalues(chg)]):
                        msg = "Made the following changes:\n"
                        for pkg in chg:
                            old = chg[pkg]["old"]
                            if not old and old not in (False, None):
                                old = "absent"
                            new = chg[pkg]["new"]
                            if not new and new not in (False, None):
                                new = "absent"
                            # This must be able to handle unicode as some package names contain
                            # non-ascii characters like "Français" or "Español". See Issue #33605.
                            msg += "'{0}' changed from '{1}' to '{2}'\n".format(
                                pkg, old, new
                            )
            if not msg:
                msg = six.text_type(ret["changes"])
            if ret["result"] is True or ret["result"] is None:
                log.info(msg)
            else:
                log.error(msg)
    else:
        # catch unhandled data
        log.info(six.text_type(ret))


def master_compile(master_opts, minion_opts, grains, id_, saltenv):
    """
    Compile the master side low state data, and build the hidden state file
    """
    st_ = MasterHighState(master_opts, minion_opts, grains, id_, saltenv)
    return st_.compile_highstate()


def ishashable(obj):
    try:
        hash(obj)
    except TypeError:
        return False
    return True


def mock_ret(cdata):
    """
    Returns a mocked return dict with information about the run, without
    executing the state function
    """
    # As this is expanded it should be sent into the execution module
    # layer or it should be turned into a standalone loader system
    if cdata["args"]:
        name = cdata["args"][0]
    else:
        name = cdata["kwargs"]["name"]
    return {
        "name": name,
        "comment": "Not called, mocked",
        "changes": {},
        "result": True,
    }


class StateError(Exception):
    """
    Custom exception class.
    """


class Compiler(object):
    """
    Class used to compile and manage the High Data structure
    """

    def __init__(self, opts, renderers):
        self.opts = opts
        self.rend = renderers

    def render_template(self, template, **kwargs):
        """
        Enforce the states in a template
        """
        high = compile_template(
            template,
            self.rend,
            self.opts["renderer"],
            self.opts["renderer_blacklist"],
            self.opts["renderer_whitelist"],
            **kwargs
        )
        if not high:
            return high
        return self.pad_funcs(high)

    def pad_funcs(self, high):
        """
        Turns dot delimited function refs into function strings
        """
        for name in high:
            if not isinstance(high[name], dict):
                if isinstance(high[name], six.string_types):
                    # Is this is a short state? It needs to be padded!
                    if "." in high[name]:
                        comps = high[name].split(".")
                        if len(comps) >= 2:
                            # Merge the comps
                            comps[1] = ".".join(comps[1 : len(comps)])
                        high[name] = {
                            # '__sls__': template,
                            # '__env__': None,
                            comps[0]: [comps[1]]
                        }
                        continue
                    continue
            skeys = set()
            for key in sorted(high[name]):
                if key.startswith("_"):
                    continue
                if not isinstance(high[name][key], list):
                    continue
                if "." in key:
                    comps = key.split(".")
                    if len(comps) >= 2:
                        # Merge the comps
                        comps[1] = ".".join(comps[1 : len(comps)])
                    # Salt doesn't support state files such as:
                    #
                    # /etc/redis/redis.conf:
                    #   file.managed:
                    #     - user: redis
                    #     - group: redis
                    #     - mode: 644
                    #   file.comment:
                    #     - regex: ^requirepass
                    if comps[0] in skeys:
                        continue
                    high[name][comps[0]] = high[name].pop(key)
                    high[name][comps[0]].append(comps[1])
                    skeys.add(comps[0])
                    continue
                skeys.add(key)
        return high

    def verify_high(self, high):
        """
        Verify that the high data is viable and follows the data structure
        """
        errors = []
        if not isinstance(high, dict):
            errors.append("High data is not a dictionary and is invalid")
        reqs = OrderedDict()
        for name, body in six.iteritems(high):
            if name.startswith("__"):
                continue
            if not isinstance(name, six.string_types):
                errors.append(
                    "ID '{0}' in SLS '{1}' is not formed as a string, but "
                    "is a {2}".format(name, body["__sls__"], type(name).__name__)
                )
            if not isinstance(body, dict):
                err = "The type {0} in {1} is not formatted as a dictionary".format(
                    name, body
                )
                errors.append(err)
                continue
            for state in body:
                if state.startswith("__"):
                    continue
                if not isinstance(body[state], list):
                    errors.append(
                        "State '{0}' in SLS '{1}' is not formed as a list".format(
                            name, body["__sls__"]
                        )
                    )
                else:
                    fun = 0
                    if "." in state:
                        fun += 1
                    for arg in body[state]:
                        if isinstance(arg, six.string_types):
                            fun += 1
                            if " " in arg.strip():
                                errors.append(
                                    (
                                        'The function "{0}" in state '
                                        '"{1}" in SLS "{2}" has '
                                        "whitespace, a function with whitespace is "
                                        "not supported, perhaps this is an argument "
                                        'that is missing a ":"'
                                    ).format(arg, name, body["__sls__"])
                                )
                        elif isinstance(arg, dict):
                            # The arg is a dict, if the arg is require or
                            # watch, it must be a list.
                            #
                            # Add the requires to the reqs dict and check them
                            # all for recursive requisites.
                            argfirst = next(iter(arg))
                            if argfirst in ("require", "watch", "prereq", "onchanges"):
                                if not isinstance(arg[argfirst], list):
                                    errors.append(
                                        (
                                            "The {0}"
                                            " statement in state '{1}' in SLS '{2}' "
                                            "needs to be formed as a list"
                                        ).format(argfirst, name, body["__sls__"])
                                    )
                                # It is a list, verify that the members of the
                                # list are all single key dicts.
                                else:
                                    reqs[name] = {"state": state}
                                    for req in arg[argfirst]:
                                        if isinstance(req, six.string_types):
                                            req = {"id": req}
                                        if not isinstance(req, dict):
                                            err = (
                                                "Requisite declaration {0}"
                                                " in SLS {1} is not formed as a"
                                                " single key dictionary"
                                            ).format(req, body["__sls__"])
                                            errors.append(err)
                                            continue
                                        req_key = next(iter(req))
                                        req_val = req[req_key]
                                        if "." in req_key:
                                            errors.append(
                                                (
                                                    "Invalid requisite type '{0}' "
                                                    "in state '{1}', in SLS "
                                                    "'{2}'. Requisite types must "
                                                    "not contain dots, did you "
                                                    "mean '{3}'?".format(
                                                        req_key,
                                                        name,
                                                        body["__sls__"],
                                                        req_key[: req_key.find(".")],
                                                    )
                                                )
                                            )
                                        if not ishashable(req_val):
                                            errors.append(
                                                (
                                                    'Illegal requisite "{0}", '
                                                    "is SLS {1}\n"
                                                ).format(
                                                    six.text_type(req_val),
                                                    body["__sls__"],
                                                )
                                            )
                                            continue

                                        # Check for global recursive requisites
                                        reqs[name][req_val] = req_key
                                        # I am going beyond 80 chars on
                                        # purpose, this is just too much
                                        # of a pain to deal with otherwise
                                        if req_val in reqs:
                                            if name in reqs[req_val]:
                                                if reqs[req_val][name] == state:
                                                    if (
                                                        reqs[req_val]["state"]
                                                        == reqs[name][req_val]
                                                    ):
                                                        err = (
                                                            "A recursive "
                                                            "requisite was found, SLS "
                                                            '"{0}" ID "{1}" ID "{2}"'
                                                        ).format(
                                                            body["__sls__"],
                                                            name,
                                                            req_val,
                                                        )
                                                        errors.append(err)
                                # Make sure that there is only one key in the
                                # dict
                                if len(list(arg)) != 1:
                                    errors.append(
                                        (
                                            "Multiple dictionaries "
                                            "defined in argument of state '{0}' in SLS"
                                            " '{1}'"
                                        ).format(name, body["__sls__"])
                                    )
                    if not fun:
                        if state == "require" or state == "watch":
                            continue
                        errors.append(
                            (
                                "No function declared in state '{0}' in" " SLS '{1}'"
                            ).format(state, body["__sls__"])
                        )
                    elif fun > 1:
                        errors.append(
                            "Too many functions declared in state '{0}' in "
                            "SLS '{1}'".format(state, body["__sls__"])
                        )
        return errors

    def order_chunks(self, chunks):
        """
        Sort the chunk list verifying that the chunks follow the order
        specified in the order options.
        """
        cap = 1
        for chunk in chunks:
            if "order" in chunk:
                if not isinstance(chunk["order"], int):
                    continue

                chunk_order = chunk["order"]
                if chunk_order > cap - 1 and chunk_order > 0:
                    cap = chunk_order + 100
        for chunk in chunks:
            if "order" not in chunk:
                chunk["order"] = cap
                continue

            if not isinstance(chunk["order"], (int, float)):
                if chunk["order"] == "last":
                    chunk["order"] = cap + 1000000
                elif chunk["order"] == "first":
                    chunk["order"] = 0
                else:
                    chunk["order"] = cap
            if "name_order" in chunk:
                chunk["order"] = chunk["order"] + chunk.pop("name_order") / 10000.0
            if chunk["order"] < 0:
                chunk["order"] = cap + 1000000 + chunk["order"]
            chunk["name"] = salt.utils.data.decode(chunk["name"])
        chunks.sort(
            key=lambda chunk: (
                chunk["order"],
                "{0[state]}{0[name]}{0[fun]}".format(chunk),
            )
        )
        return chunks

    def compile_high_data(self, high):
        """
        "Compile" the high data as it is retrieved from the CLI or YAML into
        the individual state executor structures
        """
        chunks = []
        for name, body in six.iteritems(high):
            if name.startswith("__"):
                continue
            for state, run in six.iteritems(body):
                funcs = set()
                names = []
                if state.startswith("__"):
                    continue
                chunk = {"state": state, "name": name}
                if "__sls__" in body:
                    chunk["__sls__"] = body["__sls__"]
                if "__env__" in body:
                    chunk["__env__"] = body["__env__"]
                chunk["__id__"] = name
                for arg in run:
                    if isinstance(arg, six.string_types):
                        funcs.add(arg)
                        continue
                    if isinstance(arg, dict):
                        for key, val in six.iteritems(arg):
                            if key == "names":
                                for _name in val:
                                    if _name not in names:
                                        names.append(_name)
                                continue
                            else:
                                chunk.update(arg)
                if names:
                    name_order = 1
                    for entry in names:
                        live = copy.deepcopy(chunk)
                        if isinstance(entry, dict):
                            low_name = next(six.iterkeys(entry))
                            live["name"] = low_name
                            list(map(live.update, entry[low_name]))
                        else:
                            live["name"] = entry
                        live["name_order"] = name_order
                        name_order = name_order + 1
                        for fun in funcs:
                            live["fun"] = fun
                            chunks.append(live)
                else:
                    live = copy.deepcopy(chunk)
                    for fun in funcs:
                        live["fun"] = fun
                        chunks.append(live)
        chunks = self.order_chunks(chunks)
        return chunks

    def apply_exclude(self, high):
        """
        Read in the __exclude__ list and remove all excluded objects from the
        high data
        """
        if "__exclude__" not in high:
            return high
        ex_sls = set()
        ex_id = set()
        exclude = high.pop("__exclude__")
        for exc in exclude:
            if isinstance(exc, six.string_types):
                # The exclude statement is a string, assume it is an sls
                ex_sls.add(exc)
            if isinstance(exc, dict):
                # Explicitly declared exclude
                if len(exc) != 1:
                    continue
                key = next(six.iterkeys(exc))
                if key == "sls":
                    ex_sls.add(exc["sls"])
                elif key == "id":
                    ex_id.add(exc["id"])
        # Now the excludes have been simplified, use them
        if ex_sls:
            # There are sls excludes, find the associtaed ids
            for name, body in six.iteritems(high):
                if name.startswith("__"):
                    continue
                if body.get("__sls__", "") in ex_sls:
                    ex_id.add(name)
        for id_ in ex_id:
            if id_ in high:
                high.pop(id_)
        return high


class State(object):
    """
    Class used to execute salt states
    """

    def __init__(
        self,
        opts,
        pillar_override=None,
        jid=None,
        pillar_enc=None,
        proxy=None,
        context=None,
        mocked=False,
        loader="states",
        initial_pillar=None,
    ):
        self.states_loader = loader
        if "grains" not in opts:
            opts["grains"] = salt.loader.grains(opts)
        self.opts = opts
        self.proxy = proxy
        self._pillar_override = pillar_override
        if pillar_enc is not None:
            try:
                pillar_enc = pillar_enc.lower()
            except AttributeError:
                pillar_enc = six.text_type(pillar_enc).lower()
        self._pillar_enc = pillar_enc
        log.debug("Gathering pillar data for state run")
        if initial_pillar and not self._pillar_override:
            self.opts["pillar"] = initial_pillar
        else:
            # Compile pillar data
            self.opts["pillar"] = self._gather_pillar()
            # Reapply overrides on top of compiled pillar
            if self._pillar_override:
                self.opts["pillar"] = salt.utils.dictupdate.merge(
                    self.opts["pillar"],
                    self._pillar_override,
                    self.opts.get("pillar_source_merging_strategy", "smart"),
                    self.opts.get("renderer", "yaml"),
                    self.opts.get("pillar_merge_lists", False),
                )
        log.debug("Finished gathering pillar data for state run")
        self.state_con = context or {}
        self.load_modules()
        self.active = set()
        self.mod_init = set()
        self.pre = {}
        self.__run_num = 0
        self.jid = jid
        self.instance_id = six.text_type(id(self))
        self.inject_globals = {}
        self.mocked = mocked

    def _gather_pillar(self):
        """
        Whenever a state run starts, gather the pillar data fresh
        """
        if self._pillar_override:
            if self._pillar_enc:
                try:
                    self._pillar_override = salt.utils.crypt.decrypt(
                        self._pillar_override,
                        self._pillar_enc,
                        translate_newlines=True,
                        renderers=getattr(self, "rend", None),
                        opts=self.opts,
                        valid_rend=self.opts["decrypt_pillar_renderers"],
                    )
                except Exception as exc:  # pylint: disable=broad-except
                    log.error("Failed to decrypt pillar override: %s", exc)

            if isinstance(self._pillar_override, six.string_types):
                # This can happen if an entire pillar dictionary was passed as
                # a single encrypted string. The override will have been
                # decrypted above, and should now be a stringified dictionary.
                # Use the YAML loader to convert that to a Python dictionary.
                try:
                    self._pillar_override = yamlloader.load(
                        self._pillar_override, Loader=yamlloader.SaltYamlSafeLoader
                    )
                except Exception as exc:  # pylint: disable=broad-except
                    log.error("Failed to load CLI pillar override")
                    log.exception(exc)

            if not isinstance(self._pillar_override, dict):
                log.error("Pillar override was not passed as a dictionary")
                self._pillar_override = None

        pillar = salt.pillar.get_pillar(
            self.opts,
            self.opts["grains"],
            self.opts["id"],
            self.opts["saltenv"],
            pillar_override=self._pillar_override,
            pillarenv=self.opts.get("pillarenv"),
        )
        return pillar.compile_pillar()

    def _mod_init(self, low):
        """
        Check the module initialization function, if this is the first run
        of a state package that has a mod_init function, then execute the
        mod_init function in the state module.
        """
        # ensure that the module is loaded
        try:
            self.states[
                "{0}.{1}".format(low["state"], low["fun"])
            ]  # pylint: disable=W0106
        except KeyError:
            return
        minit = "{0}.mod_init".format(low["state"])
        if low["state"] not in self.mod_init:
            if minit in self.states._dict:
                mret = self.states[minit](low)
                if not mret:
                    return
                self.mod_init.add(low["state"])

    def _mod_aggregate(self, low, running, chunks):
        """
        Execute the aggregation systems to runtime modify the low chunk
        """
        agg_opt = self.functions["config.option"]("state_aggregate")
        if "aggregate" in low:
            agg_opt = low["aggregate"]
        if agg_opt is True:
            agg_opt = [low["state"]]
        elif not isinstance(agg_opt, list):
            return low
        if low["state"] in agg_opt and not low.get("__agg__"):
            agg_fun = "{0}.mod_aggregate".format(low["state"])
            if agg_fun in self.states:
                try:
                    low = self.states[agg_fun](low, chunks, running)
                    low["__agg__"] = True
                except TypeError:
                    log.error("Failed to execute aggregate for state %s", low["state"])
        return low

    def _run_check(self, low_data):
        """
        Check that unless doesn't return 0, and that onlyif returns a 0.
        """
        ret = {"result": False, "comment": []}
        cmd_opts = {}

        if "shell" in self.opts["grains"]:
            cmd_opts["shell"] = self.opts["grains"].get("shell")

        if "onlyif" in low_data:
            _ret = self._run_check_onlyif(low_data, cmd_opts)
            ret["result"] = _ret["result"]
            ret["comment"].append(_ret["comment"])
            if "skip_watch" in _ret:
                ret["skip_watch"] = _ret["skip_watch"]

        if "unless" in low_data:
            _ret = self._run_check_unless(low_data, cmd_opts)
            # If either result is True, the returned result should be True
            ret["result"] = _ret["result"] or ret["result"]
            ret["comment"].append(_ret["comment"])
            if "skip_watch" in _ret:
                # If either result is True, the returned result should be True
                ret["skip_watch"] = _ret["skip_watch"] or ret["skip_watch"]

        if 'creates' in low_data:
            _ret = self._run_check_creates(low_data)
            ret['result'] = _ret['result'] or ret['result']
            ret['comment'].append(_ret['comment'])
            if 'skip_watch' in _ret:
                # If either result is True, the returned result should be True
                ret['skip_watch'] = _ret['skip_watch'] or ret['skip_watch']

        return ret

    def _run_check_function(self, entry):
        """Format slot args and run unless/onlyif function."""
        fun = entry.pop("fun")
        args = entry.pop("args") if "args" in entry else []
        cdata = {"args": args, "kwargs": entry}
        self.format_slots(cdata)
        return self.functions[fun](*cdata["args"], **cdata["kwargs"])

    def _run_check_onlyif(self, low_data, cmd_opts):
        """
        Check that unless doesn't return 0, and that onlyif returns a 0.
        """
        ret = {"result": False}

        if not isinstance(low_data["onlyif"], list):
            low_data_onlyif = [low_data["onlyif"]]
        else:
            low_data_onlyif = low_data["onlyif"]

        def _check_cmd(cmd):
            if cmd != 0 and ret["result"] is False:
                ret.update(
                    {
                        "comment": "onlyif condition is false",
                        "skip_watch": True,
                        "result": True,
                    }
                )
            elif cmd == 0:
                ret.update({"comment": "onlyif condition is true", "result": False})

        for entry in low_data_onlyif:
            if isinstance(entry, six.string_types):
<<<<<<< HEAD
                try:
                    cmd = self.functions['cmd.retcode'](
                        entry, ignore_retcode=True, python_shell=True, **cmd_opts)
                except CommandExecutionError:
                    # Command failed, notify onlyif to skip running the item
                    cmd = 100
                log.debug('Last command return code: %s', cmd)
=======
                cmd = self.functions["cmd.retcode"](
                    entry, ignore_retcode=True, python_shell=True, **cmd_opts
                )
                log.debug("Last command return code: %s", cmd)
>>>>>>> a670b4ae
                _check_cmd(cmd)
            elif isinstance(entry, dict):
                if "fun" not in entry:
                    ret["comment"] = "no `fun` argument in onlyif: {0}".format(entry)
                    log.warning(ret["comment"])
                    return ret

                result = self._run_check_function(entry)
                if self.state_con.get("retcode", 0):
                    _check_cmd(self.state_con["retcode"])
                elif not result:
                    ret.update(
                        {
                            "comment": "onlyif condition is false",
                            "skip_watch": True,
                            "result": True,
                        }
                    )
                else:
                    ret.update({"comment": "onlyif condition is true", "result": False})

            else:
                ret.update(
                    {
                        "comment": "onlyif execution failed, bad type passed",
                        "result": False,
                    }
                )
        return ret

    def _run_check_unless(self, low_data, cmd_opts):
        """
        Check that unless doesn't return 0, and that onlyif returns a 0.
        """
        ret = {"result": False}

        if not isinstance(low_data["unless"], list):
            low_data_unless = [low_data["unless"]]
        else:
            low_data_unless = low_data["unless"]

        def _check_cmd(cmd):
            if cmd == 0 and ret["result"] is False:
                ret.update(
                    {
                        "comment": "unless condition is true",
                        "skip_watch": True,
                        "result": True,
                    }
                )
            elif cmd != 0:
                ret.update({"comment": "unless condition is false", "result": False})

        for entry in low_data_unless:
            if isinstance(entry, six.string_types):
<<<<<<< HEAD
                try:
                    cmd = self.functions['cmd.retcode'](entry, ignore_retcode=True, python_shell=True, **cmd_opts)
                    log.debug('Last command return code: %s', cmd)
                except CommandExecutionError:
                    # Command failed, so notify unless to skip the item
                    cmd = 0
=======
                cmd = self.functions["cmd.retcode"](
                    entry, ignore_retcode=True, python_shell=True, **cmd_opts
                )
                log.debug("Last command return code: %s", cmd)
>>>>>>> a670b4ae
                _check_cmd(cmd)
            elif isinstance(entry, dict):
                if "fun" not in entry:
                    ret["comment"] = "no `fun` argument in unless: {0}".format(entry)
                    log.warning(ret["comment"])
                    return ret

                result = self._run_check_function(entry)
                if self.state_con.get("retcode", 0):
                    _check_cmd(self.state_con["retcode"])
                elif result:
                    ret.update(
                        {
                            "comment": "unless condition is true",
                            "skip_watch": True,
                            "result": True,
                        }
                    )
                else:
                    ret.update(
                        {"comment": "unless condition is false", "result": False}
                    )
            else:
                ret.update(
                    {
                        "comment": "unless condition is false, bad type passed",
                        "result": False,
                    }
                )

        # No reason to stop, return ret
        return ret

    def _run_check_cmd(self, low_data):
        """
        Alter the way a successful state run is determined
        """
        ret = {"result": False}
        cmd_opts = {}
        if "shell" in self.opts["grains"]:
            cmd_opts["shell"] = self.opts["grains"].get("shell")
        for entry in low_data["check_cmd"]:
            cmd = self.functions["cmd.retcode"](
                entry, ignore_retcode=True, python_shell=True, **cmd_opts
            )
            log.debug("Last command return code: %s", cmd)
            if cmd == 0 and ret["result"] is False:
                ret.update(
                    {
                        "comment": "check_cmd determined the state succeeded",
                        "result": True,
                    }
                )
            elif cmd != 0:
                ret.update(
                    {
                        "comment": "check_cmd determined the state failed",
                        "result": False,
                    }
                )
                return ret
        return ret

    def _run_check_creates(self, low_data):
        '''
        Check that listed files exist
        '''
        ret = {'result': False}

        if isinstance(low_data['creates'], six.string_types) and os.path.exists(low_data['creates']):
            ret['comment'] = '{0} exists'.format(low_data['creates'])
            ret['result'] = True
            ret['skip_watch'] = True
        elif isinstance(low_data['creates'], list) and all([
            os.path.exists(path) for path in low_data['creates']
        ]):
            ret['comment'] = 'All files in creates exist'
            ret['result'] = True
            ret['skip_watch'] = True
        else:
            ret['comment'] = 'Creates files not found'
            ret['result'] = False

        return ret

    def reset_run_num(self):
        """
        Rest the run_num value to 0
        """
        self.__run_num = 0

    def _load_states(self):
        """
        Read the state loader value and loadup the correct states subsystem
        """
        if self.states_loader == "thorium":
            self.states = salt.loader.thorium(
                self.opts, self.functions, {}
            )  # TODO: Add runners, proxy?
        else:
            self.states = salt.loader.states(
                self.opts,
                self.functions,
                self.utils,
                self.serializers,
                context=self.state_con,
                proxy=self.proxy,
            )

    def load_modules(self, data=None, proxy=None):
        """
        Load the modules into the state
        """
        log.info("Loading fresh modules for state activity")
        self.utils = salt.loader.utils(self.opts)
        self.functions = salt.loader.minion_mods(
            self.opts, self.state_con, utils=self.utils, proxy=self.proxy
        )
        if isinstance(data, dict):
            if data.get("provider", False):
                if isinstance(data["provider"], six.string_types):
                    providers = [{data["state"]: data["provider"]}]
                elif isinstance(data["provider"], list):
                    providers = data["provider"]
                else:
                    providers = {}
                for provider in providers:
                    for mod in provider:
                        funcs = salt.loader.raw_mod(
                            self.opts, provider[mod], self.functions
                        )
                        if funcs:
                            for func in funcs:
                                f_key = "{0}{1}".format(mod, func[func.rindex(".") :])
                                self.functions[f_key] = funcs[func]
        self.serializers = salt.loader.serializers(self.opts)
        self._load_states()
        self.rend = salt.loader.render(
            self.opts,
            self.functions,
            states=self.states,
            proxy=self.proxy,
            context=self.state_con,
        )

    def module_refresh(self):
        """
        Refresh all the modules
        """
        log.debug("Refreshing modules...")
        if self.opts["grains"].get("os") != "MacOS":
            # In case a package has been installed into the current python
            # process 'site-packages', the 'site' module needs to be reloaded in
            # order for the newly installed package to be importable.
            try:
                reload_module(site)
            except RuntimeError:
                log.error(
                    "Error encountered during module reload. Modules were not reloaded."
                )
            except TypeError:
                log.error(
                    "Error encountered during module reload. Modules were not reloaded."
                )
        self.load_modules()
        if not self.opts.get("local", False) and self.opts.get("multiprocessing", True):
            self.functions["saltutil.refresh_modules"]()

    def check_refresh(self, data, ret):
        """
        Check to see if the modules for this state instance need to be updated,
        only update if the state is a file or a package and if it changed
        something. If the file function is managed check to see if the file is a
        possible module type, e.g. a python, pyx, or .so. Always refresh if the
        function is recurse, since that can lay down anything.
        """
        _reload_modules = False
        if data.get("reload_grains", False):
            log.debug("Refreshing grains...")
            self.opts["grains"] = salt.loader.grains(self.opts)
            _reload_modules = True

        if data.get("reload_pillar", False):
            log.debug("Refreshing pillar...")
            self.opts["pillar"] = self._gather_pillar()
            _reload_modules = True

        if not ret["changes"]:
            if data.get("force_reload_modules", False):
                self.module_refresh()
            return

        if data.get("reload_modules", False) or _reload_modules:
            # User explicitly requests a reload
            self.module_refresh()
            return

        if data["state"] == "file":
            if data["fun"] == "managed":
                if data["name"].endswith((".py", ".pyx", ".pyo", ".pyc", ".so")):
                    self.module_refresh()
            elif data["fun"] == "recurse":
                self.module_refresh()
            elif data["fun"] == "symlink":
                if "bin" in data["name"]:
                    self.module_refresh()
        elif data["state"] in ("pkg", "ports"):
            self.module_refresh()

    def verify_data(self, data):
        """
        Verify the data, return an error statement if something is wrong
        """
        errors = []
        if "state" not in data:
            errors.append('Missing "state" data')
        if "fun" not in data:
            errors.append('Missing "fun" data')
        if "name" not in data:
            errors.append('Missing "name" data')
        if data["name"] and not isinstance(data["name"], six.string_types):
            errors.append(
                "ID '{0}' {1}is not formed as a string, but is a {2}".format(
                    data["name"],
                    "in SLS '{0}' ".format(data["__sls__"])
                    if "__sls__" in data
                    else "",
                    type(data["name"]).__name__,
                )
            )
        if errors:
            return errors
        full = data["state"] + "." + data["fun"]
        if full not in self.states:
            if "__sls__" in data:
                errors.append(
                    "State '{0}' was not found in SLS '{1}'".format(
                        full, data["__sls__"]
                    )
                )
                reason = self.states.missing_fun_string(full)
                if reason:
                    errors.append("Reason: {0}".format(reason))
            else:
                errors.append("Specified state '{0}' was not found".format(full))
        else:
            # First verify that the parameters are met
            aspec = salt.utils.args.get_function_argspec(self.states[full])
            arglen = 0
            deflen = 0
            if isinstance(aspec.args, list):
                arglen = len(aspec.args)
            if isinstance(aspec.defaults, tuple):
                deflen = len(aspec.defaults)
            for ind in range(arglen - deflen):
                if aspec.args[ind] not in data:
                    errors.append(
                        "Missing parameter {0} for state {1}".format(
                            aspec.args[ind], full
                        )
                    )
        # If this chunk has a recursive require, then it will cause a
        # recursive loop when executing, check for it
        reqdec = ""
        if "require" in data:
            reqdec = "require"
        if "watch" in data:
            # Check to see if the service has a mod_watch function, if it does
            # not, then just require
            # to just require extend the require statement with the contents
            # of watch so that the mod_watch function is not called and the
            # requisite capability is still used
            if "{0}.mod_watch".format(data["state"]) not in self.states:
                if "require" in data:
                    data["require"].extend(data.pop("watch"))
                else:
                    data["require"] = data.pop("watch")
                reqdec = "require"
            else:
                reqdec = "watch"
        if reqdec:
            for req in data[reqdec]:
                reqfirst = next(iter(req))
                if data["state"] == reqfirst:
                    if fnmatch.fnmatch(data["name"], req[reqfirst]) or fnmatch.fnmatch(
                        data["__id__"], req[reqfirst]
                    ):
                        err = (
                            "Recursive require detected in SLS {0} for"
                            " require {1} in ID {2}"
                        ).format(data["__sls__"], req, data["__id__"])
                        errors.append(err)
        return errors

    def verify_high(self, high):
        """
        Verify that the high data is viable and follows the data structure
        """
        errors = []
        if not isinstance(high, dict):
            errors.append("High data is not a dictionary and is invalid")
        reqs = OrderedDict()
        for name, body in six.iteritems(high):
            try:
                if name.startswith("__"):
                    continue
            except AttributeError:
                pass
            if not isinstance(name, six.string_types):
                errors.append(
                    "ID '{0}' in SLS '{1}' is not formed as a string, but "
                    "is a {2}. It may need to be quoted.".format(
                        name, body["__sls__"], type(name).__name__
                    )
                )
            if not isinstance(body, dict):
                err = "The type {0} in {1} is not formatted as a dictionary".format(
                    name, body
                )
                errors.append(err)
                continue
            for state in body:
                if state.startswith("__"):
                    continue
                if body[state] is None:
                    errors.append(
                        "ID '{0}' in SLS '{1}' contains a short declaration "
                        "({2}) with a trailing colon. When not passing any "
                        "arguments to a state, the colon must be omitted.".format(
                            name, body["__sls__"], state
                        )
                    )
                    continue
                if not isinstance(body[state], list):
                    errors.append(
                        "State '{0}' in SLS '{1}' is not formed as a list".format(
                            name, body["__sls__"]
                        )
                    )
                else:
                    fun = 0
                    if "." in state:
                        fun += 1
                    for arg in body[state]:
                        if isinstance(arg, six.string_types):
                            fun += 1
                            if " " in arg.strip():
                                errors.append(
                                    (
                                        'The function "{0}" in state '
                                        '"{1}" in SLS "{2}" has '
                                        "whitespace, a function with whitespace is "
                                        "not supported, perhaps this is an argument "
                                        'that is missing a ":"'
                                    ).format(arg, name, body["__sls__"])
                                )
                        elif isinstance(arg, dict):
                            # The arg is a dict, if the arg is require or
                            # watch, it must be a list.
                            #
                            # Add the requires to the reqs dict and check them
                            # all for recursive requisites.
                            argfirst = next(iter(arg))
                            if argfirst == "names":
                                if not isinstance(arg[argfirst], list):
                                    errors.append(
                                        "The 'names' argument in state "
                                        "'{0}' in SLS '{1}' needs to be "
                                        "formed as a list".format(name, body["__sls__"])
                                    )
                            if argfirst in ("require", "watch", "prereq", "onchanges"):
                                if not isinstance(arg[argfirst], list):
                                    errors.append(
                                        "The {0} statement in state '{1}' in "
                                        "SLS '{2}' needs to be formed as a "
                                        "list".format(argfirst, name, body["__sls__"])
                                    )
                                # It is a list, verify that the members of the
                                # list are all single key dicts.
                                else:
                                    reqs[name] = OrderedDict(state=state)
                                    for req in arg[argfirst]:
                                        if isinstance(req, six.string_types):
                                            req = {"id": req}
                                        if not isinstance(req, dict):
                                            err = (
                                                "Requisite declaration {0}"
                                                " in SLS {1} is not formed as a"
                                                " single key dictionary"
                                            ).format(req, body["__sls__"])
                                            errors.append(err)
                                            continue
                                        req_key = next(iter(req))
                                        req_val = req[req_key]
                                        if "." in req_key:
                                            errors.append(
                                                "Invalid requisite type '{0}' "
                                                "in state '{1}', in SLS "
                                                "'{2}'. Requisite types must "
                                                "not contain dots, did you "
                                                "mean '{3}'?".format(
                                                    req_key,
                                                    name,
                                                    body["__sls__"],
                                                    req_key[: req_key.find(".")],
                                                )
                                            )
                                        if not ishashable(req_val):
                                            errors.append(
                                                (
                                                    'Illegal requisite "{0}", '
                                                    "please check your syntax.\n"
                                                ).format(req_val)
                                            )
                                            continue

                                        # Check for global recursive requisites
                                        reqs[name][req_val] = req_key
                                        # I am going beyond 80 chars on
                                        # purpose, this is just too much
                                        # of a pain to deal with otherwise
                                        if req_val in reqs:
                                            if name in reqs[req_val]:
                                                if reqs[req_val][name] == state:
                                                    if (
                                                        reqs[req_val]["state"]
                                                        == reqs[name][req_val]
                                                    ):
                                                        err = (
                                                            "A recursive "
                                                            "requisite was found, SLS "
                                                            '"{0}" ID "{1}" ID "{2}"'
                                                        ).format(
                                                            body["__sls__"],
                                                            name,
                                                            req_val,
                                                        )
                                                        errors.append(err)
                                # Make sure that there is only one key in the
                                # dict
                                if len(list(arg)) != 1:
                                    errors.append(
                                        "Multiple dictionaries defined in "
                                        "argument of state '{0}' in SLS '{1}'".format(
                                            name, body["__sls__"]
                                        )
                                    )
                    if not fun:
                        if state == "require" or state == "watch":
                            continue
                        errors.append(
                            "No function declared in state '{0}' in SLS '{1}'".format(
                                state, body["__sls__"]
                            )
                        )
                    elif fun > 1:
                        errors.append(
                            "Too many functions declared in state '{0}' in "
                            "SLS '{1}'".format(state, body["__sls__"])
                        )
        return errors

    def verify_chunks(self, chunks):
        """
        Verify the chunks in a list of low data structures
        """
        err = []
        for chunk in chunks:
            err.extend(self.verify_data(chunk))
        return err

    def order_chunks(self, chunks):
        """
        Sort the chunk list verifying that the chunks follow the order
        specified in the order options.
        """
        cap = 1
        for chunk in chunks:
            if "order" in chunk:
                if not isinstance(chunk["order"], int):
                    continue

                chunk_order = chunk["order"]
                if chunk_order > cap - 1 and chunk_order > 0:
                    cap = chunk_order + 100
        for chunk in chunks:
            if "order" not in chunk:
                chunk["order"] = cap
                continue

            if not isinstance(chunk["order"], (int, float)):
                if chunk["order"] == "last":
                    chunk["order"] = cap + 1000000
                elif chunk["order"] == "first":
                    chunk["order"] = 0
                else:
                    chunk["order"] = cap
            if "name_order" in chunk:
                chunk["order"] = chunk["order"] + chunk.pop("name_order") / 10000.0
            if chunk["order"] < 0:
                chunk["order"] = cap + 1000000 + chunk["order"]
        chunks.sort(
            key=lambda chunk: (
                chunk["order"],
                "{0[state]}{0[name]}{0[fun]}".format(chunk),
            )
        )
        return chunks

    def compile_high_data(self, high, orchestration_jid=None):
        """
        "Compile" the high data as it is retrieved from the CLI or YAML into
        the individual state executor structures
        """
        chunks = []
        for name, body in six.iteritems(high):
            if name.startswith("__"):
                continue
            for state, run in six.iteritems(body):
                funcs = set()
                names = []
                if state.startswith("__"):
                    continue
                chunk = {"state": state, "name": name}
                if orchestration_jid is not None:
                    chunk["__orchestration_jid__"] = orchestration_jid
                if "__sls__" in body:
                    chunk["__sls__"] = body["__sls__"]
                if "__env__" in body:
                    chunk["__env__"] = body["__env__"]
                chunk["__id__"] = name
                for arg in run:
                    if isinstance(arg, six.string_types):
                        funcs.add(arg)
                        continue
                    if isinstance(arg, dict):
                        for key, val in six.iteritems(arg):
                            if key == "names":
                                for _name in val:
                                    if _name not in names:
                                        names.append(_name)
                            elif key == "state":
                                # Don't pass down a state override
                                continue
                            elif key == "name" and not isinstance(
                                val, six.string_types
                            ):
                                # Invalid name, fall back to ID
                                chunk[key] = name
                            else:
                                chunk[key] = val
                if names:
                    name_order = 1
                    for entry in names:
                        live = copy.deepcopy(chunk)
                        if isinstance(entry, dict):
                            low_name = next(six.iterkeys(entry))
                            live["name"] = low_name
                            list(map(live.update, entry[low_name]))
                        else:
                            live["name"] = entry
                        live["name_order"] = name_order
                        name_order += 1
                        for fun in funcs:
                            live["fun"] = fun
                            chunks.append(live)
                else:
                    live = copy.deepcopy(chunk)
                    for fun in funcs:
                        live["fun"] = fun
                        chunks.append(live)
        chunks = self.order_chunks(chunks)
        return chunks

    def reconcile_extend(self, high):
        """
        Pull the extend data and add it to the respective high data
        """
        errors = []
        if "__extend__" not in high:
            return high, errors
        ext = high.pop("__extend__")
        for ext_chunk in ext:
            for name, body in six.iteritems(ext_chunk):
                if name not in high:
                    state_type = next(x for x in body if not x.startswith("__"))
                    # Check for a matching 'name' override in high data
                    ids = find_name(name, state_type, high)
                    if len(ids) != 1:
                        errors.append(
                            "Cannot extend ID '{0}' in '{1}:{2}'. It is not "
                            "part of the high state.\n"
                            "This is likely due to a missing include statement "
                            "or an incorrectly typed ID.\nEnsure that a "
                            "state with an ID of '{0}' is available\nin "
                            "environment '{1}' and to SLS '{2}'".format(
                                name,
                                body.get("__env__", "base"),
                                body.get("__sls__", "base"),
                            )
                        )
                        continue
                    else:
                        name = ids[0][0]

                for state, run in six.iteritems(body):
                    if state.startswith("__"):
                        continue
                    if state not in high[name]:
                        high[name][state] = run
                        continue
                    # high[name][state] is extended by run, both are lists
                    for arg in run:
                        update = False
                        for hind in range(len(high[name][state])):
                            if isinstance(arg, six.string_types) and isinstance(
                                high[name][state][hind], six.string_types
                            ):
                                # replacing the function, replace the index
                                high[name][state].pop(hind)
                                high[name][state].insert(hind, arg)
                                update = True
                                continue
                            if isinstance(arg, dict) and isinstance(
                                high[name][state][hind], dict
                            ):
                                # It is an option, make sure the options match
                                argfirst = next(iter(arg))
                                if argfirst == next(iter(high[name][state][hind])):
                                    # If argfirst is a requisite then we must merge
                                    # our requisite with that of the target state
                                    if argfirst in STATE_REQUISITE_KEYWORDS:
                                        high[name][state][hind][argfirst].extend(
                                            arg[argfirst]
                                        )
                                    # otherwise, its not a requisite and we are just extending (replacing)
                                    else:
                                        high[name][state][hind] = arg
                                    update = True
                                if (
                                    argfirst == "name"
                                    and next(iter(high[name][state][hind])) == "names"
                                ):
                                    # If names are overwritten by name use the name
                                    high[name][state][hind] = arg
                        if not update:
                            high[name][state].append(arg)
        return high, errors

    def apply_exclude(self, high):
        """
        Read in the __exclude__ list and remove all excluded objects from the
        high data
        """
        if "__exclude__" not in high:
            return high
        ex_sls = set()
        ex_id = set()
        exclude = high.pop("__exclude__")
        for exc in exclude:
            if isinstance(exc, six.string_types):
                # The exclude statement is a string, assume it is an sls
                ex_sls.add(exc)
            if isinstance(exc, dict):
                # Explicitly declared exclude
                if len(exc) != 1:
                    continue
                key = next(six.iterkeys(exc))
                if key == "sls":
                    ex_sls.add(exc["sls"])
                elif key == "id":
                    ex_id.add(exc["id"])
        # Now the excludes have been simplified, use them
        if ex_sls:
            # There are sls excludes, find the associated ids
            for name, body in six.iteritems(high):
                if name.startswith("__"):
                    continue
                sls = body.get("__sls__", "")
                if not sls:
                    continue
                for ex_ in ex_sls:
                    if fnmatch.fnmatch(sls, ex_):
                        ex_id.add(name)
        for id_ in ex_id:
            if id_ in high:
                high.pop(id_)
        return high

    def requisite_in(self, high):
        """
        Extend the data reference with requisite_in arguments
        """
        req_in = {
            "require_in",
            "watch_in",
            "onfail_in",
            "onchanges_in",
            "use",
            "use_in",
            "prereq",
            "prereq_in",
        }
        req_in_all = req_in.union(
            {"require", "watch", "onfail", "onfail_stop", "onchanges"}
        )
        extend = {}
        errors = []
        for id_, body in six.iteritems(high):
            if not isinstance(body, dict):
                continue
            for state, run in six.iteritems(body):
                if state.startswith("__"):
                    continue
                for arg in run:
                    if isinstance(arg, dict):
                        # It is not a function, verify that the arg is a
                        # requisite in statement
                        if len(arg) < 1:
                            # Empty arg dict
                            # How did we get this far?
                            continue
                        # Split out the components
                        key = next(iter(arg))
                        if key not in req_in:
                            continue
                        rkey = key.split("_")[0]
                        items = arg[key]
                        if isinstance(items, dict):
                            # Formatted as a single req_in
                            for _state, name in six.iteritems(items):

                                # Not a use requisite_in
                                found = False
                                if name not in extend:
                                    extend[name] = OrderedDict()
                                if "." in _state:
                                    errors.append(
                                        "Invalid requisite in {0}: {1} for "
                                        "{2}, in SLS '{3}'. Requisites must "
                                        "not contain dots, did you mean '{4}'?".format(
                                            rkey,
                                            _state,
                                            name,
                                            body["__sls__"],
                                            _state[: _state.find(".")],
                                        )
                                    )
                                    _state = _state.split(".")[0]
                                if _state not in extend[name]:
                                    extend[name][_state] = []
                                extend[name]["__env__"] = body["__env__"]
                                extend[name]["__sls__"] = body["__sls__"]
                                for ind in range(len(extend[name][_state])):
                                    if next(iter(extend[name][_state][ind])) == rkey:
                                        # Extending again
                                        extend[name][_state][ind][rkey].append(
                                            {state: id_}
                                        )
                                        found = True
                                if found:
                                    continue
                                # The rkey is not present yet, create it
                                extend[name][_state].append({rkey: [{state: id_}]})

                        if isinstance(items, list):
                            # Formed as a list of requisite additions
                            hinges = []
                            for ind in items:
                                if not isinstance(ind, dict):
                                    # Malformed req_in
                                    if ind in high:
                                        _ind_high = [
                                            x
                                            for x in high[ind]
                                            if not x.startswith("__")
                                        ]
                                        ind = {_ind_high[0]: ind}
                                    else:
                                        found = False
                                        for _id in iter(high):
                                            for state in [
                                                state
                                                for state in iter(high[_id])
                                                if not state.startswith("__")
                                            ]:
                                                for j in iter(high[_id][state]):
                                                    if (
                                                        isinstance(j, dict)
                                                        and "name" in j
                                                    ):
                                                        if j["name"] == ind:
                                                            ind = {state: _id}
                                                            found = True
                                        if not found:
                                            continue
                                if len(ind) < 1:
                                    continue
                                pstate = next(iter(ind))
                                pname = ind[pstate]
                                if pstate == "sls":
                                    # Expand hinges here
                                    hinges = find_sls_ids(pname, high)
                                else:
                                    hinges.append((pname, pstate))
                                if "." in pstate:
                                    errors.append(
                                        "Invalid requisite in {0}: {1} for "
                                        "{2}, in SLS '{3}'. Requisites must "
                                        "not contain dots, did you mean '{4}'?".format(
                                            rkey,
                                            pstate,
                                            pname,
                                            body["__sls__"],
                                            pstate[: pstate.find(".")],
                                        )
                                    )
                                    pstate = pstate.split(".")[0]
                                for tup in hinges:
                                    name, _state = tup
                                    if key == "prereq_in":
                                        # Add prerequired to origin
                                        if id_ not in extend:
                                            extend[id_] = OrderedDict()
                                        if state not in extend[id_]:
                                            extend[id_][state] = []
                                        extend[id_][state].append(
                                            {"prerequired": [{_state: name}]}
                                        )
                                    if key == "prereq":
                                        # Add prerequired to prereqs
                                        ext_ids = find_name(name, _state, high)
                                        for ext_id, _req_state in ext_ids:
                                            if ext_id not in extend:
                                                extend[ext_id] = OrderedDict()
                                            if _req_state not in extend[ext_id]:
                                                extend[ext_id][_req_state] = []
                                            extend[ext_id][_req_state].append(
                                                {"prerequired": [{state: id_}]}
                                            )
                                        continue
                                    if key == "use_in":
                                        # Add the running states args to the
                                        # use_in states
                                        ext_ids = find_name(name, _state, high)
                                        for ext_id, _req_state in ext_ids:
                                            if not ext_id:
                                                continue
                                            ext_args = state_args(ext_id, _state, high)
                                            if ext_id not in extend:
                                                extend[ext_id] = OrderedDict()
                                            if _req_state not in extend[ext_id]:
                                                extend[ext_id][_req_state] = []
                                            ignore_args = req_in_all.union(ext_args)
                                            for arg in high[id_][state]:
                                                if not isinstance(arg, dict):
                                                    continue
                                                if len(arg) != 1:
                                                    continue
                                                if next(iter(arg)) in ignore_args:
                                                    continue
                                                # Don't use name or names
                                                if next(six.iterkeys(arg)) == "name":
                                                    continue
                                                if next(six.iterkeys(arg)) == "names":
                                                    continue
                                                extend[ext_id][_req_state].append(arg)
                                        continue
                                    if key == "use":
                                        # Add the use state's args to the
                                        # running state
                                        ext_ids = find_name(name, _state, high)
                                        for ext_id, _req_state in ext_ids:
                                            if not ext_id:
                                                continue
                                            loc_args = state_args(id_, state, high)
                                            if id_ not in extend:
                                                extend[id_] = OrderedDict()
                                            if state not in extend[id_]:
                                                extend[id_][state] = []
                                            ignore_args = req_in_all.union(loc_args)
                                            for arg in high[ext_id][_req_state]:
                                                if not isinstance(arg, dict):
                                                    continue
                                                if len(arg) != 1:
                                                    continue
                                                if next(iter(arg)) in ignore_args:
                                                    continue
                                                # Don't use name or names
                                                if next(six.iterkeys(arg)) == "name":
                                                    continue
                                                if next(six.iterkeys(arg)) == "names":
                                                    continue
                                                extend[id_][state].append(arg)
                                        continue
                                    found = False
                                    if name not in extend:
                                        extend[name] = OrderedDict()
                                    if _state not in extend[name]:
                                        extend[name][_state] = []
                                    extend[name]["__env__"] = body["__env__"]
                                    extend[name]["__sls__"] = body["__sls__"]
                                    for ind in range(len(extend[name][_state])):
                                        if (
                                            next(iter(extend[name][_state][ind]))
                                            == rkey
                                        ):
                                            # Extending again
                                            extend[name][_state][ind][rkey].append(
                                                {state: id_}
                                            )
                                            found = True
                                    if found:
                                        continue
                                    # The rkey is not present yet, create it
                                    extend[name][_state].append({rkey: [{state: id_}]})
        high["__extend__"] = []
        for key, val in six.iteritems(extend):
            high["__extend__"].append({key: val})
        req_in_high, req_in_errors = self.reconcile_extend(high)
        errors.extend(req_in_errors)
        return req_in_high, errors

    def _call_parallel_target(self, name, cdata, low):
        """
        The target function to call that will create the parallel thread/process
        """
        # we need to re-record start/end duration here because it is impossible to
        # correctly calculate further down the chain
        utc_start_time = datetime.datetime.utcnow()

        tag = _gen_tag(low)
        try:
            ret = self.states[cdata["full"]](*cdata["args"], **cdata["kwargs"])
        except Exception as exc:  # pylint: disable=broad-except
            log.debug(
                "An exception occurred in this state: %s",
                exc,
                exc_info_on_loglevel=logging.DEBUG,
            )
            trb = traceback.format_exc()
            ret = {
                "result": False,
                "name": name,
                "changes": {},
                "comment": "An exception occurred in this state: {0}".format(trb),
            }

        utc_finish_time = datetime.datetime.utcnow()
        delta = utc_finish_time - utc_start_time
        # duration in milliseconds.microseconds
        duration = (delta.seconds * 1000000 + delta.microseconds) / 1000.0
        ret["duration"] = duration

        troot = os.path.join(self.opts["cachedir"], self.jid)
        tfile = os.path.join(troot, salt.utils.hashutils.sha1_digest(tag))
        if not os.path.isdir(troot):
            try:
                os.makedirs(troot)
            except OSError:
                # Looks like the directory was created between the check
                # and the attempt, we are safe to pass
                pass
        with salt.utils.files.fopen(tfile, "wb+") as fp_:
            fp_.write(msgpack_serialize(ret))

    def call_parallel(self, cdata, low):
        """
        Call the state defined in the given cdata in parallel
        """
        # There are a number of possibilities to not have the cdata
        # populated with what we might have expected, so just be smart
        # enough to not raise another KeyError as the name is easily
        # guessable and fallback in all cases to present the real
        # exception to the user
        name = (cdata.get("args") or [None])[0] or cdata["kwargs"].get("name")
        if not name:
            name = low.get("name", low.get("__id__"))

        proc = salt.utils.process.Process(
            target=self._call_parallel_target, args=(name, cdata, low)
        )
        proc.start()
        ret = {
            "name": name,
            "result": None,
            "changes": {},
            "comment": "Started in a separate process",
            "proc": proc,
        }
        return ret

    @salt.utils.decorators.state.OutputUnifier("content_check", "unify")
    def call(self, low, chunks=None, running=None, retries=1):
        """
        Call a state directly with the low data structure, verify data
        before processing.
        """
        utc_start_time = datetime.datetime.utcnow()
        local_start_time = utc_start_time - (
            datetime.datetime.utcnow() - datetime.datetime.now()
        )
        log.info(
            "Running state [%s] at time %s",
            low["name"].strip()
            if isinstance(low["name"], six.string_types)
            else low["name"],
            local_start_time.time().isoformat(),
        )
        errors = self.verify_data(low)
        if errors:
            ret = {
                "result": False,
                "name": low["name"],
                "changes": {},
                "comment": "",
            }
            for err in errors:
                ret["comment"] += "{0}\n".format(err)
            ret["__run_num__"] = self.__run_num
            self.__run_num += 1
            format_log(ret)
            self.check_refresh(low, ret)
            return ret
        else:
            ret = {"result": False, "name": low["name"], "changes": {}}

        self.state_con["runas"] = low.get("runas", None)

        if low["state"] == "cmd" and "password" in low:
            self.state_con["runas_password"] = low["password"]
        else:
            self.state_con["runas_password"] = low.get("runas_password", None)

        if not low.get("__prereq__"):
            log.info(
                "Executing state %s.%s for [%s]",
                low["state"],
                low["fun"],
                low["name"].strip()
                if isinstance(low["name"], six.string_types)
                else low["name"],
            )

        if "provider" in low:
            self.load_modules(low)

        state_func_name = "{0[state]}.{0[fun]}".format(low)
        cdata = salt.utils.args.format_call(
            self.states[state_func_name],
            low,
            initial_ret={"full": state_func_name},
            expected_extra_kws=STATE_INTERNAL_KEYWORDS,
        )
        inject_globals = {
            # Pass a copy of the running dictionary, the low state chunks and
            # the current state dictionaries.
            # We pass deep copies here because we don't want any misbehaving
            # state module to change these at runtime.
            "__low__": immutabletypes.freeze(low),
            "__running__": immutabletypes.freeze(running) if running else {},
            "__instance_id__": self.instance_id,
            "__lowstate__": immutabletypes.freeze(chunks) if chunks else {},
        }

        if "__env__" in low:
            inject_globals["__env__"] = six.text_type(low["__env__"])

        if self.inject_globals:
            inject_globals.update(self.inject_globals)

        if low.get("__prereq__"):
            test = sys.modules[self.states[cdata["full"]].__module__].__opts__["test"]
            sys.modules[self.states[cdata["full"]].__module__].__opts__["test"] = True
        try:
            # Let's get a reference to the salt environment to use within this
            # state call.
            #
            # If the state function accepts an 'env' keyword argument, it
            # allows the state to be overridden(we look for that in cdata). If
            # that's not found in cdata, we look for what we're being passed in
            # the original data, namely, the special dunder __env__. If that's
            # not found we default to 'base'
<<<<<<< HEAD
            req_list = ('unless', 'onlyif', 'creates')
            if (any(req in low for req in req_list) and '{0[state]}.mod_run_check'.format(low) not in self.states):
=======
            if (
                "unless" in low
                and "{0[state]}.mod_run_check".format(low) not in self.states
            ) or (
                "onlyif" in low
                and "{0[state]}.mod_run_check".format(low) not in self.states
            ):
>>>>>>> a670b4ae
                ret.update(self._run_check(low))

            if not self.opts.get("lock_saltenv", False):
                # NOTE: Overriding the saltenv when lock_saltenv is blocked in
                # salt/modules/state.py, before we ever get here, but this
                # additional check keeps use of the State class outside of the
                # salt/modules/state.py from getting around this setting.
                if "saltenv" in low:
                    inject_globals["__env__"] = six.text_type(low["saltenv"])
                elif isinstance(cdata["kwargs"].get("env", None), six.string_types):
                    # User is using a deprecated env setting which was parsed by
                    # format_call.
                    # We check for a string type since module functions which
                    # allow setting the OS environ also make use of the "env"
                    # keyword argument, which is not a string
                    inject_globals["__env__"] = six.text_type(cdata["kwargs"]["env"])

            if "__env__" not in inject_globals:
                # Let's use the default environment
                inject_globals["__env__"] = "base"

            if "__orchestration_jid__" in low:
                inject_globals["__orchestration_jid__"] = low["__orchestration_jid__"]

            if "result" not in ret or ret["result"] is False:
                self.states.inject_globals = inject_globals
                if self.mocked:
                    ret = mock_ret(cdata)
                else:
                    # Execute the state function
                    if not low.get("__prereq__") and low.get("parallel"):
                        # run the state call in parallel, but only if not in a prereq
                        ret = self.call_parallel(cdata, low)
                    else:
                        self.format_slots(cdata)
                        ret = self.states[cdata["full"]](
                            *cdata["args"], **cdata["kwargs"]
                        )
                self.states.inject_globals = {}
            if (
                "check_cmd" in low
                and "{0[state]}.mod_run_check_cmd".format(low) not in self.states
            ):
                ret.update(self._run_check_cmd(low))
        except Exception as exc:  # pylint: disable=broad-except
            log.debug(
                "An exception occurred in this state: %s",
                exc,
                exc_info_on_loglevel=logging.DEBUG,
            )
            trb = traceback.format_exc()
            # There are a number of possibilities to not have the cdata
            # populated with what we might have expected, so just be smart
            # enough to not raise another KeyError as the name is easily
            # guessable and fallback in all cases to present the real
            # exception to the user
            name = (cdata.get("args") or [None])[0] or cdata["kwargs"].get("name")
            if not name:
                name = low.get("name", low.get("__id__"))

            ret = {
                "result": False,
                "name": name,
                "changes": {},
                "comment": "An exception occurred in this state: {0}".format(trb),
            }
        finally:
            if low.get("__prereq__"):
                sys.modules[self.states[cdata["full"]].__module__].__opts__[
                    "test"
                ] = test

            self.state_con.pop("runas", None)
            self.state_con.pop("runas_password", None)

        if not isinstance(ret, dict):
            return ret

        # If format_call got any warnings, let's show them to the user
        if "warnings" in cdata:
            ret.setdefault("warnings", []).extend(cdata["warnings"])

        if "provider" in low:
            self.load_modules()

        if low.get("__prereq__"):
            low["__prereq__"] = False
            return ret

        ret["__sls__"] = low.get("__sls__")
        ret["__run_num__"] = self.__run_num
        self.__run_num += 1
        format_log(ret)
        self.check_refresh(low, ret)
        utc_finish_time = datetime.datetime.utcnow()
        timezone_delta = datetime.datetime.utcnow() - datetime.datetime.now()
        local_finish_time = utc_finish_time - timezone_delta
        local_start_time = utc_start_time - timezone_delta
        ret["start_time"] = local_start_time.time().isoformat()
        delta = utc_finish_time - utc_start_time
        # duration in milliseconds.microseconds
        duration = (delta.seconds * 1000000 + delta.microseconds) / 1000.0
        ret["duration"] = duration
        ret["__id__"] = low["__id__"]
        log.info(
            "Completed state [%s] at time %s (duration_in_ms=%s)",
            low["name"].strip()
            if isinstance(low["name"], six.string_types)
            else low["name"],
            local_finish_time.time().isoformat(),
            duration,
        )
        if "retry" in low:
            low["retry"] = self.verify_retry_data(low["retry"])
            if not sys.modules[self.states[cdata["full"]].__module__].__opts__["test"]:
                if low["retry"]["until"] != ret["result"]:
                    if low["retry"]["attempts"] > retries:
                        interval = low["retry"]["interval"]
                        if low["retry"]["splay"] != 0:
                            interval = interval + random.randint(
                                0, low["retry"]["splay"]
                            )
                        log.info(
                            "State result does not match retry until value, "
                            "state will be re-run in %s seconds",
                            interval,
                        )
                        self.functions["test.sleep"](interval)
                        retry_ret = self.call(low, chunks, running, retries=retries + 1)
                        orig_ret = ret
                        ret = retry_ret
                        ret["comment"] = "\n".join(
                            [
                                (
                                    'Attempt {0}: Returned a result of "{1}", '
                                    'with the following comment: "{2}"'.format(
                                        retries, orig_ret["result"], orig_ret["comment"]
                                    )
                                ),
                                "" if not ret["comment"] else ret["comment"],
                            ]
                        )
                        ret["duration"] = (
                            ret["duration"] + orig_ret["duration"] + (interval * 1000)
                        )
                        if retries == 1:
                            ret["start_time"] = orig_ret["start_time"]
            else:
                ret["comment"] = "  ".join(
                    [
                        "" if not ret["comment"] else ret["comment"],
                        (
                            "The state would be retried every {1} seconds "
                            "(with a splay of up to {3} seconds) "
                            "a maximum of {0} times or until a result of {2} "
                            "is returned"
                        ).format(
                            low["retry"]["attempts"],
                            low["retry"]["interval"],
                            low["retry"]["until"],
                            low["retry"]["splay"],
                        ),
                    ]
                )
        return ret

    def __eval_slot(self, slot):
        log.debug("Evaluating slot: %s", slot)
        fmt = slot.split(":", 2)
        if len(fmt) != 3:
            log.warning("Malformed slot: %s", slot)
            return slot
        if fmt[1] != "salt":
            log.warning("Malformed slot: %s", slot)
            log.warning(
                "Only execution modules are currently supported in slots. This means slot "
                'should start with "__slot__:salt:"'
            )
            return slot
        fun, args, kwargs = salt.utils.args.parse_function(fmt[2])
        if not fun or fun not in self.functions:
            log.warning("Malformed slot: %s", slot)
            log.warning(
                "Execution module should be specified in a function call format: "
                "test.arg('arg', kw='kwarg')"
            )
            return slot
        log.debug("Calling slot: %s(%s, %s)", fun, args, kwargs)
        slot_return = self.functions[fun](*args, **kwargs)

        # Given input  __slot__:salt:test.arg(somekey="value").not.exist ~ /appended
        # slot_text should be __slot...).not.exist
        # append_data should be ~ /appended
        slot_text = fmt[2].split("~")[0]
        append_data = fmt[2].split("~", 1)[1:]
        log.debug("slot_text: %s", slot_text)
        log.debug("append_data: %s", append_data)

        # Support parsing slot dict response
        # return_get should result in a kwargs.nested.dict path by getting
        # everything after first closing paren: )
        return_get = None
        try:
            return_get = slot_text[slot_text.rindex(")") + 1 :]
        except ValueError:
            pass
        if return_get:
            # remove first period
            return_get = return_get.split(".", 1)[1].strip()
            log.debug("Searching slot result %s for %s", slot_return, return_get)
            slot_return = salt.utils.data.traverse_dict_and_list(
                slot_return, return_get, default=None, delimiter="."
            )

        if append_data:
            if isinstance(slot_return, six.string_types):
                # Append text to slot string result
                append_data = " ".join(append_data).strip()
                log.debug("appending to slot result: %s", append_data)
                slot_return += append_data
            else:
                log.error("Ignoring slot append, slot result is not a string")

        return slot_return

    def format_slots(self, cdata):
        """
        Read in the arguments from the low level slot syntax to make a last
        minute runtime call to gather relevant data for the specific routine

        Will parse strings, first level of dictionary values, and strings and
        first level dict values inside of lists
        """
        # __slot__:salt.cmd.run(foo, bar, baz=qux)
        SLOT_TEXT = "__slot__:"
        ctx = (("args", enumerate(cdata["args"])), ("kwargs", cdata["kwargs"].items()))
        for atype, avalues in ctx:
            for ind, arg in avalues:
                arg = salt.utils.data.decode(arg, keep=True)
                if isinstance(arg, dict):
                    # Search dictionary values for __slot__:
                    for key, value in arg.items():
                        try:
                            if value.startswith(SLOT_TEXT):
                                log.trace("Slot processsing dict value %s", value)
                                cdata[atype][ind][key] = self.__eval_slot(value)
                        except AttributeError:
                            # Not a string/slot
                            continue
                elif isinstance(arg, list):
                    for idx, listvalue in enumerate(arg):
                        log.trace("Slot processing list value: %s", listvalue)
                        if isinstance(listvalue, dict):
                            # Search dict values in list for __slot__:
                            for key, value in listvalue.items():
                                try:
                                    if value.startswith(SLOT_TEXT):
                                        log.trace(
                                            "Slot processsing nested dict value %s",
                                            value,
                                        )
                                        cdata[atype][ind][idx][key] = self.__eval_slot(
                                            value
                                        )
                                except AttributeError:
                                    # Not a string/slot
                                    continue
                        if isinstance(listvalue, six.text_type):
                            # Search strings in a list for __slot__:
                            if listvalue.startswith(SLOT_TEXT):
                                log.trace(
                                    "Slot processsing nested string %s", listvalue
                                )
                                cdata[atype][ind][idx] = self.__eval_slot(listvalue)
                elif isinstance(arg, six.text_type) and arg.startswith(SLOT_TEXT):
                    # Search strings for __slot__:
                    log.trace("Slot processsing %s", arg)
                    cdata[atype][ind] = self.__eval_slot(arg)
                else:
                    # Not a slot, skip it
                    continue

    def verify_retry_data(self, retry_data):
        """
        verifies the specified retry data
        """
        retry_defaults = {
            "until": True,
            "attempts": 2,
            "splay": 0,
            "interval": 30,
        }
        expected_data = {
            "until": bool,
            "attempts": int,
            "interval": int,
            "splay": int,
        }
        validated_retry_data = {}
        if isinstance(retry_data, dict):
            for expected_key, value_type in six.iteritems(expected_data):
                if expected_key in retry_data:
                    if isinstance(retry_data[expected_key], value_type):
                        validated_retry_data[expected_key] = retry_data[expected_key]
                    else:
                        log.warning(
                            "An invalid value was passed for the retry %s, "
                            "using default value '%s'",
                            expected_key,
                            retry_defaults[expected_key],
                        )
                        validated_retry_data[expected_key] = retry_defaults[
                            expected_key
                        ]
                else:
                    validated_retry_data[expected_key] = retry_defaults[expected_key]
        else:
            log.warning(
                (
                    "State is set to retry, but a valid dict for retry "
                    "configuration was not found.  Using retry defaults"
                )
            )
            validated_retry_data = retry_defaults
        return validated_retry_data

    def call_chunks(self, chunks):
        """
        Iterate over a list of chunks and call them, checking for requires.
        """
        # Check for any disabled states
        disabled = {}
        if "state_runs_disabled" in self.opts["grains"]:
            for low in chunks[:]:
                state_ = "{0}.{1}".format(low["state"], low["fun"])
                for pat in self.opts["grains"]["state_runs_disabled"]:
                    if fnmatch.fnmatch(state_, pat):
                        comment = (
                            'The state function "{0}" is currently disabled by "{1}", '
                            "to re-enable, run state.enable {1}."
                        ).format(state_, pat,)
                        _tag = _gen_tag(low)
                        disabled[_tag] = {
                            "changes": {},
                            "result": False,
                            "comment": comment,
                            "__run_num__": self.__run_num,
                            "__sls__": low["__sls__"],
                        }
                        self.__run_num += 1
                        chunks.remove(low)
                        break
        running = {}
        for low in chunks:
            if "__FAILHARD__" in running:
                running.pop("__FAILHARD__")
                return running
            tag = _gen_tag(low)
            if tag not in running:
                # Check if this low chunk is paused
                action = self.check_pause(low)
                if action == "kill":
                    break
                running = self.call_chunk(low, running, chunks)
                if self.check_failhard(low, running):
                    return running
            self.active = set()
        while True:
            if self.reconcile_procs(running):
                break
            time.sleep(0.01)
        ret = dict(list(disabled.items()) + list(running.items()))
        return ret

    def check_failhard(self, low, running):
        """
        Check if the low data chunk should send a failhard signal
        """
        tag = _gen_tag(low)
        if self.opts.get("test", False):
            return False
        if low.get("failhard", self.opts["failhard"]) and tag in running:
            if running[tag]["result"] is None:
                return False
            return not running[tag]["result"]
        return False

    def check_pause(self, low):
        """
        Check to see if this low chunk has been paused
        """
        if not self.jid:
            # Can't pause on salt-ssh since we can't track continuous state
            return
        pause_path = os.path.join(self.opts["cachedir"], "state_pause", self.jid)
        start = time.time()
        if os.path.isfile(pause_path):
            try:
                while True:
                    tries = 0
                    with salt.utils.files.fopen(pause_path, "rb") as fp_:
                        try:
                            pdat = msgpack_deserialize(fp_.read())
                        except salt.utils.msgpack.exceptions.UnpackValueError:
                            # Reading race condition
                            if tries > 10:
                                # Break out if there are a ton of read errors
                                return
                            tries += 1
                            time.sleep(1)
                            continue
                        id_ = low["__id__"]
                        key = ""
                        if id_ in pdat:
                            key = id_
                        elif "__all__" in pdat:
                            key = "__all__"
                        if key:
                            if "duration" in pdat[key]:
                                now = time.time()
                                if now - start > pdat[key]["duration"]:
                                    return "run"
                            if "kill" in pdat[key]:
                                return "kill"
                        else:
                            return "run"
                        time.sleep(1)
            except Exception as exc:  # pylint: disable=broad-except
                log.error(
                    "Failed to read in pause data for file located at: %s", pause_path
                )
                return "run"
        return "run"

    def reconcile_procs(self, running):
        """
        Check the running dict for processes and resolve them
        """
        retset = set()
        for tag in running:
            proc = running[tag].get("proc")
            if proc:
                if not proc.is_alive():
                    ret_cache = os.path.join(
                        self.opts["cachedir"],
                        self.jid,
                        salt.utils.hashutils.sha1_digest(tag),
                    )
                    if not os.path.isfile(ret_cache):
                        ret = {
                            "result": False,
                            "comment": "Parallel process failed to return",
                            "name": running[tag]["name"],
                            "changes": {},
                        }
                    try:
                        with salt.utils.files.fopen(ret_cache, "rb") as fp_:
                            ret = msgpack_deserialize(fp_.read())
                    except (OSError, IOError):
                        ret = {
                            "result": False,
                            "comment": "Parallel cache failure",
                            "name": running[tag]["name"],
                            "changes": {},
                        }
                    running[tag].update(ret)
                    running[tag].pop("proc")
                else:
                    retset.add(False)
        return False not in retset

    def check_requisite(self, low, running, chunks, pre=False):
        """
        Look into the running data to check the status of all requisite
        states
        """
        present = False
        # If mod_watch is not available make it a require
        if "watch" in low:
            if "{0}.mod_watch".format(low["state"]) not in self.states:
                if "require" in low:
                    low["require"].extend(low.pop("watch"))
                else:
                    low["require"] = low.pop("watch")
            else:
                present = True
        if "watch_any" in low:
            if "{0}.mod_watch".format(low["state"]) not in self.states:
                if "require_any" in low:
                    low["require_any"].extend(low.pop("watch_any"))
                else:
                    low["require_any"] = low.pop("watch_any")
            else:
                present = True
        if "require" in low:
            present = True
        if "require_any" in low:
            present = True
        if "prerequired" in low:
            present = True
        if "prereq" in low:
            present = True
        if "onfail" in low:
            present = True
        if "onfail_any" in low:
            present = True
        if "onchanges" in low:
            present = True
        if "onchanges_any" in low:
            present = True
        if not present:
            return "met", ()
        self.reconcile_procs(running)
        reqs = {
            "require": [],
            "require_any": [],
            "watch": [],
            "watch_any": [],
            "prereq": [],
            "onfail": [],
            "onfail_any": [],
            "onchanges": [],
            "onchanges_any": [],
        }
        if pre:
            reqs["prerequired"] = []
        for r_state in reqs:
            if r_state in low and low[r_state] is not None:
                for req in low[r_state]:
                    if isinstance(req, six.string_types):
                        req = {"id": req}
                    req = trim_req(req)
                    found = False
                    for chunk in chunks:
                        req_key = next(iter(req))
                        req_val = req[req_key]
                        if req_val is None:
                            continue
                        if req_key == "sls":
                            # Allow requisite tracking of entire sls files
                            if fnmatch.fnmatch(chunk["__sls__"], req_val):
                                found = True
                                reqs[r_state].append(chunk)
                            continue
                        try:
                            if isinstance(req_val, six.string_types):
                                if fnmatch.fnmatch(
                                    chunk["name"], req_val
                                ) or fnmatch.fnmatch(chunk["__id__"], req_val):
                                    if req_key == "id" or chunk["state"] == req_key:
                                        found = True
                                        reqs[r_state].append(chunk)
                            else:
                                raise KeyError
                        except KeyError as exc:
                            raise SaltRenderError(
                                "Could not locate requisite of [{0}] present in state with name [{1}]".format(
                                    req_key, chunk["name"]
                                )
                            )
                        except TypeError:
                            # On Python 2, the above req_val, being an OrderedDict, will raise a KeyError,
                            # however on Python 3 it will raise a TypeError
                            # This was found when running tests.unit.test_state.StateCompilerTestCase.test_render_error_on_invalid_requisite
                            raise SaltRenderError(
                                "Could not locate requisite of [{0}] present in state with name [{1}]".format(
                                    req_key, chunk["name"]
                                )
                            )
                    if not found:
                        return "unmet", ()
        fun_stats = set()
        for r_state, chunks in six.iteritems(reqs):
            req_stats = set()
            if r_state.startswith("prereq") and not r_state.startswith("prerequired"):
                run_dict = self.pre
            else:
                run_dict = running

            while True:
                if self.reconcile_procs(run_dict):
                    break
                time.sleep(0.01)

            for chunk in chunks:
                tag = _gen_tag(chunk)
                if tag not in run_dict:
                    req_stats.add("unmet")
                    continue
                if r_state.startswith("onfail"):
                    if run_dict[tag]["result"] is True:
                        req_stats.add("onfail")  # At least one state is OK
                        continue
                else:
                    if run_dict[tag]["result"] is False:
                        req_stats.add("fail")
                        continue
                if r_state.startswith("onchanges"):
                    if not run_dict[tag]["changes"]:
                        req_stats.add("onchanges")
                    else:
                        req_stats.add("onchangesmet")
                    continue
                if r_state.startswith("watch") and run_dict[tag]["changes"]:
                    req_stats.add("change")
                    continue
                if r_state.startswith("prereq") and run_dict[tag]["result"] is None:
                    if not r_state.startswith("prerequired"):
                        req_stats.add("premet")
                if r_state.startswith("prereq") and not run_dict[tag]["result"] is None:
                    if not r_state.startswith("prerequired"):
                        req_stats.add("pre")
                else:
                    if run_dict[tag].get("__state_ran__", True):
                        req_stats.add("met")
            if r_state.endswith("_any"):
                if "met" in req_stats or "change" in req_stats:
                    if "fail" in req_stats:
                        req_stats.remove("fail")
                if "onchangesmet" in req_stats:
                    if "onchanges" in req_stats:
                        req_stats.remove("onchanges")
                    if "fail" in req_stats:
                        req_stats.remove("fail")
                if "onfail" in req_stats:
                    if "fail" in req_stats:
                        req_stats.remove("onfail")
            fun_stats.update(req_stats)

        if "unmet" in fun_stats:
            status = "unmet"
        elif "fail" in fun_stats:
            status = "fail"
        elif "pre" in fun_stats:
            if "premet" in fun_stats:
                status = "met"
            else:
                status = "pre"
        elif "onfail" in fun_stats and "met" not in fun_stats:
            status = "onfail"  # all onfail states are OK
        elif "onchanges" in fun_stats and "onchangesmet" not in fun_stats:
            status = "onchanges"
        elif "change" in fun_stats:
            status = "change"
        else:
            status = "met"

        return status, reqs

    def event(self, chunk_ret, length, fire_event=False):
        """
        Fire an event on the master bus

        If `fire_event` is set to True an event will be sent with the
        chunk name in the tag and the chunk result in the event data.

        If `fire_event` is set to a string such as `mystate/is/finished`,
        an event will be sent with the string added to the tag and the chunk
        result in the event data.

        If the `state_events` is set to True in the config, then after the
        chunk is evaluated an event will be set up to the master with the
        results.
        """
        if not self.opts.get("local") and (
            self.opts.get("state_events", True) or fire_event
        ):
            if not self.opts.get("master_uri"):
                ev_func = lambda ret, tag, preload=None: salt.utils.event.get_master_event(
                    self.opts, self.opts["sock_dir"], listen=False
                ).fire_event(
                    ret, tag
                )
            else:
                ev_func = self.functions["event.fire_master"]

            ret = {"ret": chunk_ret}
            if fire_event is True:
                tag = salt.utils.event.tagify(
                    [self.jid, self.opts["id"], six.text_type(chunk_ret["name"])],
                    "state_result",
                )
            elif isinstance(fire_event, six.string_types):
                tag = salt.utils.event.tagify(
                    [self.jid, self.opts["id"], six.text_type(fire_event)],
                    "state_result",
                )
            else:
                tag = salt.utils.event.tagify(
                    [
                        self.jid,
                        "prog",
                        self.opts["id"],
                        six.text_type(chunk_ret["__run_num__"]),
                    ],
                    "job",
                )
                ret["len"] = length
            preload = {"jid": self.jid}
            ev_func(ret, tag, preload=preload)

    def call_chunk(self, low, running, chunks):
        """
        Check if a chunk has any requires, execute the requires and then
        the chunk
        """
        low = self._mod_aggregate(low, running, chunks)
        self._mod_init(low)
        tag = _gen_tag(low)
        if not low.get("prerequired"):
            self.active.add(tag)
        requisites = [
            "require",
            "require_any",
            "watch",
            "watch_any",
            "prereq",
            "onfail",
            "onfail_any",
            "onchanges",
            "onchanges_any",
        ]
        if not low.get("__prereq__"):
            requisites.append("prerequired")
            status, reqs = self.check_requisite(low, running, chunks, pre=True)
        else:
            status, reqs = self.check_requisite(low, running, chunks)
        if status == "unmet":
            lost = {}
            reqs = []
            for requisite in requisites:
                lost[requisite] = []
                if requisite not in low:
                    continue
                for req in low[requisite]:
                    if isinstance(req, six.string_types):
                        req = {"id": req}
                    req = trim_req(req)
                    found = False
                    req_key = next(iter(req))
                    req_val = req[req_key]
                    for chunk in chunks:
                        if req_val is None:
                            continue
                        if req_key == "sls":
                            # Allow requisite tracking of entire sls files
                            if fnmatch.fnmatch(chunk["__sls__"], req_val):
                                if requisite == "prereq":
                                    chunk["__prereq__"] = True
                                reqs.append(chunk)
                                found = True
                            continue
                        if fnmatch.fnmatch(chunk["name"], req_val) or fnmatch.fnmatch(
                            chunk["__id__"], req_val
                        ):
                            if req_key == "id" or chunk["state"] == req_key:
                                if requisite == "prereq":
                                    chunk["__prereq__"] = True
                                elif requisite == "prerequired":
                                    chunk["__prerequired__"] = True
                                reqs.append(chunk)
                                found = True
                    if not found:
                        lost[requisite].append(req)
            if (
                lost["require"]
                or lost["watch"]
                or lost["prereq"]
                or lost["onfail"]
                or lost["onchanges"]
                or lost.get("prerequired")
            ):
                comment = "The following requisites were not found:\n"
                for requisite, lreqs in six.iteritems(lost):
                    if not lreqs:
                        continue
                    comment += "{0}{1}:\n".format(" " * 19, requisite)
                    for lreq in lreqs:
                        req_key = next(iter(lreq))
                        req_val = lreq[req_key]
                        comment += "{0}{1}: {2}\n".format(" " * 23, req_key, req_val)
                if low.get("__prereq__"):
                    run_dict = self.pre
                else:
                    run_dict = running
                start_time, duration = _calculate_fake_duration()
                run_dict[tag] = {
                    "changes": {},
                    "result": False,
                    "duration": duration,
                    "start_time": start_time,
                    "comment": comment,
                    "__run_num__": self.__run_num,
                    "__sls__": low["__sls__"],
                }
                self.__run_num += 1
                self.event(run_dict[tag], len(chunks), fire_event=low.get("fire_event"))
                return running
            for chunk in reqs:
                # Check to see if the chunk has been run, only run it if
                # it has not been run already
                ctag = _gen_tag(chunk)
                if ctag not in running:
                    if ctag in self.active:
                        if chunk.get("__prerequired__"):
                            # Prereq recusive, run this chunk with prereq on
                            if tag not in self.pre:
                                low["__prereq__"] = True
                                self.pre[ctag] = self.call(low, chunks, running)
                                return running
                            else:
                                return running
                        elif ctag not in running:
                            log.error("Recursive requisite found")
                            running[tag] = {
                                "changes": {},
                                "result": False,
                                "comment": "Recursive requisite found",
                                "__run_num__": self.__run_num,
                                "__sls__": low["__sls__"],
                            }
                        self.__run_num += 1
                        self.event(
                            running[tag], len(chunks), fire_event=low.get("fire_event")
                        )
                        return running
                    running = self.call_chunk(chunk, running, chunks)
                    if self.check_failhard(chunk, running):
                        running["__FAILHARD__"] = True
                        return running
            if low.get("__prereq__"):
                status, reqs = self.check_requisite(low, running, chunks)
                self.pre[tag] = self.call(low, chunks, running)
                if not self.pre[tag]["changes"] and status == "change":
                    self.pre[tag]["changes"] = {"watch": "watch"}
                    self.pre[tag]["result"] = None
            else:
                running = self.call_chunk(low, running, chunks)
            if self.check_failhard(chunk, running):
                running["__FAILHARD__"] = True
                return running
        elif status == "met":
            if low.get("__prereq__"):
                self.pre[tag] = self.call(low, chunks, running)
            else:
                running[tag] = self.call(low, chunks, running)
        elif status == "fail":
            # if the requisite that failed was due to a prereq on this low state
            # show the normal error
            if tag in self.pre:
                running[tag] = self.pre[tag]
                running[tag]["__run_num__"] = self.__run_num
                running[tag]["__sls__"] = low["__sls__"]
            # otherwise the failure was due to a requisite down the chain
            else:
                # determine what the requisite failures where, and return
                # a nice error message
                failed_requisites = set()
                # look at all requisite types for a failure
                for req_lows in six.itervalues(reqs):
                    for req_low in req_lows:
                        req_tag = _gen_tag(req_low)
                        req_ret = self.pre.get(req_tag, running.get(req_tag))
                        # if there is no run output for the requisite it
                        # can't be the failure
                        if req_ret is None:
                            continue
                        # If the result was False (not None) it was a failure
                        if req_ret["result"] is False:
                            # use SLS.ID for the key-- so its easier to find
                            key = "{sls}.{_id}".format(
                                sls=req_low["__sls__"], _id=req_low["__id__"]
                            )
                            failed_requisites.add(key)

                _cmt = "One or more requisite failed: {0}".format(
                    ", ".join(six.text_type(i) for i in failed_requisites)
                )
                start_time, duration = _calculate_fake_duration()
                running[tag] = {
                    "changes": {},
                    "result": False,
                    "duration": duration,
                    "start_time": start_time,
                    "comment": _cmt,
                    "__run_num__": self.__run_num,
                    "__sls__": low["__sls__"],
                }
                self.pre[tag] = running[tag]
            self.__run_num += 1
        elif status == "change" and not low.get("__prereq__"):
            ret = self.call(low, chunks, running)
            if not ret["changes"] and not ret.get("skip_watch", False):
                low = low.copy()
                low["sfun"] = low["fun"]
                low["fun"] = "mod_watch"
                low["__reqs__"] = reqs
                ret = self.call(low, chunks, running)
            running[tag] = ret
        elif status == "pre":
            start_time, duration = _calculate_fake_duration()
            pre_ret = {
                "changes": {},
                "result": True,
                "duration": duration,
                "start_time": start_time,
                "comment": "No changes detected",
                "__run_num__": self.__run_num,
                "__sls__": low["__sls__"],
            }
            running[tag] = pre_ret
            self.pre[tag] = pre_ret
            self.__run_num += 1
        elif status == "onfail":
            start_time, duration = _calculate_fake_duration()
            running[tag] = {
                "changes": {},
                "result": True,
                "duration": duration,
                "start_time": start_time,
                "comment": "State was not run because onfail req did not change",
                "__state_ran__": False,
                "__run_num__": self.__run_num,
                "__sls__": low["__sls__"],
            }
            self.__run_num += 1
        elif status == "onchanges":
            start_time, duration = _calculate_fake_duration()
            running[tag] = {
                "changes": {},
                "result": True,
                "duration": duration,
                "start_time": start_time,
                "comment": "State was not run because none of the onchanges reqs changed",
                "__state_ran__": False,
                "__run_num__": self.__run_num,
                "__sls__": low["__sls__"],
            }
            self.__run_num += 1
        else:
            if low.get("__prereq__"):
                self.pre[tag] = self.call(low, chunks, running)
            else:
                running[tag] = self.call(low, chunks, running)
        if tag in running:
            self.event(running[tag], len(chunks), fire_event=low.get("fire_event"))
        return running

    def call_listen(self, chunks, running):
        """
        Find all of the listen routines and call the associated mod_watch runs
        """
        listeners = []
        crefs = {}
        for chunk in chunks:
            crefs[(chunk["state"], chunk["__id__"], chunk["name"])] = chunk
            if "listen" in chunk:
                listeners.append(
                    {(chunk["state"], chunk["__id__"], chunk["name"]): chunk["listen"]}
                )
            if "listen_in" in chunk:
                for l_in in chunk["listen_in"]:
                    for key, val in six.iteritems(l_in):
                        listeners.append(
                            {(key, val, "lookup"): [{chunk["state"]: chunk["__id__"]}]}
                        )
        mod_watchers = []
        errors = {}
        for l_dict in listeners:
            for key, val in six.iteritems(l_dict):
                for listen_to in val:
                    if not isinstance(listen_to, dict):
                        found = False
                        for chunk in chunks:
                            if (
                                chunk["__id__"] == listen_to
                                or chunk["name"] == listen_to
                            ):
                                listen_to = {chunk["state"]: chunk["__id__"]}
                                found = True
                        if not found:
                            continue
                    for lkey, lval in six.iteritems(listen_to):
                        if not any(lkey == cref[0] and lval in cref for cref in crefs):
                            rerror = {
                                _l_tag(lkey, lval): {
                                    "comment": "Referenced state {0}: {1} does not exist".format(
                                        lkey, lval
                                    ),
                                    "name": "listen_{0}:{1}".format(lkey, lval),
                                    "result": False,
                                    "changes": {},
                                }
                            }
                            errors.update(rerror)
                            continue
                        to_tags = [
                            _gen_tag(data)
                            for cref, data in six.iteritems(crefs)
                            if lkey == cref[0] and lval in cref
                        ]
                        for to_tag in to_tags:
                            if to_tag not in running:
                                continue
                            if running[to_tag]["changes"]:
                                if not any(
                                    key[0] == cref[0] and key[1] in cref
                                    for cref in crefs
                                ):
                                    rerror = {
                                        _l_tag(key[0], key[1]): {
                                            "comment": "Referenced state {0}: {1} does not exist".format(
                                                key[0], key[1]
                                            ),
                                            "name": "listen_{0}:{1}".format(
                                                key[0], key[1]
                                            ),
                                            "result": False,
                                            "changes": {},
                                        }
                                    }
                                    errors.update(rerror)
                                    continue

                                new_chunks = [
                                    data
                                    for cref, data in six.iteritems(crefs)
                                    if key[0] == cref[0] and key[1] in cref
                                ]
                                for chunk in new_chunks:
                                    low = chunk.copy()
                                    low["sfun"] = chunk["fun"]
                                    low["fun"] = "mod_watch"
                                    low["__id__"] = "listener_{0}".format(low["__id__"])
                                    for req in STATE_REQUISITE_KEYWORDS:
                                        if req in low:
                                            low.pop(req)
                                    mod_watchers.append(low)
        ret = self.call_chunks(mod_watchers)
        running.update(ret)
        for err in errors:
            errors[err]["__run_num__"] = self.__run_num
            self.__run_num += 1
        running.update(errors)
        return running

    def call_high(self, high, orchestration_jid=None):
        """
        Process a high data call and ensure the defined states.
        """
        errors = []
        # If there is extension data reconcile it
        high, ext_errors = self.reconcile_extend(high)
        errors.extend(ext_errors)
        errors.extend(self.verify_high(high))
        if errors:
            return errors
        high, req_in_errors = self.requisite_in(high)
        errors.extend(req_in_errors)
        high = self.apply_exclude(high)
        # Verify that the high data is structurally sound
        if errors:
            return errors
        # Compile and verify the raw chunks
        chunks = self.compile_high_data(high, orchestration_jid)

        # If there are extensions in the highstate, process them and update
        # the low data chunks
        if errors:
            return errors
        ret = self.call_chunks(chunks)
        ret = self.call_listen(chunks, ret)

        def _cleanup_accumulator_data():
            accum_data_path = os.path.join(
                get_accumulator_dir(self.opts["cachedir"]), self.instance_id
            )
            try:
                os.remove(accum_data_path)
                log.debug("Deleted accumulator data file %s", accum_data_path)
            except OSError:
                log.debug("File %s does not exist, no need to cleanup", accum_data_path)

        _cleanup_accumulator_data()
        if self.jid is not None:
            pause_path = os.path.join(self.opts["cachedir"], "state_pause", self.jid)
            if os.path.isfile(pause_path):
                try:
                    os.remove(pause_path)
                except OSError:
                    # File is not present, all is well
                    pass

        return ret

    def render_template(self, high, template):
        errors = []
        if not high:
            return high, errors

        if not isinstance(high, dict):
            errors.append(
                "Template {0} does not render to a dictionary".format(template)
            )
            return high, errors

        invalid_items = ("include", "exclude", "extends")
        for item in invalid_items:
            if item in high:
                errors.append(
                    "The '{0}' declaration found on '{1}' is invalid when "
                    "rendering single templates".format(item, template)
                )
                return high, errors

        for name in high:
            if not isinstance(high[name], dict):
                if isinstance(high[name], six.string_types):
                    # Is this is a short state, it needs to be padded
                    if "." in high[name]:
                        comps = high[name].split(".")
                        high[name] = {
                            # '__sls__': template,
                            # '__env__': None,
                            comps[0]: [comps[1]]
                        }
                        continue

                    errors.append(
                        "ID {0} in template {1} is not a dictionary".format(
                            name, template
                        )
                    )
                    continue
            skeys = set()
            for key in sorted(high[name]):
                if key.startswith("_"):
                    continue
                if high[name][key] is None:
                    errors.append(
                        "ID '{0}' in template {1} contains a short "
                        "declaration ({2}) with a trailing colon. When not "
                        "passing any arguments to a state, the colon must be "
                        "omitted.".format(name, template, key)
                    )
                    continue
                if not isinstance(high[name][key], list):
                    continue
                if "." in key:
                    comps = key.split(".")
                    # Salt doesn't support state files such as:
                    #
                    # /etc/redis/redis.conf:
                    #   file.managed:
                    #     - user: redis
                    #     - group: redis
                    #     - mode: 644
                    #   file.comment:
                    #     - regex: ^requirepass
                    if comps[0] in skeys:
                        errors.append(
                            "ID '{0}' in template '{1}' contains multiple "
                            "state declarations of the same type".format(name, template)
                        )
                        continue
                    high[name][comps[0]] = high[name].pop(key)
                    high[name][comps[0]].append(comps[1])
                    skeys.add(comps[0])
                    continue
                skeys.add(key)

        return high, errors

    def call_template(self, template):
        """
        Enforce the states in a template
        """
        high = compile_template(
            template,
            self.rend,
            self.opts["renderer"],
            self.opts["renderer_blacklist"],
            self.opts["renderer_whitelist"],
        )
        if not high:
            return high
        high, errors = self.render_template(high, template)
        if errors:
            return errors
        return self.call_high(high)

    def call_template_str(self, template):
        """
        Enforce the states in a template, pass the template as a string
        """
        high = compile_template_str(
            template,
            self.rend,
            self.opts["renderer"],
            self.opts["renderer_blacklist"],
            self.opts["renderer_whitelist"],
        )
        if not high:
            return high
        high, errors = self.render_template(high, "<template-str>")
        if errors:
            return errors
        return self.call_high(high)


class BaseHighState(object):
    """
    The BaseHighState is an abstract base class that is the foundation of
    running a highstate, extend it and add a self.state object of type State.

    When extending this class, please note that ``self.client`` and
    ``self.matcher`` should be instantiated and handled.
    """

    def __init__(self, opts):
        self.opts = self.__gen_opts(opts)
        self.iorder = 10000
        self.avail = self.__gather_avail()
        self.serial = salt.payload.Serial(self.opts)
        self.building_highstate = OrderedDict()

    def __gather_avail(self):
        """
        Gather the lists of available sls data from the master
        """
        avail = {}
        for saltenv in self._get_envs():
            avail[saltenv] = self.client.list_states(saltenv)
        return avail

    def __gen_opts(self, opts):
        """
        The options used by the High State object are derived from options
        on the minion and the master, or just the minion if the high state
        call is entirely local.
        """
        # If the state is intended to be applied locally, then the local opts
        # should have all of the needed data, otherwise overwrite the local
        # data items with data from the master
        if "local_state" in opts:
            if opts["local_state"]:
                return opts
        mopts = self.client.master_opts()
        if not isinstance(mopts, dict):
            # An error happened on the master
            opts["renderer"] = "jinja|yaml"
            opts["failhard"] = False
            opts["state_top"] = salt.utils.url.create("top.sls")
            opts["nodegroups"] = {}
            opts["file_roots"] = {"base": [syspaths.BASE_FILE_ROOTS_DIR]}
        else:
            opts["renderer"] = mopts["renderer"]
            opts["failhard"] = mopts.get("failhard", False)
            if mopts["state_top"].startswith("salt://"):
                opts["state_top"] = mopts["state_top"]
            elif mopts["state_top"].startswith("/"):
                opts["state_top"] = salt.utils.url.create(mopts["state_top"][1:])
            else:
                opts["state_top"] = salt.utils.url.create(mopts["state_top"])
            opts["state_top_saltenv"] = mopts.get("state_top_saltenv", None)
            opts["nodegroups"] = mopts.get("nodegroups", {})
            opts["state_auto_order"] = mopts.get(
                "state_auto_order", opts["state_auto_order"]
            )
            opts["file_roots"] = mopts["file_roots"]
            opts["top_file_merging_strategy"] = mopts.get(
                "top_file_merging_strategy", opts.get("top_file_merging_strategy")
            )
            opts["env_order"] = mopts.get("env_order", opts.get("env_order", []))
            opts["default_top"] = mopts.get("default_top", opts.get("default_top"))
            opts["state_events"] = mopts.get("state_events")
            opts["state_aggregate"] = mopts.get(
                "state_aggregate", opts.get("state_aggregate", False)
            )
            opts["jinja_env"] = mopts.get("jinja_env", {})
            opts["jinja_sls_env"] = mopts.get("jinja_sls_env", {})
            opts["jinja_lstrip_blocks"] = mopts.get("jinja_lstrip_blocks", False)
            opts["jinja_trim_blocks"] = mopts.get("jinja_trim_blocks", False)
        return opts

    def _get_envs(self):
        """
        Pull the file server environments out of the master options
        """
        envs = ["base"]
        if "file_roots" in self.opts:
            envs.extend([x for x in list(self.opts["file_roots"]) if x not in envs])
        env_order = self.opts.get("env_order", [])
        # Remove duplicates while preserving the order
        members = set()
        env_order = [
            env for env in env_order if not (env in members or members.add(env))
        ]
        client_envs = self.client.envs()
        if env_order and client_envs:
            return [env for env in env_order if env in client_envs]

        elif env_order:
            return env_order
        else:
            envs.extend([env for env in client_envs if env not in envs])
            return envs

    def get_tops(self):
        """
        Gather the top files
        """
        tops = DefaultOrderedDict(list)
        include = DefaultOrderedDict(list)
        done = DefaultOrderedDict(list)
        found = 0  # did we find any contents in the top files?
        # Gather initial top files
        merging_strategy = self.opts["top_file_merging_strategy"]
        if merging_strategy == "same" and not self.opts["saltenv"]:
            if not self.opts["default_top"]:
                raise SaltRenderError(
                    "top_file_merging_strategy set to 'same', but no "
                    "default_top configuration option was set"
                )

        if self.opts["saltenv"]:
            contents = self.client.cache_file(
                self.opts["state_top"], self.opts["saltenv"]
            )
            if contents:
                found = 1
                tops[self.opts["saltenv"]] = [
                    compile_template(
                        contents,
                        self.state.rend,
                        self.state.opts["renderer"],
                        self.state.opts["renderer_blacklist"],
                        self.state.opts["renderer_whitelist"],
                        saltenv=self.opts["saltenv"],
                    )
                ]
            else:
                tops[self.opts["saltenv"]] = [{}]

        else:
            found = 0
            state_top_saltenv = self.opts.get("state_top_saltenv", False)
            if state_top_saltenv and not isinstance(
                state_top_saltenv, six.string_types
            ):
                state_top_saltenv = six.text_type(state_top_saltenv)

            for saltenv in (
                [state_top_saltenv] if state_top_saltenv else self._get_envs()
            ):
                contents = self.client.cache_file(self.opts["state_top"], saltenv)
                if contents:
                    found = found + 1
                    tops[saltenv].append(
                        compile_template(
                            contents,
                            self.state.rend,
                            self.state.opts["renderer"],
                            self.state.opts["renderer_blacklist"],
                            self.state.opts["renderer_whitelist"],
                            saltenv=saltenv,
                        )
                    )
                else:
                    tops[saltenv].append({})
                    log.debug("No contents loaded for saltenv '%s'", saltenv)

            if (
                found > 1
                and merging_strategy == "merge"
                and not self.opts.get("env_order", None)
            ):
                log.warning(
                    "top_file_merging_strategy is set to '%s' and "
                    "multiple top files were found. Merging order is not "
                    "deterministic, it may be desirable to either set "
                    "top_file_merging_strategy to 'same' or use the "
                    "'env_order' configuration parameter to specify the "
                    "merging order.",
                    merging_strategy,
                )

        if found == 0:
            log.debug(
                "No contents found in top file. If this is not expected, "
                "verify that the 'file_roots' specified in 'etc/master' "
                "are accessible. The 'file_roots' configuration is: %s",
                repr(self.state.opts["file_roots"]),
            )

        # Search initial top files for includes
        for saltenv, ctops in six.iteritems(tops):
            for ctop in ctops:
                if "include" not in ctop:
                    continue
                for sls in ctop["include"]:
                    include[saltenv].append(sls)
                ctop.pop("include")
        # Go through the includes and pull out the extra tops and add them
        while include:
            pops = []
            for saltenv, states in six.iteritems(include):
                pops.append(saltenv)
                if not states:
                    continue
                for sls_match in states:
                    for sls in fnmatch.filter(self.avail[saltenv], sls_match):
                        if sls in done[saltenv]:
                            continue
                        tops[saltenv].append(
                            compile_template(
                                self.client.get_state(sls, saltenv).get("dest", False),
                                self.state.rend,
                                self.state.opts["renderer"],
                                self.state.opts["renderer_blacklist"],
                                self.state.opts["renderer_whitelist"],
                                saltenv,
                            )
                        )
                        done[saltenv].append(sls)
            for saltenv in pops:
                if saltenv in include:
                    include.pop(saltenv)
        return tops

    def merge_tops(self, tops):
        """
        Cleanly merge the top files
        """
        merging_strategy = self.opts["top_file_merging_strategy"]
        try:
            merge_attr = "_merge_tops_{0}".format(merging_strategy)
            merge_func = getattr(self, merge_attr)
            if not hasattr(merge_func, "__call__"):
                msg = "'{0}' is not callable".format(merge_attr)
                log.error(msg)
                raise TypeError(msg)
        except (AttributeError, TypeError):
            log.warning(
                "Invalid top_file_merging_strategy '%s', falling back to " "'merge'",
                merging_strategy,
            )
            merge_func = self._merge_tops_merge
        return merge_func(tops)

    def _merge_tops_merge(self, tops):
        """
        The default merging strategy. The base env is authoritative, so it is
        checked first, followed by the remaining environments. In top files
        from environments other than "base", only the section matching the
        environment from the top file will be considered, and it too will be
        ignored if that environment was defined in the "base" top file.
        """
        top = DefaultOrderedDict(OrderedDict)

        # Check base env first as it is authoritative
        base_tops = tops.pop("base", DefaultOrderedDict(OrderedDict))
        for ctop in base_tops:
            for saltenv, targets in six.iteritems(ctop):
                if saltenv == "include":
                    continue
                try:
                    for tgt in targets:
                        top[saltenv][tgt] = ctop[saltenv][tgt]
                except TypeError:
                    raise SaltRenderError(
                        "Unable to render top file. No targets found."
                    )

        for cenv, ctops in six.iteritems(tops):
            for ctop in ctops:
                for saltenv, targets in six.iteritems(ctop):
                    if saltenv == "include":
                        continue
                    elif saltenv != cenv:
                        log.debug(
                            "Section for saltenv '%s' in the '%s' "
                            "saltenv's top file will be ignored, as the "
                            "top_file_merging_strategy is set to 'merge' "
                            "and the saltenvs do not match",
                            saltenv,
                            cenv,
                        )
                        continue
                    elif saltenv in top:
                        log.debug(
                            "Section for saltenv '%s' in the '%s' "
                            "saltenv's top file will be ignored, as this "
                            "saltenv was already defined in the 'base' top "
                            "file",
                            saltenv,
                            cenv,
                        )
                        continue
                    try:
                        for tgt in targets:
                            top[saltenv][tgt] = ctop[saltenv][tgt]
                    except TypeError:
                        raise SaltRenderError(
                            "Unable to render top file. No targets found."
                        )
        return top

    def _merge_tops_same(self, tops):
        """
        For each saltenv, only consider the top file from that saltenv. All
        sections matching a given saltenv, which appear in a different
        saltenv's top file, will be ignored.
        """
        top = DefaultOrderedDict(OrderedDict)
        for cenv, ctops in six.iteritems(tops):
            if all([x == {} for x in ctops]):
                # No top file found in this env, check the default_top
                default_top = self.opts["default_top"]
                fallback_tops = tops.get(default_top, [])
                if all([x == {} for x in fallback_tops]):
                    # Nothing in the fallback top file
                    log.error(
                        "The '%s' saltenv has no top file, and the fallback "
                        "saltenv specified by default_top (%s) also has no "
                        "top file",
                        cenv,
                        default_top,
                    )
                    continue

                for ctop in fallback_tops:
                    for saltenv, targets in six.iteritems(ctop):
                        if saltenv != cenv:
                            continue
                        log.debug(
                            "The '%s' saltenv has no top file, using the "
                            "default_top saltenv (%s)",
                            cenv,
                            default_top,
                        )
                        for tgt in targets:
                            top[saltenv][tgt] = ctop[saltenv][tgt]
                        break
                    else:
                        log.error(
                            "The '%s' saltenv has no top file, and no "
                            "matches were found in the top file for the "
                            "default_top saltenv (%s)",
                            cenv,
                            default_top,
                        )

                continue

            else:
                for ctop in ctops:
                    for saltenv, targets in six.iteritems(ctop):
                        if saltenv == "include":
                            continue
                        elif saltenv != cenv:
                            log.debug(
                                "Section for saltenv '%s' in the '%s' "
                                "saltenv's top file will be ignored, as the "
                                "top_file_merging_strategy is set to 'same' "
                                "and the saltenvs do not match",
                                saltenv,
                                cenv,
                            )
                            continue

                        try:
                            for tgt in targets:
                                top[saltenv][tgt] = ctop[saltenv][tgt]
                        except TypeError:
                            raise SaltRenderError(
                                "Unable to render top file. No targets found."
                            )
        return top

    def _merge_tops_merge_all(self, tops):
        """
        Merge the top files into a single dictionary
        """

        def _read_tgt(tgt):
            match_type = None
            states = []
            for item in tgt:
                if isinstance(item, dict):
                    match_type = item
                if isinstance(item, six.string_types):
                    states.append(item)
            return match_type, states

        top = DefaultOrderedDict(OrderedDict)
        for ctops in six.itervalues(tops):
            for ctop in ctops:
                for saltenv, targets in six.iteritems(ctop):
                    if saltenv == "include":
                        continue
                    try:
                        for tgt in targets:
                            if tgt not in top[saltenv]:
                                top[saltenv][tgt] = ctop[saltenv][tgt]
                                continue
                            m_type1, m_states1 = _read_tgt(top[saltenv][tgt])
                            m_type2, m_states2 = _read_tgt(ctop[saltenv][tgt])
                            merged = []
                            match_type = m_type2 or m_type1
                            if match_type is not None:
                                merged.append(match_type)
                            merged.extend(m_states1)
                            merged.extend([x for x in m_states2 if x not in merged])
                            top[saltenv][tgt] = merged
                    except TypeError:
                        raise SaltRenderError(
                            "Unable to render top file. No targets found."
                        )
        return top

    def verify_tops(self, tops):
        """
        Verify the contents of the top file data
        """
        errors = []
        if not isinstance(tops, dict):
            errors.append("Top data was not formed as a dict")
            # No further checks will work, bail out
            return errors
        for saltenv, matches in six.iteritems(tops):
            if saltenv == "include":
                continue
            if not isinstance(saltenv, six.string_types):
                errors.append(
                    "Environment {0} in top file is not formed as a "
                    "string".format(saltenv)
                )
            if saltenv == "":
                errors.append("Empty saltenv statement in top file")
            if not isinstance(matches, dict):
                errors.append(
                    "The top file matches for saltenv {0} are not "
                    "formatted as a dict".format(saltenv)
                )
            for slsmods in six.itervalues(matches):
                if not isinstance(slsmods, list):
                    errors.append(
                        "Malformed topfile (state declarations not " "formed as a list)"
                    )
                    continue
                for slsmod in slsmods:
                    if isinstance(slsmod, dict):
                        # This value is a match option
                        for val in six.itervalues(slsmod):
                            if not val:
                                errors.append(
                                    "Improperly formatted top file matcher "
                                    "in saltenv {0}: {1} file".format(slsmod, val)
                                )
                    elif isinstance(slsmod, six.string_types):
                        # This is a sls module
                        if not slsmod:
                            errors.append(
                                "Environment {0} contains an empty sls "
                                "index".format(saltenv)
                            )

        return errors

    def get_top(self):
        """
        Returns the high data derived from the top file
        """
        try:
            tops = self.get_tops()
        except SaltRenderError as err:
            log.error("Unable to render top file: %s", err.error)
            return {}
        return self.merge_tops(tops)

    def top_matches(self, top):
        """
        Search through the top high data for matches and return the states
        that this minion needs to execute.

        Returns:
        {'saltenv': ['state1', 'state2', ...]}
        """
        matches = DefaultOrderedDict(OrderedDict)
        # pylint: disable=cell-var-from-loop
        for saltenv, body in six.iteritems(top):
            if self.opts["saltenv"]:
                if saltenv != self.opts["saltenv"]:
                    continue
            for match, data in six.iteritems(body):

                def _filter_matches(_match, _data, _opts):
                    if isinstance(_data, six.string_types):
                        _data = [_data]
                    if self.matchers["confirm_top.confirm_top"](_match, _data, _opts):
                        if saltenv not in matches:
                            matches[saltenv] = []
                        for item in _data:
                            if "subfilter" in item:
                                _tmpdata = item.pop("subfilter")
                                for match, data in six.iteritems(_tmpdata):
                                    _filter_matches(match, data, _opts)
                            if isinstance(item, six.string_types):
                                matches[saltenv].append(item)
                            elif isinstance(item, dict):
                                env_key, inc_sls = item.popitem()
                                if env_key not in self.avail:
                                    continue
                                if env_key not in matches:
                                    matches[env_key] = []
                                matches[env_key].append(inc_sls)

                _filter_matches(match, data, self.opts["nodegroups"])
        ext_matches = self._master_tops()
        for saltenv in ext_matches:
            top_file_matches = matches.get(saltenv, [])
            if self.opts.get("master_tops_first"):
                first = ext_matches[saltenv]
                second = top_file_matches
            else:
                first = top_file_matches
                second = ext_matches[saltenv]
            matches[saltenv] = first + [x for x in second if x not in first]

        # pylint: enable=cell-var-from-loop
        return matches

    def _master_tops(self):
        """
        Get results from the master_tops system. Override this function if the
        execution of the master_tops needs customization.
        """
        return self.client.master_tops()

    def load_dynamic(self, matches):
        """
        If autoload_dynamic_modules is True then automatically load the
        dynamic modules
        """
        if not self.opts["autoload_dynamic_modules"]:
            return
        syncd = self.state.functions["saltutil.sync_all"](list(matches), refresh=False)
        if syncd["grains"]:
            self.opts["grains"] = salt.loader.grains(self.opts)
            self.state.opts["pillar"] = self.state._gather_pillar()
        self.state.module_refresh()

    def render_state(self, sls, saltenv, mods, matches, local=False):
        """
        Render a state file and retrieve all of the include states
        """
        errors = []
        if not local:
            state_data = self.client.get_state(sls, saltenv)
            fn_ = state_data.get("dest", False)
        else:
            fn_ = sls
            if not os.path.isfile(fn_):
                errors.append(
                    "Specified SLS {0} on local filesystem cannot "
                    "be found.".format(sls)
                )
        state = None
        if not fn_:
            errors.append(
                "Specified SLS {0} in saltenv {1} is not "
                "available on the salt master or through a configured "
                "fileserver".format(sls, saltenv)
            )
        else:
            try:
                state = compile_template(
                    fn_,
                    self.state.rend,
                    self.state.opts["renderer"],
                    self.state.opts["renderer_blacklist"],
                    self.state.opts["renderer_whitelist"],
                    saltenv,
                    sls,
                    rendered_sls=mods,
                )
            except SaltRenderError as exc:
                msg = "Rendering SLS '{0}:{1}' failed: {2}".format(saltenv, sls, exc)
                log.critical(msg)
                errors.append(msg)
            except Exception as exc:  # pylint: disable=broad-except
                msg = "Rendering SLS {0} failed, render error: {1}".format(sls, exc)
                log.critical(
                    msg,
                    # Show the traceback if the debug logging level is enabled
                    exc_info_on_loglevel=logging.DEBUG,
                )
                errors.append("{0}\n{1}".format(msg, traceback.format_exc()))
            try:
                mods.add("{0}:{1}".format(saltenv, sls))
            except AttributeError:
                pass

        if state:
            if not isinstance(state, dict):
                errors.append("SLS {0} does not render to a dictionary".format(sls))
            else:
                include = []
                if "include" in state:
                    if not isinstance(state["include"], list):
                        err = (
                            "Include Declaration in SLS {0} is not formed "
                            "as a list".format(sls)
                        )
                        errors.append(err)
                    else:
                        include = state.pop("include")

                self._handle_extend(state, sls, saltenv, errors)
                self._handle_exclude(state, sls, saltenv, errors)
                self._handle_state_decls(state, sls, saltenv, errors)

                for inc_sls in include:
                    # inc_sls may take the form of:
                    #   'sls.to.include' <- same as {<saltenv>: 'sls.to.include'}
                    #   {<env_key>: 'sls.to.include'}
                    #   {'_xenv': 'sls.to.resolve'}
                    xenv_key = "_xenv"

                    if isinstance(inc_sls, dict):
                        env_key, inc_sls = inc_sls.popitem()
                    else:
                        env_key = saltenv

                    if env_key not in self.avail:
                        msg = (
                            "Nonexistent saltenv '{0}' found in include "
                            "of '{1}' within SLS '{2}:{3}'".format(
                                env_key, inc_sls, saltenv, sls
                            )
                        )
                        log.error(msg)
                        errors.append(msg)
                        continue

                    if inc_sls.startswith("."):
                        match = re.match(r"^(\.+)(.*)$", inc_sls)
                        if match:
                            levels, include = match.groups()
                        else:
                            msg = (
                                "Badly formatted include {0} found in include "
                                "in SLS '{2}:{3}'".format(inc_sls, saltenv, sls)
                            )
                            log.error(msg)
                            errors.append(msg)
                            continue
                        level_count = len(levels)
                        p_comps = sls.split(".")
                        if state_data.get("source", "").endswith("/init.sls"):
                            p_comps.append("init")
                        if level_count > len(p_comps):
                            msg = (
                                "Attempted relative include of '{0}' "
                                "within SLS '{1}:{2}' "
                                "goes beyond top level package ".format(
                                    inc_sls, saltenv, sls
                                )
                            )
                            log.error(msg)
                            errors.append(msg)
                            continue
                        inc_sls = ".".join(p_comps[:-level_count] + [include])

                    if env_key != xenv_key:
                        if matches is None:
                            matches = []
                        # Resolve inc_sls in the specified environment
                        if env_key in matches or fnmatch.filter(
                            self.avail[env_key], inc_sls
                        ):
                            resolved_envs = [env_key]
                        else:
                            resolved_envs = []
                    else:
                        # Resolve inc_sls in the subset of environment matches
                        resolved_envs = [
                            aenv
                            for aenv in matches
                            if fnmatch.filter(self.avail[aenv], inc_sls)
                        ]

                    # An include must be resolved to a single environment, or
                    # the include must exist in the current environment
                    if len(resolved_envs) == 1 or saltenv in resolved_envs:
                        # Match inc_sls against the available states in the
                        # resolved env, matching wildcards in the process. If
                        # there were no matches, then leave inc_sls as the
                        # target so that the next recursion of render_state
                        # will recognize the error.
                        sls_targets = fnmatch.filter(self.avail[saltenv], inc_sls) or [
                            inc_sls
                        ]

                        for sls_target in sls_targets:
                            r_env = (
                                resolved_envs[0] if len(resolved_envs) == 1 else saltenv
                            )
                            mod_tgt = "{0}:{1}".format(r_env, sls_target)
                            if mod_tgt not in mods:
                                nstate, err = self.render_state(
                                    sls_target, r_env, mods, matches
                                )
                                if nstate:
                                    self.merge_included_states(state, nstate, errors)
                                    state.update(nstate)
                                if err:
                                    errors.extend(err)
                    else:
                        msg = ""
                        if not resolved_envs:
                            msg = (
                                "Unknown include: Specified SLS {0}: {1} is not available on the salt "
                                "master in saltenv(s): {2} "
                            ).format(
                                env_key,
                                inc_sls,
                                ", ".join(matches) if env_key == xenv_key else env_key,
                            )
                        elif len(resolved_envs) > 1:
                            msg = (
                                "Ambiguous include: Specified SLS {0}: {1} is available on the salt master "
                                "in multiple available saltenvs: {2}"
                            ).format(env_key, inc_sls, ", ".join(resolved_envs))
                        log.critical(msg)
                        errors.append(msg)
                try:
                    self._handle_iorder(state)
                except TypeError:
                    log.critical("Could not render SLS %s. Syntax error detected.", sls)
        else:
            state = {}
        return state, errors

    def _handle_iorder(self, state):
        """
        Take a state and apply the iorder system
        """
        if self.opts["state_auto_order"]:
            for name in state:
                for s_dec in state[name]:
                    if not isinstance(s_dec, six.string_types):
                        # PyDSL OrderedDict?
                        continue

                    if not isinstance(state[name], dict):
                        # Include's or excludes as lists?
                        continue
                    if not isinstance(state[name][s_dec], list):
                        # Bad syntax, let the verify seq pick it up later on
                        continue

                    found = False
                    if s_dec.startswith("_"):
                        continue

                    for arg in state[name][s_dec]:
                        if isinstance(arg, dict):
                            if len(arg) > 0:
                                if next(six.iterkeys(arg)) == "order":
                                    found = True
                    if not found:
                        if not isinstance(state[name][s_dec], list):
                            # quite certainly a syntax error, managed elsewhere
                            continue
                        state[name][s_dec].append({"order": self.iorder})
                        self.iorder += 1
        return state

    def _handle_state_decls(self, state, sls, saltenv, errors):
        """
        Add sls and saltenv components to the state
        """
        for name in state:
            if not isinstance(state[name], dict):
                if name == "__extend__":
                    continue
                if name == "__exclude__":
                    continue

                if isinstance(state[name], six.string_types):
                    # Is this is a short state, it needs to be padded
                    if "." in state[name]:
                        comps = state[name].split(".")
                        state[name] = {
                            "__sls__": sls,
                            "__env__": saltenv,
                            comps[0]: [comps[1]],
                        }
                        continue
                errors.append("ID {0} in SLS {1} is not a dictionary".format(name, sls))
                continue
            skeys = set()
            for key in list(state[name]):
                if key.startswith("_"):
                    continue
                if not isinstance(state[name][key], list):
                    continue
                if "." in key:
                    comps = key.split(".")
                    # Salt doesn't support state files such as:
                    #
                    #     /etc/redis/redis.conf:
                    #       file.managed:
                    #         - source: salt://redis/redis.conf
                    #         - user: redis
                    #         - group: redis
                    #         - mode: 644
                    #       file.comment:
                    #           - regex: ^requirepass
                    if comps[0] in skeys:
                        errors.append(
                            "ID '{0}' in SLS '{1}' contains multiple state "
                            "declarations of the same type".format(name, sls)
                        )
                        continue
                    state[name][comps[0]] = state[name].pop(key)
                    state[name][comps[0]].append(comps[1])
                    skeys.add(comps[0])
                    continue
                skeys.add(key)
            if "__sls__" not in state[name]:
                state[name]["__sls__"] = sls
            if "__env__" not in state[name]:
                state[name]["__env__"] = saltenv

    def _handle_extend(self, state, sls, saltenv, errors):
        """
        Take the extend dec out of state and apply to the highstate global
        dec
        """
        if "extend" in state:
            ext = state.pop("extend")
            if not isinstance(ext, dict):
                errors.append(
                    ("Extension value in SLS '{0}' is not a " "dictionary").format(sls)
                )
                return
            for name in ext:
                if not isinstance(ext[name], dict):
                    errors.append(
                        (
                            "Extension name '{0}' in SLS '{1}' is "
                            "not a dictionary".format(name, sls)
                        )
                    )
                    continue
                if "__sls__" not in ext[name]:
                    ext[name]["__sls__"] = sls
                if "__env__" not in ext[name]:
                    ext[name]["__env__"] = saltenv
                for key in list(ext[name]):
                    if key.startswith("_"):
                        continue
                    if not isinstance(ext[name][key], list):
                        continue
                    if "." in key:
                        comps = key.split(".")
                        ext[name][comps[0]] = ext[name].pop(key)
                        ext[name][comps[0]].append(comps[1])
            state.setdefault("__extend__", []).append(ext)

    def _handle_exclude(self, state, sls, saltenv, errors):
        """
        Take the exclude dec out of the state and apply it to the highstate
        global dec
        """
        if "exclude" in state:
            exc = state.pop("exclude")
            if not isinstance(exc, list):
                err = (
                    "Exclude Declaration in SLS {0} is not formed "
                    "as a list".format(sls)
                )
                errors.append(err)
            state.setdefault("__exclude__", []).extend(exc)

    def render_highstate(self, matches):
        """
        Gather the state files and render them into a single unified salt
        high data structure.
        """
        highstate = self.building_highstate
        all_errors = []
        mods = set()
        statefiles = []
        for saltenv, states in six.iteritems(matches):
            for sls_match in states:
                if saltenv in self.avail:
                    statefiles = fnmatch.filter(self.avail[saltenv], sls_match)
                elif "__env__" in self.avail:
                    statefiles = fnmatch.filter(self.avail["__env__"], sls_match)
                else:
                    all_errors.append(
                        "No matching salt environment for environment "
                        "'{0}' found".format(saltenv)
                    )
                # if we did not found any sls in the fileserver listing, this
                # may be because the sls was generated or added later, we can
                # try to directly execute it, and if it fails, anyway it will
                # return the former error
                if not statefiles:
                    statefiles = [sls_match]

                for sls in statefiles:
                    r_env = "{0}:{1}".format(saltenv, sls)
                    if r_env in mods:
                        continue
                    state, errors = self.render_state(sls, saltenv, mods, matches)
                    if state:
                        self.merge_included_states(highstate, state, errors)
                    for i, error in enumerate(errors[:]):
                        if "is not available" in error:
                            # match SLS foobar in environment
                            this_sls = "SLS {0} in saltenv".format(sls_match)
                            if this_sls in error:
                                errors[i] = (
                                    "No matching sls found for '{0}' "
                                    "in env '{1}'".format(sls_match, saltenv)
                                )
                    all_errors.extend(errors)

        self.clean_duplicate_extends(highstate)
        return highstate, all_errors

    def clean_duplicate_extends(self, highstate):
        if "__extend__" in highstate:
            highext = []
            for items in (six.iteritems(ext) for ext in highstate["__extend__"]):
                for item in items:
                    if item not in highext:
                        highext.append(item)
            highstate["__extend__"] = [{t[0]: t[1]} for t in highext]

    def merge_included_states(self, highstate, state, errors):
        # The extend members can not be treated as globally unique:
        if "__extend__" in state:
            highstate.setdefault("__extend__", []).extend(state.pop("__extend__"))
        if "__exclude__" in state:
            highstate.setdefault("__exclude__", []).extend(state.pop("__exclude__"))
        for id_ in state:
            if id_ in highstate:
                if highstate[id_] != state[id_]:
                    errors.append(
                        (
                            "Detected conflicting IDs, SLS"
                            " IDs need to be globally unique.\n    The"
                            " conflicting ID is '{0}' and is found in SLS"
                            " '{1}:{2}' and SLS '{3}:{4}'"
                        ).format(
                            id_,
                            highstate[id_]["__env__"],
                            highstate[id_]["__sls__"],
                            state[id_]["__env__"],
                            state[id_]["__sls__"],
                        )
                    )
        try:
            highstate.update(state)
        except ValueError:
            errors.append("Error when rendering state with contents: {0}".format(state))

    def _check_pillar(self, force=False):
        """
        Check the pillar for errors, refuse to run the state if there are
        errors in the pillar and return the pillar errors
        """
        if force:
            return True
        if "_errors" in self.state.opts["pillar"]:
            return False
        return True

    def matches_whitelist(self, matches, whitelist):
        """
        Reads over the matches and returns a matches dict with just the ones
        that are in the whitelist
        """
        if not whitelist:
            return matches
        ret_matches = {}
        if not isinstance(whitelist, list):
            whitelist = whitelist.split(",")
        for env in matches:
            for sls in matches[env]:
                if sls in whitelist:
                    ret_matches[env] = ret_matches[env] if env in ret_matches else []
                    ret_matches[env].append(sls)
        return ret_matches

    def call_highstate(
        self,
        exclude=None,
        cache=None,
        cache_name="highstate",
        force=False,
        whitelist=None,
        orchestration_jid=None,
    ):
        """
        Run the sequence to execute the salt highstate for this minion
        """
        # Check that top file exists
        tag_name = "no_|-states_|-states_|-None"
        ret = {
            tag_name: {
                "result": False,
                "comment": "No states found for this minion",
                "name": "No States",
                "changes": {},
                "__run_num__": 0,
            }
        }
        cfn = os.path.join(self.opts["cachedir"], "{0}.cache.p".format(cache_name))

        if cache:
            if os.path.isfile(cfn):
                with salt.utils.files.fopen(cfn, "rb") as fp_:
                    high = self.serial.load(fp_)
                    return self.state.call_high(high, orchestration_jid)
        # File exists so continue
        err = []
        try:
            top = self.get_top()
        except SaltRenderError as err:
            ret[tag_name]["comment"] = "Unable to render top file: "
            ret[tag_name]["comment"] += six.text_type(err.error)
            return ret
        except Exception:  # pylint: disable=broad-except
            trb = traceback.format_exc()
            err.append(trb)
            return err
        err += self.verify_tops(top)
        matches = self.top_matches(top)
        if not matches:
            msg = (
                "No Top file or master_tops data matches found. Please see "
                "master log for details."
            )
            ret[tag_name]["comment"] = msg
            return ret
        matches = self.matches_whitelist(matches, whitelist)
        self.load_dynamic(matches)
        if not self._check_pillar(force):
            err += ["Pillar failed to render with the following messages:"]
            err += self.state.opts["pillar"]["_errors"]
        else:
            high, errors = self.render_highstate(matches)
            if exclude:
                if isinstance(exclude, six.string_types):
                    exclude = exclude.split(",")
                if "__exclude__" in high:
                    high["__exclude__"].extend(exclude)
                else:
                    high["__exclude__"] = exclude
            err += errors
        if err:
            return err
        if not high:
            return ret
        with salt.utils.files.set_umask(0o077):
            try:
                if salt.utils.platform.is_windows():
                    # Make sure cache file isn't read-only
                    self.state.functions["cmd.run"](
                        ["attrib", "-R", cfn],
                        python_shell=False,
                        output_loglevel="quiet",
                    )
                with salt.utils.files.fopen(cfn, "w+b") as fp_:
                    try:
                        self.serial.dump(high, fp_)
                    except TypeError:
                        # Can't serialize pydsl
                        pass
            except (IOError, OSError):
                log.error('Unable to write to "state.highstate" cache file %s', cfn)

        return self.state.call_high(high, orchestration_jid)

    def compile_highstate(self):
        """
        Return just the highstate or the errors
        """
        err = []
        top = self.get_top()
        err += self.verify_tops(top)
        matches = self.top_matches(top)
        high, errors = self.render_highstate(matches)
        err += errors

        if err:
            return err

        return high

    def compile_low_chunks(self):
        """
        Compile the highstate but don't run it, return the low chunks to
        see exactly what the highstate will execute
        """
        top = self.get_top()
        matches = self.top_matches(top)
        high, errors = self.render_highstate(matches)

        # If there is extension data reconcile it
        high, ext_errors = self.state.reconcile_extend(high)
        errors += ext_errors

        # Verify that the high data is structurally sound
        errors += self.state.verify_high(high)
        high, req_in_errors = self.state.requisite_in(high)
        errors += req_in_errors
        high = self.state.apply_exclude(high)

        if errors:
            return errors

        # Compile and verify the raw chunks
        chunks = self.state.compile_high_data(high)

        return chunks

    def compile_state_usage(self):
        """
        Return all used and unused states for the minion based on the top match data
        """
        err = []
        top = self.get_top()
        err += self.verify_tops(top)

        if err:
            return err

        matches = self.top_matches(top)
        state_usage = {}

        for saltenv, states in self.avail.items():
            env_usage = {
                "used": [],
                "unused": [],
                "count_all": 0,
                "count_used": 0,
                "count_unused": 0,
            }

            env_matches = matches.get(saltenv)

            for state in states:
                env_usage["count_all"] += 1
                if state in env_matches:
                    env_usage["count_used"] += 1
                    env_usage["used"].append(state)
                else:
                    env_usage["count_unused"] += 1
                    env_usage["unused"].append(state)

            state_usage[saltenv] = env_usage

        return state_usage


class HighState(BaseHighState):
    """
    Generate and execute the salt "High State". The High State is the
    compound state derived from a group of template files stored on the
    salt master or in the local cache.
    """

    # a stack of active HighState objects during a state.highstate run
    stack = []

    def __init__(
        self,
        opts,
        pillar_override=None,
        jid=None,
        pillar_enc=None,
        proxy=None,
        context=None,
        mocked=False,
        loader="states",
        initial_pillar=None,
    ):
        self.opts = opts
        self.client = salt.fileclient.get_file_client(self.opts)
        BaseHighState.__init__(self, opts)
        self.state = State(
            self.opts,
            pillar_override,
            jid,
            pillar_enc,
            proxy=proxy,
            context=context,
            mocked=mocked,
            loader=loader,
            initial_pillar=initial_pillar,
        )
        self.matchers = salt.loader.matchers(self.opts)
        self.proxy = proxy

        # tracks all pydsl state declarations globally across sls files
        self._pydsl_all_decls = {}

        # a stack of current rendering Sls objects, maintained and used by the pydsl renderer.
        self._pydsl_render_stack = []

    def push_active(self):
        self.stack.append(self)

    @classmethod
    def clear_active(cls):
        # Nuclear option
        #
        # Blow away the entire stack. Used primarily by the test runner but also
        # useful in custom wrappers of the HighState class, to reset the stack
        # to a fresh state.
        cls.stack = []

    @classmethod
    def pop_active(cls):
        cls.stack.pop()

    @classmethod
    def get_active(cls):
        try:
            return cls.stack[-1]
        except IndexError:
            return None


class MasterState(State):
    """
    Create a State object for master side compiling
    """

    def __init__(self, opts, minion):
        State.__init__(self, opts)

    def load_modules(self, data=None, proxy=None):
        """
        Load the modules into the state
        """
        log.info("Loading fresh modules for state activity")
        # Load a modified client interface that looks like the interface used
        # from the minion, but uses remote execution
        #
        self.functions = salt.client.FunctionWrapper(self.opts, self.opts["id"])
        # Load the states, but they should not be used in this class apart
        # from inspection
        self.utils = salt.loader.utils(self.opts)
        self.serializers = salt.loader.serializers(self.opts)
        self.states = salt.loader.states(
            self.opts, self.functions, self.utils, self.serializers
        )
        self.rend = salt.loader.render(
            self.opts, self.functions, states=self.states, context=self.state_con
        )


class MasterHighState(HighState):
    """
    Execute highstate compilation from the master
    """

    def __init__(self, master_opts, minion_opts, grains, id_, saltenv=None):
        # Force the fileclient to be local
        opts = copy.deepcopy(minion_opts)
        opts["file_client"] = "local"
        opts["file_roots"] = master_opts["master_roots"]
        opts["renderer"] = master_opts["renderer"]
        opts["state_top"] = master_opts["state_top"]
        opts["id"] = id_
        opts["grains"] = grains
        HighState.__init__(self, opts)


class RemoteHighState(object):
    """
    Manage gathering the data from the master
    """

    # XXX: This class doesn't seem to be used anywhere
    def __init__(self, opts, grains):
        self.opts = opts
        self.grains = grains
        self.serial = salt.payload.Serial(self.opts)
        # self.auth = salt.crypt.SAuth(opts)
        self.channel = salt.transport.client.ReqChannel.factory(self.opts["master_uri"])
        self._closing = False

    def compile_master(self):
        """
        Return the state data from the master
        """
        load = {"grains": self.grains, "opts": self.opts, "cmd": "_master_state"}
        try:
            return self.channel.send(load, tries=3, timeout=72000)
        except SaltReqTimeoutError:
            return {}

    def destroy(self):
        if self._closing:
            return

        self._closing = True
        self.channel.close()

    # pylint: disable=W1701
    def __del__(self):
        self.destroy()

    # pylint: enable=W1701<|MERGE_RESOLUTION|>--- conflicted
+++ resolved
@@ -48,19 +48,10 @@
 import salt.utils.platform
 import salt.utils.process
 import salt.utils.url
-<<<<<<< HEAD
-import salt.syspaths as syspaths
-import salt.transport.client
-from salt.serializers.msgpack import serialize as msgpack_serialize, deserialize as msgpack_deserialize
-from salt.template import compile_template, compile_template_str
-from salt.exceptions import CommandExecutionError, SaltRenderError, SaltReqTimeoutError
-from salt.utils.odict import OrderedDict, DefaultOrderedDict
-=======
-
->>>>>>> a670b4ae
+
 # Explicit late import to avoid circular import. DO NOT MOVE THIS.
 import salt.utils.yamlloader as yamlloader
-from salt.exceptions import SaltRenderError, SaltReqTimeoutError
+from salt.exceptions import CommandExecutionError, SaltRenderError, SaltReqTimeoutError
 
 # Import third party libs
 # pylint: disable=import-error,no-name-in-module,redefined-builtin
@@ -78,69 +69,6 @@
 
 # These are keywords passed to state module functions which are to be used
 # by salt in this state module and not on the actual state module function
-<<<<<<< HEAD
-STATE_REQUISITE_KEYWORDS = frozenset([
-    'onchanges',
-    'onchanges_any',
-    'onfail',
-    'onfail_any',
-    'onfail_stop',
-    'prereq',
-    'prerequired',
-    'watch',
-    'watch_any',
-    'require',
-    'require_any',
-    'listen',
-    ])
-STATE_REQUISITE_IN_KEYWORDS = frozenset([
-    'onchanges_in',
-    'onfail_in',
-    'prereq_in',
-    'watch_in',
-    'require_in',
-    'listen_in',
-    ])
-STATE_RUNTIME_KEYWORDS = frozenset([
-    'fun',
-    'state',
-    'check_cmd',
-    'failhard',
-    'onlyif',
-    'unless',
-    'creates',
-    'retry',
-    'order',
-    'parallel',
-    'prereq',
-    'prereq_in',
-    'prerequired',
-    'reload_modules',
-    'reload_grains',
-    'reload_pillar',
-    'runas',
-    'runas_password',
-    'fire_event',
-    'saltenv',
-    'use',
-    'use_in',
-    '__env__',
-    '__sls__',
-    '__id__',
-    '__orchestration_jid__',
-    '__pub_user',
-    '__pub_arg',
-    '__pub_jid',
-    '__pub_fun',
-    '__pub_tgt',
-    '__pub_ret',
-    '__pub_pid',
-    '__pub_tgt_type',
-    '__prereq__',
-    ])
-
-STATE_INTERNAL_KEYWORDS = STATE_REQUISITE_KEYWORDS.union(STATE_REQUISITE_IN_KEYWORDS).union(STATE_RUNTIME_KEYWORDS)
-=======
 STATE_REQUISITE_KEYWORDS = frozenset(
     [
         "onchanges",
@@ -168,6 +96,7 @@
         "failhard",
         "onlyif",
         "unless",
+        "creates",
         "retry",
         "order",
         "parallel",
@@ -202,7 +131,6 @@
 STATE_INTERNAL_KEYWORDS = STATE_REQUISITE_KEYWORDS.union(
     STATE_REQUISITE_IN_KEYWORDS
 ).union(STATE_RUNTIME_KEYWORDS)
->>>>>>> a670b4ae
 
 
 def _odict_hashable(self):
@@ -972,13 +900,13 @@
                 # If either result is True, the returned result should be True
                 ret["skip_watch"] = _ret["skip_watch"] or ret["skip_watch"]
 
-        if 'creates' in low_data:
+        if "creates" in low_data:
             _ret = self._run_check_creates(low_data)
-            ret['result'] = _ret['result'] or ret['result']
-            ret['comment'].append(_ret['comment'])
-            if 'skip_watch' in _ret:
+            ret["result"] = _ret["result"] or ret["result"]
+            ret["comment"].append(_ret["comment"])
+            if "skip_watch" in _ret:
                 # If either result is True, the returned result should be True
-                ret['skip_watch'] = _ret['skip_watch'] or ret['skip_watch']
+                ret["skip_watch"] = _ret["skip_watch"] or ret["skip_watch"]
 
         return ret
 
@@ -1015,20 +943,14 @@
 
         for entry in low_data_onlyif:
             if isinstance(entry, six.string_types):
-<<<<<<< HEAD
                 try:
-                    cmd = self.functions['cmd.retcode'](
-                        entry, ignore_retcode=True, python_shell=True, **cmd_opts)
+                    cmd = self.functions["cmd.retcode"](
+                        entry, ignore_retcode=True, python_shell=True, **cmd_opts
+                    )
                 except CommandExecutionError:
                     # Command failed, notify onlyif to skip running the item
                     cmd = 100
-                log.debug('Last command return code: %s', cmd)
-=======
-                cmd = self.functions["cmd.retcode"](
-                    entry, ignore_retcode=True, python_shell=True, **cmd_opts
-                )
                 log.debug("Last command return code: %s", cmd)
->>>>>>> a670b4ae
                 _check_cmd(cmd)
             elif isinstance(entry, dict):
                 if "fun" not in entry:
@@ -1084,19 +1006,14 @@
 
         for entry in low_data_unless:
             if isinstance(entry, six.string_types):
-<<<<<<< HEAD
                 try:
-                    cmd = self.functions['cmd.retcode'](entry, ignore_retcode=True, python_shell=True, **cmd_opts)
-                    log.debug('Last command return code: %s', cmd)
+                    cmd = self.functions["cmd.retcode"](
+                        entry, ignore_retcode=True, python_shell=True, **cmd_opts
+                    )
+                    log.debug("Last command return code: %s", cmd)
                 except CommandExecutionError:
                     # Command failed, so notify unless to skip the item
                     cmd = 0
-=======
-                cmd = self.functions["cmd.retcode"](
-                    entry, ignore_retcode=True, python_shell=True, **cmd_opts
-                )
-                log.debug("Last command return code: %s", cmd)
->>>>>>> a670b4ae
                 _check_cmd(cmd)
             elif isinstance(entry, dict):
                 if "fun" not in entry:
@@ -1161,24 +1078,26 @@
         return ret
 
     def _run_check_creates(self, low_data):
-        '''
+        """
         Check that listed files exist
-        '''
-        ret = {'result': False}
-
-        if isinstance(low_data['creates'], six.string_types) and os.path.exists(low_data['creates']):
-            ret['comment'] = '{0} exists'.format(low_data['creates'])
-            ret['result'] = True
-            ret['skip_watch'] = True
-        elif isinstance(low_data['creates'], list) and all([
-            os.path.exists(path) for path in low_data['creates']
-        ]):
-            ret['comment'] = 'All files in creates exist'
-            ret['result'] = True
-            ret['skip_watch'] = True
+        """
+        ret = {"result": False}
+
+        if isinstance(low_data["creates"], six.string_types) and os.path.exists(
+            low_data["creates"]
+        ):
+            ret["comment"] = "{0} exists".format(low_data["creates"])
+            ret["result"] = True
+            ret["skip_watch"] = True
+        elif isinstance(low_data["creates"], list) and all(
+            [os.path.exists(path) for path in low_data["creates"]]
+        ):
+            ret["comment"] = "All files in creates exist"
+            ret["result"] = True
+            ret["skip_watch"] = True
         else:
-            ret['comment'] = 'Creates files not found'
-            ret['result'] = False
+            ret["comment"] = "Creates files not found"
+            ret["result"] = False
 
         return ret
 
@@ -2180,18 +2099,11 @@
             # that's not found in cdata, we look for what we're being passed in
             # the original data, namely, the special dunder __env__. If that's
             # not found we default to 'base'
-<<<<<<< HEAD
-            req_list = ('unless', 'onlyif', 'creates')
-            if (any(req in low for req in req_list) and '{0[state]}.mod_run_check'.format(low) not in self.states):
-=======
+            req_list = ("unless", "onlyif", "creates")
             if (
-                "unless" in low
-                and "{0[state]}.mod_run_check".format(low) not in self.states
-            ) or (
-                "onlyif" in low
+                any(req in low for req in req_list)
                 and "{0[state]}.mod_run_check".format(low) not in self.states
             ):
->>>>>>> a670b4ae
                 ret.update(self._run_check(low))
 
             if not self.opts.get("lock_saltenv", False):
