# -*- coding: utf-8 -*-
'''
The module used to execute states in salt. A state is unlike a module
execution in that instead of just executing a command it ensure that a
certain state is present on the system.

The data sent to the state calls is as follows:
    { 'state': '<state module name>',
      'fun': '<state function name>',
      'name': '<the name argument passed to all states>'
      'argn': '<arbitrary argument, can have many of these>'
      }
'''

from __future__ import absolute_import

# Import python libs
import os
import sys
import copy
import site
import fnmatch
import logging
import traceback
import datetime

# Import salt libs
import salt.utils
import salt.loader
import salt.minion
import salt.pillar
import salt.fileclient
import salt.utils.event
import salt.syspaths as syspaths
from salt.utils import context, immutabletypes
from salt.ext.six import string_types
from salt.template import compile_template, compile_template_str
from salt.exceptions import SaltRenderError, SaltReqTimeoutError, SaltException
from salt.utils.odict import OrderedDict, DefaultOrderedDict

# Import third party libs
from salt.ext.six.moves import range

log = logging.getLogger(__name__)


# These are keywords passed to state module functions which are to be used
# by salt in this state module and not on the actual state module function
STATE_REQUISITE_KEYWORDS = frozenset([
    'onchanges',
    'onfail',
    'prereq',
    'prerequired',
    'watch',
    'require',
    'listen',
    ])
STATE_REQUISITE_IN_KEYWORDS = frozenset([
    'onchanges_in',
    'onfail_in',
    'prereq_in',
    'watch_in',
    'require_in',
    'listen_in',
    ])
STATE_RUNTIME_KEYWORDS = frozenset([
    'check_cmd',
    'fail_hard',
    'onlyif',
    'order',
    'reload_modules',
<<<<<<< HEAD
    'reload_grains',
    'reload_pillar',
    'require',
    'require_in',
=======
>>>>>>> 55e79270
    'saltenv',
    'use',
    'use_in',
    '__env__',
    '__sls__',
    '__id__',
    '__pub_user',
    '__pub_arg',
    '__pub_jid',
    '__pub_fun',
    '__pub_tgt',
    '__pub_ret',
    '__pub_tgt_type',
    ])
STATE_INTERNAL_KEYWORDS = STATE_REQUISITE_KEYWORDS.union(STATE_REQUISITE_IN_KEYWORDS).union(STATE_RUNTIME_KEYWORDS)


def _odict_hashable(self):
    return id(self)


OrderedDict.__hash__ = _odict_hashable


def split_low_tag(tag):
    '''
    Take a low tag and split it back into the low dict that it came from
    '''
    state, id_, name, fun = tag.split('_|-')

    return {'state': state,
            '__id__': id_,
            'name': name,
            'fun': fun}


def _gen_tag(low):
    '''
    Generate the running dict tag string from the low data structure
    '''
    return '{0[state]}_|-{0[__id__]}_|-{0[name]}_|-{0[fun]}'.format(low)


def _l_tag(name, id_):
    low = {'name': 'listen_{0}'.format(name),
           '__id__': 'listen_{0}'.format(id_),
           'state': 'Listen_Error',
           'fun': 'Listen_Error'}
    return _gen_tag(low)


def trim_req(req):
    '''
    Trim any function off of a requisite
    '''
    reqfirst = next(iter(req))
    if '.' in reqfirst:
        return {reqfirst.split('.')[0]: req[reqfirst]}
    return req


def state_args(id_, state, high):
    '''
    Return a set of the arguments passed to the named state
    '''
    args = set()
    if id_ not in high:
        return args
    if state not in high[id_]:
        return args
    for item in high[id_][state]:
        if not isinstance(item, dict):
            continue
        if len(item) != 1:
            continue
        args.add(next(iter(item)))
    return args


def find_name(name, state, high):
    '''
    Scan high data for the id referencing the given name
    '''
    ext_id = ''
    if name in high:
        ext_id = name
    else:
        # We need to scan for the name
        for nid in high:
            if state in high[nid]:
                if isinstance(
                        high[nid][state],
                        list):
                    for arg in high[nid][state]:
                        if not isinstance(arg, dict):
                            continue
                        if len(arg) != 1:
                            continue
                        if arg[next(iter(arg))] == name:
                            ext_id = nid
    return ext_id


def format_log(ret):
    '''
    Format the state into a log message
    '''
    msg = ''
    if isinstance(ret, dict):
        # Looks like the ret may be a valid state return
        if 'changes' in ret:
            # Yep, looks like a valid state return
            chg = ret['changes']
            if not chg:
                if ret['comment']:
                    msg = ret['comment']
                else:
                    msg = 'No changes made for {0[name]}'.format(ret)
            elif isinstance(chg, dict):
                if 'diff' in chg:
                    if isinstance(chg['diff'], string_types):
                        msg = 'File changed:\n{0}'.format(chg['diff'])
                if all([isinstance(x, dict) for x in chg.values()]):
                    if all([('old' in x and 'new' in x)
                            for x in chg.values()]):
                        # This is the return data from a package install
                        msg = 'Installed Packages:\n'
                        for pkg in chg:
                            old = chg[pkg]['old'] or 'absent'
                            new = chg[pkg]['new'] or 'absent'
                            msg += '{0} changed from {1} to ' \
                                   '{2}\n'.format(pkg, old, new)
            if not msg:
                msg = str(ret['changes'])
            if ret['result'] is True or ret['result'] is None:
                log.info(msg)
            else:
                log.error(msg)
    else:
        # catch unhandled data
        log.info(str(ret))


def master_compile(master_opts, minion_opts, grains, id_, saltenv):
    '''
    Compile the master side low state data, and build the hidden state file
    '''
    st_ = MasterHighState(master_opts, minion_opts, grains, id_, saltenv)
    return st_.compile_highstate()


def ishashable(obj):
    try:
        hash(obj)
    except TypeError:
        return False
    return True


class StateError(Exception):
    '''
    Custom exception class.
    '''
    pass


class Compiler(object):
    '''
    Class used to compile and manage the High Data structure
    '''
    def __init__(self, opts):
        self.opts = opts
        self.rend = salt.loader.render(self.opts, {})

    def render_template(self, template, **kwargs):
        '''
        Enforce the states in a template
        '''
        high = compile_template(
            template, self.rend, self.opts['renderer'], **kwargs)
        if not high:
            return high
        return self.pad_funcs(high)

    def pad_funcs(self, high):
        '''
        Turns dot delimited function refs into function strings
        '''
        for name in high:
            if not isinstance(high[name], dict):
                if isinstance(high[name], string_types):
                    # Is this is a short state? It needs to be padded!
                    if '.' in high[name]:
                        comps = high[name].split('.')
                        if len(comps) >= 2:
                            # Merge the comps
                            comps[1] = '.'.join(comps[1:len(comps)])
                        high[name] = {
                            #'__sls__': template,
                            #'__env__': None,
                            comps[0]: [comps[1]]
                        }
                        continue
                    continue
            skeys = set()
            for key in sorted(high[name]):
                if key.startswith('_'):
                    continue
                if not isinstance(high[name][key], list):
                    continue
                if '.' in key:
                    comps = key.split('.')
                    if len(comps) >= 2:
                        # Merge the comps
                        comps[1] = '.'.join(comps[1:len(comps)])
                    # Salt doesn't support state files such as:
                    #
                    # /etc/redis/redis.conf:
                    #   file.managed:
                    #     - user: redis
                    #     - group: redis
                    #     - mode: 644
                    #   file.comment:
                    #     - regex: ^requirepass
                    if comps[0] in skeys:
                        continue
                    high[name][comps[0]] = high[name].pop(key)
                    high[name][comps[0]].append(comps[1])
                    skeys.add(comps[0])
                    continue
                skeys.add(key)
        return high

    def verify_high(self, high):
        '''
        Verify that the high data is viable and follows the data structure
        '''
        errors = []
        if not isinstance(high, dict):
            errors.append('High data is not a dictionary and is invalid')
        reqs = {}
        for name, body in high.items():
            if name.startswith('__'):
                continue
            if not isinstance(name, string_types):
                errors.append(
                    'ID {0!r} in SLS {1!r} is not formed as a string, but is '
                    'a {2}'.format(name, body['__sls__'], type(name).__name__)
                )
            if not isinstance(body, dict):
                err = ('The type {0} in {1} is not formatted as a dictionary'
                       .format(name, body))
                errors.append(err)
                continue
            for state in body:
                if state.startswith('__'):
                    continue
                if not isinstance(body[state], list):
                    errors.append(
                        'State {0!r} in SLS {1!r} is not formed as a list'
                        .format(name, body['__sls__'])
                    )
                else:
                    fun = 0
                    if '.' in state:
                        fun += 1
                    for arg in body[state]:
                        if isinstance(arg, string_types):
                            fun += 1
                            if ' ' in arg.strip():
                                errors.append(('The function "{0}" in state '
                                '"{1}" in SLS "{2}" has '
                                'whitespace, a function with whitespace is '
                                'not supported, perhaps this is an argument '
                                'that is missing a ":"').format(
                                    arg,
                                    name,
                                    body['__sls__']))
                        elif isinstance(arg, dict):
                            # The arg is a dict, if the arg is require or
                            # watch, it must be a list.
                            #
                            # Add the requires to the reqs dict and check them
                            # all for recursive requisites.
                            argfirst = next(iter(arg))
                            if argfirst in ('require', 'watch', 'prereq'):
                                if not isinstance(arg[argfirst], list):
                                    errors.append(('The {0}'
                                    ' statement in state {1!r} in SLS {2!r} '
                                    'needs to be formed as a list').format(
                                        argfirst,
                                        name,
                                        body['__sls__']
                                        ))
                                # It is a list, verify that the members of the
                                # list are all single key dicts.
                                else:
                                    reqs[name] = {'state': state}
                                    for req in arg[argfirst]:
                                        if not isinstance(req, dict):
                                            err = ('Requisite declaration {0}'
                                            ' in SLS {1} is not formed as a'
                                            ' single key dictionary').format(
                                                req,
                                                body['__sls__'])
                                            errors.append(err)
                                            continue
                                        req_key = next(iter(req))
                                        req_val = req[req_key]
                                        if '.' in req_key:
                                            errors.append((
                                                'Invalid requisite type {0!r} '
                                                'in state {1!r}, in SLS '
                                                '{2!r}. Requisite types must '
                                                'not contain dots, did you '
                                                'mean {3!r}?'.format(
                                                    req_key,
                                                    name,
                                                    body['__sls__'],
                                                    req_key[:req_key.find('.')]
                                                )
                                            ))
                                        if not ishashable(req_val):
                                            errors.append((
                                                'Illegal requisite "{0}", '
                                                'is SLS {1}\n'
                                                ).format(
                                                    str(req_val),
                                                    body['__sls__']))
                                            continue

                                        # Check for global recursive requisites
                                        reqs[name][req_val] = req_key
                                        # I am going beyond 80 chars on
                                        # purpose, this is just too much
                                        # of a pain to deal with otherwise
                                        if req_val in reqs:
                                            if name in reqs[req_val]:
                                                if reqs[req_val][name] == state:
                                                    if reqs[req_val]['state'] == reqs[name][req_val]:
                                                        err = ('A recursive '
                                                        'requisite was found, SLS '
                                                        '"{0}" ID "{1}" ID "{2}"'
                                                        ).format(
                                                                body['__sls__'],
                                                                name,
                                                                req_val
                                                                )
                                                        errors.append(err)
                                # Make sure that there is only one key in the
                                # dict
                                if len(list(arg)) != 1:
                                    errors.append(('Multiple dictionaries '
                                    'defined in argument of state {0!r} in SLS'
                                    ' {1!r}').format(
                                        name,
                                        body['__sls__']))
                    if not fun:
                        if state == 'require' or state == 'watch':
                            continue
                        errors.append(('No function declared in state {0!r} in'
                            ' SLS {1!r}').format(state, body['__sls__']))
                    elif fun > 1:
                        errors.append(
                            'Too many functions declared in state {0!r} in '
                            'SLS {1!r}'.format(state, body['__sls__'])
                        )
        return errors

    def order_chunks(self, chunks):
        '''
        Sort the chunk list verifying that the chunks follow the order
        specified in the order options.
        '''
        cap = 1
        for chunk in chunks:
            if 'order' in chunk:
                if not isinstance(chunk['order'], int):
                    continue

                chunk_order = chunk['order']
                if chunk_order > cap - 1 and chunk_order > 0:
                    cap = chunk_order + 100
        for chunk in chunks:
            if 'order' not in chunk:
                chunk['order'] = cap
                continue

            if not isinstance(chunk['order'], (int, float)):
                if chunk['order'] == 'last':
                    chunk['order'] = cap + 1000000
                else:
                    chunk['order'] = cap
            if 'name_order' in chunk:
                chunk['order'] = chunk['order'] + chunk.pop('name_order') / 10000.0
            if chunk['order'] < 0:
                chunk['order'] = cap + 1000000 + chunk['order']
        chunks.sort(key=lambda chunk: (chunk['order'], '{0[state]}{0[name]}{0[fun]}'.format(chunk)))
        return chunks

    def compile_high_data(self, high):
        '''
        "Compile" the high data as it is retrieved from the CLI or YAML into
        the individual state executor structures
        '''
        chunks = []
        for name, body in high.items():
            if name.startswith('__'):
                continue
            for state, run in body.items():
                funcs = set()
                names = set()
                if state.startswith('__'):
                    continue
                chunk = {'state': state,
                         'name': name}
                if '__sls__' in body:
                    chunk['__sls__'] = body['__sls__']
                if '__env__' in body:
                    chunk['__env__'] = body['__env__']
                chunk['__id__'] = name
                for arg in run:
                    if isinstance(arg, string_types):
                        funcs.add(arg)
                        continue
                    if isinstance(arg, dict):
                        for key, val in arg.items():
                            if key == 'names':
                                names.update(val)
                                continue
                            else:
                                chunk.update(arg)
                if names:
                    name_order = 1
                    for entry in names:
                        live = copy.deepcopy(chunk)
                        if isinstance(entry, dict):
                            low_name = next(iter(entry.keys()))
                            live['name'] = low_name
                            live.update(entry[low_name][0])
                        else:
                            live['name'] = entry
                        live['name_order'] = name_order
                        name_order = name_order + 1
                        for fun in funcs:
                            live['fun'] = fun
                            chunks.append(live)
                else:
                    live = copy.deepcopy(chunk)
                    for fun in funcs:
                        live['fun'] = fun
                        chunks.append(live)
        chunks = self.order_chunks(chunks)
        return chunks

    def apply_exclude(self, high):
        '''
        Read in the __exclude__ list and remove all excluded objects from the
        high data
        '''
        if '__exclude__' not in high:
            return high
        ex_sls = set()
        ex_id = set()
        exclude = high.pop('__exclude__')
        for exc in exclude:
            if isinstance(exc, str):
                # The exclude statement is a string, assume it is an sls
                ex_sls.add(exc)
            if isinstance(exc, dict):
                # Explicitly declared exclude
                if len(exc) != 1:
                    continue
                key = next(iter(exc.keys()))
                if key == 'sls':
                    ex_sls.add(exc['sls'])
                elif key == 'id':
                    ex_id.add(exc['id'])
        # Now the excludes have been simplified, use them
        if ex_sls:
            # There are sls excludes, find the associtaed ids
            for name, body in high.items():
                if name.startswith('__'):
                    continue
                if body.get('__sls__', '') in ex_sls:
                    ex_id.add(name)
        for id_ in ex_id:
            if id_ in high:
                high.pop(id_)
        return high


class State(object):
    '''
    Class used to execute salt states
    '''
    def __init__(self, opts, pillar=None, jid=None):
        if 'grains' not in opts:
            opts['grains'] = salt.loader.grains(opts)
        self.opts = opts
        self._pillar_override = pillar
        self.opts['pillar'] = self._gather_pillar()
        self.state_con = {}
        self.load_modules()
        self.active = set()
        self.mod_init = set()
        self.pre = {}
        self.__run_num = 0
        self.jid = jid
        self.instance_id = str(id(self))

    def _gather_pillar(self):
        '''
        Whenever a state run starts, gather the pillar data fresh
        '''
        pillar = salt.pillar.get_pillar(
                self.opts,
                self.opts['grains'],
                self.opts['id'],
                self.opts['environment'],
                pillar=self._pillar_override
                )
        ret = pillar.compile_pillar()
        if self._pillar_override and isinstance(self._pillar_override, dict):
            ret.update(self._pillar_override)
        return ret

    def _mod_init(self, low):
        '''
        Check the module initialization function, if this is the first run
        of a state package that has a mod_init function, then execute the
        mod_init function in the state module.
        '''
        minit = '{0}.mod_init'.format(low['state'])
        if low['state'] not in self.mod_init:
            if minit in self.states:
                mret = self.states[minit](low)
                if not mret:
                    return
                self.mod_init.add(low['state'])

    def _mod_aggregate(self, low, running, chunks):
        '''
        Execute the aggregation systems to runtime modify the low chunk
        '''
        agg_opt = self.functions['config.option']('state_aggregate')
        if low.get('aggregate') is True:
            agg_opt = low['aggregate']
        if agg_opt is True:
            agg_opt = [low['state']]
        else:
            return low
        if low['state'] in agg_opt and not low.get('__agg__'):
            agg_fun = '{0}.mod_aggregate'.format(low['state'])
            if agg_fun in self.states:
                try:
                    low = self.states[agg_fun](low, chunks, running)
                    low['__agg__'] = True
                except TypeError:
                    log.error('Failed to execute aggregate for state {0}'.format(low['state']))
        return low

    def _run_check(self, low_data):
        '''
        Check that unless doesn't return 0, and that onlyif returns a 0.
        '''
        ret = {'result': False}
        cmd_opts = {}
        if 'shell' in self.opts['grains']:
            cmd_opts['shell'] = self.opts['grains'].get('shell')
        if 'onlyif' in low_data:
            if not isinstance(low_data['onlyif'], list):
                low_data_onlyif = [low_data['onlyif']]
            else:
                low_data_onlyif = low_data['onlyif']
            for entry in low_data_onlyif:
                cmd = self.functions['cmd.retcode'](entry, ignore_retcode=True, **cmd_opts)
                log.debug('Last command return code: {0}'.format(cmd))
                if cmd != 0 and ret['result'] is False:
                    ret.update({'comment': 'onlyif execution failed',
                                'skip_watch': True,
                                'result': True})
                    return ret
                elif cmd == 0:
                    ret.update({'comment': 'onlyif execution succeeded', 'result': False})
            return ret

        if 'unless' in low_data:
            if not isinstance(low_data['unless'], list):
                low_data_unless = [low_data['unless']]
            else:
                low_data_unless = low_data['unless']
            for entry in low_data_unless:
                cmd = self.functions['cmd.retcode'](entry, ignore_retcode=True, **cmd_opts)
                log.debug('Last command return code: {0}'.format(cmd))
                if cmd == 0 and ret['result'] is False:
                    ret.update({'comment': 'unless execution succeeded',
                                'skip_watch': True,
                                'result': True})
                elif cmd != 0:
                    ret.update({'comment': 'unless execution failed', 'result': False})
                    return ret

        # No reason to stop, return ret
        return ret

    def _run_check_cmd(self, low_data):
        '''
        Alter the way a successful state run is determined
        '''
        ret = {'result': False}
        cmd_opts = {}
        if 'shell' in self.opts['grains']:
            cmd_opts['shell'] = self.opts['grains'].get('shell')
        for entry in low_data['check_cmd']:
            cmd = self.functions['cmd.retcode'](entry, ignore_retcode=True, **cmd_opts)
            log.debug('Last command return code: {0}'.format(cmd))
            if cmd == 0 and ret['result'] is False:
                ret.update({'comment': 'check_cmd determined the state succeeded', 'result': True})
            elif cmd != 0:
                ret.update({'comment': 'check_cmd determined the state failed', 'result': False})
                return ret
        return ret

    def load_modules(self, data=None):
        '''
        Load the modules into the state
        '''
        log.info('Loading fresh modules for state activity')
        self.functions = salt.loader.minion_mods(self.opts, self.state_con)
        if isinstance(data, dict):
            if data.get('provider', False):
                if isinstance(data['provider'], str):
                    providers = [{data['state']: data['provider']}]
                elif isinstance(data['provider'], list):
                    providers = data['provider']
                else:
                    providers = {}
                for provider in providers:
                    for mod in provider:
                        funcs = salt.loader.raw_mod(self.opts,
                                provider[mod],
                                self.functions)
                        if funcs:
                            for func in funcs:
                                f_key = '{0}{1}'.format(
                                        mod,
                                        func[func.rindex('.'):]
                                        )
                                self.functions[f_key] = funcs[func]
        self.states = salt.loader.states(self.opts, self.functions)
        self.rend = salt.loader.render(self.opts, self.functions, states=self.states)

    def module_refresh(self):
        '''
        Refresh all the modules
        '''
        log.debug('Refreshing modules...')
        if self.opts['grains'].get('os') != 'MacOS':
            # In case a package has been installed into the current python
            # process 'site-packages', the 'site' module needs to be reloaded in
            # order for the newly installed package to be importable.
            try:
                reload(site)
            except RuntimeError:
                log.error('Error encountered during module reload. Modules were not reloaded.')
        self.load_modules()
        if not self.opts.get('local', False) and self.opts.get('multiprocessing', True):
            self.functions['saltutil.refresh_modules']()

    def check_refresh(self, data, ret):
        '''
        Check to see if the modules for this state instance need to be updated,
        only update if the state is a file or a package and if it changed
        something. If the file function is managed check to see if the file is a
        possible module type, e.g. a python, pyx, or .so. Always refresh if the
        function is recurse, since that can lay down anything.
        '''
        _reload_modules = False
        if data.get('reload_grains', False):
            log.debug('Refreshing grains...')
            self.opts['grains'] = salt.loader.grains(self.opts)
            _reload_modules = True

        if data.get('reload_pillar', False):
            log.debug('Refreshing pillar...')
            self.opts['pillar'] = self._gather_pillar()
            _reload_modules = True

        if data.get('reload_modules', False) or _reload_modules:
            # User explicitly requests a reload
            self.module_refresh()
            return

        if not ret['changes']:
            return

        if data['state'] == 'file':
            if data['fun'] == 'managed':
                if data['name'].endswith(
                    ('.py', '.pyx', '.pyo', '.pyc', '.so')):
                    self.module_refresh()
            elif data['fun'] == 'recurse':
                self.module_refresh()
            elif data['fun'] == 'symlink':
                if 'bin' in data['name']:
                    self.module_refresh()
        elif data['state'] in ('pkg', 'ports'):
            self.module_refresh()

    def verify_ret(self, ret):
        '''
        Verify the state return data
        '''
        if not isinstance(ret, dict):
            raise SaltException(
                    'Malformed state return, return must be a dict'
                    )
        bad = []
        for val in ['name', 'result', 'changes', 'comment']:
            if val not in ret:
                bad.append(val)
        if bad:
            raise SaltException(
                    ('The following keys were not present in the state '
                     'return: {0}'
                     ).format(','.join(bad)))

    def verify_data(self, data):
        '''
        Verify the data, return an error statement if something is wrong
        '''
        errors = []
        if 'state' not in data:
            errors.append('Missing "state" data')
        if 'fun' not in data:
            errors.append('Missing "fun" data')
        if 'name' not in data:
            errors.append('Missing "name" data')
        if data['name'] and not isinstance(data['name'], string_types):
            errors.append(
                'ID {0!r} in SLS {1!r} is not formed as a string, but is '
                'a {2}'.format(
                    data['name'], data['__sls__'], type(data['name']).__name__)
            )
        if errors:
            return errors
        full = data['state'] + '.' + data['fun']
        if full not in self.states:
            if '__sls__' in data:
                errors.append(
                    'State \'{0}\' was not found in SLS \'{1}\''.format(
                        full,
                        data['__sls__']
                        )
                    )
            else:
                errors.append(
                        'Specified state \'{0}\' was not found'.format(
                            full
                            )
                        )
        else:
            # First verify that the parameters are met
            aspec = salt.utils.args.get_function_argspec(self.states[full])
            arglen = 0
            deflen = 0
            if isinstance(aspec.args, list):
                arglen = len(aspec.args)
            if isinstance(aspec.defaults, tuple):
                deflen = len(aspec.defaults)
            for ind in range(arglen - deflen):
                if aspec.args[ind] not in data:
                    errors.append(
                        'Missing parameter {0} for state {1}'.format(
                            aspec.args[ind],
                            full
                        )
                    )
        # If this chunk has a recursive require, then it will cause a
        # recursive loop when executing, check for it
        reqdec = ''
        if 'require' in data:
            reqdec = 'require'
        if 'watch' in data:
            # Check to see if the service has a mod_watch function, if it does
            # not, then just require
            # to just require extend the require statement with the contents
            # of watch so that the mod_watch function is not called and the
            # requisite capability is still used
            if '{0}.mod_watch'.format(data['state']) not in self.states:
                if 'require' in data:
                    data['require'].extend(data.pop('watch'))
                else:
                    data['require'] = data.pop('watch')
                reqdec = 'require'
            else:
                reqdec = 'watch'
        if reqdec:
            for req in data[reqdec]:
                reqfirst = next(iter(req))
                if data['state'] == reqfirst:
                    if (fnmatch.fnmatch(data['name'], req[reqfirst])
                            or fnmatch.fnmatch(data['__id__'], req[reqfirst])):
                        err = ('Recursive require detected in SLS {0} for'
                               ' require {1} in ID {2}').format(
                                   data['__sls__'],
                                   req,
                                   data['__id__'])
                        errors.append(err)
        return errors

    def verify_high(self, high):
        '''
        Verify that the high data is viable and follows the data structure
        '''
        errors = []
        if not isinstance(high, dict):
            errors.append('High data is not a dictionary and is invalid')
        reqs = {}
        for name, body in high.items():
            try:
                if name.startswith('__'):
                    continue
            except AttributeError:
                pass
            if not isinstance(name, string_types):
                errors.append(
                    'ID {0!r} in SLS {1!r} is not formed as a string, but '
                    'is a {2}. It may need to be quoted.'.format(
                        name, body['__sls__'], type(name).__name__)
                )
            if not isinstance(body, dict):
                err = ('The type {0} in {1} is not formatted as a dictionary'
                       .format(name, body))
                errors.append(err)
                continue
            for state in body:
                if state.startswith('__'):
                    continue
                if body[state] is None:
                    errors.append(
                        'ID {0!r} in SLS {1!r} contains a short declaration '
                        '({2}) with a trailing colon. When not passing any '
                        'arguments to a state, the colon must be omitted.'
                        .format(name, body['__sls__'], state)
                    )
                    continue
                if not isinstance(body[state], list):
                    errors.append(
                        'State {0!r} in SLS {1!r} is not formed as a list'
                        .format(name, body['__sls__'])
                    )
                else:
                    fun = 0
                    if '.' in state:
                        fun += 1
                    for arg in body[state]:
                        if isinstance(arg, string_types):
                            fun += 1
                            if ' ' in arg.strip():
                                errors.append(('The function "{0}" in state '
                                '"{1}" in SLS "{2}" has '
                                'whitespace, a function with whitespace is '
                                'not supported, perhaps this is an argument '
                                'that is missing a ":"').format(
                                    arg,
                                    name,
                                    body['__sls__']))
                        elif isinstance(arg, dict):
                            # The arg is a dict, if the arg is require or
                            # watch, it must be a list.
                            #
                            # Add the requires to the reqs dict and check them
                            # all for recursive requisites.
                            argfirst = next(iter(arg))
                            if argfirst == 'names':
                                if not isinstance(arg[argfirst], list):
                                    errors.append(
                                        'The \'names\' argument in state '
                                        '{0!r} in SLS {1!r} needs to be '
                                        'formed as a list'
                                        .format(name, body['__sls__'])
                                    )
                            if argfirst in ('require', 'watch', 'prereq'):
                                if not isinstance(arg[argfirst], list):
                                    errors.append(
                                        'The {0} statement in state {1!r} in '
                                        'SLS {2!r} needs to be formed as a '
                                        'list'.format(argfirst,
                                                      name,
                                                      body['__sls__'])
                                    )
                                # It is a list, verify that the members of the
                                # list are all single key dicts.
                                else:
                                    reqs[name] = {'state': state}
                                    for req in arg[argfirst]:
                                        if not isinstance(req, dict):
                                            err = ('Requisite declaration {0}'
                                            ' in SLS {1} is not formed as a'
                                            ' single key dictionary').format(
                                                req,
                                                body['__sls__'])
                                            errors.append(err)
                                            continue
                                        req_key = next(iter(req))
                                        req_val = req[req_key]
                                        if '.' in req_key:
                                            errors.append((
                                                'Invalid requisite type {0!r} '
                                                'in state {1!r}, in SLS '
                                                '{2!r}. Requisite types must '
                                                'not contain dots, did you '
                                                'mean {3!r}?'.format(
                                                    req_key,
                                                    name,
                                                    body['__sls__'],
                                                    req_key[:req_key.find('.')]
                                                )
                                            ))
                                        if not ishashable(req_val):
                                            errors.append((
                                                'Illegal requisite "{0}", '
                                                'please check your syntax.\n'
                                                ).format(str(req_val)))
                                            continue

                                        # Check for global recursive requisites
                                        reqs[name][req_val] = req_key
                                        # I am going beyond 80 chars on
                                        # purpose, this is just too much
                                        # of a pain to deal with otherwise
                                        if req_val in reqs:
                                            if name in reqs[req_val]:
                                                if reqs[req_val][name] == state:
                                                    if reqs[req_val]['state'] == reqs[name][req_val]:
                                                        err = ('A recursive '
                                                        'requisite was found, SLS '
                                                        '"{0}" ID "{1}" ID "{2}"'
                                                        ).format(
                                                                body['__sls__'],
                                                                name,
                                                                req_val
                                                                )
                                                        errors.append(err)
                                # Make sure that there is only one key in the
                                # dict
                                if len(list(arg)) != 1:
                                    errors.append(
                                        'Multiple dictionaries defined in '
                                        'argument of state {0!r} in SLS {1!r}'
                                        .format(name, body['__sls__'])
                                    )
                    if not fun:
                        if state == 'require' or state == 'watch':
                            continue
                        errors.append(
                            'No function declared in state {0!r} in SLS {1!r}'
                            .format(state, body['__sls__'])
                        )
                    elif fun > 1:
                        errors.append(
                            'Too many functions declared in state {0!r} in '
                            'SLS {1!r}'.format(state, body['__sls__'])
                        )
        return errors

    def verify_chunks(self, chunks):
        '''
        Verify the chunks in a list of low data structures
        '''
        err = []
        for chunk in chunks:
            err += self.verify_data(chunk)
        return err

    def order_chunks(self, chunks):
        '''
        Sort the chunk list verifying that the chunks follow the order
        specified in the order options.
        '''
        cap = 1
        for chunk in chunks:
            if 'order' in chunk:
                if not isinstance(chunk['order'], int):
                    continue

                chunk_order = chunk['order']
                if chunk_order > cap - 1 and chunk_order > 0:
                    cap = chunk_order + 100
        for chunk in chunks:
            if 'order' not in chunk:
                chunk['order'] = cap
                continue

            if not isinstance(chunk['order'], (int, float)):
                if chunk['order'] == 'last':
                    chunk['order'] = cap + 1000000
                else:
                    chunk['order'] = cap
            if 'name_order' in chunk:
                chunk['order'] = chunk['order'] + chunk.pop('name_order') / 10000.0
            if chunk['order'] < 0:
                chunk['order'] = cap + 1000000 + chunk['order']
        chunks.sort(key=lambda chunk: (chunk['order'], '{0[state]}{0[name]}{0[fun]}'.format(chunk)))
        return chunks

    def compile_high_data(self, high):
        '''
        "Compile" the high data as it is retrieved from the CLI or YAML into
        the individual state executor structures
        '''
        chunks = []
        for name, body in high.items():
            if name.startswith('__'):
                continue
            for state, run in body.items():
                funcs = set()
                names = set()
                if state.startswith('__'):
                    continue
                chunk = {'state': state,
                         'name': name}
                if '__sls__' in body:
                    chunk['__sls__'] = body['__sls__']
                if '__env__' in body:
                    chunk['__env__'] = body['__env__']
                chunk['__id__'] = name
                for arg in run:
                    if isinstance(arg, string_types):
                        funcs.add(arg)
                        continue
                    if isinstance(arg, dict):
                        for key, val in arg.items():
                            if key == 'names':
                                names.update(val)
                            elif key == 'state':
                                # Don't pass down a state override
                                continue
                            elif (key == 'name' and
                                  not isinstance(val, string_types)):
                                # Invalid name, fall back to ID
                                chunk[key] = name
                            else:
                                chunk[key] = val
                if names:
                    name_order = 1
                    for entry in names:
                        live = copy.deepcopy(chunk)
                        if isinstance(entry, dict):
                            low_name = next(iter(entry.keys()))
                            live['name'] = low_name
                            live.update(entry[low_name][0])
                        else:
                            live['name'] = entry
                        live['name_order'] = name_order
                        name_order = name_order + 1
                        for fun in funcs:
                            live['fun'] = fun
                            chunks.append(live)
                else:
                    live = copy.deepcopy(chunk)
                    for fun in funcs:
                        live['fun'] = fun
                        chunks.append(live)
        chunks = self.order_chunks(chunks)
        return chunks

    def reconcile_extend(self, high):
        '''
        Pull the extend data and add it to the respective high data
        '''
        errors = []
        if '__extend__' not in high:
            return high, errors
        ext = high.pop('__extend__')
        for ext_chunk in ext:
            for name, body in ext_chunk.items():
                if name not in high:
                    state_type = next(
                        x for x in body if not x.startswith('__')
                    )
                    # Check for a matching 'name' override in high data
                    id_ = find_name(name, state_type, high)
                    if id_:
                        name = id_
                    else:
                        errors.append(
                            'Cannot extend ID \'{0}\' in \'{1}:{2}\'. It is not '
                            'part of the high state.\n'
                            'This is likely due to a missing include statement '
                            'or an incorrectly typed ID.\nEnsure that a '
                            'state with an ID of \'{0}\' is available\nin '
                            'environment \'{1}\' and to SLS \'{2}\''.format(
                                name,
                                body.get('__env__', 'base'),
                                body.get('__sls__', 'base'))
                            )
                        continue
                for state, run in body.items():
                    if state.startswith('__'):
                        continue
                    if state not in high[name]:
                        high[name][state] = run
                        continue
                    # high[name][state] is extended by run, both are lists
                    for arg in run:
                        update = False
                        for hind in range(len(high[name][state])):
                            if (isinstance(arg, string_types) and
                            isinstance(high[name][state][hind], string_types)):
                                # replacing the function, replace the index
                                high[name][state].pop(hind)
                                high[name][state].insert(hind, arg)
                                update = True
                                continue
                            if (isinstance(arg, dict) and
                                    isinstance(high[name][state][hind], dict)):
                                # It is an option, make sure the options match
                                argfirst = next(iter(arg))
                                if (argfirst ==
                                    next(iter(high[name][state][hind]))):
                                    # They match, check if the option is a
                                    # watch or require, append, otherwise
                                    # replace
                                    if (argfirst == 'require' or
                                        argfirst == 'watch'):
                                        # Extend the list
                                        (high[name][state][hind][argfirst]
                                         .extend(arg[argfirst]))
                                        update = True
                                    else:
                                        # Replace the value
                                        high[name][state][hind] = arg
                                        update = True
                                if (argfirst == 'name' and
                                    next(iter(high[name][state][hind])) == 'names'):
                                    # If names are overwritten by name use the name
                                    high[name][state][hind] = arg
                        if not update:
                            high[name][state].append(arg)
        return high, errors

    def apply_exclude(self, high):
        '''
        Read in the __exclude__ list and remove all excluded objects from the
        high data
        '''
        if '__exclude__' not in high:
            return high
        ex_sls = set()
        ex_id = set()
        exclude = high.pop('__exclude__')
        for exc in exclude:
            if isinstance(exc, str):
                # The exclude statement is a string, assume it is an sls
                ex_sls.add(exc)
            if isinstance(exc, dict):
                # Explicitly declared exclude
                if len(exc) != 1:
                    continue
                key = next(iter(exc.keys()))
                if key == 'sls':
                    ex_sls.add(exc['sls'])
                elif key == 'id':
                    ex_id.add(exc['id'])
        # Now the excludes have been simplified, use them
        if ex_sls:
            # There are sls excludes, find the associated ids
            for name, body in high.items():
                if name.startswith('__'):
                    continue
                sls = body.get('__sls__', '')
                if not sls:
                    continue
                for ex_ in ex_sls:
                    if fnmatch.fnmatch(sls, ex_):
                        ex_id.add(name)
        for id_ in ex_id:
            if id_ in high:
                high.pop(id_)
        return high

    def requisite_in(self, high):
        '''
        Extend the data reference with requisite_in arguments
        '''
        req_in = set([
            'require_in',
            'watch_in',
            'onfail_in',
            'onchanges_in',
            'use',
            'use_in',
            'prereq',
            'prereq_in',
            ])
        req_in_all = req_in.union(
                set([
                    'require',
                    'watch',
                    'onfail',
                    'onchanges',
                    ]))
        extend = {}
        errors = []
        for id_, body in high.items():
            if not isinstance(body, dict):
                continue
            for state, run in body.items():
                if state.startswith('__'):
                    continue
                for arg in run:
                    if isinstance(arg, dict):
                        # It is not a function, verify that the arg is a
                        # requisite in statement
                        if len(arg) < 1:
                            # Empty arg dict
                            # How did we get this far?
                            continue
                        # Split out the components
                        key = next(iter(arg))
                        if key not in req_in:
                            continue
                        rkey = key.split('_')[0]
                        items = arg[key]
                        if isinstance(items, dict):
                            # Formatted as a single req_in
                            for _state, name in items.items():

                                # Not a use requisite_in
                                found = False
                                if name not in extend:
                                    extend[name] = {}
                                if '.' in _state:
                                    errors.append((
                                        'Invalid requisite in {0}: {1} for '
                                        '{2}, in SLS {3!r}. Requisites must '
                                        'not contain dots, did you mean {4!r}?'
                                        .format(
                                            rkey,
                                            _state,
                                            name,
                                            body['__sls__'],
                                            _state[:_state.find('.')]
                                        )
                                    ))
                                    _state = _state.split(".")[0]
                                if _state not in extend[name]:
                                    extend[name][_state] = []
                                extend[name]['__env__'] = body['__env__']
                                extend[name]['__sls__'] = body['__sls__']
                                for ind in range(len(extend[name][_state])):
                                    if next(iter(
                                        extend[name][_state][ind])) == rkey:
                                        # Extending again
                                        extend[name][_state][ind][rkey].append(
                                                {state: id_}
                                                )
                                        found = True
                                if found:
                                    continue
                                # The rkey is not present yet, create it
                                extend[name][_state].append(
                                        {rkey: [{state: id_}]}
                                        )

                        if isinstance(items, list):
                            # Formed as a list of requisite additions
                            for ind in items:
                                if not isinstance(ind, dict):
                                    # Malformed req_in
                                    continue
                                if len(ind) < 1:
                                    continue
                                _state = next(iter(ind))
                                name = ind[_state]
                                if '.' in _state:
                                    errors.append((
                                        'Invalid requisite in {0}: {1} for '
                                        '{2}, in SLS {3!r}. Requisites must '
                                        'not contain dots, did you mean {4!r}?'
                                        .format(
                                            rkey,
                                            _state,
                                            name,
                                            body['__sls__'],
                                            _state[:_state.find('.')]
                                        )
                                    ))
                                    _state = _state.split(".")[0]
                                if key == 'prereq_in':
                                    # Add prerequired to origin
                                    if id_ not in extend:
                                        extend[id_] = {}
                                    if state not in extend[id_]:
                                        extend[id_][state] = []
                                    extend[id_][state].append(
                                            {'prerequired': [{_state: name}]}
                                            )
                                if key == 'prereq':
                                    # Add prerequired to prereqs
                                    ext_id = find_name(name, _state, high)
                                    if not ext_id:
                                        continue
                                    if ext_id not in extend:
                                        extend[ext_id] = {}
                                    if _state not in extend[ext_id]:
                                        extend[ext_id][_state] = []
                                    extend[ext_id][_state].append(
                                            {'prerequired': [{state: id_}]}
                                            )
                                    continue
                                if key == 'use_in':
                                    # Add the running states args to the
                                    # use_in states
                                    ext_id = find_name(name, _state, high)
                                    if not ext_id:
                                        continue
                                    ext_args = state_args(ext_id, _state, high)
                                    if ext_id not in extend:
                                        extend[ext_id] = {}
                                    if _state not in extend[ext_id]:
                                        extend[ext_id][_state] = []
                                    ignore_args = req_in_all.union(ext_args)
                                    for arg in high[id_][state]:
                                        if not isinstance(arg, dict):
                                            continue
                                        if len(arg) != 1:
                                            continue
                                        if next(iter(arg)) in ignore_args:
                                            continue
                                        # Don't use name or names
                                        if next(iter(arg.keys())) == 'name':
                                            continue
                                        if next(iter(arg.keys())) == 'names':
                                            continue
                                        extend[ext_id][_state].append(arg)
                                    continue
                                if key == 'use':
                                    # Add the use state's args to the
                                    # running state
                                    ext_id = find_name(name, _state, high)
                                    if not ext_id:
                                        continue
                                    loc_args = state_args(id_, state, high)
                                    if id_ not in extend:
                                        extend[id_] = {}
                                    if state not in extend[id_]:
                                        extend[id_][state] = []
                                    ignore_args = req_in_all.union(loc_args)
                                    for arg in high[ext_id][_state]:
                                        if not isinstance(arg, dict):
                                            continue
                                        if len(arg) != 1:
                                            continue
                                        if next(iter(arg)) in ignore_args:
                                            continue
                                        # Don't use name or names
                                        if next(iter(arg.keys())) == 'name':
                                            continue
                                        if next(iter(arg.keys())) == 'names':
                                            continue
                                        extend[id_][state].append(arg)
                                    continue
                                found = False
                                if name not in extend:
                                    extend[name] = {}
                                if _state not in extend[name]:
                                    extend[name][_state] = []
                                extend[name]['__env__'] = body['__env__']
                                extend[name]['__sls__'] = body['__sls__']
                                for ind in range(len(extend[name][_state])):
                                    if next(iter(
                                        extend[name][_state][ind])) == rkey:
                                        # Extending again
                                        extend[name][_state][ind][rkey].append(
                                                {state: id_}
                                                )
                                        found = True
                                if found:
                                    continue
                                # The rkey is not present yet, create it
                                extend[name][_state].append(
                                        {rkey: [{state: id_}]}
                                        )
        high['__extend__'] = []
        for key, val in extend.items():
            high['__extend__'].append({key: val})
        req_in_high, req_in_errors = self.reconcile_extend(high)
        errors.extend(req_in_errors)
        return req_in_high, errors

    def call(self, low, chunks=None, running=None):
        '''
        Call a state directly with the low data structure, verify data
        before processing.
        '''
        start_time = datetime.datetime.now()
        log.info('Running state [{0}] at time {1}'.format(low['name'], start_time.time().isoformat()))
        errors = self.verify_data(low)
        if errors:
            ret = {
                'result': False,
                'name': low['name'],
                'changes': {},
                'comment': '',
                }
            for err in errors:
                ret['comment'] += '{0}\n'.format(err)
            ret['__run_num__'] = self.__run_num
            self.__run_num += 1
            format_log(ret)
            self.check_refresh(low, ret)
            return ret
        else:
            ret = {'result': False, 'name': low['name'], 'changes': {}}

        if not low.get('__prereq__'):
            log.info(
                    'Executing state {0[state]}.{0[fun]} for {0[name]}'.format(
                        low
                        )
                    )

        if 'provider' in low:
            self.load_modules(low)

        state_func_name = '{0[state]}.{0[fun]}'.format(low)
        cdata = salt.utils.format_call(
            self.states[state_func_name],
            low,
            initial_ret={'full': state_func_name},
            expected_extra_kws=STATE_INTERNAL_KEYWORDS
        )

        inject_globals = {
            # Pass a copy of the running dictionary, the low state chunks and
            # the current state dictionaries.
            # We pass deep copies here because we don't want any misbehaving
            # state module to change these at runtime.
            '__low__': immutabletypes.freeze(low),
            '__running__': immutabletypes.freeze(running) if running else {},
            '__instance_id__': self.instance_id,
            '__lowstate__': immutabletypes.freeze(chunks) if chunks else {}
        }

        if low.get('__prereq__'):
            test = sys.modules[self.states[cdata['full']].__module__].__opts__['test']
            sys.modules[self.states[cdata['full']].__module__].__opts__['test'] = True
        try:
            # Let's get a reference to the salt environment to use within this
            # state call.
            #
            # If the state function accepts an 'env' keyword argument, it
            # allows the state to be overridden(we look for that in cdata). If
            # that's not found in cdata, we look for what we're being passed in
            # the original data, namely, the special dunder __env__. If that's
            # not found we default to 'base'
            if ('unless' in low and '{0[state]}.mod_run_check'.format(low) not in self.states) or \
                    ('onlyif' in low and '{0[state]}.mod_run_check'.format(low) not in self.states):
                ret.update(self._run_check(low))

            if 'saltenv' in low:
                inject_globals['__env__'] = str(low['saltenv'])
            elif isinstance(cdata['kwargs'].get('env', None), string_types):
                # User is using a deprecated env setting which was parsed by
                # format_call.
                # We check for a string type since module functions which
                # allow setting the OS environ also make use of the "env"
                # keyword argument, which is not a string
                inject_globals['__env__'] = str(cdata['kwargs']['env'])
            elif '__env__' in low:
                # The user is passing an alternative environment using __env__
                # which is also not the appropriate choice, still, handle it
                inject_globals['__env__'] = str(low['__env__'])
            else:
                # Let's use the default environment
                inject_globals['__env__'] = 'base'

            if 'result' not in ret or ret['result'] is False:
                with context.func_globals_inject(self.states[cdata['full']],
                                                 **inject_globals):
                    ret = self.states[cdata['full']](*cdata['args'],
                                                     **cdata['kwargs'])
            if 'check_cmd' in low and '{0[state]}.mod_run_check_cmd'.format(low) not in self.states:
                ret.update(self._run_check_cmd(low))
            self.verify_ret(ret)
        except Exception:
            trb = traceback.format_exc()
            # There are a number of possibilities to not have the cdata
            # populated with what we might have expected, so just be smart
            # enough to not raise another KeyError as the name is easily
            # guessable and fallback in all cases to present the real
            # exception to the user
            if len(cdata['args']) > 0:
                name = cdata['args'][0]
            elif 'name' in cdata['kwargs']:
                name = cdata['kwargs']['name']
            else:
                name = low.get('name', low.get('__id__'))
            ret = {
                'result': False,
                'name': name,
                'changes': {},
                'comment': 'An exception occurred in this state: {0}'.format(
                    trb)
            }
        finally:
            if low.get('__prereq__'):
                sys.modules[self.states[cdata['full']].__module__].__opts__[
                    'test'] = test

        # If format_call got any warnings, let's show them to the user
        if 'warnings' in cdata:
            ret.setdefault('warnings', []).extend(cdata['warnings'])

        if 'provider' in low:
            self.load_modules()

        if low.get('__prereq__'):
            low['__prereq__'] = False
            return ret

        ret['__run_num__'] = self.__run_num
        self.__run_num += 1
        format_log(ret)
        self.check_refresh(low, ret)
        finish_time = datetime.datetime.now()
        ret['start_time'] = start_time.time().isoformat()
        delta = (finish_time - start_time)
        # duration in milliseconds.microseconds
        ret['duration'] = (delta.seconds * 1000000 + delta.microseconds)/1000.0
        log.info('Completed state [{0}] at time {1}'.format(low['name'], finish_time.time().isoformat()))
        return ret

    def call_chunks(self, chunks):
        '''
        Iterate over a list of chunks and call them, checking for requires.
        '''
        running = {}
        for low in chunks:
            if '__FAILHARD__' in running:
                running.pop('__FAILHARD__')
                return running
            tag = _gen_tag(low)
            if tag not in running:
                running = self.call_chunk(low, running, chunks)
                if self.check_failhard(low, running):
                    return running
            self.active = set()
        return running

    def check_failhard(self, low, running):
        '''
        Check if the low data chunk should send a failhard signal
        '''
        tag = _gen_tag(low)
        if (low.get('failhard', False) or self.opts['failhard']
                and tag in running):
            return not running[tag]['result']
        return False

    def check_requisite(self, low, running, chunks, pre=False):
        '''
        Look into the running data to check the status of all requisite
        states
        '''
        present = False
        # If mod_watch is not available make it a require
        if 'watch' in low:
            if '{0}.mod_watch'.format(low['state']) not in self.states:
                if 'require' in low:
                    low['require'].extend(low.pop('watch'))
                else:
                    low['require'] = low.pop('watch')
            else:
                present = True
        if 'require' in low:
            present = True
        if 'prerequired' in low:
            present = True
        if 'prereq' in low:
            present = True
        if 'onfail' in low:
            present = True
        if 'onchanges' in low:
            present = True
        if not present:
            return 'met', ()
        reqs = {
                'require': [],
                'watch': [],
                'prereq': [],
                'onfail': [],
                'onchanges': []}
        if pre:
            reqs['prerequired'] = []
        for r_state in reqs:
            if r_state in low and low[r_state] is not None:
                for req in low[r_state]:
                    req = trim_req(req)
                    found = False
                    for chunk in chunks:
                        req_key = next(iter(req))
                        req_val = req[req_key]
                        if req_val is None:
                            continue
                        if (fnmatch.fnmatch(chunk['name'], req_val) or
                            fnmatch.fnmatch(chunk['__id__'], req_val)):
                            if chunk['state'] == req_key:
                                found = True
                                reqs[r_state].append(chunk)
                        elif req_key == 'sls':
                            # Allow requisite tracking of entire sls files
                            if fnmatch.fnmatch(chunk['__sls__'], req_val):
                                found = True
                                reqs[r_state].append(chunk)
                    if not found:
                        return 'unmet', ()
        fun_stats = set()
        for r_state, chunks in reqs.items():
            if r_state == 'prereq':
                run_dict = self.pre
            else:
                run_dict = running
            for chunk in chunks:
                tag = _gen_tag(chunk)
                if tag not in run_dict:
                    fun_stats.add('unmet')
                    continue
                if r_state == 'onfail':
                    if run_dict[tag]['result'] is True:
                        fun_stats.add('onfail')
                        continue
                else:
                    if run_dict[tag]['result'] is False:
                        fun_stats.add('fail')
                        continue
                if r_state == 'onchanges':
                    if not run_dict[tag]['changes']:
                        fun_stats.add('onchanges')
                        continue
                if r_state == 'watch' and run_dict[tag]['changes']:
                    fun_stats.add('change')
                    continue
                if r_state == 'prereq' and run_dict[tag]['result'] is None:
                    fun_stats.add('premet')
                if r_state == 'prereq' and not run_dict[tag]['result'] is None:
                    fun_stats.add('pre')
                else:
                    fun_stats.add('met')

        if 'unmet' in fun_stats:
            status = 'unmet'
        elif 'fail' in fun_stats:
            status = 'fail'
        elif 'pre' in fun_stats:
            if 'premet' in fun_stats:
                status = 'met'
            else:
                status = 'pre'
        elif 'onfail' in fun_stats:
            status = 'onfail'
        elif 'onchanges' in fun_stats:
            status = 'onchanges'
        elif 'change' in fun_stats:
            status = 'change'
        else:
            status = 'met'

        return status, reqs

    def event(self, chunk_ret, length):
        '''
        Fire an event on the master bus
        '''
        if not self.opts.get('local') and self.opts.get('state_events', True) and self.opts.get('master_uri'):
            ret = {'ret': chunk_ret,
                   'len': length}
            tag = salt.utils.event.tagify(
                    [self.jid, 'prog', self.opts['id'], str(chunk_ret['__run_num__'])], 'job'
                    )
            preload = {'jid': self.jid}
            self.functions['event.fire_master'](ret, tag, preload=preload)

    def call_chunk(self, low, running, chunks):
        '''
        Check if a chunk has any requires, execute the requires and then
        the chunk
        '''
        low = self._mod_aggregate(low, running, chunks)
        self._mod_init(low)
        tag = _gen_tag(low)
        if not low.get('prerequired'):
            self.active.add(tag)
        requisites = ['require', 'watch', 'prereq', 'onfail', 'onchanges']
        if not low.get('__prereq__'):
            requisites.append('prerequired')
            status, reqs = self.check_requisite(low, running, chunks, True)
        else:
            status, reqs = self.check_requisite(low, running, chunks)
        if status == 'unmet':
            lost = {}
            reqs = []
            for requisite in requisites:
                lost[requisite] = []
                if requisite not in low:
                    continue
                for req in low[requisite]:
                    req = trim_req(req)
                    found = False
                    for chunk in chunks:
                        req_key = next(iter(req))
                        req_val = req[req_key]
                        if req_val is None:
                            continue
                        if (fnmatch.fnmatch(chunk['name'], req_val) or
                            fnmatch.fnmatch(chunk['__id__'], req_val)):
                            if chunk['state'] == req_key:
                                if requisite == 'prereq':
                                    chunk['__prereq__'] = True
                                elif requisite == 'prerequired':
                                    chunk['__prerequired__'] = True
                                reqs.append(chunk)
                                found = True
                        elif req_key == 'sls':
                            # Allow requisite tracking of entire sls files
                            if fnmatch.fnmatch(chunk['__sls__'], req_val):
                                if requisite == 'prereq':
                                    chunk['__prereq__'] = True
                                reqs.append(chunk)
                                found = True
                    if not found:
                        lost[requisite].append(req)
            if lost['require'] or lost['watch'] or lost['prereq'] or lost['onfail'] or lost['onchanges'] or lost.get('prerequired'):
                comment = 'The following requisites were not found:\n'
                for requisite, lreqs in lost.items():
                    if not lreqs:
                        continue
                    comment += \
                        '{0}{1}:\n'.format(' ' * 19, requisite)
                    for lreq in lreqs:
                        req_key = next(iter(lreq))
                        req_val = lreq[req_key]
                        comment += \
                            '{0}{1}: {2}\n'.format(' ' * 23, req_key, req_val)
                running[tag] = {'changes': {},
                                'result': False,
                                'comment': comment,
                                '__run_num__': self.__run_num,
                                '__sls__': low['__sls__']}
                self.__run_num += 1
                self.event(running[tag], len(chunks))
                return running
            for chunk in reqs:
                # Check to see if the chunk has been run, only run it if
                # it has not been run already
                ctag = _gen_tag(chunk)
                if ctag not in running:
                    if ctag in self.active:
                        if chunk.get('__prerequired__'):
                            # Prereq recusive, run this chunk with prereq on
                            if tag not in self.pre:
                                low['__prereq__'] = True
                                self.pre[ctag] = self.call(low, chunks, running)
                                return running
                            else:
                                return running
                        elif ctag not in running:
                            log.error('Recursive requisite found')
                            running[tag] = {
                                    'changes': {},
                                    'result': False,
                                    'comment': 'Recursive requisite found',
                                    '__run_num__': self.__run_num,
                                    '__sls__': low['__sls__']}
                        self.__run_num += 1
                        self.event(running[tag], len(chunks))
                        return running
                    running = self.call_chunk(chunk, running, chunks)
                    if self.check_failhard(chunk, running):
                        running['__FAILHARD__'] = True
                        return running
            if low.get('__prereq__'):
                status, reqs = self.check_requisite(low, running, chunks)
                self.pre[tag] = self.call(low, chunks, running)
                if not self.pre[tag]['changes'] and status == 'change':
                    self.pre[tag]['changes'] = {'watch': 'watch'}
                    self.pre[tag]['result'] = None
            else:
                running = self.call_chunk(low, running, chunks)
            if self.check_failhard(chunk, running):
                running['__FAILHARD__'] = True
                return running
        elif status == 'met':
            if low.get('__prereq__'):
                self.pre[tag] = self.call(low, chunks, running)
            else:
                running[tag] = self.call(low, chunks, running)
        elif status == 'fail':
            # if the requisite that failed was due to a prereq on this low state
            # show the normal error
            if tag in self.pre:
                running[tag] = self.pre[tag]
                running[tag]['__run_num__'] = self.__run_num
                running[tag]['__sls__'] = low['__sls__']
            # otherwise the failure was due to a requisite down the chain
            else:
                # determine what the requisite failures where, and return
                # a nice error message
                comment_dict = {}
                # look at all requisite types for a failure
                for req_type, req_lows in reqs.iteritems():
                    for req_low in req_lows:
                        req_tag = _gen_tag(req_low)
                        req_ret = self.pre.get(req_tag, running.get(req_tag))
                        # if there is no run output for the requisite it
                        # can't be the failure
                        if req_ret is None:
                            continue
                        # If the result was False (not None) it was a failure
                        if req_ret['result'] is False:
                            # use SLS.ID for the key-- so its easier to find
                            key = '{sls}.{_id}'.format(sls=req_low['__sls__'],
                                                       _id=req_low['__id__'])
                            comment_dict[key] = req_ret['comment']

                running[tag] = {'changes': {},
                                'result': False,
                                'comment': 'One or more requisite failed: {0}'.format(comment_dict),
                                '__run_num__': self.__run_num,
                                '__sls__': low['__sls__']}
            self.__run_num += 1
        elif status == 'change' and not low.get('__prereq__'):
            ret = self.call(low, chunks, running)
            if not ret['changes'] and not ret.get('skip_watch', False):
                low = low.copy()
                low['sfun'] = low['fun']
                low['fun'] = 'mod_watch'
                low['__reqs__'] = reqs
                ret = self.call(low, chunks, running)
            running[tag] = ret
        elif status == 'pre':
            pre_ret = {'changes': {},
                       'result': True,
                       'comment': 'No changes detected',
                       '__run_num__': self.__run_num,
                       '__sls__': low['__sls__']}
            running[tag] = pre_ret
            self.pre[tag] = pre_ret
            self.__run_num += 1
        elif status == 'onfail':
            running[tag] = {'changes': {},
                            'result': True,
                            'comment': 'State was not run because onfail req did not change',
                            '__run_num__': self.__run_num,
                            '__sls__': low['__sls__']}
            self.__run_num += 1
        elif status == 'onchanges':
            running[tag] = {'changes': {},
                            'result': True,
                            'comment': 'State was not run because onchanges req did not change',
                            '__run_num__': self.__run_num,
                            '__sls__': low['__sls__']}
            self.__run_num += 1
        else:
            if low.get('__prereq__'):
                self.pre[tag] = self.call(low, chunks, running)
            else:
                running[tag] = self.call(low, chunks, running)
        if tag in running:
            self.event(running[tag], len(chunks))
        return running

    def call_listen(self, chunks, running):
        '''
        Find all of the listen routines and call the associated mod_watch runs
        '''
        listeners = []
        crefs = {}
        for chunk in chunks:
            crefs[(chunk['state'], chunk['name'])] = chunk
            crefs[(chunk['state'], chunk['__id__'])] = chunk
            if 'listen' in chunk:
                listeners.append({(chunk['state'], chunk['name']): chunk['listen']})
            if 'listen_in' in chunk:
                for l_in in chunk['listen_in']:
                    for key, val in l_in.items():
                        listeners.append({(key, val): [{chunk['state']: chunk['name']}]})
        mod_watchers = []
        errors = {}
        for l_dict in listeners:
            for key, val in l_dict.items():
                for listen_to in val:
                    if not isinstance(listen_to, dict):
                        continue
                    for lkey, lval in listen_to.items():
                        if (lkey, lval) not in crefs:
                            rerror = {_l_tag(lkey, lval):
                                         {'comment': 'Referenced state {0}: {1} does not exist'.format(lkey, lval),
                                          'name': 'listen_{0}:{1}'.format(lkey, lval),
                                          'result': False,
                                          'changes': {}}}
                            errors.update(rerror)
                            continue
                        to_tag = _gen_tag(crefs[(lkey, lval)])
                        if to_tag not in running:
                            continue
                        if running[to_tag]['changes']:
                            if key not in crefs:
                                rerror = {_l_tag(key[0], key[1]):
                                             {'comment': 'Referenced state {0}: {1} does not exist'.format(key[0], key[1]),
                                              'name': 'listen_{0}:{1}'.format(key[0], key[1]),
                                              'result': False,
                                              'changes': {}}}
                                errors.update(rerror)
                                continue
                            chunk = crefs[key]
                            low = chunk.copy()
                            low['sfun'] = chunk['fun']
                            low['fun'] = 'mod_watch'
                            low['__id__'] = 'listener_{0}'.format(low['__id__'])
                            for req in STATE_REQUISITE_KEYWORDS:
                                if req in low:
                                    low.pop(req)
                            mod_watchers.append(low)
        ret = self.call_chunks(mod_watchers)
        running.update(ret)
        for err in errors:
            errors[err]['__run_num__'] = self.__run_num
            self.__run_num += 1
        running.update(errors)
        return running

    def call_high(self, high):
        '''
        Process a high data call and ensure the defined states.
        '''
        errors = []
        # If there is extension data reconcile it
        high, ext_errors = self.reconcile_extend(high)
        errors += ext_errors
        errors += self.verify_high(high)
        if errors:
            return errors
        high, req_in_errors = self.requisite_in(high)
        errors += req_in_errors
        high = self.apply_exclude(high)
        # Verify that the high data is structurally sound
        if errors:
            return errors
        # Compile and verify the raw chunks
        chunks = self.compile_high_data(high)

        # Check for any disabled states
        disabled = {}
        if 'state_runs_disabled' in self.opts['grains']:
            _chunks = copy.deepcopy(chunks)
            for low in _chunks:
                state_ = '{0}.{1}'.format(low['state'], low['fun'])
                for pat in self.opts['grains']['state_runs_disabled']:
                    if fnmatch.fnmatch(state_, pat):
                        comment = (
                                    'The state function "{0}" is currently disabled by "{1}", '
                                    'to re-enable, run state.enable {1}.'
                                  ).format(
                                    state_,
                                    pat,
                                  )
                        _tag = _gen_tag(low)
                        disabled[_tag] = {'changes': {},
                                          'result': False,
                                          'comment': comment,
                                          '__run_num__': self.__run_num,
                                          '__sls__': low['__sls__']}
                        self.__run_num += 1
                        chunks.remove(low)
                        break

        # If there are extensions in the highstate, process them and update
        # the low data chunks
        if errors:
            return errors
        ret = dict(list(disabled.items()) + list(self.call_chunks(chunks).items()))
        ret = self.call_listen(chunks, ret)

        def _cleanup_accumulator_data():
            accum_data_path = os.path.join(
                salt.utils.get_accumulator_dir(self.opts['cachedir']),
                self.instance_id
            )
            try:
                os.remove(accum_data_path)
                log.debug('Deleted accumulator data file {0}'.format(
                    accum_data_path)
                )
            except OSError:
                log.debug('File {0} does not exist, no need to cleanup.'.format(
                    accum_data_path)
                )
        _cleanup_accumulator_data()

        return ret

    def render_template(self, high, template):
        errors = []
        if not high:
            return high, errors

        if not isinstance(high, dict):
            errors.append(
                'Template {0} does not render to a dictionary'.format(template)
            )
            return high, errors

        invalid_items = ('include', 'exclude', 'extends')
        for item in invalid_items:
            if item in high:
                errors.append(
                    'The \'{0}\' declaration found on \'{1}\' is invalid when '
                    'rendering single templates'.format(item, template)
                )
                return high, errors

        for name in high:
            if not isinstance(high[name], dict):
                if isinstance(high[name], string_types):
                    # Is this is a short state, it needs to be padded
                    if '.' in high[name]:
                        comps = high[name].split('.')
                        high[name] = {
                            #'__sls__': template,
                            #'__env__': None,
                            comps[0]: [comps[1]]
                        }
                        continue

                    errors.append(
                        'ID {0} in template {1} is not a dictionary'.format(
                            name, template
                        )
                    )
                    continue
            skeys = set()
            for key in sorted(high[name]):
                if key.startswith('_'):
                    continue
                if high[name][key] is None:
                    errors.append(
                        'ID {0!r} in template {1} contains a short '
                        'declaration ({2}) with a trailing colon. When not '
                        'passing any arguments to a state, the colon must be '
                        'omitted.'.format(name, template, key)
                    )
                    continue
                if not isinstance(high[name][key], list):
                    continue
                if '.' in key:
                    comps = key.split('.')
                    # Salt doesn't support state files such as:
                    #
                    # /etc/redis/redis.conf:
                    #   file.managed:
                    #     - user: redis
                    #     - group: redis
                    #     - mode: 644
                    #   file.comment:
                    #     - regex: ^requirepass
                    if comps[0] in skeys:
                        errors.append(
                            'ID {0!r} in template {1!r} contains multiple '
                            'state declarations of the same type'
                            .format(name, template)
                        )
                        continue
                    high[name][comps[0]] = high[name].pop(key)
                    high[name][comps[0]].append(comps[1])
                    skeys.add(comps[0])
                    continue
                skeys.add(key)

        return high, errors

    def call_template(self, template):
        '''
        Enforce the states in a template
        '''
        high = compile_template(
            template, self.rend, self.opts['renderer'])
        if not high:
            return high
        high, errors = self.render_template(high, template)
        if errors:
            return errors
        return self.call_high(high)

    def call_template_str(self, template):
        '''
        Enforce the states in a template, pass the template as a string
        '''
        high = compile_template_str(
            template, self.rend, self.opts['renderer'])
        if not high:
            return high
        high, errors = self.render_template(high, '<template-str>')
        if errors:
            return errors
        return self.call_high(high)


class BaseHighState(object):
    '''
    The BaseHighState is an abstract base class that is the foundation of
    running a highstate, extend it and add a self.state object of type State.

    When extending this class, please note that ``self.client`` and
    ``self.matcher`` should be instantiated and handled.
    '''
    def __init__(self, opts):
        self.opts = self.__gen_opts(opts)
        self.iorder = 10000
        self.avail = self.__gather_avail()
        self.serial = salt.payload.Serial(self.opts)
        self.building_highstate = {}

    def __gather_avail(self):
        '''
        Gather the lists of available sls data from the master
        '''
        avail = {}
        for saltenv in self._get_envs():
            avail[saltenv] = self.client.list_states(saltenv)
        return avail

    def __gen_opts(self, opts):
        '''
        The options used by the High State object are derived from options
        on the minion and the master, or just the minion if the high state
        call is entirely local.
        '''
        # If the state is intended to be applied locally, then the local opts
        # should have all of the needed data, otherwise overwrite the local
        # data items with data from the master
        if 'local_state' in opts:
            if opts['local_state']:
                return opts
        mopts = self.client.master_opts()
        if not isinstance(mopts, dict):
            # An error happened on the master
            opts['renderer'] = 'yaml_jinja'
            opts['failhard'] = False
            opts['state_top'] = 'salt://top.sls'
            opts['nodegroups'] = {}
            opts['file_roots'] = {'base': [syspaths.BASE_FILE_ROOTS_DIR]}
        else:
            opts['renderer'] = mopts['renderer']
            opts['failhard'] = mopts.get('failhard', False)
            if mopts['state_top'].startswith('salt://'):
                opts['state_top'] = mopts['state_top']
            elif mopts['state_top'].startswith('/'):
                opts['state_top'] = os.path.join('salt://', mopts['state_top'][1:])
            else:
                opts['state_top'] = os.path.join('salt://', mopts['state_top'])
            opts['nodegroups'] = mopts.get('nodegroups', {})
            opts['state_auto_order'] = mopts.get(
                    'state_auto_order',
                    opts['state_auto_order'])
            opts['file_roots'] = mopts['file_roots']
            opts['state_events'] = mopts.get('state_events')
            opts['state_aggregate'] = mopts.get('state_aggregate', opts.get('state_aggregate', False))
            opts['jinja_lstrip_blocks'] = mopts.get('jinja_lstrip_blocks', False)
            opts['jinja_trim_blocks'] = mopts.get('jinja_trim_blocks', False)
        return opts

    def _get_envs(self):
        '''
        Pull the file server environments out of the master options
        '''
        envs = set(['base'])
        if 'file_roots' in self.opts:
            envs.update(list(self.opts['file_roots']))
        return envs

    def get_tops(self):
        '''
        Gather the top files
        '''
        tops = DefaultOrderedDict(list)
        include = DefaultOrderedDict(list)
        done = DefaultOrderedDict(list)
        # Gather initial top files
        if self.opts['environment']:
            tops[self.opts['environment']] = [
                    compile_template(
                        self.client.cache_file(
                            self.opts['state_top'],
                            self.opts['environment']
                            ),
                        self.state.rend,
                        self.state.opts['renderer'],
                        env=self.opts['environment']
                        )
                    ]
        else:
            for saltenv in self._get_envs():
                tops[saltenv].append(
                        compile_template(
                            self.client.cache_file(
                                self.opts['state_top'],
                                saltenv
                                ),
                            self.state.rend,
                            self.state.opts['renderer'],
                            saltenv=saltenv
                            )
                        )

        # Search initial top files for includes
        for saltenv, ctops in tops.items():
            for ctop in ctops:
                if 'include' not in ctop:
                    continue
                for sls in ctop['include']:
                    include[saltenv].append(sls)
                ctop.pop('include')
        # Go through the includes and pull out the extra tops and add them
        while include:
            pops = []
            for saltenv, states in include.items():
                pops.append(saltenv)
                if not states:
                    continue
                for sls_match in states:
                    for sls in fnmatch.filter(self.avail[saltenv], sls_match):
                        if sls in done[saltenv]:
                            continue
                        tops[saltenv].append(
                                compile_template(
                                    self.client.get_state(
                                        sls,
                                        saltenv
                                        ).get('dest', False),
                                    self.state.rend,
                                    self.state.opts['renderer'],
                                    saltenv=saltenv
                                    )
                                )
                        done[saltenv].append(sls)
            for saltenv in pops:
                if saltenv in include:
                    include.pop(saltenv)
        return tops

    def merge_tops(self, tops):
        '''
        Cleanly merge the top files
        '''
        top = DefaultOrderedDict(OrderedDict)
        for ctops in tops.values():
            for ctop in ctops:
                for saltenv, targets in ctop.items():
                    if saltenv == 'include':
                        continue
                    try:
                        for tgt in targets:
                            if tgt not in top[saltenv]:
                                top[saltenv][tgt] = ctop[saltenv][tgt]
                                continue
                            matches = []
                            states = set()
                            for comp in top[saltenv][tgt]:
                                if isinstance(comp, dict):
                                    matches.append(comp)
                                if isinstance(comp, string_types):
                                    states.add(comp)
                            top[saltenv][tgt] = matches
                            top[saltenv][tgt].extend(list(states))
                    except TypeError:
                        raise SaltRenderError('Unable to render top file. No targets found.')
        return top

    def verify_tops(self, tops):
        '''
        Verify the contents of the top file data
        '''
        errors = []
        if not isinstance(tops, dict):
            errors.append('Top data was not formed as a dict')
            # No further checks will work, bail out
            return errors
        for saltenv, matches in tops.items():
            if saltenv == 'include':
                continue
            if not isinstance(saltenv, string_types):
                errors.append(
                    'Environment {0} in top file is not formed as a '
                    'string'.format(saltenv)
                )
            if saltenv == '':
                errors.append('Empty saltenv statement in top file')
            if not isinstance(matches, dict):
                errors.append(
                    'The top file matches for saltenv {0} are not '
                    'formatted as a dict'.format(saltenv)
                )
            for slsmods in matches.values():
                if not isinstance(slsmods, list):
                    errors.append('Malformed topfile (state declarations not '
                                  'formed as a list)')
                    continue
                for slsmod in slsmods:
                    if isinstance(slsmod, dict):
                        # This value is a match option
                        for val in slsmod.values():
                            if not val:
                                errors.append(
                                    'Improperly formatted top file matcher '
                                    'in saltenv {0}: {1} file'.format(
                                        slsmod,
                                        val
                                    )
                                )
                    elif isinstance(slsmod, string_types):
                        # This is a sls module
                        if not slsmod:
                            errors.append(
                                'Environment {0} contains an empty sls '
                                'index'.format(saltenv)
                            )

        return errors

    def get_top(self):
        '''
        Returns the high data derived from the top file
        '''
        tops = self.get_tops()
        return self.merge_tops(tops)

    def top_matches(self, top):
        '''
        Search through the top high data for matches and return the states
        that this minion needs to execute.

        Returns:
        {'saltenv': ['state1', 'state2', ...]}
        '''
        matches = {}
        # pylint: disable=cell-var-from-loop
        for saltenv, body in top.items():
            if self.opts['environment']:
                if saltenv != self.opts['environment']:
                    continue
            for match, data in body.items():
                def _filter_matches(_match, _data, _opts):
                    if isinstance(_data, string_types):
                        _data = [_data]
                    if self.matcher.confirm_top(
                            _match,
                            _data,
                            _opts
                            ):
                        if saltenv not in matches:
                            matches[saltenv] = []
                        for item in _data:
                            if 'subfilter' in item:
                                _tmpdata = item.pop('subfilter')
                                for match, data in _tmpdata.items():
                                    _filter_matches(match, data, _opts)
                            if isinstance(item, string_types):
                                matches[saltenv].append(item)
                _filter_matches(match, data, self.opts['nodegroups'])
        ext_matches = self.client.ext_nodes()
        for saltenv in ext_matches:
            if saltenv in matches:
                matches[saltenv] = list(
                    set(ext_matches[saltenv]).union(matches[saltenv]))
            else:
                matches[saltenv] = ext_matches[saltenv]
        # pylint: enable=cell-var-from-loop
        return matches

    def load_dynamic(self, matches):
        '''
        If autoload_dynamic_modules is True then automatically load the
        dynamic modules
        '''
        if not self.opts['autoload_dynamic_modules']:
            return
        if self.opts.get('local', False):
            syncd = self.state.functions['saltutil.sync_all'](list(matches),
                                                              refresh=False)
        else:
            syncd = self.state.functions['saltutil.sync_all'](list(matches),
                                                              refresh=False)
        if syncd['grains']:
            self.opts['grains'] = salt.loader.grains(self.opts)
            self.state.opts['pillar'] = self.state._gather_pillar()
        self.state.module_refresh()

    def render_state(self, sls, saltenv, mods, matches, local=False):
        '''
        Render a state file and retrieve all of the include states
        '''
        err = ''
        errors = []
        if not local:
            state_data = self.client.get_state(sls, saltenv)
            fn_ = state_data.get('dest', False)
        else:
            fn_ = sls
            if not os.path.isfile(fn_):
                errors.append(
                    'Specified SLS {0} on local filesystem cannot '
                    'be found.'.format(sls)
                )
        if not fn_:
            errors.append(
                'Specified SLS {0} in saltenv {1} is not '
                'available on the salt master'.format(sls, saltenv)
            )
        state = None
        try:
            state = compile_template(
                fn_, self.state.rend, self.state.opts['renderer'], saltenv,
                sls, rendered_sls=mods
            )
        except SaltRenderError as exc:
            msg = 'Rendering SLS \'{0}:{1}\' failed: {2}'.format(
                saltenv, sls, exc
            )
            log.critical(msg)
            errors.append(msg)
        except Exception as exc:
            msg = 'Rendering SLS {0} failed, render error: {1}'.format(
                sls, exc
            )
            log.critical(
                msg,
                # Show the traceback if the debug logging level is enabled
                exc_info_on_loglevel=logging.DEBUG
            )
            errors.append('{0}\n{1}'.format(msg, traceback.format_exc()))
        try:
            mods.add('{0}:{1}'.format(saltenv, sls))
        except AttributeError:
            pass
        if state:
            if not isinstance(state, dict):
                errors.append(
                    'SLS {0} does not render to a dictionary'.format(sls)
                )
            else:
                include = []
                if 'include' in state:
                    if not isinstance(state['include'], list):
                        err = ('Include Declaration in SLS {0} is not formed '
                               'as a list'.format(sls))
                        errors.append(err)
                    else:
                        include = state.pop('include')

                self._handle_extend(state, sls, saltenv, errors)
                self._handle_exclude(state, sls, saltenv, errors)
                self._handle_state_decls(state, sls, saltenv, errors)

                for inc_sls in include:
                    # inc_sls may take the form of:
                    #   'sls.to.include' <- same as {<saltenv>: 'sls.to.include'}
                    #   {<env_key>: 'sls.to.include'}
                    #   {'_xenv': 'sls.to.resolve'}
                    xenv_key = '_xenv'

                    if isinstance(inc_sls, dict):
                        env_key, inc_sls = inc_sls.popitem()
                    else:
                        env_key = saltenv

                    if env_key not in self.avail:
                        msg = ('Nonexistent saltenv {0!r} found in include '
                               'of {1!r} within SLS \'{2}:{3}\''
                               .format(env_key, inc_sls, saltenv, sls))
                        log.error(msg)
                        errors.append(msg)
                        continue

                    if inc_sls.startswith('.'):
                        p_comps = sls.split('.')
                        if state_data.get('source', '').endswith('/init.sls'):
                            inc_sls = sls + inc_sls
                        else:
                            inc_sls = '.'.join(p_comps[:-1]) + inc_sls

                    if env_key != xenv_key:
                        # Resolve inc_sls in the specified environment
                        if env_key in matches or fnmatch.filter(self.avail[env_key], inc_sls):
                            resolved_envs = [env_key]
                        else:
                            resolved_envs = []
                    else:
                        # Resolve inc_sls in the subset of environment matches
                        resolved_envs = [
                            aenv for aenv in matches
                            if fnmatch.filter(self.avail[aenv], inc_sls)
                        ]

                    # An include must be resolved to a single environment, or
                    # the include must exist in the current environment
                    if len(resolved_envs) == 1 or saltenv in resolved_envs:
                        # Match inc_sls against the available states in the
                        # resolved env, matching wildcards in the process. If
                        # there were no matches, then leave inc_sls as the
                        # target so that the next recursion of render_state
                        # will recognize the error.
                        sls_targets = fnmatch.filter(
                            self.avail[saltenv],
                            inc_sls
                        ) or [inc_sls]

                        for sls_target in sls_targets:
                            r_env = resolved_envs[0] if len(resolved_envs) == 1 else saltenv
                            mod_tgt = '{0}:{1}'.format(r_env, sls_target)
                            if mod_tgt not in mods:
                                nstate, err = self.render_state(
                                    sls_target,
                                    r_env,
                                    mods,
                                    matches
                                )
                                if nstate:
                                    self.merge_included_states(state, nstate, errors)
                                    state.update(nstate)
                                if err:
                                    errors.extend(err)
                    else:
                        msg = ''
                        if not resolved_envs:
                            msg = ('Unknown include: Specified SLS {0}: {1} is not available on the salt '
                                   'master in saltenv(s): {2} '
                                   ).format(env_key,
                                            inc_sls,
                                            ', '.join(matches) if env_key == xenv_key else env_key)
                        elif len(resolved_envs) > 1:
                            msg = ('Ambiguous include: Specified SLS {0}: {1} is available on the salt master '
                                   'in multiple available saltenvs: {2}'
                                   ).format(env_key,
                                            inc_sls,
                                            ', '.join(resolved_envs))
                        log.critical(msg)
                        errors.append(msg)
                try:
                    self._handle_iorder(state)
                except TypeError:
                    log.critical('Could not render SLS {0}. Syntax error detected.'.format(sls))
        else:
            state = {}
        return state, errors

    def _handle_iorder(self, state):
        '''
        Take a state and apply the iorder system
        '''
        if self.opts['state_auto_order']:
            for name in state:
                for s_dec in state[name]:
                    if not isinstance(s_dec, string_types):
                        # PyDSL OrderedDict?
                        continue

                    if not isinstance(state[name], dict):
                        # Include's or excludes as lists?
                        continue
                    if not isinstance(state[name][s_dec], list):
                        # Bad syntax, let the verify seq pick it up later on
                        continue

                    found = False
                    if s_dec.startswith('_'):
                        continue

                    for arg in state[name][s_dec]:
                        if isinstance(arg, dict):
                            if len(arg) > 0:
                                if next(iter(arg.keys())) == 'order':
                                    found = True
                    if not found:
                        if not isinstance(state[name][s_dec], list):
                            # quite certainly a syntax error, managed elsewhere
                            continue
                        state[name][s_dec].append(
                                {'order': self.iorder}
                                )
                        self.iorder += 1
        return state

    def _handle_state_decls(self, state, sls, saltenv, errors):
        '''
        Add sls and saltenv components to the state
        '''
        for name in state:
            if not isinstance(state[name], dict):
                if name == '__extend__':
                    continue
                if name == '__exclude__':
                    continue

                if isinstance(state[name], string_types):
                    # Is this is a short state, it needs to be padded
                    if '.' in state[name]:
                        comps = state[name].split('.')
                        state[name] = {'__sls__': sls,
                                       '__env__': saltenv,
                                       comps[0]: [comps[1]]}
                        continue
                errors.append(
                    'ID {0} in SLS {1} is not a dictionary'.format(name, sls)
                )
                continue
            skeys = set()
            for key in state[name]:
                if key.startswith('_'):
                    continue
                if not isinstance(state[name][key], list):
                    continue
                if '.' in key:
                    comps = key.split('.')
                    # Salt doesn't support state files such as:
                    #
                    #     /etc/redis/redis.conf:
                    #       file.managed:
                    #         - source: salt://redis/redis.conf
                    #         - user: redis
                    #         - group: redis
                    #         - mode: 644
                    #       file.comment:
                    #           - regex: ^requirepass
                    if comps[0] in skeys:
                        errors.append(
                            'ID {0!r} in SLS {1!r} contains multiple state '
                            'declarations of the same type'.format(name, sls)
                        )
                        continue
                    state[name][comps[0]] = state[name].pop(key)
                    state[name][comps[0]].append(comps[1])
                    skeys.add(comps[0])
                    continue
                skeys.add(key)
            if '__sls__' not in state[name]:
                state[name]['__sls__'] = sls
            if '__env__' not in state[name]:
                state[name]['__env__'] = saltenv

    def _handle_extend(self, state, sls, saltenv, errors):
        '''
        Take the extend dec out of state and apply to the highstate global
        dec
        '''
        if 'extend' in state:
            ext = state.pop('extend')
            if not isinstance(ext, dict):
                errors.append(('Extension value in SLS {0!r} is not a '
                               'dictionary').format(sls))
                return
            for name in ext:
                if not isinstance(ext[name], dict):
                    errors.append(('Extension name {0!r} in SLS {1!r} is '
                                   'not a dictionary'
                                   .format(name, sls)))
                    continue
                if '__sls__' not in ext[name]:
                    ext[name]['__sls__'] = sls
                if '__env__' not in ext[name]:
                    ext[name]['__env__'] = saltenv
                for key in ext[name]:
                    if key.startswith('_'):
                        continue
                    if not isinstance(ext[name][key], list):
                        continue
                    if '.' in key:
                        comps = key.split('.')
                        ext[name][comps[0]] = ext[name].pop(key)
                        ext[name][comps[0]].append(comps[1])
            state.setdefault('__extend__', []).append(ext)

    def _handle_exclude(self, state, sls, saltenv, errors):
        '''
        Take the exclude dec out of the state and apply it to the highstate
        global dec
        '''
        if 'exclude' in state:
            exc = state.pop('exclude')
            if not isinstance(exc, list):
                err = ('Exclude Declaration in SLS {0} is not formed '
                       'as a list'.format(sls))
                errors.append(err)
            state.setdefault('__exclude__', []).extend(exc)

    def render_highstate(self, matches):
        '''
        Gather the state files and render them into a single unified salt
        high data structure.
        '''
        highstate = self.building_highstate
        all_errors = []
        mods = set()
        statefiles = []
        for saltenv, states in matches.items():
            for sls_match in states:
                try:
                    statefiles = fnmatch.filter(self.avail[saltenv], sls_match)
                except KeyError:
                    all_errors.extend(['No matching salt environment for environment {0!r} found'.format(saltenv)])
                # if we did not found any sls in the fileserver listing, this
                # may be because the sls was generated or added later, we can
                # try to directly execute it, and if it fails, anyway it will
                # return the former error
                if not statefiles:
                    statefiles = [sls_match]

                for sls in statefiles:
                    r_env = '{0}:{1}'.format(saltenv, sls)
                    if r_env in mods:
                        continue
                    state, errors = self.render_state(
                        sls, saltenv, mods, matches)
                    if state:
                        self.merge_included_states(highstate, state, errors)
                    for i, error in enumerate(errors[:]):
                        if 'is not available on the salt master' in error:
                            # match SLS foobar in environment
                            this_sls = 'SLS {0} in saltenv'.format(
                                sls_match)
                            if this_sls in error:
                                errors[i] = (
                                    'No matching sls found for {0!r} '
                                    'in env {1!r}'.format(sls_match, saltenv))
                    all_errors.extend(errors)

        self.clean_duplicate_extends(highstate)
        return highstate, all_errors

    def clean_duplicate_extends(self, highstate):
        if '__extend__' in highstate:
            highext = []
            for items in (ext.items() for ext in highstate['__extend__']):
                for item in items:
                    if item not in highext:
                        highext.append(item)
            highstate['__extend__'] = [{t[0]: t[1]} for t in highext]

    def merge_included_states(self, highstate, state, errors):
        # The extend members can not be treated as globally unique:
        if '__extend__' in state:
            highstate.setdefault('__extend__',
                                 []).extend(state.pop('__extend__'))
        if '__exclude__' in state:
            highstate.setdefault('__exclude__',
                                 []).extend(state.pop('__exclude__'))
        for id_ in state:
            if id_ in highstate:
                if highstate[id_] != state[id_]:
                    errors.append((
                            'Detected conflicting IDs, SLS'
                            ' IDs need to be globally unique.\n    The'
                            ' conflicting ID is {0!r} and is found in SLS'
                            ' \'{1}:{2}\' and SLS \'{3}:{4}\'').format(
                                    id_,
                                    highstate[id_]['__env__'],
                                    highstate[id_]['__sls__'],
                                    state[id_]['__env__'],
                                    state[id_]['__sls__'])
                    )
        try:
            highstate.update(state)
        except ValueError:
            errors.append(
                'Error when rendering state with contents: {0}'.format(state)
            )

    def _check_pillar(self, force=False):
        '''
        Check the pillar for errors, refuse to run the state if there are
        errors in the pillar and return the pillar errors
        '''
        if force:
            return True
        if '_errors' in self.state.opts['pillar']:
            return False
        return True

    def matches_whitelist(self, matches, whitelist):
        '''
        Reads over the matches and returns a matches dict with just the ones
        that are in the whitelist
        '''
        if not whitelist:
            return matches
        ret_matches = {}
        if not isinstance(whitelist, list):
            whitelist = whitelist.split(',')
        for env in matches:
            for sls in matches[env]:
                if sls in whitelist:
                    ret_matches[env] = ret_matches[env] if env in ret_matches else []
                    ret_matches[env].append(sls)
        return ret_matches

    def call_highstate(self, exclude=None, cache=None, cache_name='highstate',
                       force=False, whitelist=None):
        '''
        Run the sequence to execute the salt highstate for this minion
        '''
        # Check that top file exists
        tag_name = 'no_|-states_|-states_|-None'
        ret = {tag_name: {
                'result': False,
                'comment': 'No states found for this minion',
                'name': 'No States',
                'changes': {},
                '__run_num__': 0,
        }}
        cfn = os.path.join(
                self.opts['cachedir'],
                '{0}.cache.p'.format(cache_name)
        )

        if cache:
            if os.path.isfile(cfn):
                with salt.utils.fopen(cfn, 'rb') as fp_:
                    high = self.serial.load(fp_)
                    return self.state.call_high(high)
        # File exists so continue
        err = []
        try:
            top = self.get_top()
        except SaltRenderError as err:
            ret[tag_name]['comment'] = err.error
            return ret
        except Exception:
            trb = traceback.format_exc()
            err.append(trb)
            return err
        err += self.verify_tops(top)
        matches = self.top_matches(top)
        if not matches:
            msg = ('No Top file or external nodes data matches found')
            ret[tag_name]['comment'] = msg
            return ret
        matches = self.matches_whitelist(matches, whitelist)
        self.load_dynamic(matches)
        if not self._check_pillar(force):
            err += ['Pillar failed to render with the following messages:']
            err += self.state.opts['pillar']['_errors']
        else:
            high, errors = self.render_highstate(matches)
            if exclude:
                if isinstance(exclude, str):
                    exclude = exclude.split(',')
                if '__exclude__' in high:
                    high['__exclude__'].extend(exclude)
                else:
                    high['__exclude__'] = exclude
            err += errors
        if err:
            return err
        if not high:
            return ret
        cumask = os.umask(0o77)
        try:
            if salt.utils.is_windows():
                # Make sure cache file isn't read-only
                self.state.functions['cmd.run']('attrib -R "{0}"'.format(cfn), output_loglevel='quiet')
            with salt.utils.fopen(cfn, 'w+b') as fp_:
                try:
                    self.serial.dump(high, fp_)
                except TypeError:
                    # Can't serialize pydsl
                    pass
        except (IOError, OSError):
            msg = 'Unable to write to "state.highstate" cache file {0}'
            log.error(msg.format(cfn))

        os.umask(cumask)
        return self.state.call_high(high)

    def compile_highstate(self):
        '''
        Return just the highstate or the errors
        '''
        err = []
        top = self.get_top()
        err += self.verify_tops(top)
        matches = self.top_matches(top)
        high, errors = self.render_highstate(matches)
        err += errors

        if err:
            return err

        return high

    def compile_low_chunks(self):
        '''
        Compile the highstate but don't run it, return the low chunks to
        see exactly what the highstate will execute
        '''
        top = self.get_top()
        matches = self.top_matches(top)
        high, errors = self.render_highstate(matches)

        # If there is extension data reconcile it
        high, ext_errors = self.state.reconcile_extend(high)
        errors += ext_errors

        # Verify that the high data is structurally sound
        errors += self.state.verify_high(high)
        high, req_in_errors = self.state.requisite_in(high)
        errors += req_in_errors
        high = self.state.apply_exclude(high)

        if errors:
            return errors

        # Compile and verify the raw chunks
        chunks = self.state.compile_high_data(high)

        return chunks


class HighState(BaseHighState):
    '''
    Generate and execute the salt "High State". The High State is the
    compound state derived from a group of template files stored on the
    salt master or in the local cache.
    '''
    # a stack of active HighState objects during a state.highstate run
    stack = []

    def __init__(self, opts, pillar=None, jid=None):
        self.client = salt.fileclient.get_file_client(opts)
        BaseHighState.__init__(self, opts)
        self.state = State(self.opts, pillar, jid)
        self.matcher = salt.minion.Matcher(self.opts)

        # tracks all pydsl state declarations globally across sls files
        self._pydsl_all_decls = {}

        # a stack of current rendering Sls objects, maintained and used by the pydsl renderer.
        self._pydsl_render_stack = []

    def push_active(self):
        self.stack.append(self)

    @classmethod
    def pop_active(cls):
        cls.stack.pop()

    @classmethod
    def get_active(cls):
        try:
            return cls.stack[-1]
        except IndexError:
            return None


class MasterState(State):
    '''
    Create a State object for master side compiling
    '''
    def __init__(self, opts, minion):
        State.__init__(self, opts)

    def load_modules(self, data=None):
        '''
        Load the modules into the state
        '''
        log.info('Loading fresh modules for state activity')
        # Load a modified client interface that looks like the interface used
        # from the minion, but uses remote execution
        #
        self.functions = salt.client.FunctionWrapper(
                self.opts,
                self.opts['id']
                )
        # Load the states, but they should not be used in this class apart
        # from inspection
        self.states = salt.loader.states(self.opts, self.functions)
        self.rend = salt.loader.render(self.opts, self.functions, states=self.states)


class MasterHighState(HighState):
    '''
    Execute highstate compilation from the master
    '''
    def __init__(self, master_opts, minion_opts, grains, id_,
                 saltenv=None,
                 env=None):
        if isinstance(env, string_types):
            salt.utils.warn_until(
                'Boron',
                'Passing a salt environment should be done using \'saltenv\' '
                'not \'env\'. This functionality will be removed in Salt '
                'Boron.'
            )
            # Backwards compatibility
            saltenv = env
        # Force the fileclient to be local
        opts = copy.deepcopy(minion_opts)
        opts['file_client'] = 'local'
        opts['file_roots'] = master_opts['master_roots']
        opts['renderer'] = master_opts['renderer']
        opts['state_top'] = master_opts['state_top']
        opts['id'] = id_
        opts['grains'] = grains
        HighState.__init__(self, opts)


class RemoteHighState(object):
    '''
    Manage gathering the data from the master
    '''
    def __init__(self, opts, grains):
        self.opts = opts
        self.grains = grains
        self.serial = salt.payload.Serial(self.opts)
        # self.auth = salt.crypt.SAuth(opts)
        self.channel = salt.transport.Channel.factory(self.opts['master_uri'])

    def compile_master(self):
        '''
        Return the state data from the master
        '''
        load = {'grains': self.grains,
                'opts': self.opts,
                'cmd': '_master_state'}
        try:
            return self.channel.send(load, tries=3, timeout=72000)
        except SaltReqTimeoutError:
            return {}<|MERGE_RESOLUTION|>--- conflicted
+++ resolved
@@ -69,13 +69,10 @@
     'onlyif',
     'order',
     'reload_modules',
-<<<<<<< HEAD
     'reload_grains',
     'reload_pillar',
     'require',
     'require_in',
-=======
->>>>>>> 55e79270
     'saltenv',
     'use',
     'use_in',
