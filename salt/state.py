"""
The State Compiler is used to execute states in Salt. A state is unlike
an execution module in that instead of just executing a command, it
ensures that a certain state is present on the system.

The data sent to the state calls is as follows:
    { 'state': '<state module name>',
      'fun': '<state function name>',
      'name': '<the name argument passed to all states>'
      'argn': '<arbitrary argument, can have many of these>'
      }
"""

from __future__ import annotations

import copy
import datetime
import fnmatch
import importlib
import inspect
import logging
import os
import pickle
import random
import re
import site
import time
import traceback
from collections.abc import Callable, Hashable, Iterable, Mapping, Sequence
from typing import Any, Union

import networkx as nx

import salt.channel.client
import salt.fileclient
import salt.loader
import salt.minion
import salt.pillar
import salt.syspaths as syspaths
import salt.utils.args
import salt.utils.crypt
import salt.utils.data
import salt.utils.decorators.state
import salt.utils.dictupdate
import salt.utils.event
import salt.utils.files
import salt.utils.hashutils
import salt.utils.immutabletypes as immutabletypes
import salt.utils.jid
import salt.utils.msgpack
import salt.utils.platform
import salt.utils.process
import salt.utils.url
import salt.utils.verify

# Explicit late import to avoid circular import. DO NOT MOVE THIS.
import salt.utils.yamlloader as yamlloader
from salt.exceptions import CommandExecutionError, SaltRenderError, SaltReqTimeoutError
from salt.serializers.msgpack import deserialize as msgpack_deserialize
from salt.serializers.msgpack import serialize as msgpack_serialize
from salt.template import compile_template, compile_template_str
<<<<<<< HEAD
from salt.utils.odict import DefaultOrderedDict, HashableOrderedDict
from salt.utils.requisite import DependencyGraph, RequisiteType
=======
from salt.utils.datastructures import DefaultOrderedDict, HashableOrderedDict
>>>>>>> 0fc0c206

log = logging.getLogger(__name__)

# See https://docs.saltproject.io/en/latest/ref/states/layers.html for details on the naming.
# __exclude__ and __extend__ are list values; the other items are state items
# that have dict values. This could be cleaned up some by making
# exclude and extend into dicts instead of lists so the type of all the values are
# homogeneous.
HighData = dict[str, Union[Mapping[str, Any], list[Union[Mapping[str, Any], str]]]]
LowChunk = dict[str, Any]


# These are keywords passed to state module functions which are to be used
# by salt in this state module and not on the actual state module function
STATE_REQUISITE_KEYWORDS = frozenset(
    [req_type.value for req_type in RequisiteType]
    + [
        "onfail_stop",
    ]
)
STATE_REQUISITE_IN_KEYWORDS = frozenset(
    ["onchanges_in", "onfail_in", "prereq_in", "watch_in", "require_in", "listen_in"]
)
STATE_RUNTIME_KEYWORDS = frozenset(
    [
        "fun",
        "state",
        "check_cmd",
        "cmd_opts_exclude",
        "failhard",
        "onlyif",
        "unless",
        "creates",
        "retry",
        "order",
        "parallel",
        "prereq",
        "prereq_in",
        "reload_modules",
        "reload_grains",
        "reload_pillar",
        "runas",
        "runas_password",
        "fire_event",
        "saltenv",
        "umask",
        "use",
        "use_in",
        "__env__",
        "__sls__",
        "__id__",
        "__sls_included_from__",
        "__orchestration_jid__",
        "__pub_user",
        "__pub_arg",
        "__pub_jid",
        "__pub_fun",
        "__pub_tgt",
        "__pub_ret",
        "__pub_pid",
        "__pub_tgt_type",
        "__prereq__",
        "__prerequiring__",
        "__umask__",
    ]
)

STATE_INTERNAL_KEYWORDS = STATE_REQUISITE_KEYWORDS.union(
    STATE_REQUISITE_IN_KEYWORDS
).union(STATE_RUNTIME_KEYWORDS)


def split_low_tag(tag: str) -> dict[str, Any]:
    """
    Take a low tag and split it back into the low dict that it came from
    """
    state, id_, name, fun = tag.split("_|-")

    return {"state": state, "__id__": id_, "name": name, "fun": fun}


def _gen_tag(low: LowChunk) -> str:
    """
    Generate the running dict tag string from the low data structure
    """
    return "{0[state]}_|-{0[__id__]}_|-{0[name]}_|-{0[fun]}".format(low)


def _l_tag(name: str, id_: str) -> str:
    low = {
        "name": f"listen_{name}",
        "__id__": f"listen_{id_}",
        "state": "Listen_Error",
        "fun": "Listen_Error",
    }
    return _gen_tag(low)


def _calculate_fake_duration() -> tuple[str, float]:
    """
    Generate a NULL duration for when states do not run
    but we want the results to be consistent.
    """
    utc_start_time = datetime.datetime.utcnow()
    local_start_time = utc_start_time - (
        datetime.datetime.utcnow() - datetime.datetime.now()
    )
    utc_finish_time = datetime.datetime.utcnow()
    start_time = local_start_time.time().isoformat()
    delta = utc_finish_time - utc_start_time
    # duration in milliseconds.microseconds
    duration = (delta.seconds * 1000000 + delta.microseconds) / 1000.0

    return start_time, duration


def get_accumulator_dir(cachedir):
    """
    Return the directory that accumulator data is stored in, creating it if it
    doesn't exist.
    """
    fn_ = os.path.join(cachedir, "accumulator")
    if not os.path.isdir(fn_):
        # accumulator_dir is not present, create it
        os.makedirs(fn_)
    return fn_


def state_args(id_: Hashable, state: Hashable, high: HighData) -> set[Any]:
    """
    Return a set of the arguments passed to the named state
    """
    args = set()
    if id_ not in high:
        return args
    if state not in high[id_]:
        return args
    for item in high[id_][state]:
        if not isinstance(item, dict):
            continue
        if len(item) != 1:
            continue
        args.add(next(iter(item)))
    return args


def find_name(
    name: str, state: str, high: HighData, strict: bool = False
) -> list[tuple[str, dict[str, str]]]:
    """
    Scan high data for the id referencing the given name and return a list of (IDs, state) tuples that match

    Note: if `state` is sls, then we are looking for all IDs that match the given SLS
    """
    ext_id = []
    if strict is False:
        check2 = True
    else:
        check2 = state in high.get(name, {})
    if name in high and check2:
        ext_id.append((name, state))
    # if we are requiring an entire SLS, then we need to add ourselves to everything in that SLS
    elif state == "sls":
        for nid, item in high.items():
            if item["__sls__"] == name:
                ext_id.append((nid, next(iter(item))))
    # otherwise we are requiring a single state, lets find it
    else:
        # We need to scan for the name
        for nid in high:
            if state in high[nid]:
                if isinstance(high[nid][state], list):
                    for arg in high[nid][state]:
                        if not isinstance(arg, dict):
                            continue
                        if len(arg) != 1:
                            continue
                        if arg[next(iter(arg))] == name:
                            ext_id.append((nid, state))
    return ext_id


def find_sls_ids(sls: Any, high: HighData) -> list[tuple[str, str]]:
    """
    Scan for all ids in the given sls and return them in a list
    of (ID, state) tuples that match
    """
    ret = []
    for nid, item in high.items():
        try:
            sls_tgt = item["__sls__"]
        except TypeError:
            if nid != "__exclude__":
                log.error(
                    "Invalid non-dict item '%s' in high data. Value: %r", nid, item
                )
            continue
        else:
            if sls_tgt == sls:
                for st_ in item:
                    if st_.startswith("__"):
                        continue
                    ret.append((nid, st_))
    return ret


def format_log(ret: Any) -> None:
    """
    Format the state into a log message
    """
    msg = ""
    if isinstance(ret, dict):
        # Looks like the ret may be a valid state return
        if "changes" in ret:
            # Yep, looks like a valid state return
            chg = ret["changes"]
            if not chg:
                if ret["comment"]:
                    msg = ret["comment"]
                else:
                    msg = "No changes made for {0[name]}".format(ret)
            elif isinstance(chg, dict):
                if "diff" in chg:
                    if isinstance(chg["diff"], str):
                        msg = "File changed:\n{}".format(chg["diff"])
                if all([isinstance(x, dict) for x in chg.values()]):
                    if all([("old" in x and "new" in x) for x in chg.values()]):
                        msg = "Made the following changes:\n"
                        for pkg in chg:
                            old = chg[pkg]["old"]
                            if not old and old not in (False, None):
                                old = "absent"
                            new = chg[pkg]["new"]
                            if not new and new not in (False, None):
                                new = "absent"
                            # This must be able to handle unicode as some package names contain
                            # non-ascii characters like "Français" or "Español". See Issue #33605.
                            msg += "'{}' changed from '{}' to '{}'\n".format(
                                pkg, old, new
                            )
            if not msg:
                msg = str(ret["changes"])
            if ret["result"] is True or ret["result"] is None:
                log.info(msg)
            else:
                log.error(msg)
    else:
        # catch unhandled data
        log.info(str(ret))


def master_compile(master_opts, minion_opts, grains, id_, saltenv):
    """
    Compile the master side low state data, and build the hidden state file
    """
    st_ = MasterHighState(master_opts, minion_opts, grains, id_, saltenv)
    return st_.compile_highstate()


def ishashable(obj: object) -> bool:
    try:
        hash(obj)
    except TypeError:
        return False
    return True


def mock_ret(cdata: dict[str, Any]) -> dict[str, Any]:
    """
    Returns a mocked return dict with information about the run, without
    executing the state function
    """
    # As this is expanded it should be sent into the execution module
    # layer or it should be turned into a standalone loader system
    if cdata["args"]:
        name = cdata["args"][0]
    else:
        name = cdata["kwargs"]["name"]
    return {
        "name": name,
        "comment": "Not called, mocked",
        "changes": {},
        "result": True,
    }


def _apply_exclude(high: HighData) -> HighData:
    """
    Read in the __exclude__ list and remove all excluded objects from the
    high data
    """
    if "__exclude__" not in high:
        return high
    ex_sls = set()
    ex_id = set()
    exclude = high.pop("__exclude__")
    for exc in exclude:
        if isinstance(exc, str):
            # The exclude statement is a string, assume it is an sls
            ex_sls.add(exc)
        if isinstance(exc, dict):
            # Explicitly declared exclude
            if len(exc) != 1:
                continue
            key = next(iter(exc.keys()))
            if key == "sls":
                ex_sls.add(exc["sls"])
            elif key == "id":
                ex_id.add(exc["id"])
    # Now the excludes have been simplified, use them
    if ex_sls:
        # There are sls excludes, find the associated ids
        for name, body in high.items():
            if name.startswith("__"):
                continue
            sls = body.get("__sls__", "")
            if not sls:
                continue
            for ex_ in ex_sls:
                if fnmatch.fnmatch(sls, ex_):
                    ex_id.add(name)
    for id_ in ex_id:
        if id_ in high:
            high.pop(id_)
    return high


def _verify_high(high: dict) -> list[str]:
    """
    Verify that the high data is viable and follows the data structure
    """
    if not isinstance(high, dict):
        return ["High data is not a dictionary and is invalid"]
    errors = []
    for id_, body in high.items():
        if not isinstance(id_, str):
            errors.append(
                f"ID '{id_}' in SLS '{body['__sls__']}' is not formed as a string, "
                f"but is type {type(id_).__name__}. It may need to be quoted."
            )
        elif id_.startswith("__"):
            continue
        if not isinstance(body, dict):
            err = f"The type {id_} in {body} is not formatted as a dictionary"
            errors.append(err)
            continue
        for state in body:
            if state.startswith("__"):
                continue
            if body[state] is None:
                errors.append(
                    f"ID '{id_}' in SLS '{body['__sls__']}' contains a short declaration "
                    f"({state}) with a trailing colon. When not passing any "
                    "arguments to a state, the colon must be omitted."
                )
                continue
            if not isinstance(body[state], list):
                errors.append(
                    f"State '{id_}' in SLS '{body['__sls__']}' is not formed as a list"
                )
            else:
                fun_count = 0
                if "." in state:
                    # This should not happen usually since `_handle_state_decls` or
                    # `pad_funcs` is run on rendered templates
                    fun_count += 1
                for arg in body[state]:
                    if isinstance(arg, str):
                        fun_count += 1
                        if " " in arg.strip():
                            errors.append(
                                f'The function "{arg}" in state '
                                f'"{id_}" in SLS "{body["__sls__"]}" has '
                                "whitespace, a function with whitespace is "
                                "not supported, perhaps this is an argument"
                                ' that is missing a ":"'
                            )

                    elif isinstance(arg, dict):
                        # The arg is a dict, if the arg is require or
                        # watch, it must be a list.
                        argfirst = next(iter(arg))
                        if argfirst == "names":
                            if not isinstance(arg[argfirst], list):
                                errors.append(
                                    "The 'names' argument in state "
                                    f"'{id_}' in SLS '{body['__sls__']}' needs to be "
                                    "formed as a list"
                                )
                        if argfirst in STATE_REQUISITE_KEYWORDS:
                            if not isinstance(arg[argfirst], list):
                                errors.append(
                                    f"The {argfirst} statement in state '{id_}' in "
                                    f"SLS '{body['__sls__']}' needs to be formed as a "
                                    "list"
                                )
                            # It is a list, verify that the members of the
                            # list are all single key dicts.
                            else:
                                for req in arg[argfirst]:
                                    if isinstance(req, str):
                                        req = {"id": req}
                                    if not isinstance(req, dict) or len(req) != 1:
                                        errors.append(
                                            f"Requisite declaration {req} in "
                                            f"state {id_} in SLS {body['__sls__']} "
                                            "is not formed as a single key dictionary"
                                        )
                                        continue
                                    # req_key: the name or id of the required state; the requisite will match both
                                    # req_val: the type of requirement i.e. id, sls, name of state module like file
                                    req_key, req_val = next(iter(req.items()))
                                    if "." in req_key:
                                        errors.append(
                                            f"Invalid requisite type '{req_key}' "
                                            f"in state '{id_}', in SLS "
                                            f"'{ body['__sls__']}'. Requisite types must "
                                            "not contain dots, did you "
                                            f"mean '{req_key[: req_key.find('.')]}'?"
                                        )
                                    if not ishashable(req_val):
                                        errors.append(
                                            f'Illegal requisite "{req_val}" '
                                            f'in SLS "{body["__sls__"]}", '
                                            "please check your syntax.\n"
                                        )
                                        continue
                            # Make sure that there is only one key in the
                            # dict
                            if len(list(arg)) != 1:
                                errors.append(
                                    "Multiple dictionaries defined in "
                                    f"argument of state '{id_}' in SLS '{body['__sls__']}'"
                                )
                if not fun_count:
                    errors.append(
                        f"No function declared in state '{id_}' in SLS "
                        f"'{body['__sls__']}'"
                    )
                elif fun_count > 1:
                    funs = [state.split(".", maxsplit=1)[1]] if "." in state else []
                    funs.extend(arg for arg in body[state] if isinstance(arg, str))
                    errors.append(
                        f"Too many functions declared in state '{id_}' in "
                        f"SLS '{body['__sls__']}'. Please choose one of "
                        "the following: " + ", ".join(funs)
                    )
    return errors


class StateError(Exception):
    """
    Custom exception class.
    """


class Compiler:
    """
    Class used to compile and manage the High Data structure
    """

    def __init__(self, opts, renderers):
        self.dependency_dag = DependencyGraph()
        self.opts = opts
        self.rend = renderers

    def render_template(self, template, **kwargs):
        """
        Enforce the states in a template
        """
        high = compile_template(
            template,
            self.rend,
            self.opts["renderer"],
            self.opts["renderer_blacklist"],
            self.opts["renderer_whitelist"],
            **kwargs,
        )
        if not high:
            return high
        return self.pad_funcs(high)

    def pad_funcs(self, high):
        """
        Turns dot delimited function refs into function strings
        """
        for name in high:
            if not isinstance(high[name], dict):
                if isinstance(high[name], str):
                    # Is this is a short state? It needs to be padded!
                    if "." in high[name]:
                        comps = high[name].split(".")
                        if len(comps) >= 2:
                            # Merge the comps
                            comps[1] = ".".join(comps[1 : len(comps)])
                        high[name] = {
                            # '__sls__': template,
                            # '__env__': None,
                            comps[0]: [comps[1]]
                        }
                        continue
                    continue
            skeys = set()
            for key in sorted(high[name]):
                if key.startswith("_"):
                    continue
                if not isinstance(high[name][key], list):
                    continue
                if "." in key:
                    comps = key.split(".")
                    if len(comps) >= 2:
                        # Merge the comps
                        comps[1] = ".".join(comps[1 : len(comps)])
                    # Salt doesn't support state files such as:
                    #
                    # /etc/redis/redis.conf:
                    #   file.managed:
                    #     - user: redis
                    #     - group: redis
                    #     - mode: 644
                    #   file.comment:
                    #     - regex: ^requirepass
                    if comps[0] in skeys:
                        continue
                    high[name][comps[0]] = high[name].pop(key)
                    high[name][comps[0]].append(comps[1])
                    skeys.add(comps[0])
                    continue
                skeys.add(key)
        return high

    def verify_high(self, high):
        """
        Verify that the high data is viable and follows the data structure
        """
        return _verify_high(high)

    def order_chunks(
        self, chunks: Iterable[LowChunk]
    ) -> tuple[list[LowChunk], list[str]]:
        """
        Sort the chunk list verifying that the chunks follow the order
        specified in the order options.

        :return: a tuple of a list of the ordered chunks and a list of errors
        """
        cap = 1
        errors = []
        for chunk in chunks:
            chunk["name"] = salt.utils.data.decode(chunk["name"])
            error = self.dependency_dag.add_requisites(chunk, [])
            if error:
                errors.append(error)
            elif "order" in chunk:
                if not isinstance(chunk["order"], int):
                    continue

                chunk_order = chunk["order"]
                if chunk_order > cap - 1 and chunk_order > 0:
                    cap = chunk_order + 100

        try:
            # Get nodes in topological order also sorted by order attribute
            sorted_chunks = self.dependency_dag.aggregate_and_order_chunks(cap)
        except nx.NetworkXUnfeasible:
            sorted_chunks = []
            cycle_edges = self.dependency_dag.get_cycles_str()
            errors.append(f"Recursive requisites were found: {cycle_edges}")
        return sorted_chunks, errors

    def compile_high_data(
        self,
        high: dict[str, Any],
    ) -> tuple[list[LowChunk], list[str]]:
        """
        "Compile" the high data as it is retrieved from the CLI or YAML into
        the individual state executor structures
        """
        self.dependency_dag = DependencyGraph()
        chunks = []
        for name, body in high.items():
            if name.startswith("__"):
                continue
            for state, run in body.items():
                funcs = set()
                names = []
                if state.startswith("__"):
                    continue
                chunk = {"state": state, "name": name}
                if "__sls__" in body:
                    chunk["__sls__"] = body["__sls__"]
                if "__env__" in body:
                    chunk["__env__"] = body["__env__"]
                if "__sls_included_from__" in body:
                    chunk["__sls_included_from__"] = body["__sls_included_from__"]
                chunk["__id__"] = name
                for arg in run:
                    if isinstance(arg, str):
                        funcs.add(arg)
                        continue
                    if isinstance(arg, dict):
                        for key, val in arg.items():
                            if key == "names":
                                for _name in val:
                                    if _name not in names:
                                        names.append(_name)
                                continue
                            else:
                                chunk.update(arg)
                if names:
                    name_order = 1
                    for entry in names:
                        live = copy.deepcopy(chunk)
                        if isinstance(entry, dict):
                            low_name = next(iter(entry.keys()))
                            live["name"] = low_name
                            list(map(live.update, entry[low_name]))
                        else:
                            live["name"] = entry
                        live["name_order"] = name_order
                        name_order = name_order + 1
                        for fun in funcs:
                            live["fun"] = fun
                            self.dependency_dag.add_chunk(live, False)
                            chunks.append(live)
                            break
                else:
                    live = copy.deepcopy(chunk)
                    for fun in funcs:
                        live["fun"] = fun
                        self.dependency_dag.add_chunk(live, False)
                        chunks.append(live)
                        break
        chunks, errors = self.order_chunks(chunks)
        return chunks, errors

    def apply_exclude(self, high):
        """
        Read in the __exclude__ list and remove all excluded objects from the
        high data
        """
        return _apply_exclude(high)


class State:
    """
    Class used to execute salt states
    """

    def __init__(
        self,
        opts,
        pillar_override=None,
        jid=None,
        pillar_enc=None,
        proxy=None,
        context=None,
        mocked=False,
        loader="states",
        initial_pillar=None,
        file_client=None,
        _invocation_id=None,
    ):
        """
        When instantiating an object of this class, do not pass
        ``_invocation_id``. It is an internal field for tracking
        parallel executions where no jid is available (Salt-SSH) and
        only exposed as an init argument to work on spawning platforms.
        """
        if jid is not None:
            _invocation_id = jid
        if _invocation_id is None:
            # For salt-ssh parallel states, we need a unique identifier
            # for a single execution. self.jid should not be set there
            # since it's used for other purposes as well.
            _invocation_id = salt.utils.jid.gen_jid(opts)
        self._init_kwargs = {
            "opts": opts,
            "pillar_override": pillar_override,
            "jid": jid,
            "pillar_enc": pillar_enc,
            "proxy": proxy,
            "context": context,
            "mocked": mocked,
            "loader": loader,
            "initial_pillar": initial_pillar,
            "_invocation_id": _invocation_id,
        }
        self.states_loader = loader
        if "grains" not in opts:
            opts["grains"] = salt.loader.grains(opts)
        self.opts = opts
        if file_client:
            self.file_client = file_client
            self.preserve_file_client = True
        else:
            self.file_client = salt.fileclient.get_file_client(self.opts)
            self.preserve_file_client = False
        self.proxy = proxy
        self._pillar_override = pillar_override
        if pillar_enc is not None:
            try:
                pillar_enc = pillar_enc.lower()
            except AttributeError:
                pillar_enc = str(pillar_enc).lower()
        self._pillar_enc = pillar_enc
        log.debug("Gathering pillar data for state run")
        if initial_pillar and not self._pillar_override:
            self.opts["pillar"] = initial_pillar
        else:
            # Compile pillar data
            self.opts["pillar"] = self._gather_pillar()
            # Reapply overrides on top of compiled pillar
            if self._pillar_override:
                self.opts["pillar"] = salt.utils.dictupdate.merge(
                    self.opts["pillar"],
                    self._pillar_override,
                    self.opts.get("pillar_source_merging_strategy", "smart"),
                    self.opts.get("renderer", "yaml"),
                    self.opts.get("pillar_merge_lists", False),
                )
        log.debug("Finished gathering pillar data for state run")
        if context is None:
            self.state_con = {}
        else:
            self.state_con = context
        self.state_con["fileclient"] = self.file_client
        self.load_modules()
        self.mod_init = set()
        self.pre = {}
        self.__run_num = 0
        self.jid = jid
        self.invocation_id = _invocation_id
        self.instance_id = str(id(self))
        self.inject_globals = {}
        self.mocked = mocked
        self.global_state_conditions = None
        self.dependency_dag = DependencyGraph()
        # a mapping of state tag (unique id) to the return result dict
        self.disabled_states: dict[str, dict[str, Any]] | None = None

    def _match_global_state_conditions(self, full, state, name):
        """
        Return ``None`` if global state conditions are met. Otherwise, pass a
        return dictionary which effectively creates a no-op outcome.

        This operation is "explicit allow", in that ANY state and condition
        combination which matches will allow the state to be run.
        """
        matches = []
        ret = None
        ret_dict = {
            "name": name,
            "comment": "Failed to meet global state conditions. State not called.",
            "changes": {},
            "result": None,
        }

        if not isinstance(self.global_state_conditions, dict):
            self.global_state_conditions = (
                self.functions["config.option"]("global_state_conditions") or {}
            )

        for state_match, conditions in self.global_state_conditions.items():
            if state_match in ["*", full, state]:
                if isinstance(conditions, str):
                    conditions = [conditions]
                if isinstance(conditions, list):
                    matches.extend(
                        self.functions["match.compound"](condition)
                        for condition in conditions
                    )

        if matches and not any(matches):
            ret = ret_dict

        return ret

    def _gather_pillar(self):
        """
        Whenever a state run starts, gather the pillar data fresh
        """
        if self._pillar_override:
            if self._pillar_enc:
                try:
                    self._pillar_override = salt.utils.crypt.decrypt(
                        self._pillar_override,
                        self._pillar_enc,
                        translate_newlines=True,
                        renderers=getattr(self, "rend", None),
                        opts=self.opts,
                        valid_rend=self.opts["decrypt_pillar_renderers"],
                    )
                except Exception as exc:  # pylint: disable=broad-except
                    log.error("Failed to decrypt pillar override: %s", exc)

            if isinstance(self._pillar_override, str):
                # This can happen if an entire pillar dictionary was passed as
                # a single encrypted string. The override will have been
                # decrypted above, and should now be a stringified dictionary.
                # Use the YAML loader to convert that to a Python dictionary.
                try:
                    self._pillar_override = yamlloader.load(
                        self._pillar_override, Loader=yamlloader.SaltYamlSafeLoader
                    )
                except Exception as exc:  # pylint: disable=broad-except
                    log.error("Failed to load CLI pillar override")
                    log.exception(exc)

            if not isinstance(self._pillar_override, dict):
                log.error("Pillar override was not passed as a dictionary")
                self._pillar_override = None

        pillar = salt.pillar.get_pillar(
            self.opts,
            self.opts["grains"],
            self.opts["id"],
            self.opts["saltenv"],
            pillar_override=self._pillar_override,
            pillarenv=self.opts.get("pillarenv"),
        )
        return pillar.compile_pillar()

    def _mod_init(self, low):
        """
        Check the module initialization function, if this is the first run
        of a state package that has a mod_init function, then execute the
        mod_init function in the state module.
        """
        # ensure that the module is loaded
        try:
            self.states[
                "{}.{}".format(low["state"], low["fun"])
            ]  # pylint: disable=W0106
        except KeyError:
            return
        minit = "{}.mod_init".format(low["state"])
        if low["state"] not in self.mod_init:
            if minit in self.states._dict:
                mret = self.states[minit](low)
                if not mret:
                    return
                self.mod_init.add(low["state"])

    def _mod_aggregate(
        self, low: LowChunk, running: dict[str, dict[str, Any]]
    ) -> LowChunk:
        """
        Execute the aggregation systems to runtime modify the low chunk
        """
        if not low.get("__agg__") and (
            aggregate_chunks := self.dependency_dag.get_aggregate_chunks(low)
        ):
            agg_fun = f"{low['state']}.mod_aggregate"
            try:
                low["__agg__"] = True
                low = self.states[agg_fun](low, aggregate_chunks, running)
            except TypeError:
                log.error("Failed to execute aggregate for state %s", low["state"])
        return low

    def _run_check(self, low: LowChunk) -> dict[str, Any]:
        """
        Check that unless doesn't return 0, and that onlyif returns a 0.
        """
        ret = {"result": False, "comment": []}
        for key in ("__sls__", "__id__", "name"):
            ret[key] = low.get(key)
        cmd_opts = {}

        # Set arguments from cmd.run state as appropriate
        POSSIBLE_CMD_ARGS = (
            "cwd",
            "root",
            "runas",
            "env",
            "prepend_path",
            "umask",
            "timeout",
            "success_retcodes",
        )
        if "cmd_opts_exclude" in low:
            if not isinstance(low["cmd_opts_exclude"], list):
                cmd_opts_exclude = [low["cmd_opts_exclude"]]
            else:
                cmd_opts_exclude = low["cmd_opts_exclude"]
        else:
            cmd_opts_exclude = []
        for run_cmd_arg in POSSIBLE_CMD_ARGS:
            if run_cmd_arg not in cmd_opts_exclude:
                cmd_opts[run_cmd_arg] = low.get(run_cmd_arg)

        if "shell" in low and "shell" not in cmd_opts_exclude:
            cmd_opts["shell"] = low["shell"]
        elif "shell" in self.opts["grains"]:
            cmd_opts["shell"] = self.opts["grains"].get("shell")

        if "onlyif" in low:
            _ret = self._run_check_onlyif(low, cmd_opts)
            ret["result"] = _ret["result"]
            ret["comment"].append(_ret["comment"])
            if "skip_watch" in _ret:
                ret["skip_watch"] = _ret["skip_watch"]

        if "unless" in low:
            _ret = self._run_check_unless(low, cmd_opts)
            # If either result is True, the returned result should be True
            ret["result"] = _ret["result"] or ret["result"]
            ret["comment"].append(_ret["comment"])
            if "skip_watch" in _ret:
                # If either result is True, the returned result should be True
                ret["skip_watch"] = _ret["skip_watch"] or ret["skip_watch"]

        if "creates" in low:
            _ret = self._run_check_creates(low)
            ret["result"] = _ret["result"] or ret["result"]
            ret["comment"].append(_ret["comment"])
            if "skip_watch" in _ret:
                # If either result is True, the returned result should be True
                ret["skip_watch"] = _ret["skip_watch"] or ret["skip_watch"]

        return ret

    def _run_check_function(self, entry):
        """Format slot args and run unless/onlyif function."""
        fun = entry.pop("fun")
        args = entry.pop("args") if "args" in entry else []
        cdata = {"args": args, "kwargs": entry}
        self.format_slots(cdata)
        return self.functions[fun](*cdata["args"], **cdata["kwargs"])

    def _run_check_onlyif(self, low: LowChunk, cmd_opts) -> dict[str, Any]:
        """
        Make sure that all commands return True for the state to run. If any
        command returns False (non 0), the state will not run
        """
        ret: dict[str, Any] = {"result": False}
        for key in ("__sls__", "__id__", "name"):
            ret[key] = low.get(key)

        if not isinstance(low["onlyif"], list):
            low_onlyif = [low["onlyif"]]
        else:
            low_onlyif = low["onlyif"]

        # If any are False the state will NOT run
        def _check_cmd(cmd):
            # Don't run condition (False)
            if cmd != 0 and ret["result"] is False:
                ret.update(
                    {
                        "comment": "onlyif condition is false",
                        "skip_watch": True,
                        "result": True,
                    }
                )
                return False
            elif cmd == 0:
                ret.update({"comment": "onlyif condition is true", "result": False})
            return True

        for entry in low_onlyif:
            if isinstance(entry, str):
                try:
                    cmd = self.functions["cmd.retcode"](
                        entry, ignore_retcode=True, python_shell=True, **cmd_opts
                    )
                except CommandExecutionError:
                    # Command failed, notify onlyif to skip running the item
                    cmd = 100
                log.debug("Last command return code: %s", cmd)
                if not _check_cmd(cmd):
                    return ret
            elif isinstance(entry, dict):
                if "fun" not in entry:
                    ret["comment"] = f"no `fun` argument in onlyif: {entry}"
                    log.warning(ret["comment"])
                    return ret

                get_return = entry.pop("get_return", None)
                result = self._run_check_function(entry)
                if get_return:
                    result = salt.utils.data.traverse_dict_and_list(result, get_return)
                if self.state_con.get("retcode", 0):
                    if not _check_cmd(self.state_con["retcode"]):
                        return ret
                elif not result:
                    ret.update(
                        {
                            "comment": "onlyif condition is false",
                            "skip_watch": True,
                            "result": True,
                        }
                    )
                    return ret
                else:
                    ret.update({"comment": "onlyif condition is true", "result": False})

            else:
                ret.update(
                    {
                        "comment": "onlyif execution failed, bad type passed",
                        "result": False,
                    }
                )
                return ret
        return ret

    def _run_check_unless(self, low: LowChunk, cmd_opts) -> dict[str, Any]:
        """
        Check if any of the commands return False (non 0). If any are False the
        state will run.
        """
        ret: dict[str, Any] = {"result": False}
        for key in ("__sls__", "__id__", "name"):
            ret[key] = low.get(key)

        if not isinstance(low["unless"], list):
            low_unless = [low["unless"]]
        else:
            low_unless = low["unless"]

        # If any are False the state will run
        def _check_cmd(cmd):
            # Don't run condition (True)
            if cmd == 0:
                ret.update(
                    {
                        "comment": "unless condition is true",
                        "skip_watch": True,
                        "result": True,
                    }
                )
                return False
            else:
                ret.pop("skip_watch", None)
                ret.update({"comment": "unless condition is false", "result": False})
                return True

        for entry in low_unless:
            if isinstance(entry, str):
                try:
                    cmd = self.functions["cmd.retcode"](
                        entry, ignore_retcode=True, python_shell=True, **cmd_opts
                    )
                    log.debug("Last command return code: %s", cmd)
                except CommandExecutionError:
                    # Command failed, so notify unless to skip the item
                    cmd = 0
                if _check_cmd(cmd):
                    return ret
            elif isinstance(entry, dict):
                if "fun" not in entry:
                    ret["comment"] = f"no `fun` argument in unless: {entry}"
                    log.warning(ret["comment"])
                    return ret

                get_return = entry.pop("get_return", None)
                result = self._run_check_function(entry)
                if get_return:
                    result = salt.utils.data.traverse_dict_and_list(result, get_return)
                if self.state_con.get("retcode", 0):
                    if _check_cmd(self.state_con["retcode"]):
                        return ret
                elif result:
                    ret.update(
                        {
                            "comment": "unless condition is true",
                            "skip_watch": True,
                            "result": True,
                        }
                    )
                else:
                    ret.update(
                        {"comment": "unless condition is false", "result": False}
                    )
                    return ret
            else:
                ret.update(
                    {
                        "comment": "unless condition is false, bad type passed",
                        "result": False,
                    }
                )

        # No reason to stop, return ret
        return ret

    def _run_check_cmd(self, low: LowChunk) -> dict[str, Any]:
        """
        Alter the way a successful state run is determined
        """
        ret: dict[str, Any] = {"result": False}
        for key in ("__sls__", "__id__", "name"):
            ret[key] = low.get(key)
        cmd_opts = {}
        if "shell" in self.opts["grains"]:
            cmd_opts["shell"] = self.opts["grains"].get("shell")
<<<<<<< HEAD
        for entry in low["check_cmd"]:
=======
        if isinstance(low_data["check_cmd"], str):
            low_data["check_cmd"] = [low_data["check_cmd"]]
        for entry in low_data["check_cmd"]:
>>>>>>> 0fc0c206
            cmd = self.functions["cmd.retcode"](
                entry, ignore_retcode=True, python_shell=True, **cmd_opts
            )
            log.debug("Last command return code: %s", cmd)
            if cmd == 0 and ret["result"] is False:
                ret.update(
                    {
                        "comment": "check_cmd determined the state succeeded",
                        "result": True,
                    }
                )
            elif cmd != 0:
                ret.update(
                    {
                        "comment": "check_cmd determined the state failed",
                        "result": False,
                    }
                )
                return ret
        return ret

    def _run_check_creates(self, low: LowChunk) -> dict[str, Any]:
        """
        Check that listed files exist
        """
        ret: dict[str, Any] = {"result": False}
        for key in ("__sls__", "__id__", "name"):
            ret[key] = low.get(key)

        if isinstance(low["creates"], str) and os.path.exists(low["creates"]):
            ret["comment"] = "{} exists".format(low["creates"])
            ret["result"] = True
            ret["skip_watch"] = True
        elif isinstance(low["creates"], list) and all(
            [os.path.exists(path) for path in low["creates"]]
        ):
            ret["comment"] = "All files in creates exist"
            ret["result"] = True
            ret["skip_watch"] = True
        else:
            ret["comment"] = "Creates files not found"
            ret["result"] = False

        return ret

    def reset_run_num(self):
        """
        Rest the run_num value to 0
        """
        self.__run_num = 0

    def _load_states(self):
        """
        Read the state loader value and loadup the correct states subsystem
        """
        if self.states_loader == "thorium":
            self.states = salt.loader.thorium(
                self.opts, self.functions, {}
            )  # TODO: Add runners, proxy?
        else:
            self.states = salt.loader.states(
                self.opts,
                self.functions,
                self.utils,
                self.serializers,
                context=self.state_con,
                proxy=self.proxy,
                file_client=salt.fileclient.ContextlessFileClient(self.file_client),
            )

    def load_modules(self, data=None, proxy=None):
        """
        Load the modules into the state
        """
        log.info("Loading fresh modules for state activity")
        self.utils = salt.loader.utils(self.opts, file_client=self.file_client)
        self.functions = salt.loader.minion_mods(
            self.opts,
            self.state_con,
            utils=self.utils,
            proxy=self.proxy,
            file_client=salt.fileclient.ContextlessFileClient(self.file_client),
        )
        if isinstance(data, dict):
            if data.get("provider", False):
                if isinstance(data["provider"], str):
                    providers = [{data["state"]: data["provider"]}]
                elif isinstance(data["provider"], list):
                    providers = data["provider"]
                else:
                    providers = {}
                for provider in providers:
                    for mod in provider:
                        funcs = salt.loader.raw_mod(
                            self.opts, provider[mod], self.functions
                        )
                        if funcs:
                            for func in funcs:
                                f_key = "{}{}".format(mod, func[func.rindex(".") :])
                                self.functions[f_key] = funcs[func]
        self.serializers = salt.loader.serializers(self.opts)
        self._load_states()
        self.rend = salt.loader.render(
            self.opts,
            self.functions,
            states=self.states,
            proxy=self.proxy,
            file_client=self.file_client,
            context=self.state_con,
        )

    def module_refresh(self) -> None:
        """
        Refresh all the modules
        """
        log.debug("Refreshing modules...")
        if self.opts["grains"].get("os") != "MacOS":
            # In case a package has been installed into the current python
            # process 'site-packages', the 'site' module needs to be reloaded in
            # order for the newly installed package to be importable.
            try:
                importlib.reload(site)
            except RuntimeError:
                log.error(
                    "Error encountered during module reload. Modules were not reloaded."
                )
            except TypeError:
                log.error(
                    "Error encountered during module reload. Modules were not reloaded."
                )
        self.load_modules()
        if not self.opts.get("local", False) and self.opts.get("multiprocessing", True):
            self.functions["saltutil.refresh_modules"]()

    def check_refresh(self, data: dict, ret: dict) -> None:
        """
        Check to see if the modules for this state instance need to be updated,
        only update if the state is a file or a package and if it changed
        something. If the file function is managed check to see if the file is a
        possible module type, e.g. a python, pyx, or .so. Always refresh if the
        function is recurse, since that can lay down anything.
        """
        _reload_modules = False
        if data.get("reload_grains", False):
            log.debug("Refreshing grains...")
            self.opts["grains"] = salt.loader.grains(self.opts)
            _reload_modules = True

        if data.get("reload_pillar", False):
            log.debug("Refreshing pillar...")
            self.opts["pillar"] = self._gather_pillar()
            _reload_modules = True

        if not ret["changes"]:
            if data.get("force_reload_modules", False):
                self.module_refresh()
            return

        if data.get("reload_modules", False) or _reload_modules:
            # User explicitly requests a reload
            self.module_refresh()
            return

        if data["state"] == "file":
            if data["fun"] == "managed":
                if data["name"].endswith((".py", ".pyx", ".pyo", ".pyc", ".so")):
                    self.module_refresh()
            elif data["fun"] == "recurse":
                self.module_refresh()
            elif data["fun"] == "symlink":
                if "bin" in data["name"]:
                    self.module_refresh()
        elif data["state"] in ("pkg", "ports", "pip"):
            self.module_refresh()

    def verify_data(self, data: dict[str, Any]) -> list[str]:
        """
        Verify the data, return an error statement if something is wrong
        """
        errors = []
        if "state" not in data:
            errors.append('Missing "state" data')
        if "fun" not in data:
            errors.append('Missing "fun" data')
        if "name" not in data:
            errors.append('Missing "name" data')
        if data["name"] and not isinstance(data["name"], str):
            errors.append(
                "ID '{}' {}is not formed as a string, but is a {}".format(
                    data["name"],
                    "in SLS '{}' ".format(data["__sls__"]) if "__sls__" in data else "",
                    type(data["name"]).__name__,
                )
            )
        if "umask" in data:
            umask = data.pop("umask")
            try:
                data["__umask__"] = int(str(umask), 8)
            except (TypeError, ValueError):
                errors.append(f"Invalid umask: {umask}")
        if errors:
            return errors
        full = data["state"] + "." + data["fun"]
        if full not in self.states:
            if "__sls__" in data:
                errors.append(
                    "State '{}' was not found in SLS '{}'".format(full, data["__sls__"])
                )
                reason = self.states.missing_fun_string(full)
                if reason:
                    errors.append(f"Reason: {reason}")
            else:
                errors.append(f"Specified state '{full}' was not found")
        else:
            # First verify that the parameters are met
            aspec = salt.utils.args.get_function_argspec(self.states[full])
            arglen = 0
            deflen = 0
            if isinstance(aspec.args, list):
                arglen = len(aspec.args)
            if isinstance(aspec.defaults, tuple):
                deflen = len(aspec.defaults)
            for ind in range(arglen - deflen):
                if aspec.args[ind] not in data:
                    errors.append(
                        "Missing parameter {} for state {}".format(
                            aspec.args[ind], full
                        )
                    )
        return errors

    def verify_high(self, high: dict) -> list[str]:
        """
        Verify that the high data is viable and follows the data structure
        """
        return _verify_high(high)

    def order_chunks(
        self, chunks: Iterable[LowChunk]
    ) -> tuple[list[LowChunk], list[str]]:
        """
        Sort the chunk list verifying that the chunks follow the order
        specified in the order options.

        :return: a tuple of a list of the ordered chunks and a list of errors
        """
        cap = 1
        errors = []
        disabled_reqs = self.opts.get("disabled_requisites", [])
        if not isinstance(disabled_reqs, list):
            disabled_reqs = [disabled_reqs]
        if not self.dependency_dag.dag:
            # if order_chunks was called without calling compile_high_data then
            # we need to add the chunks to the dag
            agg_opt = self.functions["config.option"]("state_aggregate")
            for chunk in chunks:
                self.dependency_dag.add_chunk(
                    chunk, self._allow_aggregate(chunk, agg_opt)
                )
        for chunk in chunks:
            chunk["name"] = salt.utils.data.decode(chunk["name"])
            self._reconcile_watch_req(chunk)
            error = self.dependency_dag.add_requisites(chunk, disabled_reqs)
            if error:
                errors.append(error)
            elif "order" in chunk:
                if not isinstance(chunk["order"], int):
                    continue

                chunk_order = chunk["order"]
                if chunk_order > cap - 1 and chunk_order > 0:
                    cap = chunk_order + 100

        try:
            # Get nodes in topological order also sorted by order attribute
            sorted_chunks = self.dependency_dag.aggregate_and_order_chunks(cap)
        except nx.NetworkXUnfeasible:
            sorted_chunks = []
            cycle_edges = self.dependency_dag.get_cycles_str()
            errors.append(f"Recursive requisites were found: {cycle_edges}")
        return sorted_chunks, errors

    def _reconcile_watch_req(self, low: LowChunk):
        """
        Change watch requisites to require if mod_watch is not available.
        """
        if RequisiteType.WATCH in low:
            if f"{low['state']}.mod_watch" not in self.states:
                low.setdefault(RequisiteType.REQUIRE.value, []).extend(
                    low.pop(RequisiteType.WATCH)
                )
        if RequisiteType.WATCH_ANY in low:
            if f"{low['state']}.mod_watch" not in self.states:
                low.setdefault(RequisiteType.REQUIRE_ANY.value, []).extend(
                    low.pop(RequisiteType.WATCH_ANY)
                )

    def compile_high_data(
        self, high: dict[str, Any], orchestration_jid: str | int | None = None
    ) -> tuple[list[LowChunk], list[str]]:
        """
        "Compile" the high data as it is retrieved from the CLI or YAML into
        the individual state executor structures

        return a tuple of the LowChunk structures and a list of errors
        """
        self.dependency_dag = DependencyGraph()
        chunks = []
        disabled = {}
        agg_opt = self.functions["config.option"]("state_aggregate")
        for id_, body in high.items():
            if id_.startswith("__"):
                continue
            for state, run in body.items():
                # This should be a single value instead of a set
                # because multiple functions of the same state
                # type are not allowed in the same state
                funcs = set()
                names = []
                if state.startswith("__"):
                    continue
                chunk = {"state": state, "name": id_}
                if orchestration_jid is not None:
                    chunk["__orchestration_jid__"] = orchestration_jid
                if "__sls__" in body:
                    chunk["__sls__"] = body["__sls__"]
                if "__env__" in body:
                    chunk["__env__"] = body["__env__"]
                if "__sls_included_from__" in body:
                    chunk["__sls_included_from__"] = body["__sls_included_from__"]
                chunk["__id__"] = id_
                for arg in run:
                    if isinstance(arg, str):
                        funcs.add(arg)
                        continue
                    if isinstance(arg, dict):
                        for key, val in arg.items():
                            if key == "names":
                                for _name in val:
                                    if _name not in names:
                                        names.append(_name)
                            elif key == "state":
                                # Don't pass down a state override
                                continue
                            elif key == "name" and not isinstance(val, str):
                                # Invalid name, fall back to ID
                                chunk[key] = id_
                            else:
                                chunk[key] = val
                if names:
                    name_order = 1
                    for entry in names:
                        live = copy.deepcopy(chunk)
                        if isinstance(entry, dict):
                            low_name = next(iter(entry.keys()))
                            live["name"] = low_name
                            list(map(live.update, entry[low_name]))
                        else:
                            live["name"] = entry
                        live["name_order"] = name_order
                        name_order += 1
                        for fun in funcs:
                            live["fun"] = fun
                            if not self._check_disabled(live, disabled):
                                self.dependency_dag.add_chunk(
                                    live, self._allow_aggregate(live, agg_opt)
                                )
                                chunks.append(live)
                                break
                else:
                    live = copy.deepcopy(chunk)
                    for fun in funcs:
                        live["fun"] = fun
                        if not self._check_disabled(live, disabled):
                            self.dependency_dag.add_chunk(
                                live, self._allow_aggregate(live, agg_opt)
                            )
                            chunks.append(live)
                            break
        chunks, errors = self.order_chunks(chunks)
        self.disabled = disabled
        return chunks, errors

    def _allow_aggregate(self, low: LowChunk, agg_opt: Any) -> bool:
        if "aggregate" in low:
            agg_opt = low["aggregate"]
        check_fun = False
        try:
            if agg_opt is True or (
                not isinstance(agg_opt, str) and low["state"] in agg_opt
            ):
                check_fun = True
        except TypeError:
            pass
        allow = False
        if check_fun:
            agg_fun = f"{low['state']}.mod_aggregate"
            loader_cache = self.state_con.setdefault("loader_cache", {})
            if (allow := loader_cache.get(agg_fun)) is None:
                allow = agg_fun in self.states
                self.state_con["loader_cache"][agg_fun] = allow
        return allow

    def _check_disabled(self, low: LowChunk, disabled: dict[str, Any]) -> bool:
        if "state_runs_disabled" in self.opts["grains"]:
            state_func = f"{low['state']}.{low['fun']}"
            for pat in self.opts["grains"]["state_runs_disabled"]:
                if fnmatch.fnmatch(state_func, pat):
                    comment = (
                        f'The state function "{state_func}" is currently disabled by "{pat}", '
                        f"to re-enable, run state.enable {pat}."
                    )
                    _tag = _gen_tag(low)
                    disabled[_tag] = {
                        "changes": {},
                        "result": False,
                        "comment": comment,
                        "__run_num__": self.__run_num,
                        "__sls__": low["__sls__"],
                    }
                    self.__run_num += 1
                    return True
        return False

    def reconcile_extend(self, high: HighData, strict=False):
        """
        Pull the extend data and add it to the respective high data
        """
        errors = []
        if "__extend__" not in high:
            return high, errors
        ext = high.pop("__extend__")
        for ext_chunk in ext:
            for name, body in ext_chunk.items():
                state_type = next(x for x in body if not x.startswith("__"))
                if name not in high or state_type not in high[name]:
                    # Check for a matching 'name' override in high data
                    ids = find_name(name, state_type, high, strict=strict)
                    if len(ids) != 1:
                        errors.append(
                            "Cannot extend ID '{0}' in '{1}:{2}'. It is not "
                            "part of the high state.\n"
                            "This is likely due to a missing include statement "
                            "or an incorrectly typed ID.\nEnsure that a "
                            "state with an ID of '{0}' is available\nin "
                            "environment '{1}' and to SLS '{2}'".format(
                                name,
                                body.get("__env__", "base"),
                                body.get("__sls__", "base"),
                            )
                        )
                        continue
                    else:
                        name = ids[0][0]

                sls_excludes = []
                # excluded sls are plain list items or dicts with an "sls" key
                for exclude in high.get("__exclude__", []):
                    if isinstance(exclude, str):
                        sls_excludes.append(exclude)
                    elif exclude.get("sls"):
                        sls_excludes.append(exclude["sls"])

                if body.get("__sls__") in sls_excludes:
                    log.debug(
                        "Cannot extend ID '%s' in '%s:%s' because '%s:%s' is excluded.",
                        name,
                        body.get("__env__", "base"),
                        body.get("__sls__", "base"),
                        body.get("__env__", "base"),
                        body.get("__sls__", "base"),
                    )
                    continue

                for state, run in body.items():
                    if state.startswith("__"):
                        continue
                    if state not in high[name]:
                        high[name][state] = run
                        continue
                    # high[name][state] is extended by run, both are lists
                    for arg in run:
                        update = False
                        for hind, val in enumerate(high[name][state]):
                            if isinstance(arg, str) and isinstance(val, str):
                                # replacing the function, replace the index
                                high[name][state].pop(hind)
                                high[name][state].insert(hind, arg)
                                update = True
                                continue
                            if isinstance(arg, dict) and isinstance(val, dict):
                                # It is an option, make sure the options match
                                argfirst = next(iter(arg))
                                if argfirst == next(iter(high[name][state][hind])):
                                    # If argfirst is a requisite then we must merge
                                    # our requisite with that of the target state
                                    if argfirst in STATE_REQUISITE_KEYWORDS:
                                        high[name][state][hind][argfirst].extend(
                                            arg[argfirst]
                                        )
                                    # otherwise, its not a requisite and we are just extending (replacing)
                                    else:
                                        high[name][state][hind] = arg
                                    update = True
                                if (
                                    argfirst == "name"
                                    and next(iter(high[name][state][hind])) == "names"
                                ):
                                    # If names are overwritten by name use the name
                                    high[name][state][hind] = arg
                        if not update:
                            high[name][state].append(arg)
        return high, errors

    def apply_exclude(self, high: HighData) -> HighData:
        """
        Read in the __exclude__ list and remove all excluded objects from the
        high data
        """
        return _apply_exclude(high)

    def requisite_in(self, high: HighData):
        """
        Extend the data reference with requisite_in arguments
        """
        req_in = {
            "require_in",
            "watch_in",
            "onfail_in",
            "onchanges_in",
            "use",
            "use_in",
            "prereq_in",
        }
        req_in_all = req_in.union(
            {
                RequisiteType.REQUIRE.value,
                RequisiteType.WATCH.value,
                RequisiteType.PREREQ.value,
                RequisiteType.ONFAIL.value,
                "onfail_stop",  # onfail_stop is an undocumented poorly named req type
                RequisiteType.ONCHANGES.value,
            }
        )
        extend = {}
        errors = []
        disabled_reqs = self.opts.get("disabled_requisites", [])
        if not isinstance(disabled_reqs, list):
            disabled_reqs = [disabled_reqs]
        for id_, body in high.items():
            if not isinstance(body, dict):
                continue
            for state, run in body.items():
                if state.startswith("__"):
                    continue
                for arg in run:
                    if isinstance(arg, dict):
                        # It is not a function, verify that the arg is a
                        # requisite in statement
                        if len(arg) < 1:
                            # Empty arg dict
                            # How did we get this far?
                            continue
                        # Split out the components
                        key = next(iter(arg))
                        if key not in req_in:
                            continue
                        if key in disabled_reqs:
                            log.warning(
                                "The %s requisite has been disabled, Ignoring.", key
                            )
                            continue
                        rkey = key.split("_")[0]
                        items = arg[key]
                        if isinstance(items, dict):
                            # Formatted as a single req_in
                            for _state, name in items.items():

                                # Not a use requisite_in
                                found = False
                                if name not in extend:
                                    extend[name] = HashableOrderedDict()
                                if "." in _state:
                                    errors.append(
                                        "Invalid requisite in {}: {} for "
                                        "{} in SLS '{}'. Requisites must "
                                        "not contain dots, did you mean '{}'?".format(
                                            rkey,
                                            _state,
                                            name,
                                            body["__sls__"],
                                            _state[: _state.find(".")],
                                        )
                                    )
                                    _state = _state.split(".")[0]
                                if _state not in extend[name]:
                                    extend[name][_state] = []
                                extend[name]["__env__"] = body["__env__"]
                                extend[name]["__sls__"] = body["__sls__"]
                                for ind in range(len(extend[name][_state])):
                                    if next(iter(extend[name][_state][ind])) == rkey:
                                        # Extending again
                                        extend[name][_state][ind][rkey].append(
                                            {state: id_}
                                        )
                                        found = True
                                if found:
                                    continue
                                # The rkey is not present yet, create it
                                extend[name][_state].append({rkey: [{state: id_}]})

                        if isinstance(items, list):
                            # Formed as a list of requisite additions
                            hinges = []
                            for ind in items:
                                if not isinstance(ind, dict):
                                    # Malformed req_in
                                    if ind in high:
                                        _ind_high = [
                                            x
                                            for x in high[ind]
                                            if not x.startswith("__")
                                        ]
                                        ind = {_ind_high[0]: ind}
                                    else:
                                        found = False
                                        for _id in iter(high):
                                            for st8 in [
                                                _st8
                                                for _st8 in iter(high[_id])
                                                if not _st8.startswith("__")
                                            ]:
                                                for j in iter(high[_id][st8]):
                                                    if (
                                                        isinstance(j, dict)
                                                        and "name" in j
                                                    ):
                                                        if j["name"] == ind:
                                                            ind = {st8: _id}
                                                            found = True
                                        if not found:
                                            continue
                                if len(ind) < 1:
                                    continue
                                pstate = next(iter(ind))
                                pname = ind[pstate]
                                if pstate == "sls":
                                    # Expand hinges here
                                    hinges = find_sls_ids(pname, high)
                                else:
                                    hinges.append((pname, pstate))
                                if "." in pstate:
                                    errors.append(
                                        f"Invalid requisite in {rkey}: {pstate} for "
                                        f"{pname}, in SLS '{body['__sls__']}'. Requisites must "
                                        f"not contain dots, did you mean '{pstate[: pstate.find('.')]}'?"
                                    )
                                    pstate = pstate.split(".")[0]
                                for tup in hinges:
                                    name, _state = tup
                                    if key == "use_in":
                                        # Add the running states args to the
                                        # use_in states
                                        ext_ids = find_name(
                                            name, _state, high, strict=True
                                        )
                                        for ext_id, _req_state in ext_ids:
                                            if not ext_id:
                                                continue
                                            ext_args = state_args(ext_id, _state, high)
                                            if ext_id not in extend:
                                                extend[ext_id] = HashableOrderedDict()
                                            if _req_state not in extend[ext_id]:
                                                extend[ext_id][_req_state] = []
                                            ignore_args = req_in_all.union(ext_args)
                                            for arg in high[id_][state]:
                                                if not isinstance(arg, dict):
                                                    continue
                                                if len(arg) != 1:
                                                    continue
                                                if next(iter(arg)) in ignore_args:
                                                    continue
                                                # Don't use name or names
                                                if next(iter(arg.keys())) == "name":
                                                    continue
                                                if next(iter(arg.keys())) == "names":
                                                    continue
                                                extend[ext_id][_req_state].append(arg)
                                        continue
                                    if key == "use":
                                        # Add the use state's args to the
                                        # running state
                                        ext_ids = find_name(
                                            name, _state, high, strict=True
                                        )
                                        for ext_id, _req_state in ext_ids:
                                            if not ext_id:
                                                continue
                                            loc_args = state_args(id_, state, high)
                                            if id_ not in extend:
                                                extend[id_] = HashableOrderedDict()
                                            if state not in extend[id_]:
                                                extend[id_][state] = []
                                            ignore_args = req_in_all.union(loc_args)
                                            for arg in high[ext_id][_req_state]:
                                                if not isinstance(arg, dict):
                                                    continue
                                                if len(arg) != 1:
                                                    continue
                                                if next(iter(arg)) in ignore_args:
                                                    continue
                                                # Don't use name or names
                                                if next(iter(arg.keys())) == "name":
                                                    continue
                                                if next(iter(arg.keys())) == "names":
                                                    continue
                                                extend[id_][state].append(arg)
                                        continue
                                    found = False
                                    if name not in extend:
                                        extend[name] = HashableOrderedDict()
                                    if _state not in extend[name]:
                                        extend[name][_state] = []
                                    extend[name]["__env__"] = body["__env__"]
                                    extend[name]["__sls__"] = body["__sls__"]
                                    for ind in range(len(extend[name][_state])):
                                        if (
                                            next(iter(extend[name][_state][ind]))
                                            == rkey
                                        ):
                                            # Extending again
                                            extend[name][_state][ind][rkey].append(
                                                {state: id_}
                                            )
                                            found = True
                                    if found:
                                        continue
                                    # The rkey is not present yet, create it
                                    extend[name][_state].append({rkey: [{state: id_}]})
        high["__extend__"] = [{key: val} for key, val in extend.items()]
        req_in_high, req_in_errors = self.reconcile_extend(high, strict=True)
        errors.extend(req_in_errors)
        return req_in_high, errors

    @classmethod
    def _call_parallel_target(
        cls, instance, init_kwargs, name, cdata, low, inject_globals
    ):
        """
        The target function to call that will create the parallel thread/process
        """
        if instance is None:
            instance = cls(**init_kwargs)
            instance.states.inject_globals = inject_globals
        # we need to re-record start/end duration here because it is impossible to
        # correctly calculate further down the chain
        utc_start_time = datetime.datetime.utcnow()

        instance.format_slots(cdata)
        tag = _gen_tag(low)
        try:
            ret = instance.states[cdata["full"]](*cdata["args"], **cdata["kwargs"])
        except Exception as exc:  # pylint: disable=broad-except
            log.debug(
                "An exception occurred in this state: %s",
                exc,
                exc_info_on_loglevel=logging.DEBUG,
            )
            trb = traceback.format_exc()
            ret = {
                "result": False,
                "name": name,
                "changes": {},
                "comment": f"An exception occurred in this state: {trb}",
            }

        utc_finish_time = datetime.datetime.utcnow()
        timezone_delta = datetime.datetime.utcnow() - datetime.datetime.now()
        local_finish_time = utc_finish_time - timezone_delta
        local_start_time = utc_start_time - timezone_delta
        ret["start_time"] = local_start_time.time().isoformat()
        delta = utc_finish_time - utc_start_time
        # duration in milliseconds.microseconds
        duration = (delta.seconds * 1000000 + delta.microseconds) / 1000.0
        ret["duration"] = duration
        ret["__parallel__"] = True

        if "retry" in low:
            retries = 1
            low["retry"] = instance.verify_retry_data(low["retry"])
            if not instance.states.opts["test"]:
                while low["retry"]["attempts"] >= retries:

                    if low["retry"]["until"] == ret["result"]:
                        break

                    interval = low["retry"]["interval"]
                    if low["retry"]["splay"] != 0:
                        interval = interval + random.randint(0, low["retry"]["splay"])
                    log.info(
                        "State result does not match retry until value, "
                        "state will be re-run in %s seconds",
                        interval,
                    )
                    time.sleep(interval)
                    retry_ret = instance.states[cdata["full"]](
                        *cdata["args"], **cdata["kwargs"]
                    )

                    utc_start_time = datetime.datetime.utcnow()
                    utc_finish_time = datetime.datetime.utcnow()
                    delta = utc_finish_time - utc_start_time
                    duration = (delta.seconds * 1000000 + delta.microseconds) / 1000.0
                    retry_ret["duration"] = duration

                    orig_ret = ret
                    ret = retry_ret
                    if not ret["comment"]:
                        _comment = ""
                    else:
                        _comment = (
                            'Attempt {}: Returned a result of "{}", '
                            'with the following comment: "{}"'.format(
                                retries, ret["result"], ret["comment"]
                            )
                        )

                    ret["comment"] = "\n".join([orig_ret["comment"], _comment])
                    ret["duration"] = (
                        ret["duration"] + orig_ret["duration"] + (interval * 1000)
                    )
                    if retries == 1:
                        ret["start_time"] = orig_ret["start_time"]
                    retries = retries + 1

            else:
                ret["comment"] = "  ".join(
                    [
                        "" if not ret["comment"] else str(ret["comment"]),
                        "The state would be retried every {interval} seconds "
                        "(with a splay of up to {splay} seconds) a maximum of "
                        "{attempts} times or until a result of {until} "
                        "is returned".format(**low["retry"]),
                    ]
                )

        troot = os.path.join(instance.opts["cachedir"], instance.invocation_id)
        tfile = os.path.join(troot, salt.utils.hashutils.sha1_digest(tag))
        if not os.path.isdir(troot):
            try:
                os.makedirs(troot)
            except OSError:
                # Looks like the directory was created between the check
                # and the attempt, we are safe to pass
                pass
        with salt.utils.files.fopen(tfile, "wb+") as fp_:
            fp_.write(msgpack_serialize(ret))

    def call_parallel(
        self,
        cdata: dict[str, Any],
        low: LowChunk,
        inject_globals: dict[Any, Any] | None,
    ):
        """
        Call the state defined in the given cdata in parallel
        """
        # There are a number of possibilities to not have the cdata
        # populated with what we might have expected, so just be smart
        # enough to not raise another KeyError as the name is easily
        # guessable and fallback in all cases to present the real
        # exception to the user
        name = (cdata.get("args") or [None])[0] or cdata["kwargs"].get("name")
        if not name:
            name = low.get("name", low.get("__id__"))

        if salt.utils.platform.spawning_platform():
            instance = None
        else:
            instance = self
            inject_globals = None

        proc = salt.utils.process.Process(
            target=self._call_parallel_target,
            args=(instance, self._init_kwargs, name, cdata, low, inject_globals),
            name=f"ParallelState({name})",
        )
        try:
            proc.start()
        except TypeError as err:
            # Some modules use the context to cache unpicklable objects like
            # database connections or loader instances.
            # Ensure we don't crash because of that on spawning platforms.
            if "cannot pickle" not in str(err):
                raise
            clean_context = {}
            for var, val in self._init_kwargs["context"].items():
                try:
                    pickle.dumps(val)
                except TypeError:
                    pass
                else:
                    clean_context[var] = val
            init_kwargs = self._init_kwargs.copy()
            init_kwargs["context"] = clean_context
            proc = salt.utils.process.Process(
                target=self._call_parallel_target,
                args=(instance, init_kwargs, name, cdata, low, inject_globals),
                name=f"ParallelState({name})",
            )
            proc.start()
        ret = {
            "name": name,
            "result": None,
            "changes": {},
            "comment": "Started in a separate process",
            "proc": proc,
        }
        return ret

    @salt.utils.decorators.state.OutputUnifier("content_check", "unify")
    def call(
        self,
        low: LowChunk,
        chunks: Sequence[LowChunk] | None = None,
        running: dict[str, dict] | None = None,
        retries: int = 1,
    ):
        """
        Call a state directly with the low data structure, verify data
        before processing.
        """
        utc_start_time = datetime.datetime.utcnow()
        local_start_time = utc_start_time - (
            datetime.datetime.utcnow() - datetime.datetime.now()
        )
        low_name = low.get("name")
        log_low_name = low_name.strip() if isinstance(low_name, str) else low_name
        log.info(
            "Running state [%s] at time %s",
            log_low_name,
            local_start_time.time().isoformat(),
        )
        errors = self.verify_data(low)
        if errors:
            ret = {
                "result": False,
                "name": low_name,
                "changes": {},
                "comment": "",
            }
            for err in errors:
                ret["comment"] += f"{err}\n"
            ret["__run_num__"] = self.__run_num
            self.__run_num += 1
            format_log(ret)
            self.check_refresh(low, ret)
            return ret
        else:
            ret = {"result": False, "name": low["name"], "changes": {}}

        self.state_con["runas"] = low.get("runas", None)

        if low["state"] == "cmd" and "password" in low:
            self.state_con["runas_password"] = low["password"]
        else:
            self.state_con["runas_password"] = low.get("runas_password", None)

        if not low.get("__prereq__"):
            log.info(
                "Executing state %s.%s for [%s]",
                low["state"],
                low["fun"],
                log_low_name,
            )

        if "provider" in low:
            self.load_modules(low)

        state_func_name = "{0[state]}.{0[fun]}".format(low)
        cdata = salt.utils.args.format_call(
            self.states[state_func_name],
            low,
            initial_ret={"full": state_func_name},
            expected_extra_kws=STATE_INTERNAL_KEYWORDS,
        )

        inject_globals = {
            # Pass a copy of the running dictionary, the low state chunks and
            # the current state dictionaries.
            # We pass deep copies here because we don't want any misbehaving
            # state module to change these at runtime.
            "__low__": immutabletypes.freeze(low),
            "__running__": immutabletypes.freeze(running) if running else {},
            "__instance_id__": self.instance_id,
            "__lowstate__": immutabletypes.freeze(chunks) if chunks else {},
            "__user__": self.opts.get("user", "UNKNOWN"),
        }

        if "__env__" in low:
            inject_globals["__env__"] = str(low["__env__"])

        if self.inject_globals:
            inject_globals.update(self.inject_globals)

        if low.get("__prereq__"):
            test = self.states.opts["test"]
            self.states.opts["test"] = True
        try:
            # Let's get a reference to the salt environment to use within this
            # state call.
            #
            # If the state function accepts an 'env' keyword argument, it
            # allows the state to be overridden(we look for that in cdata). If
            # that's not found in cdata, we look for what we're being passed in
            # the original data, namely, the special dunder __env__. If that's
            # not found we default to 'base'
            req_list = ("unless", "onlyif", "creates")
            if (
                any(req in low for req in req_list)
                and "{0[state]}.mod_run_check".format(low) not in self.states
            ):
                ret.update(self._run_check(low))

            if not self.opts.get("lock_saltenv", False):
                # NOTE: Overriding the saltenv when lock_saltenv is blocked in
                # salt/modules/state.py, before we ever get here, but this
                # additional check keeps use of the State class outside of the
                # salt/modules/state.py from getting around this setting.
                if "saltenv" in low:
                    inject_globals["__env__"] = str(low["saltenv"])
                elif isinstance(cdata["kwargs"].get("env", None), str):
                    # User is using a deprecated env setting which was parsed by
                    # format_call.
                    # We check for a string type since module functions which
                    # allow setting the OS environ also make use of the "env"
                    # keyword argument, which is not a string
                    inject_globals["__env__"] = str(cdata["kwargs"]["env"])

            if "__env__" not in inject_globals:
                # Let's use the default environment
                inject_globals["__env__"] = "base"

            if "__orchestration_jid__" in low:
                inject_globals["__orchestration_jid__"] = low["__orchestration_jid__"]

            if "result" not in ret or ret["result"] is False:
                self.states.inject_globals = inject_globals
                if self.mocked:
                    ret = mock_ret(cdata)
                else:
                    # Execute the state function
                    ret = self._match_global_state_conditions(
                        cdata["full"], low["state"], low["name"]
                    )
                    if ret:
                        log.info(
                            "Failed to meet global state conditions. State '%s' not called.",
                            low["name"],
                        )
                    elif not low.get("__prereq__") and low.get("parallel"):
                        # run the state call in parallel, but only if not in a prereq
                        ret = self.call_parallel(cdata, low, inject_globals)
                    else:
                        self.format_slots(cdata)
                        with salt.utils.files.set_umask(low.get("__umask__")):
                            ret = self.states[cdata["full"]](
                                *cdata["args"], **cdata["kwargs"]
                            )
                self.states.inject_globals = {}
            if "check_cmd" in low:
                state_check_cmd = "{0[state]}.mod_run_check_cmd".format(low)
                state_func = "{0[state]}.{0[fun]}".format(low)
                state_func_sig = inspect.signature(self.states[state_func])
                if state_check_cmd not in self.states:
                    ret.update(self._run_check_cmd(low))
                else:
                    if "check_cmd" not in state_func_sig.parameters:
                        ret.update(self._run_check_cmd(low))
        except Exception as exc:  # pylint: disable=broad-except
            log.debug(
                "An exception occurred in this state: %s",
                exc,
                exc_info_on_loglevel=logging.DEBUG,
            )
            trb = traceback.format_exc()
            # There are a number of possibilities to not have the cdata
            # populated with what we might have expected, so just be smart
            # enough to not raise another KeyError as the name is easily
            # guessable and fallback in all cases to present the real
            # exception to the user
            name = (cdata.get("args") or [None])[0] or cdata["kwargs"].get("name")
            if not name:
                name = low.get("name", low.get("__id__"))

            ret = {
                "result": False,
                "name": name,
                "changes": {},
                "comment": f"An exception occurred in this state: {trb}",
            }
        finally:
            if low.get("__prereq__"):
                self.states.opts["test"] = test
            self.state_con.pop("runas", None)
            self.state_con.pop("runas_password", None)

        if not isinstance(ret, dict):
            return ret

        # If format_call got any warnings, let's show them to the user
        if "warnings" in cdata:
            ret.setdefault("warnings", []).extend(cdata["warnings"])

        if "provider" in low:
            self.load_modules()

        if low.get("__prereq__"):
            low["__prereq__"] = False
            return ret

        ret["__sls__"] = low.get("__sls__")
        ret["__run_num__"] = self.__run_num
        self.__run_num += 1
        format_log(ret)
        self.check_refresh(low, ret)
        utc_finish_time = datetime.datetime.utcnow()
        timezone_delta = datetime.datetime.utcnow() - datetime.datetime.now()
        local_finish_time = utc_finish_time - timezone_delta
        local_start_time = utc_start_time - timezone_delta
        ret["start_time"] = local_start_time.time().isoformat()
        delta = utc_finish_time - utc_start_time
        # duration in milliseconds.microseconds
        duration = (delta.seconds * 1000000 + delta.microseconds) / 1000.0
        ret["duration"] = duration
        ret["__id__"] = low["__id__"]
        log.info(
            "Completed state [%s] at time %s (duration_in_ms=%s)",
            low["name"].strip() if isinstance(low["name"], str) else low["name"],
            local_finish_time.time().isoformat(),
            duration,
        )
        if "retry" in low and "parallel" not in low:
            low["retry"] = self.verify_retry_data(low["retry"])
            if not self.states.opts["test"]:
                if low["retry"]["until"] != ret["result"]:
                    if low["retry"]["attempts"] > retries:
                        interval = low["retry"]["interval"]
                        if low["retry"]["splay"] != 0:
                            interval = interval + random.randint(
                                0, low["retry"]["splay"]
                            )
                        log.info(
                            "State result does not match retry until value, "
                            "state will be re-run in %s seconds",
                            interval,
                        )
                        self.functions["test.sleep"](interval)
                        retry_ret = self.call(low, chunks, running, retries=retries + 1)
                        orig_ret = ret
                        ret = retry_ret
                        ret["comment"] = "\n".join(
                            [
                                'Attempt {}: Returned a result of "{}", '
                                'with the following comment: "{}"'.format(
                                    retries, orig_ret["result"], orig_ret["comment"]
                                ),
                                "" if not ret["comment"] else ret["comment"],
                            ]
                        )
                        ret["duration"] = (
                            ret["duration"] + orig_ret["duration"] + (interval * 1000)
                        )
                        if retries == 1:
                            ret["start_time"] = orig_ret["start_time"]
            else:
                ret["comment"] = "  ".join(
                    [
                        "" if not ret["comment"] else str(ret["comment"]),
                        "The state would be retried every {interval} seconds "
                        "(with a splay of up to {splay} seconds) a maximum of "
                        "{attempts} times or until a result of {until} "
                        "is returned".format(**low["retry"]),
                    ]
                )
        return ret

    def __eval_slot(self, slot):
        log.debug("Evaluating slot: %s", slot)
        fmt = slot.split(":", 2)
        if len(fmt) != 3:
            log.warning("Malformed slot: %s", slot)
            return slot
        if fmt[1] != "salt":
            log.warning("Malformed slot: %s", slot)
            log.warning(
                "Only execution modules are currently supported in slots. This means"
                ' slot should start with "__slot__:salt:"'
            )
            return slot
        fun, args, kwargs = salt.utils.args.parse_function(fmt[2])
        if not fun or fun not in self.functions:
            log.warning("Malformed slot: %s", slot)
            log.warning(
                "Execution module should be specified in a function call format: "
                "test.arg('arg', kw='kwarg')"
            )
            return slot
        log.debug("Calling slot: %s(%s, %s)", fun, args, kwargs)
        slot_return = self.functions[fun](*args, **kwargs)

        # Given input  __slot__:salt:test.arg(somekey="value").not.exist ~ /appended
        # slot_text should be __slot...).not.exist
        # append_data should be ~ /appended
        slot_text = fmt[2].split("~")[0]
        append_data = fmt[2].split("~", 1)[1:]
        log.debug("slot_text: %s", slot_text)
        log.debug("append_data: %s", append_data)

        # Support parsing slot dict response
        # return_get should result in a kwargs.nested.dict path by getting
        # everything after first closing paren: )
        return_get = None
        try:
            return_get = slot_text[slot_text.rindex(")") + 1 :]
        except ValueError:
            pass
        if return_get:
            # remove first period
            return_get = return_get.split(".", 1)[1].strip()
            log.debug("Searching slot result %s for %s", slot_return, return_get)
            slot_return = salt.utils.data.traverse_dict_and_list(
                slot_return, return_get, default=None, delimiter="."
            )

        if append_data:
            if isinstance(slot_return, str):
                # Append text to slot string result
                append_data = " ".join(append_data).strip()
                log.debug("appending to slot result: %s", append_data)
                slot_return += append_data
            else:
                log.error("Ignoring slot append, slot result is not a string")

        return slot_return

    def format_slots(self, cdata):
        """
        Read in the arguments from the low level slot syntax to make a last
        minute runtime call to gather relevant data for the specific routine

        Will parse strings, first level of dictionary values, and strings and
        first level dict values inside of lists
        """
        # __slot__:salt.cmd.run(foo, bar, baz=qux)
        SLOT_TEXT = "__slot__:"
        ctx = (("args", enumerate(cdata["args"])), ("kwargs", cdata["kwargs"].items()))
        for atype, avalues in ctx:
            for ind, arg in avalues:
                arg = salt.utils.data.decode(arg, keep=True)
                if isinstance(arg, dict):
                    # Search dictionary values for __slot__:
                    for key, value in arg.items():
                        try:
                            if value.startswith(SLOT_TEXT):
                                log.trace("Slot processsing dict value %s", value)
                                cdata[atype][ind][key] = self.__eval_slot(value)
                        except AttributeError:
                            # Not a string/slot
                            continue
                elif isinstance(arg, list):
                    for idx, listvalue in enumerate(arg):
                        log.trace("Slot processing list value: %s", listvalue)
                        if isinstance(listvalue, dict):
                            # Search dict values in list for __slot__:
                            for key, value in listvalue.items():
                                try:
                                    if value.startswith(SLOT_TEXT):
                                        log.trace(
                                            "Slot processsing nested dict value %s",
                                            value,
                                        )
                                        cdata[atype][ind][idx][key] = self.__eval_slot(
                                            value
                                        )
                                except AttributeError:
                                    # Not a string/slot
                                    continue
                        if isinstance(listvalue, str):
                            # Search strings in a list for __slot__:
                            if listvalue.startswith(SLOT_TEXT):
                                log.trace(
                                    "Slot processsing nested string %s", listvalue
                                )
                                cdata[atype][ind][idx] = self.__eval_slot(listvalue)
                elif isinstance(arg, str) and arg.startswith(SLOT_TEXT):
                    # Search strings for __slot__:
                    log.trace("Slot processsing %s", arg)
                    cdata[atype][ind] = self.__eval_slot(arg)
                else:
                    # Not a slot, skip it
                    continue

    def verify_retry_data(self, retry_data):
        """
        verifies the specified retry data
        """
        retry_defaults = {
            "until": True,
            "attempts": 2,
            "splay": 0,
            "interval": 30,
        }
        expected_data = {
            "until": bool,
            "attempts": int,
            "interval": int,
            "splay": int,
        }
        validated_retry_data = {}
        if isinstance(retry_data, dict):
            for expected_key, value_type in expected_data.items():
                if expected_key in retry_data:
                    if isinstance(retry_data[expected_key], value_type):
                        validated_retry_data[expected_key] = retry_data[expected_key]
                    else:
                        log.warning(
                            "An invalid value was passed for the retry %s, "
                            "using default value '%s'",
                            expected_key,
                            retry_defaults[expected_key],
                        )
                        validated_retry_data[expected_key] = retry_defaults[
                            expected_key
                        ]
                else:
                    validated_retry_data[expected_key] = retry_defaults[expected_key]

        elif isinstance(retry_data, bool):
            if retry_data:
                validated_retry_data = retry_defaults
            else:
                log.debug(
                    "State is set with explicit retry: False so using default retry configuration with 0 attempts"
                )
                validated_retry_data = {
                    "until": True,
                    "attempts": 0,
                    "splay": 0,
                    "interval": 30,
                }
        else:
            log.warning(
                "State is set to retry, but retry: True or a valid dict for "
                "retry configuration was not found.  Using retry defaults"
            )
            validated_retry_data = retry_defaults
        return validated_retry_data

    def call_chunks(
        self,
        chunks: Sequence[LowChunk],
        disabled_states: dict[str, dict[str, Any]] | None = None,
    ) -> dict[str, Any]:
        """
        Iterate over a list of chunks and call them, checking for requires.
        """

        def _call_pending(
            pending: dict[str, LowChunk], running: dict[str, dict]
        ) -> tuple[dict[str, LowChunk], dict[str, dict], bool]:
            still_pending = {}
            for tag, pend in pending.items():
                if tag not in running:
                    running, is_pending = self.call_chunk(pend, running, chunks)
                    if is_pending:
                        still_pending[tag] = pend
                    if self.check_failhard(pend, running):
                        return still_pending, running, True
            return still_pending, running, False

        if disabled_states is None:
            # Check for any disabled states
            disabled = {}
            for chunk in chunks:
                self._check_disabled(chunk, disabled)
        else:
            disabled = disabled_states
        running = {}
        pending_chunks = {}
        for low in chunks:
            pending_chunks, running, failhard = _call_pending(pending_chunks, running)
            if failhard:
                return running
            if "__FAILHARD__" in running:
                running.pop("__FAILHARD__")
                return running
            tag = _gen_tag(low)
            if tag not in running:
                # Check if this low chunk is paused
                action = self.check_pause(low)
                if action == "kill":
                    break
                running, pending = self.call_chunk(low, running, chunks)
                if pending:
                    pending_chunks[tag] = low
                if self.check_failhard(low, running):
                    return running
        while pending_chunks:
            pending_chunks, running, failhard = _call_pending(pending_chunks, running)
            if failhard:
                return running
            time.sleep(0.01)
        while True:
            if self.reconcile_procs(running):
                break
            time.sleep(0.01)
        ret = {**disabled, **running}
        return ret

    def check_failhard(self, low: LowChunk, running: dict[str, dict]):
        """
        Check if the low data chunk should send a failhard signal
        """
        tag = _gen_tag(low)
        if self.opts.get("test", False):
            return False
        if low.get("failhard", self.opts["failhard"]) and tag in running:
            if running[tag]["result"] is None:
                return False
            return not running[tag]["result"]
        return False

    def check_pause(self, low: LowChunk) -> str | None:
        """
        Check to see if this low chunk has been paused
        """
        if not self.jid:
            # Can't pause on salt-ssh since we can't track continuous state
            return
        pause_path = os.path.join(self.opts["cachedir"], "state_pause", self.jid)
        start = time.time()
        if os.path.isfile(pause_path):
            try:
                while True:
                    tries = 0
                    with salt.utils.files.fopen(pause_path, "rb") as fp_:
                        try:
                            pdat = msgpack_deserialize(fp_.read())
                        except salt.utils.msgpack.exceptions.UnpackValueError:
                            # Reading race condition
                            if tries > 10:
                                # Break out if there are a ton of read errors
                                return
                            tries += 1
                            time.sleep(1)
                            continue
                        id_ = low["__id__"]
                        key = ""
                        if id_ in pdat:
                            key = id_
                        elif "__all__" in pdat:
                            key = "__all__"
                        if key:
                            if "duration" in pdat[key]:
                                now = time.time()
                                if now - start > pdat[key]["duration"]:
                                    return "run"
                            if "kill" in pdat[key]:
                                return "kill"
                        else:
                            return "run"
                        time.sleep(1)
            except Exception as exc:  # pylint: disable=broad-except
                log.error(
                    "Failed to read in pause data for file located at: %s", pause_path
                )
                return "run"
        return "run"

    def reconcile_procs(self, running: dict) -> bool:
        """
        Check the running dict for processes and resolve them
        """
        retset = set()
        for tag in running:
            proc = running[tag].get("proc")
            if proc:
                if not proc.is_alive():
                    ret_cache = os.path.join(
                        self.opts["cachedir"],
                        self.invocation_id,
                        salt.utils.hashutils.sha1_digest(tag),
                    )
                    if not os.path.isfile(ret_cache):
                        ret = {
                            "result": False,
                            "comment": "Parallel process failed to return",
                            "name": running[tag]["name"],
                            "changes": {},
                        }
                    try:
                        with salt.utils.files.fopen(ret_cache, "rb") as fp_:
                            ret = msgpack_deserialize(fp_.read())
                    except OSError:
                        ret = {
                            "result": False,
                            "comment": "Parallel cache failure",
                            "name": running[tag]["name"],
                            "changes": {},
                        }
                    running[tag].update(ret)
                    running[tag].pop("proc")
                else:
                    retset.add(False)
        return False not in retset

    def _check_requisites(self, low: LowChunk, running: dict[str, dict[str, Any]]):
        """
        Look into the running data to check the status of all requisite
        states.
        """
        reqs = {}
        pending = False
        for req_type, chunk in self.dependency_dag.get_dependencies(low):
            reqs.setdefault(req_type, []).append(chunk)
        fun_stats = set()
        for r_type, chunks in reqs.items():
            req_stats = set()
            r_type_base = re.sub(r"_any$|_all$", "", r_type)
            if r_type_base == RequisiteType.PREREQ.value:
                run_dict = self.pre
            else:
                run_dict = running

            filtered_run_dict = {}
            for chunk in chunks:
                tag = _gen_tag(chunk)
                run_dict_chunk = run_dict.get(tag)
                if run_dict_chunk:
                    filtered_run_dict[tag] = run_dict_chunk
            run_dict = filtered_run_dict

            if low.get("parallel"):
                pending = not self.reconcile_procs(run_dict)
            else:
                while True:
                    if self.reconcile_procs(run_dict):
                        break
                    time.sleep(0.01)

            for chunk in chunks:
                tag = _gen_tag(chunk)
                if tag not in run_dict:
                    req_stats.add("unmet")
                    continue
                if pending:
                    continue
                # A state can include a "skip_req" key in the return dict
                # with a True value to skip triggering onchanges, watch, or
                # other requisites which would result in a only running on a
                # change or running mod_watch
                if run_dict[tag].get("skip_req"):
                    req_stats.add("skip_req")
                if r_type_base == RequisiteType.ONFAIL.value:
                    if run_dict[tag]["result"] is True:
                        req_stats.add("onfail")  # At least one state is OK
                        continue
                else:
                    if run_dict[tag]["result"] is False:
                        req_stats.add("fail")
                        continue
                if r_type_base == RequisiteType.ONCHANGES.value:
                    if not run_dict[tag]["changes"]:
                        req_stats.add("onchanges")
                    else:
                        req_stats.add("onchangesmet")
                    continue
                if (
                    r_type_base == RequisiteType.WATCH.value
                    and run_dict[tag]["changes"]
                ):
                    req_stats.add("change")
                    continue
                if r_type_base == RequisiteType.PREREQ.value:
                    if run_dict[tag]["result"] is None:
                        req_stats.add("premet")
                    else:
                        req_stats.add("pre")
                else:
                    if run_dict[tag].get("__state_ran__", True):
                        req_stats.add("met")
            if r_type.endswith("_any") or r_type == RequisiteType.ONFAIL.value:
                if "met" in req_stats or "change" in req_stats:
                    if "fail" in req_stats:
                        req_stats.remove("fail")
                if "onchangesmet" in req_stats:
                    if "onchanges" in req_stats:
                        req_stats.remove("onchanges")
                    if "fail" in req_stats:
                        req_stats.remove("fail")
                if "onfail" in req_stats:
                    # a met requisite in this case implies a success
                    if "met" in req_stats:
                        req_stats.remove("onfail")
            if r_type.endswith("_all") and "onfail" in req_stats:
                if "onfail" in req_stats:
                    # a met requisite in this case implies a failure
                    if "met" in req_stats:
                        req_stats.remove("met")
            fun_stats.update(req_stats)

        if "unmet" in fun_stats:
            status = "unmet"
        elif pending:
            status = "pending"
        elif "fail" in fun_stats:
            status = "fail"
        elif "skip_req" in fun_stats and (fun_stats & {"onchangesmet", "premet"}):
            status = "skip_req"
        elif "skip_req" in fun_stats and "change" in fun_stats:
            status = "skip_watch"
        elif "pre" in fun_stats:
            if "premet" in fun_stats:
                status = "met"
            else:
                status = "pre"
        elif "onfail" in fun_stats and "onchangesmet" not in fun_stats:
            status = "onfail"
        elif "onchanges" in fun_stats and "onchangesmet" not in fun_stats:
            status = "onchanges"
        elif "change" in fun_stats:
            status = "change"
        elif "onfail" in fun_stats:
            status = "onfail"
        else:
            status = "met"

        return status, reqs

    def event(
        self, chunk_ret: dict, length: int, fire_event: bool | str = False
    ) -> None:
        """
        Fire an event on the master bus

        If `fire_event` is set to True an event will be sent with the
        chunk name in the tag and the chunk result in the event data.

        If `fire_event` is set to a string such as `mystate/is/finished`,
        an event will be sent with the string added to the tag and the chunk
        result in the event data.

        If the `state_events` is set to True in the config, then after the
        chunk is evaluated an event will be set up to the master with the
        results.
        """
        if not self.opts.get("local") and (
            self.opts.get("state_events", True) or fire_event
        ):
            if not self.opts.get("master_uri"):

                def ev_func(ret, tag, preload=None):
                    with salt.utils.event.get_master_event(
                        self.opts, self.opts["sock_dir"], listen=False
                    ) as _evt:
                        _evt.fire_event(ret, tag)

            else:
                ev_func = self.functions["event.fire_master"]

            ret: dict[str, Any] = {"ret": chunk_ret}
            if fire_event is True:
                tag = salt.utils.event.tagify(
                    [self.jid, self.opts["id"], str(chunk_ret["name"])],
                    "state_result",
                )
            elif isinstance(fire_event, str):
                tag = salt.utils.event.tagify(
                    [self.jid, self.opts["id"], str(fire_event)],
                    "state_result",
                )
            else:
                tag = salt.utils.event.tagify(
                    [self.jid, "prog", self.opts["id"], str(chunk_ret["__run_num__"])],
                    "job",
                )
                ret["len"] = length
            preload = {"jid": self.jid}
            ev_func(ret, tag, preload=preload)

    def call_chunk(
        self,
        low: LowChunk,
        running: dict[str, dict],
        chunks: Sequence[LowChunk],
        depth: int = 0,
    ) -> tuple[dict[str, dict], bool]:
        """
        Execute the chunk if the requisites did not fail
        """
        if self.dependency_dag.dag:
            low = self._mod_aggregate(low, running)
        elif chunks:
            raise SaltRenderError(
                "call_chunk called with multiple chunks but order_chunks was not called."
                " order_chunks must be called first when there are multiple chunks."
            )
        self._mod_init(low)
        tag = _gen_tag(low)

        status, reqs = self._check_requisites(low, running)
        if status == "unmet":
            running_failhard, pending = self._call_unmet_requisites(
                low, running, chunks, tag, depth
            )
            if running_failhard or pending:
                return running, pending
        elif status == "pending":
            return running, True
        elif status == "met":
            if low.get("__prereq__"):
                self.pre[tag] = self.call(low, chunks, running)
            else:
                running[tag] = self.call(low, chunks, running)
        elif status == "skip_req":
            self._assign_not_run_result_dict(
                low=low,
                tag=tag,
                result=True,
                comment="State was not run because requisites were skipped by another state",
                running=running,
            )
        elif status == "skip_watch" and not low.get("__prereq__"):
            ret = self.call(low, chunks, running)
            ret[
                "comment"
            ] += " mod_watch was not run because requisites were skipped by another state"
            running[tag] = ret
        elif status == "fail":
            # if the requisite that failed was due to a prereq on this low state
            # show the normal error
            if tag in self.pre:
                # This is the previous run of the state with the prereq
                # which was run with test=True, so it will include
                # the proposed changes not actual changes.
                # So we remove them from the final output
                # since the prereq requisite failed.
                if self.pre[tag].get("changes"):
                    self.pre[tag]["changes"] = {}
                running[tag] = self.pre[tag]
                running[tag]["__run_num__"] = self.__run_num
                for key in ("__sls__", "__id__", "name"):
                    running[tag][key] = low.get(key)
                self.__run_num += 1
            # otherwise the failure was due to a requisite down the chain
            else:
                # determine what the requisite failures were, and return
                # a nice error message
                failed_requisites = set()
                # look at all requisite types for a failure
                for req_lows in reqs.values():
                    for req_low in req_lows:
                        req_tag = _gen_tag(req_low)
                        req_ret = self.pre.get(req_tag, running.get(req_tag))
                        # if there is no run output for the requisite it
                        # can't be the failure
                        if req_ret is None:
                            continue
                        # If the result was False (not None) it was a failure
                        if req_ret["result"] is False:
                            # use SLS.ID for the key-- so its easier to find
                            key = "{sls}.{_id}".format(
                                sls=req_low["__sls__"], _id=req_low["__id__"]
                            )
                            failed_requisites.add(key)

                _cmt = "One or more requisite failed: {}".format(
                    ", ".join(str(i) for i in failed_requisites)
                )
                self._assign_not_run_result_dict(
                    low=low,
                    tag=tag,
                    result=False,
                    comment=_cmt,
                    running=running,
                )
        elif status == "change" and not low.get("__prereq__"):
            ret = self.call(low, chunks, running)
            if not ret["changes"] and not ret.get("skip_watch", False):
                low = low.copy()
                low["sfun"] = low["fun"]
                low["fun"] = "mod_watch"
                low["__reqs__"] = reqs
                ret = self.call(low, chunks, running)
            running[tag] = ret
        elif status == "pre":
            self._assign_not_run_result_dict(
                low=low,
                tag=tag,
                result=True,
                comment="No changes detected",
                running=running,
            )
        elif status == "onfail":
            self._assign_not_run_result_dict(
                low=low,
                tag=tag,
                result=True,
                comment="State was not run because onfail req did not change",
                running=running,
            )
        elif status == "onchanges":
            self._assign_not_run_result_dict(
                low=low,
                tag=tag,
                result=True,
                comment="State was not run because none of the onchanges reqs changed",
                running=running,
            )
        else:
            if low.get("__prereq__"):
                self.pre[tag] = self.call(low, chunks, running)
            else:
                running[tag] = self.call(low, chunks, running)
        if tag in running:
            self.event(
                running[tag], len(chunks), fire_event=low.get("fire_event", False)
            )

            for sub_state_data in running[tag].pop("sub_state_run", ()):
                start_time, duration = _calculate_fake_duration()
                self.__run_num += 1
                sub_tag = _gen_tag(sub_state_data["low"])
                running[sub_tag] = {
                    "name": sub_state_data["low"]["name"],
                    "changes": sub_state_data["changes"],
                    "result": sub_state_data["result"],
                    "duration": sub_state_data.get("duration", duration),
                    "start_time": sub_state_data.get("start_time", start_time),
                    "comment": sub_state_data.get("comment", ""),
                    "__state_ran__": True,
                    "__run_num__": self.__run_num,
                }
                for key in ("__sls__", "__id__", "name"):
                    running[sub_tag][key] = low.get(key)

        return running, False

    def _assign_not_run_result_dict(
        self,
        low: LowChunk,
        tag: str,
        result: bool,
        comment: str,
        running: dict[str, dict],
    ) -> None:
        start_time, duration = _calculate_fake_duration()
        ret = {
            "changes": {},
            "result": result,
            "duration": duration,
            "start_time": start_time,
            "comment": comment,
            "__state_ran__": False,
            "__run_num__": self.__run_num,
        }
        for key in ("__sls__", "__id__", "name"):
            ret[key] = low.get(key)
        running[tag] = ret
        if low.get("__prereq__"):
            self.pre[tag] = ret
        self.__run_num += 1

    def _call_unmet_requisites(
        self,
        low: LowChunk,
        running: dict[str, dict],
        chunks: Sequence[LowChunk],
        tag: str,
        depth: int,
    ) -> tuple[dict[str, dict], bool]:
        pending = False
        for _, chunk in self.dependency_dag.get_dependencies(low):
            # Check to see if the chunk has been run, only run it if
            # it has not been run already
            ctag = _gen_tag(chunk)
            if ctag not in running:
                running, pending = self.call_chunk(chunk, running, chunks)
                if pending:
                    return running, pending
                if self.check_failhard(chunk, running):
                    running["__FAILHARD__"] = True
                    return running, pending
        if low.get("__prereq__"):
            status, _ = self._check_requisites(low, running)
            self.pre[tag] = self.call(low, chunks, running)
            if not self.pre[tag]["changes"] and status == "change":
                self.pre[tag]["changes"] = {"watch": "watch"}
                self.pre[tag]["result"] = None
        else:
            depth += 1
            # even this depth is being generous. This shouldn't exceed 1 no
            # matter how the loops are happening
            if depth >= 20:
                log.error("Recursive requisite found")
                running[tag] = {
                    "changes": {},
                    "result": False,
                    "comment": "Recursive requisite found",
                    "__run_num__": self.__run_num,
                }
                for key in ("__sls__", "__id__", "name"):
                    running[tag][key] = low.get(key)
            else:
                running, pending = self.call_chunk(low, running, chunks, depth)
        if self.check_failhard(low, running):
            running["__FAILHARD__"] = True
            return running, pending
        return {}, pending

    def call_beacons(self, chunks: Iterable[LowChunk], running: dict) -> dict:
        """
        Find all of the beacon routines and call the associated mod_beacon runs
        """
        beacons = (chunk for chunk in chunks if "beacon" in chunk)
        mod_beacons = []
        for chunk in beacons:
            low = chunk.copy()
            low["sfun"] = chunk["fun"]
            low["fun"] = "mod_beacon"
            low["__id__"] = f"beacon_{low['__id__']}"
            mod_beacons.append(low)
        ret = self.call_chunks(mod_beacons)

        running.update(ret)
        return running

    def call_listen(self, chunks: Iterable[LowChunk], running: dict) -> dict:
        """
        Find all of the listen routines and call the associated mod_watch runs
        """
        listeners = []
        crefs = {}
        for chunk in chunks:
            crefs[(chunk["state"], chunk["__id__"], chunk["name"])] = chunk
            if "listen" in chunk:
                listeners.append(
                    {(chunk["state"], chunk["__id__"], chunk["name"]): chunk["listen"]}
                )
            if "listen_in" in chunk:
                for l_in in chunk["listen_in"]:
                    for key, val in l_in.items():
                        listeners.append(
                            {(key, val, "lookup"): [{chunk["state"]: chunk["__id__"]}]}
                        )

        mod_watchers = []
        errors = {}
        for l_dict in listeners:
            for key, val in l_dict.items():
                for listen_to in val:
                    if not isinstance(listen_to, dict):
                        found = False
                        for chunk in chunks:
                            if (
                                chunk["__id__"] == listen_to
                                or chunk["name"] == listen_to
                            ):
                                listen_to = {chunk["state"]: chunk["__id__"]}
                                found = True
                        if not found:
                            continue
                    for lkey, lval in listen_to.items():
                        if not any(lkey == cref[0] and lval in cref for cref in crefs):
                            rerror = {
                                _l_tag(lkey, lval): {
                                    "comment": (
                                        "Referenced state {}: {} does not exist".format(
                                            lkey, lval
                                        )
                                    ),
                                    "name": f"listen_{lkey}:{lval}",
                                    "result": False,
                                    "changes": {},
                                }
                            }
                            errors.update(rerror)
                            continue
                        to_tags = [
                            _gen_tag(data)
                            for cref, data in crefs.items()
                            if lkey == cref[0] and lval in cref
                        ]
                        for to_tag in to_tags:
                            if to_tag not in running:
                                continue
                            if running[to_tag]["changes"]:
                                if not any(
                                    key[0] == cref[0] and key[1] in cref
                                    for cref in crefs
                                ):
                                    rerror = {
                                        _l_tag(key[0], key[1]): {
                                            "comment": (
                                                "Referenced state {}: {} does not exist".format(
                                                    key[0], key[1]
                                                )
                                            ),
                                            "name": "listen_{}:{}".format(
                                                key[0], key[1]
                                            ),
                                            "result": False,
                                            "changes": {},
                                        }
                                    }
                                    errors.update(rerror)
                                    continue

                                new_chunks = [
                                    data
                                    for cref, data in crefs.items()
                                    if key[0] == cref[0] and key[1] in cref
                                ]
                                for chunk in new_chunks:
                                    low = chunk.copy()
                                    low["sfun"] = chunk["fun"]
                                    low["fun"] = "mod_watch"
                                    low["__id__"] = "listener_{}".format(low["__id__"])
                                    for req in STATE_REQUISITE_KEYWORDS:
                                        if req in low:
                                            low.pop(req)
                                    self.dependency_dag.add_chunk(
                                        low, self._allow_aggregate(low, {})
                                    )
                                    mod_watchers.append(low)
        ret = self.call_chunks(mod_watchers)
        running.update(ret)
        for err in errors:
            errors[err]["__run_num__"] = self.__run_num
            self.__run_num += 1
        running.update(errors)
        return running

    def call_high(
        self, high: HighData, orchestration_jid: str | int | None = None
    ) -> dict | list:
        """
        Process a high data call and ensure the defined states.
        """
        errors = []
        # If there is extension data reconcile it
        high, ext_errors = self.reconcile_extend(high)
        errors.extend(ext_errors)
        errors.extend(self.verify_high(high))
        if errors:
            return errors
        high, req_in_errors = self.requisite_in(high)
        errors.extend(req_in_errors)
        high = self.apply_exclude(high)
        # Verify that the high data is structurally sound
        if errors:
            return errors
        # Compile and verify the raw chunks
        chunks, errors = self.compile_high_data(high, orchestration_jid)
        if errors:
            return errors
        # If there are extensions in the highstate, process them and update
        # the low data chunks

        ret = self.call_chunks(chunks, disabled_states=self.disabled_states)
        ret = self.call_listen(chunks, ret)
        ret = self.call_beacons(chunks, ret)

        def _cleanup_accumulator_data():
            accum_data_path = os.path.join(
                get_accumulator_dir(self.opts["cachedir"]), self.instance_id
            )
            try:
                os.remove(accum_data_path)
                log.debug("Deleted accumulator data file %s", accum_data_path)
            except OSError:
                log.debug("File %s does not exist, no need to cleanup", accum_data_path)

        _cleanup_accumulator_data()
        if self.jid is not None:
            pause_path = os.path.join(self.opts["cachedir"], "state_pause", self.jid)
            if os.path.isfile(pause_path):
                try:
                    os.remove(pause_path)
                except OSError:
                    # File is not present, all is well
                    pass

        return ret

    def render_template(self, high, template):
        errors = []
        if not high:
            return high, errors

        if not isinstance(high, dict):
            errors.append(f"Template {template} does not render to a dictionary")
            return high, errors

        invalid_items = ("include", "exclude", "extends")
        for item in invalid_items:
            if item in high:
                errors.append(
                    "The '{}' declaration found on '{}' is invalid when "
                    "rendering single templates".format(item, template)
                )
                return high, errors

        for name in high:
            if not isinstance(high[name], dict):
                if isinstance(high[name], str):
                    # Is this is a short state, it needs to be padded
                    if "." in high[name]:
                        comps = high[name].split(".")
                        high[name] = {
                            # '__sls__': template,
                            # '__env__': None,
                            comps[0]: [comps[1]]
                        }
                        continue

                    errors.append(
                        "ID {} in template {} is not a dictionary".format(
                            name, template
                        )
                    )
                    continue
            skeys = set()
            for key in sorted(high[name]):
                if key.startswith("_"):
                    continue
                if high[name][key] is None:
                    errors.append(
                        "ID '{}' in template {} contains a short "
                        "declaration ({}) with a trailing colon. When not "
                        "passing any arguments to a state, the colon must be "
                        "omitted.".format(name, template, key)
                    )
                    continue
                if not isinstance(high[name][key], list):
                    continue
                if "." in key:
                    comps = key.split(".")
                    # Salt doesn't support state files such as:
                    #
                    # /etc/redis/redis.conf:
                    #   file.managed:
                    #     - user: redis
                    #     - group: redis
                    #     - mode: 644
                    #   file.comment:
                    #     - regex: ^requirepass
                    if comps[0] in skeys:
                        errors.append(
                            "ID '{}' in template '{}' contains multiple "
                            "state declarations of the same type".format(name, template)
                        )
                        continue
                    high[name][comps[0]] = high[name].pop(key)
                    high[name][comps[0]].append(comps[1])
                    skeys.add(comps[0])
                    continue
                skeys.add(key)

        return high, errors

    def call_template(self, template):
        """
        Enforce the states in a template
        """
        high = compile_template(
            template,
            self.rend,
            self.opts["renderer"],
            self.opts["renderer_blacklist"],
            self.opts["renderer_whitelist"],
        )
        if not high:
            return high
        high, errors = self.render_template(high, template)
        if errors:
            return errors
        return self.call_high(high)

    def call_template_str(self, template):
        """
        Enforce the states in a template, pass the template as a string
        """
        high = compile_template_str(
            template,
            self.rend,
            self.opts["renderer"],
            self.opts["renderer_blacklist"],
            self.opts["renderer_whitelist"],
        )
        if not high:
            return high
        high, errors = self.render_template(high, "<template-str>")
        if errors:
            return errors
        return self.call_high(high)

    def destroy(self):
        if not self.preserve_file_client:
            self.file_client.close()

    def __enter__(self):
        return self

    def __exit__(self, *_):
        self.destroy()


class LazyAvailStates:
    """
    The LazyAvailStates lazily loads the list of states of available
    environments.

    This is particularly useful when top_file_merging_strategy=same and there
    are many environments.
    """

    def __init__(self, hs: BaseHighState):
        self._hs = hs
        self._avail: dict[Hashable, list[str] | None] = {"base": None}
        self._filled = False

    def _fill(self) -> None:
        if self._filled:
            return
        for saltenv in self._hs._get_envs():
            if saltenv not in self._avail:
                self._avail[saltenv] = None
        self._filled = True

    def __contains__(self, saltenv: Hashable) -> bool:
        if saltenv == "base":
            return True
        self._fill()
        return saltenv in self._avail

    def __getitem__(self, saltenv: Hashable) -> list[str]:
        if saltenv != "base":
            self._fill()
        if (states := self._avail.get(saltenv)) is None:
            states = self._hs.client.list_states(saltenv)
            self._avail[saltenv] = states
        return states

    def items(self):
        self._fill()
        ret = [(saltenv, self[saltenv]) for saltenv, _ in self._avail.items()]
        return ret


class BaseHighState:
    """
    The BaseHighState is an abstract base class that is the foundation of
    running a highstate, extend it and add a self.state object of type State.

    When extending this class, please note that ``self.client`` and
    ``self.matcher`` should be instantiated and handled.
    """

    client: salt.fileclient.RemoteClient
    matchers: Mapping[str, Callable]
    state: State

    def __init__(self, opts):
        self.opts = self.__gen_opts(opts)
        self.iorder = 10000
        self.avail = self.__gather_avail()
        self.building_highstate = HashableOrderedDict()

    def __gather_avail(self):
        """
        Lazily gather the lists of available sls data from the master
        """
        return LazyAvailStates(self)

    def __gen_opts(self, opts):
        """
        The options used by the High State object are derived from options
        on the minion and the master, or just the minion if the high state
        call is entirely local.
        """
        # If the state is intended to be applied locally, then the local opts
        # should have all of the needed data, otherwise overwrite the local
        # data items with data from the master
        if "local_state" in opts:
            if opts["local_state"]:
                return opts
        mopts = self.client.master_opts()
        if not isinstance(mopts, dict):
            # An error happened on the master
            opts["renderer"] = "jinja|yaml"
            opts["failhard"] = False
            opts["state_top"] = salt.utils.url.create("top.sls")
            opts["nodegroups"] = {}
            opts["file_roots"] = {"base": [syspaths.BASE_FILE_ROOTS_DIR]}
        else:
            opts["renderer"] = mopts["renderer"]
            opts["failhard"] = mopts.get("failhard", False)
            if mopts["state_top"].startswith("salt://"):
                opts["state_top"] = mopts["state_top"]
            elif mopts["state_top"].startswith("/"):
                opts["state_top"] = salt.utils.url.create(mopts["state_top"][1:])
            else:
                opts["state_top"] = salt.utils.url.create(mopts["state_top"])
            opts["state_top_saltenv"] = mopts.get("state_top_saltenv", None)
            opts["nodegroups"] = mopts.get("nodegroups", {})
            opts["state_auto_order"] = mopts.get(
                "state_auto_order", opts["state_auto_order"]
            )
            opts["file_roots"] = mopts["file_roots"]
            opts["top_file_merging_strategy"] = mopts.get(
                "top_file_merging_strategy", opts.get("top_file_merging_strategy")
            )
            opts["env_order"] = mopts.get("env_order", opts.get("env_order", []))
            opts["default_top"] = mopts.get("default_top", opts.get("default_top"))
            opts["state_events"] = (
                opts.get("state_events") or mopts.get("state_events") or False
            )
            opts["state_aggregate"] = (
                opts.get("state_aggregate") or mopts.get("state_aggregate") or False
            )
            opts["jinja_env"] = mopts.get("jinja_env", {})
            opts["jinja_sls_env"] = mopts.get("jinja_sls_env", {})
            opts["jinja_lstrip_blocks"] = mopts.get("jinja_lstrip_blocks", False)
            opts["jinja_trim_blocks"] = mopts.get("jinja_trim_blocks", False)
        return opts

    def _get_envs(self):
        """
        Pull the file server environments out of the master options
        """
        envs = ["base"]
        if "file_roots" in self.opts:
            envs.extend([x for x in list(self.opts["file_roots"]) if x not in envs])
        env_order = self.opts.get("env_order", [])
        # Remove duplicates while preserving the order
        members = set()
        env_order = [
            env for env in env_order if not (env in members or members.add(env))
        ]
        client_envs = self.client.envs()
        if env_order and client_envs:
            return [env for env in env_order if env in client_envs]

        elif env_order:
            return env_order
        else:
            envs.extend([env for env in client_envs if env not in envs])
            return envs

    def get_tops(self, context=None):
        """
        Gather the top files
        """
        tops = DefaultOrderedDict(list)
        include = DefaultOrderedDict(list)
        done = DefaultOrderedDict(list)
        found = 0  # did we find any contents in the top files?
        # Gather initial top files
        merging_strategy = self.opts["top_file_merging_strategy"]
        if merging_strategy == "same" and not self.opts["saltenv"]:
            if not self.opts["default_top"]:
                raise SaltRenderError(
                    "top_file_merging_strategy set to 'same', but no "
                    "default_top configuration option was set"
                )

        if self.opts["saltenv"]:
            contents = self.client.cache_file(
                self.opts["state_top"], self.opts["saltenv"]
            )
            if contents:
                found = 1
                tops[self.opts["saltenv"]] = [
                    compile_template(
                        contents,
                        self.state.rend,
                        self.state.opts["renderer"],
                        self.state.opts["renderer_blacklist"],
                        self.state.opts["renderer_whitelist"],
                        saltenv=self.opts["saltenv"],
                        context=context,
                    )
                ]
            else:
                tops[self.opts["saltenv"]] = [{}]

        else:
            found = 0
            state_top_saltenv = self.opts.get("state_top_saltenv", False)
            if state_top_saltenv and not isinstance(state_top_saltenv, str):
                state_top_saltenv = str(state_top_saltenv)

            for saltenv in (
                [state_top_saltenv] if state_top_saltenv else self._get_envs()
            ):
                contents = self.client.cache_file(self.opts["state_top"], saltenv)
                if contents:
                    found = found + 1
                    tops[saltenv].append(
                        compile_template(
                            contents,
                            self.state.rend,
                            self.state.opts["renderer"],
                            self.state.opts["renderer_blacklist"],
                            self.state.opts["renderer_whitelist"],
                            saltenv=saltenv,
                            context=context,
                        )
                    )
                else:
                    tops[saltenv].append({})
                    log.debug("No contents loaded for saltenv '%s'", saltenv)

            if (
                found > 1
                and merging_strategy == "merge"
                and not self.opts.get("env_order", None)
            ):
                log.warning(
                    "top_file_merging_strategy is set to '%s' and "
                    "multiple top files were found. Merging order is not "
                    "deterministic, it may be desirable to either set "
                    "top_file_merging_strategy to 'same' or use the "
                    "'env_order' configuration parameter to specify the "
                    "merging order.",
                    merging_strategy,
                )

        if found == 0:
            log.debug(
                "No contents found in top file. If this is not expected, "
                "verify that the 'file_roots' specified in 'etc/master' "
                "are accessible. The 'file_roots' configuration is: %s",
                repr(self.state.opts["file_roots"]),
            )

        # Search initial top files for includes
        for saltenv, ctops in tops.items():
            for ctop in ctops:
                if "include" not in ctop:
                    continue
                for sls in ctop["include"]:
                    include[saltenv].append(sls)
                ctop.pop("include")
        # Go through the includes and pull out the extra tops and add them
        while include:
            pops = []
            for saltenv, states in include.items():
                pops.append(saltenv)
                if not states:
                    continue
                for sls_match in states:
                    for sls in fnmatch.filter(self.avail[saltenv], sls_match):
                        if sls in done[saltenv]:
                            continue
                        tops[saltenv].append(
                            compile_template(
                                self.client.get_state(sls, saltenv).get("dest", False),
                                self.state.rend,
                                self.state.opts["renderer"],
                                self.state.opts["renderer_blacklist"],
                                self.state.opts["renderer_whitelist"],
                                saltenv,
                                context=context,
                            )
                        )
                        done[saltenv].append(sls)
            for saltenv in pops:
                if saltenv in include:
                    include.pop(saltenv)
        return tops

    def merge_tops(self, tops):
        """
        Cleanly merge the top files
        """
        merging_strategy = self.opts["top_file_merging_strategy"]
        try:
            merge_attr = f"_merge_tops_{merging_strategy}"
            merge_func = getattr(self, merge_attr)
            if not hasattr(merge_func, "__call__"):
                msg = f"'{merge_attr}' is not callable"
                log.error(msg)
                raise TypeError(msg)
        except (AttributeError, TypeError):
            log.warning(
                "Invalid top_file_merging_strategy '%s', falling back to 'merge'",
                merging_strategy,
            )
            merge_func = self._merge_tops_merge
        return merge_func(tops)

    def _merge_tops_merge(self, tops):
        """
        The default merging strategy. The base env is authoritative, so it is
        checked first, followed by the remaining environments. In top files
        from environments other than "base", only the section matching the
        environment from the top file will be considered, and it too will be
        ignored if that environment was defined in the "base" top file.
        """
        top = DefaultOrderedDict(HashableOrderedDict)

        # Check base env first as it is authoritative
        base_tops = tops.pop("base", DefaultOrderedDict(HashableOrderedDict))
        for ctop in base_tops:
            for saltenv, targets in ctop.items():
                if saltenv == "include":
                    continue
                try:
                    for tgt in targets:
                        top[saltenv][tgt] = ctop[saltenv][tgt]
                except TypeError:
                    raise SaltRenderError(
                        "Unable to render top file. No targets found."
                    )

        for cenv, ctops in tops.items():
            for ctop in ctops:
                for saltenv, targets in ctop.items():
                    if saltenv == "include":
                        continue
                    elif saltenv != cenv:
                        log.debug(
                            "Section for saltenv '%s' in the '%s' "
                            "saltenv's top file will be ignored, as the "
                            "top_file_merging_strategy is set to 'merge' "
                            "and the saltenvs do not match",
                            saltenv,
                            cenv,
                        )
                        continue
                    elif saltenv in top:
                        log.debug(
                            "Section for saltenv '%s' in the '%s' "
                            "saltenv's top file will be ignored, as this "
                            "saltenv was already defined in the 'base' top "
                            "file",
                            saltenv,
                            cenv,
                        )
                        continue
                    try:
                        for tgt in targets:
                            top[saltenv][tgt] = ctop[saltenv][tgt]
                    except TypeError:
                        raise SaltRenderError(
                            "Unable to render top file. No targets found."
                        )
        return top

    def _merge_tops_same(self, tops):
        """
        For each saltenv, only consider the top file from that saltenv. All
        sections matching a given saltenv, which appear in a different
        saltenv's top file, will be ignored.
        """
        top = DefaultOrderedDict(HashableOrderedDict)
        for cenv, ctops in tops.items():
            if all([x == {} for x in ctops]):
                # No top file found in this env, check the default_top
                default_top = self.opts["default_top"]
                fallback_tops = tops.get(default_top, [])
                if all([x == {} for x in fallback_tops]):
                    # Nothing in the fallback top file
                    log.error(
                        "The '%s' saltenv has no top file, and the fallback "
                        "saltenv specified by default_top (%s) also has no "
                        "top file",
                        cenv,
                        default_top,
                    )
                    continue

                for ctop in fallback_tops:
                    for saltenv, targets in ctop.items():
                        if saltenv != cenv:
                            continue
                        log.debug(
                            "The '%s' saltenv has no top file, using the "
                            "default_top saltenv (%s)",
                            cenv,
                            default_top,
                        )
                        for tgt in targets:
                            top[saltenv][tgt] = ctop[saltenv][tgt]
                        break
                    else:
                        log.error(
                            "The '%s' saltenv has no top file, and no "
                            "matches were found in the top file for the "
                            "default_top saltenv (%s)",
                            cenv,
                            default_top,
                        )

                continue

            else:
                for ctop in ctops:
                    for saltenv, targets in ctop.items():
                        if saltenv == "include":
                            continue
                        elif saltenv != cenv:
                            log.debug(
                                "Section for saltenv '%s' in the '%s' "
                                "saltenv's top file will be ignored, as the "
                                "top_file_merging_strategy is set to 'same' "
                                "and the saltenvs do not match",
                                saltenv,
                                cenv,
                            )
                            continue

                        try:
                            for tgt in targets:
                                top[saltenv][tgt] = ctop[saltenv][tgt]
                        except TypeError:
                            raise SaltRenderError(
                                "Unable to render top file. No targets found."
                            )
        return top

    def _merge_tops_merge_all(self, tops):
        """
        Merge the top files into a single dictionary
        """

        def _read_tgt(tgt):
            match_type = None
            states = []
            for item in tgt:
                if isinstance(item, dict):
                    match_type = item
                if isinstance(item, str):
                    states.append(item)
            return match_type, states

        top = DefaultOrderedDict(HashableOrderedDict)
        for ctops in tops.values():
            for ctop in ctops:
                for saltenv, targets in ctop.items():
                    if saltenv == "include":
                        continue
                    try:
                        for tgt in targets:
                            if tgt not in top[saltenv]:
                                top[saltenv][tgt] = ctop[saltenv][tgt]
                                continue
                            m_type1, m_states1 = _read_tgt(top[saltenv][tgt])
                            m_type2, m_states2 = _read_tgt(ctop[saltenv][tgt])
                            merged = []
                            match_type = m_type2 or m_type1
                            if match_type is not None:
                                merged.append(match_type)
                            merged.extend(m_states1)
                            merged.extend([x for x in m_states2 if x not in merged])
                            top[saltenv][tgt] = merged
                    except TypeError:
                        raise SaltRenderError(
                            "Unable to render top file. No targets found."
                        )
        return top

    def verify_tops(self, tops):
        """
        Verify the contents of the top file data
        """
        errors = []
        if not isinstance(tops, dict):
            errors.append("Top data was not formed as a dict")
            # No further checks will work, bail out
            return errors
        for saltenv, matches in tops.items():
            if saltenv == "include":
                continue
            if not isinstance(saltenv, str):
                errors.append(
                    "Environment {} in top file is not formed as a string".format(
                        saltenv
                    )
                )
            if saltenv == "":
                errors.append("Empty saltenv statement in top file")
            if not isinstance(matches, dict):
                errors.append(
                    "The top file matches for saltenv {} are not "
                    "formatted as a dict".format(saltenv)
                )
            for slsmods in matches.values():
                if not isinstance(slsmods, list):
                    errors.append(
                        "Malformed topfile (state declarations not formed as a list)"
                    )
                    continue
                for slsmod in slsmods:
                    if isinstance(slsmod, dict):
                        # This value is a match option
                        for val in slsmod.values():
                            if not val:
                                errors.append(
                                    "Improperly formatted top file matcher "
                                    "in saltenv {}: {} file".format(slsmod, val)
                                )
                    elif isinstance(slsmod, str):
                        # This is a sls module
                        if not slsmod:
                            errors.append(
                                "Environment {} contains an empty sls index".format(
                                    saltenv
                                )
                            )

        return errors

    def get_top(self, context=None):
        """
        Returns the high data derived from the top file
        """
        try:
            tops = self.get_tops(context=context)
        except SaltRenderError as err:
            log.error("Unable to render top file: %s", err.error)
            return {}
        return self.merge_tops(tops)

    def top_matches(self, top):
        """
        Search through the top high data for matches and return the states
        that this minion needs to execute.

        Returns:
        {'saltenv': ['state1', 'state2', ...]}
        """
        matches = DefaultOrderedDict(HashableOrderedDict)
        # pylint: disable=cell-var-from-loop
        for saltenv, body in top.items():
            if self.opts["saltenv"]:
                if saltenv != self.opts["saltenv"]:
                    continue
            for match, data in body.items():

                def _filter_matches(_match, _data, _opts):
                    if isinstance(_data, str):
                        _data = [_data]
                    if self.matchers["confirm_top.confirm_top"](_match, _data, _opts):
                        if saltenv not in matches:
                            matches[saltenv] = []
                        for item in _data:
                            if "subfilter" in item:
                                _tmpdata = item.pop("subfilter")
                                for match, data in _tmpdata.items():
                                    _filter_matches(match, data, _opts)
                            if isinstance(item, str):
                                matches[saltenv].append(item)
                            elif isinstance(item, dict):
                                env_key, inc_sls = item.popitem()
                                if env_key not in self.avail:
                                    continue
                                if env_key not in matches:
                                    matches[env_key] = []
                                matches[env_key].append(inc_sls)

                _filter_matches(match, data, self.opts["nodegroups"])
        ext_matches = self._master_tops()
        for saltenv in ext_matches:
            top_file_matches = matches.get(saltenv, [])
            if self.opts.get("master_tops_first"):
                first = ext_matches[saltenv]
                second = top_file_matches
            else:
                first = top_file_matches
                second = ext_matches[saltenv]
            matches[saltenv] = first + [x for x in second if x not in first]

        # pylint: enable=cell-var-from-loop
        return matches

    def _master_tops(self):
        """
        Get results from the master_tops system. Override this function if the
        execution of the master_tops needs customization.
        """
        if self.opts.get("file_client", "remote") == "local":
            return self._local_master_tops()
        return self.client.master_tops()

    def _local_master_tops(self):
        # return early if we got nothing to do
        if "master_tops" not in self.opts:
            return {}
        if "id" not in self.opts:
            log.error("Received call for external nodes without an id")
            return {}
        if not salt.utils.verify.valid_id(self.opts, self.opts["id"]):
            return {}
        if getattr(self, "tops", None) is None:
            self.tops = salt.loader.tops(self.opts)
        grains = {}
        ret = {}

        if "grains" in self.opts:
            grains = self.opts["grains"]
        for fun in self.tops:
            if fun not in self.opts["master_tops"]:
                continue
            try:
                ret = salt.utils.dictupdate.merge(
                    ret, self.tops[fun](opts=self.opts, grains=grains), merge_lists=True
                )
            except Exception as exc:  # pylint: disable=broad-except
                # If anything happens in the top generation, log it and move on
                log.error(
                    "Top function %s failed with error %s for minion %s",
                    fun,
                    exc,
                    self.opts["id"],
                )
        return ret

    def load_dynamic(self, matches):
        """
        If autoload_dynamic_modules is True then automatically load the
        dynamic modules
        """
        if not self.opts["autoload_dynamic_modules"]:
            return
        syncd = self.state.functions["saltutil.sync_all"](list(matches), refresh=False)
        if syncd["grains"]:
            self.opts["grains"] = salt.loader.grains(self.opts)
            self.state.opts["pillar"] = self.state._gather_pillar()
        self.state.module_refresh()

    def render_state(self, sls, saltenv, mods, matches, local=False, context=None):
        """
        Render a state file and retrieve all of the include states
        """
        errors = []
        if not local:
            state_data = self.client.get_state(sls, saltenv)
            fn_ = state_data.get("dest", False)
        else:
            fn_ = sls
            if not os.path.isfile(fn_):
                errors.append(
                    f"Specified SLS {sls} on local filesystem cannot be found."
                )
        state = None
        if not fn_:
            errors.append(
                "Specified SLS {} in saltenv {} is not "
                "available on the salt master or through a configured "
                "fileserver".format(sls, saltenv)
            )
        else:
            try:
                state = compile_template(
                    fn_,
                    self.state.rend,
                    self.state.opts["renderer"],
                    self.state.opts["renderer_blacklist"],
                    self.state.opts["renderer_whitelist"],
                    saltenv,
                    sls,
                    rendered_sls=mods,
                    context=context,
                )
            except SaltRenderError as exc:
                msg = f"Rendering SLS '{saltenv}:{sls}' failed: {exc}"
                log.critical(msg)
                errors.append(msg)
            except Exception as exc:  # pylint: disable=broad-except
                msg = f"Rendering SLS {sls} failed, render error: {exc}"
                log.critical(
                    msg,
                    # Show the traceback if the debug logging level is enabled
                    exc_info_on_loglevel=logging.DEBUG,
                )
                errors.append(f"{msg}\n{traceback.format_exc()}")
            try:
                mods.add(f"{saltenv}:{sls}")
            except AttributeError:
                pass

        if state:
            if not isinstance(state, dict):
                errors.append(f"SLS {sls} does not render to a dictionary")
            else:
                include = []
                if "include" in state:
                    if not isinstance(state["include"], list):
                        err = (
                            "Include Declaration in SLS {} is not formed "
                            "as a list".format(sls)
                        )
                        errors.append(err)
                    else:
                        include = state.pop("include")

                self._handle_extend(state, sls, saltenv, errors)
                self._handle_exclude(state, sls, saltenv, errors)
                self._handle_state_decls(state, sls, saltenv, errors)

                for inc_sls in include:
                    # inc_sls may take the form of:
                    #   'sls.to.include' <- same as {<saltenv>: 'sls.to.include'}
                    #   {<env_key>: 'sls.to.include'}
                    #   {'_xenv': 'sls.to.resolve'}
                    xenv_key = "_xenv"

                    if isinstance(inc_sls, dict):
                        env_key, inc_sls = inc_sls.popitem()
                    else:
                        env_key = saltenv

                    if env_key not in self.avail and "__env__" not in self.avail:
                        msg = (
                            "Nonexistent saltenv '{}' found in include "
                            "of '{}' within SLS '{}:{}'".format(
                                env_key, inc_sls, saltenv, sls
                            )
                        )
                        log.error(msg)
                        errors.append(msg)
                        continue

                    if inc_sls.startswith("."):
                        match = re.match(r"^(\.+)(.*)$", inc_sls)
                        if match:
                            levels, include = match.groups()
                        else:
                            msg = (
                                "Badly formatted include {} found in include "
                                "in SLS '{}:{}'".format(inc_sls, saltenv, sls)
                            )
                            log.error(msg)
                            errors.append(msg)
                            continue
                        level_count = len(levels)
                        p_comps = sls.split(".")
                        if state_data.get("source", "").endswith("/init.sls"):
                            p_comps.append("init")
                        if level_count > len(p_comps):
                            msg = (
                                "Attempted relative include of '{}' "
                                "within SLS '{}:{}' "
                                "goes beyond top level package ".format(
                                    inc_sls, saltenv, sls
                                )
                            )
                            log.error(msg)
                            errors.append(msg)
                            continue
                        inc_sls = ".".join(p_comps[:-level_count] + [include])

                    if env_key != xenv_key:
                        if matches is None:
                            matches = []
                        # Resolve inc_sls in the specified environment
                        if env_key in matches or fnmatch.filter(
                            self.avail[env_key], inc_sls
                        ):
                            resolved_envs = [env_key]
                        else:
                            resolved_envs = []
                    else:
                        # Resolve inc_sls in the subset of environment matches
                        resolved_envs = [
                            aenv
                            for aenv in matches
                            if fnmatch.filter(self.avail[aenv], inc_sls)
                        ]

                    # An include must be resolved to a single environment, or
                    # the include must exist in the current environment
                    if len(resolved_envs) == 1 or saltenv in resolved_envs:
                        # Match inc_sls against the available states in the
                        # resolved env, matching wildcards in the process. If
                        # there were no matches, then leave inc_sls as the
                        # target so that the next recursion of render_state
                        # will recognize the error.
                        sls_targets = fnmatch.filter(self.avail[saltenv], inc_sls) or [
                            inc_sls
                        ]

                        for sls_target in sls_targets:
                            r_env = (
                                resolved_envs[0] if len(resolved_envs) == 1 else saltenv
                            )
                            mod_tgt = f"{r_env}:{sls_target}"
                            if mod_tgt not in mods:
                                nstate, err = self.render_state(
                                    sls_target,
                                    r_env,
                                    mods,
                                    matches,
                                    context=context,
                                )
                                if nstate:
                                    for item in nstate:
                                        # Skip existing state keywords
                                        if item.startswith("__"):
                                            continue
                                        if "__sls_included_from__" not in nstate[item]:
                                            nstate[item]["__sls_included_from__"] = []
                                        nstate[item]["__sls_included_from__"].append(
                                            sls
                                        )

                                    self.merge_included_states(state, nstate, errors)
                                    state.update(nstate)
                                if err:
                                    errors.extend(err)
                    else:
                        msg = ""
                        if not resolved_envs:
                            msg = (
                                "Unknown include: Specified SLS {}: {} is not available"
                                " on the salt master in saltenv(s): {} ".format(
                                    env_key,
                                    inc_sls,
                                    (
                                        ", ".join(matches)
                                        if env_key == xenv_key
                                        else env_key
                                    ),
                                )
                            )
                        elif len(resolved_envs) > 1:
                            msg = (
                                "Ambiguous include: Specified SLS {}: {} is available"
                                " on the salt master in multiple available saltenvs: {}".format(
                                    env_key, inc_sls, ", ".join(resolved_envs)
                                )
                            )
                        log.critical(msg)
                        errors.append(msg)
                try:
                    self._handle_iorder(state)
                except TypeError:
                    log.critical("Could not render SLS %s. Syntax error detected.", sls)
        else:
            state = {}
        return state, errors

    def _handle_iorder(self, state):
        """
        Take a state and apply the iorder system
        """
        if self.opts["state_auto_order"]:
            for name in state:
                for s_dec in state[name]:
                    if not isinstance(s_dec, str):
                        # PyDSL OrderedDict?
                        continue

                    if not isinstance(state[name], dict):
                        # Include's or excludes as lists?
                        continue
                    if not isinstance(state[name][s_dec], list):
                        # Bad syntax, let the verify seq pick it up later on
                        continue

                    found = False
                    if s_dec.startswith("_"):
                        continue

                    for arg in state[name][s_dec]:
                        if isinstance(arg, dict):
                            if len(arg) > 0:
                                if next(iter(arg.keys())) == "order":
                                    found = True
                    if not found:
                        if not isinstance(state[name][s_dec], list):
                            # quite certainly a syntax error, managed elsewhere
                            continue
                        state[name][s_dec].append({"order": self.iorder})
                        self.iorder += 1
        return state

    def _handle_state_decls(self, state, sls, saltenv, errors):
        """
        Add sls and saltenv components to the state
        """
        for name in state:
            if not isinstance(state[name], dict):
                if name == "__extend__":
                    continue
                if name == "__exclude__":
                    continue

                if isinstance(state[name], str):
                    # Is this is a short state, it needs to be padded
                    if "." in state[name]:
                        comps = state[name].split(".")
                        state[name] = {
                            "__sls__": sls,
                            "__env__": saltenv,
                            comps[0]: [comps[1]],
                        }
                        continue
                errors.append(f"ID {name} in SLS {sls} is not a dictionary")
                continue
            skeys = set()
            for key in list(state[name]):
                if key.startswith("_"):
                    continue
                if not isinstance(state[name][key], list):
                    continue
                if "." in key:
                    comps = key.split(".")
                    # Salt doesn't support state files such as:
                    #
                    #     /etc/redis/redis.conf:
                    #       file.managed:
                    #         - source: salt://redis/redis.conf
                    #         - user: redis
                    #         - group: redis
                    #         - mode: 644
                    #       file.comment:
                    #           - regex: ^requirepass
                    if comps[0] in skeys:
                        errors.append(
                            "ID '{}' in SLS '{}' contains multiple state "
                            "declarations of the same type".format(name, sls)
                        )
                        continue
                    state[name][comps[0]] = state[name].pop(key)
                    state[name][comps[0]].append(comps[1])
                    skeys.add(comps[0])
                    continue
                skeys.add(key)
            if "__sls__" not in state[name]:
                state[name]["__sls__"] = sls
            if "__env__" not in state[name]:
                state[name]["__env__"] = saltenv

    def _handle_extend(self, state, sls, saltenv, errors):
        """
        Take the extend dec out of state and apply to the highstate global
        dec
        """
        if "extend" in state:
            ext = state.pop("extend")
            if not isinstance(ext, dict):
                errors.append(f"Extension value in SLS '{sls}' is not a dictionary")
                return
            for name in ext:
                if not isinstance(ext[name], dict):
                    errors.append(
                        "Extension name '{}' in SLS '{}' is not a dictionary".format(
                            name, sls
                        )
                    )
                    continue
                if "__sls__" not in ext[name]:
                    ext[name]["__sls__"] = sls
                if "__env__" not in ext[name]:
                    ext[name]["__env__"] = saltenv
                for key in list(ext[name]):
                    if key.startswith("_"):
                        continue
                    if not isinstance(ext[name][key], list):
                        continue
                    if "." in key:
                        comps = key.split(".")
                        ext[name][comps[0]] = ext[name].pop(key)
                        ext[name][comps[0]].append(comps[1])
            state.setdefault("__extend__", []).append(ext)

    def _handle_exclude(self, state, sls, saltenv, errors):
        """
        Take the exclude dec out of the state and apply it to the highstate
        global dec
        """
        if "exclude" in state:
            exc = state.pop("exclude")
            if not isinstance(exc, list):
                err = "Exclude Declaration in SLS {} is not formed as a list".format(
                    sls
                )
                errors.append(err)
            state.setdefault("__exclude__", []).extend(exc)

    def render_highstate(self, matches, context=None):
        """
        Gather the state files and render them into a single unified salt
        high data structure.
        """
        highstate = self.building_highstate
        all_errors = []
        mods = set()
        statefiles = []
        for saltenv, states in matches.items():
            for sls_match in states:
                if saltenv in self.avail:
                    statefiles = fnmatch.filter(self.avail[saltenv], sls_match)
                elif "__env__" in self.avail:
                    statefiles = fnmatch.filter(self.avail["__env__"], sls_match)
                else:
                    all_errors.append(
                        "No matching salt environment for environment "
                        "'{}' found".format(saltenv)
                    )
                # if we did not found any sls in the fileserver listing, this
                # may be because the sls was generated or added later, we can
                # try to directly execute it, and if it fails, anyway it will
                # return the former error
                if not statefiles:
                    statefiles = [sls_match]

                for sls in statefiles:
                    r_env = f"{saltenv}:{sls}"
                    if r_env in mods:
                        continue
                    state, errors = self.render_state(
                        sls, saltenv, mods, matches, context=context
                    )
                    if state:
                        self.merge_included_states(highstate, state, errors)
                    for i, error in enumerate(errors[:]):
                        if "is not available" in error:
                            # match SLS foobar in environment
                            this_sls = f"SLS {sls_match} in saltenv"
                            if this_sls in error:
                                errors[i] = (
                                    f"No matching sls found for '{sls_match}' in env '{saltenv}'"
                                )
                    all_errors.extend(errors)

        self.clean_duplicate_extends(highstate)
        return highstate, all_errors

    def clean_duplicate_extends(self, highstate):
        if "__extend__" in highstate:
            highext = []
            for items in (ext.items() for ext in highstate["__extend__"]):
                for item in items:
                    if item not in highext:
                        highext.append(item)
            highstate["__extend__"] = [{t[0]: t[1]} for t in highext]

    def merge_included_states(self, highstate, state, errors):
        # The extend members can not be treated as globally unique:
        if "__extend__" in state:
            highstate.setdefault("__extend__", []).extend(state.pop("__extend__"))
        if "__exclude__" in state:
            highstate.setdefault("__exclude__", []).extend(state.pop("__exclude__"))
        for id_ in state:
            if id_ in highstate:
                if highstate[id_] != state[id_]:
                    errors.append(
                        "Detected conflicting IDs, SLS"
                        " IDs need to be globally unique.\n    The"
                        " conflicting ID is '{}' and is found in SLS"
                        " '{}:{}' and SLS '{}:{}'".format(
                            id_,
                            highstate[id_]["__env__"],
                            highstate[id_]["__sls__"],
                            state[id_]["__env__"],
                            state[id_]["__sls__"],
                        )
                    )
        try:
            highstate.update(state)
        except ValueError:
            errors.append(f"Error when rendering state with contents: {state}")

    def _check_pillar(self, force=False):
        """
        Check the pillar for errors, refuse to run the state if there are
        errors in the pillar and return the pillar errors
        """
        if force:
            return True
        if "_errors" in self.state.opts["pillar"]:
            return False
        return True

    def matches_whitelist(self, matches, whitelist):
        """
        Reads over the matches and returns a matches dict with just the ones
        that are in the whitelist
        """
        if not whitelist:
            return matches
        ret_matches = {}
        if not isinstance(whitelist, list):
            whitelist = whitelist.split(",")
        for env in matches:
            for sls in matches[env]:
                if sls in whitelist:
                    ret_matches[env] = ret_matches[env] if env in ret_matches else []
                    ret_matches[env].append(sls)
        return ret_matches

    def call_highstate(
        self,
        exclude=None,
        cache=None,
        cache_name="highstate",
        force=False,
        whitelist=None,
        orchestration_jid=None,
    ):
        """
        Run the sequence to execute the salt highstate for this minion
        """
        # Check that top file exists
        tag_name = "no_|-states_|-states_|-None"
        ret = {
            tag_name: {
                "result": False,
                "comment": "No states found for this minion",
                "name": "No States",
                "changes": {},
                "__run_num__": 0,
            }
        }
        cfn = os.path.join(self.opts["cachedir"], f"{cache_name}.cache.p")

        if cache:
            if os.path.isfile(cfn):
                with salt.utils.files.fopen(cfn, "rb") as fp_:
                    high = salt.payload.load(fp_)
                    return self.state.call_high(high, orchestration_jid)
        # File exists so continue
        err = []
        try:
            top = self.get_top()
        except SaltRenderError as err:
            ret[tag_name]["comment"] = "Unable to render top file: "
            ret[tag_name]["comment"] += str(err.error)
            return ret
        except Exception:  # pylint: disable=broad-except
            trb = traceback.format_exc()
            err.append(trb)
            return err
        err += self.verify_tops(top)
        matches = self.top_matches(top)
        if not matches:
            msg = (
                "No Top file or master_tops data matches found. Please see "
                "master log for details."
            )
            ret[tag_name]["comment"] = msg
            return ret
        matches = self.matches_whitelist(matches, whitelist)
        self.load_dynamic(matches)
        if not self._check_pillar(force):
            err += ["Pillar failed to render with the following messages:"]
            err += self.state.opts["pillar"]["_errors"]
        else:
            high, errors = self.render_highstate(matches)
            if exclude:
                if isinstance(exclude, str):
                    exclude = exclude.split(",")
                if "__exclude__" in high:
                    high["__exclude__"].extend(exclude)
                else:
                    high["__exclude__"] = exclude
            err += errors
        if err:
            return err
        if not high:
            return ret
        with salt.utils.files.set_umask(0o077):
            try:
                if salt.utils.platform.is_windows():
                    # Make sure cache file isn't read-only
                    self.state.functions["cmd.run"](
                        ["attrib", "-R", cfn],
                        python_shell=False,
                        output_loglevel="quiet",
                    )
                with salt.utils.files.fopen(cfn, "w+b") as fp_:
                    try:
                        salt.payload.dump(high, fp_)
                    except TypeError:
                        # Can't serialize pydsl
                        pass
            except OSError:
                log.error('Unable to write to "state.highstate" cache file %s', cfn)

        return self.state.call_high(high, orchestration_jid)

    def compile_highstate(self, context=None):
        """
        Return just the highstate or the errors
        """
        err = []
        top = self.get_top(context=context)
        err += self.verify_tops(top)
        matches = self.top_matches(top)
        high, errors = self.render_highstate(matches, context=context)
        err += errors

        if err:
            return err

        return high

    def compile_low_chunks(self, context=None):
        """
        Compile the highstate but don't run it

        If there are errors return the errors otherwise return
        the low chunks to see exactly what the highstate will execute
        """
        top = self.get_top(context=context)
        matches = self.top_matches(top)
        high, errors = self.render_highstate(matches, context=context)

        # If there is extension data reconcile it
        high, ext_errors = self.state.reconcile_extend(high)
        errors += ext_errors

        # Verify that the high data is structurally sound
        errors += self.state.verify_high(high)
        high, req_in_errors = self.state.requisite_in(high)
        errors += req_in_errors
        high = self.state.apply_exclude(high)

        if errors:
            return errors

        # Compile and verify the raw chunks
        chunks, errors = self.state.compile_high_data(high)
        if errors:
            return errors
        return chunks

    def compile_state_usage(self):
        """
        Return all used and unused states for the minion based on the top match data
        """
        err = []
        top = self.get_top()
        err += self.verify_tops(top)

        if err:
            return err

        matches = self.top_matches(top)
        state_usage = {}

        for saltenv, states in self.avail.items():
            env_usage = {
                "used": [],
                "unused": [],
                "count_all": 0,
                "count_used": 0,
                "count_unused": 0,
            }

            env_matches = matches.get(saltenv, [])

            for state in states:
                env_usage["count_all"] += 1
                if state in env_matches:
                    env_usage["count_used"] += 1
                    env_usage["used"].append(state)
                else:
                    env_usage["count_unused"] += 1
                    env_usage["unused"].append(state)

            state_usage[saltenv] = env_usage

        return state_usage

    def destroy(self):
        raise NotImplementedError

    def __enter__(self):
        return self

    def __exit__(self, *_):
        self.destroy()


class HighState(BaseHighState):
    """
    Generate and execute the salt "High State". The High State is the
    compound state derived from a group of template files stored on the
    salt master or in the local cache.
    """

    # a stack of active HighState objects during a state.highstate run
    stack = []

    def __init__(
        self,
        opts,
        pillar_override=None,
        jid=None,
        pillar_enc=None,
        proxy=None,
        context=None,
        mocked=False,
        loader="states",
        initial_pillar=None,
        file_client=None,
    ):
        self.opts = opts
        if file_client:
            self.client = file_client
            self.preserve_client = True
        else:
            self.client = salt.fileclient.get_file_client(self.opts)
            self.preserve_client = False
        BaseHighState.__init__(self, opts)
        self.state = State(
            self.opts,
            pillar_override,
            jid,
            pillar_enc,
            proxy=proxy,
            context=context,
            mocked=mocked,
            loader=loader,
            initial_pillar=initial_pillar,
            file_client=self.client,
        )
        self.matchers = salt.loader.matchers(self.opts)
        self.proxy = proxy

        # tracks all pydsl state declarations globally across sls files
        self._pydsl_all_decls = {}

        # a stack of current rendering Sls objects, maintained and used by the pydsl renderer.
        self._pydsl_render_stack = []

    def push_active(self):
        self.stack.append(self)

    @classmethod
    def clear_active(cls):
        # Nuclear option
        #
        # Blow away the entire stack. Used primarily by the test runner but also
        # useful in custom wrappers of the HighState class, to reset the stack
        # to a fresh state.
        cls.stack = []

    @classmethod
    def pop_active(cls):
        cls.stack.pop()

    @classmethod
    def get_active(cls):
        try:
            return cls.stack[-1]
        except IndexError:
            return None

    def destroy(self):
        if not self.preserve_client:
            self.client.destroy()

    def __enter__(self):
        return self

    def __exit__(self, *_):
        self.destroy()


class MasterState(State):
    """
    Create a State object for master side compiling
    """

    def __init__(self, opts, minion):
        State.__init__(self, opts)

    def load_modules(self, data=None, proxy=None):
        """
        Load the modules into the state
        """
        log.info("Loading fresh modules for state activity")
        # Load a modified client interface that looks like the interface used
        # from the minion, but uses remote execution
        #
        self.functions = salt.client.FunctionWrapper(self.opts, self.opts["id"])
        # Load the states, but they should not be used in this class apart
        # from inspection
        self.utils = salt.loader.utils(self.opts)
        self.serializers = salt.loader.serializers(self.opts)
        self.states = salt.loader.states(
            self.opts, self.functions, self.utils, self.serializers
        )
        self.rend = salt.loader.render(
            self.opts, self.functions, states=self.states, context=self.state_con
        )


class MasterHighState(HighState):
    """
    Execute highstate compilation from the master
    """

    def __init__(self, master_opts, minion_opts, grains, id_, saltenv=None):
        # Force the fileclient to be local
        opts = copy.deepcopy(minion_opts)
        opts["file_client"] = "local"
        opts["file_roots"] = master_opts["master_roots"]
        opts["renderer"] = master_opts["renderer"]
        opts["state_top"] = master_opts["state_top"]
        opts["id"] = id_
        opts["grains"] = grains
        HighState.__init__(self, opts)


class RemoteHighState:
    """
    Manage gathering the data from the master
    """

    # XXX: This class doesn't seem to be used anywhere
    def __init__(self, opts, grains):
        self.opts = opts
        self.grains = grains
        # self.auth = salt.crypt.SAuth(opts)
        self.channel = salt.channel.client.ReqChannel.factory(self.opts["master_uri"])
        self._closing = False

    def compile_master(self):
        """
        Return the state data from the master
        """
        load = {"grains": self.grains, "opts": self.opts, "cmd": "_master_state"}
        try:
            return self.channel.send(load, tries=3, timeout=72000)
        except SaltReqTimeoutError:
            return {}

    def destroy(self):
        if self._closing:
            return

        self._closing = True
        self.channel.close()

    # pylint: disable=W1701
    def __del__(self):
        self.destroy()

    # pylint: enable=W1701<|MERGE_RESOLUTION|>--- conflicted
+++ resolved
@@ -59,12 +59,8 @@
 from salt.serializers.msgpack import deserialize as msgpack_deserialize
 from salt.serializers.msgpack import serialize as msgpack_serialize
 from salt.template import compile_template, compile_template_str
-<<<<<<< HEAD
-from salt.utils.odict import DefaultOrderedDict, HashableOrderedDict
+from salt.utils.datastructures import DefaultOrderedDict, HashableOrderedDict
 from salt.utils.requisite import DependencyGraph, RequisiteType
-=======
-from salt.utils.datastructures import DefaultOrderedDict, HashableOrderedDict
->>>>>>> 0fc0c206
 
 log = logging.getLogger(__name__)
 
@@ -1163,13 +1159,9 @@
         cmd_opts = {}
         if "shell" in self.opts["grains"]:
             cmd_opts["shell"] = self.opts["grains"].get("shell")
-<<<<<<< HEAD
+        if isinstance(low["check_cmd"], str):
+            low["check_cmd"] = [low["check_cmd"]]
         for entry in low["check_cmd"]:
-=======
-        if isinstance(low_data["check_cmd"], str):
-            low_data["check_cmd"] = [low_data["check_cmd"]]
-        for entry in low_data["check_cmd"]:
->>>>>>> 0fc0c206
             cmd = self.functions["cmd.retcode"](
                 entry, ignore_retcode=True, python_shell=True, **cmd_opts
             )
