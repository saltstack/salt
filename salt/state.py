'''
The module used to execute states in salt. A state is unlike a module execution
in that instead of just executing a command it ensure that a certain state is
present on the system.

The data sent to the state calls is as follows:
    { 'state': '<state module name>',
      'fun': '<state function name>',
      'name': '<the name argument passed to all states>'
      'argn': '<arbitrary argument, can have many of these>'
      }
'''

import copy
import inspect
import fnmatch
import logging
import os
import tempfile
import collections

import salt.loader
import salt.minion


log = logging.getLogger(__name__)


def _gen_tag(low):
    '''
    Generate the running dict tag string from the low data structure
    '''
    return '{0[state]}_|-{0[__id__]}_|-{0[name]}_|-{0[fun]}'.format(low)


def _getargs(func):
    '''
    A small wrapper around getargspec that also supports callable classes
    '''
    if not callable(func):
        raise TypeError('{0} is not a callable'.format(func))

    if inspect.isfunction(func):
        aspec = inspect.getargspec(func)
    elif isinstance(func, object):
        aspec = inspect.getargspec(func.__call__)
        del aspec.args[0] # self
    else:
        raise TypeError("Cannot inspect argument list for '{0}'".format(func))

    return aspec


def format_log(ret):
    '''
    Format the state into a log message
    '''
    msg = ''
    if isinstance(ret, dict):
        # Looks like the ret may be a valid state return
        if 'changes' in ret:
            # Yep, looks like a valid state return
            chg = ret['changes']
            if not chg:
                msg = 'No changes made for {0[name]}'.format(ret)
            elif isinstance(chg, dict):
                if 'diff' in chg:
                    if isinstance(chg['diff'], basestring):
                        msg = 'File changed:\n{0}'.format(
                                chg['diff'])
                if isinstance(chg[chg.keys()[0]], dict):
                    if 'new' in chg[chg.keys()[0]]:
                        # This is the return data from a package install
                        msg = 'Installed Packages:\n'
                        for pkg in chg:
                            old = 'absent'
                            if chg[pkg]['old']:
                                old = chg[pkg]['old']
                            msg += '{0} changed from {1} to {2}\n'.format(
                                    pkg, old, chg[pkg]['new'])
            if not msg:
                msg = str(ret['changes'])
            if ret['result']:
                log.info(msg)
            else:
                log.error(msg)
    else:
        # catch unhandled data
        log.info(str(ret))


class StateError(Exception):
    '''
    Custom exception class.
    '''

    pass


class State(object):
    '''
    Class used to execute salt states
    '''
    def __init__(self, opts):
        if 'grains' not in opts:
            opts['grains'] = salt.loader.grains(opts)
        self.opts = opts
        self.load_modules()
        self.mod_init = set()
        self.__run_num = 0

    def _mod_init(self, low):
        '''
        Check the module initilization function, if this is the first run of
        a state package that has a mod_init function, then execute the
        mod_init function in the state module.
        '''
        minit = '{0}.mod_init'.format(low['state'])
        if not low['state'] in self.mod_init:
            if minit in self.states:
                mret = self.states[minit](low)
                if not mret:
                    return
                self.mod_init.add(low['state'])

    def load_modules(self, data=None):
        '''
        Load the modules into the state
        '''
        log.info('Loading fresh modules for state activity')
        self.functions = salt.loader.minion_mods(self.opts)
        if isinstance(data, dict):
<<<<<<< HEAD
            if data.get('redirect', False):
                redirect = {}
                if isinstance(data['redirect'], basestring):
                    redirects = [{data['state']: data['redirect']}]
                elif isinstance(data['redirect'], list):
                    redirects = data['redirect']
                for redirect in redirects:
                    for mod in redirect:
=======
            if data.get('provider', False):
                provider = {}
                if isinstance(data['provider'], str):
                    providers = [{data['state']: data['provider']}]
                elif isinstance(data['provider'], list):
                    providers = data['provider']
                for provider in providers:
                    for mod in provider:
>>>>>>> cb6a9ac5
                        funcs = salt.loader.raw_mod(self.opts,
                                provider[mod],
                                self.functions)
                        if funcs:
                            for func in funcs:
                                f_key = '{0}{1}'.format(
                                        mod,
                                        func[func.rindex('.'):]
                                        )
                                self.functions[f_key] = funcs[func]
        self.states = salt.loader.states(self.opts, self.functions)
        self.rend = salt.loader.render(self.opts, self.functions)

    def module_refresh(self, data):
        '''
        Check to see if the modules for this state instance need to be
        updated, only update if the state is a file. If the function is
        managed check to see if the file is a possible module type, eg a
        python, pyx, or .so. Always refresh if the function is recuse, since
        that can lay down anything.
        '''
        if data['state'] == 'file':
            if data['fun'] == 'managed':
                if any((data['name'].endswith('.py'),
                        data['name'].endswith('.pyx'),
                        data['name'].endswith('.pyo'),
                        data['name'].endswith('.pyc'),
                        data['name'].endswith('.so'))):
                    self.load_modules()
                    open(os.path.join(
                        self.opts['cachedir'],
                        'module_refresh'),
                        'w+').write('')
            elif data['fun'] == 'recurse':
                self.load_modules()
                open(os.path.join(
                    self.opts['cachedir'],
                    'module_refresh'),
                    'w+').write('')
        elif data['state'] == 'pkg':
            self.load_modules()
            open(os.path.join(
                self.opts['cachedir'],
                'module_refresh'),
                'w+').write('')


    def format_verbosity(self, returns):
        '''
        Check for the state_verbose option and strip out the result=True and
        changes={} members of the state return list.
        '''
        if self.opts['state_verbose']:
            return returns
        rm_tags = []
        for tag in returns:
            if returns[tag]['result'] and not returns[tag]['changes']:
                rm_tags.append(tag)
        for tag in rm_tags:
            returns.pop(tag)
        return returns


    def verify_data(self, data):
        '''
        Verify the data, return an error statement if something is wrong
        '''
        errors = []
        if 'state' not in data:
            errors.append('Missing "state" data')
        if 'fun' not in data:
            errors.append('Missing "fun" data')
        if 'name' not in data:
            errors.append('Missing "name" data')
        if errors:
            return errors
        if data['fun'].startswith('mod_'):
            errors.append(
                    'State {0} in sls {1} uses an invalid function {2}'.format(
                        data['state'],
                        data['__sls__'],
                        data['fun'])
                    )
        full = data['state'] + '.' + data['fun']
        if full not in self.states:
            if '__sls__' in data:
                errors.append(
                    'State {0} found in sls {1} is unavailable'.format(
                        full,
                        data['__sls__']
                        )
                    )
            else:
                errors.append(
                        'Specified state {0} is unavailable.'.format(
                            full
                            )
                        )
        else:
            # First verify that the parameters are met
            aspec = _getargs(self.states[full])
            arglen = 0
            deflen = 0
            if isinstance(aspec[0], list):
                arglen = len(aspec[0])
            if isinstance(aspec[3], tuple):
                deflen = len(aspec[3])
            for ind in range(arglen - deflen):
                if aspec[0][ind] not in data:
                    errors.append('Missing parameter ' + aspec[0][ind]\
                                + ' for state ' + full)
        # If this chunk has a recursive require, then it will cause a
        # recursive loop when executing, check for it
        reqdec = ''
        if 'require' in data:
            reqdec = 'require'
        if 'watch' in data:
            # Check to see if the service has a mod_watch function, if it does
            # not, then just require
            if not '{0}.mod_watch'.format(data['state']) in self.states:
                data['require'] = data.pop('watch')
                reqdec = 'require'
            else:
                reqdec = 'watch'
        if reqdec:
            for req in data[reqdec]:
                if data['state'] == req.keys()[0]:
                    if fnmatch.fnmatch(data['name'], req[req.keys()[0]]) \
                            or fnmatch.fnmatch(data['__id__'], req[req.keys()[0]]):
                        err = ('Recursive require detected in SLS {0} for'
                               ' require {1} in ID {2}').format(
                                   data['__sls__'],
                                   req,
                                   data['__id__'])
                        errors.append(err)
        return errors

    def verify_high(self, high):
        '''
        Verify that the high data is viable and follows the data structure
        '''
        errors = []
        if not isinstance(high, dict):
            errors.append('High data is not a dictionary and is invalid')
        for name, body in high.items():
            if name.startswith('__'):
                continue
            if not isinstance(body, dict):
                err = ('The type {0} in {1} is not formated as a dictionary'
                       .format(name, body['__sls__']))
                errors.append(err)
                continue
            for state, run in body.items():
                if state.startswith('__'):
                    continue
                if not isinstance(body[state], list):
                    err = ('The state {0} in sls {1} is not formed as a list'
                           .format(name, body['__sls__']))
                    errors.append(err)
                else:
                    fun = 0
                    for arg in body[state]:
                        if isinstance(arg, basestring):
                            fun += 1
                        elif isinstance(arg, dict):
                            # The arg is a dict, if the arg is require or
                            # watch, it must be a list.
                            if arg.keys()[0] == 'require' \
                                    or arg.keys()[0] == 'watch':
                                if not isinstance(arg[arg.keys()[0]], list):
                                    errors.append(('The require or watch'
                                    ' statement in state {0} in sls {1} needs'
                                    ' to be formed as a list').format(
                                        name,
                                        body['__sls__']
                                        ))
                                # It is a list, verify that the members of the
                                # list are all single key dicts.
                                else:
                                    for req in arg[arg.keys()[0]]:
                                        if not isinstance(req, dict):
                                            err = ('Requisite declaration {0}'
                                            ' in SLS {1} is not formed as a'
                                            ' single key dictionary').format(
                                                req,
                                                body['__sls__'])
                                            errors.append(err)
                                # Make sure that there is only one key in the dict
                                if len(arg.keys()) != 1:
                                    errors.append(('Multiple dictionaries defined'
                                    ' in argument of state {0} in sls {1}').format(
                                        name,
                                        body['__sls__']))
                    if not fun:
                        if state == 'require' or state == 'watch':
                            continue
                        errors.append(('No function declared in state {0} in'
                            ' sls {1}').format(state, body['__sls__']))
                    elif fun > 1:
                        errors.append(('Too many functions declared in state'
                            ' {0} in sls {1}').format(state, body['__sls__']))
        return errors

    def verify_chunks(self, chunks):
        '''
        Verify the chunks in a list of low data structures
        '''
        err = []
        for chunk in chunks:
            err += self.verify_data(chunk)
        return err

    def order_chunks(self, chunks):
        '''
        Sort the chunk list verifying that the chunks follow the order
        specified in the order options.
        '''
        cap = 1
        for chunk in chunks:
            if 'order' in chunk:
                if not isinstance(chunk['order'], int):
                    continue
                if chunk['order'] > cap - 1:
                    cap = chunk['order'] + 100
        for chunk in chunks:
            if not 'order' in chunk:
                chunk['order'] = cap
            else:
                if not isinstance(chunk['order'], int):
                    if chunk['order'] == 'last':
                        chunk['order'] = cap + 100
                    else:
                        chunk['order'] = cap
        chunks = sorted(
                chunks,
                key=lambda k:'{0[state]}{0[name]}{0[fun]}'.format(k)
                )
        chunks = sorted(
                chunks,
                key=lambda k: k['order']
                )
        return chunks

    def format_call(self, data):
        '''
        Formats low data into a list of dict's used to actually call the state,
        returns:
        {
        'full': 'module.function',
        'args': [arg[0], arg[1], ...]
        }
        used to call the function like this:
        self.states[ret['full']](*ret['args'])

        It is assumed that the passed data has already been verified with
        verify_data
        '''
        ret = {}
        ret['full'] = '{0[state]}.{0[fun]}'.format(data)
        ret['args'] = []
        aspec = _getargs(self.states[ret['full']])
        arglen = 0
        deflen = 0
        if isinstance(aspec[0], list):
            arglen = len(aspec[0])
        if isinstance(aspec[3], tuple):
            deflen = len(aspec[3])
        kwargs = {}
        for ind in range(arglen - 1, 0, -1):
            minus = arglen - ind
            if deflen - minus > -1:
                kwargs[aspec[0][ind]] = aspec[3][-minus]
        for arg in kwargs:
            if arg in data:
                kwargs[arg] = data[arg]
        for arg in aspec[0]:
            if arg in kwargs:
                ret['args'].append(kwargs[arg])
            else:
                ret['args'].append(data[arg])
        return ret

    def compile_high_data(self, high):
        '''
        "Compile" the high data as it is retrieved from the cli or yaml into
        the individual state executor structures
        '''
        chunks = []
        for name, body in high.items():
            if name.startswith('__'):
                continue
            for state, run in body.items():
                if state.startswith('__'):
                    continue
                chunk = {'state': state,
                         'name': name}
                if '__sls__' in body:
                    chunk['__sls__'] = body['__sls__']
                if '__env__' in body:
                    chunk['__env__'] = body['__env__']
                chunk['__id__'] = name
                funcs = set()
                names = set()
                for arg in run:
                    if isinstance(arg, basestring):
                        funcs.add(arg)
                        continue
                    if isinstance(arg, dict):
                        for key, val in arg.items():
                            if key == 'names':
                                names.update(val)
                                continue
                            else:
                                chunk.update(arg)
                if names:
                    for name in names:
                        live = copy.deepcopy(chunk)
                        live['name'] = name
                        for fun in funcs:
                            live['fun'] = fun
                            chunks.append(live)
                else:
                    live = copy.deepcopy(chunk)
                    for fun in funcs:
                        live['fun'] = fun
                        chunks.append(live)
        chunks = self.order_chunks(chunks)
        return chunks

    def reconcile_extend(self, high):
        '''
        Pull the extend data and add it to the respective high data
        '''
        errors = []
        if '__extend__' not in high:
            return high, errors
        ext = high.pop('__extend__')
        for ext_chunk in ext:
            for name, body in ext_chunk.items():
                if name not in high:
                    errors.append(
                        'Extension {0} is not part of the high state'.format(
                            name
                            )
                        )
                    continue
                for state, run in body.items():
                    if state.startswith('__'):
                        continue
                    if state not in high[name]:
                        high[name][state] = run
                        continue
                    # high[name][state] is extended by run, both are lists
                    for arg in run:
                        update = False
                        for hind in range(len(high[name][state])):
                            if isinstance(arg, basestring) and \
                                    isinstance(high[name][state][hind], basestring):
                                # replacing the function, replace the index
                                high[name][state].pop(hind)
                                high[name][state].insert(hind, arg)
                                update = True
                                continue
                            if isinstance(arg, dict) and \
                                    isinstance(high[name][state][hind], dict):
                                # It is an option, make sure the options match
                                if (arg.keys()[0] ==
                                    high[name][state][hind].keys()[0]):
                                    # They match, check if the option is a
                                    # watch or require, append, otherwise
                                    # replace
                                    if arg.keys()[0] == 'require' or \
                                            arg.keys()[0] == 'watch':
                                        # Extend the list
                                        (high[name][state][hind][arg.keys()[0]]
                                         .extend(arg[arg.keys()[0]]))
                                        update = True
                                    else:
                                        # Replace the value
                                        high[name][state][hind] = arg
                                        update = True
                        if not update:
                            high[name][state].append(arg)
        return high, errors

    def template_shebang(self, template):
        '''
        Check the template shebang line and return the renderer
        '''
        # Open up the first line of the sls template
        line = open(template, 'r').readline()
        # Check if it starts with a shebang
        if line.startswith('#!'):
            # pull out the shebang data
            trend = line.strip()[2:]
            # If the specified renderer exists, use it, or fallback
            if trend in self.rend:
                return trend
        return self.opts['renderer']

    def compile_template(self, template, env='', sls=''):
        '''
        Take the path to a template and return the high data structure derived
        from the template.
        '''
        if not isinstance(template, basestring):
            return {}
        if not os.path.isfile(template):
            return {}
        return self.rend[self.template_shebang(template)](template, env, sls)

    def compile_template_str(self, template):
        '''
        Take the path to a template and return the high data structure derived
        from the template.
        '''
        fn_ = tempfile.mkstemp()[1]
        open(fn_, 'w+').write(template)
        high = self.rend[self.template_shebang(fn_)](fn_)
        os.remove(fn_)
        return high

    def call(self, data):
        '''
        Call a state directly with the low data structure, verify data before
        processing.
        '''
        log.info(
                'Executing state {0[state]}.{0[fun]} for {0[name]}'.format(
                    data
                    )
                )
        if 'provider' in data:
            self.load_modules(data)
        cdata = self.format_call(data)
        ret = self.states[cdata['full']](*cdata['args'])
        ret['__run_num__'] = self.__run_num
        self.__run_num += 1
        format_log(ret)
        if 'provider' in data:
            self.load_modules()
        return ret

    def call_chunks(self, chunks):
        '''
        Iterate over a list of chunks and call them, checking for requires.
        '''
        running = {}
        for low in chunks:
            if '__FAILHARD__' in running:
                running.pop('__FAILHARD__')
                return running
            tag = _gen_tag(low)
            if tag not in running:
                running = self.call_chunk(low, running, chunks)
                if self.check_failhard(low, running):
                    return running
        return running

    def check_failhard(self, low, running):
        '''
        Check if the low data chunk should send a failhard signal
        '''
        tag = _gen_tag(low)
        if low.get('failhard', False) \
                or self.opts['failhard'] \
                and tag in running:
            return not running[tag]['result']
        return False

    def check_requisite(self, low, running, chunks):
        '''
        Look into the running data to check the status of all requisite states
        '''
        present = False
        if 'watch' in low:
            present = True
        if 'require' in low:
            present = True
        if not present:
            return 'met'
        reqs = {'require': [],
                'watch': []}
        status = 'unmet'
        for r_state in reqs.keys():
            if r_state in low:
                for req in low[r_state]:
                    found = False
                    for chunk in chunks:
                        if fnmatch.fnmatch(chunk['__id__'], req[req.keys()[0]]) or \
                                fnmatch.fnmatch(chunk['name'], req[req.keys()[0]]):
                            if chunk['state'] == req.keys()[0]:
                                found = True
                                reqs[r_state].append(chunk)
                    if not found:
                        return 'unmet'
        fun_stats = set()
        for r_state, chunks in reqs.items():
            for chunk in chunks:
                tag = _gen_tag(chunk)
                if tag not in running:
                    fun_stats.add('unmet')
                    continue
                if not running[tag]['result']:
                    fun_stats.add('fail')
                    continue
                if r_state == 'watch' and running[tag]['changes']:
                    fun_stats.add('change')
                    continue
                else:
                    fun_stats.add('met')

        if 'unmet' in fun_stats:
            return 'unmet'
        elif 'fail' in fun_stats:
            return 'fail'
        elif 'change' in fun_stats:
            return 'change'
        return 'met'

    def call_chunk(self, low, running, chunks):
        '''
        Check if a chunk has any requires, execute the requires and then the
        chunk
        '''
        self._mod_init(low)
        tag = _gen_tag(low)
        requisites = ('require', 'watch')
        status = self.check_requisite(low, running, chunks)
        if status == 'unmet':
            lost = {'require': [],
                    'watch': []}
            reqs = []
            for requisite in requisites:
                if not requisite in low:
                    continue
                for req in low[requisite]:
                    found = False
                    for chunk in chunks:
                        if fnmatch.fnmatch(chunk['name'], req[req.keys()[0]]) \
                                or fnmatch.fnmatch(chunk['__id__'],
                                        req[req.keys()[0]]):
                            if chunk['state'] == req.keys()[0]:
                                reqs.append(chunk)
                                found = True
                    if not found:
                        lost[requisite].append(req)
            if lost['require'] or lost['watch']:
                comment = 'The following requisites were not found:\n'
                for requisite, lreqs in lost.items():
                    for lreq in lreqs:
                        comment += '{0}{1}: {2}\n'.format(' '*19,
                                requisite,
                                lreq)
                running[tag] = {'changes': {},
                                'result': False,
                                'comment': comment,
                                '__run_num__': self.__run_num}
                self.__run_num += 1
                return running
            for chunk in reqs:
                # Check to see if the chunk has been run, only run it if
                # it has not been run already
                ctag = _gen_tag(chunk)
                if ctag not in running:
                    running = self.call_chunk(chunk, running, chunks)
                    if self.check_failhard(chunk, running):
                        running['__FAILHARD__'] = True
                        return running
            running = self.call_chunk(low, running, chunks)
            if self.check_failhard(chunk, running):
                running['__FAILHARD__'] = True
                return running
        elif status == 'met':
            running[tag] = self.call(low)
        elif status == 'fail':
            running[tag] = {'changes': {},
                            'result': False,
                            'comment': 'One or more requisite failed',
                            '__run_num__': self.__run_num}
            self.__run_num += 1
        elif status == 'change':
            ret = self.call(low)
            if not ret['changes']:
                low['fun'] = 'mod_watch'
                ret = self.call(low)
            running[tag] = ret
        else:
            running[tag] = self.call(low)
        return running

    def call_high(self, high):
        '''
        Process a high data call and ensure the defined states.
        '''
        err = []
        errors = []
        # If there is extension data reconcile it
        high, ext_errors = self.reconcile_extend(high)
        errors += ext_errors
        # Verify that the high data is structurally sound
        errors += self.verify_high(high)
        if errors:
            return errors
        # Compile and verify the raw chunks
        chunks = self.compile_high_data(high)
        errors += self.verify_chunks(chunks)
        # If there are extensions in the highstate, process them and update
        # the low data chunks
        if errors:
            return errors
        ret = self.format_verbosity(self.call_chunks(chunks))
        return ret

    def call_template(self, template):
        '''
        Enforce the states in a template
        '''
        high = self.compile_template(template)
        if high:
            return self.call_high(high)
        return high

    def call_template_str(self, template):
        '''
        Enforce the states in a template, pass the template as a string
        '''
        high = self.compile_template_str(template)
        if high:
            return self.call_high(high)
        return high


class HighState(object):
    '''
    Generate and execute the salt "High State". The High State is the compound
    state derived from a group of template files stored on the salt master or
    in the local cache.
    '''
    def __init__(self, opts):
        self.client = salt.minion.FileClient(opts)
        self.opts = self.__gen_opts(opts)
        self.state = State(self.opts)
        self.matcher = salt.minion.Matcher(self.opts)

    def __gen_opts(self, opts):
        '''
        The options used by the High State object are derived from options on
        the minion and the master, or just the minion if the high state call is
        entirely local.
        '''
        # If the state is intended to be applied locally, then the local opts
        # should have all of the needed data, otherwise overwrite the local
        # data items with data from the master
        if 'local_state' in opts:
            if opts['local_state']:
                return opts
        mopts = self.client.master_opts()
        opts['renderer'] = mopts['renderer']
        opts['failhard'] = mopts.get('failhard', False)
        if mopts['state_top'].startswith('salt://'):
            opts['state_top'] = mopts['state_top']
        elif mopts['state_top'].startswith('/'):
            opts['state_top'] = os.path.join('salt://', mopts['state_top'][1:])
        else:
            opts['state_top'] = os.path.join('salt://', mopts['state_top'])
        opts['nodegroups'] = mopts.get('nodegroups', {})
        return opts

    def _get_envs(self):
        '''
        Pull the file server environments out of the master options
        '''
        envs = set(['base'])
        if 'file_roots' in self.opts:
            envs.update(self.opts['file_roots'].keys())
        return envs

    def get_tops(self):
        '''
        Gather the top files
        '''
        tops = collections.defaultdict(list)
        include = collections.defaultdict(list)
        done = collections.defaultdict(list)
        # Gather initial top files
        if self.opts['environment']:
            tops[self.opts['environment']] = [
                    self.state.compile_template(
                        self.client.cache_file(
                            self.opts['state_top'],
                            self.opts['environment']
                            ),
                        self.opts['environment']
                        )
                    ]
        else:
            for env in self._get_envs():
                tops[env].append(
                        self.state.compile_template(
                            self.client.cache_file(
                                self.opts['state_top'],
                                env
                                ),
                            env
                            )
                        )

        # Search initial top files for includes
        for env, ctops in tops.items():
            for ctop in ctops:
                if not 'include' in ctop:
                    continue
                for sls in ctop['include']:
                    include[env].append(sls)
                ctop.pop('include')
        # Go through the includes and pull out the extra tops and add them
        while include:
            pops = []
            for env, states in include.items():
                pops.append(env)
                if not states:
                    continue
                for sls in states:
                    if sls in done[env]:
                        continue
                    tops[env].append(
                            self.state.compile_template(
                                self.client.get_state(
                                    sls,
                                    env
                                    ),
                                env
                                )
                            )
                    done[env].append(sls)
            for env in pops:
                if env in include:
                    include.pop(env)

        return tops

    def merge_tops(self, tops):
        '''
        Cleanly merge the top files
        '''
        top = collections.defaultdict(dict)
        for sourceenv, ctops in tops.items():
            for ctop in ctops:
                for env, targets in ctop.items():
                    if env == 'include':
                        continue
                    for tgt in targets:
                        if not tgt in top[env]:
                            top[env][tgt] = ctop[env][tgt]
                            continue
                        matches = []
                        states = set()
                        for comp in ctop[env][tgt]:
                            if isinstance(comp, dict):
                                cmatches.append(comp)
                            if isinstance(comp, basestring):
                                cstates.add(comp)
                        for comp in top[env][tgt]:
                            if isinstance(comp, dict):
                                matches.append(comp)
                            if isinstance(comp, basestring):
                                states.add(comp)
                        top[env][tgt] = matches
                        top[env][tgt].extend(list(states))
        return top

    def get_top(self):
        '''
        Returns the high data derived from the top file
        '''
        tops = self.get_tops()
        return self.merge_tops(tops)

    def top_matches(self, top):
        '''
        Search through the top high data for matches and return the states that
        this minion needs to execute.

        Returns:
        {'env': ['state1', 'state2', ...]}
        '''
        matches = {}
        for env, body in top.items():
            if self.opts['environment']:
                if not env == self.opts['environment']:
                    continue
            for match, data in body.items():
                if self.matcher.confirm_top(
                        match,
                        data,
                        self.opts['nodegroups']
                        ):
                    if env not in matches:
                        matches[env] = []
                    for item in data:
                        if isinstance(item, basestring):
                            matches[env].append(item)
        ext_matches = self.client.ext_nodes()
        for env in ext_matches:
            if env in matches:
                matches[env] = list(set(ext_matches[env]).union(matches[env]))
            else:
                matches[env] = ext_matches[env]
        return matches

    def load_dynamic(self, matches):
        '''
        If autoload_dynamic_modules is True then automatically load the
        dynamic modules
        '''
        if not self.opts['autoload_dynamic_modules']:
            return
        syncd = self.state.functions['saltutil.sync_all'](matches.keys())
        if syncd[2]:
            self.opts['grains'] = salt.loader.grains(self.opts)
        faux = {'state': 'file', 'fun': 'recurse'}
        self.state.module_refresh(faux)

    def gather_states(self, matches):
        '''
        Gather the template files from the master
        '''
        group = []
        for env, states in matches.items():
            for sls in states:
                state = self.client.get_state(sls, env)
                if state:
                    group.append(state)
        return group

    def render_state(self, sls, env, mods):
        '''
        Render a state file and retrieve all of the include states
        '''
        err = ''
        errors = []
        fn_ = self.client.get_state(sls, env)
        if not fn_:
            errors.append(('Specifed SLS {0} in environment {1} is not'
                           ' available on the salt master').format(sls, env))
        state = None
        try:
            state = self.state.compile_template(fn_, env, sls)
        except Exception as exc:
            errors.append(('Rendering SLS {0} failed, render error:\n{1}'
                           .format(sls, exc)))
        mods.add(sls)
        nstate = None
        if state:
            if not isinstance(state, dict):
                errors.append(('SLS {0} does not render to a dictionary'
                               .format(sls)))
            else:
                if 'include' in state:
                    if not isinstance(state['include'], list):
                        err = ('Include Declaration in SLS {0} is not formed '
                               'as a list'.format(sls))
                        errors.append(err)
                    else:
                        for sub_sls in state.pop('include'):
                            if sub_sls not in mods:
                                nstate, mods, err = self.render_state(
                                        sub_sls,
                                        env,
                                        mods
                                        )
                            if nstate:
                                state.update(nstate)
                            if err:
                                errors += err
                if 'extend' in state:
                    ext = state.pop('extend')
                    for name in ext:
                        if not isinstance(ext[name], dict):
                            errors.append(('Extension name {0} in sls {1} is '
                                           'not a dictionary'
                                           .format(name, sls)))
                            continue
                        if '__sls__' not in ext[name]:
                            ext[name]['__sls__'] = sls
                        if '__env__' not in ext[name]:
                            ext[name]['__env__'] = env
                        if '__extend__' not in state:
                            state['__extend__'] = [ext]
                        else:
                            state['__extend__'].append(ext)
                for name in state:
                    if not isinstance(state[name], dict):
                        if name == '__extend__':
                            continue
                        errors.append(('Name {0} in sls {1} is not a dictionary'
                                       .format(name, sls)))
                        continue
                    if '__sls__' not in state[name]:
                        state[name]['__sls__'] = sls
                    if '__env__' not in state[name]:
                        state[name]['__env__'] = env
        return state, mods, errors

    def render_highstate(self, matches):
        '''
        Gather the state files and render them into a single unified salt high
        data structure.
        '''
        highstate = {}
        errors = []
        for env, states in matches.items():
            mods = set()
            for sls in states:
                state, mods, err = self.render_state(sls, env, mods)
                # The extend members can not be treated as globally unique:
                if '__extend__' in state and '__extend__' in highstate:
                    highstate['__extend__'].extend(state.pop('__extend__'))
                for id_ in state:
                    if id_ in highstate:
                        if highstate[id_] != state[id_]:
                            errors.append(('Detected conflicting IDs, SLS IDs'
                            ' need to be globally unique.\n    The'
                            ' conflicting ID is "{0}" and is found in SLS'
                            ' "{1}" and SLS "{2}"').format(
                                    id_,
                                    highstate[id_]['__sls__'],
                                    state[id_]['__sls__'])
                            )
                if state:
                    highstate.update(state)
                if err:
                    errors += err
        return highstate, errors

    def call_highstate(self):
        '''
        Run the sequence to execute the salt highstate for this minion
        '''
        top = self.get_top()
        matches = self.top_matches(top)
        self.load_dynamic(matches)
        high, errors = self.render_highstate(matches)
        if errors:
            return errors
        if not high:
            return {'no_|-states_|-states_|-None': {
                        'result': False,
                        'comment': 'No states found for this minion',
                        'name': 'No States',
                        'changes': {},
                        '__run_num__': 0,
                        }
                   }
        return self.state.call_high(high)

    def compile_highstate(self):
        '''
        Return just the highstate or the errors
        '''
        top = self.get_top()
        matches = self.top_matches(top)
        high, errors = self.render_highstate(matches)

        if errors:
            return errors

        return high

    def compile_low_chunks(self):
        '''
        Compile the highstate but don't run it, return the low chunks to see
        exactly what the highstate will execute
        '''
        err = []
        top = self.get_top()
        matches = self.top_matches(top)
        high, errors = self.render_highstate(matches)

        # If there is extension data reconcile it
        high, ext_errors = self.state.reconcile_extend(high)
        errors += ext_errors

        # Verify that the high data is structurally sound
        errors += self.state.verify_high(high)

        # Compile and verify the raw chunks
        chunks = self.state.compile_high_data(high)
        errors += self.state.verify_chunks(chunks)

        if errors:
            return errors
        return chunks<|MERGE_RESOLUTION|>--- conflicted
+++ resolved
@@ -130,25 +130,14 @@
         log.info('Loading fresh modules for state activity')
         self.functions = salt.loader.minion_mods(self.opts)
         if isinstance(data, dict):
-<<<<<<< HEAD
-            if data.get('redirect', False):
-                redirect = {}
-                if isinstance(data['redirect'], basestring):
-                    redirects = [{data['state']: data['redirect']}]
-                elif isinstance(data['redirect'], list):
-                    redirects = data['redirect']
-                for redirect in redirects:
-                    for mod in redirect:
-=======
             if data.get('provider', False):
                 provider = {}
-                if isinstance(data['provider'], str):
+                if isinstance(data['provider'], basestring):
                     providers = [{data['state']: data['provider']}]
                 elif isinstance(data['provider'], list):
                     providers = data['provider']
                 for provider in providers:
                     for mod in provider:
->>>>>>> cb6a9ac5
                         funcs = salt.loader.raw_mod(self.opts,
                                 provider[mod],
                                 self.functions)
