--- conflicted
+++ resolved
@@ -1384,17 +1384,11 @@
             if len(cdata['args']) > 0:
                 name = cdata['args'][0]
             elif 'name' in cdata['kwargs']:
-<<<<<<< HEAD
-                name = cdata['kwargs']['name']
-            else:
-                name = low.get('name', low.get('__id__'))
-=======
                 name = cdata['kwargs'].get(
                     'name',
                     low.get('name',
                             low.get('__id__'))
                 )
->>>>>>> dbed0be4
             ret = {
                 'result': False,
                 'name': name,
