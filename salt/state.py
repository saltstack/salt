'''
The module used to execute states in salt. A state is unlike a module execution
in that instead of just executing a command it ensure that a certain state is
present on the system.

The data sent to the state calls is as follows:
    { 'state': '<state module name>',
      'fun': '<state function name>',
      'name': '<the name argument passed to all states>'
      'argn': '<arbitrary argument, can have many of these>'
      }
'''

# Import python libs
import os
import copy
import inspect
import fnmatch
import logging
import collections
import traceback

# Import Third Party libs
import zmq

# Import Salt libs
import salt.utils
import salt.loader
import salt.minion
import salt.pillar
import salt.fileclient
<<<<<<< HEAD
from salt._compat import string_types, range
=======
from salt._compat import string_types, iteritems_
>>>>>>> 80f2fc59

from salt.template import (
    compile_template,
    compile_template_str,
    )

log = logging.getLogger(__name__)


def _gen_tag(low):
    '''
    Generate the running dict tag string from the low data structure
    '''
    return '{0[state]}_|-{0[__id__]}_|-{0[name]}_|-{0[fun]}'.format(low)


def _getargs(func):
    '''
    A small wrapper around getargspec that also supports callable classes
    '''
    if not callable(func):
        raise TypeError('{0} is not a callable'.format(func))

    if inspect.isfunction(func):
        aspec = inspect.getargspec(func)
    elif isinstance(func, object):
        aspec = inspect.getargspec(func.__call__)
        del aspec.args[0]  # self
    else:
        raise TypeError("Cannot inspect argument list for '{0}'".format(func))

    return aspec


def trim_req(req):
    '''
    Trim any function off of a requisite
    '''
    if '.' in req.keys()[0]:
        return {req.keys()[0].split('.')[0]: req[req.keys()[0]]}
    return req


def state_args(id_, state, high):
    '''
    Return a set of the arguments passed to the named state
    '''
    args = set()
    if not id_ in high:
        return args
    if not state in high[id_]:
        return args
    for item in high[id_][state]:
        if not isinstance(item, dict):
            continue
        if len(item) != 1:
            continue
        args.add(item.keys()[0])
    return args


def find_name(name, state, high):
    '''
    Scan high data for the id referencing the given name
    '''
    ext_id = ''
    if name in high:
        ext_id = name
    else:
        # We need to scan for the name
        for nid in high:
            if state in high[nid]:
                if isinstance(
                        high[nid][state],
                        list):
                    for arg in high[nid][state]:
                        if not isinstance(arg, dict):
                            continue
                        if len(arg) != 1:
                            continue
                        if arg[arg.keys()[0]] == name:
                            ext_id = nid
    return ext_id


def format_log(ret):
    '''
    Format the state into a log message
    '''
    msg = ''
    if isinstance(ret, dict):
        # Looks like the ret may be a valid state return
        if 'changes' in ret:
            # Yep, looks like a valid state return
            chg = ret['changes']
            if not chg:
                msg = 'No changes made for {0[name]}'.format(ret)
            elif isinstance(chg, dict):
                if 'diff' in chg:
                    if isinstance(chg['diff'], string_types):
                        msg = 'File changed:\n{0}'.format(
                                chg['diff'])
                if isinstance(chg[chg.keys()[0]], dict):
                    if 'new' in chg[chg.keys()[0]]:
                        # This is the return data from a package install
                        msg = 'Installed Packages:\n'
                        for pkg in chg:
                            old = 'absent'
                            if chg[pkg]['old']:
                                old = chg[pkg]['old']
                            msg += '{0} changed from {1} to {2}\n'.format(
                                    pkg, old, chg[pkg]['new'])
            if not msg:
                msg = str(ret['changes'])
            if ret['result']:
                log.info(msg)
            else:
                log.error(msg)
    else:
        # catch unhandled data
        log.info(str(ret))


def master_compile(master_opts, minion_opts, grains, id_, env):
    '''
    Compile the master side low state data, and build the hidden state file
    '''
    st_ = MasterHighState(master_opts, minion_opts, grains, id_, env)
    return st_.compile_highstate()


def ishashable(obj):
    try:
        hash(obj)
    except TypeError:
        return False
    return True


class StateError(Exception):
    '''
    Custom exception class.
    '''
    pass


class State(object):
    '''
    Class used to execute salt states
    '''
    def __init__(self, opts):
        if 'grains' not in opts:
            opts['grains'] = salt.loader.grains(opts)
        self.opts = opts
        self.opts['pillar'] = self.__gather_pillar()
        self.load_modules()
        self.mod_init = set()
        self.__run_num = 0

    def __gather_pillar(self):
        '''
        Whenever a state run starts, gather the pillar data fresh
        '''
        pillar = salt.pillar.get_pillar(
                self.opts,
                self.opts['grains'],
                self.opts['id']
                )
        return pillar.compile_pillar()

    def _mod_init(self, low):
        '''
        Check the module initialization function, if this is the first run
        of a state package that has a mod_init function, then execute the
        mod_init function in the state module.
        '''
        minit = '{0}.mod_init'.format(low['state'])
        if not low['state'] in self.mod_init:
            if minit in self.states:
                mret = self.states[minit](low)
                if not mret:
                    return
                self.mod_init.add(low['state'])

    def load_modules(self, data=None):
        '''
        Load the modules into the state
        '''
        log.info('Loading fresh modules for state activity')
        self.functions = salt.loader.minion_mods(self.opts)
        if isinstance(data, dict):
            if data.get('provider', False):
                provider = {}
                if isinstance(data['provider'], str):
                    providers = [{data['state']: data['provider']}]
                elif isinstance(data['provider'], list):
                    providers = data['provider']
                for provider in providers:
                    for mod in provider:
                        funcs = salt.loader.raw_mod(self.opts,
                                provider[mod],
                                self.functions)
                        if funcs:
                            for func in funcs:
                                f_key = '{0}{1}'.format(
                                        mod,
                                        func[func.rindex('.'):]
                                        )
                                self.functions[f_key] = funcs[func]
        self.states = salt.loader.states(self.opts, self.functions)
        self.rend = salt.loader.render(self.opts, self.functions)

    def module_refresh(self, data):
        '''
        Check to see if the modules for this state instance need to be
        updated, only update if the state is a file. If the function is
        managed check to see if the file is a possible module type, e.g. a
        python, pyx, or .so. Always refresh if the function is recuse,
        since that can lay down anything.
        '''
        def _refresh():
            self.load_modules()
            module_refresh_path = os.path.join(
                self.opts['cachedir'],
                'module_refresh')
            with open(module_refresh_path, 'w+') as f:
                f.write('')

        if data['state'] == 'file':
            if data['fun'] == 'managed':
                if data['name'].endswith(
                    ('.py', '.pyx', '.pyo', '.pyc', '.so')):
                    _refresh()
            elif data['fun'] == 'recurse':
                _refresh()
        elif data['state'] == 'pkg':
            _refresh()

    def format_verbosity(self, returns):
        '''
        Check for the state_verbose option and strip out the result=True
        and changes={} members of the state return list.
        '''
        if self.opts['state_verbose']:
            return returns
        rm_tags = []
        for tag in returns:
            if returns[tag]['result'] and not returns[tag]['changes']:
                rm_tags.append(tag)
        for tag in rm_tags:
            returns.pop(tag)
        return returns

    def verify_data(self, data):
        '''
        Verify the data, return an error statement if something is wrong
        '''
        errors = []
        if 'state' not in data:
            errors.append('Missing "state" data')
        if 'fun' not in data:
            errors.append('Missing "fun" data')
        if 'name' not in data:
            errors.append('Missing "name" data')
        if not isinstance(data['name'], string_types):
            err = ('The name {0} in sls {1} is not formed as a '
                   'string but is a {2}').format(
                           data['name'], data['__sls__'], type(data['name']))
            errors.append(err)
        if errors:
            return errors
        if data['fun'].startswith('mod_'):
            errors.append(
                    'State {0} in sls {1} uses an invalid function {2}'.format(
                        data['state'],
                        data['__sls__'],
                        data['fun'])
                    )
        full = data['state'] + '.' + data['fun']
        if full not in self.states:
            if '__sls__' in data:
                errors.append(
                    'State {0} found in sls {1} is unavailable'.format(
                        full,
                        data['__sls__']
                        )
                    )
            else:
                errors.append(
                        'Specified state {0} is unavailable.'.format(
                            full
                            )
                        )
        else:
            # First verify that the parameters are met
            aspec = _getargs(self.states[full])
            arglen = 0
            deflen = 0
            if isinstance(aspec[0], list):
                arglen = len(aspec[0])
            if isinstance(aspec[3], tuple):
                deflen = len(aspec[3])
            for ind in range(arglen - deflen):
                if aspec[0][ind] not in data:
                    errors.append('Missing parameter ' + aspec[0][ind]\
                                + ' for state ' + full)
        # If this chunk has a recursive require, then it will cause a
        # recursive loop when executing, check for it
        reqdec = ''
        if 'require' in data:
            reqdec = 'require'
        if 'watch' in data:
            # Check to see if the service has a mod_watch function, if it does
            # not, then just require
            if not '{0}.mod_watch'.format(data['state']) in self.states:
                data['require'] = data.pop('watch')
                reqdec = 'require'
            else:
                reqdec = 'watch'
        if reqdec:
            for req in data[reqdec]:
                if data['state'] == req.keys()[0]:
                    if fnmatch.fnmatch(data['name'], req[req.keys()[0]]) \
                            or fnmatch.fnmatch(data['__id__'], req[req.keys()[0]]):
                        err = ('Recursive require detected in SLS {0} for'
                               ' require {1} in ID {2}').format(
                                   data['__sls__'],
                                   req,
                                   data['__id__'])
                        errors.append(err)
        return errors

    def verify_high(self, high):
        '''
        Verify that the high data is viable and follows the data structure
        '''
        errors = []
        if not isinstance(high, dict):
            errors.append('High data is not a dictionary and is invalid')
        reqs = {}
        for name, body in iteritems_(high):
            if name.startswith('__'):
                continue
            if not isinstance(name, string_types):
                err = ('The name {0} in sls {1} is not formed as a '
                       'string but is a {2}').format(
                               name, body['__sls__'], type(name))
                errors.append(err)
            if not isinstance(body, dict):
                err = ('The type {0} in {1} is not formated as a dictionary'
                       .format(name, body['__sls__']))
                errors.append(err)
                continue
            for state, run in iteritems_(body):
                if state.startswith('__'):
                    continue
                if not isinstance(body[state], list):
                    err = ('The state "{0}" in sls {1} is not formed as a list'
                           .format(name, body['__sls__']))
                    errors.append(err)
                else:
                    fun = 0
                    if '.' in state:
                        fun += 1
                    for arg in body[state]:
                        if isinstance(arg, string_types):
                            fun += 1
                            if ' ' in arg.strip():
                                errors.append(('The function "{0}" in state '
                                '"{1}" in SLS "{2}" has '
                                'whitespace, a function with whitespace is '
                                'not supported, perhaps this is an argument '
                                'that is missing a ":"').format(
                                    arg,
                                    name,
                                    body['__sls__']))
                        elif isinstance(arg, dict):
                            # The arg is a dict, if the arg is require or
                            # watch, it must be a list.
                            #
                            # Add the requires to the reqs dict and check them
                            # all for recursive requisites.
                            if arg.keys()[0] == 'require' \
                                    or arg.keys()[0] == 'watch':
                                if not isinstance(arg[arg.keys()[0]], list):
                                    errors.append(('The require or watch'
                                    ' statement in state "{0}" in sls "{1}" needs'
                                    ' to be formed as a list').format(
                                        name,
                                        body['__sls__']
                                        ))
                                # It is a list, verify that the members of the
                                # list are all single key dicts.
                                else:
                                    reqs[name] = {}
                                    for req in arg[arg.keys()[0]]:
                                        if not isinstance(req, dict):
                                            err = ('Requisite declaration {0}'
                                            ' in SLS {1} is not formed as a'
                                            ' single key dictionary').format(
                                                req,
                                                body['__sls__'])
                                            errors.append(err)
                                        req_key = req.keys()[0]
                                        req_val = req[req_key]
                                        if not ishashable(req_val):
                                            errors.append((
                                                'Illegal requisite "{0}", please check your syntax.\n'
                                                ).format(str(req_val)))

                                        # Check for global recursive requisites
                                        reqs[name][req_val] = req_key
                                        if req_val in reqs:
                                            if name in reqs[req_val]:
                                                if reqs[req_val][name] == state:
                                                    err = ('A recursive '
                                                    'requisite was found, SLS '
                                                    '"{0}" ID "{1}" ID "{2}"'
                                                    ).format(
                                                            body['__sls__'],
                                                            name,
                                                            req_val
                                                            )
                                                    errors.append(err)
                                # Make sure that there is only one key in the dict
                                if len(arg.keys()) != 1:
                                    errors.append(('Multiple dictionaries defined'
                                    ' in argument of state "{0}" in sls {1}').format(
                                        name,
                                        body['__sls__']))
                    if not fun:
                        if state == 'require' or state == 'watch':
                            continue
                        errors.append(('No function declared in state "{0}" in'
                            ' sls {1}').format(state, body['__sls__']))
                    elif fun > 1:
                        errors.append(('Too many functions declared in state'
                            ' "{0}" in sls {1}').format(state, body['__sls__']))
        return errors

    def verify_chunks(self, chunks):
        '''
        Verify the chunks in a list of low data structures
        '''
        err = []
        for chunk in chunks:
            err += self.verify_data(chunk)
        return err

    def order_chunks(self, chunks):
        '''
        Sort the chunk list verifying that the chunks follow the order
        specified in the order options.
        '''
        cap = 1
        for chunk in chunks:
            if 'order' in chunk:
                if not isinstance(chunk['order'], int):
                    continue
                if chunk['order'] > cap - 1:
                    cap = chunk['order'] + 100
        for chunk in chunks:
            if not 'order' in chunk:
                chunk['order'] = cap
            else:
                if not isinstance(chunk['order'], int):
                    if chunk['order'] == 'last':
                        chunk['order'] = cap + 100
                    else:
                        chunk['order'] = cap
        chunks = sorted(
                chunks,
                key=lambda k: '{0[state]}{0[name]}{0[fun]}'.format(k)
                )
        chunks = sorted(
                chunks,
                key=lambda k: k['order']
                )
        return chunks

    def format_call(self, data):
        '''
        Formats low data into a list of dict's used to actually call the state,
        returns:
        {
        'full': 'module.function',
        'args': [arg[0], arg[1], ...]
        }
        used to call the function like this:
        self.states[ret['full']](*ret['args'])

        It is assumed that the passed data has already been verified with
        verify_data
        '''
        ret = {}
        ret['full'] = '{0[state]}.{0[fun]}'.format(data)
        ret['args'] = []
        aspec = _getargs(self.states[ret['full']])
        arglen = 0
        deflen = 0
        if isinstance(aspec[0], list):
            arglen = len(aspec[0])
        if isinstance(aspec[3], tuple):
            deflen = len(aspec[3])
        if aspec[2]:
            # This state accepts kwargs
            ret['kwargs'] = {}
            for key in data:
                # Passing kwargs the conflict with args == stack trace
                if key in aspec[0]:
                    continue
                ret['kwargs'][key] = data[key]
        kwargs = {}
        for ind in range(arglen - 1, 0, -1):
            minus = arglen - ind
            if deflen - minus > -1:
                kwargs[aspec[0][ind]] = aspec[3][-minus]
        for arg in kwargs:
            if arg in data:
                kwargs[arg] = data[arg]
        for arg in aspec[0]:
            if arg in kwargs:
                ret['args'].append(kwargs[arg])
            else:
                ret['args'].append(data[arg])
        return ret

    def compile_high_data(self, high):
        '''
        "Compile" the high data as it is retrieved from the cli or yaml into
        the individual state executor structures
        '''
        chunks = []
        for name, body in iteritems_(high):
            if name.startswith('__'):
                continue
            for state, run in iteritems_(body):
                funcs = set()
                names = set()
                if state.startswith('__'):
                    continue
                chunk = {'state': state,
                         'name': name}
                if '__sls__' in body:
                    chunk['__sls__'] = body['__sls__']
                if '__env__' in body:
                    chunk['__env__'] = body['__env__']
                chunk['__id__'] = name
                for arg in run:
                    if isinstance(arg, string_types):
                        funcs.add(arg)
                        continue
                    if isinstance(arg, dict):
                        for key, val in iteritems_(arg):
                            if key == 'names':
                                names.update(val)
                                continue
                            else:
                                chunk.update(arg)
                if names:
                    for name in names:
                        live = copy.deepcopy(chunk)
                        live['name'] = name
                        for fun in funcs:
                            live['fun'] = fun
                            chunks.append(live)
                else:
                    live = copy.deepcopy(chunk)
                    for fun in funcs:
                        live['fun'] = fun
                        chunks.append(live)
        chunks = self.order_chunks(chunks)
        return chunks

    def reconcile_extend(self, high):
        '''
        Pull the extend data and add it to the respective high data
        '''
        errors = []
        if '__extend__' not in high:
            return high, errors
        ext = high.pop('__extend__')
        for ext_chunk in ext:
            for name, body in iteritems_(ext_chunk):
                if name not in high:
                    errors.append(
                        'Extension {0} is not part of the high state'.format(
                            name
                            )
                        )
                    continue
                for state, run in iteritems_(body):
                    if state.startswith('__'):
                        continue
                    if state not in high[name]:
                        high[name][state] = run
                        continue
                    # high[name][state] is extended by run, both are lists
                    for arg in run:
                        update = False
                        for hind in range(len(high[name][state])):
                            if isinstance(arg, string_types) and \
                                    isinstance(high[name][state][hind], string_types):
                                # replacing the function, replace the index
                                high[name][state].pop(hind)
                                high[name][state].insert(hind, arg)
                                update = True
                                continue
                            if isinstance(arg, dict) and \
                                    isinstance(high[name][state][hind], dict):
                                # It is an option, make sure the options match
                                if (arg.keys()[0] ==
                                    high[name][state][hind].keys()[0]):
                                    # They match, check if the option is a
                                    # watch or require, append, otherwise
                                    # replace
                                    if arg.keys()[0] == 'require' or \
                                            arg.keys()[0] == 'watch':
                                        # Extend the list
                                        (high[name][state][hind][arg.keys()[0]]
                                         .extend(arg[arg.keys()[0]]))
                                        update = True
                                    else:
                                        # Replace the value
                                        high[name][state][hind] = arg
                                        update = True
                        if not update:
                            high[name][state].append(arg)
        return high, errors

    def requisite_in(self, high):
        '''
        Extend the data reference with requisite_in arguments
        '''
        req_in = set(['require_in', 'watch_in', 'use', 'use_in'])
        req_in_all = req_in.union(set(['require', 'watch']))
        extend = {}
        for id_, body in iteritems_(high):
            for state, run in iteritems_(body):
                if state.startswith('__'):
                    continue
                for arg in run:
                    if isinstance(arg, dict):
                        # It is not a function, verify that the arg is a
                        # requisite in statement
                        if len(arg) < 1:
                            # Empty arg dict
                            # How did we get this far?
                            continue
                        # Split out the components
                        key = arg.keys()[0]
                        if not key in req_in:
                            continue
                        rkey = key.split('_')[0]
                        items = arg[key]
                        if isinstance(items, dict):
                            # Formated as a single req_in
                            for _state, name in iteritems_(items):

                                # Not a use requisite_in
                                found = False
                                if not name in extend:
                                    extend[name] = {}
                                if not _state in extend[name]:
                                    extend[name][_state] = []
                                for ind in range(len(extend[name][_state])):
                                    if extend[name][_state][ind].keys()[0] == rkey:
                                        # Extending again
                                        extend[name][_state][ind][rkey].append(
                                                {state: id_}
                                                )
                                        found = True
                                if found:
                                    continue
                                # The rkey is not present yet, create it
                                extend[name][_state].append(
                                        {rkey: [{state: id_}]}
                                        )

                        if isinstance(items, list):
                            # Formed as a list of requisite additions
                            for ind in items:
                                if not isinstance(ind, dict):
                                    # Malformed req_in
                                    continue
                                if len(ind) < 1:
                                    continue
                                _state = ind.keys()[0]
                                name = ind[_state]
                                if key == 'use_in':
                                    # Add the running states args to the
                                    # use_in states
                                    ext_id = find_name(name, _state, high)
                                    if not ext_id:
                                        continue
                                    ext_args = state_args(ext_id, _state, high)
                                    if not ext_id in extend:
                                        extend[ext_id] = {}
                                    if not _state in extend[ext_id]:
                                        extend[ext_id][_state] = []
                                    ignore_args = req_in_all.union(ext_args)
                                    for arg in high[id_][state]:
                                        if not isinstance(arg, dict):
                                            continue
                                        if len(arg) != 1:
                                            continue
                                        if arg.keys()[0] in ignore_args:
                                            continue
                                        extend[ext_id][_state].append(arg)
                                    continue
                                if key == 'use':
                                    # Add the use state's args to the
                                    # running state
                                    ext_id = find_name(name, _state, high)
                                    if not ext_id:
                                        continue
                                    loc_args = state_args(id_, state, high)
                                    if not id_ in extend:
                                        extend[id_] = {}
                                    if not state in extend[id_]:
                                        extend[id_][state] = []
                                    ignore_args = req_in_all.union(loc_args)
                                    for arg in high[ext_id][_state]:
                                        if not isinstance(arg, dict):
                                            continue
                                        if len(arg) != 1:
                                            continue
                                        if arg.keys()[0] in ignore_args:
                                            continue
                                        extend[id_][state].append(arg)
                                    continue
                                found = False
                                if not name in extend:
                                    extend[name] = {}
                                if not _state in extend[name]:
                                    extend[name][_state] = []
                                for ind in range(len(extend[name][_state])):
                                    if extend[name][_state][ind].keys()[0] == rkey:
                                        # Extending again
                                        extend[name][_state][ind][rkey].append(
                                                {state: id_}
                                                )
                                        found = True
                                if found:
                                    continue
                                # The rkey is not present yet, create it
                                extend[name][_state].append(
                                        {rkey: [{state: id_}]}
                                        )
        high['__extend__'] = []
        for key, val in iteritems_(extend):
            high['__extend__'].append({key: val})
        return self.reconcile_extend(high)

    def call(self, data):
        '''
        Call a state directly with the low data structure, verify data
        before processing.
        '''
        log.info(
                'Executing state {0[state]}.{0[fun]} for {0[name]}'.format(
                    data
                    )
                )
        if 'provider' in data:
            self.load_modules(data)
        cdata = self.format_call(data)
        try:
            if 'kwargs' in cdata:
                ret = self.states[cdata['full']](*cdata['args'], **cdata['kwargs'])
            else:
                ret = self.states[cdata['full']](*cdata['args'])
        except:
            trb = traceback.format_exc()
            ret = {
                'result': False,
                'name': cdata['args'][0],
                'changes': {},
                'comment': 'An exception occured in this state: {0}'.format(
                    trb)
                }
        ret['__run_num__'] = self.__run_num
        self.__run_num += 1
        format_log(ret)
        if 'provider' in data:
            self.load_modules()
        return ret

    def call_chunks(self, chunks):
        '''
        Iterate over a list of chunks and call them, checking for requires.
        '''
        running = {}
        for low in chunks:
            if '__FAILHARD__' in running:
                running.pop('__FAILHARD__')
                return running
            tag = _gen_tag(low)
            if tag not in running:
                running = self.call_chunk(low, running, chunks)
                if self.check_failhard(low, running):
                    return running
        return running

    def check_failhard(self, low, running):
        '''
        Check if the low data chunk should send a failhard signal
        '''
        tag = _gen_tag(low)
        if low.get('failhard', False) \
                or self.opts['failhard'] \
                and tag in running:
            return not running[tag]['result']
        return False

    def check_requisite(self, low, running, chunks):
        '''
        Look into the running data to check the status of all requisite
        states
        '''
        present = False
        if 'watch' in low:
            present = True
        if 'require' in low:
            present = True
        if not present:
            return 'met'
        reqs = {'require': [],
                'watch': []}
        status = 'unmet'
        for r_state in reqs.keys():
            if r_state in low:
                for req in low[r_state]:
                    req = trim_req(req)
                    found = False
                    for chunk in chunks:
                        req_key = req.keys()[0]
                        req_val = req[req_key]
                        if (fnmatch.fnmatch(chunk['name'], req_val) or
                            fnmatch.fnmatch(chunk['__id__'], req_val)):
                            if chunk['state'] == req_key:
                                found = True
                                reqs[r_state].append(chunk)
                    if not found:
                        return 'unmet'
        fun_stats = set()
        for r_state, chunks in iteritems_(reqs):
            for chunk in chunks:
                tag = _gen_tag(chunk)
                if tag not in running:
                    fun_stats.add('unmet')
                    continue
                if running[tag]['result'] is False:
                    fun_stats.add('fail')
                    continue
                if r_state == 'watch' and running[tag]['changes']:
                    fun_stats.add('change')
                    continue
                else:
                    fun_stats.add('met')

        if 'unmet' in fun_stats:
            return 'unmet'
        elif 'fail' in fun_stats:
            return 'fail'
        elif 'change' in fun_stats:
            return 'change'
        return 'met'

    def call_chunk(self, low, running, chunks):
        '''
        Check if a chunk has any requires, execute the requires and then
        the chunk
        '''
        self._mod_init(low)
        tag = _gen_tag(low)
        requisites = ('require', 'watch')
        status = self.check_requisite(low, running, chunks)
        if status == 'unmet':
            lost = {'require': [],
                    'watch': []}
            reqs = []
            for requisite in requisites:
                if not requisite in low:
                    continue
                for req in low[requisite]:
                    req = trim_req(req)
                    found = False
                    for chunk in chunks:
                        req_key = req.keys()[0]
                        req_val = req[req_key]
                        if (fnmatch.fnmatch(chunk['name'], req_val) or
                            fnmatch.fnmatch(chunk['__id__'], req_val)):
                            if chunk['state'] == req.keys()[0]:
                                reqs.append(chunk)
                                found = True
                    if not found:
                        lost[requisite].append(req)
            if lost['require'] or lost['watch']:
                comment = 'The following requisites were not found:\n'
                for requisite, lreqs in iteritems_(lost):
                    for lreq in lreqs:
                        comment += '{0}{1}: {2}\n'.format(' ' * 19,
                                requisite,
                                lreq)
                running[tag] = {'changes': {},
                                'result': False,
                                'comment': comment,
                                '__run_num__': self.__run_num}
                self.__run_num += 1
                return running
            for chunk in reqs:
                # Check to see if the chunk has been run, only run it if
                # it has not been run already
                ctag = _gen_tag(chunk)
                if ctag not in running:
                    running = self.call_chunk(chunk, running, chunks)
                    if self.check_failhard(chunk, running):
                        running['__FAILHARD__'] = True
                        return running
            running = self.call_chunk(low, running, chunks)
            if self.check_failhard(chunk, running):
                running['__FAILHARD__'] = True
                return running
        elif status == 'met':
            running[tag] = self.call(low)
        elif status == 'fail':
            running[tag] = {'changes': {},
                            'result': False,
                            'comment': 'One or more requisite failed',
                            '__run_num__': self.__run_num}
            self.__run_num += 1
        elif status == 'change':
            ret = self.call(low)
            if not ret['changes']:
                low['fun'] = 'mod_watch'
                ret = self.call(low)
            running[tag] = ret
        else:
            running[tag] = self.call(low)
        return running

    def call_high(self, high):
        '''
        Process a high data call and ensure the defined states.
        '''
        err = []
        errors = []
        # If there is extension data reconcile it
        high, ext_errors = self.reconcile_extend(high)
        errors += ext_errors
        errors += self.verify_high(high)
        if errors:
            return errors
        high, req_in_errors = self.requisite_in(high)
        errors += req_in_errors
        # Verify that the high data is structurally sound
        if errors:
            return errors
        # Compile and verify the raw chunks
        chunks = self.compile_high_data(high)
        errors += self.verify_chunks(chunks)
        # If there are extensions in the highstate, process them and update
        # the low data chunks
        if errors:
            return errors
        ret = self.format_verbosity(self.call_chunks(chunks))
        return ret

    def call_template(self, template):
        '''
        Enforce the states in a template
        '''
        high = compile_template(
            template, self.renderers, self.opts['renderer'])
        if high:
            return self.call_high(high)
        return high

    def call_template_str(self, template):
        '''
        Enforce the states in a template, pass the template as a string
        '''
        high = compile_template_str(
            template, self.renderers, self.opts['renderer'])
        if high:
            return self.call_high(high)
        return high


class BaseHighState(object):
    '''
    The BaseHighState is the foundation of running a highstate, extend it and
    add a self.state object of type State
    '''
    def __init__(self, opts):
        self.opts = self.__gen_opts(opts)
        self.avail = self.__gather_avail()

    def __gather_avail(self):
        '''
        Gather the lists of available sls data from the master
        '''
        avail = {}
        for env in self._get_envs():
            avail[env] = self.client.list_states(env)
        return avail

    def __gen_opts(self, opts):
        '''
        The options used by the High State object are derived from options
        on the minion and the master, or just the minion if the high state
        call is entirely local.
        '''
        # If the state is intended to be applied locally, then the local opts
        # should have all of the needed data, otherwise overwrite the local
        # data items with data from the master
        if 'local_state' in opts:
            if opts['local_state']:
                return opts
        mopts = self.client.master_opts()
        opts['renderer'] = mopts['renderer']
        opts['failhard'] = mopts.get('failhard', False)
        if mopts['state_top'].startswith('salt://'):
            opts['state_top'] = mopts['state_top']
        elif mopts['state_top'].startswith('/'):
            opts['state_top'] = os.path.join('salt://', mopts['state_top'][1:])
        else:
            opts['state_top'] = os.path.join('salt://', mopts['state_top'])
        opts['nodegroups'] = mopts.get('nodegroups', {})
        opts['file_roots'] = mopts['file_roots']
        return opts

    def _get_envs(self):
        '''
        Pull the file server environments out of the master options
        '''
        envs = set(['base'])
        if 'file_roots' in self.opts:
            envs.update(self.opts['file_roots'].keys())
        return envs

    def get_tops(self):
        '''
        Gather the top files
        '''
        tops = collections.defaultdict(list)
        include = collections.defaultdict(list)
        done = collections.defaultdict(list)
        # Gather initial top files
        if self.opts['environment']:
            tops[self.opts['environment']] = [
                    compile_template(
                        self.client.cache_file(
                            self.opts['state_top'],
                            self.opts['environment']
                            ),
                        self.state.rend,
                        self.state.opts['renderer'],
                        env=self.opts['environment']
                        )
                    ]
        else:
            for env in self._get_envs():
                tops[env].append(
                        compile_template(
                            self.client.cache_file(
                                self.opts['state_top'],
                                env
                                ),
                            self.state.rend,
                            self.state.opts['renderer'],
                            env=env
                            )
                        )

        # Search initial top files for includes
        for env, ctops in iteritems_(tops):
            for ctop in ctops:
                if not 'include' in ctop:
                    continue
                for sls in ctop['include']:
                    include[env].append(sls)
                ctop.pop('include')
        # Go through the includes and pull out the extra tops and add them
        while include:
            pops = []
            for env, states in iteritems_(include):
                pops.append(env)
                if not states:
                    continue
                for sls_match in states:
                    for sls in fnmatch.filter(self.avail[env], sls_match):
                        if sls in done[env]:
                            continue
                        tops[env].append(
                                compile_template(
                                    self.client.get_state(
                                        sls,
                                        env
                                        ),
                                    self.state.rend,
                                    self.state.opts['renderer'],
                                    env=env
                                    )
                                )
                        done[env].append(sls)
            for env in pops:
                if env in include:
                    include.pop(env)
        return tops

    def merge_tops(self, tops):
        '''
        Cleanly merge the top files
        '''
        top = collections.defaultdict(dict)
        for sourceenv, ctops in iteritems_(tops):
            for ctop in ctops:
                for env, targets in iteritems_(ctop):
                    if env == 'include':
                        continue
                    for tgt in targets:
                        if not tgt in top[env]:
                            top[env][tgt] = ctop[env][tgt]
                            continue
                        matches = []
                        states = set()
                        for comp in top[env][tgt]:
                            if isinstance(comp, dict):
                                matches.append(comp)
                            if isinstance(comp, string_types):
                                states.add(comp)
                        top[env][tgt] = matches
                        top[env][tgt].extend(list(states))
        return top

    def verify_tops(self, tops):
        '''
        Verify the contents of the top file data
        '''
        errors = []
        if not isinstance(tops, dict):
            errors.append('Top data was not formed as a dict')
            # No further checks will work, bail out
            return errors
        for env, matches in iteritems_(tops):
            if env == 'include':
                continue
            if not isinstance(env, string_types):
                err = ('Environment {0} in top file is not formed as a '
                       'string').format(env)
                errors.append(err)
            if env == '':
                errors.append('Empty environment statement in top file')
            if not isinstance(matches, dict):
                err = ('The top file matches for environment {0} are not '
                       'laid out as a dict').format(env)
                errors.append(err)
            for match, slsmods in iteritems_(matches):
                for slsmod in slsmods:
                    if isinstance(slsmod, dict):
                        # This value is a match option
                        for key, val in iteritems_(slsmod):
                            if not val:
                                err = ('Improperly formatted top file matcher '
                                       'in environment {0}: {1} file'.format(
                                           slsmod,
                                           val
                                           )
                                       )
                                errors.append(err)
                    elif isinstance(slsmod, string_types):
                        # This is a sls module
                        if not slsmod:
                            err = ('Environment {0} contains an empty sls '
                                   'index').format(env)
                            errors.append(err)

        return errors

    def get_top(self):
        '''
        Returns the high data derived from the top file
        '''
        tops = self.get_tops()
        return self.merge_tops(tops)

    def top_matches(self, top):
        '''
        Search through the top high data for matches and return the states
        that this minion needs to execute.

        Returns:
        {'env': ['state1', 'state2', ...]}
        '''
        matches = {}
        for env, body in iteritems_(top):
            if self.opts['environment']:
                if not env == self.opts['environment']:
                    continue
            for match, data in iteritems_(body):
                if self.matcher.confirm_top(
                        match,
                        data,
                        self.opts['nodegroups']
                        ):
                    if env not in matches:
                        matches[env] = []
                    for item in data:
                        if isinstance(item, string_types):
                            matches[env].append(item)
        ext_matches = self.client.ext_nodes()
        for env in ext_matches:
            if env in matches:
                matches[env] = list(set(ext_matches[env]).union(matches[env]))
            else:
                matches[env] = ext_matches[env]
        return matches

    def load_dynamic(self, matches):
        '''
        If autoload_dynamic_modules is True then automatically load the
        dynamic modules
        '''
        if not self.opts['autoload_dynamic_modules']:
            return
        syncd = self.state.functions['saltutil.sync_all'](matches.keys())
        if syncd[2]:
            self.opts['grains'] = salt.loader.grains(self.opts)
        faux = {'state': 'file', 'fun': 'recurse'}
        self.state.module_refresh(faux)

    def render_state(self, sls, env, mods):
        '''
        Render a state file and retrieve all of the include states
        '''
        err = ''
        errors = []
        fn_ = self.client.get_state(sls, env)
        if not fn_:
            errors.append(('Specified SLS {0} in environment {1} is not'
                           ' available on the salt master').format(sls, env))
        state = None
        try:
            state = compile_template(
                fn_, self.state.rend, self.state.opts['renderer'], env, sls)
        except Exception as exc:
            errors.append(('Rendering SLS {0} failed, render error:\n{1}'
                           .format(sls, exc)))
        mods.add(sls)
        nstate = None
        if state:
            if not isinstance(state, dict):
                errors.append(('SLS {0} does not render to a dictionary'
                               .format(sls)))
            else:
                if 'include' in state:
                    if not isinstance(state['include'], list):
                        err = ('Include Declaration in SLS {0} is not formed '
                               'as a list'.format(sls))
                        errors.append(err)
                    else:
                        for inc_sls in state.pop('include'):
                            for sub_sls in fnmatch.filter(
                                    self.avail[env], inc_sls):
                                if sub_sls not in mods:
                                    nstate, mods, err = self.render_state(
                                            sub_sls,
                                            env,
                                            mods
                                            )
                                if nstate:
                                    state.update(nstate)
                                if err:
                                    errors += err
                if 'extend' in state:
                    ext = state.pop('extend')
                    for name in ext:
                        if not isinstance(ext[name], dict):
                            errors.append(('Extension name {0} in sls {1} is '
                                           'not a dictionary'
                                           .format(name, sls)))
                            continue
                        if '__sls__' not in ext[name]:
                            ext[name]['__sls__'] = sls
                        if '__env__' not in ext[name]:
                            ext[name]['__env__'] = env
                        for key in ext[name]:
                            if key.startswith('_'):
                                continue
                            if not isinstance(ext[name][key], list):
                                continue
                            if '.' in key:
                                comps = key.split('.')
                                ext[name][comps[0]] = ext[name].pop(key)
                                ext[name][comps[0]].append(comps[1])
                        if '__extend__' not in state:
                            state['__extend__'] = [ext]
                        else:
                            state['__extend__'].append(ext)
                for name in state:
                    if not isinstance(state[name], dict):
                        if name == '__extend__':
                            continue

                        if isinstance(state[name], string_types):
                            # Is this is a short state, it needs to be padded
                            if '.' in state[name]:
                                comps = state[name].split('.')
                                state[name] = {'__sls__': sls,
                                               '__env__': env,
                                               comps[0]: [comps[1]]}
                                continue
                        errors.append(('Name {0} in sls {1} is not a dictionary'
                                       .format(name, sls)))
                        continue
                    skeys = set()
                    for key in state[name]:
                        if key.startswith('_'):
                            continue
                        if not isinstance(state[name][key], list):
                            continue
                        if '.' in key:
                            comps = key.split('.')
                            # Salt doesn't support state files such as:
                            #
                            #     /etc/redis/redis.conf:
                            #       file.managed:
                            #         - source: salt://redis/redis.conf
                            #         - user: redis
                            #         - group: redis
                            #         - mode: 644
                            #       file.comment:
                            #           - regex: ^requirepass
                            if comps[0] in skeys:
                                err = ('Name "{0}" in sls "{1}" contains '
                                       'multiple state decs of the same type'
                                      ).format(name, sls)
                                errors.append(err)
                                continue
                            state[name][comps[0]] = state[name].pop(key)
                            state[name][comps[0]].append(comps[1])
                            skeys.add(comps[0])
                            continue
                        skeys.add(key)
                    if '__sls__' not in state[name]:
                        state[name]['__sls__'] = sls
                    if '__env__' not in state[name]:
                        state[name]['__env__'] = env
        else:
            state = {}
        return state, mods, errors

    def render_highstate(self, matches):
        '''
        Gather the state files and render them into a single unified salt
        high data structure.
        '''
        highstate = {}
        errors = []
        for env, states in iteritems_(matches):
            mods = set()
            for sls_match in states:
                for sls in fnmatch.filter(self.avail[env], sls_match):
                    state, mods, err = self.render_state(sls, env, mods)
                    # The extend members can not be treated as globally unique:
                    if '__extend__' in state and '__extend__' in highstate:
                        highstate['__extend__'].extend(state.pop('__extend__'))
                    for id_ in state:
                        if id_ in highstate:
                            if highstate[id_] != state[id_]:
                                errors.append(('Detected conflicting IDs, SLS'
                                ' IDs need to be globally unique.\n    The'
                                ' conflicting ID is "{0}" and is found in SLS'
                                ' "{1}" and SLS "{2}"').format(
                                        id_,
                                        highstate[id_]['__sls__'],
                                        state[id_]['__sls__'])
                                )
                    if state:
                        highstate.update(state)
                    if err:
                        errors += err
        # Clean out duplicate extend data
        if '__extend__' in highstate:
            highext = []
            for ext in highstate['__extend__']:
                for key, val in iteritems_(ext):
                    exists = False
                    for hext in highext:
                        if hext == {key: val}:
                            exists = True
                    if not exists:
                        highext.append({key: val})
            highstate['__extend__'] = highext
        return highstate, errors

    def call_highstate(self):
        '''
        Run the sequence to execute the salt highstate for this minion
        '''
        #Check that top file exists
        tag_name = 'no_|-states_|-states_|-None'
        ret = {tag_name: {
                   'result': False,
                   'comment': 'No states found for this minion',
                   'name': 'No States',
                   'changes': {},
                   '__run_num__': 0,
                   }
              }

        #File exists so continue
        err = []
        top = self.get_top()
        if not top:
            msg = ('Top data not found. Either this minion is not matched '
                   'in the top file or the top file was not found on the '
                   'master')
            ret[tag_name]['comment'] = msg
            return ret
        err += self.verify_tops(top)
        matches = self.top_matches(top)
        self.load_dynamic(matches)
        high, errors = self.render_highstate(matches)
        err += errors
        if err:
            return err
        if not high:
            return ret
        return self.state.call_high(high)

    def compile_highstate(self):
        '''
        Return just the highstate or the errors
        '''
        top = self.get_top()
        matches = self.top_matches(top)
        high, errors = self.render_highstate(matches)

        if errors:
            return errors

        return high

    def compile_low_chunks(self):
        '''
        Compile the highstate but don't run it, return the low chunks to
        see exactly what the highstate will execute
        '''
        err = []
        top = self.get_top()
        matches = self.top_matches(top)
        high, errors = self.render_highstate(matches)

        # If there is extension data reconcile it
        high, ext_errors = self.state.reconcile_extend(high)
        errors += ext_errors

        # Verify that the high data is structurally sound
        errors += self.state.verify_high(high)

        # Compile and verify the raw chunks
        chunks = self.state.compile_high_data(high)
        errors += self.state.verify_chunks(chunks)

        if errors:
            return errors
        return chunks


class HighState(BaseHighState):
    '''
    Generate and execute the salt "High State". The High State is the
    compound state derived from a group of template files stored on the
    salt master or in the local cache.
    '''
    def __init__(self, opts):
        self.client = salt.fileclient.get_file_client(opts)
        BaseHighState.__init__(self, opts)
        self.state = State(self.opts)
        self.matcher = salt.minion.Matcher(self.opts)


class MasterState(State):
    '''
    Create a State object for master side compiling
    '''
    def __init__(self, opts, minion):
        State.__init__(self, opts)

    def load_modules(self, data=None):
        '''
        Load the modules into the state
        '''
        log.info('Loading fresh modules for state activity')
        # Load a modified client interface that looks like the interface used
        # from the minion, but uses remote execution
        #
        self.functions = salt.client.FunctionWrapper(
                self.opts,
                self.opts['id']
                )
        # Load the states, but they should not be used in this class apart
        # from inspection
        self.states = salt.loader.states(self.opts, self.functions)
        self.rend = salt.loader.render(self.opts, self.functions)


class MasterHighState(BaseHighState):
    '''
    Execute highstate compilation from the master
    '''
    def __init__(self, master_opts, minion_opts, grains, id_, env=None):
        # Force the fileclient to be local
        opts = copy.deepcopy(minion_opts)
        opts['file_client'] = 'local'
        opts['file_roots'] = master_opts['master_roots']
        opts['renderer'] = master_opts['renderer']
        opts['state_top'] = master_opts['state_top']
        opts['id'] = id_
        opts['grains'] = grains
        self.client = salt.fileclient.get_file_client(opts)
        BaseHighState.__init__(self, opts)
        # Use the master state object
        self.state = MasterState(self.opts, grains)
        self.matcher = salt.minion.Matcher(self.opts)


class RemoteHighState(object):
    '''
    Manage gathering the data from the master
    '''
    def __init__(self, opts, grains):
        self.opts = opts
        self.grains = grains
        self.serial = salt.payload.Serial(self.opts)
        self.auth = salt.crypt.SAuth(opts)
        self.socket = self.__get_socket()

    def __get_socket(self):
        '''
        Return the zeromq socket to use
        '''
        context = zmq.Context()
        socket = context.socket(zmq.REQ)
        socket.connect(self.opts['master_uri'])
        return socket

    def compile_master(self):
        '''
        Return the state data from the master
        '''
        payload = {'enc': 'aes'}
        load = {'grains': self.grains,
                'opts': self.opts,
                'cmd': '_master_state'}
        payload['load'] = self.auth.crypticle.dumps(load)
        self.socket.send(self.serial.dumps(payload))
        return self.auth.crypticle.loads(self.serial.loads(self.socket.recv()))<|MERGE_RESOLUTION|>--- conflicted
+++ resolved
@@ -29,11 +29,7 @@
 import salt.minion
 import salt.pillar
 import salt.fileclient
-<<<<<<< HEAD
-from salt._compat import string_types, range
-=======
-from salt._compat import string_types, iteritems_
->>>>>>> 80f2fc59
+from salt._compat import string_types, iteritems_, range
 
 from salt.template import (
     compile_template,
