--- conflicted
+++ resolved
@@ -1773,11 +1773,7 @@
                 # and the attempt, we are safe to pass
                 pass
         with salt.utils.files.fopen(tfile, 'wb+') as fp_:
-<<<<<<< HEAD
             fp_.write(salt.utils.msgpack.dumps(ret, _msgpack_module=msgpack))
-=======
-            fp_.write(msgpack_serialize(ret))
->>>>>>> 943e21f3
 
     def call_parallel(self, cdata, low):
         '''
@@ -2184,12 +2180,8 @@
                     tries = 0
                     with salt.utils.files.fopen(pause_path, 'rb') as fp_:
                         try:
-<<<<<<< HEAD
                             pdat = salt.utils.msgpack.loads(
                                 fp_.read(), _msgpack_module=msgpack)
-=======
-                            pdat = msgpack_deserialize(fp_.read())
->>>>>>> 943e21f3
                         except msgpack.UnpackValueError:
                             # Reading race condition
                             if tries > 10:
@@ -2236,12 +2228,8 @@
                                'changes': {}}
                     try:
                         with salt.utils.files.fopen(ret_cache, 'rb') as fp_:
-<<<<<<< HEAD
                             ret = salt.utils.msgpack.loads(
                                 fp_.read(), _msgpack_module=msgpack)
-=======
-                            ret = msgpack_deserialize(fp_.read())
->>>>>>> 943e21f3
                     except (OSError, IOError):
                         ret = {'result': False,
                                'comment': 'Parallel cache failure',
