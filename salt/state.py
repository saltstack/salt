# -*- coding: utf-8 -*-
"""
The State Compiler is used to execute states in Salt. A state is unlike
an execution module in that instead of just executing a command, it
ensures that a certain state is present on the system.

The data sent to the state calls is as follows:
    { 'state': '<state module name>',
      'fun': '<state function name>',
      'name': '<the name argument passed to all states>'
      'argn': '<arbitrary argument, can have many of these>'
      }
"""

# Import python libs
from __future__ import absolute_import, print_function, unicode_literals

import copy
import datetime
import fnmatch
import logging
import os
import random
import re
import site
import sys
import time
<<<<<<< HEAD
import traceback

import salt.fileclient
=======
import random
import collections
>>>>>>> 8abb7099

# Import salt libs
import salt.loader
import salt.minion
import salt.pillar
import salt.syspaths as syspaths
import salt.transport.client
import salt.utils.args
import salt.utils.crypt
import salt.utils.data
import salt.utils.decorators.state
import salt.utils.dictupdate
import salt.utils.event
import salt.utils.files
import salt.utils.hashutils
import salt.utils.immutabletypes as immutabletypes
<<<<<<< HEAD
import salt.utils.msgpack
=======
import salt.utils.msgpack as msgpack
>>>>>>> 8abb7099
import salt.utils.platform
import salt.utils.process
import salt.utils.url

# Explicit late import to avoid circular import. DO NOT MOVE THIS.
import salt.utils.yamlloader as yamlloader
from salt.exceptions import SaltRenderError, SaltReqTimeoutError

# Import third party libs
# pylint: disable=import-error,no-name-in-module,redefined-builtin
from salt.ext import six
from salt.ext.six.moves import map, range, reload_module
from salt.serializers.msgpack import deserialize as msgpack_deserialize
from salt.serializers.msgpack import serialize as msgpack_serialize
from salt.template import compile_template, compile_template_str
from salt.utils.odict import DefaultOrderedDict, OrderedDict

# pylint: enable=import-error,no-name-in-module,redefined-builtin

log = logging.getLogger(__name__)


# These are keywords passed to state module functions which are to be used
# by salt in this state module and not on the actual state module function
<<<<<<< HEAD
STATE_REQUISITE_KEYWORDS = frozenset(
    [
        "onchanges",
        "onchanges_any",
        "onfail",
        "onfail_any",
        "onfail_all",
        "onfail_stop",
        "prereq",
        "prerequired",
        "watch",
        "watch_any",
        "require",
        "require_any",
        "listen",
    ]
)
STATE_REQUISITE_IN_KEYWORDS = frozenset(
    ["onchanges_in", "onfail_in", "prereq_in", "watch_in", "require_in", "listen_in"]
)
STATE_RUNTIME_KEYWORDS = frozenset(
    [
        "fun",
        "state",
        "check_cmd",
        "failhard",
        "onlyif",
        "unless",
        "retry",
        "order",
        "parallel",
        "prereq",
        "prereq_in",
        "prerequired",
        "reload_modules",
        "reload_grains",
        "reload_pillar",
        "runas",
        "runas_password",
        "fire_event",
        "saltenv",
        "use",
        "use_in",
        "__env__",
        "__sls__",
        "__id__",
        "__orchestration_jid__",
        "__pub_user",
        "__pub_arg",
        "__pub_jid",
        "__pub_fun",
        "__pub_tgt",
        "__pub_ret",
        "__pub_pid",
        "__pub_tgt_type",
        "__prereq__",
    ]
)

STATE_INTERNAL_KEYWORDS = STATE_REQUISITE_KEYWORDS.union(
    STATE_REQUISITE_IN_KEYWORDS
).union(STATE_RUNTIME_KEYWORDS)
=======
STATE_REQUISITE_KEYWORDS = frozenset([
    'onchanges',
    'onchanges_any',
    'onfail',
    'onfail_any',
    'onfail_all',
    'onfail_stop',
    'prereq',
    'prerequired',
    'watch',
    'watch_any',
    'require',
    'require_any',
    'listen',
    ])
STATE_REQUISITE_IN_KEYWORDS = frozenset([
    'onchanges_in',
    'onfail_in',
    'prereq_in',
    'watch_in',
    'require_in',
    'listen_in',
    ])
STATE_RUNTIME_KEYWORDS = frozenset([
    'fun',
    'state',
    'check_cmd',
    'failhard',
    'onlyif',
    'unless',
    'retry',
    'order',
    'parallel',
    'prereq',
    'prereq_in',
    'prerequired',
    'reload_modules',
    'reload_grains',
    'reload_pillar',
    'runas',
    'runas_password',
    'fire_event',
    'saltenv',
    'use',
    'use_in',
    '__env__',
    '__sls__',
    '__id__',
    '__orchestration_jid__',
    '__pub_user',
    '__pub_arg',
    '__pub_id',
    '__pub_jid',
    '__pub_fun',
    '__pub_fun_args',
    '__pub_schedule',
    '__pub_tgt',
    '__pub_ret',
    '__pub_pid',
    '__pub_tgt_type',
    '__prereq__',
    ])

STATE_INTERNAL_KEYWORDS = STATE_REQUISITE_KEYWORDS.union(STATE_REQUISITE_IN_KEYWORDS).union(STATE_RUNTIME_KEYWORDS)
>>>>>>> 8abb7099


def _odict_hashable(self):
    return id(self)


OrderedDict.__hash__ = _odict_hashable


def split_low_tag(tag):
    """
    Take a low tag and split it back into the low dict that it came from
    """
    state, id_, name, fun = tag.split("_|-")

    return {"state": state, "__id__": id_, "name": name, "fun": fun}


def _gen_tag(low):
    """
    Generate the running dict tag string from the low data structure
    """
    return "{0[state]}_|-{0[__id__]}_|-{0[name]}_|-{0[fun]}".format(low)


def _clean_tag(tag):
    """
    Make tag name safe for filenames
    """
    return salt.utils.files.safe_filename_leaf(tag)


def _l_tag(name, id_):
    low = {
        "name": "listen_{0}".format(name),
        "__id__": "listen_{0}".format(id_),
        "state": "Listen_Error",
        "fun": "Listen_Error",
    }
    return _gen_tag(low)


def _calculate_fake_duration():
    """
    Generate a NULL duration for when states do not run
    but we want the results to be consistent.
    """
    utc_start_time = datetime.datetime.utcnow()
    local_start_time = utc_start_time - (
        datetime.datetime.utcnow() - datetime.datetime.now()
    )
    utc_finish_time = datetime.datetime.utcnow()
    start_time = local_start_time.time().isoformat()
    delta = utc_finish_time - utc_start_time
    # duration in milliseconds.microseconds
    duration = (delta.seconds * 1000000 + delta.microseconds) / 1000.0

    return start_time, duration


def get_accumulator_dir(cachedir):
    """
    Return the directory that accumulator data is stored in, creating it if it
    doesn't exist.
    """
    fn_ = os.path.join(cachedir, "accumulator")
    if not os.path.isdir(fn_):
        # accumulator_dir is not present, create it
        os.makedirs(fn_)
    return fn_


def trim_req(req):
    """
    Trim any function off of a requisite
    """
    reqfirst = next(iter(req))
    if "." in reqfirst:
        return {reqfirst.split(".")[0]: req[reqfirst]}
    return req


def state_args(id_, state, high):
    """
    Return a set of the arguments passed to the named state
    """
    args = set()
    if id_ not in high:
        return args
    if state not in high[id_]:
        return args
    for item in high[id_][state]:
        if not isinstance(item, dict):
            continue
        if len(item) != 1:
            continue
        args.add(next(iter(item)))
    return args


def find_name(name, state, high):
    """
    Scan high data for the id referencing the given name and return a list of (IDs, state) tuples that match

    Note: if `state` is sls, then we are looking for all IDs that match the given SLS
    """
    ext_id = []
    if name in high:
        ext_id.append((name, state))
    # if we are requiring an entire SLS, then we need to add ourselves to everything in that SLS
    elif state == "sls":
        for nid, item in six.iteritems(high):
            if item["__sls__"] == name:
                ext_id.append((nid, next(iter(item))))
    # otherwise we are requiring a single state, lets find it
    else:
        # We need to scan for the name
        for nid in high:
            if state in high[nid]:
                if isinstance(high[nid][state], list):
                    for arg in high[nid][state]:
                        if not isinstance(arg, dict):
                            continue
                        if len(arg) != 1:
                            continue
                        if arg[next(iter(arg))] == name:
                            ext_id.append((nid, state))
    return ext_id


def find_sls_ids(sls, high):
    """
    Scan for all ids in the given sls and return them in a dict; {name: state}
    """
    ret = []
    for nid, item in six.iteritems(high):
        try:
            sls_tgt = item["__sls__"]
        except TypeError:
            if nid != "__exclude__":
                log.error(
                    "Invalid non-dict item '%s' in high data. Value: %r", nid, item
                )
            continue
        else:
            if sls_tgt == sls:
                for st_ in item:
                    if st_.startswith("__"):
                        continue
                    ret.append((nid, st_))
    return ret


def format_log(ret):
    """
    Format the state into a log message
    """
    msg = ""
    if isinstance(ret, dict):
        # Looks like the ret may be a valid state return
        if "changes" in ret:
            # Yep, looks like a valid state return
            chg = ret["changes"]
            if not chg:
                if ret["comment"]:
                    msg = ret["comment"]
                else:
                    msg = "No changes made for {0[name]}".format(ret)
            elif isinstance(chg, dict):
                if "diff" in chg:
                    if isinstance(chg["diff"], six.string_types):
                        msg = "File changed:\n{0}".format(chg["diff"])
                if all([isinstance(x, dict) for x in six.itervalues(chg)]):
                    if all([("old" in x and "new" in x) for x in six.itervalues(chg)]):
                        msg = "Made the following changes:\n"
                        for pkg in chg:
                            old = chg[pkg]["old"]
                            if not old and old not in (False, None):
                                old = "absent"
                            new = chg[pkg]["new"]
                            if not new and new not in (False, None):
                                new = "absent"
                            # This must be able to handle unicode as some package names contain
                            # non-ascii characters like "Français" or "Español". See Issue #33605.
                            msg += "'{0}' changed from '{1}' to '{2}'\n".format(
                                pkg, old, new
                            )
            if not msg:
                msg = six.text_type(ret["changes"])
            if ret["result"] is True or ret["result"] is None:
                log.info(msg)
            else:
                log.error(msg)
    else:
        # catch unhandled data
        log.info(six.text_type(ret))


def master_compile(master_opts, minion_opts, grains, id_, saltenv):
    """
    Compile the master side low state data, and build the hidden state file
    """
    st_ = MasterHighState(master_opts, minion_opts, grains, id_, saltenv)
    return st_.compile_highstate()


def ishashable(obj):
    try:
        hash(obj)
    except TypeError:
        return False
    return True


def mock_ret(cdata):
    """
    Returns a mocked return dict with information about the run, without
    executing the state function
    """
    # As this is expanded it should be sent into the execution module
    # layer or it should be turned into a standalone loader system
    if cdata["args"]:
        name = cdata["args"][0]
    else:
        name = cdata["kwargs"]["name"]
    return {
        "name": name,
        "comment": "Not called, mocked",
        "changes": {},
        "result": True,
    }


class StateError(Exception):
    """
    Custom exception class.
    """


class Compiler(object):
    """
    Class used to compile and manage the High Data structure
    """

    def __init__(self, opts, renderers):
        self.opts = opts
        self.rend = renderers

    def render_template(self, template, **kwargs):
        """
        Enforce the states in a template
        """
        high = compile_template(
            template,
            self.rend,
            self.opts["renderer"],
            self.opts["renderer_blacklist"],
            self.opts["renderer_whitelist"],
            **kwargs
        )
        if not high:
            return high
        return self.pad_funcs(high)

    def pad_funcs(self, high):
        """
        Turns dot delimited function refs into function strings
        """
        for name in high:
            if not isinstance(high[name], dict):
                if isinstance(high[name], six.string_types):
                    # Is this is a short state? It needs to be padded!
                    if "." in high[name]:
                        comps = high[name].split(".")
                        if len(comps) >= 2:
                            # Merge the comps
                            comps[1] = ".".join(comps[1 : len(comps)])
                        high[name] = {
                            # '__sls__': template,
                            # '__env__': None,
                            comps[0]: [comps[1]]
                        }
                        continue
                    continue
            skeys = set()
            for key in sorted(high[name]):
                if key.startswith("_"):
                    continue
                if not isinstance(high[name][key], list):
                    continue
                if "." in key:
                    comps = key.split(".")
                    if len(comps) >= 2:
                        # Merge the comps
                        comps[1] = ".".join(comps[1 : len(comps)])
                    # Salt doesn't support state files such as:
                    #
                    # /etc/redis/redis.conf:
                    #   file.managed:
                    #     - user: redis
                    #     - group: redis
                    #     - mode: 644
                    #   file.comment:
                    #     - regex: ^requirepass
                    if comps[0] in skeys:
                        continue
                    high[name][comps[0]] = high[name].pop(key)
                    high[name][comps[0]].append(comps[1])
                    skeys.add(comps[0])
                    continue
                skeys.add(key)
        return high

    def verify_high(self, high):
        """
        Verify that the high data is viable and follows the data structure
        """
        errors = []
        if not isinstance(high, dict):
            errors.append("High data is not a dictionary and is invalid")
        reqs = OrderedDict()
        for name, body in six.iteritems(high):
            if name.startswith("__"):
                continue
            if not isinstance(name, six.string_types):
                errors.append(
                    "ID '{0}' in SLS '{1}' is not formed as a string, but "
                    "is a {2}".format(name, body["__sls__"], type(name).__name__)
                )
            if not isinstance(body, dict):
                err = "The type {0} in {1} is not formatted as a dictionary".format(
                    name, body
                )
                errors.append(err)
                continue
            for state in body:
                if state.startswith("__"):
                    continue
                if not isinstance(body[state], list):
                    errors.append(
                        "State '{0}' in SLS '{1}' is not formed as a list".format(
                            name, body["__sls__"]
                        )
                    )
                else:
                    fun = 0
                    if "." in state:
                        fun += 1
                    for arg in body[state]:
                        if isinstance(arg, six.string_types):
                            fun += 1
                            if " " in arg.strip():
                                errors.append(
                                    (
                                        'The function "{0}" in state '
                                        '"{1}" in SLS "{2}" has '
                                        "whitespace, a function with whitespace is "
                                        "not supported, perhaps this is an argument "
                                        'that is missing a ":"'
                                    ).format(arg, name, body["__sls__"])
                                )
                        elif isinstance(arg, dict):
                            # The arg is a dict, if the arg is require or
                            # watch, it must be a list.
                            #
                            # Add the requires to the reqs dict and check them
                            # all for recursive requisites.
                            argfirst = next(iter(arg))
                            if argfirst in ("require", "watch", "prereq", "onchanges"):
                                if not isinstance(arg[argfirst], list):
                                    errors.append(
                                        (
                                            "The {0}"
                                            " statement in state '{1}' in SLS '{2}' "
                                            "needs to be formed as a list"
                                        ).format(argfirst, name, body["__sls__"])
                                    )
                                # It is a list, verify that the members of the
                                # list are all single key dicts.
                                else:
                                    reqs[name] = {"state": state}
                                    for req in arg[argfirst]:
                                        if isinstance(req, six.string_types):
                                            req = {"id": req}
                                        if not isinstance(req, dict):
                                            err = (
                                                "Requisite declaration {0}"
                                                " in SLS {1} is not formed as a"
                                                " single key dictionary"
                                            ).format(req, body["__sls__"])
                                            errors.append(err)
                                            continue
                                        req_key = next(iter(req))
                                        req_val = req[req_key]
                                        if "." in req_key:
                                            errors.append(
                                                (
                                                    "Invalid requisite type '{0}' "
                                                    "in state '{1}', in SLS "
                                                    "'{2}'. Requisite types must "
                                                    "not contain dots, did you "
                                                    "mean '{3}'?".format(
                                                        req_key,
                                                        name,
                                                        body["__sls__"],
                                                        req_key[: req_key.find(".")],
                                                    )
                                                )
                                            )
                                        if not ishashable(req_val):
                                            errors.append(
                                                (
                                                    'Illegal requisite "{0}", '
                                                    "is SLS {1}\n"
                                                ).format(
                                                    six.text_type(req_val),
                                                    body["__sls__"],
                                                )
                                            )
                                            continue

                                        # Check for global recursive requisites
                                        reqs[name][req_val] = req_key
                                        # I am going beyond 80 chars on
                                        # purpose, this is just too much
                                        # of a pain to deal with otherwise
                                        if req_val in reqs:
                                            if name in reqs[req_val]:
                                                if reqs[req_val][name] == state:
                                                    if (
                                                        reqs[req_val]["state"]
                                                        == reqs[name][req_val]
                                                    ):
                                                        err = (
                                                            "A recursive "
                                                            "requisite was found, SLS "
                                                            '"{0}" ID "{1}" ID "{2}"'
                                                        ).format(
                                                            body["__sls__"],
                                                            name,
                                                            req_val,
                                                        )
                                                        errors.append(err)
                                # Make sure that there is only one key in the
                                # dict
                                if len(list(arg)) != 1:
                                    errors.append(
                                        (
                                            "Multiple dictionaries "
                                            "defined in argument of state '{0}' in SLS"
                                            " '{1}'"
                                        ).format(name, body["__sls__"])
                                    )
                    if not fun:
                        if state == "require" or state == "watch":
                            continue
                        errors.append(
                            (
                                "No function declared in state '{0}' in" " SLS '{1}'"
                            ).format(state, body["__sls__"])
                        )
                    elif fun > 1:
                        errors.append(
                            "Too many functions declared in state '{0}' in "
                            "SLS '{1}'".format(state, body["__sls__"])
                        )
        return errors

    def order_chunks(self, chunks):
        """
        Sort the chunk list verifying that the chunks follow the order
        specified in the order options.
        """
        cap = 1
        for chunk in chunks:
            if "order" in chunk:
                if not isinstance(chunk["order"], int):
                    continue

                chunk_order = chunk["order"]
                if chunk_order > cap - 1 and chunk_order > 0:
                    cap = chunk_order + 100
        for chunk in chunks:
            if "order" not in chunk:
                chunk["order"] = cap
                continue

            if not isinstance(chunk["order"], (int, float)):
                if chunk["order"] == "last":
                    chunk["order"] = cap + 1000000
                elif chunk["order"] == "first":
                    chunk["order"] = 0
                else:
                    chunk["order"] = cap
            if "name_order" in chunk:
                chunk["order"] = chunk["order"] + chunk.pop("name_order") / 10000.0
            if chunk["order"] < 0:
                chunk["order"] = cap + 1000000 + chunk["order"]
            chunk["name"] = salt.utils.data.decode(chunk["name"])
        chunks.sort(
            key=lambda chunk: (
                chunk["order"],
                "{0[state]}{0[name]}{0[fun]}".format(chunk),
            )
        )
        return chunks

    def compile_high_data(self, high):
        """
        "Compile" the high data as it is retrieved from the CLI or YAML into
        the individual state executor structures
        """
        chunks = []
        for name, body in six.iteritems(high):
            if name.startswith("__"):
                continue
            for state, run in six.iteritems(body):
                funcs = set()
                names = []
                if state.startswith("__"):
                    continue
                chunk = {"state": state, "name": name}
                if "__sls__" in body:
                    chunk["__sls__"] = body["__sls__"]
                if "__env__" in body:
                    chunk["__env__"] = body["__env__"]
                chunk["__id__"] = name
                for arg in run:
                    if isinstance(arg, six.string_types):
                        funcs.add(arg)
                        continue
                    if isinstance(arg, dict):
                        for key, val in six.iteritems(arg):
                            if key == "names":
                                for _name in val:
                                    if _name not in names:
                                        names.append(_name)
                                continue
                            else:
                                chunk.update(arg)
                if names:
                    name_order = 1
                    for entry in names:
                        live = copy.deepcopy(chunk)
                        if isinstance(entry, dict):
                            low_name = next(six.iterkeys(entry))
                            live["name"] = low_name
                            list(map(live.update, entry[low_name]))
                        else:
                            live["name"] = entry
                        live["name_order"] = name_order
                        name_order = name_order + 1
                        for fun in funcs:
                            live["fun"] = fun
                            chunks.append(live)
                else:
                    live = copy.deepcopy(chunk)
                    for fun in funcs:
                        live["fun"] = fun
                        chunks.append(live)
        chunks = self.order_chunks(chunks)
        return chunks

    def apply_exclude(self, high):
        """
        Read in the __exclude__ list and remove all excluded objects from the
        high data
        """
        if "__exclude__" not in high:
            return high
        ex_sls = set()
        ex_id = set()
        exclude = high.pop("__exclude__")
        for exc in exclude:
            if isinstance(exc, six.string_types):
                # The exclude statement is a string, assume it is an sls
                ex_sls.add(exc)
            if isinstance(exc, dict):
                # Explicitly declared exclude
                if len(exc) != 1:
                    continue
                key = next(six.iterkeys(exc))
                if key == "sls":
                    ex_sls.add(exc["sls"])
                elif key == "id":
                    ex_id.add(exc["id"])
        # Now the excludes have been simplified, use them
        if ex_sls:
            # There are sls excludes, find the associtaed ids
            for name, body in six.iteritems(high):
                if name.startswith("__"):
                    continue
                if body.get("__sls__", "") in ex_sls:
                    ex_id.add(name)
        for id_ in ex_id:
            if id_ in high:
                high.pop(id_)
        return high


class State(object):
    """
    Class used to execute salt states
    """

    def __init__(
        self,
        opts,
        pillar_override=None,
        jid=None,
        pillar_enc=None,
        proxy=None,
        context=None,
        mocked=False,
        loader="states",
        initial_pillar=None,
    ):
        self.states_loader = loader
        if "grains" not in opts:
            opts["grains"] = salt.loader.grains(opts)
        self.opts = opts
        self.proxy = proxy
        self._pillar_override = pillar_override
        if pillar_enc is not None:
            try:
                pillar_enc = pillar_enc.lower()
            except AttributeError:
                pillar_enc = six.text_type(pillar_enc).lower()
        self._pillar_enc = pillar_enc
        log.debug("Gathering pillar data for state run")
        if initial_pillar and not self._pillar_override:
            self.opts["pillar"] = initial_pillar
        else:
            # Compile pillar data
            self.opts["pillar"] = self._gather_pillar()
            # Reapply overrides on top of compiled pillar
            if self._pillar_override:
                self.opts["pillar"] = salt.utils.dictupdate.merge(
                    self.opts["pillar"],
                    self._pillar_override,
                    self.opts.get("pillar_source_merging_strategy", "smart"),
                    self.opts.get("renderer", "yaml"),
                    self.opts.get("pillar_merge_lists", False),
                )
        log.debug("Finished gathering pillar data for state run")
        self.state_con = context or {}
        self.load_modules()
        self.active = set()
        self.mod_init = set()
        self.pre = {}
        self.__run_num = 0
        self.jid = jid
        self.instance_id = six.text_type(id(self))
        self.inject_globals = {}
        self.mocked = mocked

    def _gather_pillar(self):
        """
        Whenever a state run starts, gather the pillar data fresh
        """
        if self._pillar_override:
            if self._pillar_enc:
                try:
                    self._pillar_override = salt.utils.crypt.decrypt(
                        self._pillar_override,
                        self._pillar_enc,
                        translate_newlines=True,
                        renderers=getattr(self, "rend", None),
                        opts=self.opts,
                        valid_rend=self.opts["decrypt_pillar_renderers"],
                    )
                except Exception as exc:  # pylint: disable=broad-except
                    log.error("Failed to decrypt pillar override: %s", exc)

            if isinstance(self._pillar_override, six.string_types):
                # This can happen if an entire pillar dictionary was passed as
                # a single encrypted string. The override will have been
                # decrypted above, and should now be a stringified dictionary.
                # Use the YAML loader to convert that to a Python dictionary.
                try:
                    self._pillar_override = yamlloader.load(
                        self._pillar_override, Loader=yamlloader.SaltYamlSafeLoader
                    )
                except Exception as exc:  # pylint: disable=broad-except
                    log.error("Failed to load CLI pillar override")
                    log.exception(exc)

            if not isinstance(self._pillar_override, dict):
                log.error("Pillar override was not passed as a dictionary")
                self._pillar_override = None

        pillar = salt.pillar.get_pillar(
            self.opts,
            self.opts["grains"],
            self.opts["id"],
            self.opts["saltenv"],
            pillar_override=self._pillar_override,
            pillarenv=self.opts.get("pillarenv"),
        )
        return pillar.compile_pillar()

    def _mod_init(self, low):
        """
        Check the module initialization function, if this is the first run
        of a state package that has a mod_init function, then execute the
        mod_init function in the state module.
        """
        # ensure that the module is loaded
        try:
            self.states[
                "{0}.{1}".format(low["state"], low["fun"])
            ]  # pylint: disable=W0106
        except KeyError:
            return
        minit = "{0}.mod_init".format(low["state"])
        if low["state"] not in self.mod_init:
            if minit in self.states._dict:
                mret = self.states[minit](low)
                if not mret:
                    return
                self.mod_init.add(low["state"])

    def _mod_aggregate(self, low, running, chunks):
        """
        Execute the aggregation systems to runtime modify the low chunk
        """
        agg_opt = self.functions["config.option"]("state_aggregate")
        if "aggregate" in low:
            agg_opt = low["aggregate"]
        if agg_opt is True:
            agg_opt = [low["state"]]
        elif not isinstance(agg_opt, list):
            return low
        if low["state"] in agg_opt and not low.get("__agg__"):
            agg_fun = "{0}.mod_aggregate".format(low["state"])
            if agg_fun in self.states:
                try:
                    low = self.states[agg_fun](low, chunks, running)
                    low["__agg__"] = True
                except TypeError:
                    log.error("Failed to execute aggregate for state %s", low["state"])
        return low

    def _run_check(self, low_data):
        """
        Check that unless doesn't return 0, and that onlyif returns a 0.
        """
        ret = {"result": False, "comment": []}
        cmd_opts = {}

        if "shell" in self.opts["grains"]:
            cmd_opts["shell"] = self.opts["grains"].get("shell")

        if "onlyif" in low_data:
            _ret = self._run_check_onlyif(low_data, cmd_opts)
            ret["result"] = _ret["result"]
            ret["comment"].append(_ret["comment"])
            if "skip_watch" in _ret:
                ret["skip_watch"] = _ret["skip_watch"]

        if "unless" in low_data:
            _ret = self._run_check_unless(low_data, cmd_opts)
            # If either result is True, the returned result should be True
            ret["result"] = _ret["result"] or ret["result"]
            ret["comment"].append(_ret["comment"])
            if "skip_watch" in _ret:
                # If either result is True, the returned result should be True
                ret["skip_watch"] = _ret["skip_watch"] or ret["skip_watch"]

        return ret

    def _run_check_function(self, entry):
        """Format slot args and run unless/onlyif function."""
        fun = entry.pop("fun")
        args = entry.pop("args") if "args" in entry else []
        cdata = {"args": args, "kwargs": entry}
        self.format_slots(cdata)
        return self.functions[fun](*cdata["args"], **cdata["kwargs"])

    def _run_check_onlyif(self, low_data, cmd_opts):
        """
        Check that unless doesn't return 0, and that onlyif returns a 0.
        """
        ret = {"result": False}

        if not isinstance(low_data["onlyif"], list):
            low_data_onlyif = [low_data["onlyif"]]
        else:
<<<<<<< HEAD
            low_data_onlyif = low_data["onlyif"]

        def _check_cmd(cmd):
            if cmd != 0 and ret["result"] is False:
                ret.update(
                    {
                        "comment": "onlyif condition is false",
                        "skip_watch": True,
                        "result": True,
                    }
                )
            elif cmd == 0:
                ret.update({"comment": "onlyif condition is true", "result": False})

        for entry in low_data_onlyif:
            if isinstance(entry, six.string_types):
                cmd = self.functions["cmd.retcode"](
                    entry, ignore_retcode=True, python_shell=True, **cmd_opts
                )
                log.debug("Last command return code: %s", cmd)
                _check_cmd(cmd)
            elif isinstance(entry, dict):
                if "fun" not in entry:
                    ret["comment"] = "no `fun` argument in onlyif: {0}".format(entry)
                    log.warning(ret["comment"])
                    return ret

                result = self._run_check_function(entry)
                if self.state_con.get("retcode", 0):
                    _check_cmd(self.state_con["retcode"])
                elif not result:
                    ret.update(
                        {
                            "comment": "onlyif condition is false",
                            "skip_watch": True,
                            "result": True,
                        }
                    )
                else:
                    ret.update({"comment": "onlyif condition is true", "result": False})

            else:
                ret.update(
                    {
                        "comment": "onlyif execution failed, bad type passed",
                        "result": False,
                    }
                )
=======
            low_data_onlyif = low_data['onlyif']

        def _check_cmd(cmd):
            if cmd != 0 and ret['result'] is False:
                ret.update({'comment': 'onlyif condition is false',
                            'skip_watch': True,
                            'result': True})
            elif cmd == 0:
                ret.update({'comment': 'onlyif condition is true', 'result': False})

        for entry in low_data_onlyif:
            if isinstance(entry, six.string_types):
                cmd = self.functions['cmd.retcode'](
                    entry, ignore_retcode=True, python_shell=True, **cmd_opts)
                log.debug('Last command return code: %s', cmd)
                _check_cmd(cmd)
            elif isinstance(entry, dict):
                if 'fun' not in entry:
                    ret['comment'] = 'no `fun` argument in onlyif: {0}'.format(entry)
                    log.warning(ret['comment'])
                    return ret

                if 'args' in entry:
                    result = self.functions[entry.pop('fun')](*entry.pop('args'), **entry)
                else:
                    result = self.functions[entry.pop('fun')](**entry)
                if self.state_con.get('retcode', 0):
                    _check_cmd(self.state_con['retcode'])
                elif not result:
                    ret.update({'comment': 'onlyif condition is false',
                                'skip_watch': True,
                                'result': True})
                else:
                    ret.update({'comment': 'onlyif condition is true',
                                'result': False})

            else:
                ret.update({'comment': 'onlyif execution failed, bad type passed', 'result': False})
>>>>>>> 8abb7099
        return ret

    def _run_check_unless(self, low_data, cmd_opts):
        """
        Check that unless doesn't return 0, and that onlyif returns a 0.
        """
        ret = {"result": False}

        if not isinstance(low_data["unless"], list):
            low_data_unless = [low_data["unless"]]
        else:
<<<<<<< HEAD
            low_data_unless = low_data["unless"]

        def _check_cmd(cmd):
            if cmd == 0 and ret["result"] is False:
                ret.update(
                    {
                        "comment": "unless condition is true",
                        "skip_watch": True,
                        "result": True,
                    }
                )
            elif cmd != 0:
                ret.update({"comment": "unless condition is false", "result": False})

        for entry in low_data_unless:
            if isinstance(entry, six.string_types):
                cmd = self.functions["cmd.retcode"](
                    entry, ignore_retcode=True, python_shell=True, **cmd_opts
                )
                log.debug("Last command return code: %s", cmd)
                _check_cmd(cmd)
            elif isinstance(entry, dict):
                if "fun" not in entry:
                    ret["comment"] = "no `fun` argument in unless: {0}".format(entry)
                    log.warning(ret["comment"])
                    return ret

                result = self._run_check_function(entry)
                if self.state_con.get("retcode", 0):
                    _check_cmd(self.state_con["retcode"])
                elif result:
                    ret.update(
                        {
                            "comment": "unless condition is true",
                            "skip_watch": True,
                            "result": True,
                        }
                    )
                else:
                    ret.update(
                        {"comment": "unless condition is false", "result": False}
                    )
            else:
                ret.update(
                    {
                        "comment": "unless condition is false, bad type passed",
                        "result": False,
                    }
                )
=======
            low_data_unless = low_data['unless']

        def _check_cmd(cmd):
            if cmd == 0 and ret['result'] is False:
                ret.update({'comment': 'unless condition is true',
                            'skip_watch': True,
                            'result': True})
            elif cmd != 0:
                ret.update({'comment': 'unless condition is false', 'result': False})

        for entry in low_data_unless:
            if isinstance(entry, six.string_types):
                cmd = self.functions['cmd.retcode'](entry, ignore_retcode=True, python_shell=True, **cmd_opts)
                log.debug('Last command return code: %s', cmd)
                _check_cmd(cmd)
            elif isinstance(entry, dict):
                if 'fun' not in entry:
                    ret['comment'] = 'no `fun` argument in unless: {0}'.format(entry)
                    log.warning(ret['comment'])
                    return ret

                if 'args' in entry:
                    result = self.functions[entry.pop('fun')](*entry.pop('args'), **entry)
                else:
                    result = self.functions[entry.pop('fun')](**entry)
                if self.state_con.get('retcode', 0):
                    _check_cmd(self.state_con['retcode'])
                elif result:
                    ret.update({'comment': 'unless condition is true',
                                'skip_watch': True,
                                'result': True})
                else:
                    ret.update({'comment': 'unless condition is false',
                                'result': False})
            else:
                ret.update({'comment': 'unless condition is false, bad type passed', 'result': False})
>>>>>>> 8abb7099

        # No reason to stop, return ret
        return ret

    def _run_check_cmd(self, low_data):
        """
        Alter the way a successful state run is determined
        """
        ret = {"result": False}
        cmd_opts = {}
        if "shell" in self.opts["grains"]:
            cmd_opts["shell"] = self.opts["grains"].get("shell")
        for entry in low_data["check_cmd"]:
            cmd = self.functions["cmd.retcode"](
                entry, ignore_retcode=True, python_shell=True, **cmd_opts
            )
            log.debug("Last command return code: %s", cmd)
            if cmd == 0 and ret["result"] is False:
                ret.update(
                    {
                        "comment": "check_cmd determined the state succeeded",
                        "result": True,
                    }
                )
            elif cmd != 0:
                ret.update(
                    {
                        "comment": "check_cmd determined the state failed",
                        "result": False,
                    }
                )
                return ret
        return ret

    def reset_run_num(self):
        """
        Rest the run_num value to 0
        """
        self.__run_num = 0

    def _load_states(self):
        """
        Read the state loader value and loadup the correct states subsystem
        """
        if self.states_loader == "thorium":
            self.states = salt.loader.thorium(
                self.opts, self.functions, {}
            )  # TODO: Add runners, proxy?
        else:
<<<<<<< HEAD
            self.states = salt.loader.states(
                self.opts,
                self.functions,
                self.utils,
                self.serializers,
                context=self.state_con,
                proxy=self.proxy,
            )
=======
            self.states = salt.loader.states(self.opts, self.functions, self.utils,
                                             self.serializers, context=self.state_con, proxy=self.proxy)
>>>>>>> 8abb7099

    def load_modules(self, data=None, proxy=None):
        """
        Load the modules into the state
        """
        log.info("Loading fresh modules for state activity")
        self.utils = salt.loader.utils(self.opts)
        self.functions = salt.loader.minion_mods(
            self.opts, self.state_con, utils=self.utils, proxy=self.proxy
        )
        if isinstance(data, dict):
            if data.get("provider", False):
                if isinstance(data["provider"], six.string_types):
                    providers = [{data["state"]: data["provider"]}]
                elif isinstance(data["provider"], list):
                    providers = data["provider"]
                else:
                    providers = {}
                for provider in providers:
                    for mod in provider:
                        funcs = salt.loader.raw_mod(
                            self.opts, provider[mod], self.functions
                        )
                        if funcs:
                            for func in funcs:
                                f_key = "{0}{1}".format(mod, func[func.rindex(".") :])
                                self.functions[f_key] = funcs[func]
        self.serializers = salt.loader.serializers(self.opts)
        self._load_states()
<<<<<<< HEAD
        self.rend = salt.loader.render(
            self.opts,
            self.functions,
            states=self.states,
            proxy=self.proxy,
            context=self.state_con,
        )
=======
        self.rend = salt.loader.render(self.opts, self.functions,
                                       states=self.states, proxy=self.proxy, context=self.state_con)
>>>>>>> 8abb7099

    def module_refresh(self):
        """
        Refresh all the modules
        """
        log.debug("Refreshing modules...")
        if self.opts["grains"].get("os") != "MacOS":
            # In case a package has been installed into the current python
            # process 'site-packages', the 'site' module needs to be reloaded in
            # order for the newly installed package to be importable.
            try:
                reload_module(site)
            except RuntimeError:
                log.error(
                    "Error encountered during module reload. Modules were not reloaded."
                )
            except TypeError:
                log.error(
                    "Error encountered during module reload. Modules were not reloaded."
                )
        self.load_modules()
        if not self.opts.get("local", False) and self.opts.get("multiprocessing", True):
            self.functions["saltutil.refresh_modules"]()

    def check_refresh(self, data, ret):
        """
        Check to see if the modules for this state instance need to be updated,
        only update if the state is a file or a package and if it changed
        something. If the file function is managed check to see if the file is a
        possible module type, e.g. a python, pyx, or .so. Always refresh if the
        function is recurse, since that can lay down anything.
        """
        _reload_modules = False
        if data.get("reload_grains", False):
            log.debug("Refreshing grains...")
            self.opts["grains"] = salt.loader.grains(self.opts)
            _reload_modules = True

        if data.get("reload_pillar", False):
            log.debug("Refreshing pillar...")
            self.opts["pillar"] = self._gather_pillar()
            _reload_modules = True

        if not ret["changes"]:
            if data.get("force_reload_modules", False):
                self.module_refresh()
            return

        if data.get("reload_modules", False) or _reload_modules:
            # User explicitly requests a reload
            self.module_refresh()
            return

        if data["state"] == "file":
            if data["fun"] == "managed":
                if data["name"].endswith((".py", ".pyx", ".pyo", ".pyc", ".so")):
                    self.module_refresh()
            elif data["fun"] == "recurse":
                self.module_refresh()
            elif data["fun"] == "symlink":
                if "bin" in data["name"]:
                    self.module_refresh()
        elif data["state"] in ("pkg", "ports", "pip"):
            self.module_refresh()

    def verify_data(self, data):
        """
        Verify the data, return an error statement if something is wrong
        """
        errors = []
        if "state" not in data:
            errors.append('Missing "state" data')
        if "fun" not in data:
            errors.append('Missing "fun" data')
        if "name" not in data:
            errors.append('Missing "name" data')
        if data["name"] and not isinstance(data["name"], six.string_types):
            errors.append(
                "ID '{0}' {1}is not formed as a string, but is a {2}".format(
                    data["name"],
                    "in SLS '{0}' ".format(data["__sls__"])
                    if "__sls__" in data
                    else "",
                    type(data["name"]).__name__,
                )
            )
        if errors:
            return errors
        full = data["state"] + "." + data["fun"]
        if full not in self.states:
            if "__sls__" in data:
                errors.append(
                    "State '{0}' was not found in SLS '{1}'".format(
                        full, data["__sls__"]
                    )
                )
                reason = self.states.missing_fun_string(full)
                if reason:
                    errors.append("Reason: {0}".format(reason))
            else:
                errors.append("Specified state '{0}' was not found".format(full))
        else:
            # First verify that the parameters are met
            aspec = salt.utils.args.get_function_argspec(self.states[full])
            arglen = 0
            deflen = 0
            if isinstance(aspec.args, list):
                arglen = len(aspec.args)
            if isinstance(aspec.defaults, tuple):
                deflen = len(aspec.defaults)
            for ind in range(arglen - deflen):
                if aspec.args[ind] not in data:
                    errors.append(
                        "Missing parameter {0} for state {1}".format(
                            aspec.args[ind], full
                        )
                    )
        # If this chunk has a recursive require, then it will cause a
        # recursive loop when executing, check for it
        reqdec = ""
        if "require" in data:
            reqdec = "require"
        if "watch" in data:
            # Check to see if the service has a mod_watch function, if it does
            # not, then just require
            # to just require extend the require statement with the contents
            # of watch so that the mod_watch function is not called and the
            # requisite capability is still used
            if "{0}.mod_watch".format(data["state"]) not in self.states:
                if "require" in data:
                    data["require"].extend(data.pop("watch"))
                else:
                    data["require"] = data.pop("watch")
                reqdec = "require"
            else:
                reqdec = "watch"
        if reqdec:
            for req in data[reqdec]:
                reqfirst = next(iter(req))
                if data["state"] == reqfirst:
                    if fnmatch.fnmatch(data["name"], req[reqfirst]) or fnmatch.fnmatch(
                        data["__id__"], req[reqfirst]
                    ):
                        err = (
                            "Recursive require detected in SLS {0} for"
                            " require {1} in ID {2}"
                        ).format(data["__sls__"], req, data["__id__"])
                        errors.append(err)
        return errors

    def verify_high(self, high):
        """
        Verify that the high data is viable and follows the data structure
        """
        errors = []
        if not isinstance(high, dict):
            errors.append("High data is not a dictionary and is invalid")
        reqs = OrderedDict()
        for name, body in six.iteritems(high):
            try:
                if name.startswith("__"):
                    continue
            except AttributeError:
                pass
            if not isinstance(name, six.string_types):
                errors.append(
                    "ID '{0}' in SLS '{1}' is not formed as a string, but "
                    "is a {2}. It may need to be quoted.".format(
                        name, body["__sls__"], type(name).__name__
                    )
                )
            if not isinstance(body, dict):
                err = "The type {0} in {1} is not formatted as a dictionary".format(
                    name, body
                )
                errors.append(err)
                continue
            for state in body:
                if state.startswith("__"):
                    continue
                if body[state] is None:
                    errors.append(
                        "ID '{0}' in SLS '{1}' contains a short declaration "
                        "({2}) with a trailing colon. When not passing any "
                        "arguments to a state, the colon must be omitted.".format(
                            name, body["__sls__"], state
                        )
                    )
                    continue
                if not isinstance(body[state], list):
                    errors.append(
                        "State '{0}' in SLS '{1}' is not formed as a list".format(
                            name, body["__sls__"]
                        )
                    )
                else:
                    fun = 0
                    if "." in state:
                        fun += 1
                    for arg in body[state]:
                        if isinstance(arg, six.string_types):
                            fun += 1
                            if " " in arg.strip():
                                errors.append(
                                    (
                                        'The function "{0}" in state '
                                        '"{1}" in SLS "{2}" has '
                                        "whitespace, a function with whitespace is "
                                        "not supported, perhaps this is an argument "
                                        'that is missing a ":"'
                                    ).format(arg, name, body["__sls__"])
                                )
                        elif isinstance(arg, dict):
                            # The arg is a dict, if the arg is require or
                            # watch, it must be a list.
                            #
                            # Add the requires to the reqs dict and check them
                            # all for recursive requisites.
                            argfirst = next(iter(arg))
                            if argfirst == "names":
                                if not isinstance(arg[argfirst], list):
                                    errors.append(
                                        "The 'names' argument in state "
                                        "'{0}' in SLS '{1}' needs to be "
                                        "formed as a list".format(name, body["__sls__"])
                                    )
                            if argfirst in ("require", "watch", "prereq", "onchanges"):
                                if not isinstance(arg[argfirst], list):
                                    errors.append(
                                        "The {0} statement in state '{1}' in "
                                        "SLS '{2}' needs to be formed as a "
                                        "list".format(argfirst, name, body["__sls__"])
                                    )
                                # It is a list, verify that the members of the
                                # list are all single key dicts.
                                else:
                                    reqs[name] = OrderedDict(state=state)
                                    for req in arg[argfirst]:
                                        if isinstance(req, six.string_types):
                                            req = {"id": req}
                                        if not isinstance(req, dict):
                                            err = (
                                                "Requisite declaration {0}"
                                                " in SLS {1} is not formed as a"
                                                " single key dictionary"
                                            ).format(req, body["__sls__"])
                                            errors.append(err)
                                            continue
                                        req_key = next(iter(req))
                                        req_val = req[req_key]
                                        if "." in req_key:
                                            errors.append(
                                                "Invalid requisite type '{0}' "
                                                "in state '{1}', in SLS "
                                                "'{2}'. Requisite types must "
                                                "not contain dots, did you "
                                                "mean '{3}'?".format(
                                                    req_key,
                                                    name,
                                                    body["__sls__"],
                                                    req_key[: req_key.find(".")],
                                                )
                                            )
                                        if not ishashable(req_val):
                                            errors.append(
                                                (
                                                    'Illegal requisite "{0}", '
                                                    "please check your syntax.\n"
                                                ).format(req_val)
                                            )
                                            continue

                                        # Check for global recursive requisites
                                        reqs[name][req_val] = req_key
                                        # I am going beyond 80 chars on
                                        # purpose, this is just too much
                                        # of a pain to deal with otherwise
                                        if req_val in reqs:
                                            if name in reqs[req_val]:
                                                if reqs[req_val][name] == state:
                                                    if (
                                                        reqs[req_val]["state"]
                                                        == reqs[name][req_val]
                                                    ):
                                                        err = (
                                                            "A recursive "
                                                            "requisite was found, SLS "
                                                            '"{0}" ID "{1}" ID "{2}"'
                                                        ).format(
                                                            body["__sls__"],
                                                            name,
                                                            req_val,
                                                        )
                                                        errors.append(err)
                                # Make sure that there is only one key in the
                                # dict
                                if len(list(arg)) != 1:
                                    errors.append(
                                        "Multiple dictionaries defined in "
                                        "argument of state '{0}' in SLS '{1}'".format(
                                            name, body["__sls__"]
                                        )
                                    )
                    if not fun:
                        if state == "require" or state == "watch":
                            continue
                        errors.append(
                            "No function declared in state '{0}' in SLS '{1}'".format(
                                state, body["__sls__"]
                            )
                        )
                    elif fun > 1:
                        errors.append(
                            "Too many functions declared in state '{0}' in "
                            "SLS '{1}'".format(state, body["__sls__"])
                        )
        return errors

    def verify_chunks(self, chunks):
        """
        Verify the chunks in a list of low data structures
        """
        err = []
        for chunk in chunks:
            err.extend(self.verify_data(chunk))
        return err

    def order_chunks(self, chunks):
        """
        Sort the chunk list verifying that the chunks follow the order
        specified in the order options.
        """
        cap = 1
        for chunk in chunks:
            if "order" in chunk:
                if not isinstance(chunk["order"], int):
                    continue

                chunk_order = chunk["order"]
                if chunk_order > cap - 1 and chunk_order > 0:
                    cap = chunk_order + 100
        for chunk in chunks:
            if "order" not in chunk:
                chunk["order"] = cap
                continue

            if not isinstance(chunk["order"], (int, float)):
                if chunk["order"] == "last":
                    chunk["order"] = cap + 1000000
                elif chunk["order"] == "first":
                    chunk["order"] = 0
                else:
                    chunk["order"] = cap
            if "name_order" in chunk:
                chunk["order"] = chunk["order"] + chunk.pop("name_order") / 10000.0
            if chunk["order"] < 0:
                chunk["order"] = cap + 1000000 + chunk["order"]
        chunks.sort(
            key=lambda chunk: (
                chunk["order"],
                "{0[state]}{0[name]}{0[fun]}".format(chunk),
            )
        )
        return chunks

    def compile_high_data(self, high, orchestration_jid=None):
        """
        "Compile" the high data as it is retrieved from the CLI or YAML into
        the individual state executor structures
        """
        chunks = []
        for name, body in six.iteritems(high):
            if name.startswith("__"):
                continue
            for state, run in six.iteritems(body):
                funcs = set()
                names = []
                if state.startswith("__"):
                    continue
<<<<<<< HEAD
                chunk = {"state": state, "name": name}
=======
                chunk = OrderedDict()
                chunk['state'] = state
                chunk['name'] = name
>>>>>>> 8abb7099
                if orchestration_jid is not None:
                    chunk["__orchestration_jid__"] = orchestration_jid
                if "__sls__" in body:
                    chunk["__sls__"] = body["__sls__"]
                if "__env__" in body:
                    chunk["__env__"] = body["__env__"]
                chunk["__id__"] = name
                for arg in run:
                    if isinstance(arg, six.string_types):
                        funcs.add(arg)
                        continue
                    if isinstance(arg, dict):
                        for key, val in six.iteritems(arg):
                            if key == "names":
                                for _name in val:
                                    if _name not in names:
                                        names.append(_name)
                            elif key == "state":
                                # Don't pass down a state override
                                continue
                            elif key == "name" and not isinstance(
                                val, six.string_types
                            ):
                                # Invalid name, fall back to ID
                                chunk[key] = name
                            else:
                                chunk[key] = val
                if names:
                    name_order = 1
                    for entry in names:
                        live = copy.deepcopy(chunk)
                        if isinstance(entry, dict):
                            low_name = next(six.iterkeys(entry))
                            live["name"] = low_name
                            list(map(live.update, entry[low_name]))
                        else:
                            live["name"] = entry
                        live["name_order"] = name_order
                        name_order += 1
                        for fun in funcs:
                            live["fun"] = fun
                            chunks.append(live)
                else:
                    live = copy.deepcopy(chunk)
                    for fun in funcs:
                        live["fun"] = fun
                        chunks.append(live)
        chunks = self.order_chunks(chunks)
        return chunks

    def reconcile_extend(self, high):
        """
        Pull the extend data and add it to the respective high data
        """
        errors = []
        if "__extend__" not in high:
            return high, errors
        ext = high.pop("__extend__")
        for ext_chunk in ext:
            for name, body in six.iteritems(ext_chunk):
                if name not in high:
                    state_type = next(x for x in body if not x.startswith("__"))
                    # Check for a matching 'name' override in high data
                    ids = find_name(name, state_type, high)
                    if len(ids) != 1:
                        errors.append(
                            "Cannot extend ID '{0}' in '{1}:{2}'. It is not "
                            "part of the high state.\n"
                            "This is likely due to a missing include statement "
                            "or an incorrectly typed ID.\nEnsure that a "
                            "state with an ID of '{0}' is available\nin "
                            "environment '{1}' and to SLS '{2}'".format(
                                name,
                                body.get("__env__", "base"),
                                body.get("__sls__", "base"),
                            )
                        )
                        continue
                    else:
                        name = ids[0][0]

                for state, run in six.iteritems(body):
                    if state.startswith("__"):
                        continue
                    if state not in high[name]:
                        high[name][state] = run
                        continue
                    # high[name][state] is extended by run, both are lists
                    for arg in run:
                        update = False
                        for hind in range(len(high[name][state])):
                            if isinstance(arg, six.string_types) and isinstance(
                                high[name][state][hind], six.string_types
                            ):
                                # replacing the function, replace the index
                                high[name][state].pop(hind)
                                high[name][state].insert(hind, arg)
                                update = True
                                continue
                            if isinstance(arg, dict) and isinstance(
                                high[name][state][hind], dict
                            ):
                                # It is an option, make sure the options match
                                argfirst = next(iter(arg))
                                if argfirst == next(iter(high[name][state][hind])):
                                    # If argfirst is a requisite then we must merge
                                    # our requisite with that of the target state
                                    if argfirst in STATE_REQUISITE_KEYWORDS:
                                        high[name][state][hind][argfirst].extend(
                                            arg[argfirst]
                                        )
                                    # otherwise, its not a requisite and we are just extending (replacing)
                                    else:
                                        high[name][state][hind] = arg
                                    update = True
                                if (
                                    argfirst == "name"
                                    and next(iter(high[name][state][hind])) == "names"
                                ):
                                    # If names are overwritten by name use the name
                                    high[name][state][hind] = arg
                        if not update:
                            high[name][state].append(arg)
        return high, errors

    def apply_exclude(self, high):
        """
        Read in the __exclude__ list and remove all excluded objects from the
        high data
        """
        if "__exclude__" not in high:
            return high
        ex_sls = set()
        ex_id = set()
        exclude = high.pop("__exclude__")
        for exc in exclude:
            if isinstance(exc, six.string_types):
                # The exclude statement is a string, assume it is an sls
                ex_sls.add(exc)
            if isinstance(exc, dict):
                # Explicitly declared exclude
                if len(exc) != 1:
                    continue
                key = next(six.iterkeys(exc))
                if key == "sls":
                    ex_sls.add(exc["sls"])
                elif key == "id":
                    ex_id.add(exc["id"])
        # Now the excludes have been simplified, use them
        if ex_sls:
            # There are sls excludes, find the associated ids
            for name, body in six.iteritems(high):
                if name.startswith("__"):
                    continue
                sls = body.get("__sls__", "")
                if not sls:
                    continue
                for ex_ in ex_sls:
                    if fnmatch.fnmatch(sls, ex_):
                        ex_id.add(name)
        for id_ in ex_id:
            if id_ in high:
                high.pop(id_)
        return high

    def requisite_in(self, high):
        """
        Extend the data reference with requisite_in arguments
        """
        req_in = {
            "require_in",
            "watch_in",
            "onfail_in",
            "onchanges_in",
            "use",
            "use_in",
            "prereq",
            "prereq_in",
        }
        req_in_all = req_in.union(
            {"require", "watch", "onfail", "onfail_stop", "onchanges"}
        )
        extend = {}
        errors = []
<<<<<<< HEAD
        disabled_reqs = self.opts.get("disabled_requisites", [])
=======
        disabled_reqs = self.opts.get('disabled_requisites', [])
>>>>>>> 8abb7099
        if not isinstance(disabled_reqs, list):
            disabled_reqs = [disabled_reqs]
        for id_, body in six.iteritems(high):
            if not isinstance(body, dict):
                continue
            for state, run in six.iteritems(body):
                if state.startswith("__"):
                    continue
                for arg in run:
                    if isinstance(arg, dict):
                        # It is not a function, verify that the arg is a
                        # requisite in statement
                        if not arg:
                            # Empty arg dict
                            # How did we get this far?
                            continue
                        # Split out the components
                        key = next(iter(arg))
                        if key not in req_in:
                            continue
                        if key in disabled_reqs:
<<<<<<< HEAD
                            log.warning(
                                "The %s requisite has been disabled, Ignoring.", key
                            )
                            continue
                        rkey = key.split("_")[0]
=======
                            log.warning('The %s requisite has been disabled, Ignoring.', key)
                            continue
                        rkey = key.split('_')[0]
>>>>>>> 8abb7099
                        items = arg[key]
                        if isinstance(items, dict):
                            # Formatted as a single req_in
                            for _state, name in six.iteritems(items):

                                # Not a use requisite_in
                                found = False
                                if name not in extend:
                                    extend[name] = OrderedDict()
                                if "." in _state:
                                    errors.append(
                                        "Invalid requisite in {0}: {1} for "
                                        "{2}, in SLS '{3}'. Requisites must "
                                        "not contain dots, did you mean '{4}'?".format(
                                            rkey,
                                            _state,
                                            name,
                                            body["__sls__"],
                                            _state[: _state.find(".")],
                                        )
                                    )
                                    _state = _state.split(".")[0]
                                if _state not in extend[name]:
                                    extend[name][_state] = []
                                extend[name]["__env__"] = body["__env__"]
                                extend[name]["__sls__"] = body["__sls__"]
                                for ind in range(len(extend[name][_state])):
                                    if next(iter(extend[name][_state][ind])) == rkey:
                                        # Extending again
                                        extend[name][_state][ind][rkey].append(
                                            {state: id_}
                                        )
                                        found = True
                                if found:
                                    continue
                                # The rkey is not present yet, create it
                                extend[name][_state].append({rkey: [{state: id_}]})

                        if isinstance(items, list):
                            # Formed as a list of requisite additions
                            hinges = []
                            for ind in items:
                                if not isinstance(ind, dict):
                                    # Malformed req_in
                                    if ind in high:
                                        _ind_high = [
                                            x
                                            for x in high[ind]
                                            if not x.startswith("__")
                                        ]
                                        ind = {_ind_high[0]: ind}
                                    else:
                                        found = False
                                        for _id in iter(high):
                                            for state in [
                                                state
                                                for state in iter(high[_id])
                                                if not state.startswith("__")
                                            ]:
                                                for j in iter(high[_id][state]):
                                                    if (
                                                        isinstance(j, dict)
                                                        and "name" in j
                                                    ):
                                                        if j["name"] == ind:
                                                            ind = {state: _id}
                                                            found = True
                                        if not found:
                                            continue
                                if not ind:
                                    continue
                                pstate = next(iter(ind))
                                pname = ind[pstate]
                                if pstate == "sls":
                                    # Expand hinges here
                                    hinges = find_sls_ids(pname, high)
                                else:
                                    hinges.append((pname, pstate))
                                if "." in pstate:
                                    errors.append(
                                        "Invalid requisite in {0}: {1} for "
                                        "{2}, in SLS '{3}'. Requisites must "
                                        "not contain dots, did you mean '{4}'?".format(
                                            rkey,
                                            pstate,
                                            pname,
                                            body["__sls__"],
                                            pstate[: pstate.find(".")],
                                        )
                                    )
                                    pstate = pstate.split(".")[0]
                                for tup in hinges:
                                    name, _state = tup
                                    if key == "prereq_in":
                                        # Add prerequired to origin
                                        if id_ not in extend:
                                            extend[id_] = OrderedDict()
                                        if state not in extend[id_]:
                                            extend[id_][state] = []
                                        extend[id_][state].append(
                                            {"prerequired": [{_state: name}]}
                                        )
                                    if key == "prereq":
                                        # Add prerequired to prereqs
                                        ext_ids = find_name(name, _state, high)
                                        for ext_id, _req_state in ext_ids:
                                            if ext_id not in extend:
                                                extend[ext_id] = OrderedDict()
                                            if _req_state not in extend[ext_id]:
                                                extend[ext_id][_req_state] = []
                                            extend[ext_id][_req_state].append(
                                                {"prerequired": [{state: id_}]}
                                            )
                                        continue
                                    if key == "use_in":
                                        # Add the running states args to the
                                        # use_in states
                                        ext_ids = find_name(name, _state, high)
                                        for ext_id, _req_state in ext_ids:
                                            if not ext_id:
                                                continue
                                            ext_args = state_args(ext_id, _state, high)
                                            if ext_id not in extend:
                                                extend[ext_id] = OrderedDict()
                                            if _req_state not in extend[ext_id]:
                                                extend[ext_id][_req_state] = []
                                            ignore_args = req_in_all.union(ext_args)
                                            for arg in high[id_][state]:
                                                if not isinstance(arg, dict):
                                                    continue
                                                if len(arg) != 1:
                                                    continue
                                                if next(iter(arg)) in ignore_args:
                                                    continue
                                                # Don't use name or names
                                                if next(six.iterkeys(arg)) == "name":
                                                    continue
                                                if next(six.iterkeys(arg)) == "names":
                                                    continue
                                                extend[ext_id][_req_state].append(arg)
                                        continue
                                    if key == "use":
                                        # Add the use state's args to the
                                        # running state
                                        ext_ids = find_name(name, _state, high)
                                        for ext_id, _req_state in ext_ids:
                                            if not ext_id:
                                                continue
                                            loc_args = state_args(id_, state, high)
                                            if id_ not in extend:
                                                extend[id_] = OrderedDict()
                                            if state not in extend[id_]:
                                                extend[id_][state] = []
                                            ignore_args = req_in_all.union(loc_args)
                                            for arg in high[ext_id][_req_state]:
                                                if not isinstance(arg, dict):
                                                    continue
                                                if len(arg) != 1:
                                                    continue
                                                if next(iter(arg)) in ignore_args:
                                                    continue
                                                # Don't use name or names
                                                if next(six.iterkeys(arg)) == "name":
                                                    continue
                                                if next(six.iterkeys(arg)) == "names":
                                                    continue
                                                extend[id_][state].append(arg)
                                        continue
                                    found = False
                                    if name not in extend:
                                        extend[name] = OrderedDict()
                                    if _state not in extend[name]:
                                        extend[name][_state] = []
                                    extend[name]["__env__"] = body["__env__"]
                                    extend[name]["__sls__"] = body["__sls__"]
                                    for ind in range(len(extend[name][_state])):
                                        if (
                                            next(iter(extend[name][_state][ind]))
                                            == rkey
                                        ):
                                            # Extending again
                                            extend[name][_state][ind][rkey].append(
                                                {state: id_}
                                            )
                                            found = True
                                    if found:
                                        continue
                                    # The rkey is not present yet, create it
                                    extend[name][_state].append({rkey: [{state: id_}]})
        high["__extend__"] = []
        for key, val in six.iteritems(extend):
            high["__extend__"].append({key: val})
        req_in_high, req_in_errors = self.reconcile_extend(high)
        errors.extend(req_in_errors)
        return req_in_high, errors

    def _call_parallel_target(self, name, cdata, low):
        """
        The target function to call that will create the parallel thread/process
        """
        # we need to re-record start/end duration here because it is impossible to
        # correctly calculate further down the chain
        utc_start_time = datetime.datetime.utcnow()

        self.format_slots(cdata)
        tag = _gen_tag(low)
        try:
            ret = self.states[cdata["full"]](*cdata["args"], **cdata["kwargs"])
        except Exception as exc:  # pylint: disable=broad-except
            log.debug(
                "An exception occurred in this state: %s",
                exc,
                exc_info_on_loglevel=logging.DEBUG,
            )
            trb = traceback.format_exc()
            ret = {
                "result": False,
                "name": name,
                "changes": {},
                "comment": "An exception occurred in this state: {0}".format(trb),
            }

        utc_finish_time = datetime.datetime.utcnow()
        delta = utc_finish_time - utc_start_time
        # duration in milliseconds.microseconds
        duration = (delta.seconds * 1000000 + delta.microseconds) / 1000.0
        ret["duration"] = duration

        troot = os.path.join(self.opts["cachedir"], self.jid)
        tfile = os.path.join(troot, salt.utils.hashutils.sha1_digest(tag))
        if not os.path.isdir(troot):
            try:
                os.makedirs(troot)
            except OSError:
                # Looks like the directory was created between the check
                # and the attempt, we are safe to pass
                pass
        with salt.utils.files.fopen(tfile, "wb+") as fp_:
            fp_.write(msgpack_serialize(ret))

    def call_parallel(self, cdata, low):
        """
        Call the state defined in the given cdata in parallel
        """
        # There are a number of possibilities to not have the cdata
        # populated with what we might have expected, so just be smart
        # enough to not raise another KeyError as the name is easily
        # guessable and fallback in all cases to present the real
        # exception to the user
        name = (cdata.get("args") or [None])[0] or cdata["kwargs"].get("name")
        if not name:
            name = low.get("name", low.get("__id__"))

        proc = salt.utils.process.Process(
            target=self._call_parallel_target, args=(name, cdata, low)
        )
        proc.start()
        ret = {
            "name": name,
            "result": None,
            "changes": {},
            "comment": "Started in a separate process",
            "proc": proc,
        }
        return ret

    @salt.utils.decorators.state.OutputUnifier("content_check", "unify")
    def call(self, low, chunks=None, running=None, retries=1):
        """
        Call a state directly with the low data structure, verify data
        before processing.
<<<<<<< HEAD
        """
=======
        '''
        use_uptime = False
        if os.path.isfile('/proc/uptime'):
            use_uptime = True
            with salt.utils.files.fopen('/proc/uptime', 'r') as fp_:
                start_uptime = float(fp_.readline().split()[0])
>>>>>>> 8abb7099
        utc_start_time = datetime.datetime.utcnow()
        local_start_time = utc_start_time - (
            datetime.datetime.utcnow() - datetime.datetime.now()
        )
        log.info(
            "Running state [%s] at time %s",
            low["name"].strip()
            if isinstance(low["name"], six.string_types)
            else low["name"],
            local_start_time.time().isoformat(),
        )
        errors = self.verify_data(low)
        if errors:
            ret = {
                "result": False,
                "name": low["name"],
                "changes": {},
                "comment": "",
            }
            for err in errors:
                ret["comment"] += "{0}\n".format(err)
            ret["__run_num__"] = self.__run_num
            self.__run_num += 1
            format_log(ret)
            self.check_refresh(low, ret)
            return ret
        else:
            ret = {"result": False, "name": low["name"], "changes": {}}

        self.state_con["runas"] = low.get("runas", None)

        if low["state"] == "cmd" and "password" in low:
            self.state_con["runas_password"] = low["password"]
        else:
            self.state_con["runas_password"] = low.get("runas_password", None)

        if not low.get("__prereq__"):
            log.info(
                "Executing state %s.%s for [%s]",
                low["state"],
                low["fun"],
                low["name"].strip()
                if isinstance(low["name"], six.string_types)
                else low["name"],
            )

        if "provider" in low:
            self.load_modules(low)

        state_func_name = "{0[state]}.{0[fun]}".format(low)
        cdata = salt.utils.args.format_call(
            self.states[state_func_name],
            low,
            initial_ret={"full": state_func_name},
            expected_extra_kws=STATE_INTERNAL_KEYWORDS,
        )
        inject_globals = {
            # Pass a copy of the running dictionary, the low state chunks and
            # the current state dictionaries.
            # We pass deep copies here because we don't want any misbehaving
            # state module to change these at runtime.
            "__low__": immutabletypes.freeze(low),
            "__running__": immutabletypes.freeze(running) if running else {},
            "__instance_id__": self.instance_id,
            "__lowstate__": immutabletypes.freeze(chunks) if chunks else {},
        }

        if "__env__" in low:
            inject_globals["__env__"] = six.text_type(low["__env__"])

        if self.inject_globals:
            inject_globals.update(self.inject_globals)

        if low.get("__prereq__"):
            test = sys.modules[self.states[cdata["full"]].__module__].__opts__["test"]
            sys.modules[self.states[cdata["full"]].__module__].__opts__["test"] = True
        try:
            # Let's get a reference to the salt environment to use within this
            # state call.
            #
            # If the state function accepts an 'env' keyword argument, it
            # allows the state to be overridden(we look for that in cdata). If
            # that's not found in cdata, we look for what we're being passed in
            # the original data, namely, the special dunder __env__. If that's
            # not found we default to 'base'
            if (
                "unless" in low
                and "{0[state]}.mod_run_check".format(low) not in self.states
            ) or (
                "onlyif" in low
                and "{0[state]}.mod_run_check".format(low) not in self.states
            ):
                ret.update(self._run_check(low))

            if not self.opts.get("lock_saltenv", False):
                # NOTE: Overriding the saltenv when lock_saltenv is blocked in
                # salt/modules/state.py, before we ever get here, but this
                # additional check keeps use of the State class outside of the
                # salt/modules/state.py from getting around this setting.
                if "saltenv" in low:
                    inject_globals["__env__"] = six.text_type(low["saltenv"])
                elif isinstance(cdata["kwargs"].get("env", None), six.string_types):
                    # User is using a deprecated env setting which was parsed by
                    # format_call.
                    # We check for a string type since module functions which
                    # allow setting the OS environ also make use of the "env"
                    # keyword argument, which is not a string
                    inject_globals["__env__"] = six.text_type(cdata["kwargs"]["env"])

            if "__env__" not in inject_globals:
                # Let's use the default environment
                inject_globals["__env__"] = "base"

            if "__orchestration_jid__" in low:
                inject_globals["__orchestration_jid__"] = low["__orchestration_jid__"]

            if "result" not in ret or ret["result"] is False:
                self.states.inject_globals = inject_globals
                if self.mocked:
                    ret = mock_ret(cdata)
                else:
                    # Execute the state function
                    if not low.get("__prereq__") and low.get("parallel"):
                        # run the state call in parallel, but only if not in a prereq
                        ret = self.call_parallel(cdata, low)
                    else:
                        self.format_slots(cdata)
<<<<<<< HEAD
                        ret = self.states[cdata["full"]](
                            *cdata["args"], **cdata["kwargs"]
                        )
=======
                        if cdata['full'].split('.')[-1] == '__call__':
                            # __call__ requires OrderedDict to preserve state order
                            # kwargs are also invalid overall
                            ret = self.states[cdata['full']](cdata['args'], module=None, state=cdata['kwargs'])
                        else:
                            ret = self.states[cdata['full']](*cdata['args'], **cdata['kwargs'])
>>>>>>> 8abb7099
                self.states.inject_globals = {}
            if (
                "check_cmd" in low
                and "{0[state]}.mod_run_check_cmd".format(low) not in self.states
            ):
                ret.update(self._run_check_cmd(low))
        except Exception as exc:  # pylint: disable=broad-except
            log.debug(
                "An exception occurred in this state: %s",
                exc,
                exc_info_on_loglevel=logging.DEBUG,
            )
            trb = traceback.format_exc()
            # There are a number of possibilities to not have the cdata
            # populated with what we might have expected, so just be smart
            # enough to not raise another KeyError as the name is easily
            # guessable and fallback in all cases to present the real
            # exception to the user
            name = (cdata.get("args") or [None])[0] or cdata["kwargs"].get("name")
            if not name:
                name = low.get("name", low.get("__id__"))

            ret = {
                "result": False,
                "name": name,
                "changes": {},
                "comment": "An exception occurred in this state: {0}".format(trb),
            }
        finally:
            if low.get("__prereq__"):
                sys.modules[self.states[cdata["full"]].__module__].__opts__[
                    "test"
                ] = test

            self.state_con.pop("runas", None)
            self.state_con.pop("runas_password", None)

        if not isinstance(ret, dict):
            return ret

        # If format_call got any warnings, let's show them to the user
        if "warnings" in cdata:
            ret.setdefault("warnings", []).extend(cdata["warnings"])

        if "provider" in low:
            self.load_modules()

        if low.get("__prereq__"):
            low["__prereq__"] = False
            return ret

        ret["__sls__"] = low.get("__sls__")
        ret["__run_num__"] = self.__run_num
        self.__run_num += 1
        format_log(ret)
        self.check_refresh(low, ret)
        if use_uptime:
            with salt.utils.files.fopen('/proc/uptime', 'r') as fp_:
                finish_uptime = float(fp_.readline().split()[0])
        utc_finish_time = datetime.datetime.utcnow()
        timezone_delta = datetime.datetime.utcnow() - datetime.datetime.now()
        local_finish_time = utc_finish_time - timezone_delta
        local_start_time = utc_start_time - timezone_delta
<<<<<<< HEAD
        ret["start_time"] = local_start_time.time().isoformat()
        delta = utc_finish_time - utc_start_time
        # duration in milliseconds.microseconds
        duration = (delta.seconds * 1000000 + delta.microseconds) / 1000.0
        ret["duration"] = duration
        ret["__id__"] = low["__id__"]
=======
        ret['start_time'] = local_start_time.time().isoformat()
        if use_uptime:
            duration = (finish_uptime - start_uptime) * 1000.0
        else:
            delta = (utc_finish_time - utc_start_time)
            # duration in milliseconds.microseconds
            duration = (delta.seconds * 1000000 + delta.microseconds) / 1000.0
        ret['duration'] = duration
        ret['__id__'] = low['__id__']
>>>>>>> 8abb7099
        log.info(
            "Completed state [%s] at time %s (duration_in_ms=%s)",
            low["name"].strip()
            if isinstance(low["name"], six.string_types)
            else low["name"],
            local_finish_time.time().isoformat(),
            duration,
        )
        if "retry" in low:
            low["retry"] = self.verify_retry_data(low["retry"])
            if not sys.modules[self.states[cdata["full"]].__module__].__opts__["test"]:
                if low["retry"]["until"] != ret["result"]:
                    if low["retry"]["attempts"] > retries:
                        interval = low["retry"]["interval"]
                        if low["retry"]["splay"] != 0:
                            interval = interval + random.randint(
                                0, low["retry"]["splay"]
                            )
                        log.info(
                            "State result does not match retry until value, "
                            "state will be re-run in %s seconds",
                            interval,
                        )
                        self.functions["test.sleep"](interval)
                        retry_ret = self.call(low, chunks, running, retries=retries + 1)
                        orig_ret = ret
                        ret = retry_ret
                        ret["comment"] = "\n".join(
                            [
                                (
                                    'Attempt {0}: Returned a result of "{1}", '
                                    'with the following comment: "{2}"'.format(
                                        retries, orig_ret["result"], orig_ret["comment"]
                                    )
                                ),
                                "" if not ret["comment"] else ret["comment"],
                            ]
                        )
                        ret["duration"] = (
                            ret["duration"] + orig_ret["duration"] + (interval * 1000)
                        )
                        if retries == 1:
                            ret["start_time"] = orig_ret["start_time"]
            else:
                ret["comment"] = "  ".join(
                    [
                        "" if not ret["comment"] else six.text_type(ret["comment"]),
                        (
                            "The state would be retried every {1} seconds "
                            "(with a splay of up to {3} seconds) "
                            "a maximum of {0} times or until a result of {2} "
                            "is returned"
                        ).format(
                            low["retry"]["attempts"],
                            low["retry"]["interval"],
                            low["retry"]["until"],
                            low["retry"]["splay"],
                        ),
                    ]
                )
        return ret

    def __eval_slot(self, slot):
        log.debug("Evaluating slot: %s", slot)
        fmt = slot.split(":", 2)
        if len(fmt) != 3:
            log.warning("Malformed slot: %s", slot)
            return slot
        if fmt[1] != "salt":
            log.warning("Malformed slot: %s", slot)
            log.warning(
                "Only execution modules are currently supported in slots. This means slot "
                'should start with "__slot__:salt:"'
            )
            return slot
        fun, args, kwargs = salt.utils.args.parse_function(fmt[2])
        if not fun or fun not in self.functions:
            log.warning("Malformed slot: %s", slot)
            log.warning(
                "Execution module should be specified in a function call format: "
                "test.arg('arg', kw='kwarg')"
            )
            return slot
<<<<<<< HEAD
        log.debug("Calling slot: %s(%s, %s)", fun, args, kwargs)
=======
        log.debug('Calling slot: %s(%s, %s)', fun, args, kwargs)
>>>>>>> 8abb7099
        slot_return = self.functions[fun](*args, **kwargs)

        # Given input  __slot__:salt:test.arg(somekey="value").not.exist ~ /appended
        # slot_text should be __slot...).not.exist
        # append_data should be ~ /appended
<<<<<<< HEAD
        slot_text = fmt[2].split("~")[0]
        append_data = fmt[2].split("~", 1)[1:]
        log.debug("slot_text: %s", slot_text)
        log.debug("append_data: %s", append_data)
=======
        slot_text = fmt[2].split('~')[0]
        append_data = fmt[2].split('~', 1)[1:]
        log.debug('slot_text: %s', slot_text)
        log.debug('append_data: %s', append_data)
>>>>>>> 8abb7099

        # Support parsing slot dict response
        # return_get should result in a kwargs.nested.dict path by getting
        # everything after first closing paren: )
        return_get = None
        try:
<<<<<<< HEAD
            return_get = slot_text[slot_text.rindex(")") + 1 :]
        except ValueError:
            pass
        if return_get:
            # remove first period
            return_get = return_get.split(".", 1)[1].strip()
            log.debug("Searching slot result %s for %s", slot_return, return_get)
            slot_return = salt.utils.data.traverse_dict_and_list(
                slot_return, return_get, default=None, delimiter="."
            )
=======
            return_get = slot_text[slot_text.rindex(')')+1:]
        except ValueError:
            pass
        if return_get:
            #remove first period
            return_get = return_get.split('.', 1)[1].strip()
            log.debug('Searching slot result %s for %s', slot_return, return_get)
            slot_return = salt.utils.data.traverse_dict_and_list(slot_return,
                                                                 return_get,
                                                                 default=None,
                                                                 delimiter='.'
                                                                )
>>>>>>> 8abb7099

        if append_data:
            if isinstance(slot_return, six.string_types):
                # Append text to slot string result
<<<<<<< HEAD
                append_data = " ".join(append_data).strip()
                log.debug("appending to slot result: %s", append_data)
                slot_return += append_data
            else:
                log.error("Ignoring slot append, slot result is not a string")
=======
                append_data = ' '.join(append_data).strip()
                log.debug('appending to slot result: %s', append_data)
                slot_return += append_data
            else:
                log.error('Ignoring slot append, slot result is not a string')
>>>>>>> 8abb7099

        return slot_return

    def format_slots(self, cdata):
        """
        Read in the arguments from the low level slot syntax to make a last
        minute runtime call to gather relevant data for the specific routine

        Will parse strings, first level of dictionary values, and strings and
        first level dict values inside of lists
<<<<<<< HEAD
        """
        # __slot__:salt.cmd.run(foo, bar, baz=qux)
        SLOT_TEXT = "__slot__:"
        ctx = (("args", enumerate(cdata["args"])), ("kwargs", cdata["kwargs"].items()))
=======
        '''
        # __slot__:salt.cmd.run(foo, bar, baz=qux)
        SLOT_TEXT = '__slot__:'
        ctx = (('args', enumerate(cdata['args'])),
               ('kwargs', cdata['kwargs'].items()))
>>>>>>> 8abb7099
        for atype, avalues in ctx:
            for ind, arg in avalues:
                arg = salt.utils.data.decode(arg, keep=True)
                if isinstance(arg, dict):
                    # Search dictionary values for __slot__:
                    for key, value in arg.items():
                        try:
                            if value.startswith(SLOT_TEXT):
                                log.trace("Slot processsing dict value %s", value)
                                cdata[atype][ind][key] = self.__eval_slot(value)
                        except AttributeError:
                            # Not a string/slot
                            continue
                elif isinstance(arg, list):
                    for idx, listvalue in enumerate(arg):
                        log.trace("Slot processing list value: %s", listvalue)
                        if isinstance(listvalue, dict):
                            # Search dict values in list for __slot__:
                            for key, value in listvalue.items():
                                try:
                                    if value.startswith(SLOT_TEXT):
<<<<<<< HEAD
                                        log.trace(
                                            "Slot processsing nested dict value %s",
                                            value,
                                        )
                                        cdata[atype][ind][idx][key] = self.__eval_slot(
                                            value
                                        )
=======
                                        log.trace("Slot processsing nested dict value %s", value)
                                        cdata[atype][ind][idx][key] = self.__eval_slot(value)
>>>>>>> 8abb7099
                                except AttributeError:
                                    # Not a string/slot
                                    continue
                        if isinstance(listvalue, six.text_type):
                            # Search strings in a list for __slot__:
                            if listvalue.startswith(SLOT_TEXT):
<<<<<<< HEAD
                                log.trace(
                                    "Slot processsing nested string %s", listvalue
                                )
                                cdata[atype][ind][idx] = self.__eval_slot(listvalue)
                elif isinstance(arg, six.text_type) and arg.startswith(SLOT_TEXT):
=======
                                log.trace("Slot processsing nested string %s", listvalue)
                                cdata[atype][ind][idx] = self.__eval_slot(listvalue)
                elif isinstance(arg, six.text_type) \
                        and arg.startswith(SLOT_TEXT):
>>>>>>> 8abb7099
                    # Search strings for __slot__:
                    log.trace("Slot processsing %s", arg)
                    cdata[atype][ind] = self.__eval_slot(arg)
                else:
                    # Not a slot, skip it
                    continue

    def verify_retry_data(self, retry_data):
        """
        verifies the specified retry data
        """
        retry_defaults = {
            "until": True,
            "attempts": 2,
            "splay": 0,
            "interval": 30,
        }
        expected_data = {
            "until": bool,
            "attempts": int,
            "interval": int,
            "splay": int,
        }
        validated_retry_data = {}
        if isinstance(retry_data, dict):
            for expected_key, value_type in six.iteritems(expected_data):
                if expected_key in retry_data:
                    if isinstance(retry_data[expected_key], value_type):
                        validated_retry_data[expected_key] = retry_data[expected_key]
                    else:
                        log.warning(
                            "An invalid value was passed for the retry %s, "
                            "using default value '%s'",
                            expected_key,
                            retry_defaults[expected_key],
                        )
                        validated_retry_data[expected_key] = retry_defaults[
                            expected_key
                        ]
                else:
                    validated_retry_data[expected_key] = retry_defaults[expected_key]
        else:
            log.warning(
                (
                    "State is set to retry, but a valid dict for retry "
                    "configuration was not found.  Using retry defaults"
                )
            )
            validated_retry_data = retry_defaults
        return validated_retry_data

    def call_chunks(self, chunks):
        """
        Iterate over a list of chunks and call them, checking for requires.
        """
        # Check for any disabled states
        disabled = {}
        if "state_runs_disabled" in self.opts["grains"]:
            for low in chunks[:]:
                state_ = "{0}.{1}".format(low["state"], low["fun"])
                for pat in self.opts["grains"]["state_runs_disabled"]:
                    if fnmatch.fnmatch(state_, pat):
                        comment = (
                            'The state function "{0}" is currently disabled by "{1}", '
                            "to re-enable, run state.enable {1}."
                        ).format(state_, pat,)
                        _tag = _gen_tag(low)
                        disabled[_tag] = {
                            "changes": {},
                            "result": False,
                            "comment": comment,
                            "__run_num__": self.__run_num,
                            "__sls__": low["__sls__"],
                        }
                        self.__run_num += 1
                        chunks.remove(low)
                        break
        running = {}
        for low in chunks:
            if "__FAILHARD__" in running:
                running.pop("__FAILHARD__")
                return running
            tag = _gen_tag(low)
            if tag not in running:
                # Check if this low chunk is paused
                action = self.check_pause(low)
                if action == "kill":
                    break
                running = self.call_chunk(low, running, chunks)
                if self.check_failhard(low, running):
                    return running
            self.active = set()
        while True:
            if self.reconcile_procs(running):
                break
            time.sleep(0.01)
        ret = dict(list(disabled.items()) + list(running.items()))
        return ret

    def check_failhard(self, low, running):
        """
        Check if the low data chunk should send a failhard signal
        """
        tag = _gen_tag(low)
        if self.opts.get("test", False):
            return False
        if low.get("failhard", self.opts["failhard"]) and tag in running:
            if running[tag]["result"] is None:
                return False
            return not running[tag]["result"]
        return False

    def check_pause(self, low):
        """
        Check to see if this low chunk has been paused
        """
        if not self.jid:
            # Can't pause on salt-ssh since we can't track continuous state
            return
        pause_path = os.path.join(self.opts["cachedir"], "state_pause", self.jid)
        start = time.time()
        if os.path.isfile(pause_path):
            try:
                while True:
                    tries = 0
                    with salt.utils.files.fopen(pause_path, "rb") as fp_:
                        try:
                            pdat = msgpack_deserialize(fp_.read())
                        except salt.utils.msgpack.exceptions.UnpackValueError:
                            # Reading race condition
                            if tries > 10:
                                # Break out if there are a ton of read errors
                                return
                            tries += 1
                            time.sleep(1)
                            continue
                        id_ = low["__id__"]
                        key = ""
                        if id_ in pdat:
                            key = id_
                        elif "__all__" in pdat:
                            key = "__all__"
                        if key:
                            if "duration" in pdat[key]:
                                now = time.time()
                                if now - start > pdat[key]["duration"]:
                                    return "run"
                            if "kill" in pdat[key]:
                                return "kill"
                        else:
                            return "run"
                        time.sleep(1)
            except Exception as exc:  # pylint: disable=broad-except
                log.error(
                    "Failed to read in pause data for file located at: %s", pause_path
                )
                return "run"
        return "run"

    def reconcile_procs(self, running):
        """
        Check the running dict for processes and resolve them
        """
        retset = set()
        for tag in running:
            proc = running[tag].get("proc")
            if proc:
                if not proc.is_alive():
                    ret_cache = os.path.join(
                        self.opts["cachedir"],
                        self.jid,
                        salt.utils.hashutils.sha1_digest(tag),
                    )
                    if not os.path.isfile(ret_cache):
                        ret = {
                            "result": False,
                            "comment": "Parallel process failed to return",
                            "name": running[tag]["name"],
                            "changes": {},
                        }
                    try:
                        with salt.utils.files.fopen(ret_cache, "rb") as fp_:
                            ret = msgpack_deserialize(fp_.read())
                    except (OSError, IOError):
                        ret = {
                            "result": False,
                            "comment": "Parallel cache failure",
                            "name": running[tag]["name"],
                            "changes": {},
                        }
                    running[tag].update(ret)
                    running[tag].pop("proc")
                else:
                    retset.add(False)
        return False not in retset

    def check_requisite(self, low, running, chunks, pre=False):
        """
        Look into the running data to check the status of all requisite
        states
<<<<<<< HEAD
        """
        disabled_reqs = self.opts.get("disabled_requisites", [])
=======
        '''
        disabled_reqs = self.opts.get('disabled_requisites', [])
>>>>>>> 8abb7099
        if not isinstance(disabled_reqs, list):
            disabled_reqs = [disabled_reqs]
        present = False
        # If mod_watch is not available make it a require
        if "watch" in low:
            if "{0}.mod_watch".format(low["state"]) not in self.states:
                if "require" in low:
                    low["require"].extend(low.pop("watch"))
                else:
                    low["require"] = low.pop("watch")
            else:
                present = True
        if "watch_any" in low:
            if "{0}.mod_watch".format(low["state"]) not in self.states:
                if "require_any" in low:
                    low["require_any"].extend(low.pop("watch_any"))
                else:
                    low["require_any"] = low.pop("watch_any")
            else:
                present = True
        if "require" in low:
            present = True
        if "require_any" in low:
            present = True
        if "prerequired" in low:
            present = True
        if "prereq" in low:
            present = True
        if "onfail" in low:
            present = True
        if "onfail_any" in low:
            present = True
<<<<<<< HEAD
        if "onfail_all" in low:
=======
        if 'onfail_all' in low:
            present = True
        if 'onchanges' in low:
>>>>>>> 8abb7099
            present = True
        if "onchanges" in low:
            present = True
        if "onchanges_any" in low:
            present = True
        if not present:
            return "met", ()
        self.reconcile_procs(running)
        reqs = {
<<<<<<< HEAD
            "require": [],
            "require_any": [],
            "watch": [],
            "watch_any": [],
            "prereq": [],
            "onfail": [],
            "onfail_any": [],
            "onfail_all": [],
            "onchanges": [],
            "onchanges_any": [],
        }
=======
                'require': [],
                'require_any': [],
                'watch': [],
                'watch_any': [],
                'prereq': [],
                'onfail': [],
                'onfail_any': [],
                'onfail_all': [],
                'onchanges': [],
                'onchanges_any': []}
>>>>>>> 8abb7099
        if pre:
            reqs["prerequired"] = []
        for r_state in reqs:
            if r_state in low and low[r_state] is not None:
                if r_state in disabled_reqs:
<<<<<<< HEAD
                    log.warning(
                        "The %s requisite has been disabled, Ignoring.", r_state
                    )
=======
                    log.warning('The %s requisite has been disabled, Ignoring.', r_state)
>>>>>>> 8abb7099
                    continue
                for req in low[r_state]:
                    if isinstance(req, six.string_types):
                        req = {"id": req}
                    req = trim_req(req)
                    found = False
                    for chunk in chunks:
                        req_key = next(iter(req))
                        req_val = req[req_key]
                        if req_val is None:
                            continue
                        if req_key == "sls":
                            # Allow requisite tracking of entire sls files
                            if fnmatch.fnmatch(chunk["__sls__"], req_val):
                                found = True
                                reqs[r_state].append(chunk)
                            continue
                        try:
                            if isinstance(req_val, six.string_types):
                                if fnmatch.fnmatch(
                                    chunk["name"], req_val
                                ) or fnmatch.fnmatch(chunk["__id__"], req_val):
                                    if req_key == "id" or chunk["state"] == req_key:
                                        found = True
                                        reqs[r_state].append(chunk)
                            else:
                                raise KeyError
                        except KeyError as exc:
                            raise SaltRenderError(
                                "Could not locate requisite of [{0}] present in state with name [{1}]".format(
                                    req_key, chunk["name"]
                                )
                            )
                        except TypeError:
                            # On Python 2, the above req_val, being an OrderedDict, will raise a KeyError,
                            # however on Python 3 it will raise a TypeError
                            # This was found when running tests.unit.test_state.StateCompilerTestCase.test_render_error_on_invalid_requisite
                            raise SaltRenderError(
                                "Could not locate requisite of [{0}] present in state with name [{1}]".format(
                                    req_key, chunk["name"]
                                )
                            )
                    if not found:
                        return "unmet", ()
        fun_stats = set()
        for r_state, chunks in six.iteritems(reqs):
            req_stats = set()
            if r_state.startswith("prereq") and not r_state.startswith("prerequired"):
                run_dict = self.pre
            else:
                run_dict = running

            while True:
                if self.reconcile_procs(run_dict):
                    break
                time.sleep(0.01)

            for chunk in chunks:
                tag = _gen_tag(chunk)
                if tag not in run_dict:
                    req_stats.add("unmet")
                    continue
                if r_state.startswith("onfail"):
                    if run_dict[tag]["result"] is True:
                        req_stats.add("onfail")  # At least one state is OK
                        continue
                else:
                    if run_dict[tag]["result"] is False:
                        req_stats.add("fail")
                        continue
                if r_state.startswith("onchanges"):
                    if not run_dict[tag]["changes"]:
                        req_stats.add("onchanges")
                    else:
                        req_stats.add("onchangesmet")
                    continue
                if r_state.startswith("watch") and run_dict[tag]["changes"]:
                    req_stats.add("change")
                    continue
                if r_state.startswith("prereq") and run_dict[tag]["result"] is None:
                    if not r_state.startswith("prerequired"):
                        req_stats.add("premet")
                if r_state.startswith("prereq") and not run_dict[tag]["result"] is None:
                    if not r_state.startswith("prerequired"):
                        req_stats.add("pre")
                else:
<<<<<<< HEAD
                    if run_dict[tag].get("__state_ran__", True):
                        req_stats.add("met")
            if r_state.endswith("_any") or r_state == "onfail":
                if "met" in req_stats or "change" in req_stats:
                    if "fail" in req_stats:
                        req_stats.remove("fail")
                if "onchangesmet" in req_stats:
                    if "onchanges" in req_stats:
                        req_stats.remove("onchanges")
                    if "fail" in req_stats:
                        req_stats.remove("fail")
                if "onfail" in req_stats:
                    # a met requisite in this case implies a success
                    if "met" in req_stats:
                        req_stats.remove("onfail")
            if r_state.endswith("_all"):
                if "onfail" in req_stats:
                    # a met requisite in this case implies a failure
                    if "met" in req_stats:
                        req_stats.remove("met")
=======
                    if run_dict[tag].get('__state_ran__', True):
                        req_stats.add('met')
            if r_state.endswith('_any') or r_state == 'onfail':
                if 'met' in req_stats or 'change' in req_stats:
                    if 'fail' in req_stats:
                        req_stats.remove('fail')
                if 'onchangesmet' in req_stats:
                    if 'onchanges' in req_stats:
                        req_stats.remove('onchanges')
                    if 'fail' in req_stats:
                        req_stats.remove('fail')
                if 'onfail' in req_stats:
                    # a met requisite in this case implies a success
                    if 'met' in req_stats:
                        req_stats.remove('onfail')
            if r_state.endswith('_all'):
                if 'onfail' in req_stats:
                    # a met requisite in this case implies a failure
                    if 'met' in req_stats:
                        req_stats.remove('met')
>>>>>>> 8abb7099
            fun_stats.update(req_stats)

        if "unmet" in fun_stats:
            status = "unmet"
        elif "fail" in fun_stats:
            status = "fail"
        elif "pre" in fun_stats:
            if "premet" in fun_stats:
                status = "met"
            else:
<<<<<<< HEAD
                status = "pre"
        elif "onfail" in fun_stats and "onchangesmet" not in fun_stats:
            status = "onfail"
        elif "onchanges" in fun_stats and "onchangesmet" not in fun_stats:
            status = "onchanges"
        elif "change" in fun_stats:
            status = "change"
=======
                status = 'pre'
        elif 'onfail' in fun_stats and 'onchangesmet' not in fun_stats:
            status = 'onfail'
        elif 'onchanges' in fun_stats and 'onchangesmet' not in fun_stats:
            status = 'onchanges'
        elif 'change' in fun_stats:
            status = 'change'
>>>>>>> 8abb7099
        else:
            status = "met"

        return status, reqs

    def event(self, chunk_ret, length, fire_event=False):
        """
        Fire an event on the master bus

        If `fire_event` is set to True an event will be sent with the
        chunk name in the tag and the chunk result in the event data.

        If `fire_event` is set to a string such as `mystate/is/finished`,
        an event will be sent with the string added to the tag and the chunk
        result in the event data.

        If the `state_events` is set to True in the config, then after the
        chunk is evaluated an event will be set up to the master with the
        results.
        """
        if not self.opts.get("local") and (
            self.opts.get("state_events", True) or fire_event
        ):
            if not self.opts.get("master_uri"):
                ev_func = lambda ret, tag, preload=None: salt.utils.event.get_master_event(
                    self.opts, self.opts["sock_dir"], listen=False
                ).fire_event(
                    ret, tag
                )
            else:
                ev_func = self.functions["event.fire_master"]

            ret = {"ret": chunk_ret}
            if fire_event is True:
                tag = salt.utils.event.tagify(
                    [self.jid, self.opts["id"], six.text_type(chunk_ret["name"])],
                    "state_result",
                )
            elif isinstance(fire_event, six.string_types):
                tag = salt.utils.event.tagify(
                    [self.jid, self.opts["id"], six.text_type(fire_event)],
                    "state_result",
                )
            else:
                tag = salt.utils.event.tagify(
                    [
                        self.jid,
                        "prog",
                        self.opts["id"],
                        six.text_type(chunk_ret["__run_num__"]),
                    ],
                    "job",
                )
                ret["len"] = length
            preload = {"jid": self.jid}
            ev_func(ret, tag, preload=preload)

    def call_chunk(self, low, running, chunks):
        """
        Check if a chunk has any requires, execute the requires and then
        the chunk
        """
        low = self._mod_aggregate(low, running, chunks)
        self._mod_init(low)
        tag = _gen_tag(low)
        if not low.get("prerequired"):
            self.active.add(tag)
        requisites = [
            "require",
            "require_any",
            "watch",
            "watch_any",
            "prereq",
            "onfail",
            "onfail_any",
            "onchanges",
            "onchanges_any",
        ]
        if not low.get("__prereq__"):
            requisites.append("prerequired")
            status, reqs = self.check_requisite(low, running, chunks, pre=True)
        else:
            status, reqs = self.check_requisite(low, running, chunks)
        if status == "unmet":
            lost = {}
            reqs = []
            for requisite in requisites:
                lost[requisite] = []
                if requisite not in low:
                    continue
                for req in low[requisite]:
                    if isinstance(req, six.string_types):
                        req = {"id": req}
                    req = trim_req(req)
                    found = False
                    req_key = next(iter(req))
                    req_val = req[req_key]
                    for chunk in chunks:
                        if req_val is None:
                            continue
                        if req_key == "sls":
                            # Allow requisite tracking of entire sls files
                            if fnmatch.fnmatch(chunk["__sls__"], req_val):
                                if requisite == "prereq":
                                    chunk["__prereq__"] = True
                                reqs.append(chunk)
                                found = True
                            continue
                        if fnmatch.fnmatch(chunk["name"], req_val) or fnmatch.fnmatch(
                            chunk["__id__"], req_val
                        ):
                            if req_key == "id" or chunk["state"] == req_key:
                                if requisite == "prereq":
                                    chunk["__prereq__"] = True
                                elif requisite == "prerequired":
                                    chunk["__prerequired__"] = True
                                reqs.append(chunk)
                                found = True
                    if not found:
                        lost[requisite].append(req)
            if (
                lost["require"]
                or lost["watch"]
                or lost["prereq"]
                or lost["onfail"]
                or lost["onchanges"]
                or lost.get("prerequired")
            ):
                comment = "The following requisites were not found:\n"
                for requisite, lreqs in six.iteritems(lost):
                    if not lreqs:
                        continue
                    comment += "{0}{1}:\n".format(" " * 19, requisite)
                    for lreq in lreqs:
                        req_key = next(iter(lreq))
                        req_val = lreq[req_key]
                        comment += "{0}{1}: {2}\n".format(" " * 23, req_key, req_val)
                if low.get("__prereq__"):
                    run_dict = self.pre
                else:
                    run_dict = running
                start_time, duration = _calculate_fake_duration()
                run_dict[tag] = {
                    "changes": {},
                    "result": False,
                    "duration": duration,
                    "start_time": start_time,
                    "comment": comment,
                    "__run_num__": self.__run_num,
                    "__sls__": low["__sls__"],
                }
                self.__run_num += 1
                self.event(run_dict[tag], len(chunks), fire_event=low.get("fire_event"))
                return running
            for chunk in reqs:
                # Check to see if the chunk has been run, only run it if
                # it has not been run already
                ctag = _gen_tag(chunk)
                if ctag not in running:
                    if ctag in self.active:
                        if chunk.get("__prerequired__"):
                            # Prereq recusive, run this chunk with prereq on
                            if tag not in self.pre:
                                low["__prereq__"] = True
                                self.pre[ctag] = self.call(low, chunks, running)
                                return running
                            else:
                                return running
                        elif ctag not in running:
                            log.error("Recursive requisite found")
                            running[tag] = {
                                "changes": {},
                                "result": False,
                                "comment": "Recursive requisite found",
                                "__run_num__": self.__run_num,
                                "__sls__": low["__sls__"],
                            }
                        self.__run_num += 1
                        self.event(
                            running[tag], len(chunks), fire_event=low.get("fire_event")
                        )
                        return running
                    running = self.call_chunk(chunk, running, chunks)
                    if self.check_failhard(chunk, running):
                        running["__FAILHARD__"] = True
                        return running
            if low.get("__prereq__"):
                status, reqs = self.check_requisite(low, running, chunks)
                self.pre[tag] = self.call(low, chunks, running)
                if not self.pre[tag]["changes"] and status == "change":
                    self.pre[tag]["changes"] = {"watch": "watch"}
                    self.pre[tag]["result"] = None
            else:
                running = self.call_chunk(low, running, chunks)
            if self.check_failhard(chunk, running):
                running["__FAILHARD__"] = True
                return running
        elif status == "met":
            if low.get("__prereq__"):
                self.pre[tag] = self.call(low, chunks, running)
            else:
                running[tag] = self.call(low, chunks, running)
        elif status == "fail":
            # if the requisite that failed was due to a prereq on this low state
            # show the normal error
            if tag in self.pre:
                running[tag] = self.pre[tag]
                running[tag]["__run_num__"] = self.__run_num
                running[tag]["__sls__"] = low["__sls__"]
            # otherwise the failure was due to a requisite down the chain
            else:
                # determine what the requisite failures where, and return
                # a nice error message
                failed_requisites = set()
                # look at all requisite types for a failure
                for req_lows in six.itervalues(reqs):
                    for req_low in req_lows:
                        req_tag = _gen_tag(req_low)
                        req_ret = self.pre.get(req_tag, running.get(req_tag))
                        # if there is no run output for the requisite it
                        # can't be the failure
                        if req_ret is None:
                            continue
                        # If the result was False (not None) it was a failure
                        if req_ret["result"] is False:
                            # use SLS.ID for the key-- so its easier to find
                            key = "{sls}.{_id}".format(
                                sls=req_low["__sls__"], _id=req_low["__id__"]
                            )
                            failed_requisites.add(key)

                _cmt = "One or more requisite failed: {0}".format(
                    ", ".join(six.text_type(i) for i in failed_requisites)
                )
                start_time, duration = _calculate_fake_duration()
                running[tag] = {
                    "changes": {},
                    "result": False,
                    "duration": duration,
                    "start_time": start_time,
                    "comment": _cmt,
                    "__run_num__": self.__run_num,
                    "__sls__": low["__sls__"],
                }
                self.pre[tag] = running[tag]
            self.__run_num += 1
        elif status == "change" and not low.get("__prereq__"):
            ret = self.call(low, chunks, running)
            if not ret["changes"] and not ret.get("skip_watch", False):
                low = low.copy()
                low["sfun"] = low["fun"]
                low["fun"] = "mod_watch"
                low["__reqs__"] = reqs
                ret = self.call(low, chunks, running)
            running[tag] = ret
        elif status == "pre":
            start_time, duration = _calculate_fake_duration()
            pre_ret = {
                "changes": {},
                "result": True,
                "duration": duration,
                "start_time": start_time,
                "comment": "No changes detected",
                "__run_num__": self.__run_num,
                "__sls__": low["__sls__"],
            }
            running[tag] = pre_ret
            self.pre[tag] = pre_ret
            self.__run_num += 1
        elif status == "onfail":
            start_time, duration = _calculate_fake_duration()
            running[tag] = {
                "changes": {},
                "result": True,
                "duration": duration,
                "start_time": start_time,
                "comment": "State was not run because onfail req did not change",
                "__state_ran__": False,
                "__run_num__": self.__run_num,
                "__sls__": low["__sls__"],
            }
            self.__run_num += 1
        elif status == "onchanges":
            start_time, duration = _calculate_fake_duration()
            running[tag] = {
                "changes": {},
                "result": True,
                "duration": duration,
                "start_time": start_time,
                "comment": "State was not run because none of the onchanges reqs changed",
                "__state_ran__": False,
                "__run_num__": self.__run_num,
                "__sls__": low["__sls__"],
            }
            self.__run_num += 1
        else:
            if low.get("__prereq__"):
                self.pre[tag] = self.call(low, chunks, running)
            else:
                running[tag] = self.call(low, chunks, running)
        if tag in running:
<<<<<<< HEAD
            self.event(running[tag], len(chunks), fire_event=low.get("fire_event"))
=======
            running[tag]['__saltfunc__'] = '{0}.{1}'.format(low['state'], low['fun'])
            self.event(running[tag], len(chunks), fire_event=low.get('fire_event'))
>>>>>>> 8abb7099
        return running

    def call_listen(self, chunks, running):
        """
        Find all of the listen routines and call the associated mod_watch runs
        """
        listeners = []
        crefs = {}
        for chunk in chunks:
            crefs[(chunk["state"], chunk["__id__"], chunk["name"])] = chunk
            if "listen" in chunk:
                listeners.append(
                    {(chunk["state"], chunk["__id__"], chunk["name"]): chunk["listen"]}
                )
            if "listen_in" in chunk:
                for l_in in chunk["listen_in"]:
                    for key, val in six.iteritems(l_in):
                        listeners.append(
                            {(key, val, "lookup"): [{chunk["state"]: chunk["__id__"]}]}
                        )
        mod_watchers = []
        errors = {}
        for l_dict in listeners:
            for key, val in six.iteritems(l_dict):
                for listen_to in val:
                    if not isinstance(listen_to, dict):
                        found = False
                        for chunk in chunks:
                            if (
                                chunk["__id__"] == listen_to
                                or chunk["name"] == listen_to
                            ):
                                listen_to = {chunk["state"]: chunk["__id__"]}
                                found = True
                        if not found:
                            continue
                    for lkey, lval in six.iteritems(listen_to):
                        if not any(lkey == cref[0] and lval in cref for cref in crefs):
                            rerror = {
                                _l_tag(lkey, lval): {
                                    "comment": "Referenced state {0}: {1} does not exist".format(
                                        lkey, lval
                                    ),
                                    "name": "listen_{0}:{1}".format(lkey, lval),
                                    "result": False,
                                    "changes": {},
                                }
                            }
                            errors.update(rerror)
                            continue
                        to_tags = [
                            _gen_tag(data)
                            for cref, data in six.iteritems(crefs)
                            if lkey == cref[0] and lval in cref
                        ]
                        for to_tag in to_tags:
                            if to_tag not in running:
                                continue
                            if running[to_tag]["changes"]:
                                if not any(
                                    key[0] == cref[0] and key[1] in cref
                                    for cref in crefs
                                ):
                                    rerror = {
                                        _l_tag(key[0], key[1]): {
                                            "comment": "Referenced state {0}: {1} does not exist".format(
                                                key[0], key[1]
                                            ),
                                            "name": "listen_{0}:{1}".format(
                                                key[0], key[1]
                                            ),
                                            "result": False,
                                            "changes": {},
                                        }
                                    }
                                    errors.update(rerror)
                                    continue

                                new_chunks = [
                                    data
                                    for cref, data in six.iteritems(crefs)
                                    if key[0] == cref[0] and key[1] in cref
                                ]
                                for chunk in new_chunks:
                                    low = chunk.copy()
                                    low["sfun"] = chunk["fun"]
                                    low["fun"] = "mod_watch"
                                    low["__id__"] = "listener_{0}".format(low["__id__"])
                                    for req in STATE_REQUISITE_KEYWORDS:
                                        if req in low:
                                            low.pop(req)
                                    mod_watchers.append(low)
        ret = self.call_chunks(mod_watchers)
        running.update(ret)
        for err in errors:
            errors[err]["__run_num__"] = self.__run_num
            self.__run_num += 1
        running.update(errors)
        return running

    def inject_default_call(self, high):
        '''
        Sets .call function to a state, if not there.

        :param high:
        :return:
        '''
        for chunk in high:
            state = high[chunk]
            if not isinstance(state, collections.Mapping):
                continue
            for state_ref in state:
                needs_default = True
                if not isinstance(state[state_ref], list):
                    continue
                for argset in state[state_ref]:
                    if isinstance(argset, six.string_types):
                        needs_default = False
                        break
                if needs_default:
                    state[state_ref].insert(-1, '__call__')

    def call_high(self, high, orchestration_jid=None):
        """
        Process a high data call and ensure the defined states.
<<<<<<< HEAD
        """
=======
        '''
        self.inject_default_call(high)
>>>>>>> 8abb7099
        errors = []
        # If there is extension data reconcile it
        high, ext_errors = self.reconcile_extend(high)
        errors.extend(ext_errors)
        errors.extend(self.verify_high(high))
        if errors:
            return errors
        high, req_in_errors = self.requisite_in(high)
        errors.extend(req_in_errors)
        high = self.apply_exclude(high)
        # Verify that the high data is structurally sound
        if errors:
            return errors
        # Compile and verify the raw chunks
        chunks = self.compile_high_data(high, orchestration_jid)

        # If there are extensions in the highstate, process them and update
        # the low data chunks
        if errors:
            return errors
        ret = self.call_chunks(chunks)
        ret = self.call_listen(chunks, ret)

        def _cleanup_accumulator_data():
            accum_data_path = os.path.join(
                get_accumulator_dir(self.opts["cachedir"]), self.instance_id
            )
            try:
                os.remove(accum_data_path)
                log.debug("Deleted accumulator data file %s", accum_data_path)
            except OSError:
                log.debug("File %s does not exist, no need to cleanup", accum_data_path)

        _cleanup_accumulator_data()
        if self.jid is not None:
            pause_path = os.path.join(self.opts["cachedir"], "state_pause", self.jid)
            if os.path.isfile(pause_path):
                try:
                    os.remove(pause_path)
                except OSError:
                    # File is not present, all is well
                    pass

        return ret

    def render_template(self, high, template):
        errors = []
        if not high:
            return high, errors

        if not isinstance(high, dict):
            errors.append(
                "Template {0} does not render to a dictionary".format(template)
            )
            return high, errors

        invalid_items = ("include", "exclude", "extends")
        for item in invalid_items:
            if item in high:
                errors.append(
                    "The '{0}' declaration found on '{1}' is invalid when "
                    "rendering single templates".format(item, template)
                )
                return high, errors

        for name in high:
            if not isinstance(high[name], dict):
                if isinstance(high[name], six.string_types):
                    # Is this is a short state, it needs to be padded
                    if "." in high[name]:
                        comps = high[name].split(".")
                        high[name] = {
                            # '__sls__': template,
                            # '__env__': None,
                            comps[0]: [comps[1]]
                        }
                        continue

                    errors.append(
                        "ID {0} in template {1} is not a dictionary".format(
                            name, template
                        )
                    )
                    continue
            skeys = set()
            for key in sorted(high[name]):
                if key.startswith("_"):
                    continue
                if high[name][key] is None:
                    errors.append(
                        "ID '{0}' in template {1} contains a short "
                        "declaration ({2}) with a trailing colon. When not "
                        "passing any arguments to a state, the colon must be "
                        "omitted.".format(name, template, key)
                    )
                    continue
                if not isinstance(high[name][key], list):
                    continue
                if "." in key:
                    comps = key.split(".")
                    # Salt doesn't support state files such as:
                    #
                    # /etc/redis/redis.conf:
                    #   file.managed:
                    #     - user: redis
                    #     - group: redis
                    #     - mode: 644
                    #   file.comment:
                    #     - regex: ^requirepass
                    if comps[0] in skeys:
                        errors.append(
                            "ID '{0}' in template '{1}' contains multiple "
                            "state declarations of the same type".format(name, template)
                        )
                        continue
                    high[name][comps[0]] = high[name].pop(key)
                    high[name][comps[0]].append(comps[1])
                    skeys.add(comps[0])
                    continue
                skeys.add(key)

        return high, errors

    def call_template(self, template):
        """
        Enforce the states in a template
        """
        high = compile_template(
            template,
            self.rend,
            self.opts["renderer"],
            self.opts["renderer_blacklist"],
            self.opts["renderer_whitelist"],
        )
        if not high:
            return high
        high, errors = self.render_template(high, template)
        if errors:
            return errors
        return self.call_high(high)

    def call_template_str(self, template):
        """
        Enforce the states in a template, pass the template as a string
        """
        high = compile_template_str(
            template,
            self.rend,
            self.opts["renderer"],
            self.opts["renderer_blacklist"],
            self.opts["renderer_whitelist"],
        )
        if not high:
            return high
        high, errors = self.render_template(high, "<template-str>")
        if errors:
            return errors
        return self.call_high(high)


class LazyAvailStates(object):
    """
    The LazyAvailStates lazily loads the list of states of available
    environments.

    This is particularly usefull when top_file_merging_strategy=same and there
    are many environments.
    """

    def __init__(self, hs):
        self._hs = hs
        self._avail = {"base": None}
        self._filled = False

    def _fill(self):
        if self._filled:
            return
        for saltenv in self._hs._get_envs():
            if saltenv not in self._avail:
                self._avail[saltenv] = None
        self._filled = True

    def __contains__(self, saltenv):
        if saltenv == "base":
            return True
        self._fill()
        return saltenv in self._avail

    def __getitem__(self, saltenv):
        if saltenv != "base":
            self._fill()
        if self._avail[saltenv] is None:
            self._avail[saltenv] = self._hs.client.list_states(saltenv)
        return self._avail[saltenv]

    def items(self):
        self._fill()
        ret = []
        for saltenv, states in self._avail:
            ret.append((saltenv, self.__getitem__(saltenv)))
        return ret


class BaseHighState(object):
    """
    The BaseHighState is an abstract base class that is the foundation of
    running a highstate, extend it and add a self.state object of type State.

    When extending this class, please note that ``self.client`` and
    ``self.matcher`` should be instantiated and handled.
    """

    def __init__(self, opts):
        self.opts = self.__gen_opts(opts)
        self.iorder = 10000
        self.avail = self.__gather_avail()
        self.serial = salt.payload.Serial(self.opts)
        self.building_highstate = OrderedDict()

    def __gather_avail(self):
        """
        Lazily gather the lists of available sls data from the master
        """
        return LazyAvailStates(self)

    def __gen_opts(self, opts):
        """
        The options used by the High State object are derived from options
        on the minion and the master, or just the minion if the high state
        call is entirely local.
        """
        # If the state is intended to be applied locally, then the local opts
        # should have all of the needed data, otherwise overwrite the local
        # data items with data from the master
        if "local_state" in opts:
            if opts["local_state"]:
                return opts
        mopts = self.client.master_opts()
        if not isinstance(mopts, dict):
            # An error happened on the master
            opts["renderer"] = "jinja|yaml"
            opts["failhard"] = False
            opts["state_top"] = salt.utils.url.create("top.sls")
            opts["nodegroups"] = {}
            opts["file_roots"] = {"base": [syspaths.BASE_FILE_ROOTS_DIR]}
        else:
            opts["renderer"] = mopts["renderer"]
            opts["failhard"] = mopts.get("failhard", False)
            if mopts["state_top"].startswith("salt://"):
                opts["state_top"] = mopts["state_top"]
            elif mopts["state_top"].startswith("/"):
                opts["state_top"] = salt.utils.url.create(mopts["state_top"][1:])
            else:
                opts["state_top"] = salt.utils.url.create(mopts["state_top"])
            opts["state_top_saltenv"] = mopts.get("state_top_saltenv", None)
            opts["nodegroups"] = mopts.get("nodegroups", {})
            opts["state_auto_order"] = mopts.get(
                "state_auto_order", opts["state_auto_order"]
            )
            opts["file_roots"] = mopts["file_roots"]
            opts["top_file_merging_strategy"] = mopts.get(
                "top_file_merging_strategy", opts.get("top_file_merging_strategy")
            )
            opts["env_order"] = mopts.get("env_order", opts.get("env_order", []))
            opts["default_top"] = mopts.get("default_top", opts.get("default_top"))
            opts["state_events"] = mopts.get("state_events")
            opts["state_aggregate"] = mopts.get(
                "state_aggregate", opts.get("state_aggregate", False)
            )
            opts["jinja_env"] = mopts.get("jinja_env", {})
            opts["jinja_sls_env"] = mopts.get("jinja_sls_env", {})
            opts["jinja_lstrip_blocks"] = mopts.get("jinja_lstrip_blocks", False)
            opts["jinja_trim_blocks"] = mopts.get("jinja_trim_blocks", False)
        return opts

    def _get_envs(self):
        """
        Pull the file server environments out of the master options
        """
        envs = ["base"]
        if "file_roots" in self.opts:
            envs.extend([x for x in list(self.opts["file_roots"]) if x not in envs])
        env_order = self.opts.get("env_order", [])
        # Remove duplicates while preserving the order
        members = set()
        env_order = [
            env for env in env_order if not (env in members or members.add(env))
        ]
        client_envs = self.client.envs()
        if env_order and client_envs:
            return [env for env in env_order if env in client_envs]

        elif env_order:
            return env_order
        else:
            envs.extend([env for env in client_envs if env not in envs])
            return envs

    def get_tops(self):
        """
        Gather the top files
        """
        tops = DefaultOrderedDict(list)
        include = DefaultOrderedDict(list)
        done = DefaultOrderedDict(list)
        found = 0  # did we find any contents in the top files?
        # Gather initial top files
        merging_strategy = self.opts["top_file_merging_strategy"]
        if merging_strategy == "same" and not self.opts["saltenv"]:
            if not self.opts["default_top"]:
                raise SaltRenderError(
                    "top_file_merging_strategy set to 'same', but no "
                    "default_top configuration option was set"
                )

        if self.opts["saltenv"]:
            contents = self.client.cache_file(
                self.opts["state_top"], self.opts["saltenv"]
            )
            if contents:
                found = 1
                tops[self.opts["saltenv"]] = [
                    compile_template(
                        contents,
                        self.state.rend,
                        self.state.opts["renderer"],
                        self.state.opts["renderer_blacklist"],
                        self.state.opts["renderer_whitelist"],
                        saltenv=self.opts["saltenv"],
                    )
                ]
            else:
                tops[self.opts["saltenv"]] = [{}]

        else:
            found = 0
            state_top_saltenv = self.opts.get("state_top_saltenv", False)
            if state_top_saltenv and not isinstance(
                state_top_saltenv, six.string_types
            ):
                state_top_saltenv = six.text_type(state_top_saltenv)

            for saltenv in (
                [state_top_saltenv] if state_top_saltenv else self._get_envs()
            ):
                contents = self.client.cache_file(self.opts["state_top"], saltenv)
                if contents:
                    found = found + 1
                    tops[saltenv].append(
                        compile_template(
                            contents,
                            self.state.rend,
                            self.state.opts["renderer"],
                            self.state.opts["renderer_blacklist"],
                            self.state.opts["renderer_whitelist"],
                            saltenv=saltenv,
                        )
                    )
                else:
                    tops[saltenv].append({})
                    log.debug("No contents loaded for saltenv '%s'", saltenv)

            if (
                found > 1
                and merging_strategy == "merge"
                and not self.opts.get("env_order", None)
            ):
                log.warning(
                    "top_file_merging_strategy is set to '%s' and "
                    "multiple top files were found. Merging order is not "
                    "deterministic, it may be desirable to either set "
                    "top_file_merging_strategy to 'same' or use the "
                    "'env_order' configuration parameter to specify the "
                    "merging order.",
                    merging_strategy,
                )

        if found == 0:
            log.debug(
                "No contents found in top file. If this is not expected, "
                "verify that the 'file_roots' specified in 'etc/master' "
                "are accessible. The 'file_roots' configuration is: %s",
                repr(self.state.opts["file_roots"]),
            )

        # Search initial top files for includes
        for saltenv, ctops in six.iteritems(tops):
            for ctop in ctops:
                if "include" not in ctop:
                    continue
                for sls in ctop["include"]:
                    include[saltenv].append(sls)
                ctop.pop("include")
        # Go through the includes and pull out the extra tops and add them
        while include:
            pops = []
            for saltenv, states in six.iteritems(include):
                pops.append(saltenv)
                if not states:
                    continue
                for sls_match in states:
                    for sls in fnmatch.filter(self.avail[saltenv], sls_match):
                        if sls in done[saltenv]:
                            continue
                        tops[saltenv].append(
                            compile_template(
                                self.client.get_state(sls, saltenv).get("dest", False),
                                self.state.rend,
                                self.state.opts["renderer"],
                                self.state.opts["renderer_blacklist"],
                                self.state.opts["renderer_whitelist"],
                                saltenv,
                            )
                        )
                        done[saltenv].append(sls)
            for saltenv in pops:
                if saltenv in include:
                    include.pop(saltenv)
        return tops

    def merge_tops(self, tops):
        """
        Cleanly merge the top files
        """
        merging_strategy = self.opts["top_file_merging_strategy"]
        try:
            merge_attr = "_merge_tops_{0}".format(merging_strategy)
            merge_func = getattr(self, merge_attr)
            if not hasattr(merge_func, "__call__"):
                msg = "'{0}' is not callable".format(merge_attr)
                log.error(msg)
                raise TypeError(msg)
        except (AttributeError, TypeError):
            log.warning(
                "Invalid top_file_merging_strategy '%s', falling back to " "'merge'",
                merging_strategy,
            )
            merge_func = self._merge_tops_merge
        return merge_func(tops)

    def _merge_tops_merge(self, tops):
        """
        The default merging strategy. The base env is authoritative, so it is
        checked first, followed by the remaining environments. In top files
        from environments other than "base", only the section matching the
        environment from the top file will be considered, and it too will be
        ignored if that environment was defined in the "base" top file.
        """
        top = DefaultOrderedDict(OrderedDict)

        # Check base env first as it is authoritative
        base_tops = tops.pop("base", DefaultOrderedDict(OrderedDict))
        for ctop in base_tops:
            for saltenv, targets in six.iteritems(ctop):
                if saltenv == "include":
                    continue
                try:
                    for tgt in targets:
                        top[saltenv][tgt] = ctop[saltenv][tgt]
                except TypeError:
                    raise SaltRenderError(
                        "Unable to render top file. No targets found."
                    )

        for cenv, ctops in six.iteritems(tops):
            for ctop in ctops:
                for saltenv, targets in six.iteritems(ctop):
                    if saltenv == "include":
                        continue
                    elif saltenv != cenv:
                        log.debug(
                            "Section for saltenv '%s' in the '%s' "
                            "saltenv's top file will be ignored, as the "
                            "top_file_merging_strategy is set to 'merge' "
                            "and the saltenvs do not match",
                            saltenv,
                            cenv,
                        )
                        continue
                    elif saltenv in top:
                        log.debug(
                            "Section for saltenv '%s' in the '%s' "
                            "saltenv's top file will be ignored, as this "
                            "saltenv was already defined in the 'base' top "
                            "file",
                            saltenv,
                            cenv,
                        )
                        continue
                    try:
                        for tgt in targets:
                            top[saltenv][tgt] = ctop[saltenv][tgt]
                    except TypeError:
                        raise SaltRenderError(
                            "Unable to render top file. No targets found."
                        )
        return top

    def _merge_tops_same(self, tops):
        """
        For each saltenv, only consider the top file from that saltenv. All
        sections matching a given saltenv, which appear in a different
        saltenv's top file, will be ignored.
        """
        top = DefaultOrderedDict(OrderedDict)
        for cenv, ctops in six.iteritems(tops):
            if all([x == {} for x in ctops]):
                # No top file found in this env, check the default_top
                default_top = self.opts["default_top"]
                fallback_tops = tops.get(default_top, [])
                if all([x == {} for x in fallback_tops]):
                    # Nothing in the fallback top file
                    log.error(
                        "The '%s' saltenv has no top file, and the fallback "
                        "saltenv specified by default_top (%s) also has no "
                        "top file",
                        cenv,
                        default_top,
                    )
                    continue

                for ctop in fallback_tops:
                    for saltenv, targets in six.iteritems(ctop):
                        if saltenv != cenv:
                            continue
                        log.debug(
                            "The '%s' saltenv has no top file, using the "
                            "default_top saltenv (%s)",
                            cenv,
                            default_top,
                        )
                        for tgt in targets:
                            top[saltenv][tgt] = ctop[saltenv][tgt]
                        break
                    else:
                        log.error(
                            "The '%s' saltenv has no top file, and no "
                            "matches were found in the top file for the "
                            "default_top saltenv (%s)",
                            cenv,
                            default_top,
                        )

                continue

            else:
                for ctop in ctops:
                    for saltenv, targets in six.iteritems(ctop):
                        if saltenv == "include":
                            continue
                        elif saltenv != cenv:
                            log.debug(
                                "Section for saltenv '%s' in the '%s' "
                                "saltenv's top file will be ignored, as the "
                                "top_file_merging_strategy is set to 'same' "
                                "and the saltenvs do not match",
                                saltenv,
                                cenv,
                            )
                            continue

                        try:
                            for tgt in targets:
                                top[saltenv][tgt] = ctop[saltenv][tgt]
                        except TypeError:
                            raise SaltRenderError(
                                "Unable to render top file. No targets found."
                            )
        return top

    def _merge_tops_merge_all(self, tops):
        """
        Merge the top files into a single dictionary
        """

        def _read_tgt(tgt):
            match_type = None
            states = []
            for item in tgt:
                if isinstance(item, dict):
                    match_type = item
                if isinstance(item, six.string_types):
                    states.append(item)
            return match_type, states

        top = DefaultOrderedDict(OrderedDict)
        for ctops in six.itervalues(tops):
            for ctop in ctops:
                for saltenv, targets in six.iteritems(ctop):
                    if saltenv == "include":
                        continue
                    try:
                        for tgt in targets:
                            if tgt not in top[saltenv]:
                                top[saltenv][tgt] = ctop[saltenv][tgt]
                                continue
                            m_type1, m_states1 = _read_tgt(top[saltenv][tgt])
                            m_type2, m_states2 = _read_tgt(ctop[saltenv][tgt])
                            merged = []
                            match_type = m_type2 or m_type1
                            if match_type is not None:
                                merged.append(match_type)
                            merged.extend(m_states1)
                            merged.extend([x for x in m_states2 if x not in merged])
                            top[saltenv][tgt] = merged
                    except TypeError:
                        raise SaltRenderError(
                            "Unable to render top file. No targets found."
                        )
        return top

    def verify_tops(self, tops):
        """
        Verify the contents of the top file data
        """
        errors = []
        if not isinstance(tops, dict):
            errors.append("Top data was not formed as a dict")
            # No further checks will work, bail out
            return errors
        for saltenv, matches in six.iteritems(tops):
            if saltenv == "include":
                continue
            if not isinstance(saltenv, six.string_types):
                errors.append(
                    "Environment {0} in top file is not formed as a "
                    "string".format(saltenv)
                )
            if saltenv == "":
                errors.append("Empty saltenv statement in top file")
            if not isinstance(matches, dict):
                errors.append(
                    "The top file matches for saltenv {0} are not "
                    "formatted as a dict".format(saltenv)
                )
            for slsmods in six.itervalues(matches):
                if not isinstance(slsmods, list):
                    errors.append(
                        "Malformed topfile (state declarations not " "formed as a list)"
                    )
                    continue
                for slsmod in slsmods:
                    if isinstance(slsmod, dict):
                        # This value is a match option
                        for val in six.itervalues(slsmod):
                            if not val:
                                errors.append(
                                    "Improperly formatted top file matcher "
                                    "in saltenv {0}: {1} file".format(slsmod, val)
                                )
                    elif isinstance(slsmod, six.string_types):
                        # This is a sls module
                        if not slsmod:
                            errors.append(
                                "Environment {0} contains an empty sls "
                                "index".format(saltenv)
                            )

        return errors

    def get_top(self):
        """
        Returns the high data derived from the top file
        """
        try:
            tops = self.get_tops()
        except SaltRenderError as err:
            log.error("Unable to render top file: %s", err.error)
            return {}
        return self.merge_tops(tops)

    def top_matches(self, top):
        """
        Search through the top high data for matches and return the states
        that this minion needs to execute.

        Returns:
        {'saltenv': ['state1', 'state2', ...]}
        """
        matches = DefaultOrderedDict(OrderedDict)
        # pylint: disable=cell-var-from-loop
        for saltenv, body in six.iteritems(top):
            if self.opts["saltenv"]:
                if saltenv != self.opts["saltenv"]:
                    continue
            for match, data in six.iteritems(body):

                def _filter_matches(_match, _data, _opts):
                    if isinstance(_data, six.string_types):
                        _data = [_data]
                    if self.matchers["confirm_top.confirm_top"](_match, _data, _opts):
                        if saltenv not in matches:
                            matches[saltenv] = []
                        for item in _data:
                            if "subfilter" in item:
                                _tmpdata = item.pop("subfilter")
                                for match, data in six.iteritems(_tmpdata):
                                    _filter_matches(match, data, _opts)
                            if isinstance(item, six.string_types):
                                matches[saltenv].append(item)
                            elif isinstance(item, dict):
                                env_key, inc_sls = item.popitem()
                                if env_key not in self.avail:
                                    continue
                                if env_key not in matches:
                                    matches[env_key] = []
                                matches[env_key].append(inc_sls)

                _filter_matches(match, data, self.opts["nodegroups"])
        ext_matches = self._master_tops()
        for saltenv in ext_matches:
            top_file_matches = matches.get(saltenv, [])
            if self.opts.get("master_tops_first"):
                first = ext_matches[saltenv]
                second = top_file_matches
            else:
                first = top_file_matches
                second = ext_matches[saltenv]
            matches[saltenv] = first + [x for x in second if x not in first]

        # pylint: enable=cell-var-from-loop
        return matches

    def _master_tops(self):
        """
        Get results from the master_tops system. Override this function if the
        execution of the master_tops needs customization.
        """
        return self.client.master_tops()

    def load_dynamic(self, matches):
        """
        If autoload_dynamic_modules is True then automatically load the
        dynamic modules
        """
        if not self.opts["autoload_dynamic_modules"]:
            return
        syncd = self.state.functions["saltutil.sync_all"](list(matches), refresh=False)
        if syncd["grains"]:
            self.opts["grains"] = salt.loader.grains(self.opts)
            self.state.opts["pillar"] = self.state._gather_pillar()
        self.state.module_refresh()

    def render_state(self, sls, saltenv, mods, matches, local=False):
        """
        Render a state file and retrieve all of the include states
        """
        errors = []
        if not local:
            state_data = self.client.get_state(sls, saltenv)
            fn_ = state_data.get("dest", False)
        else:
            fn_ = sls
            if not os.path.isfile(fn_):
                errors.append(
                    "Specified SLS {0} on local filesystem cannot "
                    "be found.".format(sls)
                )
        state = None
        if not fn_:
            errors.append(
                "Specified SLS {0} in saltenv {1} is not "
                "available on the salt master or through a configured "
                "fileserver".format(sls, saltenv)
            )
        else:
            try:
                state = compile_template(
                    fn_,
                    self.state.rend,
                    self.state.opts["renderer"],
                    self.state.opts["renderer_blacklist"],
                    self.state.opts["renderer_whitelist"],
                    saltenv,
                    sls,
                    rendered_sls=mods,
                )
            except SaltRenderError as exc:
                msg = "Rendering SLS '{0}:{1}' failed: {2}".format(saltenv, sls, exc)
                log.critical(msg)
                errors.append(msg)
            except Exception as exc:  # pylint: disable=broad-except
                msg = "Rendering SLS {0} failed, render error: {1}".format(sls, exc)
                log.critical(
                    msg,
                    # Show the traceback if the debug logging level is enabled
                    exc_info_on_loglevel=logging.DEBUG,
                )
                errors.append("{0}\n{1}".format(msg, traceback.format_exc()))
            try:
                mods.add("{0}:{1}".format(saltenv, sls))
            except AttributeError:
                pass

        if state:
            if not isinstance(state, dict):
                errors.append("SLS {0} does not render to a dictionary".format(sls))
            else:
                include = []
                if "include" in state:
                    if not isinstance(state["include"], list):
                        err = (
                            "Include Declaration in SLS {0} is not formed "
                            "as a list".format(sls)
                        )
                        errors.append(err)
                    else:
                        include = state.pop("include")

                self._handle_extend(state, sls, saltenv, errors)
                self._handle_exclude(state, sls, saltenv, errors)
                self._handle_state_decls(state, sls, saltenv, errors)

                for inc_sls in include:
                    # inc_sls may take the form of:
                    #   'sls.to.include' <- same as {<saltenv>: 'sls.to.include'}
                    #   {<env_key>: 'sls.to.include'}
                    #   {'_xenv': 'sls.to.resolve'}
                    xenv_key = "_xenv"

                    if isinstance(inc_sls, dict):
                        env_key, inc_sls = inc_sls.popitem()
                    else:
                        env_key = saltenv

                    if env_key not in self.avail:
                        msg = (
                            "Nonexistent saltenv '{0}' found in include "
                            "of '{1}' within SLS '{2}:{3}'".format(
                                env_key, inc_sls, saltenv, sls
                            )
                        )
                        log.error(msg)
                        errors.append(msg)
                        continue

                    if inc_sls.startswith("."):
                        match = re.match(r"^(\.+)(.*)$", inc_sls)
                        if match:
                            levels, include = match.groups()
                        else:
                            msg = (
                                "Badly formatted include {0} found in include "
                                "in SLS '{2}:{3}'".format(inc_sls, saltenv, sls)
                            )
                            log.error(msg)
                            errors.append(msg)
                            continue
                        level_count = len(levels)
                        p_comps = sls.split(".")
                        if state_data.get("source", "").endswith("/init.sls"):
                            p_comps.append("init")
                        if level_count > len(p_comps):
                            msg = (
                                "Attempted relative include of '{0}' "
                                "within SLS '{1}:{2}' "
                                "goes beyond top level package ".format(
                                    inc_sls, saltenv, sls
                                )
                            )
                            log.error(msg)
                            errors.append(msg)
                            continue
                        inc_sls = ".".join(p_comps[:-level_count] + [include])

                    if env_key != xenv_key:
                        if matches is None:
                            matches = []
                        # Resolve inc_sls in the specified environment
                        if env_key in matches or fnmatch.filter(
                            self.avail[env_key], inc_sls
                        ):
                            resolved_envs = [env_key]
                        else:
                            resolved_envs = []
                    else:
                        # Resolve inc_sls in the subset of environment matches
                        resolved_envs = [
                            aenv
                            for aenv in matches
                            if fnmatch.filter(self.avail[aenv], inc_sls)
                        ]

                    # An include must be resolved to a single environment, or
                    # the include must exist in the current environment
                    if len(resolved_envs) == 1 or saltenv in resolved_envs:
                        # Match inc_sls against the available states in the
                        # resolved env, matching wildcards in the process. If
                        # there were no matches, then leave inc_sls as the
                        # target so that the next recursion of render_state
                        # will recognize the error.
                        sls_targets = fnmatch.filter(self.avail[saltenv], inc_sls) or [
                            inc_sls
                        ]

                        for sls_target in sls_targets:
                            r_env = (
                                resolved_envs[0] if len(resolved_envs) == 1 else saltenv
                            )
                            mod_tgt = "{0}:{1}".format(r_env, sls_target)
                            if mod_tgt not in mods:
                                nstate, err = self.render_state(
                                    sls_target, r_env, mods, matches
                                )
                                if nstate:
                                    self.merge_included_states(state, nstate, errors)
                                    state.update(nstate)
                                if err:
                                    errors.extend(err)
                    else:
                        msg = ""
                        if not resolved_envs:
                            msg = (
                                "Unknown include: Specified SLS {0}: {1} is not available on the salt "
                                "master in saltenv(s): {2} "
                            ).format(
                                env_key,
                                inc_sls,
                                ", ".join(matches) if env_key == xenv_key else env_key,
                            )
                        elif len(resolved_envs) > 1:
                            msg = (
                                "Ambiguous include: Specified SLS {0}: {1} is available on the salt master "
                                "in multiple available saltenvs: {2}"
                            ).format(env_key, inc_sls, ", ".join(resolved_envs))
                        log.critical(msg)
                        errors.append(msg)
                try:
                    self._handle_iorder(state)
                except TypeError:
                    log.critical("Could not render SLS %s. Syntax error detected.", sls)
        else:
            state = {}
        return state, errors

    def _handle_iorder(self, state):
        """
        Take a state and apply the iorder system
        """
        if self.opts["state_auto_order"]:
            for name in state:
                for s_dec in state[name]:
                    if not isinstance(s_dec, six.string_types):
                        # PyDSL OrderedDict?
                        continue

                    if not isinstance(state[name], dict):
                        # Include's or excludes as lists?
                        continue
                    if not isinstance(state[name][s_dec], list):
                        # Bad syntax, let the verify seq pick it up later on
                        continue

                    found = False
                    if s_dec.startswith("_"):
                        continue

                    for arg in state[name][s_dec]:
                        if isinstance(arg, dict):
<<<<<<< HEAD
                            if len(arg) > 0:
                                if next(six.iterkeys(arg)) == "order":
=======
                            if arg:
                                if next(six.iterkeys(arg)) == 'order':
>>>>>>> 8abb7099
                                    found = True
                    if not found:
                        if not isinstance(state[name][s_dec], list):
                            # quite certainly a syntax error, managed elsewhere
                            continue
                        state[name][s_dec].append({"order": self.iorder})
                        self.iorder += 1
        return state

    def _handle_state_decls(self, state, sls, saltenv, errors):
        """
        Add sls and saltenv components to the state
        """
        for name in state:
            if not isinstance(state[name], dict):
                if name == "__extend__":
                    continue
                if name == "__exclude__":
                    continue

                if isinstance(state[name], six.string_types):
                    # Is this is a short state, it needs to be padded
                    if "." in state[name]:
                        comps = state[name].split(".")
                        state[name] = {
                            "__sls__": sls,
                            "__env__": saltenv,
                            comps[0]: [comps[1]],
                        }
                        continue
                errors.append("ID {0} in SLS {1} is not a dictionary".format(name, sls))
                continue
            skeys = set()
            for key in list(state[name]):
                if key.startswith("_"):
                    continue
                if not isinstance(state[name][key], list):
                    continue
                if "." in key:
                    comps = key.split(".")
                    # Salt doesn't support state files such as:
                    #
                    #     /etc/redis/redis.conf:
                    #       file.managed:
                    #         - source: salt://redis/redis.conf
                    #         - user: redis
                    #         - group: redis
                    #         - mode: 644
                    #       file.comment:
                    #           - regex: ^requirepass
                    if comps[0] in skeys:
                        errors.append(
                            "ID '{0}' in SLS '{1}' contains multiple state "
                            "declarations of the same type".format(name, sls)
                        )
                        continue
                    state[name][comps[0]] = state[name].pop(key)
                    state[name][comps[0]].append(comps[1])
                    skeys.add(comps[0])
                    continue
                skeys.add(key)
            if "__sls__" not in state[name]:
                state[name]["__sls__"] = sls
            if "__env__" not in state[name]:
                state[name]["__env__"] = saltenv

    def _handle_extend(self, state, sls, saltenv, errors):
        """
        Take the extend dec out of state and apply to the highstate global
        dec
        """
        if "extend" in state:
            ext = state.pop("extend")
            if not isinstance(ext, dict):
                errors.append(
                    ("Extension value in SLS '{0}' is not a " "dictionary").format(sls)
                )
                return
            for name in ext:
                if not isinstance(ext[name], dict):
                    errors.append(
                        (
                            "Extension name '{0}' in SLS '{1}' is "
                            "not a dictionary".format(name, sls)
                        )
                    )
                    continue
                if "__sls__" not in ext[name]:
                    ext[name]["__sls__"] = sls
                if "__env__" not in ext[name]:
                    ext[name]["__env__"] = saltenv
                for key in list(ext[name]):
                    if key.startswith("_"):
                        continue
                    if not isinstance(ext[name][key], list):
                        continue
                    if "." in key:
                        comps = key.split(".")
                        ext[name][comps[0]] = ext[name].pop(key)
                        ext[name][comps[0]].append(comps[1])
            state.setdefault("__extend__", []).append(ext)

    def _handle_exclude(self, state, sls, saltenv, errors):
        """
        Take the exclude dec out of the state and apply it to the highstate
        global dec
        """
        if "exclude" in state:
            exc = state.pop("exclude")
            if not isinstance(exc, list):
                err = (
                    "Exclude Declaration in SLS {0} is not formed "
                    "as a list".format(sls)
                )
                errors.append(err)
            state.setdefault("__exclude__", []).extend(exc)

    def render_highstate(self, matches):
        """
        Gather the state files and render them into a single unified salt
        high data structure.
        """
        highstate = self.building_highstate
        all_errors = []
        mods = set()
        statefiles = []
        for saltenv, states in six.iteritems(matches):
            for sls_match in states:
                if saltenv in self.avail:
                    statefiles = fnmatch.filter(self.avail[saltenv], sls_match)
                elif "__env__" in self.avail:
                    statefiles = fnmatch.filter(self.avail["__env__"], sls_match)
                else:
                    all_errors.append(
                        "No matching salt environment for environment "
                        "'{0}' found".format(saltenv)
                    )
                # if we did not found any sls in the fileserver listing, this
                # may be because the sls was generated or added later, we can
                # try to directly execute it, and if it fails, anyway it will
                # return the former error
                if not statefiles:
                    statefiles = [sls_match]

                for sls in statefiles:
                    r_env = "{0}:{1}".format(saltenv, sls)
                    if r_env in mods:
                        continue
                    state, errors = self.render_state(sls, saltenv, mods, matches)
                    if state:
                        self.merge_included_states(highstate, state, errors)
                    for i, error in enumerate(errors[:]):
                        if "is not available" in error:
                            # match SLS foobar in environment
                            this_sls = "SLS {0} in saltenv".format(sls_match)
                            if this_sls in error:
                                errors[i] = (
                                    "No matching sls found for '{0}' "
                                    "in env '{1}'".format(sls_match, saltenv)
                                )
                    all_errors.extend(errors)

        self.clean_duplicate_extends(highstate)
        return highstate, all_errors

    def clean_duplicate_extends(self, highstate):
        if "__extend__" in highstate:
            highext = []
            for items in (six.iteritems(ext) for ext in highstate["__extend__"]):
                for item in items:
                    if item not in highext:
                        highext.append(item)
            highstate["__extend__"] = [{t[0]: t[1]} for t in highext]

    def merge_included_states(self, highstate, state, errors):
        # The extend members can not be treated as globally unique:
        if "__extend__" in state:
            highstate.setdefault("__extend__", []).extend(state.pop("__extend__"))
        if "__exclude__" in state:
            highstate.setdefault("__exclude__", []).extend(state.pop("__exclude__"))
        for id_ in state:
            if id_ in highstate:
                if highstate[id_] != state[id_]:
                    errors.append(
                        (
                            "Detected conflicting IDs, SLS"
                            " IDs need to be globally unique.\n    The"
                            " conflicting ID is '{0}' and is found in SLS"
                            " '{1}:{2}' and SLS '{3}:{4}'"
                        ).format(
                            id_,
                            highstate[id_]["__env__"],
                            highstate[id_]["__sls__"],
                            state[id_]["__env__"],
                            state[id_]["__sls__"],
                        )
                    )
        try:
            highstate.update(state)
        except ValueError:
            errors.append("Error when rendering state with contents: {0}".format(state))

    def _check_pillar(self, force=False):
        """
        Check the pillar for errors, refuse to run the state if there are
        errors in the pillar and return the pillar errors
        """
        if force:
            return True
        if "_errors" in self.state.opts["pillar"]:
            return False
        return True

    def matches_whitelist(self, matches, whitelist):
        """
        Reads over the matches and returns a matches dict with just the ones
        that are in the whitelist
        """
        if not whitelist:
            return matches
        ret_matches = {}
        if not isinstance(whitelist, list):
            whitelist = whitelist.split(",")
        for env in matches:
            for sls in matches[env]:
                if sls in whitelist:
                    ret_matches[env] = ret_matches[env] if env in ret_matches else []
                    ret_matches[env].append(sls)
        return ret_matches

    def call_highstate(
        self,
        exclude=None,
        cache=None,
        cache_name="highstate",
        force=False,
        whitelist=None,
        orchestration_jid=None,
    ):
        """
        Run the sequence to execute the salt highstate for this minion
        """
        # Check that top file exists
        tag_name = "no_|-states_|-states_|-None"
        ret = {
            tag_name: {
                "result": False,
                "comment": "No states found for this minion",
                "name": "No States",
                "changes": {},
                "__run_num__": 0,
            }
        }
        cfn = os.path.join(self.opts["cachedir"], "{0}.cache.p".format(cache_name))

        if cache:
            if os.path.isfile(cfn):
                with salt.utils.files.fopen(cfn, "rb") as fp_:
                    high = self.serial.load(fp_)
                    return self.state.call_high(high, orchestration_jid)
        # File exists so continue
        err = []
        try:
            top = self.get_top()
        except SaltRenderError as err:
            ret[tag_name]["comment"] = "Unable to render top file: "
            ret[tag_name]["comment"] += six.text_type(err.error)
            return ret
        except Exception:  # pylint: disable=broad-except
            trb = traceback.format_exc()
            err.append(trb)
            return err
        err += self.verify_tops(top)
        matches = self.top_matches(top)
        if not matches:
            msg = (
                "No Top file or master_tops data matches found. Please see "
                "master log for details."
            )
            ret[tag_name]["comment"] = msg
            return ret
        matches = self.matches_whitelist(matches, whitelist)
        self.load_dynamic(matches)
        if not self._check_pillar(force):
            err += ["Pillar failed to render with the following messages:"]
            err += self.state.opts["pillar"]["_errors"]
        else:
            high, errors = self.render_highstate(matches)
            if exclude:
                if isinstance(exclude, six.string_types):
                    exclude = exclude.split(",")
                if "__exclude__" in high:
                    high["__exclude__"].extend(exclude)
                else:
                    high["__exclude__"] = exclude
            err += errors
        if err:
            return err
        if not high:
            return ret
        with salt.utils.files.set_umask(0o077):
            try:
                if salt.utils.platform.is_windows():
                    # Make sure cache file isn't read-only
                    self.state.functions["cmd.run"](
                        ["attrib", "-R", cfn],
                        python_shell=False,
                        output_loglevel="quiet",
                    )
                with salt.utils.files.fopen(cfn, "w+b") as fp_:
                    try:
                        self.serial.dump(high, fp_)
                    except TypeError:
                        # Can't serialize pydsl
                        pass
            except (IOError, OSError):
                log.error('Unable to write to "state.highstate" cache file %s', cfn)

        return self.state.call_high(high, orchestration_jid)

    def compile_highstate(self):
        """
        Return just the highstate or the errors
        """
        err = []
        top = self.get_top()
        err += self.verify_tops(top)
        matches = self.top_matches(top)
        high, errors = self.render_highstate(matches)
        err += errors

        if err:
            return err

        return high

    def compile_low_chunks(self):
        """
        Compile the highstate but don't run it, return the low chunks to
        see exactly what the highstate will execute
        """
        top = self.get_top()
        matches = self.top_matches(top)
        high, errors = self.render_highstate(matches)

        # If there is extension data reconcile it
        high, ext_errors = self.state.reconcile_extend(high)
        errors += ext_errors

        # Verify that the high data is structurally sound
        errors += self.state.verify_high(high)
        high, req_in_errors = self.state.requisite_in(high)
        errors += req_in_errors
        high = self.state.apply_exclude(high)

        if errors:
            return errors

        # Compile and verify the raw chunks
        chunks = self.state.compile_high_data(high)

        return chunks

    def compile_state_usage(self):
        """
        Return all used and unused states for the minion based on the top match data
        """
        err = []
        top = self.get_top()
        err += self.verify_tops(top)

        if err:
            return err

        matches = self.top_matches(top)
        state_usage = {}

        for saltenv, states in self.avail.items():
            env_usage = {
                "used": [],
                "unused": [],
                "count_all": 0,
                "count_used": 0,
                "count_unused": 0,
            }

            env_matches = matches.get(saltenv)

            for state in states:
                env_usage["count_all"] += 1
                if state in env_matches:
                    env_usage["count_used"] += 1
                    env_usage["used"].append(state)
                else:
                    env_usage["count_unused"] += 1
                    env_usage["unused"].append(state)

            state_usage[saltenv] = env_usage

        return state_usage


class HighState(BaseHighState):
    """
    Generate and execute the salt "High State". The High State is the
    compound state derived from a group of template files stored on the
    salt master or in the local cache.
    """

    # a stack of active HighState objects during a state.highstate run
    stack = []

    def __init__(
        self,
        opts,
        pillar_override=None,
        jid=None,
        pillar_enc=None,
        proxy=None,
        context=None,
        mocked=False,
        loader="states",
        initial_pillar=None,
    ):
        self.opts = opts
        self.client = salt.fileclient.get_file_client(self.opts)
        BaseHighState.__init__(self, opts)
        self.state = State(
            self.opts,
            pillar_override,
            jid,
            pillar_enc,
            proxy=proxy,
            context=context,
            mocked=mocked,
            loader=loader,
            initial_pillar=initial_pillar,
        )
        self.matchers = salt.loader.matchers(self.opts)
        self.proxy = proxy

        # tracks all pydsl state declarations globally across sls files
        self._pydsl_all_decls = {}

        # a stack of current rendering Sls objects, maintained and used by the pydsl renderer.
        self._pydsl_render_stack = []

    def push_active(self):
        self.stack.append(self)

    @classmethod
    def clear_active(cls):
        # Nuclear option
        #
        # Blow away the entire stack. Used primarily by the test runner but also
        # useful in custom wrappers of the HighState class, to reset the stack
        # to a fresh state.
        cls.stack = []

    @classmethod
    def pop_active(cls):
        cls.stack.pop()

    @classmethod
    def get_active(cls):
        try:
            return cls.stack[-1]
        except IndexError:
            return None


class MasterState(State):
    """
    Create a State object for master side compiling
    """

    def __init__(self, opts, minion):
        State.__init__(self, opts)

    def load_modules(self, data=None, proxy=None):
        """
        Load the modules into the state
        """
        log.info("Loading fresh modules for state activity")
        # Load a modified client interface that looks like the interface used
        # from the minion, but uses remote execution
        #
        self.functions = salt.client.FunctionWrapper(self.opts, self.opts["id"])
        # Load the states, but they should not be used in this class apart
        # from inspection
        self.utils = salt.loader.utils(self.opts)
        self.serializers = salt.loader.serializers(self.opts)
<<<<<<< HEAD
        self.states = salt.loader.states(
            self.opts, self.functions, self.utils, self.serializers
        )
        self.rend = salt.loader.render(
            self.opts, self.functions, states=self.states, context=self.state_con
        )
=======
        self.states = salt.loader.states(self.opts, self.functions, self.utils, self.serializers)
        self.rend = salt.loader.render(self.opts, self.functions, states=self.states, context=self.state_con)
>>>>>>> 8abb7099


class MasterHighState(HighState):
    """
    Execute highstate compilation from the master
    """

    def __init__(self, master_opts, minion_opts, grains, id_, saltenv=None):
        # Force the fileclient to be local
        opts = copy.deepcopy(minion_opts)
        opts["file_client"] = "local"
        opts["file_roots"] = master_opts["master_roots"]
        opts["renderer"] = master_opts["renderer"]
        opts["state_top"] = master_opts["state_top"]
        opts["id"] = id_
        opts["grains"] = grains
        HighState.__init__(self, opts)


class RemoteHighState(object):
    """
    Manage gathering the data from the master
    """

    # XXX: This class doesn't seem to be used anywhere
    def __init__(self, opts, grains):
        self.opts = opts
        self.grains = grains
        self.serial = salt.payload.Serial(self.opts)
        # self.auth = salt.crypt.SAuth(opts)
        self.channel = salt.transport.client.ReqChannel.factory(self.opts["master_uri"])
        self._closing = False

    def compile_master(self):
        """
        Return the state data from the master
        """
        load = {"grains": self.grains, "opts": self.opts, "cmd": "_master_state"}
        try:
            return self.channel.send(load, tries=3, timeout=72000)
        except SaltReqTimeoutError:
            return {}

    def destroy(self):
        if self._closing:
            return

        self._closing = True
        self.channel.close()

    # pylint: disable=W1701
    def __del__(self):
        self.destroy()

    # pylint: enable=W1701<|MERGE_RESOLUTION|>--- conflicted
+++ resolved
@@ -25,14 +25,8 @@
 import site
 import sys
 import time
-<<<<<<< HEAD
-import traceback
-
-import salt.fileclient
-=======
 import random
 import collections
->>>>>>> 8abb7099
 
 # Import salt libs
 import salt.loader
@@ -49,11 +43,7 @@
 import salt.utils.files
 import salt.utils.hashutils
 import salt.utils.immutabletypes as immutabletypes
-<<<<<<< HEAD
-import salt.utils.msgpack
-=======
 import salt.utils.msgpack as msgpack
->>>>>>> 8abb7099
 import salt.utils.platform
 import salt.utils.process
 import salt.utils.url
@@ -78,70 +68,6 @@
 
 # These are keywords passed to state module functions which are to be used
 # by salt in this state module and not on the actual state module function
-<<<<<<< HEAD
-STATE_REQUISITE_KEYWORDS = frozenset(
-    [
-        "onchanges",
-        "onchanges_any",
-        "onfail",
-        "onfail_any",
-        "onfail_all",
-        "onfail_stop",
-        "prereq",
-        "prerequired",
-        "watch",
-        "watch_any",
-        "require",
-        "require_any",
-        "listen",
-    ]
-)
-STATE_REQUISITE_IN_KEYWORDS = frozenset(
-    ["onchanges_in", "onfail_in", "prereq_in", "watch_in", "require_in", "listen_in"]
-)
-STATE_RUNTIME_KEYWORDS = frozenset(
-    [
-        "fun",
-        "state",
-        "check_cmd",
-        "failhard",
-        "onlyif",
-        "unless",
-        "retry",
-        "order",
-        "parallel",
-        "prereq",
-        "prereq_in",
-        "prerequired",
-        "reload_modules",
-        "reload_grains",
-        "reload_pillar",
-        "runas",
-        "runas_password",
-        "fire_event",
-        "saltenv",
-        "use",
-        "use_in",
-        "__env__",
-        "__sls__",
-        "__id__",
-        "__orchestration_jid__",
-        "__pub_user",
-        "__pub_arg",
-        "__pub_jid",
-        "__pub_fun",
-        "__pub_tgt",
-        "__pub_ret",
-        "__pub_pid",
-        "__pub_tgt_type",
-        "__prereq__",
-    ]
-)
-
-STATE_INTERNAL_KEYWORDS = STATE_REQUISITE_KEYWORDS.union(
-    STATE_REQUISITE_IN_KEYWORDS
-).union(STATE_RUNTIME_KEYWORDS)
-=======
 STATE_REQUISITE_KEYWORDS = frozenset([
     'onchanges',
     'onchanges_any',
@@ -206,7 +132,6 @@
     ])
 
 STATE_INTERNAL_KEYWORDS = STATE_REQUISITE_KEYWORDS.union(STATE_REQUISITE_IN_KEYWORDS).union(STATE_RUNTIME_KEYWORDS)
->>>>>>> 8abb7099
 
 
 def _odict_hashable(self):
@@ -995,56 +920,6 @@
         if not isinstance(low_data["onlyif"], list):
             low_data_onlyif = [low_data["onlyif"]]
         else:
-<<<<<<< HEAD
-            low_data_onlyif = low_data["onlyif"]
-
-        def _check_cmd(cmd):
-            if cmd != 0 and ret["result"] is False:
-                ret.update(
-                    {
-                        "comment": "onlyif condition is false",
-                        "skip_watch": True,
-                        "result": True,
-                    }
-                )
-            elif cmd == 0:
-                ret.update({"comment": "onlyif condition is true", "result": False})
-
-        for entry in low_data_onlyif:
-            if isinstance(entry, six.string_types):
-                cmd = self.functions["cmd.retcode"](
-                    entry, ignore_retcode=True, python_shell=True, **cmd_opts
-                )
-                log.debug("Last command return code: %s", cmd)
-                _check_cmd(cmd)
-            elif isinstance(entry, dict):
-                if "fun" not in entry:
-                    ret["comment"] = "no `fun` argument in onlyif: {0}".format(entry)
-                    log.warning(ret["comment"])
-                    return ret
-
-                result = self._run_check_function(entry)
-                if self.state_con.get("retcode", 0):
-                    _check_cmd(self.state_con["retcode"])
-                elif not result:
-                    ret.update(
-                        {
-                            "comment": "onlyif condition is false",
-                            "skip_watch": True,
-                            "result": True,
-                        }
-                    )
-                else:
-                    ret.update({"comment": "onlyif condition is true", "result": False})
-
-            else:
-                ret.update(
-                    {
-                        "comment": "onlyif execution failed, bad type passed",
-                        "result": False,
-                    }
-                )
-=======
             low_data_onlyif = low_data['onlyif']
 
         def _check_cmd(cmd):
@@ -1083,7 +958,6 @@
 
             else:
                 ret.update({'comment': 'onlyif execution failed, bad type passed', 'result': False})
->>>>>>> 8abb7099
         return ret
 
     def _run_check_unless(self, low_data, cmd_opts):
@@ -1095,57 +969,6 @@
         if not isinstance(low_data["unless"], list):
             low_data_unless = [low_data["unless"]]
         else:
-<<<<<<< HEAD
-            low_data_unless = low_data["unless"]
-
-        def _check_cmd(cmd):
-            if cmd == 0 and ret["result"] is False:
-                ret.update(
-                    {
-                        "comment": "unless condition is true",
-                        "skip_watch": True,
-                        "result": True,
-                    }
-                )
-            elif cmd != 0:
-                ret.update({"comment": "unless condition is false", "result": False})
-
-        for entry in low_data_unless:
-            if isinstance(entry, six.string_types):
-                cmd = self.functions["cmd.retcode"](
-                    entry, ignore_retcode=True, python_shell=True, **cmd_opts
-                )
-                log.debug("Last command return code: %s", cmd)
-                _check_cmd(cmd)
-            elif isinstance(entry, dict):
-                if "fun" not in entry:
-                    ret["comment"] = "no `fun` argument in unless: {0}".format(entry)
-                    log.warning(ret["comment"])
-                    return ret
-
-                result = self._run_check_function(entry)
-                if self.state_con.get("retcode", 0):
-                    _check_cmd(self.state_con["retcode"])
-                elif result:
-                    ret.update(
-                        {
-                            "comment": "unless condition is true",
-                            "skip_watch": True,
-                            "result": True,
-                        }
-                    )
-                else:
-                    ret.update(
-                        {"comment": "unless condition is false", "result": False}
-                    )
-            else:
-                ret.update(
-                    {
-                        "comment": "unless condition is false, bad type passed",
-                        "result": False,
-                    }
-                )
-=======
             low_data_unless = low_data['unless']
 
         def _check_cmd(cmd):
@@ -1182,7 +1005,6 @@
                                 'result': False})
             else:
                 ret.update({'comment': 'unless condition is false, bad type passed', 'result': False})
->>>>>>> 8abb7099
 
         # No reason to stop, return ret
         return ret
@@ -1232,19 +1054,8 @@
                 self.opts, self.functions, {}
             )  # TODO: Add runners, proxy?
         else:
-<<<<<<< HEAD
-            self.states = salt.loader.states(
-                self.opts,
-                self.functions,
-                self.utils,
-                self.serializers,
-                context=self.state_con,
-                proxy=self.proxy,
-            )
-=======
             self.states = salt.loader.states(self.opts, self.functions, self.utils,
                                              self.serializers, context=self.state_con, proxy=self.proxy)
->>>>>>> 8abb7099
 
     def load_modules(self, data=None, proxy=None):
         """
@@ -1274,18 +1085,8 @@
                                 self.functions[f_key] = funcs[func]
         self.serializers = salt.loader.serializers(self.opts)
         self._load_states()
-<<<<<<< HEAD
-        self.rend = salt.loader.render(
-            self.opts,
-            self.functions,
-            states=self.states,
-            proxy=self.proxy,
-            context=self.state_con,
-        )
-=======
         self.rend = salt.loader.render(self.opts, self.functions,
                                        states=self.states, proxy=self.proxy, context=self.state_con)
->>>>>>> 8abb7099
 
     def module_refresh(self):
         """
@@ -1665,13 +1466,9 @@
                 names = []
                 if state.startswith("__"):
                     continue
-<<<<<<< HEAD
-                chunk = {"state": state, "name": name}
-=======
                 chunk = OrderedDict()
                 chunk['state'] = state
                 chunk['name'] = name
->>>>>>> 8abb7099
                 if orchestration_jid is not None:
                     chunk["__orchestration_jid__"] = orchestration_jid
                 if "__sls__" in body:
@@ -1856,11 +1653,7 @@
         )
         extend = {}
         errors = []
-<<<<<<< HEAD
-        disabled_reqs = self.opts.get("disabled_requisites", [])
-=======
         disabled_reqs = self.opts.get('disabled_requisites', [])
->>>>>>> 8abb7099
         if not isinstance(disabled_reqs, list):
             disabled_reqs = [disabled_reqs]
         for id_, body in six.iteritems(high):
@@ -1882,17 +1675,9 @@
                         if key not in req_in:
                             continue
                         if key in disabled_reqs:
-<<<<<<< HEAD
-                            log.warning(
-                                "The %s requisite has been disabled, Ignoring.", key
-                            )
-                            continue
-                        rkey = key.split("_")[0]
-=======
                             log.warning('The %s requisite has been disabled, Ignoring.', key)
                             continue
                         rkey = key.split('_')[0]
->>>>>>> 8abb7099
                         items = arg[key]
                         if isinstance(items, dict):
                             # Formatted as a single req_in
@@ -2164,16 +1949,12 @@
         """
         Call a state directly with the low data structure, verify data
         before processing.
-<<<<<<< HEAD
-        """
-=======
         '''
         use_uptime = False
         if os.path.isfile('/proc/uptime'):
             use_uptime = True
             with salt.utils.files.fopen('/proc/uptime', 'r') as fp_:
                 start_uptime = float(fp_.readline().split()[0])
->>>>>>> 8abb7099
         utc_start_time = datetime.datetime.utcnow()
         local_start_time = utc_start_time - (
             datetime.datetime.utcnow() - datetime.datetime.now()
@@ -2301,18 +2082,12 @@
                         ret = self.call_parallel(cdata, low)
                     else:
                         self.format_slots(cdata)
-<<<<<<< HEAD
-                        ret = self.states[cdata["full"]](
-                            *cdata["args"], **cdata["kwargs"]
-                        )
-=======
                         if cdata['full'].split('.')[-1] == '__call__':
                             # __call__ requires OrderedDict to preserve state order
                             # kwargs are also invalid overall
                             ret = self.states[cdata['full']](cdata['args'], module=None, state=cdata['kwargs'])
                         else:
                             ret = self.states[cdata['full']](*cdata['args'], **cdata['kwargs'])
->>>>>>> 8abb7099
                 self.states.inject_globals = {}
             if (
                 "check_cmd" in low
@@ -2376,14 +2151,6 @@
         timezone_delta = datetime.datetime.utcnow() - datetime.datetime.now()
         local_finish_time = utc_finish_time - timezone_delta
         local_start_time = utc_start_time - timezone_delta
-<<<<<<< HEAD
-        ret["start_time"] = local_start_time.time().isoformat()
-        delta = utc_finish_time - utc_start_time
-        # duration in milliseconds.microseconds
-        duration = (delta.seconds * 1000000 + delta.microseconds) / 1000.0
-        ret["duration"] = duration
-        ret["__id__"] = low["__id__"]
-=======
         ret['start_time'] = local_start_time.time().isoformat()
         if use_uptime:
             duration = (finish_uptime - start_uptime) * 1000.0
@@ -2393,7 +2160,6 @@
             duration = (delta.seconds * 1000000 + delta.microseconds) / 1000.0
         ret['duration'] = duration
         ret['__id__'] = low['__id__']
->>>>>>> 8abb7099
         log.info(
             "Completed state [%s] at time %s (duration_in_ms=%s)",
             low["name"].strip()
@@ -2477,45 +2243,22 @@
                 "test.arg('arg', kw='kwarg')"
             )
             return slot
-<<<<<<< HEAD
-        log.debug("Calling slot: %s(%s, %s)", fun, args, kwargs)
-=======
         log.debug('Calling slot: %s(%s, %s)', fun, args, kwargs)
->>>>>>> 8abb7099
         slot_return = self.functions[fun](*args, **kwargs)
 
         # Given input  __slot__:salt:test.arg(somekey="value").not.exist ~ /appended
         # slot_text should be __slot...).not.exist
         # append_data should be ~ /appended
-<<<<<<< HEAD
-        slot_text = fmt[2].split("~")[0]
-        append_data = fmt[2].split("~", 1)[1:]
-        log.debug("slot_text: %s", slot_text)
-        log.debug("append_data: %s", append_data)
-=======
         slot_text = fmt[2].split('~')[0]
         append_data = fmt[2].split('~', 1)[1:]
         log.debug('slot_text: %s', slot_text)
         log.debug('append_data: %s', append_data)
->>>>>>> 8abb7099
 
         # Support parsing slot dict response
         # return_get should result in a kwargs.nested.dict path by getting
         # everything after first closing paren: )
         return_get = None
         try:
-<<<<<<< HEAD
-            return_get = slot_text[slot_text.rindex(")") + 1 :]
-        except ValueError:
-            pass
-        if return_get:
-            # remove first period
-            return_get = return_get.split(".", 1)[1].strip()
-            log.debug("Searching slot result %s for %s", slot_return, return_get)
-            slot_return = salt.utils.data.traverse_dict_and_list(
-                slot_return, return_get, default=None, delimiter="."
-            )
-=======
             return_get = slot_text[slot_text.rindex(')')+1:]
         except ValueError:
             pass
@@ -2528,24 +2271,15 @@
                                                                  default=None,
                                                                  delimiter='.'
                                                                 )
->>>>>>> 8abb7099
 
         if append_data:
             if isinstance(slot_return, six.string_types):
                 # Append text to slot string result
-<<<<<<< HEAD
-                append_data = " ".join(append_data).strip()
-                log.debug("appending to slot result: %s", append_data)
-                slot_return += append_data
-            else:
-                log.error("Ignoring slot append, slot result is not a string")
-=======
                 append_data = ' '.join(append_data).strip()
                 log.debug('appending to slot result: %s', append_data)
                 slot_return += append_data
             else:
                 log.error('Ignoring slot append, slot result is not a string')
->>>>>>> 8abb7099
 
         return slot_return
 
@@ -2556,18 +2290,11 @@
 
         Will parse strings, first level of dictionary values, and strings and
         first level dict values inside of lists
-<<<<<<< HEAD
-        """
-        # __slot__:salt.cmd.run(foo, bar, baz=qux)
-        SLOT_TEXT = "__slot__:"
-        ctx = (("args", enumerate(cdata["args"])), ("kwargs", cdata["kwargs"].items()))
-=======
         '''
         # __slot__:salt.cmd.run(foo, bar, baz=qux)
         SLOT_TEXT = '__slot__:'
         ctx = (('args', enumerate(cdata['args'])),
                ('kwargs', cdata['kwargs'].items()))
->>>>>>> 8abb7099
         for atype, avalues in ctx:
             for ind, arg in avalues:
                 arg = salt.utils.data.decode(arg, keep=True)
@@ -2589,36 +2316,18 @@
                             for key, value in listvalue.items():
                                 try:
                                     if value.startswith(SLOT_TEXT):
-<<<<<<< HEAD
-                                        log.trace(
-                                            "Slot processsing nested dict value %s",
-                                            value,
-                                        )
-                                        cdata[atype][ind][idx][key] = self.__eval_slot(
-                                            value
-                                        )
-=======
                                         log.trace("Slot processsing nested dict value %s", value)
                                         cdata[atype][ind][idx][key] = self.__eval_slot(value)
->>>>>>> 8abb7099
                                 except AttributeError:
                                     # Not a string/slot
                                     continue
                         if isinstance(listvalue, six.text_type):
                             # Search strings in a list for __slot__:
                             if listvalue.startswith(SLOT_TEXT):
-<<<<<<< HEAD
-                                log.trace(
-                                    "Slot processsing nested string %s", listvalue
-                                )
-                                cdata[atype][ind][idx] = self.__eval_slot(listvalue)
-                elif isinstance(arg, six.text_type) and arg.startswith(SLOT_TEXT):
-=======
                                 log.trace("Slot processsing nested string %s", listvalue)
                                 cdata[atype][ind][idx] = self.__eval_slot(listvalue)
                 elif isinstance(arg, six.text_type) \
                         and arg.startswith(SLOT_TEXT):
->>>>>>> 8abb7099
                     # Search strings for __slot__:
                     log.trace("Slot processsing %s", arg)
                     cdata[atype][ind] = self.__eval_slot(arg)
@@ -2819,13 +2528,8 @@
         """
         Look into the running data to check the status of all requisite
         states
-<<<<<<< HEAD
-        """
-        disabled_reqs = self.opts.get("disabled_requisites", [])
-=======
         '''
         disabled_reqs = self.opts.get('disabled_requisites', [])
->>>>>>> 8abb7099
         if not isinstance(disabled_reqs, list):
             disabled_reqs = [disabled_reqs]
         present = False
@@ -2858,13 +2562,9 @@
             present = True
         if "onfail_any" in low:
             present = True
-<<<<<<< HEAD
-        if "onfail_all" in low:
-=======
         if 'onfail_all' in low:
             present = True
         if 'onchanges' in low:
->>>>>>> 8abb7099
             present = True
         if "onchanges" in low:
             present = True
@@ -2874,19 +2574,6 @@
             return "met", ()
         self.reconcile_procs(running)
         reqs = {
-<<<<<<< HEAD
-            "require": [],
-            "require_any": [],
-            "watch": [],
-            "watch_any": [],
-            "prereq": [],
-            "onfail": [],
-            "onfail_any": [],
-            "onfail_all": [],
-            "onchanges": [],
-            "onchanges_any": [],
-        }
-=======
                 'require': [],
                 'require_any': [],
                 'watch': [],
@@ -2897,19 +2584,12 @@
                 'onfail_all': [],
                 'onchanges': [],
                 'onchanges_any': []}
->>>>>>> 8abb7099
         if pre:
             reqs["prerequired"] = []
         for r_state in reqs:
             if r_state in low and low[r_state] is not None:
                 if r_state in disabled_reqs:
-<<<<<<< HEAD
-                    log.warning(
-                        "The %s requisite has been disabled, Ignoring.", r_state
-                    )
-=======
                     log.warning('The %s requisite has been disabled, Ignoring.', r_state)
->>>>>>> 8abb7099
                     continue
                 for req in low[r_state]:
                     if isinstance(req, six.string_types):
@@ -2996,28 +2676,6 @@
                     if not r_state.startswith("prerequired"):
                         req_stats.add("pre")
                 else:
-<<<<<<< HEAD
-                    if run_dict[tag].get("__state_ran__", True):
-                        req_stats.add("met")
-            if r_state.endswith("_any") or r_state == "onfail":
-                if "met" in req_stats or "change" in req_stats:
-                    if "fail" in req_stats:
-                        req_stats.remove("fail")
-                if "onchangesmet" in req_stats:
-                    if "onchanges" in req_stats:
-                        req_stats.remove("onchanges")
-                    if "fail" in req_stats:
-                        req_stats.remove("fail")
-                if "onfail" in req_stats:
-                    # a met requisite in this case implies a success
-                    if "met" in req_stats:
-                        req_stats.remove("onfail")
-            if r_state.endswith("_all"):
-                if "onfail" in req_stats:
-                    # a met requisite in this case implies a failure
-                    if "met" in req_stats:
-                        req_stats.remove("met")
-=======
                     if run_dict[tag].get('__state_ran__', True):
                         req_stats.add('met')
             if r_state.endswith('_any') or r_state == 'onfail':
@@ -3038,7 +2696,6 @@
                     # a met requisite in this case implies a failure
                     if 'met' in req_stats:
                         req_stats.remove('met')
->>>>>>> 8abb7099
             fun_stats.update(req_stats)
 
         if "unmet" in fun_stats:
@@ -3049,15 +2706,6 @@
             if "premet" in fun_stats:
                 status = "met"
             else:
-<<<<<<< HEAD
-                status = "pre"
-        elif "onfail" in fun_stats and "onchangesmet" not in fun_stats:
-            status = "onfail"
-        elif "onchanges" in fun_stats and "onchangesmet" not in fun_stats:
-            status = "onchanges"
-        elif "change" in fun_stats:
-            status = "change"
-=======
                 status = 'pre'
         elif 'onfail' in fun_stats and 'onchangesmet' not in fun_stats:
             status = 'onfail'
@@ -3065,7 +2713,6 @@
             status = 'onchanges'
         elif 'change' in fun_stats:
             status = 'change'
->>>>>>> 8abb7099
         else:
             status = "met"
 
@@ -3367,12 +3014,8 @@
             else:
                 running[tag] = self.call(low, chunks, running)
         if tag in running:
-<<<<<<< HEAD
-            self.event(running[tag], len(chunks), fire_event=low.get("fire_event"))
-=======
             running[tag]['__saltfunc__'] = '{0}.{1}'.format(low['state'], low['fun'])
             self.event(running[tag], len(chunks), fire_event=low.get('fire_event'))
->>>>>>> 8abb7099
         return running
 
     def call_listen(self, chunks, running):
@@ -3498,12 +3141,8 @@
     def call_high(self, high, orchestration_jid=None):
         """
         Process a high data call and ensure the defined states.
-<<<<<<< HEAD
-        """
-=======
         '''
         self.inject_default_call(high)
->>>>>>> 8abb7099
         errors = []
         # If there is extension data reconcile it
         high, ext_errors = self.reconcile_extend(high)
@@ -4463,13 +4102,8 @@
 
                     for arg in state[name][s_dec]:
                         if isinstance(arg, dict):
-<<<<<<< HEAD
-                            if len(arg) > 0:
-                                if next(six.iterkeys(arg)) == "order":
-=======
                             if arg:
                                 if next(six.iterkeys(arg)) == 'order':
->>>>>>> 8abb7099
                                     found = True
                     if not found:
                         if not isinstance(state[name][s_dec], list):
@@ -4962,17 +4596,8 @@
         # from inspection
         self.utils = salt.loader.utils(self.opts)
         self.serializers = salt.loader.serializers(self.opts)
-<<<<<<< HEAD
-        self.states = salt.loader.states(
-            self.opts, self.functions, self.utils, self.serializers
-        )
-        self.rend = salt.loader.render(
-            self.opts, self.functions, states=self.states, context=self.state_con
-        )
-=======
         self.states = salt.loader.states(self.opts, self.functions, self.utils, self.serializers)
         self.rend = salt.loader.render(self.opts, self.functions, states=self.states, context=self.state_con)
->>>>>>> 8abb7099
 
 
 class MasterHighState(HighState):
