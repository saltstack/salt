--- conflicted
+++ resolved
@@ -71,13 +71,8 @@
 def event_return(events):
     """
     Write event data (return data and non-return data) to file on the master.
-<<<<<<< HEAD
-    """
-    if len(events) == 0:
-=======
     '''
     if not events:
->>>>>>> 8abb7099
         # events is an empty list.
         # Don't open the logfile in vain.
         return
