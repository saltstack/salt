--- conflicted
+++ resolved
@@ -197,17 +197,10 @@
 def returner(ret):
     """
     Return data to one of potentially many clustered cassandra nodes
-<<<<<<< HEAD
-    """
-    query = """INSERT INTO salt.salt_returns (
-                 jid, minion_id, fun, alter_time, full_ret, return, success
-               ) VALUES (?, ?, ?, ?, ?, ?, ?)"""
-=======
     '''
     query = '''INSERT INTO {keyspace}.salt_returns (
                  jid, minion_id, fun, alter_time, full_ret, return, success
                ) VALUES (?, ?, ?, ?, ?, ?, ?)'''.format(keyspace=_get_keyspace())
->>>>>>> 8abb7099
 
     statement_arguments = [
         "{0}".format(ret["jid"]),
@@ -233,15 +226,9 @@
 
     # Store the last function called by the minion
     # The data in salt.minions will be used by get_fun and get_minions
-<<<<<<< HEAD
-    query = """INSERT INTO salt.minions (
-                 minion_id, last_fun
-               ) VALUES (?, ?)"""
-=======
     query = '''INSERT INTO {keyspace}.minions (
                  minion_id, last_fun
                ) VALUES (?, ?)'''.format(keyspace=_get_keyspace())
->>>>>>> 8abb7099
 
     statement_arguments = ["{0}".format(ret["id"]), "{0}".format(ret["fun"])]
 
@@ -274,22 +261,6 @@
     will be assigned a uuid by the connecting client.
     """
     for event in events:
-<<<<<<< HEAD
-        tag = event.get("tag", "")
-        data = event.get("data", "")
-        query = """INSERT INTO salt.salt_events (
-                     id, alter_time, data, master_id, tag
-                   ) VALUES (
-                     ?, ?, ?, ?, ?)
-                 """
-        statement_arguments = [
-            six.text_type(uuid.uuid1()),
-            int(time.time() * 1000),
-            salt.utils.json.dumps(data).replace("'", "''"),
-            __opts__["id"],
-            tag,
-        ]
-=======
         tag = event.get('tag', '')
         data = event.get('data', '')
         query = '''INSERT INTO {keyspace}.salt_events (
@@ -302,7 +273,6 @@
                                salt.utils.json.dumps(data).replace("'", "''"),
                                __opts__['id'],
                                tag]
->>>>>>> 8abb7099
 
         # cassandra_cql.cql_query may raise a CommandExecutionError
         try:
@@ -324,15 +294,9 @@
     # Load is being stored as a text datatype. Single quotes are used in the
     # VALUES list. Therefore, all single quotes contained in the results from
     # salt.utils.json.dumps(load) must be escaped Cassandra style.
-<<<<<<< HEAD
-    query = """INSERT INTO salt.jids (
-                 jid, load
-               ) VALUES (?, ?)"""
-=======
     query = '''INSERT INTO {keyspace}.jids (
                  jid, load
                ) VALUES (?, ?)'''.format(keyspace=_get_keyspace())
->>>>>>> 8abb7099
 
     statement_arguments = [jid, salt.utils.json.dumps(load).replace("'", "''")]
 
@@ -359,14 +323,9 @@
 def get_load(jid):
     """
     Return the load data that marks a specified jid
-<<<<<<< HEAD
-    """
-    query = """SELECT load FROM salt.jids WHERE jid = ?;"""
-=======
     '''
     query = '''SELECT load FROM {keyspace}.jids
                WHERE jid = ?;'''.format(keyspace=_get_keyspace())
->>>>>>> 8abb7099
 
     ret = {}
 
@@ -393,14 +352,9 @@
 def get_jid(jid):
     """
     Return the information returned when the specified job id was executed
-<<<<<<< HEAD
-    """
-    query = """SELECT minion_id, full_ret FROM salt.salt_returns WHERE jid = ?;"""
-=======
     '''
     query = '''SELECT minion_id, full_ret FROM {keyspace}.salt_returns
                WHERE jid = ?;'''.format(keyspace=_get_keyspace())
->>>>>>> 8abb7099
 
     ret = {}
 
@@ -427,14 +381,9 @@
 def get_fun(fun):
     """
     Return a dict of the last function called for all minions
-<<<<<<< HEAD
-    """
-    query = """SELECT minion_id, last_fun FROM salt.minions where last_fun = ?;"""
-=======
     '''
     query = '''SELECT minion_id, last_fun FROM {keyspace}.minions
                WHERE last_fun = ?;'''.format(keyspace=_get_keyspace())
->>>>>>> 8abb7099
 
     ret = {}
 
@@ -461,13 +410,8 @@
 def get_jids():
     """
     Return a list of all job ids
-<<<<<<< HEAD
-    """
-    query = """SELECT jid, load FROM salt.jids;"""
-=======
     '''
     query = '''SELECT jid, load FROM {keyspace}.jids;'''.format(keyspace=_get_keyspace())
->>>>>>> 8abb7099
 
     ret = {}
 
@@ -496,14 +440,9 @@
 def get_minions():
     """
     Return a list of minions
-<<<<<<< HEAD
-    """
-    query = """SELECT DISTINCT minion_id FROM salt.minions;"""
-=======
     '''
     query = '''SELECT DISTINCT minion_id
                FROM {keyspace}.minions;'''.format(keyspace=_get_keyspace())
->>>>>>> 8abb7099
 
     ret = []
 
