--- conflicted
+++ resolved
@@ -200,11 +200,7 @@
             cur.execute(sql, (fun, ret['jid'],
                               json.dumps(ret['return']),
                               ret['id'],
-<<<<<<< HEAD
-                              success,
-=======
                               ret.get('success', False),
->>>>>>> 3e6e6f36
                               json.dumps(ret)))
     except salt.exceptions.SaltMasterError:
         log.critical('Could not store return with MySQL returner. MySQL server unavailable.')
