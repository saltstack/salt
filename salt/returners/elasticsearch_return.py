--- conflicted
+++ resolved
@@ -1,7 +1,3 @@
-<<<<<<< HEAD
-# -*- coding: utf-8 -*-
-=======
->>>>>>> 2fed5680
 """
 Return data to an elasticsearch server for indexing.
 
@@ -96,15 +92,9 @@
           - test.ping
           - saltutil.find_job
 """
-<<<<<<< HEAD
-
-# Import Python libs
-from __future__ import absolute_import, print_function, unicode_literals
-
-=======
-
-
->>>>>>> 2fed5680
+
+
+
 import datetime
 import logging
 import uuid
@@ -113,11 +103,7 @@
 import salt.returners
 import salt.utils.jid
 import salt.utils.json
-<<<<<<< HEAD
-# Import 3rd-party libs
-from salt.ext import six
-=======
->>>>>>> 2fed5680
+
 
 __virtualname__ = "elasticsearch"
 
@@ -199,13 +185,9 @@
                 "number_of_replicas": options["number_of_replicas"],
             }
         }
-<<<<<<< HEAD
-        __salt__["elasticsearch.index_create"]("{0}-v1".format(index), index_definition)
-        __salt__["elasticsearch.alias_create"]("{0}-v1".format(index), index)
-=======
+
         __salt__["elasticsearch.index_create"]("{}-v1".format(index), index_definition)
         __salt__["elasticsearch.alias_create"]("{}-v1".format(index), index)
->>>>>>> 2fed5680
 
 
 def _convert_keys(data):
@@ -250,33 +232,21 @@
         return
     if ret.get("data", None) is None and ret.get("return") is None:
         log.info(
-<<<<<<< HEAD
-            "Won't push new data to Elasticsearch, job with jid=%s was "
-            "not successful",
-=======
+
             "Won't push new data to Elasticsearch, job with jid=%s was not successful",
->>>>>>> 2fed5680
             job_id,
         )
         return
 
     # Build the index name
     if options["states_single_index"] and job_fun in STATE_FUNCTIONS:
-<<<<<<< HEAD
-        index = "salt-{0}".format(STATE_FUNCTIONS[job_fun])
-    else:
-        index = "salt-{0}".format(job_fun_escaped)
-
-    if options["index_date"]:
-        index = "{0}-{1}".format(index, datetime.date.today().strftime("%Y.%m.%d"))
-=======
+
         index = "salt-{}".format(STATE_FUNCTIONS[job_fun])
     else:
         index = "salt-{}".format(job_fun_escaped)
 
     if options["index_date"]:
         index = "{}-{}".format(index, datetime.date.today().strftime("%Y.%m.%d"))
->>>>>>> 2fed5680
 
     counts = {}
 
@@ -285,11 +255,7 @@
         # Init the state counts
         if options["states_count"]:
             counts = {
-<<<<<<< HEAD
-                "suceeded": 0,
-=======
                 "succeeded": 0,
->>>>>>> 2fed5680
                 "failed": 0,
             }
 
@@ -299,40 +265,25 @@
         # index to be '<index>-ordered' so as not to clash with the unsorted
         # index data format
         if options["states_order_output"] and isinstance(ret["return"], dict):
-<<<<<<< HEAD
-            index = "{0}-ordered".format(index)
-            max_chars = len(six.text_type(len(ret["return"])))
-
-            for uid, data in six.iteritems(ret["return"]):
-=======
+
             index = "{}-ordered".format(index)
             max_chars = len(str(len(ret["return"])))
 
             for uid, data in ret["return"].items():
->>>>>>> 2fed5680
                 # Skip keys we've already prefixed
                 if uid.startswith(tuple("0123456789")):
                     continue
 
                 # Store the function being called as it's a useful key to search
                 decoded_uid = uid.split("_|-")
-<<<<<<< HEAD
-                ret["return"][uid]["_func"] = "{0}.{1}".format(
-=======
                 ret["return"][uid]["_func"] = "{}.{}".format(
->>>>>>> 2fed5680
                     decoded_uid[0], decoded_uid[-1]
                 )
 
                 # Prefix the key with the run order so it can be sorted
-<<<<<<< HEAD
-                new_uid = "{0}_|-{1}".format(
-                    six.text_type(data["__run_num__"]).zfill(max_chars), uid,
-=======
                 new_uid = "{}_|-{}".format(
                     str(data["__run_num__"]).zfill(max_chars),
                     uid,
->>>>>>> 2fed5680
                 )
 
                 ret["return"][new_uid] = ret["return"].pop(uid)
@@ -349,11 +300,7 @@
                 if state_data["result"] is False:
                     counts["failed"] += 1
                 else:
-<<<<<<< HEAD
-                    counts["suceeded"] += 1
-=======
                     counts["succeeded"] += 1
->>>>>>> 2fed5680
 
     # Ensure the index exists
     _ensure_index(index)
@@ -402,11 +349,7 @@
     doc_type = options["master_event_doc_type"]
 
     if options["index_date"]:
-<<<<<<< HEAD
-        index = "{0}-{1}".format(index, datetime.date.today().strftime("%Y.%m.%d"))
-=======
         index = "{}-{}".format(index, datetime.date.today().strftime("%Y.%m.%d"))
->>>>>>> 2fed5680
 
     _ensure_index(index)
 
