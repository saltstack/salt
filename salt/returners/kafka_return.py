--- conflicted
+++ resolved
@@ -22,11 +22,7 @@
 
     salt '*' test.ping --return kafka
 
-<<<<<<< HEAD
-"""
-=======
 '''
->>>>>>> 8abb7099
 from __future__ import absolute_import, print_function, unicode_literals
 
 import logging
@@ -36,10 +32,6 @@
 # Import third-party libs
 try:
     from confluent_kafka import Producer
-<<<<<<< HEAD
-
-=======
->>>>>>> 8abb7099
     HAS_KAFKA = True
 except ImportError:
     HAS_KAFKA = False
@@ -47,36 +39,16 @@
 log = logging.getLogger(__name__)
 
 
-<<<<<<< HEAD
-__virtualname__ = "kafka"
-=======
 __virtualname__ = 'kafka'
->>>>>>> 8abb7099
 
 
 def __virtual__():
     if not HAS_KAFKA:
-<<<<<<< HEAD
-        return (
-            False,
-            "Could not import kafka returner; confluent-kafka is not installed.",
-        )
-=======
         return False, 'Could not import kafka returner; confluent-kafka is not installed.'
->>>>>>> 8abb7099
     return __virtualname__
 
 
 def _get_conn():
-<<<<<<< HEAD
-    """
-    Return a kafka connection
-    """
-    if __salt__["config.option"]("returner.kafka.bootstrap"):
-        bootstrap = ",".join(__salt__["config.option"]("returner.kafka.bootstrap"))
-    else:
-        log.error("Unable to find kafka returner config option: bootstrap")
-=======
     '''
     Return a kafka connection
     '''
@@ -84,47 +56,22 @@
         bootstrap = ','.join(__salt__['config.option']('returner.kafka.bootstrap'))
     else:
         log.error('Unable to find kafka returner config option: bootstrap')
->>>>>>> 8abb7099
         return None
     return bootstrap
 
 
 def _delivery_report(err, msg):
-<<<<<<< HEAD
-    """ Called once for each message produced to indicate delivery result.
-        Triggered by poll() or flush(). """
-    if err is not None:
-        log.error("Message delivery failed: %s", err)
-    else:
-        log.debug("Message delivered to %s [%s]", msg.topic(), msg.partition())
-=======
     ''' Called once for each message produced to indicate delivery result.
         Triggered by poll() or flush(). '''
     if err is not None:
         log.error('Message delivery failed: %s', err)
     else:
         log.debug('Message delivered to %s [%s]', msg.topic(), msg.partition())
->>>>>>> 8abb7099
 
 
 def returner(ret):
     """
     Return information to a Kafka server
-<<<<<<< HEAD
-    """
-    if __salt__["config.option"]("returner.kafka.topic"):
-        topic = __salt__["config.option"]("returner.kafka.topic")
-
-        conn = _get_conn()
-        producer = Producer({"bootstrap.servers": conn})
-        producer.poll(0)
-        producer.produce(
-            topic,
-            salt.utils.json.dumps(ret),
-            str(ret).encode("utf-8"),
-            callback=_delivery_report,
-        )
-=======
     '''
     if __salt__['config.option']('returner.kafka.topic'):
         topic = __salt__['config.option']('returner.kafka.topic')
@@ -133,7 +80,6 @@
         producer = Producer({'bootstrap.servers': conn})
         producer.poll(0)
         producer.produce(topic, salt.utils.json.dumps(ret), str(ret).encode('utf-8'), callback=_delivery_report)
->>>>>>> 8abb7099
 
         producer.flush()
     else:
