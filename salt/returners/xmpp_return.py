"""
Return salt data via xmpp

:depends: sleekxmpp >= 1.3.1

The following fields can be set in the minion conf file::

    xmpp.jid (required)
    xmpp.password (required)
    xmpp.recipient (required)
    xmpp.profile (optional)

Alternative configuration values can be used by prefacing the configuration.
Any values not found in the alternative configuration will be pulled from
the default location::

    xmpp.jid
    xmpp.password
    xmpp.recipient
    xmpp.profile

XMPP settings may also be configured as::

    xmpp:
        jid: user@xmpp.domain.com/resource
        password: password
        recipient: user@xmpp.example.com

    alternative.xmpp:
        jid: user@xmpp.domain.com/resource
        password: password
        recipient: someone@xmpp.example.com

    xmpp_profile:
        xmpp.jid: user@xmpp.domain.com/resource
        xmpp.password: password

    xmpp:
        profile: xmpp_profile
        recipient: user@xmpp.example.com

    alternative.xmpp:
        profile: xmpp_profile
        recipient: someone-else@xmpp.example.com

To use the XMPP returner, append '--return xmpp' to the salt command.

.. code-block:: bash

    salt '*' test.ping --return xmpp

To use the alternative configuration, append '--return_config alternative' to the salt command.

.. versionadded:: 2015.5.0

.. code-block:: bash

    salt '*' test.ping --return xmpp --return_config alternative

To override individual configuration items, append --return_kwargs '{"key:": "value"}' to the salt command.

.. versionadded:: 2016.3.0

.. code-block:: bash

    salt '*' test.ping --return xmpp --return_kwargs '{"recipient": "someone-else@xmpp.example.com"}'

"""

import logging
import pprint

import salt.returners
from salt.utils.versions import LooseVersion as _LooseVersion

HAS_LIBS = False
try:
    from sleekxmpp import ClientXMPP as _ClientXMPP  # pylint: disable=import-error

    HAS_LIBS = True
    salt.utils.versions.warn_until(
        "Chlorine", "'sleekxmpp' is being deprecated please use 'slixmpp'!"
    )
except ImportError:
    try:
        from slixmpp import ClientXMPP as _ClientXMPP

        HAS_LIBS = True
    except ImportError:

<<<<<<< HEAD
        class _ClientXMPP:
            """
            Fake class in order not to raise errors
            """
=======
    class _ClientXMPP:
        """
        Fake class in order not to raise errors
        """
>>>>>>> f5fd29c7


log = logging.getLogger(__name__)

__virtualname__ = "xmpp"


def _get_options(ret=None):
    """
    Get the xmpp options from salt.
    """
    attrs = {
        "xmpp_profile": "profile",
        "from_jid": "jid",
        "password": "password",
        "recipient_jid": "recipient",
    }

    profile_attr = "xmpp_profile"

    profile_attrs = {"from_jid": "jid", "password": "password"}

    _options = salt.returners.get_returner_options(
        __virtualname__,
        ret,
        attrs,
        profile_attr=profile_attr,
        profile_attrs=profile_attrs,
        __salt__=__salt__,
        __opts__=__opts__,
    )
    return _options


def __virtual__():
    """
    Only load this module if right version of sleekxmpp is installed on this minion.
    """
    min_version = "1.3.1"
    if HAS_LIBS:
        try:
            import sleekxmpp
        except ImportError:
            import slixmpp as sleekxmpp  # pylint: disable=3rd-party-module-not-gated

        # Certain XMPP functionaility we're using doesn't work with versions under 1.3.1
        sleekxmpp_version = _LooseVersion(sleekxmpp.__version__)
        valid_version = _LooseVersion(min_version)
        if sleekxmpp_version >= valid_version:
            return __virtualname__
    return (
        False,
<<<<<<< HEAD
        "Could not import xmpp returner; sleekxmpp or slixmpp python client is not "
=======
        "Could not import xmpp returner; sleekxmpp python client is not "
>>>>>>> f5fd29c7
        "installed or is older than version '{}'.".format(min_version),
    )


class SendMsgBot(_ClientXMPP):
    def __init__(self, jid, password, recipient, msg):
        # PyLint wrongly reports an error when calling super, hence the above
        # disable call
        super().__init__(jid, password)

        self.recipient = recipient
        self.msg = msg

        self.add_event_handler("session_start", self.start)

    def start(self, event):
        self.send_presence()

        self.send_message(mto=self.recipient, mbody=self.msg, mtype="chat")

        self.disconnect(wait=True)


def returner(ret):
    """
    Send an xmpp message with the data
    """

    _options = _get_options(ret)

    from_jid = _options.get("from_jid")
    password = _options.get("password")
    recipient_jid = _options.get("recipient_jid")

    if not from_jid:
        log.error("xmpp.jid not defined in salt config")
        return

    if not password:
        log.error("xmpp.password not defined in salt config")
        return

    if not recipient_jid:
        log.error("xmpp.recipient not defined in salt config")
        return

    message = (
        "id: {}\r\n"
        "function: {}\r\n"
        "function args: {}\r\n"
        "jid: {}\r\n"
        "return: {}\r\n"
    ).format(
        ret.get("id"),
        ret.get("fun"),
        ret.get("fun_args"),
        ret.get("jid"),
        pprint.pformat(ret.get("return")),
    )

    xmpp = SendMsgBot(from_jid, password, recipient_jid, message)
    xmpp.register_plugin("xep_0030")  # Service Discovery
    xmpp.register_plugin("xep_0199")  # XMPP Ping

    if xmpp.connect():
        xmpp.process(block=True)
        return True
    return False<|MERGE_RESOLUTION|>--- conflicted
+++ resolved
@@ -87,18 +87,10 @@
 
         HAS_LIBS = True
     except ImportError:
-
-<<<<<<< HEAD
         class _ClientXMPP:
             """
             Fake class in order not to raise errors
             """
-=======
-    class _ClientXMPP:
-        """
-        Fake class in order not to raise errors
-        """
->>>>>>> f5fd29c7
 
 
 log = logging.getLogger(__name__)
@@ -151,12 +143,7 @@
             return __virtualname__
     return (
         False,
-<<<<<<< HEAD
         "Could not import xmpp returner; sleekxmpp or slixmpp python client is not "
-=======
-        "Could not import xmpp returner; sleekxmpp python client is not "
->>>>>>> f5fd29c7
-        "installed or is older than version '{}'.".format(min_version),
     )
 
 
