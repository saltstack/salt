# -*- coding: utf-8 -*-
"""

Send json response data to Splunk via the HTTP Event Collector
Requires the following config values to be specified in config or pillar:

.. code-block:: yaml

    splunk_http_forwarder:
      token: <splunk_http_forwarder_token>
      indexer: <hostname/IP of Splunk indexer>
      sourcetype: <Destination sourcetype for data>
      index: <Destination index for data>

Run a test by using ``salt-call test.ping --return splunk``

Written by Scott Pack (github.com/scottjpack)

"""
# Import Python libs
from __future__ import absolute_import, print_function, unicode_literals

import logging
import socket
import time

import requests

# Import salt libs
import salt.utils.json

# Import 3rd-party libs
from salt.ext import six

_max_content_bytes = 100000
http_event_collector_SSL_verify = False
http_event_collector_debug = False

log = logging.getLogger(__name__)

__virtualname__ = "splunk"


def __virtual__():
    """
    Return virtual name of the module.
    :return: The virtual name of the module.
    """
    return __virtualname__


def returner(ret):
    """
    Send a message to Splunk via the HTTP Event Collector
    """
    return _send_splunk(ret)


def _get_options():
    try:
        token = __salt__["config.get"]("splunk_http_forwarder:token")
        indexer = __salt__["config.get"]("splunk_http_forwarder:indexer")
        sourcetype = __salt__["config.get"]("splunk_http_forwarder:sourcetype")
        index = __salt__["config.get"]("splunk_http_forwarder:index")
    except Exception:  # pylint: disable=broad-except
        log.error("Splunk HTTP Forwarder parameters not present in config.")
        return None
    splunk_opts = {
        "token": token,
        "indexer": indexer,
        "sourcetype": sourcetype,
        "index": index,
    }
    return splunk_opts


def _send_splunk(event, index_override=None, sourcetype_override=None):
    """
    Send the results to Splunk.
    Requires the Splunk HTTP Event Collector running on port 8088.
    This is available on Splunk Enterprise version 6.3 or higher.

    """
    # Get Splunk Options
    opts = _get_options()
    log.info(
        str("Options: %s"),  # future lint: disable=blacklisted-function
        salt.utils.json.dumps(opts),
    )
    http_event_collector_key = opts["token"]
    http_event_collector_host = opts["indexer"]
    # Set up the collector
    splunk_event = http_event_collector(
        http_event_collector_key, http_event_collector_host
    )
    # init the payload
    payload = {}

    # Set up the event metadata
    if index_override is None:
        payload.update({"index": opts["index"]})
    else:
        payload.update({"index": index_override})
    if sourcetype_override is None:
        payload.update({"sourcetype": opts["sourcetype"]})
    else:
        payload.update({"index": sourcetype_override})

    # Add the event
    payload.update({"event": event})
    log.info(
        str("Payload: %s"),  # future lint: disable=blacklisted-function
        salt.utils.json.dumps(payload),
    )
    # Fire it off
    splunk_event.sendEvent(payload)
    return True


# Thanks to George Starcher for the http_event_collector class (https://github.com/georgestarcher/)


class http_event_collector(object):
    def __init__(
        self,
        token,
        http_event_server,
        host="",
        http_event_port="8088",
        http_event_server_ssl=True,
        max_bytes=_max_content_bytes,
    ):
        self.token = token
        self.batchEvents = []
        self.maxByteLength = max_bytes
        self.currentByteLength = 0

        # Set host to specified value or default to localhostname if no value provided
        if host:
            self.host = host
        else:
            self.host = socket.gethostname()

        # Build and set server_uri for http event collector
        # Defaults to SSL if flag not passed
        # Defaults to port 8088 if port not passed

        if http_event_server_ssl:
            buildURI = ["https://"]
        else:
            buildURI = ["http://"]
        for i in [http_event_server, ":", http_event_port, "/services/collector/event"]:
            buildURI.append(i)
        self.server_uri = "".join(buildURI)

        if http_event_collector_debug:
            log.debug(self.token)
            log.debug(self.server_uri)

    def sendEvent(self, payload, eventtime=""):
        # Method to immediately send an event to the http event collector

        headers = {"Authorization": "Splunk " + self.token}

        # If eventtime in epoch not passed as optional argument use current system time in epoch
        if not eventtime:
            eventtime = six.text_type(int(time.time()))

        # Fill in local hostname if not manually populated
        if "host" not in payload:
            payload.update({"host": self.host})

        # Update time value on payload if need to use system time
        data = {"time": eventtime}
        data.update(payload)

        # send event to http event collector
        r = requests.post(
            self.server_uri,
            data=salt.utils.json.dumps(data),
            headers=headers,
            verify=http_event_collector_SSL_verify,
        )

        # Print debug info if flag set
        if http_event_collector_debug:
            log.debug(r.text)
            log.debug(data)

    def batchEvent(self, payload, eventtime=""):
        # Method to store the event in a batch to flush later

        # Fill in local hostname if not manually populated
        if "host" not in payload:
            payload.update({"host": self.host})

        serialized_payload = salt.utils.json.dumps(payload)
        payloadLength = len(serialized_payload)

        if (self.currentByteLength + payloadLength) > self.maxByteLength:
            self.flushBatch()
            # Print debug info if flag set
            if http_event_collector_debug:
                log.debug("auto flushing")
        else:
            self.currentByteLength = self.currentByteLength + payloadLength

        # If eventtime in epoch not passed as optional argument use current system time in epoch
        if not eventtime:
            eventtime = six.text_type(int(time.time()))

        # Update time value on payload if need to use system time
        data = {"time": eventtime}
        data.update(payload)

        self.batchEvents.append(serialized_payload)

    def flushBatch(self):
        # Method to flush the batch list of events

<<<<<<< HEAD
        if len(self.batchEvents) > 0:
            headers = {"Authorization": "Splunk " + self.token}
            r = requests.post(
                self.server_uri,
                data=" ".join(self.batchEvents),
                headers=headers,
                verify=http_event_collector_SSL_verify,
            )
=======
        if self.batchEvents:
            headers = {'Authorization': 'Splunk '+self.token}
            r = requests.post(self.server_uri, data=" ".join(self.batchEvents), headers=headers, verify=http_event_collector_SSL_verify)
>>>>>>> 8abb7099
            self.batchEvents = []
            self.currentByteLength = 0<|MERGE_RESOLUTION|>--- conflicted
+++ resolved
@@ -218,19 +218,8 @@
     def flushBatch(self):
         # Method to flush the batch list of events
 
-<<<<<<< HEAD
-        if len(self.batchEvents) > 0:
-            headers = {"Authorization": "Splunk " + self.token}
-            r = requests.post(
-                self.server_uri,
-                data=" ".join(self.batchEvents),
-                headers=headers,
-                verify=http_event_collector_SSL_verify,
-            )
-=======
         if self.batchEvents:
             headers = {'Authorization': 'Splunk '+self.token}
             r = requests.post(self.server_uri, data=" ".join(self.batchEvents), headers=headers, verify=http_event_collector_SSL_verify)
->>>>>>> 8abb7099
             self.batchEvents = []
             self.currentByteLength = 0