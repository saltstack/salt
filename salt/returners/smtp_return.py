# -*- coding: utf-8 -*-
'''
Return salt data via email

The following fields can be set in the minion conf file::

    smtp.from (required)
    smtp.to (required)
    smtp.host (required)
    smtp.port (optional, defaults to 25)
    smtp.username (optional)
    smtp.password (optional)
    smtp.tls (optional, defaults to False)
    smtp.subject (optional, but helpful)
    smtp.gpgowner (optional)
    smtp.fields (optional)

Alternative configuration values can be used by prefacing the configuration.
Any values not found in the alternative configuration will be pulled from
the default location::

    alternative.smtp.from
    alternative.smtp.to
    alternative.smtp.host
    alternative.smtp.port
    alternative.smtp.username
    alternative.smtp.password
    alternative.smtp.tls
    alternative.smtp.subject
    alternative.smtp.gpgowner
    alternative.smtp.fields

There are a few things to keep in mind:

* If a username is used, a password is also required. It is recommended (but
  not required) to use the TLS setting when authenticating.
* You should at least declare a subject, but you don't have to.
* The use of encryption, i.e. setting gpgowner in your settings, requires
  python-gnupg to be installed.
* The field gpgowner specifies a user's ~/.gpg directory. This must contain a
  gpg public key matching the address the mail is sent to. If left unset, no
  encryption will be used.
* smtp.fields lets you include the value(s) of various fields in the subject
  line of the email. These are comma-delimited. For instance::

    smtp.fields: id,fun

  ...will display the id of the minion and the name of the function in the
  subject line. You may also use 'jid' (the job id), but it is generally
  recommended not to use 'return', which contains the entire return data
  structure (which can be very large). Also note that the subject is always
  unencrypted.

  To use the SMTP returner, append '--return smtp' to the salt command. ex:

  .. code-block:: bash

    salt '*' test.ping --return smtp

  To use the alternative configuration, append '--return_config alternative' to the salt command. ex:

    salt '*' test.ping --return smtp --return_config alternative

'''

# Import python libs
import os
import pprint
import logging
import smtplib
from email.utils import formatdate

<<<<<<< HEAD
import salt.returners
=======
# Import Salt libs
import salt.utils
>>>>>>> afa65887

try:
    import gnupg
    HAS_GNUPG = True
except ImportError:
    HAS_GNUPG = False


log = logging.getLogger(__name__)

__virtualname__ = 'smtp'


def __virtual__():
    return __virtualname__


def _get_options(ret=None):
    '''
    Get the SMTP options from salt.
    '''
    attrs = {'from': 'from',
             'to': 'to',
             'host': 'host',
             'username': 'username',
             'password': 'password',
             'subject': 'subject',
             'gpgowner': 'gpgowner',
             'fields': 'fields',
             'tls': 'tls'}

    _options = salt.returners.get_returner_options(__virtualname__,
                                                   ret,
                                                   attrs,
                                                   __salt__=__salt__,
                                                   __opts__=__opts__)
    return _options


def returner(ret):
    '''
    Send an email with the data
    '''

    _options = _get_options(ret)
    from_addr = _options.get('from')
    to_addrs = _options.get('to')
    host = _options.get('host')
    port = _options.get('port')
    user = _options.get('username')
    passwd = _options.get('password')
    subject = _options.get('subject')
    gpgowner = _options.get('gpgowner')
    fields = _options.get('fields').split(',') if 'fields' in _options else []
    smtp_tls = _options.get('tls')

    if not port:
        port = 25
    log.debug('SMTP port has been set to {0}'.format(port))
    for field in fields:
        if field in ret.keys():
            subject += ' {0}'.format(ret[field])
    log.debug("smtp_return: Subject is '{0}'".format(subject))

    content = ('id: {0}\r\n'
               'function: {1}\r\n'
               'function args: {2}\r\n'
               'jid: {3}\r\n'
               'return: {4}\r\n').format(
                    ret.get('id'),
                    ret.get('fun'),
                    ret.get('fun_args'),
                    ret.get('jid'),
                    pprint.pformat(ret.get('return')))
    if HAS_GNUPG and gpgowner:
        gpg = gnupg.GPG(gnupghome=os.path.expanduser('~{0}/.gnupg'.format(gpgowner)),
                        options=['--trust-model always'])
        encrypted_data = gpg.encrypt(content, to_addrs)
        if encrypted_data.ok:
            log.debug('smtp_return: Encryption successful')
            content = str(encrypted_data)
        else:
            log.error('smtp_return: Encryption failed, only an error message will be sent')
            content = 'Encryption failed, the return data was not sent.\r\n\r\n{0}\r\n{1}'.format(
                    encrypted_data.status, encrypted_data.stderr)

    message = ('From: {0}\r\n'
               'To: {1}\r\n'
               'Date: {2}\r\n'
               'Subject: {3}\r\n'
               '\r\n'
               '{4}').format(from_addr,
                             to_addrs,
                             formatdate(localtime=True),
                             subject,
                             content)

    log.debug('smtp_return: Connecting to the server...')
    server = smtplib.SMTP(host, int(port))
    if smtp_tls is True:
        server.starttls()
        log.debug('smtp_return: TLS enabled')
    if user and passwd:
        server.login(user, passwd)
        log.debug('smtp_return: Authenticated')
    server.sendmail(from_addr, to_addrs, message)
    log.debug('smtp_return: Message sent.')
    server.quit()


def prep_jid(nocache):  # pylint: disable=unused-argument
    '''
    Do any necessary pre-processing and return the jid to use
    '''
    return salt.utils.gen_jid()<|MERGE_RESOLUTION|>--- conflicted
+++ resolved
@@ -70,12 +70,9 @@
 import smtplib
 from email.utils import formatdate
 
-<<<<<<< HEAD
-import salt.returners
-=======
 # Import Salt libs
 import salt.utils
->>>>>>> afa65887
+import salt.returners
 
 try:
     import gnupg
