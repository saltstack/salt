# -*- coding: utf-8 -*-
"""
Return data to an etcd server or cluster

:depends: - python-etcd

In order to return to an etcd server, a profile should be created in the master
configuration file:

.. code-block:: yaml

    my_etcd_config:
      etcd.host: 127.0.0.1
      etcd.port: 2379

It is technically possible to configure etcd without using a profile, but this
is not considered to be a best practice, especially when multiple etcd servers
or clusters are available.

.. code-block:: yaml

    etcd.host: 127.0.0.1
    etcd.port: 2379

Additionally, two more options must be specified in the top-level configuration
in order to use the etcd returner:

.. code-block:: yaml

    etcd.returner: my_etcd_config
    etcd.returner_root: /salt/return

The ``etcd.returner`` option specifies which configuration profile to use. The
``etcd.returner_root`` option specifies the path inside etcd to use as the root
of the returner system.

Once the etcd options are configured, the returner may be used:

CLI Example:

    salt '*' test.ping --return etcd

A username and password can be set:

.. code-block:: yaml

    etcd.username: larry  # Optional; requires etcd.password to be set
    etcd.password: 123pass  # Optional; requires etcd.username to be set

Authentication with username and password, currently requires the
``master`` branch of ``python-etcd``.

You may also specify different roles for read and write operations. First,
create the profiles as specified above. Then add:

.. code-block:: yaml

    etcd.returner_read_profile: my_etcd_read
    etcd.returner_write_profile: my_etcd_write
<<<<<<< HEAD
"""
=======

Etcd Returner Schema
--------------------
The etcd returner has the following schema underneath the path set in the profile:

job
+++
The job key contains the jid of each job that has been returned. Underneath this
job are two special keys. One of them is ".load.p" which contains information
about the job when it was created. The other key is ".lock.p" which is responsible
for whether the job is still valid or it is scheduled to be cleaned up.

The contents if ".lock.p" contains the modifiedIndex of the of the ".load.p"
key and when configured via the "etcd.ttl" or "keep_jobs" will have the ttl
applied to it. When this file is expired via the ttl or explicitly removed by
the administrator, the job will then be scheduled for removal.

event
+++++
This key is essentially a namespace for all of the events (packages) that are
submitted to the returner. When an event is received, the package for the event
is written under this key using the "tag" parameter for its path. The
modifiedIndex for this key is then cached as the event id although the event id
can actually be arbitrary since the "index" key contains the real modifiedIndex
of the package key.

minion.job
++++++++++
Underneath the minion.job key is a list of minions ids. Each minion id contains
the jid of the last job that was returned by the minion. This key is used to
support the external job cache feature of Salt.

event.cache
+++++++++++
Underneath this key is a list of all of the events that were received by the
returner. As mentioned before, each event is identified by the modifiedIndex
of the key containing the event package. Underneath each event, there are
three sub-keys. These are the "index" key, the "tag" key, and the "lock" key.

The "index" key contains the modifiedIndex of the package that was stored under
the event key. This is used to determine the original creator for the event's
package and is used to keep track of whether the package for the event has
been modified by another event (since event tags can be overwritten preserving
the semantics of the original etcd returner).

The "lock" key is responsible for informing the maintenance service that the
event is still in use. If the returner is configured via the "etcd.ttl" or
the "keep_jobs" option, this key will have the ttl applied to it. When
the "lock" key has expired or is explicitly removed by the administrator, the
event and its tag will be scheduled for removal. The createdIndex for the
package path is written to this key in case an application wishes to identify
the package path by an index.

The other key under an event, is the "tag" key. The "tag" key simply contains
the path to the package that was registered as the tag attribute for the event.
The value of the "index" key corresponds to the modifiedIndex of this particular
path.
'''
>>>>>>> 8abb7099
from __future__ import absolute_import, print_function, unicode_literals

# Import python libs
import logging
import time

# Import salt libs
import salt.utils.jid
import salt.utils.json
<<<<<<< HEAD

try:
    import salt.utils.etcd_util

=======
from salt.ext.six.moves import range
try:
    import salt.utils.etcd_util
    from salt.utils.etcd_util import etcd
>>>>>>> 8abb7099
    HAS_LIBS = True
except ImportError:
    HAS_LIBS = False

log = logging.getLogger(__name__)

Schema = {
    "minion-fun": 'minion.job',
    "package-path": 'event',
    "event-cache": 'event.cache',
    "job-cache": 'job',
}

# Define the module's virtual name
__virtualname__ = "etcd"


def __virtual__():
    """
    Only return if python-etcd is installed
    """
    if HAS_LIBS:
        return __virtualname__

    return False, "Could not import etcd returner; python-etcd is not installed."


def _get_conn(opts, profile=None):
<<<<<<< HEAD
    """
    Establish a connection to etcd
    """
    if profile is None:
        profile = opts.get("etcd.returner")
    path = opts.get("etcd.returner_root", "/salt/return")
    return salt.utils.etcd_util.get_conn(opts, profile), path


def returner(ret):
    """
    Return data to an etcd server or cluster
    """
    write_profile = __opts__.get("etcd.returner_write_profile")
    if write_profile:
        ttl = __opts__.get(write_profile, {}).get("etcd.ttl")
    else:
        ttl = __opts__.get("etcd.ttl")

    client, path = _get_conn(__opts__, write_profile)
    # Make a note of this minion for the external job cache
    client.set(
        "/".join((path, "minions", ret["id"])), ret["jid"], ttl=ttl,
    )

    for field in ret:
        # Not using os.path.join because we're not dealing with file paths
        dest = "/".join((path, "jobs", ret["jid"], ret["id"], field))
        client.set(dest, salt.utils.json.dumps(ret[field]), ttl=ttl)


def save_load(jid, load, minions=None):
    """
    Save the load to the specified jid
    """
    log.debug("sdstack_etcd returner <save_load> called jid: {0}".format(jid))
    write_profile = __opts__.get("etcd.returner_write_profile")
    client, path = _get_conn(__opts__, write_profile)
    if write_profile:
        ttl = __opts__.get(write_profile, {}).get("etcd.ttl")
    else:
        ttl = __opts__.get("etcd.ttl")
    client.set(
        "/".join((path, "jobs", jid, ".load.p")), salt.utils.json.dumps(load), ttl=ttl,
    )


def save_minions(jid, minions, syndic_id=None):  # pylint: disable=unused-argument
    """
    Included for API consistency
    """


def clean_old_jobs():
    """
    Included for API consistency
    """


def get_load(jid):
    """
    Return the load data that marks a specified jid
    """
    log.debug("sdstack_etcd returner <get_load> called jid: {0}".format(jid))
    read_profile = __opts__.get("etcd.returner_read_profile")
    client, path = _get_conn(__opts__, read_profile)
    return salt.utils.json.loads(
        client.get("/".join((path, "jobs", jid, ".load.p"))).value
    )


def get_jid(jid):
    """
    Return the information returned when the specified job id was executed
    """
    log.debug("sdstack_etcd returner <get_jid> called jid: {0}".format(jid))
    ret = {}
    client, path = _get_conn(__opts__)
    items = client.get("/".join((path, "jobs", jid)))
    for item in items.children:
        if str(item.key).endswith(".load.p"):
            continue
        comps = str(item.key).split("/")
        data = client.get("/".join((path, "jobs", jid, comps[-1], "return"))).value
        ret[comps[-1]] = {"return": salt.utils.json.loads(data)}
=======
    '''
    Establish a connection to an etcd profile.
    '''
    if profile is None:
        profile = opts.get('etcd.returner')

    # Grab the returner_root from the options
    path = opts.get('etcd.returner_root', '/salt/return')

    # Calculate the time-to-live for a job while giving etcd.ttl priority.
    # The etcd.ttl option specifies the number of seconds, whereas the keep_jobs
    # option specifies the number of hours. If any of these values are zero,
    # then jobs are forever persistent.

    ttl = opts.get('etcd.ttl', int(opts.get('keep_jobs', 0)) * 60 * 60)

    # Grab a connection using etcd_util, and then return the EtcdClient
    # from one of its attributes
    wrapper = salt.utils.etcd_util.get_conn(opts, profile)
    return wrapper.client, path, ttl


def returner(ret):
    '''
    Return data to an etcd profile.
    '''
    write_profile = __opts__.get('etcd.returner_write_profile')
    client, path, ttl = _get_conn(__opts__, write_profile)

    # If a minion is returning a standalone job, update the jid for the load
    # when it's saved since this job came directly from a minion.
    if ret['jid'] == 'req':
        new_jid = prep_jid(nocache=ret.get('nocache', False))
        log.debug('sdstack_etcd returner <returner> satisfying a new job id request ({jid:s}) with id {new:s} for {data}'.format(jid=ret['jid'], new=new_jid, data=ret))
        ret['jid'] = new_jid
        save_load(new_jid, ret)

    # Update the given minion in the external job cache with the current (latest job)
    # This is used by get_fun() to return the last function that was called
    minionp = '/'.join([path, Schema['minion-fun'], ret['id']])

    # We can use the ttl here because our minionp is actually linked to the job
    # which will expire according to the ttl anyways..
    log.debug("sdstack_etcd returner <returner> updating (last) job id of {minion:s} at {path:s} with job {jid:s}".format(jid=ret['jid'], minion=ret['id'], path=minionp))
    res = client.write(minionp, ret['jid'], ttl=ttl if ttl > 0 else None)
    if not res.newKey:
        log.debug("sdstack_etcd returner <returner> the previous job id {old:s} for {minion:s} at {path:s} was set to {new:s}".format(old=res._prev_node.value, minion=ret['id'], path=minionp, new=res.value))

    # Figure out the path for the specified job and minion
    jobp = '/'.join([path, Schema['job-cache'], ret['jid'], ret['id']])
    log.debug("sdstack_etcd returner <returner> writing job data for {jid:s} to {path:s} with {data}".format(jid=ret['jid'], path=jobp, data=ret))

    # Iterate through all the fields in the return dict and dump them under the
    # jobs/$jid/id/$field key. We aggregate all the exceptions so that if an
    # error happens, the rest of the fields will still be written.
    exceptions = []
    for field in ret:
        fieldp = '/'.join([jobp, field])
        data = salt.utils.json.dumps(ret[field])
        try:
            res = client.write(fieldp, data)
        except Exception as E:
            log.trace("sdstack_etcd returner <returner> unable to set field {field:s} for job {jid:s} at {path:s} to {result} due to exception ({exception})".format(field=field, jid=ret['jid'], path=fieldp, result=ret[field], exception=E))
            exceptions.append((E, field, ret[field]))
            continue
        log.trace("sdstack_etcd returner <returner> set field {field:s} for job {jid:s} at {path:s} to {result}".format(field=field, jid=ret['jid'], path=res.key, result=ret[field]))

    # Go back through all the exceptions that occurred while trying to write the
    # fields and log them.
    for E, field, value in exceptions:
        log.exception("sdstack_etcd returner <returner> exception ({exception}) was raised while trying to set the field {field:s} for job {jid:s} to {value}".format(exception=E, field=field, jid=ret['jid'], value=value))
    return


def save_load(jid, load, minions=None):
    '''
    Save the load to the specified jid.
    '''
    write_profile = __opts__.get('etcd.returner_write_profile')
    client, path, ttl = _get_conn(__opts__, write_profile)

    # Check if the specified jid is 'req', as only incorrect code will do this
    if jid == 'req':
        log.debug('sdstack_etcd returner <save_load> was called using a request job id ({jid:s}) with {data:s}'.format(jid=jid, data=load))

    # Build the paths that we'll use for registration of our job
    loadp = '/'.join([path, Schema['job-cache'], jid, '.load.p'])
    lockp = '/'.join([path, Schema['job-cache'], jid, '.lock.p'])

    ## Now we can just store the current load
    json = salt.utils.json.dumps(load)

    log.debug('sdstack_etcd returner <save_load> storing load data for job {jid:s} to {path:s} with {data:s}'.format(jid=jid, path=loadp, data=load))
    try:
        res = client.write(loadp, json, prevExist=False)

    # If the key already exists, then warn the user and update the key. There
    # isn't anything we can really do about this because it's up to Salt really.
    except etcd.EtcdAlreadyExist as E:
        node = client.read(loadp)
        node.value = json

        log.debug('sdstack_etcd returner <save_load> updating load data for job {jid:s} at {path:s} with {data:s}'.format(jid=jid, path=loadp, data=load))
        res = client.update(node)

    # If we failed here, it's okay because the lock won't get written so this
    # essentially means the job will get scheduled for deletion.
    except Exception as E:
        log.trace("sdstack_etcd returner <save_load> unable to store load for job {jid:s} to the path {path:s} due to exception ({exception}) being raised".format(jid=jid, path=loadp, exception=E))
        return

    # Check if the previous node value and the current node value are different
    # so we can let the user know that something changed and that some data
    # might've been lost.
    try:
        if not res.newKey:
            d1, d2 = salt.utils.json.loads(res.value), salt.utils.json.loads(res._prev_node.value)
            j1, j2 = salt.utils.json.dumps(res.value, sort_keys=True), salt.utils.json.dumps(res._prev_node.value, sort_keys=True)
            if j1 != j2:
                log.warning("sdstack_etcd returner <save_load> overwrote the load data for job {jid:s} at {path:s} with {data:s}. Old data was {old:s}".format(jid=jid, path=res.key, data=d1, old=d2))
    except Exception as E:
        log.debug("sdstack_etcd returner <save_load> unable to compare load data for job {jid:s} at {path:s} due to exception ({exception}) being raised".format(jid=jid, path=loadp, exception=E))
        if not res.newKey:
            log.trace("sdstack_etcd returner <save_load> -- old load data for job {jid:s}: {data:s}".format(jid=jid, data=res._prev_node.value))
        log.trace("sdstack_etcd returner <save_load> -- new load data for job {jid:s}: {data:s}".format(jid=jid, data=res.value))

    # Since this is when a job is being created, create a lock that we can
    # check to see if the job has expired. This allows a user to signal to
    # salt that it's okay to remove the entire key by removing this lock.
    log.trace('sdstack_etcd returner <save_load> writing lock file for job {jid:s} at {path:s} using index {index:d}'.format(jid=jid, path=lockp, index=res.modifiedIndex))

    try:
        res = client.write(lockp, res.modifiedIndex, ttl=ttl if ttl > 0 else None)
        if res.ttl is not None:
            log.trace('sdstack_etcd returner <save_load> job {jid:s} at {path:s} will expire in {ttl:d} seconds'.format(jid=jid, path=res.key, ttl=res.ttl))

    except Exception as E:
        log.trace("sdstack_etcd returner <save_load> unable to write lock for job {jid:s} to the path {path:s} due to exception ({exception}) being raised".format(jid=jid, path=lockp, exception=E))

    return


def save_minions(jid, minions, syndic_id=None):  # pylint: disable=unused-argument
    '''
    Save/update the minion list for a given jid. The syndic_id argument is
    included for API compatibility only.
    '''
    write_profile = __opts__.get('etcd.returner_write_profile')
    client, path, _ = _get_conn(__opts__, write_profile)

    # Check if the specified jid is 'req', as only incorrect code will do that
    if jid == 'req':
        log.debug('sdstack_etcd returner <save_minions> was called with a request job id ({jid:s}) for minions {minions:s}'.format(jid=jid, minions=repr(minions)))

    # Figure out the path that our job should be at
    jobp = '/'.join([path, Schema['job-cache'], jid])
    loadp = '/'.join([jobp, '.load.p'])

    # Now we can try and read the load out of it.
    try:
        load = client.read(loadp)

    # If it doesn't exist, then bitch and complain because somebody lied to us
    except etcd.EtcdKeyNotFound as E:
        log.error('sdstack_etcd returner <save_minions> was called with an invalid job id ({jid:s}) for minions {minions:s}'.format(jid=jid, minions=repr(minions)))
        return

    log.debug('sdstack_etcd returner <save_minions> adding minions{syndics:s} for job {jid:s} to {path:s}'.format(jid=jid, path=jobp, syndics='' if syndic_id is None else ' from syndic {0}'.format(syndic_id)))

    # Iterate through all of the minions we received and update both the job
    # and minion-fun cache with what we know. Most of the other returners
    # don't do this, but it is definitely being called and is necessary for
    # syndics to actually work.
    exceptions = []
    for minion in minions:
        minionp = '/'.join([path, Schema['minion-fun'], minion])

        # Go ahead and write the job to the minion-fun cache and log if we've
        # overwritten an already existing job id.
        log.debug('sdstack_etcd returner <save_minions> writing (last) job id of {minion:s}{syndics:s} at {path:s} with job {jid:s}'.format(jid=jid, path=minionp, minion=minion, syndics='' if syndic_id is None else ' from syndic {0}'.format(syndic_id)))
        try:
            client.write(minionp, jid, ttl=load.ttl, prevExist=False)

        # If the minion already exists, then that's fine as we'll just update it
        # and move on.
        except etcd.EtcdAlreadyExist as E:
            node = client.read(minionp)

            log.debug('sdstack_etcd returner <save_minions> updating previous job id ({old:s}) of {minion:s}{syndics:s} at {path:s} with job {jid:s}'.format(old=node.value, minion=minion, jid=jid, path=node.key, syndics='' if syndic_id is None else ' from syndic {0}'.format(syndic_id)))

            node.value = jid
            client.update(node)

        except Exception as E:
            log.trace("sdstack_etcd returner <save_minions> unable to write job id {jid:s} for minion {minion:s} to {path:s} due to exception ({exception})".format(jid=jid, minion=minion, path=minionp, exception=E))
            exceptions.append((E, 'job', minion))

        # Now we can try and update the job. We don't have much, just the jid,
        # the minion, and the master id (syndic_id)
        resultp = '/'.join([jobp, minion])

        # One... (jid)
        try:
            res = client.write('/'.join([resultp, 'jid']), jid)

        except Exception as E:
            log.trace("sdstack_etcd returner <save_minions> unable to write job id {jid:s} to the result for the minion {minion:s} at {path:s} due to exception ({exception})".format(jid=jid, minion=minion, path='/'.join([resultp, 'jid']), exception=E))
            exceptions.append((E, 'result.jid', minion))

        # Two... (id)
        try:
            res = client.write('/'.join([resultp, 'id']), minion)

        except Exception as E:
            log.trace("sdstack_etcd returner <save_minions> unable to write minion id {minion:s} to the result for job {jid:s} at {path:s} due to exception ({exception})".format(jid=jid, minion=minion, path='/'.join([resultp, 'id']), exception=E))
            exceptions.append((E, 'result.id', minion))

        # Three... (master_id)
        try:
            if syndic_id is not None:
                res = client.write('/'.join([resultp, 'master_id']), syndic_id)

        except Exception as E:
            log.trace("sdstack_etcd returner <save_minions> unable to write master_id {syndic:s} to the result for job {jid:s} at {path:s} due to exception ({exception})".format(jid=jid, path='/'.join([resultp, 'master_id']), syndic=syndic_id, exception=E))
            exceptions.append((E, 'result.master_id', minion))

        # Crruuunch.

    # Go back through all the exceptions that occurred while trying to write the
    # fields and log them.
    for E, field, minion in exceptions:
        if field == 'job':
            log.exception("sdstack_etcd returner <save_minions> exception ({exception}) was raised while trying to update the function cache for minion {minion:s} to job {jid:s}".format(exception=E, minion=minion, jid=jid))
            continue
        log.exception("sdstack_etcd returner <save_minions> exception ({exception}) was raised while trying to update the {field:s} field in the result for job {jid:s} belonging to minion {minion:s}".format(exception=E, field=field, minion=minion, jid=jid))
    return


def _purge_jobs():
    write_profile = __opts__.get('etcd.returner_write_profile')
    client, path, _ = _get_conn(__opts__, write_profile)

    # Figure out the path that our jobs should exist at
    jobp = '/'.join([path, Schema['job-cache']])

    # Try and read the job directory. If we have a missing key exception then no
    # minions have returned anything yet and so we can simply leave.
    log.trace('sdstack_etcd returner <_purge_jobs> reading jobs at {path:s}'.format(path=jobp))
    try:
        jobs = client.read(jobp)
    except etcd.EtcdKeyNotFound as E:
        log.debug('sdstack_etcd returner <_purge_jobs> no jobs were found at {path:s}'.format(path=jobp))
        return 0

    # Iterate through all of the children at our job path while looking for
    # the .lock.p key. If one isn't found, then we can remove this job because
    # it has expired.
    count = 0
    for job in jobs.leaves:
        if not job.dir:
            log.warning('sdstack_etcd returner <_purge_jobs> found a non-job at {path:s} {expire:s}'.format(path=job.key, expire='that will need to be manually removed' if job.ttl is None else 'that will expire in {ttl:d} seconds'.format(ttl=job.ttl)))
            continue
        jid = job.key.split('/')[-1]

        # Build our lock path that we'll use to see if the job is alive
        lockp = '/'.join([job.key, '.lock.p'])

        # Ping it to see if it's alive
        log.trace('sdstack_etcd returner <_purge_jobs> checking lock for job {jid:s} at {path:s}'.format(jid=jid, path=lockp))
        try:
            res = client.read(lockp)

            log.debug('sdstack_etcd returner <_purge_jobs> job {jid:s} at {path:s} is still alive and {expire:s}'.format(jid=jid, path=res.key, expire='will need to be manually removed' if res.ttl is None else 'will expire in {ttl:d} seconds'.format(ttl=res.ttl)))

        # It's not, so the job is dead and we can remove it
        except etcd.EtcdKeyNotFound as E:
            log.debug('sdstack_etcd returner <_purge_jobs> job {jid:s} at {path:s} has expired'.format(jid=jid, path=lockp))

            res = client.delete(job.key, recursive=True)
            count += 1
        continue
    log.trace('sdstack_etcd returner <_purge_jobs> purged {count:d} jobs'.format(count=count))
    return count


def _purge_events():
    write_profile = __opts__.get('etcd.returner_write_profile')
    client, path, _ = _get_conn(__opts__, write_profile)

    # Figure out the path that our event cache should exist at
    cachep = '/'.join([path, Schema['event-cache']])

    # Try and read the event cache directory. If we have a missing key exception then no
    # events have been cached and so we can simply leave.
    log.trace('sdstack_etcd returner <_purge_events> reading event cache at {path:s}'.format(path=cachep))
    try:
        cache = client.read(cachep)
    except etcd.EtcdKeyNotFound as E:
        return 0

    # Iterate through all of the children at our cache path while looking for
    # the id key. If one isn't found, then we can remove this event because
    # it has expired.
    count = 0
    for ev in cache.leaves:
        if not ev.dir:
            log.warning('sdstack_etcd returner <_purge_events> found a non-event at {path:s} {expire:s}'.format(path=ev.key, expire='that will need to be manually removed' if ev.ttl is None else 'that will expire in {ttl:d} seconds'.format(ttl=ev.ttl)))
            continue

        # Figure out the event id from the key path
        try:
            event = int(ev.key.split('/')[-1])
        except ValueError:
            log.warning('sdstack_etcd returner <_purge_events> found an incorrectly structured event at {path:s} {expire:s}'.format(path=ev.key, expire='that will need to be manually removed' if ev.ttl is None else 'that will expire in {ttl:d} seconds'.format(ttl=ev.ttl)))
            continue

        # Build all of the event paths that we're going to use
        ev_lockp = '/'.join([ev.key, 'lock'])
        ev_indexp = '/'.join([ev.key, 'index'])
        ev_tagp = '/'.join([ev.key, 'tag'])

        # Ping the event lock to see if it's actually alive
        try:
            ev_lock = client.read(ev_lockp)

            log.debug('sdstack_etcd returner <_purge_events> event {event:d} at {path:s} is still alive and {expire:s}'.format(event=event, path=ev.key, expire='will need to be manually removed' if ev_lock.ttl is None else 'will expire in {ttl:d} seconds'.format(ttl=ev_lock.ttl)))
            continue

        except etcd.EtcdKeyNotFound as E:
            log.debug('sdstack_etcd returner <_purge_events> event {event:d} at {path:s} has expired and will be removed'.format(event=event, path=ev.key))

        # Now that we know the event is dead, we can read the index so that
        # we can check it against the actual event later.
        log.trace('sdstack_etcd returner <_purge_events> reading modifiedIndex for event {event:d} at {path:s}'.format(event=event, path=ev_indexp))
        try:
            ev_index = client.read(ev_indexp)

        # If we can't find the index here, then we just remove the event because
        # we have no way to detect whether the event tag actually belongs to us.
        # So in this case, we're done.
        except etcd.EtcdKeyNotFound as E:
            log.warning('sdstack_etcd returner <_purge_events> event {event:d} at {path:s} is corrupt (missing id) and will be removed'.format(event=event, path=ev.key))

            log.debug('sdstack_etcd returner <_purge_events> removing corrupt event {event:d} at {path:s}'.format(event=event, path=ev.key))
            res = client.delete(ev.key, recursive=True)

            count += 1
            continue

        # Now we grab the tag because this is what we'll check the ev_index against
        log.trace('sdstack_etcd returner <_purge_events> reading tag for event {event:d} at {path:s}'.format(event=event, path=ev_tagp))
        try:
            ev_tag = client.read(ev_tagp)

        # If the tag key doesn't exist, then the current entry in our cache doesn't
        # even matter because we can't do anything without a tag. So similar to
        # before, we just remove it and cycle to the next event.
        except etcd.EtcdKeyNotFound as E:
            log.warning('sdstack_etcd returner <_purge_events> event {event:d} at {path:s} is corrupt (missing tag) and will be removed'.format(event=event, path=ev.key))

            log.debug('sdstack_etcd returner <_purge_events> removing corrupt event {event:d} at {path:s}'.format(event=event, path=ev.key))
            client.delete(ev.key, recursive=True)

            count += 1
            continue

        ## Everything is valid, so now we can properly remove the package (if the
        ## current event is the owner), and then we can remove the cache entry.

        # Remove the package associated with the current event index
        log.trace('sdstack_etcd returner <_purge_events> removing package for event {event:d} at {path:s}'.format(event=event, path=ev_tag.value))
        packagep = ev_tag.value.split('/')

        # Try and remove the package path that was cached while checking that
        # its modifiedIndex is what we expect. If it's not, then we know that
        # we're not the only person that's using this event and so we don't
        # need to delete it yet, because another event will do it eventually.
        basep = [path, Schema['package-path']]
        try:
            res = client.delete('/'.join(basep + packagep), prevIndex=ev_index.value)

        # Our package is in use by someone else, so we can simply remove the cache
        # entry and then cycle to the next event.
        except etcd.EtcdCompareFailed as E:
            log.debug('sdstack_etcd returner <_purge_events> refusing to remove package for event {event:d} at {path:s} as it is still in use'.format(event=event, path='/'.join(basep + packagep[:])))
            count += 1

            # Remove the whole event cache entry
            log.debug('sdstack_etcd returner <_purge_events> removing (duplicate) event {event:d} at {path:s}'.format(event=event, path=ev.key))
            res = client.delete(ev.key, recursive=True)
            continue

        # Walk through each component of the package path trying to remove them unless the directory is not empty
        packagep.pop(-1)
        log.debug('sdstack_etcd returner <_purge_events> (recursively) removing parent keys for event {event:d} package at {path:s}'.format(event=event, path='/'.join(basep + packagep[:])))
        for i in range(len(packagep), 0, -1):
            log.trace('sdstack_etcd returner <_purge_events> removing directory for event {event:d} package at {path:s}'.format(event=event, path='/'.join(basep + packagep[:i])))
            try:
                client.delete('/'.join(basep + packagep[:i]), dir=True)
            except etcd.EtcdDirNotEmpty as E:
                log.debug('sdstack_etcd returner <_purge_events> Unable to remove directory for event {event:d} package at {path:s} due to other tags under it still being in use ({exception})'.format(path='/'.join(basep + packagep[:i]), event=event, exception=E))
                break
            continue

        # Remove the whole event cache entry now that we've properly removed the package
        log.debug('sdstack_etcd returner <_purge_events> removing event {event:d} at {path:s}'.format(event=event, path=ev.key))
        res = client.delete(ev.key, recursive=True)

        count += 1

    return count


def clean_old_jobs():
    '''
    Called in the master's event loop every loop_interval. Removes any jobs,
    and returns that are older than the etcd.ttl option (seconds), or the
    keep_jobs option (hours).

    :return:
    '''

    # First we'll purge the jobs...
    jobc = _purge_jobs()
    if jobc > 0:
        log.trace('sdstack_etcd returner <clean_old_jobs> successfully removed {count:d} jobs'.format(count=jobc))

    # ...and then we'll purge the events
    eventsc = _purge_events()
    if eventsc > 0:
        log.trace('sdstack_etcd returner <clean_old_jobs> successfully removed {count:d} events'.format(count=eventsc))

    # Log that we hit a cleanup iteration
    log.debug('sdstack_etcd returner <clean_old_jobs> completed purging jobs and events')


def get_load(jid):
    '''
    Return the load data that marks a specified jid.
    '''
    read_profile = __opts__.get('etcd.returner_read_profile')
    client, path, _ = _get_conn(__opts__, read_profile)

    # Figure out the path that our job should be at
    loadp = '/'.join([path, Schema['job-cache'], jid, '.load.p'])

    # Read it. If EtcdKeyNotFound was raised then the key doesn't exist and so
    # we need to return None, because that's what our caller expects on a
    # non-existent job.
    log.debug('sdstack_etcd returner <get_load> reading load data for job {jid:s} from {path:s}'.format(jid=jid, path=loadp))
    try:
        res = client.read(loadp)
    except etcd.EtcdKeyNotFound as E:
        log.error("sdstack_etcd returner <get_load> could not find job {jid:s} at the path {path:s}".format(jid=jid, path=loadp))
        return None
    log.debug('sdstack_etcd returner <get_load> found load data for job {jid:s} at {path:s} with value {data}'.format(jid=jid, path=res.key, data=res.value))
    return salt.utils.json.loads(res.value)


def get_jid(jid):
    '''
    Return the information returned when the specified job id was executed.
    '''
    client, path, _ = _get_conn(__opts__)

    # Figure out the path that our job should be at
    resultsp = '/'.join([path, Schema['job-cache'], jid])

    # Try and read the job directory. If we have a missing key exception then no
    # minions have returned anything yet and so we return an empty dict for the
    # caller.
    log.debug('sdstack_etcd returner <get_jid> reading minions that have returned results for job {jid:s} at {path:s}'.format(jid=jid, path=resultsp))
    try:
        results = client.read(resultsp)
    except etcd.EtcdKeyNotFound as E:
        log.trace('sdstack_etcd returner <get_jid> unable to read job {jid:s} from {path:s}'.format(jid=jid, path=resultsp))
        return {}

    # Iterate through all of the children at our job path that are directories.
    # Anything that is a directory should be a minion that contains some results.
    log.debug('sdstack_etcd returner <get_jid> iterating through minions with results for job {jid:s} from {path:s}'.format(jid=results.key.split('/')[-1], path=results.key))
    ret = {}
    for item in results.leaves:
        if not item.dir:
            continue

        # Extract the minion name from the key in the job, and use it to build
        # the path to the return value
        comps = item.key.split('/')
        returnp = '/'.join([resultsp, comps[-1], 'return'])

        # Now we know the minion and the path to the return for its job, we can
        # just grab it. If the key exists, but the value is missing entirely,
        # then something that shouldn't happen has happened.
        log.trace('sdstack_etcd returner <get_jid> grabbing result from minion {minion:s} for job {jid:s} at {path:s}'.format(minion=comps[-1], jid=jid, path=returnp))
        try:
            result = client.read(returnp, recursive=True)
        except etcd.EtcdKeyNotFound as E:
            log.debug("sdstack_etcd returner <get_jid> returned nothing from minion {minion:s} for job {jid:s} at {path:s}".format(minion=comps[-1], jid=jid, path=returnp))
            continue

        # Aggregate any keys that we found into a dictionary
        res = {}
        for item in result.leaves:
            name = item.key.split('/')[-1]
            try:
                res[name] = salt.utils.json.loads(item.value)

            # We use a general exception here instead of ValueError jic someone
            # changes the semantics of salt.utils.json.loads out from underneath us
            except Exception as E:
                log.warning("sdstack_etcd returner <get_jid> unable to decode field {name:s} from minion {minion:s} for job {jid:s} at {path:s}".format(minion=comps[-1], jid=jid, path=item.key, name=name))
                res[name] = item.value
            continue

        # We found something, so update our return dict for the minion id with
        # the results that it returned.
        ret[comps[-1]] = res
        log.debug("sdstack_etcd returner <get_jid> job {jid:s} from minion {minion:s} at path {path:s} returned {result}".format(minion=comps[-1], jid=jid, path=result.key, result=res))
>>>>>>> 8abb7099
    return ret


def get_fun(fun):
<<<<<<< HEAD
    """
    Return a dict of the last function called for all minions
    """
    log.debug("sdstack_etcd returner <get_fun> called fun: {0}".format(fun))
    ret = {}
    client, path = _get_conn(__opts__)
    items = client.get("/".join((path, "minions")))
    for item in items.children:
        comps = str(item.key).split("/")
        efun = salt.utils.json.loads(
            client.get(
                "/".join((path, "jobs", str(item.value), comps[-1], "fun"))
            ).value
        )
        if efun == fun:
            ret[comps[-1]] = str(efun)
=======
    '''
    Return a dict containing the last function called for all the minions that have called a function.
    '''
    client, path, _ = _get_conn(__opts__)

    # Find any minions that had their last function registered by returner()
    minionsp = '/'.join([path, Schema['minion-fun']])

    # If the minions key isn't found, then no minions registered a function
    # and thus we need to return an empty dict so the caller knows that
    # nothing is available.
    log.debug('sdstack_etcd returner <get_fun> reading minions at {path:s} for function {fun:s}'.format(path=minionsp, fun=fun))
    try:
        minions = client.read(minionsp)
    except etcd.EtcdKeyNotFound as E:
        return {}

    # Walk through the list of all the minions that have a jid registered,
    # and cross reference this with the job returns.
    log.debug('sdstack_etcd returner <get_fun> iterating through minions for function {fun:s} at {path:s}'.format(fun=fun, path=minions.key))
    ret = {}
    for minion in minions.leaves:
        if minion.dir:
            log.warning('sdstack_etcd returner <get_fun> found a non-minion at {path:s} {expire:s}'.format(path=minion.key, expire='that will need to be manually removed' if minion.ttl is None else 'that will expire in {ttl:d} seconds'.format(ttl=minion.ttl)))
            continue

        # Now that we have a minion and it's last jid, we use it to fetch the
        # function field (fun) that was registered by returner().
        jid, comps = minion.value, minion.key.split('/')
        funp = '/'.join([path, Schema['job-cache'], jid, comps[-1], 'fun'])

        # Try and read the field, and skip it if it doesn't exist or wasn't
        # registered for some reason.
        log.trace('sdstack_etcd returner <get_fun> reading function from minion {minion:s} for job {jid:s} at {path:s}'.format(minion=comps[-1], jid=jid, path=funp))
        try:
            res = client.read(funp)
        except etcd.EtcdKeyNotFound as E:
            log.debug("sdstack_etcd returner <get_fun> returned nothing from minion {minion:s} for job {jid:s} at path {path:s}".format(minion=comps[-1], jid=jid, path=funp))
            continue

        # Check if the function field (fun) matches what the user is looking for
        # If it does, then we can just add the minion to our results
        log.trace('sdstack_etcd returner <get_fun> decoding json data from minion {minion:s} for job {jid:s} at {path:s}'.format(minion=comps[-1], jid=jid, path=funp))
        data = salt.utils.json.loads(res.value)
        if data == fun:
            ret[comps[-1]] = str(data)
            log.debug("sdstack_etcd returner <get_fun> found job {jid:s} for minion {minion:s} using {fun:s} at {path:s}".format(minion=comps[-1], fun=data, jid=jid, path=minion.key))
        continue
>>>>>>> 8abb7099
    return ret


def get_jids():
<<<<<<< HEAD
    """
    Return a list of all job ids
    """
    log.debug("sdstack_etcd returner <get_jids> called")
    ret = []
    client, path = _get_conn(__opts__)
    items = client.get("/".join((path, "jobs")))
    for item in items.children:
        if item.dir is True:
            jid = str(item.key).split("/")[-1]
            ret.append(jid)
=======
    '''
    Return a list of all job ids that have returned something.
    '''
    client, path, _ = _get_conn(__opts__)

    # Enumerate all the jobs that are available.
    jobsp = '/'.join([path, Schema['job-cache']])

    # Fetch all the jobs. If the key doesn't exist, then it's likely that no
    # jobs have been created yet so return an empty list to the caller.
    log.debug("sdstack_etcd returner <get_jids> listing jobs at {path:s}".format(path=jobsp))
    try:
        jobs = client.read(jobsp)
    except etcd.EtcdKeyNotFound as E:
        return []

    # Anything that's a directory is a job id. Since that's all we're returning,
    # aggregate them into a list.
    log.debug("sdstack_etcd returner <get_jids> iterating through jobs at {path:s}".format(path=jobs.key))
    ret = {}
    for job in jobs.leaves:
        if not job.dir:
            log.warning('sdstack_etcd returner <get_jids> found a non-job at {path:s} {expire:s}'.format(path=job.key, expire='that will need to be manually removed' if job.ttl is None else 'that will expire in {ttl:d} seconds'.format(ttl=job.ttl)))
            continue

        jid = job.key.split('/')[-1]
        loadp = '/'.join([job.key, '.load.p'])

        # Now we can load the data from the job
        try:
            res = client.read(loadp)
        except etcd.EtcdKeyNotFound as E:
            log.error("sdstack_etcd returner <get_jids> could not find job data {jid:s} at the path {path:s}".format(jid=jid, path=loadp))
            continue

        # Decode the load data so we can stash the job data for our caller
        try:
            data = salt.utils.json.loads(res.value)

        # If we can't decode the json, then we're screwed so log it in case the user cares
        except Exception as E:
            log.error("sdstack_etcd returner <get_jids> could not decode data for job {jid:s} at the path {path:s} due to exception ({exception}) being raised. Data was {data:s}".format(jid=jid, path=loadp, exception=E, data=res.value))
            continue

        # Cool. Everything seems to be good...
        ret[jid] = salt.utils.jid.format_jid_instance(jid, data)
        log.trace("sdstack_etcd returner <get_jids> found job {jid:s} at {path:s}".format(jid=jid, path=job.key))

    log.debug("sdstack_etcd returner <get_jids> found {count:d} jobs at {path:s}".format(count=len(ret), path=jobs.key))
>>>>>>> 8abb7099
    return ret


def get_minions():
<<<<<<< HEAD
    """
    Return a list of minions
    """
    log.debug("sdstack_etcd returner <get_minions> called")
    ret = []
    client, path = _get_conn(__opts__)
    items = client.get("/".join((path, "minions")))
    for item in items.children:
        comps = str(item.key).split("/")
=======
    '''
    Return a list of all minions that have returned something.
    '''
    client, path, _ = _get_conn(__opts__)

    # Find any minions that have returned anything
    minionsp = '/'.join([path, Schema['minion-fun']])

    # If no minions were found, then nobody has returned anything recently. In
    # this case, return an empty last for the caller.
    log.debug('sdstack_etcd returner <get_minions> reading minions at {path:s}'.format(path=minionsp))
    try:
        minions = client.read(minionsp)
    except etcd.EtcdKeyNotFound as E:
        return []

    # We can just walk through everything that isn't a directory. This path
    # is simply a list of minions and the last job that each one returned.
    log.debug('sdstack_etcd returner <get_minions> iterating through minions at {path:s}'.format(path=minions.key))
    ret = []
    for minion in minions.leaves:
        if minion.dir:
            log.warning('sdstack_etcd returner <get_minions> found a non-minion at {path:s} {expire:s}'.format(path=minion.key, expire='that will need to be manually removed' if minion.ttl is None else 'that will expire in {ttl:d} seconds'.format(ttl=minion.ttl)))
            continue
        comps = str(minion.key).split('/')
        log.trace("sdstack_etcd returner <get_minions> found minion {minion:s} at {path:s}".format(minion=comps[-1], path=minion.key))
>>>>>>> 8abb7099
        ret.append(comps[-1])
    return ret


def prep_jid(nocache=False, passed_jid=None):  # pylint: disable=unused-argument
<<<<<<< HEAD
    """
    Do any work necessary to prepare a JID, including sending a custom id
    """
    return passed_jid if passed_jid is not None else salt.utils.jid.gen_jid(__opts__)
=======
    '''
    Do any work necessary to prepare a JID, including sending a custom id.
    '''
    return passed_jid if passed_jid is not None else salt.utils.jid.gen_jid(__opts__)


def event_return(events):
    '''
    Return event to etcd server

    Requires that configuration enabled via 'event_return'
    option in master config.
    '''
    write_profile = __opts__.get('etcd.returner_write_profile')
    client, path, ttl = _get_conn(__opts__, write_profile)

    # Iterate through all the events, and add them to the events path based
    # on the tag that is labeled in each event. We aggregate all errors into
    # a list so the writing of the events are as atomic as possible.
    log.debug("sdstack_etcd returner <event_return> iterating through {count:d} events to write into our profile".format(count=len(events)))
    exceptions = []
    for event in events:

        # Each event that we receive should already come with these properties,
        # but we add these just in case the schema changes as a result of a
        # refactor or something. Some of the other returns also include a
        # timestamp despite the time only having meaning to the minion that
        # it's coming from. We'll include it in case the user wants it too
        # for some reason.

        package = dict(event)
        package.setdefault('master_id', __opts__['id'])
        package.setdefault('timestamp', time.time())

        # Use the tag from the event package to build a watchable path
        packagep = '/'.join([path, Schema['package-path'], package['tag']])

        # Now we can write the event package into the event path
        log.debug("sdstack_etcd returner <event_return> writing package into event path at {path:s}".format(path=packagep))
        json = salt.utils.json.dumps(package)
        try:
            # Try and write the event if it doesn't exist
            res = client.write(packagep, json, prevExist=False)

        # If the event doesn't actually exist, then just modify it instead of re-creating it
        # and tampering with the createdIndex
        except etcd.EtcdAlreadyExist as E:
            log.trace("sdstack_etcd returner <event_return> fetching already existing event with the tag {name:s} at {path:s}".format(name=package['tag'], path=packagep))
            node = client.read(packagep)

            log.debug("sdstack_etcd returner <event_return> updating package for event ({event:d}) with the tag {name:s} at {path:s}".format(event=node.modifiedIndex, name=package['tag'], path=packagep))
            node.value = json
            res = client.update(node)

        except Exception as E:
            log.trace("sdstack_etcd returner <event_return> unable to write event with the tag {name:s} into {path:s} due to exception ({exception}) being raised".format(name=package['tag'], path=packagep, exception=E))
            exceptions.append((E, package))
            continue

        # From now on, we can use the modifiedIndex of our tag path as our event
        # identifier. Despite usage of the modifiedIndex as a unique identifier,
        # this identifer can be arbitrary as the index sub-key is responsible
        # for determining ownership of the event package that was registered.
        event = res.modifiedIndex
        log.trace("sdstack_etcd returner <event_return> wrote event {event:d} with the tag {name:s} to {path:s} using {data}".format(path=res.key, event=event, name=package['tag'], data=res.value))

        # Now we'll need to store the modifiedIndex for said event so that we can
        # use it to determine ownership. This modifiedIndex is what links the
        # actual event with the tag. If we were using the etcd3 api, then we
        # could make these 3 writes (index, tag, and lock) atomic. But we're
        # not, and so this is a manual effort and potentially racy depending on
        # the uniqueness of the modifiedIndex (which etcd guarantees unique)

        basep = '/'.join([path, Schema['event-cache'], str(event)])

        # Here we'll write our modifiedIndex to our event cache.
        indexp = '/'.join([basep, 'index'])
        try:
            # If the event is a new key, then we can simply cache it without concern
            if res.newKey:
                log.trace("sdstack_etcd returner <event_return> writing new event {event:d} with the modifiedIndex {index:d} for the tag {name:s} at {path:s}".format(path=indexp, event=event, index=res.modifiedIndex, name=package['tag']))
                client.write(indexp, res.modifiedIndex, prevExist=False)

            # Otherwise, the event was updated and thus we need to update our cache too
            else:
                log.trace("sdstack_etcd returner <event_return> updating event {event:d} with the tag {name:s} at {path:s} with the modifiedIndex {index:d}".format(path=indexp, event=event, index=res.modifiedIndex, name=package['tag']))
                client.write(indexp, res.modifiedIndex)

        except etcd.EtcdAlreadyExist as E:
            log.error("sdstack_etcd returner <event_return> unable to write modifiedIndex {index:d} for tag {name:s} to event {event:d} due to the event already existing".format(event=event, index=res.modifiedIndex, name=package['tag']))
            exceptions.append((E, package))
            continue

        # If we got here, then we should be able to write the tag using the event index
        tagp = '/'.join([basep, 'tag'])
        try:
            log.trace("sdstack_etcd returner <event_return> updating event {event:d} at {path:s} with tag {name:s}".format(path=tagp, event=event, name=package['tag']))
            client.write(tagp, package['tag'])

        except Exception as E:
            log.trace("sdstack_etcd returner <event_return> unable to update event {event:d} at {path:s} with tag {name:s} due to exception ({exception}) being raised".format(path=tagp, name=package['tag'], event=event, exception=E))
            exceptions.append((E, package))
            continue

        # Now that both have been written, let's write our lock to actually enable the event
        lockp = '/'.join([basep, 'lock'])
        try:
            log.trace("sdstack_etcd returner <event_return> writing lock for event {event:d} with the tag {name:s} to {path:s} {expire:s}".format(path=lockp, event=event, name=package['tag'], expire='that will need to be manually removed' if ttl is None else 'that will expire in {ttl:d} seconds'.format(ttl=ttl)))
            client.write(lockp, res.createdIndex, ttl=ttl if ttl > 0 else None)

        # If we can't write the lock, it's fine because the maintenance thread
        # will purge this event from the cache anyways if it's not written.
        except Exception as E:
            log.error("sdstack_etcd returner <event_return> unable to write lock for event {event:d} with the tag {name:s} to {path:s} due to exception ({exception}) being raised".format(path=lockp, name=package['tag'], event=event, exception=E))
            exceptions.append((E, package))

        continue

    # Go back through all of the exceptions that occurred and log them.
    for E, pack in exceptions:
        log.exception("sdstack_etcd returner <event_return> exception ({exception}) was raised while trying to write event {name:s} with the data {data}".format(exception=E, name=pack['tag'], data=pack))
    return


def get_jids_filter(count, filter_find_job=True):
    '''
    Return a list of all job ids
    :param int count: show not more than the count of most recent jobs
    :param bool filter_find_jobs: filter out 'saltutil.find_job' jobs
    '''
    read_profile = __opts__.get('etcd.returner_read_profile')
    client, path, ttl = _get_conn(__opts__, read_profile)

    # Enumerate all the jobs that are available.
    jobsp = '/'.join([path, Schema['job-cache']])

    # Fetch all the jobs. If the key doesn't exist, then it's likely that no
    # jobs have been created yet so return an empty list to the caller.
    log.debug("sdstack_etcd returner <get_jids_filter> listing jobs at {path:s}".format(path=jobsp))
    try:
        jobs = client.read(jobsp, sorted=True)
    except etcd.EtcdKeyNotFound as E:
        return []

    # Anything that's a directory is a job id. Since that's all we're returning,
    # aggregate them into a list. We do this ahead of time in order to conserve
    # memory by avoiding just decoding everything here
    log.debug("sdstack_etcd returner <get_jids_filter> collecting jobs at {path:s}".format(path=jobs.key))
    jids = []
    for job in jobs.leaves:
        if not job.dir:
            continue
        jids.append(job.key.split('/')[-1])

    log.debug("sdstack_etcd returner <get_jids_filter> collecting {count:d} job loads at {path:s}".format(path=jobs.key, count=count))
    ret = []
    for jid in jids[-count:]:

        # Figure out the path to .load.p from the current jid
        loadp = '/'.join([jobsp, jid, '.load.p'])

        # Now we can load the data from the job
        try:
            res = client.read(loadp)
        except etcd.EtcdKeyNotFound as E:
            log.error("sdstack_etcd returner <get_jids_filter> could not find job data {jid:s} at the path {path:s}".format(jid=jid, path=loadp))
            continue

        # Decode the load data so we can stash it for the caller
        try:
            data = salt.utils.json.loads(res.value)

        # If we can't decode the json, then we're screwed so log it in case the user cares
        except Exception as E:
            log.error("sdstack_etcd returner <get_jids_filter> could not decode data for job {jid:s} at the path {path:s} due to exception ({exception}) being raised. Data was {data:s}".format(jid=jid, path=loadp, exception=E, data=res.value))
            continue

        if filter_find_job and data['fun'] == 'saltutil.find_job':
            continue

        ret.append(salt.utils.jid.format_jid_instance_ext(jid, data))
    return ret
>>>>>>> 8abb7099
<|MERGE_RESOLUTION|>--- conflicted
+++ resolved
@@ -57,9 +57,6 @@
 
     etcd.returner_read_profile: my_etcd_read
     etcd.returner_write_profile: my_etcd_write
-<<<<<<< HEAD
-"""
-=======
 
 Etcd Returner Schema
 --------------------
@@ -118,7 +115,6 @@
 The value of the "index" key corresponds to the modifiedIndex of this particular
 path.
 '''
->>>>>>> 8abb7099
 from __future__ import absolute_import, print_function, unicode_literals
 
 # Import python libs
@@ -128,17 +124,10 @@
 # Import salt libs
 import salt.utils.jid
 import salt.utils.json
-<<<<<<< HEAD
-
-try:
-    import salt.utils.etcd_util
-
-=======
 from salt.ext.six.moves import range
 try:
     import salt.utils.etcd_util
     from salt.utils.etcd_util import etcd
->>>>>>> 8abb7099
     HAS_LIBS = True
 except ImportError:
     HAS_LIBS = False
@@ -167,93 +156,6 @@
 
 
 def _get_conn(opts, profile=None):
-<<<<<<< HEAD
-    """
-    Establish a connection to etcd
-    """
-    if profile is None:
-        profile = opts.get("etcd.returner")
-    path = opts.get("etcd.returner_root", "/salt/return")
-    return salt.utils.etcd_util.get_conn(opts, profile), path
-
-
-def returner(ret):
-    """
-    Return data to an etcd server or cluster
-    """
-    write_profile = __opts__.get("etcd.returner_write_profile")
-    if write_profile:
-        ttl = __opts__.get(write_profile, {}).get("etcd.ttl")
-    else:
-        ttl = __opts__.get("etcd.ttl")
-
-    client, path = _get_conn(__opts__, write_profile)
-    # Make a note of this minion for the external job cache
-    client.set(
-        "/".join((path, "minions", ret["id"])), ret["jid"], ttl=ttl,
-    )
-
-    for field in ret:
-        # Not using os.path.join because we're not dealing with file paths
-        dest = "/".join((path, "jobs", ret["jid"], ret["id"], field))
-        client.set(dest, salt.utils.json.dumps(ret[field]), ttl=ttl)
-
-
-def save_load(jid, load, minions=None):
-    """
-    Save the load to the specified jid
-    """
-    log.debug("sdstack_etcd returner <save_load> called jid: {0}".format(jid))
-    write_profile = __opts__.get("etcd.returner_write_profile")
-    client, path = _get_conn(__opts__, write_profile)
-    if write_profile:
-        ttl = __opts__.get(write_profile, {}).get("etcd.ttl")
-    else:
-        ttl = __opts__.get("etcd.ttl")
-    client.set(
-        "/".join((path, "jobs", jid, ".load.p")), salt.utils.json.dumps(load), ttl=ttl,
-    )
-
-
-def save_minions(jid, minions, syndic_id=None):  # pylint: disable=unused-argument
-    """
-    Included for API consistency
-    """
-
-
-def clean_old_jobs():
-    """
-    Included for API consistency
-    """
-
-
-def get_load(jid):
-    """
-    Return the load data that marks a specified jid
-    """
-    log.debug("sdstack_etcd returner <get_load> called jid: {0}".format(jid))
-    read_profile = __opts__.get("etcd.returner_read_profile")
-    client, path = _get_conn(__opts__, read_profile)
-    return salt.utils.json.loads(
-        client.get("/".join((path, "jobs", jid, ".load.p"))).value
-    )
-
-
-def get_jid(jid):
-    """
-    Return the information returned when the specified job id was executed
-    """
-    log.debug("sdstack_etcd returner <get_jid> called jid: {0}".format(jid))
-    ret = {}
-    client, path = _get_conn(__opts__)
-    items = client.get("/".join((path, "jobs", jid)))
-    for item in items.children:
-        if str(item.key).endswith(".load.p"):
-            continue
-        comps = str(item.key).split("/")
-        data = client.get("/".join((path, "jobs", jid, comps[-1], "return"))).value
-        ret[comps[-1]] = {"return": salt.utils.json.loads(data)}
-=======
     '''
     Establish a connection to an etcd profile.
     '''
@@ -773,29 +675,10 @@
         # the results that it returned.
         ret[comps[-1]] = res
         log.debug("sdstack_etcd returner <get_jid> job {jid:s} from minion {minion:s} at path {path:s} returned {result}".format(minion=comps[-1], jid=jid, path=result.key, result=res))
->>>>>>> 8abb7099
     return ret
 
 
 def get_fun(fun):
-<<<<<<< HEAD
-    """
-    Return a dict of the last function called for all minions
-    """
-    log.debug("sdstack_etcd returner <get_fun> called fun: {0}".format(fun))
-    ret = {}
-    client, path = _get_conn(__opts__)
-    items = client.get("/".join((path, "minions")))
-    for item in items.children:
-        comps = str(item.key).split("/")
-        efun = salt.utils.json.loads(
-            client.get(
-                "/".join((path, "jobs", str(item.value), comps[-1], "fun"))
-            ).value
-        )
-        if efun == fun:
-            ret[comps[-1]] = str(efun)
-=======
     '''
     Return a dict containing the last function called for all the minions that have called a function.
     '''
@@ -844,24 +727,10 @@
             ret[comps[-1]] = str(data)
             log.debug("sdstack_etcd returner <get_fun> found job {jid:s} for minion {minion:s} using {fun:s} at {path:s}".format(minion=comps[-1], fun=data, jid=jid, path=minion.key))
         continue
->>>>>>> 8abb7099
     return ret
 
 
 def get_jids():
-<<<<<<< HEAD
-    """
-    Return a list of all job ids
-    """
-    log.debug("sdstack_etcd returner <get_jids> called")
-    ret = []
-    client, path = _get_conn(__opts__)
-    items = client.get("/".join((path, "jobs")))
-    for item in items.children:
-        if item.dir is True:
-            jid = str(item.key).split("/")[-1]
-            ret.append(jid)
-=======
     '''
     Return a list of all job ids that have returned something.
     '''
@@ -911,22 +780,10 @@
         log.trace("sdstack_etcd returner <get_jids> found job {jid:s} at {path:s}".format(jid=jid, path=job.key))
 
     log.debug("sdstack_etcd returner <get_jids> found {count:d} jobs at {path:s}".format(count=len(ret), path=jobs.key))
->>>>>>> 8abb7099
     return ret
 
 
 def get_minions():
-<<<<<<< HEAD
-    """
-    Return a list of minions
-    """
-    log.debug("sdstack_etcd returner <get_minions> called")
-    ret = []
-    client, path = _get_conn(__opts__)
-    items = client.get("/".join((path, "minions")))
-    for item in items.children:
-        comps = str(item.key).split("/")
-=======
     '''
     Return a list of all minions that have returned something.
     '''
@@ -953,18 +810,11 @@
             continue
         comps = str(minion.key).split('/')
         log.trace("sdstack_etcd returner <get_minions> found minion {minion:s} at {path:s}".format(minion=comps[-1], path=minion.key))
->>>>>>> 8abb7099
         ret.append(comps[-1])
     return ret
 
 
 def prep_jid(nocache=False, passed_jid=None):  # pylint: disable=unused-argument
-<<<<<<< HEAD
-    """
-    Do any work necessary to prepare a JID, including sending a custom id
-    """
-    return passed_jid if passed_jid is not None else salt.utils.jid.gen_jid(__opts__)
-=======
     '''
     Do any work necessary to prepare a JID, including sending a custom id.
     '''
@@ -1146,5 +996,4 @@
             continue
 
         ret.append(salt.utils.jid.format_jid_instance_ext(jid, data))
-    return ret
->>>>>>> 8abb7099
+    return ret