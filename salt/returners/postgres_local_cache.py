--- conflicted
+++ resolved
@@ -236,16 +236,6 @@
     cur = conn.cursor()
     sql = """INSERT INTO salt_returns
             (fun, jid, return, id, success)
-<<<<<<< HEAD
-            VALUES (%s, %s, %s, %s, %s)"""
-    job_ret = {
-        "return": six.text_type(six.text_type(load["return"]), "utf-8", "replace")
-    }
-    if "retcode" in load:
-        job_ret["retcode"] = load["retcode"]
-    if "success" in load:
-        job_ret["success"] = load["success"]
-=======
             VALUES (%s, %s, %s, %s, %s)'''
     try:
         ret = six.text_type(load['return'])
@@ -256,7 +246,6 @@
         job_ret['retcode'] = load['retcode']
     if 'success' in load:
         job_ret['success'] = load['success']
->>>>>>> 8abb7099
     cur.execute(
         sql,
         (
