# -*- coding: utf-8 -*-
'''
Use a postgresql server for the master job cache. This helps the job cache to
cope with scale.

:maintainer:    gjredelinghuys@gmail.com
:maturity:      New
:depends:       psycopg2
:platform:      all

To enable this returner the minion will need the psycopg2 installed and
the following values configured in the master config:

.. code-block:: yaml

    master_job_cache: postgres_local_cache
    master_job_cache.postgres.host: 'salt'
    master_job_cache.postgres.user: 'salt'
    master_job_cache.postgres.passwd: 'salt'
    master_job_cache.postgres.db: 'salt'
    master_job_cache.postgres.port: 5432

Running the following command as the postgres user should create the database
correctly:

.. code-block:: sql

    psql << EOF
    CREATE ROLE salt WITH PASSWORD 'salt';
    CREATE DATABASE salt WITH OWNER salt;
    EOF

In case the postgres database is a remote host, you'll need this command also:

.. code-block:: sql

   ALTER ROLE salt WITH LOGIN;

and then:

.. code-block:: sql

    psql -h localhost -U salt << EOF
    --
    -- Table structure for table 'jids'
    --

    DROP TABLE IF EXISTS jids;
    CREATE TABLE jids (
      jid   varchar(20) PRIMARY KEY,
      started TIMESTAMP WITH TIME ZONE DEFAULT now(),
      tgt_type text NOT NULL,
      cmd text NOT NULL,
      tgt text NOT NULL,
      kwargs text NOT NULL,
      ret text NOT NULL,
      username text NOT NULL,
      arg text NOT NULL,
      fun text NOT NULL
    );

    --
    -- Table structure for table 'salt_returns'
    --
    -- note that 'success' must not have NOT NULL constraint, since
    -- some functions don't provide it.

    DROP TABLE IF EXISTS salt_returns;
    CREATE TABLE salt_returns (
      added     TIMESTAMP WITH TIME ZONE DEFAULT now(),
      fun       text NOT NULL,
      jid       varchar(20) NOT NULL,
      return    text NOT NULL,
      id        text NOT NULL,
      success   boolean
    );
    CREATE INDEX ON salt_returns (added);
    CREATE INDEX ON salt_returns (id);
    CREATE INDEX ON salt_returns (jid);
    CREATE INDEX ON salt_returns (fun);

    DROP TABLE IF EXISTS salt_events;
    CREATE TABLE salt_events (
      id SERIAL,
      tag text NOT NULL,
      data text NOT NULL,
      alter_time TIMESTAMP WITH TIME ZONE DEFAULT now(),
      master_id text NOT NULL
    );
    CREATE INDEX ON salt_events (tag);
    CREATE INDEX ON salt_events (data);
    CREATE INDEX ON salt_events (id);
    CREATE INDEX ON salt_events (master_id);
    EOF

Required python modules: psycopg2
'''

# Import python libs
from __future__ import absolute_import
import json
import logging
import re
import sys

# Import salt libs
import salt.utils
import salt.utils.jid
import salt.ext.six as six

# Import third party libs
try:
    import psycopg2
    HAS_POSTGRES = True
except ImportError:
    HAS_POSTGRES = False

log = logging.getLogger(__name__)

# load is the published job
LOAD_P = '.load.p'
# the list of minions that the job is targeted to (best effort match on the
# master side)
MINIONS_P = '.minions.p'
# return is the "return" from the minion data
RETURN_P = 'return.p'
# out is the "out" from the minion data
OUT_P = 'out.p'

__virtualname__ = 'postgres_local_cache'


def __virtual__():
    if not HAS_POSTGRES:
<<<<<<< HEAD
        log.info("Could not import psycopg2, postgres_local_cache disabled.")
        return False
    return 'postgres_local_cache'
=======
        return (False, 'Could not import psycopg2; postges_local_cache disabled')
    return __virtualname__
>>>>>>> 1248681b


def _get_conn():
    '''
    Return a postgres connection.
    '''
    try:
        conn = psycopg2.connect(
               host=__opts__['master_job_cache.postgres.host'],
               user=__opts__['master_job_cache.postgres.user'],
               password=__opts__['master_job_cache.postgres.passwd'],
               database=__opts__['master_job_cache.postgres.db'],
               port=__opts__['master_job_cache.postgres.port'])
    except psycopg2.OperationalError:
        log.error("Could not connect to SQL server: " + str(sys.exc_info()[0]))
        return None
    return conn


def _close_conn(conn):
    '''
    Close the postgres connection.
    '''
    conn.commit()
    conn.close()


def _format_job_instance(job):
    '''
    Format the job instance correctly
    '''
    ret = {'Function': job.get('fun', 'unknown-function'),
           'Arguments': json.loads(job.get('arg', '[]')),
           # unlikely but safeguard from invalid returns
           'Target': job.get('tgt', 'unknown-target'),
           'Target-type': job.get('tgt_type', []),
           'User': job.get('user', 'root')}
    # TODO: Add Metadata support when it is merged from develop
    return ret


def _format_jid_instance(jid, job):
    '''
    Format the jid correctly
    '''
    ret = _format_job_instance(job)
    ret.update({'StartTime': salt.utils.jid.jid_to_time(jid)})
    return ret


def _gen_jid(cur):
    '''
    Generate an unique job id
    '''
    jid = salt.utils.jid.gen_jid()
    sql = '''SELECT jid FROM jids WHERE jid = %s'''
    cur.execute(sql, (jid,))
    data = cur.fetchall()
    if not data:
        return jid
    return None


def prep_jid(nocache=False, passed_jid=None):
    '''
    Return a job id and prepare the job id directory
    This is the function responsible for making sure jids don't collide
    (unless its passed a jid). So do what you have to do to make sure that
    stays the case
    '''
    conn = _get_conn()
    if conn is None:
        return None
    cur = conn.cursor()
    if passed_jid is None:
        jid = _gen_jid(cur)
    else:
        jid = passed_jid
    while not jid:
        log.info("jid clash, generating a new one")
        jid = _gen_jid(cur)

    cur.close()
    conn.close()
    return jid


def returner(load):
    '''
    Return data to a postgres server
    '''
    conn = _get_conn()
    if conn is None:
        return None
    cur = conn.cursor()
    sql = '''INSERT INTO salt_returns
            (fun, jid, return, id, success)
            VALUES (%s, %s, %s, %s, %s)'''
    cur.execute(
        sql, (
            load['fun'],
            load['jid'],
            json.dumps(six.text_type(str(load['return']), 'utf-8', 'replace')),
            load['id'],
            load.get('success'),
        )
    )
    _close_conn(conn)


def event_return(events):
    '''
    Return event to a postgres server

    Require that configuration be enabled via 'event_return'
    option in master config.
    '''
    conn = _get_conn()
    if conn is None:
        return None
    cur = conn.cursor()
    for event in events:
        tag = event.get('tag', '')
        data = event.get('data', '')
        sql = '''INSERT INTO salt_events
                (tag, data, master_id)
                VALUES (%s, %s, %s)'''
        cur.execute(sql, (tag, json.dumps(data), __opts__['id']))
    _close_conn(conn)


def save_load(jid, clear_load, minions=None):
    '''
    Save the load to the specified jid id
    '''
    jid = _escape_jid(jid)
    conn = _get_conn()
    if conn is None:
        return None
    cur = conn.cursor()
    sql = '''INSERT INTO jids ''' \
          '''(jid, started, tgt_type, cmd, tgt, kwargs, ret, username, arg,''' \
          ''' fun) ''' \
          '''VALUES (%s, %s, %s, %s, %s, %s, %s, %s, %s, %s)'''

    cur.execute(
        sql, (
            jid,
            salt.utils.jid.jid_to_time(jid),
            str(clear_load.get("tgt_type")),
            str(clear_load.get("cmd")),
            str(clear_load.get("tgt")),
            str(clear_load.get("kwargs")),
            str(clear_load.get("ret")),
            str(clear_load.get("user")),
            str(json.dumps(clear_load.get("arg"))),
            str(clear_load.get("fun")),
        )
    )
    # TODO: Add Metadata support when it is merged from develop
    _close_conn(conn)


def save_minions(jid, minions):  # pylint: disable=unused-argument
    '''
    Included for API consistency
    '''
    pass


def _escape_jid(jid):
    '''
    Do proper formatting of the jid
    '''
    jid = str(jid)
    jid = re.sub(r"'*", "", jid)
    return jid


def _build_dict(data):
    '''
    Rebuild dict
    '''
    result = {}
    # TODO: Add Metadata support when it is merged from develop
    result["jid"] = data[0]
    result["tgt_type"] = data[1]
    result["cmd"] = data[2]
    result["tgt"] = data[3]
    result["kwargs"] = data[4]
    result["ret"] = data[5]
    result["user"] = data[6]
    result["arg"] = data[7]
    result["fun"] = data[8]
    return result


def get_load(jid):
    '''
    Return the load data that marks a specified jid
    '''
    jid = _escape_jid(jid)
    conn = _get_conn()
    if conn is None:
        return None
    cur = conn.cursor()
    sql = '''SELECT jid, tgt_type, cmd, tgt, kwargs, ret, username, arg,''' \
          ''' fun FROM jids WHERE jid = %s'''
    cur.execute(sql, (jid,))
    data = cur.fetchone()
    if data:
        return _build_dict(data)
    _close_conn(conn)
    return {}


def get_jid(jid):
    '''
    Return the information returned when the specified job id was executed
    '''
    jid = _escape_jid(jid)
    conn = _get_conn()
    if conn is None:
        return None
    cur = conn.cursor()
    sql = '''SELECT id, return FROM salt_returns WHERE jid = %s'''

    cur.execute(sql, (jid,))
    data = cur.fetchall()
    ret = {}
    if data:
        for minion, full_ret in data:
            ret[minion] = {}
            ret[minion]['return'] = json.loads(full_ret)
    _close_conn(conn)
    return ret


def get_jids():
    '''
    Return a list of all job ids
    For master job cache this also formats the output and returns a string
    '''
    conn = _get_conn()
    cur = conn.cursor()
    sql = '''SELECT ''' \
          '''jid, tgt_type, cmd, tgt, kwargs, ret, username, arg, fun ''' \
          '''FROM jids'''
    if __opts__['keep_jobs'] != 0:
        sql = sql + " WHERE started > NOW() - INTERVAL '" \
                + str(__opts__['keep_jobs']) + "' HOUR"

    cur.execute(sql)
    ret = {}
    data = cur.fetchone()
    while data:
        data_dict = _build_dict(data)
        ret[data_dict["jid"]] = \
            _format_jid_instance(data_dict["jid"], data_dict)
        data = cur.fetchone()
    cur.close()
    conn.close()
    return ret


def clean_old_jobs():
    '''
    Clean out the old jobs from the job cache
    '''
    return<|MERGE_RESOLUTION|>--- conflicted
+++ resolved
@@ -132,14 +132,8 @@
 
 def __virtual__():
     if not HAS_POSTGRES:
-<<<<<<< HEAD
-        log.info("Could not import psycopg2, postgres_local_cache disabled.")
-        return False
-    return 'postgres_local_cache'
-=======
         return (False, 'Could not import psycopg2; postges_local_cache disabled')
     return __virtualname__
->>>>>>> 1248681b
 
 
 def _get_conn():
