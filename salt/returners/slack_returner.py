--- conflicted
+++ resolved
@@ -65,17 +65,6 @@
 import logging
 import urllib
 
-<<<<<<< HEAD
-# Import 3rd-party libs
-try:
-    import requests
-    HAS_REQUESTS = True
-except ImportError:
-    HAS_REQUESTS = False
-
-from requests.exceptions import ConnectionError
-=======
->>>>>>> dce1f34e
 # pylint: disable=import-error,no-name-in-module,redefined-builtin
 from salt.ext.six.moves.urllib.parse import urljoin as _urljoin  # pylint: disable=import-error,no-name-in-module
 import salt.ext.six.moves.http_client
@@ -185,10 +174,6 @@
         query_params = {}
     query_params['token'] = api_key
 
-<<<<<<< HEAD
-    if result.status_code == salt.ext.six.moves.http_client.OK:
-        result = result.json()
-=======
     if header_dict is None:
         header_dict = {}
 
@@ -208,7 +193,6 @@
 
     if result.get('status', None) == salt.ext.six.moves.http_client.OK:
         _result = result['dict']
->>>>>>> dce1f34e
         response = slack_functions.get(function).get('response')
         if 'error' in _result:
             ret['message'] = _result['error']
@@ -216,11 +200,7 @@
             return ret
         ret['message'] = _result.get(response)
         return ret
-<<<<<<< HEAD
-    elif result.status_code == salt.ext.six.moves.http_client.NO_CONTENT:
-=======
     elif result.get('status', None) == salt.ext.six.moves.http_client.NO_CONTENT:
->>>>>>> dce1f34e
         return True
     else:
         log.debug(url)
