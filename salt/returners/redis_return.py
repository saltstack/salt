# -*- coding: utf-8 -*-
"""
Return data to a redis server

To enable this returner the minion will need the python client for redis
installed and the following values configured in the minion or master
config, these are the defaults:

.. code-block:: yaml

    redis.db: '0'
    redis.host: 'salt'
    redis.port: 6379
    redis.password: ''

.. versionadded:: 2018.3.1

    Alternatively a UNIX socket can be specified by `unix_socket_path`:

.. code-block:: yaml

    redis.db: '0'
    redis.unix_socket_path: /var/run/redis/redis.sock

Cluster Mode Example:

.. code-block:: yaml

    redis.db: '0'
    redis.cluster_mode: true
    redis.cluster.skip_full_coverage_check: true
    redis.cluster.startup_nodes:
      - host: redis-member-1
        port: 6379
      - host: redis-member-2
        port: 6379

Alternative configuration values can be used by prefacing the configuration.
Any values not found in the alternative configuration will be pulled from
the default location:

.. code-block:: yaml

    alternative.redis.db: '0'
    alternative.redis.host: 'salt'
    alternative.redis.port: 6379
    alternative.redis.password: ''

To use the redis returner, append '--return redis' to the salt command.

.. code-block:: bash

    salt '*' test.ping --return redis

To use the alternative configuration, append '--return_config alternative' to the salt command.

.. versionadded:: 2015.5.0

.. code-block:: bash

    salt '*' test.ping --return redis --return_config alternative

To override individual configuration items, append --return_kwargs '{"key:": "value"}' to the salt command.

.. versionadded:: 2016.3.0

.. code-block:: bash

    salt '*' test.ping --return redis --return_kwargs '{"db": "another-salt"}'

Redis Cluster Mode Options:

cluster_mode: ``False``
    Whether cluster_mode is enabled or not

cluster.startup_nodes:
    A list of host, port dictionaries pointing to cluster members. At least one is required
    but multiple nodes are better

    .. code-block:: yaml

        cache.redis.cluster.startup_nodes
          - host: redis-member-1
            port: 6379
          - host: redis-member-2
            port: 6379

cluster.skip_full_coverage_check: ``False``
    Some cluster providers restrict certain redis commands such as CONFIG for enhanced security.
    Set this option to true to skip checks that required advanced privileges.

    .. note::

        Most cloud hosted redis clusters will require this to be set to ``True``


"""
# Import Python libs
from __future__ import absolute_import, print_function, unicode_literals

import logging

# Import Salt libs
import salt.returners
import salt.utils.jid
import salt.utils.json
import salt.utils.platform

# Import 3rd-party libs
from salt.ext import six

try:
    import redis

    HAS_REDIS = True
except ImportError:
    HAS_REDIS = False

log = logging.getLogger(__name__)

try:
    # pylint: disable=no-name-in-module
    from rediscluster import StrictRedisCluster

    # pylint: enable=no-name-in-module

    HAS_REDIS_CLUSTER = True
except ImportError:
    HAS_REDIS_CLUSTER = False

REDIS_POOL = None

# Define the module's virtual name
__virtualname__ = "redis"


def __virtual__():
    """
    The redis library must be installed for this module to work.

    The redis redis cluster library must be installed if cluster_mode is True
    """

    if not HAS_REDIS:
        return (
            False,
            "Could not import redis returner; redis python client is not installed.",
        )
    if not HAS_REDIS_CLUSTER and _get_options().get("cluster_mode", False):
        return (False, "Please install the redis-py-cluster package.")
    return __virtualname__


def _get_options(ret=None):
    """
    Get the redis options from salt.
<<<<<<< HEAD
    """
    attrs = {
        "host": "host",
        "port": "port",
        "unix_socket_path": "unix_socket_path",
        "db": "db",
        "cluster_mode": "cluster_mode",
        "startup_nodes": "cluster.startup_nodes",
        "skip_full_coverage_check": "cluster.skip_full_coverage_check",
    }

    if salt.utils.platform.is_proxy():
        return {
            "host": __opts__.get("redis.host", "salt"),
            "port": __opts__.get("redis.port", 6379),
            "unix_socket_path": __opts__.get("redis.unix_socket_path", None),
            "db": __opts__.get("redis.db", "0"),
            "cluster_mode": __opts__.get("redis.cluster_mode", False),
            "startup_nodes": __opts__.get("redis.cluster.startup_nodes", {}),
            "skip_full_coverage_check": __opts__.get(
                "redis.cluster.skip_full_coverage_check", False
            ),
=======
    '''
    attrs = {'host': 'host',
             'port': 'port',
             'unix_socket_path': 'unix_socket_path',
             'db': 'db',
             'password': 'password',
             'cluster_mode': 'cluster_mode',
             'startup_nodes': 'cluster.startup_nodes',
             'skip_full_coverage_check': 'cluster.skip_full_coverage_check',
             }

    if salt.utils.platform.is_proxy():
        return {
            'host': __opts__.get('redis.host', 'salt'),
            'port': __opts__.get('redis.port', 6379),
            'unix_socket_path': __opts__.get('redis.unix_socket_path', None),
            'db': __opts__.get('redis.db', '0'),
            'password': __opts__.get('redis.password', ''),
            'cluster_mode': __opts__.get('redis.cluster_mode', False),
            'startup_nodes': __opts__.get('redis.cluster.startup_nodes', {}),
            'skip_full_coverage_check': __opts__.get('redis.cluster.skip_full_coverage_check', False)
>>>>>>> 8abb7099
        }

    _options = salt.returners.get_returner_options(
        __virtualname__, ret, attrs, __salt__=__salt__, __opts__=__opts__
    )
    return _options


def _get_serv(ret=None):
    """
    Return a redis server object
    """
    _options = _get_options(ret)
    global REDIS_POOL
    if REDIS_POOL:
        return REDIS_POOL
    elif _options.get("cluster_mode"):
        REDIS_POOL = StrictRedisCluster(
            startup_nodes=_options.get("startup_nodes"),
            skip_full_coverage_check=_options.get("skip_full_coverage_check"),
            decode_responses=True,
        )
    else:
<<<<<<< HEAD
        REDIS_POOL = redis.StrictRedis(
            host=_options.get("host"),
            port=_options.get("port"),
            unix_socket_path=_options.get("unix_socket_path", None),
            db=_options.get("db"),
            decode_responses=True,
        )
=======
        REDIS_POOL = redis.StrictRedis(host=_options.get('host'),
                                       port=_options.get('port'),
                                       unix_socket_path=_options.get('unix_socket_path', None),
                                       db=_options.get('db'),
                                       decode_responses=True,
                                       password=_options.get('password'))
>>>>>>> 8abb7099
    return REDIS_POOL


def _get_ttl():
    return __opts__.get("keep_jobs", 24) * 3600


def returner(ret):
    """
    Return data to a redis data store
    """
    serv = _get_serv(ret)
    pipeline = serv.pipeline(transaction=False)
    minion, jid = ret["id"], ret["jid"]
    pipeline.hset("ret:{0}".format(jid), minion, salt.utils.json.dumps(ret))
    pipeline.expire("ret:{0}".format(jid), _get_ttl())
    pipeline.set("{0}:{1}".format(minion, ret["fun"]), jid)
    pipeline.sadd("minions", minion)
    pipeline.execute()


def save_load(jid, load, minions=None):
    """
    Save the load to the specified jid
    """
    serv = _get_serv(ret=None)
    serv.setex("load:{0}".format(jid), _get_ttl(), salt.utils.json.dumps(load))


def save_minions(jid, minions, syndic_id=None):  # pylint: disable=unused-argument
    """
    Included for API consistency
    """


def get_load(jid):
    """
    Return the load data that marks a specified jid
    """
    serv = _get_serv(ret=None)
    data = serv.get("load:{0}".format(jid))
    if data:
        return salt.utils.json.loads(data)
    return {}


def get_jid(jid):
    """
    Return the information returned when the specified job id was executed
    """
    serv = _get_serv(ret=None)
    ret = {}
    for minion, data in six.iteritems(serv.hgetall("ret:{0}".format(jid))):
        if data:
            ret[minion] = salt.utils.json.loads(data)
    return ret


def get_fun(fun):
    """
    Return a dict of the last function called for all minions
    """
    serv = _get_serv(ret=None)
    ret = {}
    for minion in serv.smembers("minions"):
        ind_str = "{0}:{1}".format(minion, fun)
        try:
            jid = serv.get(ind_str)
        except Exception:  # pylint: disable=broad-except
            continue
        if not jid:
            continue
        data = serv.get("{0}:{1}".format(minion, jid))
        if data:
            ret[minion] = salt.utils.json.loads(data)
    return ret


def get_jids():
    """
    Return a dict mapping all job ids to job information
    """
    serv = _get_serv(ret=None)
    ret = {}
    for s in serv.mget(serv.keys("load:*")):
        if s is None:
            continue
        load = salt.utils.json.loads(s)
        jid = load["jid"]
        ret[jid] = salt.utils.jid.format_jid_instance(jid, load)
    return ret


def get_minions():
    """
    Return a list of minions
    """
    serv = _get_serv(ret=None)
    return list(serv.smembers("minions"))


def clean_old_jobs():
    """
    Clean out minions's return data for old jobs.

    Normally, hset 'ret:<jid>' are saved with a TTL, and will eventually
    get cleaned by redis.But for jobs with some very late minion return, the
    corresponding hset's TTL will be refreshed to a too late timestamp, we'll
    do manually cleaning here.
    """
    serv = _get_serv(ret=None)
    ret_jids = serv.keys("ret:*")
    living_jids = set(serv.keys("load:*"))
    to_remove = []
    for ret_key in ret_jids:
        load_key = ret_key.replace("ret:", "load:", 1)
        if load_key not in living_jids:
            to_remove.append(ret_key)
    if to_remove:
        serv.delete(*to_remove)
        log.debug("clean old jobs: %s", to_remove)


def prep_jid(nocache=False, passed_jid=None):  # pylint: disable=unused-argument
    """
    Do any work necessary to prepare a JID, including sending a custom id
    """
    return passed_jid if passed_jid is not None else salt.utils.jid.gen_jid(__opts__)<|MERGE_RESOLUTION|>--- conflicted
+++ resolved
@@ -154,30 +154,6 @@
 def _get_options(ret=None):
     """
     Get the redis options from salt.
-<<<<<<< HEAD
-    """
-    attrs = {
-        "host": "host",
-        "port": "port",
-        "unix_socket_path": "unix_socket_path",
-        "db": "db",
-        "cluster_mode": "cluster_mode",
-        "startup_nodes": "cluster.startup_nodes",
-        "skip_full_coverage_check": "cluster.skip_full_coverage_check",
-    }
-
-    if salt.utils.platform.is_proxy():
-        return {
-            "host": __opts__.get("redis.host", "salt"),
-            "port": __opts__.get("redis.port", 6379),
-            "unix_socket_path": __opts__.get("redis.unix_socket_path", None),
-            "db": __opts__.get("redis.db", "0"),
-            "cluster_mode": __opts__.get("redis.cluster_mode", False),
-            "startup_nodes": __opts__.get("redis.cluster.startup_nodes", {}),
-            "skip_full_coverage_check": __opts__.get(
-                "redis.cluster.skip_full_coverage_check", False
-            ),
-=======
     '''
     attrs = {'host': 'host',
              'port': 'port',
@@ -199,7 +175,6 @@
             'cluster_mode': __opts__.get('redis.cluster_mode', False),
             'startup_nodes': __opts__.get('redis.cluster.startup_nodes', {}),
             'skip_full_coverage_check': __opts__.get('redis.cluster.skip_full_coverage_check', False)
->>>>>>> 8abb7099
         }
 
     _options = salt.returners.get_returner_options(
@@ -223,22 +198,12 @@
             decode_responses=True,
         )
     else:
-<<<<<<< HEAD
-        REDIS_POOL = redis.StrictRedis(
-            host=_options.get("host"),
-            port=_options.get("port"),
-            unix_socket_path=_options.get("unix_socket_path", None),
-            db=_options.get("db"),
-            decode_responses=True,
-        )
-=======
         REDIS_POOL = redis.StrictRedis(host=_options.get('host'),
                                        port=_options.get('port'),
                                        unix_socket_path=_options.get('unix_socket_path', None),
                                        db=_options.get('db'),
                                        decode_responses=True,
                                        password=_options.get('password'))
->>>>>>> 8abb7099
     return REDIS_POOL
 
 
