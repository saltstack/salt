# -*- coding: utf-8 -*-
'''
Return data to local job cache

'''
from __future__ import absolute_import

# Import python libs
import errno
import logging
import os
import shutil
import time
import hashlib
import bisect

# Import salt libs
import salt.payload
import salt.utils
import salt.utils.jid
import salt.exceptions

# Import 3rd-party libs
import salt.ext.six as six


# Import 3rd-party libs
import salt.ext.six as six


log = logging.getLogger(__name__)

# load is the published job
LOAD_P = '.load.p'
# the list of minions that the job is targeted to (best effort match on the master side)
MINIONS_P = '.minions.p'
# return is the "return" from the minion data
RETURN_P = 'return.p'
# out is the "out" from the minion data
OUT_P = 'out.p'
# endtime is the end time for a job, not stored as msgpack
ENDTIME = 'endtime'


def _job_dir():
    '''
    Return root of the jobs cache directory
    '''
    return os.path.join(__opts__['cachedir'],
                        'jobs')


def _jid_dir(jid):
    '''
    Return the jid_dir for the given job id
    '''
    if six.PY3:
        jhash = getattr(hashlib, __opts__['hash_type'])(jid.encode('utf-8')).hexdigest()
    else:
        jhash = getattr(hashlib, __opts__['hash_type'])(str(jid)).hexdigest()
    return os.path.join(_job_dir(),
                        jhash[:2],
                        jhash[2:])


def _walk_through(job_dir):
    '''
    Walk though the jid dir and look for jobs
    '''
    serial = salt.payload.Serial(__opts__)

    for top in os.listdir(job_dir):
        t_path = os.path.join(job_dir, top)

        for final in os.listdir(t_path):
            load_path = os.path.join(t_path, final, LOAD_P)

            if not os.path.isfile(load_path):
                continue

            job = serial.load(salt.utils.fopen(load_path, 'rb'))
            jid = job['jid']
            yield jid, job, t_path, final


#TODO: add to returner docs-- this is a new one
def prep_jid(nocache=False, passed_jid=None, recurse_count=0):
    '''
    Return a job id and prepare the job id directory
    This is the function responsible for making sure jids don't collide (unless its passed a jid)
    So do what you have to do to make sure that stays the case
    '''
    if recurse_count >= 5:
        err = 'prep_jid could not store a jid after {0} tries.'.format(recurse_count)
        log.error(err)
        raise salt.exceptions.SaltCacheError(err)
    if passed_jid is None:  # this can be a None of an empty string
        jid = salt.utils.jid.gen_jid()
    else:
        jid = passed_jid

    jid_dir_ = _jid_dir(jid)

    # make sure we create the jid dir, otherwise someone else is using it,
    # meaning we need a new jid
    try:
        os.makedirs(jid_dir_)
    except OSError:
        time.sleep(0.1)
        if passed_jid is None:
            recurse_count += recurse_count
            return prep_jid(nocache=nocache)

<<<<<<< HEAD
    with salt.utils.fopen(os.path.join(jid_dir_, 'jid'), 'wb+') as fn_:
        if six.PY2:
            fn_.write(jid)
        else:
            fn_.write(bytes(jid, 'utf-8'))
    if nocache:
        with salt.utils.fopen(os.path.join(jid_dir_, 'nocache'), 'wb+') as fn_:
            fn_.write('')
=======
    try:
        with salt.utils.fopen(os.path.join(jid_dir_, 'jid'), 'wb+') as fn_:
            if six.PY2:
                fn_.write(jid)
            else:
                fn_.write(bytes(jid, 'utf-8'))
        if nocache:
            with salt.utils.fopen(os.path.join(jid_dir_, 'nocache'), 'wb+') as fn_:
                fn_.write('')
    except IOError:
        log.warn('Could not write out jid file for job {0}. Retrying.'.format(jid))
        time.sleep(0.1)
        recurse_count += recurse_count
        return prep_jid(passed_jid=jid, nocache=nocache)
>>>>>>> a2d46547

    return jid


def returner(load):
    '''
    Return data to the local job cache
    '''
    serial = salt.payload.Serial(__opts__)

    # if a minion is returning a standalone job, get a jobid
    if load['jid'] == 'req':
        load['jid'] = prep_jid(nocache=load.get('nocache', False))

    jid_dir = _jid_dir(load['jid'])
    if os.path.exists(os.path.join(jid_dir, 'nocache')):
        return

    hn_dir = os.path.join(jid_dir, load['id'])

    try:
        os.makedirs(hn_dir)
    except OSError as err:
        if err.errno == errno.EEXIST:
            # Minion has already returned this jid and it should be dropped
            log.error(
                'An extra return was detected from minion {0}, please verify '
                'the minion, this could be a replay attack'.format(
                    load['id']
                )
            )
            return False
        elif err.errno == errno.ENOENT:
            log.error(
                'An inconsistency occurred, a job was received with a job id '
                'that is not present in the local cache: {jid}'.format(**load)
            )
            return False
        raise

    serial.dump(
        load['return'],
        # Use atomic open here to avoid the file being read before it's
        # completely written to. Refs #1935
        salt.utils.atomicfile.atomic_open(
            os.path.join(hn_dir, RETURN_P), 'w+b'
        )
    )

    if 'out' in load:
        serial.dump(
            load['out'],
            # Use atomic open here to avoid the file being read before
            # it's completely written to. Refs #1935
            salt.utils.atomicfile.atomic_open(
                os.path.join(hn_dir, OUT_P), 'w+b'
            )
        )


def save_load(jid, clear_load):
    '''
    Save the load to the specified jid
    '''
    jid_dir = _jid_dir(jid)

    serial = salt.payload.Serial(__opts__)

    # Save the invocation information
    try:
        if not os.path.exists(jid_dir):
            os.makedirs(jid_dir)
        serial.dump(
            clear_load,
            salt.utils.fopen(os.path.join(jid_dir, LOAD_P), 'w+b')
            )
    except IOError as exc:
        log.warning('Could not write job invocation cache file: {0}'.format(exc))

    # if you have a tgt, save that for the UI etc
    if 'tgt' in clear_load:
        ckminions = salt.utils.minions.CkMinions(__opts__)
        # Retrieve the minions list
        minions = ckminions.check_minions(
                clear_load['tgt'],
                clear_load.get('tgt_type', 'glob')
                )
        # save the minions to a cache so we can see in the UI
        try:
            serial.dump(
                minions,
                salt.utils.fopen(os.path.join(jid_dir, MINIONS_P), 'w+b')
                )
        except IOError as exc:
            log.warning('Could not write job cache file for minions: {0}'.format(minions))
            log.debug('Job cache write failure: {0}'.format(exc))


def get_load(jid):
    '''
    Return the load data that marks a specified jid
    '''
    jid_dir = _jid_dir(jid)
    load_fn = os.path.join(jid_dir, LOAD_P)
    if not os.path.exists(jid_dir) or not os.path.exists(load_fn):
        return {}
    serial = salt.payload.Serial(__opts__)

    ret = serial.load(salt.utils.fopen(os.path.join(jid_dir, LOAD_P), 'rb'))

    minions_path = os.path.join(jid_dir, MINIONS_P)
    if os.path.isfile(minions_path):
        ret['Minions'] = serial.load(salt.utils.fopen(minions_path, 'rb'))

    return ret


def get_jid(jid):
    '''
    Return the information returned when the specified job id was executed
    '''
    jid_dir = _jid_dir(jid)
    serial = salt.payload.Serial(__opts__)

    ret = {}
    # Check to see if the jid is real, if not return the empty dict
    if not os.path.isdir(jid_dir):
        return ret
    for fn_ in os.listdir(jid_dir):
        if fn_.startswith('.'):
            continue
        if fn_ not in ret:
            retp = os.path.join(jid_dir, fn_, RETURN_P)
            outp = os.path.join(jid_dir, fn_, OUT_P)
            if not os.path.isfile(retp):
                continue
            while fn_ not in ret:
                try:
                    ret_data = serial.load(
                        salt.utils.fopen(retp, 'rb'))
                    ret[fn_] = {'return': ret_data}
                    if os.path.isfile(outp):
                        ret[fn_]['out'] = serial.load(
                            salt.utils.fopen(outp, 'rb'))
                except Exception as exc:
                    if 'Permission denied:' in str(exc):
                        raise
    return ret


def get_jids():
    '''
    Return a dict mapping all job ids to job information
    '''
    ret = {}
    for jid, job, _, _ in _walk_through(_job_dir()):
        ret[jid] = salt.utils.jid.format_jid_instance(jid, job)

        if __opts__.get('job_cache_store_endtime'):
            endtime = get_endtime(jid)
            if endtime:
                ret[jid]['EndTime'] = endtime

    return ret


def get_jids_filter(count, filter_find_job=True):
    '''
    Return a list of all jobs information filtered by the given criteria.
    :param int count: show not more than the count of most recent jobs
    :param bool filter_find_jobs: filter out 'saltutil.find_job' jobs
    '''
    keys = []
    ret = []
    for jid, job, _, _ in _walk_through(_job_dir()):
        job = salt.utils.jid.format_jid_instance_ext(jid, job)
        if filter_find_job and job['Function'] == 'saltutil.find_job':
            continue
        i = bisect.bisect(keys, jid)
        if len(keys) == count and i == 0:
            continue
        keys.insert(i, jid)
        ret.insert(i, job)
        if len(keys) > count:
            del keys[0]
            del ret[0]
    return ret


def clean_old_jobs():
    '''
    Clean out the old jobs from the job cache
    '''
    if __opts__['keep_jobs'] != 0:
        cur = time.time()
        jid_root = _job_dir()

        if not os.path.exists(jid_root):
            return

        for top in os.listdir(jid_root):
            t_path = os.path.join(jid_root, top)
            for final in os.listdir(t_path):
                f_path = os.path.join(t_path, final)
                jid_file = os.path.join(f_path, 'jid')
                if not os.path.isfile(jid_file):
                    # No jid file means corrupted cache entry, scrub it
                    shutil.rmtree(f_path)
                else:
                    jid_ctime = os.stat(jid_file).st_ctime
                    hours_difference = (cur - jid_ctime) / 3600.0
                    if hours_difference > __opts__['keep_jobs']:
                        shutil.rmtree(f_path)


def update_endtime(jid, time):
    '''
    Update (or store) the end time for a given job

    Endtime is stored as a plain text string
    '''
    jid_dir = _jid_dir(jid)
    try:
        if not os.path.exists(jid_dir):
            os.makedirs(jid_dir)
        with salt.utils.fopen(os.path.join(jid_dir, ENDTIME), 'w') as etfile:
            etfile.write(time)
    except IOError as exc:
        log.warning('Could not write job invocation cache file: {0}'.format(exc))


def get_endtime(jid):
    '''
    Retrieve the stored endtime for a given job

    Returns False if no endtime is present
    '''
    jid_dir = _jid_dir(jid)
    etpath = os.path.join(jid_dir, ENDTIME)
    if not os.path.exists(etpath):
        return False
    with salt.utils.fopen(etpath, 'r') as etfile:
        endtime = etfile.read().strip('\n')
    return endtime<|MERGE_RESOLUTION|>--- conflicted
+++ resolved
@@ -19,10 +19,6 @@
 import salt.utils
 import salt.utils.jid
 import salt.exceptions
-
-# Import 3rd-party libs
-import salt.ext.six as six
-
 
 # Import 3rd-party libs
 import salt.ext.six as six
@@ -111,16 +107,6 @@
             recurse_count += recurse_count
             return prep_jid(nocache=nocache)
 
-<<<<<<< HEAD
-    with salt.utils.fopen(os.path.join(jid_dir_, 'jid'), 'wb+') as fn_:
-        if six.PY2:
-            fn_.write(jid)
-        else:
-            fn_.write(bytes(jid, 'utf-8'))
-    if nocache:
-        with salt.utils.fopen(os.path.join(jid_dir_, 'nocache'), 'wb+') as fn_:
-            fn_.write('')
-=======
     try:
         with salt.utils.fopen(os.path.join(jid_dir_, 'jid'), 'wb+') as fn_:
             if six.PY2:
@@ -135,7 +121,6 @@
         time.sleep(0.1)
         recurse_count += recurse_count
         return prep_jid(passed_jid=jid, nocache=nocache)
->>>>>>> a2d46547
 
     return jid
 
