# -*- coding: utf-8 -*-
'''
Many aspects of the salt payload need to be managed, from the return of
encrypted keys to general payload dynamics and packaging, these happen
in here
'''

# Import python libs
from __future__ import absolute_import, print_function, unicode_literals
# import sys  # Use if sys is commented out below
import logging
import gc
import datetime

# Import salt libs
import salt.log
import salt.crypt
import salt.transport.frame
import salt.utils.immutabletypes as immutabletypes
import salt.utils.stringutils
from salt.exceptions import SaltReqTimeoutError

# Import third party libs
from salt.ext import six
try:
    import zmq
except ImportError:
    # No need for zeromq in local mode
    pass

log = logging.getLogger(__name__)

HAS_MSGPACK = False
try:
    # Attempt to import msgpack
    import msgpack
    # There is a serialization issue on ARM and potentially other platforms
    # for some msgpack bindings, check for it
    if msgpack.version >= (0, 4, 0):
        if msgpack.loads(msgpack.dumps([1, 2, 3], use_bin_type=False), use_list=True) is None:
            raise ImportError
    else:
        if msgpack.loads(msgpack.dumps([1, 2, 3]), use_list=True) is None:
            raise ImportError
    HAS_MSGPACK = True
except ImportError:
    # Fall back to msgpack_pure
    try:
        import msgpack_pure as msgpack  # pylint: disable=import-error
        HAS_MSGPACK = True
    except ImportError:
        # TODO: Come up with a sane way to get a configured logfile
        #       and write to the logfile when this error is hit also
        LOG_FORMAT = '[%(levelname)-8s] %(message)s'
        salt.log.setup_console_logger(log_format=LOG_FORMAT)
        log.fatal('Unable to import msgpack or msgpack_pure python modules')
        # Don't exit if msgpack is not available, this is to make local mode
        # work without msgpack
        #sys.exit(salt.defaults.exitcodes.EX_GENERIC)


if HAS_MSGPACK:
    import salt.utils.msgpack


if HAS_MSGPACK and not hasattr(msgpack, 'exceptions'):
    class PackValueError(Exception):
        '''
        older versions of msgpack do not have PackValueError
        '''

    class exceptions(object):
        '''
        older versions of msgpack do not have an exceptions module
        '''
        PackValueError = PackValueError()

    msgpack.exceptions = exceptions()


def package(payload):
    '''
    This method for now just wraps msgpack.dumps, but it is here so that
    we can make the serialization a custom option in the future with ease.
    '''
    return salt.utils.msgpack.dumps(payload, _msgpack_module=msgpack)


def unpackage(package_):
    '''
    Unpackages a payload
    '''
    return salt.utils.msgpack.loads(package_, use_list=True,
                                    _msgpack_module=msgpack)


def format_payload(enc, **kwargs):
    '''
    Pass in the required arguments for a payload, the enc type and the cmd,
    then a list of keyword args to generate the body of the load dict.
    '''
    payload = {'enc': enc}
    load = {}
    for key in kwargs:
        load[key] = kwargs[key]
    payload['load'] = load
    return package(payload)


class Serial(object):
    '''
    Create a serialization object, this object manages all message
    serialization in Salt
    '''
    def __init__(self, opts):
        if isinstance(opts, dict):
            self.serial = opts.get('serial', 'msgpack')
        elif isinstance(opts, six.string_types):
            self.serial = opts
        else:
            self.serial = 'msgpack'

    def loads(self, msg, encoding=None, raw=False):
        '''
        Run the correct loads serialization format

        :param encoding: Useful for Python 3 support. If the msgpack data
                         was encoded using "use_bin_type=True", this will
                         differentiate between the 'bytes' type and the
                         'str' type by decoding contents with 'str' type
                         to what the encoding was set as. Recommended
                         encoding is 'utf-8' when using Python 3.
                         If the msgpack data was not encoded using
                         "use_bin_type=True", it will try to decode
                         all 'bytes' and 'str' data (the distinction has
                         been lost in this case) to what the encoding is
                         set as. In this case, it will fail if any of
                         the contents cannot be converted.
        '''
        try:
            def ext_type_decoder(code, data):
                if code == 78:
                    data = salt.utils.stringutils.to_unicode(data)
                    return datetime.datetime.strptime(data, '%Y%m%dT%H:%M:%S.%f')
                return data

            gc.disable()  # performance optimization for msgpack
            if msgpack.version >= (0, 4, 0):
                # msgpack only supports 'encoding' starting in 0.4.0.
                # Due to this, if we don't need it, don't pass it at all so
                # that under Python 2 we can still work with older versions
                # of msgpack.
<<<<<<< HEAD
                ret = salt.utils.msgpack.loads(msg, use_list=True,
                                               ext_hook=ext_type_decoder,
                                               encoding=encoding,
                                               _msgpack_module=msgpack)
=======
                try:
                    ret = msgpack.loads(msg, use_list=True, ext_hook=ext_type_decoder, encoding=encoding)
                except UnicodeDecodeError:
                    # msg contains binary data
                    ret = msgpack.loads(msg, use_list=True, ext_hook=ext_type_decoder)
>>>>>>> 943e21f3
            else:
                ret = salt.utils.msgpack.loads(msg, use_list=True,
                                               ext_hook=ext_type_decoder,
                                               _msgpack_module=msgpack)
            if six.PY3 and encoding is None and not raw:
                ret = salt.transport.frame.decode_embedded_strs(ret)
        except Exception as exc:
            log.critical(
                'Could not deserialize msgpack message. This often happens '
                'when trying to read a file not in binary mode. '
                'To see message payload, enable debug logging and retry. '
                'Exception: %s', exc
            )
            log.debug('Msgpack deserialization failure on message: %s', msg)
            gc.collect()
            raise
        finally:
            gc.enable()
        return ret

    def load(self, fn_):
        '''
        Run the correct serialization to load a file
        '''
        data = fn_.read()
        fn_.close()
        if data:
            if six.PY3:
                return self.loads(data, encoding='utf-8')
            else:
                return self.loads(data)

    def dumps(self, msg, use_bin_type=False):
        '''
        Run the correct dumps serialization format

        :param use_bin_type: Useful for Python 3 support. Tells msgpack to
                             differentiate between 'str' and 'bytes' types
                             by encoding them differently.
                             Since this changes the wire protocol, this
                             option should not be used outside of IPC.
        '''
        def ext_type_encoder(obj):
            if isinstance(obj, six.integer_types):
                # msgpack can't handle the very long Python longs for jids
                # Convert any very long longs to strings
                return six.text_type(obj)
            elif isinstance(obj, (datetime.datetime, datetime.date)):
                # msgpack doesn't support datetime.datetime and datetime.date datatypes.
                # So here we have converted these types to custom datatype
                # This is msgpack Extended types numbered 78
                return msgpack.ExtType(78, salt.utils.stringutils.to_bytes(
                    obj.strftime('%Y%m%dT%H:%M:%S.%f')))
            # The same for immutable types
            elif isinstance(obj, immutabletypes.ImmutableDict):
                return dict(obj)
            elif isinstance(obj, immutabletypes.ImmutableList):
                return list(obj)
            elif isinstance(obj, (set, immutabletypes.ImmutableSet)):
                # msgpack can't handle set so translate it to tuple
                return tuple(obj)
            # Nothing known exceptions found. Let msgpack raise it's own.
            return obj

        try:
            if msgpack.version >= (0, 4, 0):
                # msgpack only supports 'use_bin_type' starting in 0.4.0.
                # Due to this, if we don't need it, don't pass it at all so
                # that under Python 2 we can still work with older versions
                # of msgpack.
                return salt.utils.msgpack.dumps(msg, default=ext_type_encoder,
                                                use_bin_type=use_bin_type,
                                                _msgpack_module=msgpack)
            else:
                return salt.utils.msgpack.dumps(msg, default=ext_type_encoder,
                                                _msgpack_module=msgpack)
        except (OverflowError, msgpack.exceptions.PackValueError):
            # msgpack<=0.4.6 don't call ext encoder on very long integers raising the error instead.
            # Convert any very long longs to strings and call dumps again.
            def verylong_encoder(obj):
                if isinstance(obj, dict):
                    for key, value in six.iteritems(obj.copy()):
                        obj[key] = verylong_encoder(value)
                    return dict(obj)
                elif isinstance(obj, (list, tuple)):
                    obj = list(obj)
                    for idx, entry in enumerate(obj):
                        obj[idx] = verylong_encoder(entry)
                    return obj
                # A value of an Integer object is limited from -(2^63) upto (2^64)-1 by MessagePack
                # spec. Here we care only of JIDs that are positive integers.
                if isinstance(obj, six.integer_types) and obj >= pow(2, 64):
                    return six.text_type(obj)
                else:
                    return obj

            msg = verylong_encoder(msg)
            if msgpack.version >= (0, 4, 0):
                return salt.utils.msgpack.dumps(msg, default=ext_type_encoder,
                                                use_bin_type=use_bin_type,
                                                _msgpack_module=msgpack)
            else:
                return salt.utils.msgpack.dumps(msg, default=ext_type_encoder,
                                                _msgpack_module=msgpack)

    def dump(self, msg, fn_):
        '''
        Serialize the correct data into the named file object
        '''
        if six.PY2:
            fn_.write(self.dumps(msg))
        else:
            # When using Python 3, write files in such a way
            # that the 'bytes' and 'str' types are distinguishable
            # by using "use_bin_type=True".
            fn_.write(self.dumps(msg, use_bin_type=True))
        fn_.close()


class SREQ(object):
    '''
    Create a generic interface to wrap salt zeromq req calls.
    '''
    def __init__(self, master, id_='', serial='msgpack', linger=0, opts=None):
        self.master = master
        self.id_ = id_
        self.serial = Serial(serial)
        self.linger = linger
        self.context = zmq.Context()
        self.poller = zmq.Poller()
        self.opts = opts

    @property
    def socket(self):
        '''
        Lazily create the socket.
        '''
        if not hasattr(self, '_socket'):
            # create a new one
            self._socket = self.context.socket(zmq.REQ)
            if hasattr(zmq, 'RECONNECT_IVL_MAX'):
                self._socket.setsockopt(
                    zmq.RECONNECT_IVL_MAX, 5000
                )

            self._set_tcp_keepalive()
            if self.master.startswith('tcp://['):
                # Hint PF type if bracket enclosed IPv6 address
                if hasattr(zmq, 'IPV6'):
                    self._socket.setsockopt(zmq.IPV6, 1)
                elif hasattr(zmq, 'IPV4ONLY'):
                    self._socket.setsockopt(zmq.IPV4ONLY, 0)
            self._socket.linger = self.linger
            if self.id_:
                self._socket.setsockopt(zmq.IDENTITY, self.id_)
            self._socket.connect(self.master)
        return self._socket

    def _set_tcp_keepalive(self):
        if hasattr(zmq, 'TCP_KEEPALIVE') and self.opts:
            if 'tcp_keepalive' in self.opts:
                self._socket.setsockopt(
                    zmq.TCP_KEEPALIVE, self.opts['tcp_keepalive']
                )
            if 'tcp_keepalive_idle' in self.opts:
                self._socket.setsockopt(
                    zmq.TCP_KEEPALIVE_IDLE, self.opts['tcp_keepalive_idle']
                )
            if 'tcp_keepalive_cnt' in self.opts:
                self._socket.setsockopt(
                    zmq.TCP_KEEPALIVE_CNT, self.opts['tcp_keepalive_cnt']
                )
            if 'tcp_keepalive_intvl' in self.opts:
                self._socket.setsockopt(
                    zmq.TCP_KEEPALIVE_INTVL, self.opts['tcp_keepalive_intvl']
                )

    def clear_socket(self):
        '''
        delete socket if you have it
        '''
        if hasattr(self, '_socket'):
            if isinstance(self.poller.sockets, dict):
                sockets = list(self.poller.sockets.keys())
                for socket in sockets:
                    log.trace('Unregistering socket: %s', socket)
                    self.poller.unregister(socket)
            else:
                for socket in self.poller.sockets:
                    log.trace('Unregistering socket: %s', socket)
                    self.poller.unregister(socket[0])
            del self._socket

    def send(self, enc, load, tries=1, timeout=60):
        '''
        Takes two arguments, the encryption type and the base payload
        '''
        payload = {'enc': enc}
        payload['load'] = load
        pkg = self.serial.dumps(payload)
        self.socket.send(pkg)
        self.poller.register(self.socket, zmq.POLLIN)
        tried = 0
        while True:
            polled = self.poller.poll(timeout * 1000)
            tried += 1
            if polled:
                break
            if tries > 1:
                log.info(
                    'SaltReqTimeoutError: after %s seconds. (Try %s of %s)',
                    timeout, tried, tries
                )
            if tried >= tries:
                self.clear_socket()
                raise SaltReqTimeoutError(
                    'SaltReqTimeoutError: after {0} seconds, ran {1} '
                    'tries'.format(timeout * tried, tried)
                )
        return self.serial.loads(self.socket.recv())

    def send_auto(self, payload, tries=1, timeout=60):
        '''
        Detect the encryption type based on the payload
        '''
        enc = payload.get('enc', 'clear')
        load = payload.get('load', {})
        return self.send(enc, load, tries, timeout)

    def destroy(self):
        if isinstance(self.poller.sockets, dict):
            sockets = list(self.poller.sockets.keys())
            for socket in sockets:
                if socket.closed is False:
                    socket.setsockopt(zmq.LINGER, 1)
                    socket.close()
                self.poller.unregister(socket)
        else:
            for socket in self.poller.sockets:
                if socket[0].closed is False:
                    socket[0].setsockopt(zmq.LINGER, 1)
                    socket[0].close()
                self.poller.unregister(socket[0])
        if self.socket.closed is False:
            self.socket.setsockopt(zmq.LINGER, 1)
            self.socket.close()
        if self.context.closed is False:
            self.context.term()

    def __del__(self):
        self.destroy()<|MERGE_RESOLUTION|>--- conflicted
+++ resolved
@@ -150,18 +150,16 @@
                 # Due to this, if we don't need it, don't pass it at all so
                 # that under Python 2 we can still work with older versions
                 # of msgpack.
-<<<<<<< HEAD
-                ret = salt.utils.msgpack.loads(msg, use_list=True,
-                                               ext_hook=ext_type_decoder,
-                                               encoding=encoding,
-                                               _msgpack_module=msgpack)
-=======
                 try:
-                    ret = msgpack.loads(msg, use_list=True, ext_hook=ext_type_decoder, encoding=encoding)
+                    ret = salt.utils.msgpack.loads(msg, use_list=True,
+                                                   ext_hook=ext_type_decoder,
+                                                   encoding=encoding,
+                                                   _msgpack_module=msgpack)
                 except UnicodeDecodeError:
                     # msg contains binary data
-                    ret = msgpack.loads(msg, use_list=True, ext_hook=ext_type_decoder)
->>>>>>> 943e21f3
+                    ret = salt.utils.msgpack.loads(msg, use_list=True,
+                                                   ext_hook=ext_type_decoder,
+                                                   _msgpack_module=msgpack)
             else:
                 ret = salt.utils.msgpack.loads(msg, use_list=True,
                                                ext_hook=ext_type_decoder,
