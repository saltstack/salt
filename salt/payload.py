# -*- coding: utf-8 -*-
'''
Many aspects of the salt payload need to be managed, from the return of
encrypted keys to general payload dynamics and packaging, these happen
in here
'''

# Import python libs
from __future__ import absolute_import, print_function, unicode_literals
# import sys  # Use if sys is commented out below
import logging
import gc
import datetime

# Import salt libs
import salt.log
import salt.crypt
import salt.transport.frame
import salt.utils.immutabletypes as immutabletypes
import salt.utils.stringutils
from salt.exceptions import SaltReqTimeoutError

# Import third party libs
from salt.ext import six
try:
    import zmq
except ImportError:
    # No need for zeromq in local mode
    pass

log = logging.getLogger(__name__)

HAS_MSGPACK = False
try:
    # Attempt to import msgpack
    import msgpack
    # There is a serialization issue on ARM and potentially other platforms
    # for some msgpack bindings, check for it
    if msgpack.version >= (0, 4, 0):
        if msgpack.loads(msgpack.dumps([1, 2, 3], use_bin_type=False), use_list=True) is None:
            raise ImportError
    else:
        if msgpack.loads(msgpack.dumps([1, 2, 3]), use_list=True) is None:
            raise ImportError
    HAS_MSGPACK = True
except ImportError:
    # Fall back to msgpack_pure
    try:
        import msgpack_pure as msgpack  # pylint: disable=import-error
        HAS_MSGPACK = True
    except ImportError:
        # TODO: Come up with a sane way to get a configured logfile
        #       and write to the logfile when this error is hit also
        LOG_FORMAT = '[%(levelname)-8s] %(message)s'
        salt.log.setup_console_logger(log_format=LOG_FORMAT)
        log.fatal('Unable to import msgpack or msgpack_pure python modules')
        # Don't exit if msgpack is not available, this is to make local mode
        # work without msgpack
        #sys.exit(salt.defaults.exitcodes.EX_GENERIC)


if HAS_MSGPACK:
    import salt.utils.msgpack


if HAS_MSGPACK and not hasattr(msgpack, 'exceptions'):
    class PackValueError(Exception):
        '''
        older versions of msgpack do not have PackValueError
        '''

    class exceptions(object):
        '''
        older versions of msgpack do not have an exceptions module
        '''
        PackValueError = PackValueError()

    msgpack.exceptions = exceptions()


def package(payload):
    '''
    This method for now just wraps msgpack.dumps, but it is here so that
    we can make the serialization a custom option in the future with ease.
    '''
    return salt.utils.msgpack.dumps(payload, _msgpack_module=msgpack)


def unpackage(package_):
    '''
    Unpackages a payload
    '''
    return salt.utils.msgpack.loads(package_, use_list=True,
                                    _msgpack_module=msgpack)


def format_payload(enc, **kwargs):
    '''
    Pass in the required arguments for a payload, the enc type and the cmd,
    then a list of keyword args to generate the body of the load dict.
    '''
    payload = {'enc': enc}
    load = {}
    for key in kwargs:
        load[key] = kwargs[key]
    payload['load'] = load
    return package(payload)


class Serial(object):
    '''
    Create a serialization object, this object manages all message
    serialization in Salt
    '''
    def __init__(self, opts):
        if isinstance(opts, dict):
            self.serial = opts.get('serial', 'msgpack')
        elif isinstance(opts, six.string_types):
            self.serial = opts
        else:
            self.serial = 'msgpack'

    def loads(self, msg, encoding=None, raw=False):
        '''
        Run the correct loads serialization format

        :param encoding: Useful for Python 3 support. If the msgpack data
                         was encoded using "use_bin_type=True", this will
                         differentiate between the 'bytes' type and the
                         'str' type by decoding contents with 'str' type
                         to what the encoding was set as. Recommended
                         encoding is 'utf-8' when using Python 3.
                         If the msgpack data was not encoded using
                         "use_bin_type=True", it will try to decode
                         all 'bytes' and 'str' data (the distinction has
                         been lost in this case) to what the encoding is
                         set as. In this case, it will fail if any of
                         the contents cannot be converted.
        '''
        try:
            def ext_type_decoder(code, data):
                if code == 78:
                    data = salt.utils.stringutils.to_unicode(data)
                    return datetime.datetime.strptime(data, '%Y%m%dT%H:%M:%S.%f')
                return data

            gc.disable()  # performance optimization for msgpack
            if msgpack.version >= (0, 4, 0):
                # msgpack only supports 'encoding' starting in 0.4.0.
                # Due to this, if we don't need it, don't pass it at all so
                # that under Python 2 we can still work with older versions
                # of msgpack.
                try:
<<<<<<< HEAD
                    ret = msgpack.loads(msg, use_list=True, ext_hook=ext_type_decoder, raw=False)
=======
                    ret = salt.utils.msgpack.loads(msg, use_list=True,
                                                   ext_hook=ext_type_decoder,
                                                   encoding=encoding,
                                                   _msgpack_module=msgpack)
>>>>>>> 91a551ce
                except UnicodeDecodeError:
                    # msg contains binary data
                    ret = msgpack.loads(msg, use_list=True, ext_hook=ext_type_decoder)
            else:
                ret = salt.utils.msgpack.loads(msg, use_list=True,
                                               ext_hook=ext_type_decoder,
                                               _msgpack_module=msgpack)
            if six.PY3 and encoding is None and not raw:
                ret = salt.transport.frame.decode_embedded_strs(ret)
        except Exception as exc:
            log.critical(
                'Could not deserialize msgpack message. This often happens '
                'when trying to read a file not in binary mode. '
                'To see message payload, enable debug logging and retry. '
                'Exception: %s', exc
            )
            log.debug('Msgpack deserialization failure on message: %s', msg)
            gc.collect()
            raise
        finally:
            gc.enable()
        return ret

    def load(self, fn_):
        '''
        Run the correct serialization to load a file
        '''
        data = fn_.read()
        fn_.close()
        if data:
            if six.PY3:
                return self.loads(data, encoding='utf-8')
            else:
                return self.loads(data)

    def dumps(self, msg, use_bin_type=False):
        '''
        Run the correct dumps serialization format

        :param use_bin_type: Useful for Python 3 support. Tells msgpack to
                             differentiate between 'str' and 'bytes' types
                             by encoding them differently.
                             Since this changes the wire protocol, this
                             option should not be used outside of IPC.
        '''
        def ext_type_encoder(obj):
            if isinstance(obj, six.integer_types):
                # msgpack can't handle the very long Python longs for jids
                # Convert any very long longs to strings
                return six.text_type(obj)
            elif isinstance(obj, (datetime.datetime, datetime.date)):
                # msgpack doesn't support datetime.datetime and datetime.date datatypes.
                # So here we have converted these types to custom datatype
                # This is msgpack Extended types numbered 78
                return msgpack.ExtType(78, salt.utils.stringutils.to_bytes(
                    obj.strftime('%Y%m%dT%H:%M:%S.%f')))
            # The same for immutable types
            elif isinstance(obj, immutabletypes.ImmutableDict):
                return dict(obj)
            elif isinstance(obj, immutabletypes.ImmutableList):
                return list(obj)
            elif isinstance(obj, (set, immutabletypes.ImmutableSet)):
                # msgpack can't handle set so translate it to tuple
                return tuple(obj)
            # Nothing known exceptions found. Let msgpack raise it's own.
            return obj

        try:
            if msgpack.version >= (0, 4, 0):
                # msgpack only supports 'use_bin_type' starting in 0.4.0.
                # Due to this, if we don't need it, don't pass it at all so
                # that under Python 2 we can still work with older versions
                # of msgpack.
                return salt.utils.msgpack.dumps(msg, default=ext_type_encoder,
                                                use_bin_type=use_bin_type,
                                                _msgpack_module=msgpack)
            else:
                return salt.utils.msgpack.dumps(msg, default=ext_type_encoder,
                                                _msgpack_module=msgpack)
        except (OverflowError, msgpack.exceptions.PackValueError):
            # msgpack<=0.4.6 don't call ext encoder on very long integers raising the error instead.
            # Convert any very long longs to strings and call dumps again.
            def verylong_encoder(obj, context):
                # Make sure we catch recursion here.
                objid = id(obj)
                if objid in context:
                    return '<Recursion on {} with id={}>'.format(type(obj).__name__, id(obj))
                context.add(objid)

                if isinstance(obj, dict):
                    for key, value in six.iteritems(obj.copy()):
                        obj[key] = verylong_encoder(value, context)
                    return dict(obj)
                elif isinstance(obj, (list, tuple)):
                    obj = list(obj)
                    for idx, entry in enumerate(obj):
                        obj[idx] = verylong_encoder(entry, context)
                    return obj
                # A value of an Integer object is limited from -(2^63) upto (2^64)-1 by MessagePack
                # spec. Here we care only of JIDs that are positive integers.
                if isinstance(obj, six.integer_types) and obj >= pow(2, 64):
                    return six.text_type(obj)
                else:
                    return obj

            msg = verylong_encoder(msg, set())
            if msgpack.version >= (0, 4, 0):
                return salt.utils.msgpack.dumps(msg, default=ext_type_encoder,
                                                use_bin_type=use_bin_type,
                                                _msgpack_module=msgpack)
            else:
                return salt.utils.msgpack.dumps(msg, default=ext_type_encoder,
                                                _msgpack_module=msgpack)

    def dump(self, msg, fn_):
        '''
        Serialize the correct data into the named file object
        '''
        if six.PY2:
            fn_.write(self.dumps(msg))
        else:
            # When using Python 3, write files in such a way
            # that the 'bytes' and 'str' types are distinguishable
            # by using "use_bin_type=True".
            fn_.write(self.dumps(msg, use_bin_type=True))
        fn_.close()


class SREQ(object):
    '''
    Create a generic interface to wrap salt zeromq req calls.
    '''
    def __init__(self, master, id_='', serial='msgpack', linger=0, opts=None):
        self.master = master
        self.id_ = id_
        self.serial = Serial(serial)
        self.linger = linger
        self.context = zmq.Context()
        self.poller = zmq.Poller()
        self.opts = opts

    @property
    def socket(self):
        '''
        Lazily create the socket.
        '''
        if not hasattr(self, '_socket'):
            # create a new one
            self._socket = self.context.socket(zmq.REQ)
            if hasattr(zmq, 'RECONNECT_IVL_MAX'):
                self._socket.setsockopt(
                    zmq.RECONNECT_IVL_MAX, 5000
                )

            self._set_tcp_keepalive()
            if self.master.startswith('tcp://['):
                # Hint PF type if bracket enclosed IPv6 address
                if hasattr(zmq, 'IPV6'):
                    self._socket.setsockopt(zmq.IPV6, 1)
                elif hasattr(zmq, 'IPV4ONLY'):
                    self._socket.setsockopt(zmq.IPV4ONLY, 0)
            self._socket.linger = self.linger
            if self.id_:
                self._socket.setsockopt(zmq.IDENTITY, self.id_)
            self._socket.connect(self.master)
        return self._socket

    def _set_tcp_keepalive(self):
        if hasattr(zmq, 'TCP_KEEPALIVE') and self.opts:
            if 'tcp_keepalive' in self.opts:
                self._socket.setsockopt(
                    zmq.TCP_KEEPALIVE, self.opts['tcp_keepalive']
                )
            if 'tcp_keepalive_idle' in self.opts:
                self._socket.setsockopt(
                    zmq.TCP_KEEPALIVE_IDLE, self.opts['tcp_keepalive_idle']
                )
            if 'tcp_keepalive_cnt' in self.opts:
                self._socket.setsockopt(
                    zmq.TCP_KEEPALIVE_CNT, self.opts['tcp_keepalive_cnt']
                )
            if 'tcp_keepalive_intvl' in self.opts:
                self._socket.setsockopt(
                    zmq.TCP_KEEPALIVE_INTVL, self.opts['tcp_keepalive_intvl']
                )

    def clear_socket(self):
        '''
        delete socket if you have it
        '''
        if hasattr(self, '_socket'):
            if isinstance(self.poller.sockets, dict):
                sockets = list(self.poller.sockets.keys())
                for socket in sockets:
                    log.trace('Unregistering socket: %s', socket)
                    self.poller.unregister(socket)
            else:
                for socket in self.poller.sockets:
                    log.trace('Unregistering socket: %s', socket)
                    self.poller.unregister(socket[0])
            del self._socket

    def send(self, enc, load, tries=1, timeout=60):
        '''
        Takes two arguments, the encryption type and the base payload
        '''
        payload = {'enc': enc}
        payload['load'] = load
        pkg = self.serial.dumps(payload)
        self.socket.send(pkg)
        self.poller.register(self.socket, zmq.POLLIN)
        tried = 0
        while True:
            polled = self.poller.poll(timeout * 1000)
            tried += 1
            if polled:
                break
            if tries > 1:
                log.info(
                    'SaltReqTimeoutError: after %s seconds. (Try %s of %s)',
                    timeout, tried, tries
                )
            if tried >= tries:
                self.clear_socket()
                raise SaltReqTimeoutError(
                    'SaltReqTimeoutError: after {0} seconds, ran {1} '
                    'tries'.format(timeout * tried, tried)
                )
        return self.serial.loads(self.socket.recv())

    def send_auto(self, payload, tries=1, timeout=60):
        '''
        Detect the encryption type based on the payload
        '''
        enc = payload.get('enc', 'clear')
        load = payload.get('load', {})
        return self.send(enc, load, tries, timeout)

    def destroy(self):
        if isinstance(self.poller.sockets, dict):
            sockets = list(self.poller.sockets.keys())
            for socket in sockets:
                if socket.closed is False:
                    socket.setsockopt(zmq.LINGER, 1)
                    socket.close()
                self.poller.unregister(socket)
        else:
            for socket in self.poller.sockets:
                if socket[0].closed is False:
                    socket[0].setsockopt(zmq.LINGER, 1)
                    socket[0].close()
                self.poller.unregister(socket[0])
        if self.socket.closed is False:
            self.socket.setsockopt(zmq.LINGER, 1)
            self.socket.close()
        if self.context.closed is False:
            self.context.term()

    def __del__(self):
        self.destroy()<|MERGE_RESOLUTION|>--- conflicted
+++ resolved
@@ -151,14 +151,10 @@
                 # that under Python 2 we can still work with older versions
                 # of msgpack.
                 try:
-<<<<<<< HEAD
-                    ret = msgpack.loads(msg, use_list=True, ext_hook=ext_type_decoder, raw=False)
-=======
                     ret = salt.utils.msgpack.loads(msg, use_list=True,
                                                    ext_hook=ext_type_decoder,
                                                    encoding=encoding,
                                                    _msgpack_module=msgpack)
->>>>>>> 91a551ce
                 except UnicodeDecodeError:
                     # msg contains binary data
                     ret = msgpack.loads(msg, use_list=True, ext_hook=ext_type_decoder)
