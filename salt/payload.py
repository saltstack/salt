# -*- coding: utf-8 -*-
'''
Many aspects of the salt payload need to be managed, from the return of
encrypted keys to general payload dynamics and packaging, these happen
in here
'''

# Import python libs
from __future__ import absolute_import
import logging

# Import salt libs
import salt.log
import salt.crypt
from salt.exceptions import SaltReqTimeoutError
<<<<<<< HEAD
from salt.utils.odict import OrderedDict
import salt.utils.six as six
=======
import six
>>>>>>> e3d2518a

# Import third party libs
try:
    import zmq
except ImportError:
    # No need for zeromq in local mode
    pass

log = logging.getLogger(__name__)

try:
    # Attempt to import msgpack
    import msgpack
    # There is a serialization issue on ARM and potentially other platforms
    # for some msgpack bindings, check for it
    if msgpack.loads(msgpack.dumps([1, 2, 3]), use_list=True) is None:
        raise ImportError
except ImportError:
    # Fall back to msgpack_pure
    try:
        import msgpack_pure as msgpack
    except ImportError:
        # TODO: Come up with a sane way to get a configured logfile
        #       and write to the logfile when this error is hit also
        LOG_FORMAT = '[%(levelname)-8s] %(message)s'
        salt.log.setup_console_logger(log_format=LOG_FORMAT)
        log.fatal('Unable to import msgpack or msgpack_pure python modules')
        # Don't exit if msgpack is not available, this is to make local mode
        # work without msgpack
        #sys.exit(salt.exitcodes.EX_GENERIC)


def package(payload):
    '''
    This method for now just wraps msgpack.dumps, but it is here so that
    we can make the serialization a custom option in the future with ease.
    '''
    return msgpack.dumps(payload)


def unpackage(package_):
    '''
    Unpackages a payload
    '''
    return msgpack.loads(package_, use_list=True)


def format_payload(enc, **kwargs):
    '''
    Pass in the required arguments for a payload, the enc type and the cmd,
    then a list of keyword args to generate the body of the load dict.
    '''
    payload = {'enc': enc}
    load = {}
    for key in kwargs:
        load[key] = kwargs[key]
    payload['load'] = load
    return package(payload)


class Serial(object):
    '''
    Create a serialization object, this object manages all message
    serialization in Salt
    '''
    def __init__(self, opts):
        if isinstance(opts, dict):
            self.serial = opts.get('serial', 'msgpack')
        elif isinstance(opts, str):
            self.serial = opts
        else:
            self.serial = 'msgpack'

    def loads(self, msg):
        '''
        Run the correct loads serialization format
        '''
        try:
            return msgpack.loads(msg, use_list=True)
        except Exception as exc:
            log.critical('Could not deserialize msgpack message: {0}'
                         'This often happens when trying to read a file not in binary mode.'
                         'Please open an issue and include the following error: {1}'.format(msg, exc))
            raise

    def load(self, fn_):
        '''
        Run the correct serialization to load a file
        '''
        data = fn_.read()
        fn_.close()
        return self.loads(data)

    def dumps(self, msg):
        '''
        Run the correct dumps serialization format
        '''
        try:
            return msgpack.dumps(msg)
        except TypeError:
            if msgpack.version >= (0, 2, 0):
                # Should support OrderedDict serialization, so, let's
                # raise the exception
                raise

            # msgpack is < 0.2.0, let's make its life easier
            # Since OrderedDict is identified as a dictionary, we can't
            # make use of msgpack custom types, we will need to convert by
            # hand.
            # This means iterating through all elements of a dictionary or
            # list/tuple
            def odict_encoder(obj):
                if isinstance(obj, dict):
                    for key, value in six.iteritems(obj.copy()):
                        obj[key] = odict_encoder(value)
                    return dict(obj)
                elif isinstance(obj, (list, tuple)):
                    obj = list(obj)
                    for idx, entry in enumerate(obj):
                        obj[idx] = odict_encoder(entry)
                    return obj
                return obj
            return msgpack.dumps(odict_encoder(msg))
        except SystemError as exc:
            log.critical('Unable to serialize message! Consider upgrading msgpack. '
                         'Message which failed was {failed_message} '
                         'with exception {exception_message}').format(msg, exc)

    def dump(self, msg, fn_):
        '''
        Serialize the correct data into the named file object
        '''
        fn_.write(self.dumps(msg))
        fn_.close()


class SREQ(object):
    '''
    Create a generic interface to wrap salt zeromq req calls.
    '''
    def __init__(self, master, id_='', serial='msgpack', linger=0):
        self.master = master
        self.id_ = id_
        self.serial = Serial(serial)
        self.linger = linger
        self.context = zmq.Context()
        self.poller = zmq.Poller()

    @property
    def socket(self):
        '''
        Lazily create the socket.
        '''
        if not hasattr(self, '_socket'):
            # create a new one
            self._socket = self.context.socket(zmq.REQ)
            if hasattr(zmq, 'RECONNECT_IVL_MAX'):
                self._socket.setsockopt(
                    zmq.RECONNECT_IVL_MAX, 5000
                )

            if self.master.startswith('tcp://['):
                # Hint PF type if bracket enclosed IPv6 address
                if hasattr(zmq, 'IPV6'):
                    self._socket.setsockopt(zmq.IPV6, 1)
                elif hasattr(zmq, 'IPV4ONLY'):
                    self._socket.setsockopt(zmq.IPV4ONLY, 0)
            self._socket.linger = self.linger
            if self.id_:
                self._socket.setsockopt(zmq.IDENTITY, self.id_)
            self._socket.connect(self.master)
        return self._socket

    def clear_socket(self):
        '''
        delete socket if you have it
        '''
        if hasattr(self, '_socket'):
            if isinstance(self.poller.sockets, dict):
                for socket in self.poller.sockets.keys():
                    self.poller.unregister(socket)
            else:
                for socket in self.poller.sockets:
                    self.poller.unregister(socket[0])
            del self._socket

    def send(self, enc, load, tries=1, timeout=60):
        '''
        Takes two arguments, the encryption type and the base payload
        '''
        payload = {'enc': enc}
        payload['load'] = load
        pkg = self.serial.dumps(payload)
        self.socket.send(pkg)
        self.poller.register(self.socket, zmq.POLLIN)
        tried = 0
        while True:
            polled = self.poller.poll(timeout * 1000)
            tried += 1
            if polled:
                break
            if tries > 1:
                log.info('SaltReqTimeoutError: after {0} seconds. (Try {1} of {2})'.format(
                  timeout, tried, tries))
            if tried >= tries:
                self.clear_socket()
                raise SaltReqTimeoutError(
                    'SaltReqTimeoutError: after {0} seconds, ran {1} tries'.format(timeout * tried, tried)
                )
        return self.serial.loads(self.socket.recv())

    def send_auto(self, payload, tries=1, timeout=60):
        '''
        Detect the encryption type based on the payload
        '''
        enc = payload.get('enc', 'clear')
        load = payload.get('load', {})
        return self.send(enc, load, tries, timeout)

    def destroy(self):
        if isinstance(self.poller.sockets, dict):
            for socket in self.poller.sockets.keys():
                if socket.closed is False:
                    socket.setsockopt(zmq.LINGER, 1)
                    socket.close()
                self.poller.unregister(socket)
        else:
            for socket in self.poller.sockets:
                if socket[0].closed is False:
                    socket[0].setsockopt(zmq.LINGER, 1)
                    socket[0].close()
                self.poller.unregister(socket[0])
        if self.socket.closed is False:
            self.socket.setsockopt(zmq.LINGER, 1)
            self.socket.close()
        if self.context.closed is False:
            self.context.term()

    def __del__(self):
        self.destroy()<|MERGE_RESOLUTION|>--- conflicted
+++ resolved
@@ -13,12 +13,8 @@
 import salt.log
 import salt.crypt
 from salt.exceptions import SaltReqTimeoutError
-<<<<<<< HEAD
 from salt.utils.odict import OrderedDict
 import salt.utils.six as six
-=======
-import six
->>>>>>> e3d2518a
 
 # Import third party libs
 try:
