--- conflicted
+++ resolved
@@ -773,11 +773,7 @@
         (possibly failed) master will then be removed from the list of masters.
         '''
         # check if master_type was altered from its default
-<<<<<<< HEAD
-        if opts['master_type'] != 'standard':
-=======
         if opts['master_type'] != 'standard' and opts['__role'] != 'syndic':
->>>>>>> f52f7e1d
             # check for a valid keyword
             if opts['master_type'] == 'func':
                 # split module and function and try loading the module
@@ -797,24 +793,6 @@
 
             # if failover is set, the first time through, opts['master'] is a list.
             elif opts['master_type'] == 'failover':
-<<<<<<< HEAD
-                if isinstance(opts['master'], list):
-                    log.info('Got list of available master addresses:'
-                             ' {0}'.format(opts['master']))
-                    opts['master_list'] = opts['master']
-                    opts['master_active_list'] = opts['master']
-                    if opts['master_shuffle']:
-                        shuffle(opts['master_list'])
-                elif isinstance(opts['master_list'], str):
-                    # We have a string, but a list was what was intended. Convert.
-                    # See issue 23611 for details
-                    opts['master_list'] = list(opts['master'])
-                    opts['master_active_list'] = list(opts['master'])
-                elif opts['__role'] == 'syndic':
-                    log.info('Syndic setting master_syndic to \'{0}\''.format(opts['master']))
-
-=======
->>>>>>> f52f7e1d
                 # if failed=True, the minion was previously connected
                 # we're probably called from the minions main-event-loop
                 # because a master connection loss was detected. remove
@@ -824,9 +802,6 @@
                              ' masters'.format(opts['master']))
                     # create new list of master with the possibly failed one removed
                     opts['master_active_list'] = [x for x in opts['master_active_list'] if opts['master'] != x]
-<<<<<<< HEAD
-
-=======
                 elif isinstance(opts['master'], list):
                     log.info('Got list of available master addresses:'
                              ' {0}'.format(opts['master']))
@@ -840,7 +815,6 @@
                     opts['master'] = [opts['master']]
                     opts['master_list'] = opts['master']
                     opts['master_active_list'] = opts['master']
->>>>>>> f52f7e1d
                 else:
                     msg = ('master_type set to \'failover\' but \'master\' '
                            'is not of type list but of type '
@@ -853,41 +827,6 @@
                 log.error(msg)
                 sys.exit(salt.defaults.exitcodes.EX_GENERIC)
 
-<<<<<<< HEAD
-        # if the master_active_list is empty, reset with the original list
-        # if we have a list of masters, loop through them and be
-        # happy with the first one that allows us to connect
-        if not opts.get('master_active_list'):
-            log.info('List of active masters is empty, try all masters from the top.')
-            opts['master_active_list'] = opts['master_list']
-
-        if isinstance(opts['master_active_list'], list):
-            conn = False
-            # shuffle the masters and then loop through them
-            local_masters = opts['master_active_list']
-
-            for master in local_masters:
-                opts['master'] = master
-                opts.update(resolve_dns(opts))
-                super(Minion, self).__init__(opts)
-
-                # on first run, update self.opts with the whole master list
-                # to enable a minion to re-use old masters if they get fixed
-                # if 'master_list' not in self.opts:
-                #    self.opts['master_list'] = local_masters
-                # cro: I don't think we need this because we are getting master_list
-                # from above.
-
-                try:
-                    if self.authenticate(timeout, safe) != 'full':
-                        conn = True
-                        break
-                except SaltClientError:
-                    msg = ('Master {0} could not be reached, trying '
-                           'next master (if any)'.format(opts['master']))
-                    log.info(msg)
-                    continue
-=======
             # if the master_active_list is empty, reset with the original list
             # if we have a list of masters, loop through them and be
             # happy with the first one that allows us to connect
@@ -924,7 +863,6 @@
                                'next master (if any)'.format(opts['master']))
                         log.info(msg)
                         continue
->>>>>>> f52f7e1d
 
                 if not conn:
                     self.connected = False
