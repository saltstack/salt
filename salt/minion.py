--- conflicted
+++ resolved
@@ -936,17 +936,9 @@
 
         self.opts['grains'] = salt.loader.grains(self.opts, force_refresh)
         if self.opts.get('multimaster', False):
-<<<<<<< HEAD
-            s_opts = copy.copy(self.opts)
-            functions = salt.loader.minion_mods(s_opts, notify=notify)
-=======
             s_opts = copy.deepcopy(self.opts)
-<<<<<<< HEAD
-            functions = salt.loader.minion_mods(s_opts, loaded_base_name=self.loaded_base_name)
->>>>>>> salt/2015.2
-=======
-            functions = salt.loader.minion_mods(s_opts, notify=notify)
->>>>>>> 32823a74
+            functions = salt.loader.minion_mods(
+                s_opts, notify=notify, loaded_base_name=self.loaded_base_name)
         else:
             functions = salt.loader.minion_mods(self.opts, notify=notify)
         returners = salt.loader.returners(self.opts, functions)
@@ -1566,7 +1558,6 @@
         Refresh the pillar
         '''
         log.debug('Refreshing pillar')
-<<<<<<< HEAD
         try:
             self.opts['pillar'] = salt.pillar.get_pillar(
                 self.opts,
@@ -1578,14 +1569,6 @@
             # Do not exit if a pillar refresh fails.
             log.error('Pillar data could not be refreshed. '
                       'One or more masters may be down!')
-=======
-        self.opts['pillar'] = salt.pillar.get_pillar(
-            self.opts,
-            self.opts['grains'],
-            self.opts['id'],
-            self.opts['environment'],
-        ).compile_pillar()
->>>>>>> 32823a74
         self.module_refresh(force_refresh)
 
     def manage_schedule(self, package):
