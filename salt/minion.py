# -*- coding: utf-8 -*-
'''
Routines to set up a minion
'''
# Import python libs
from __future__ import absolute_import, print_function
import os
import re
import sys
import copy
import time
import types
import signal
import fnmatch
import logging
import threading
import traceback
import multiprocessing
from random import randint, shuffle
from salt.config import DEFAULT_MINION_OPTS
from stat import S_IMODE

# Import Salt Libs
# pylint: disable=import-error,no-name-in-module,redefined-builtin
import salt.ext.six as six
if six.PY3:
    import ipaddress
else:
    import salt.ext.ipaddress as ipaddress
from salt.ext.six.moves import range
# pylint: enable=no-name-in-module,redefined-builtin

# Import third party libs
try:
    import zmq
    # TODO: cleanup
    import zmq.eventloop.ioloop
    # support pyzmq 13.0.x, TODO: remove once we force people to 14.0.x
    if not hasattr(zmq.eventloop.ioloop, 'ZMQIOLoop'):
        zmq.eventloop.ioloop.ZMQIOLoop = zmq.eventloop.ioloop.IOLoop
    HAS_ZMQ = True
except ImportError:
    # Running in local, zmq not needed
    HAS_ZMQ = False

HAS_RANGE = False
try:
    import seco.range
    HAS_RANGE = True
except ImportError:
    pass

HAS_PSUTIL = False
try:
    import salt.utils.psutil_compat as psutil
    HAS_PSUTIL = True
except ImportError:
    pass

HAS_RESOURCE = False
try:
    import resource
    HAS_RESOURCE = True
except ImportError:
    pass

try:
    import zmq.utils.monitor
    HAS_ZMQ_MONITOR = True
except ImportError:
    HAS_ZMQ_MONITOR = False
# pylint: enable=import-error

# Import salt libs
import salt
import salt.client
import salt.crypt
import salt.loader
import salt.beacons
import salt.payload
import salt.syspaths
import salt.utils
import salt.utils.jid
import salt.pillar
import salt.utils.args
import salt.utils.event
import salt.utils.minions
import salt.utils.schedule
import salt.utils.error
import salt.utils.zeromq
import salt.defaults.exitcodes
import salt.cli.daemons

from salt.defaults import DEFAULT_TARGET_DELIM
from salt.executors import FUNCTION_EXECUTORS
from salt.utils.debug import enable_sigusr1_handler
from salt.utils.event import tagify
from salt.exceptions import (
    CommandExecutionError,
    CommandNotFoundError,
    SaltInvocationError,
    SaltReqTimeoutError,
    SaltClientError,
    SaltSystemExit
)


import tornado.gen  # pylint: disable=F0401
import tornado.ioloop  # pylint: disable=F0401

log = logging.getLogger(__name__)

# To set up a minion:
# 1. Read in the configuration
# 2. Generate the function mapping dict
# 3. Authenticate with the master
# 4. Store the AES key
# 5. Connect to the publisher
# 6. Handle publications


def resolve_dns(opts):
    '''
    Resolves the master_ip and master_uri options
    '''
    ret = {}
    check_dns = True
    if (opts.get('file_client', 'remote') == 'local' and
            not opts.get('use_master_when_local', False)):
        check_dns = False

    if check_dns is True:
        # Because I import salt.log below I need to re-import salt.utils here
        import salt.utils
        try:
            if opts['master'] == '':
                raise SaltSystemExit
            ret['master_ip'] = \
                    salt.utils.dns_check(opts['master'], True, opts['ipv6'])
        except SaltClientError:
            if opts['retry_dns']:
                while True:
                    import salt.log
                    msg = ('Master hostname: \'{0}\' not found. Retrying in {1} '
                           'seconds').format(opts['master'], opts['retry_dns'])
                    if salt.log.is_console_configured():
                        log.error(msg)
                    else:
                        print('WARNING: {0}'.format(msg))
                    time.sleep(opts['retry_dns'])
                    try:
                        ret['master_ip'] = salt.utils.dns_check(
                            opts['master'], True, opts['ipv6']
                        )
                        break
                    except SaltClientError:
                        pass
            else:
                ret['master_ip'] = '127.0.0.1'
        except SaltSystemExit:
            unknown_str = 'unknown address'
            master = opts.get('master', unknown_str)
            if master == '':
                master = unknown_str
            if opts.get('__role') == 'syndic':
                err = 'Master address: \'{0}\' could not be resolved. Invalid or unresolveable address. Set \'syndic_master\' value in minion config.'.format(master)
            else:
                err = 'Master address: \'{0}\' could not be resolved. Invalid or unresolveable address. Set \'master\' value in minion config.'.format(master)
            log.error(err)
            raise SaltSystemExit(code=42, msg=err)
    else:
        ret['master_ip'] = '127.0.0.1'

    if 'master_ip' in ret and 'master_ip' in opts:
        if ret['master_ip'] != opts['master_ip']:
            log.warning('Master ip address changed from {0} to {1}'.format(opts['master_ip'],
                                                                          ret['master_ip'])
            )
    ret['master_uri'] = 'tcp://{ip}:{port}'.format(ip=ret['master_ip'],
                                                   port=opts['master_port'])
    return ret


def prep_ip_port(opts):
    ret = {}
    if opts['master_uri_format'] == 'ip_only':
        ret['master'] = opts['master']
    else:
        ip_port = opts['master'].rsplit(":", 1)
        if len(ip_port) == 1:
            # e.g. master: mysaltmaster
            ret['master'] = ip_port[0]
        else:
            # e.g. master: localhost:1234
            # e.g. master: 127.0.0.1:1234
            # e.g. master: ::1:1234
            ret['master'] = ip_port[0]
            ret['master_port'] = ip_port[1]
    return ret


def get_proc_dir(cachedir, **kwargs):
    '''
    Given the cache directory, return the directory that process data is
    stored in, creating it if it doesn't exist.
    The following optional Keyword Arguments are handled:

    mode: which is anything os.makedir would accept as mode.

    uid: the uid to set, if not set, or it is None or -1 no changes are
         made. Same applies if the directory is already owned by this
         uid. Must be int. Works only on unix/unix like systems.

    gid: the gid to set, if not set, or it is None or -1 no changes are
         made. Same applies if the directory is already owned by this
         gid. Must be int. Works only on unix/unix like systems.
    '''
    fn_ = os.path.join(cachedir, 'proc')
    mode = kwargs.pop('mode', None)

    if mode is None:
        mode = {}
    else:
        mode = {'mode': mode}

    if not os.path.isdir(fn_):
        # proc_dir is not present, create it with mode settings
        os.makedirs(fn_, **mode)

    d_stat = os.stat(fn_)

    # if mode is not an empty dict then we have an explicit
    # dir mode. So lets check if mode needs to be changed.
    if mode:
        mode_part = S_IMODE(d_stat.st_mode)
        if mode_part != mode['mode']:
            os.chmod(fn_, (d_stat.st_mode ^ mode_part) | mode['mode'])

    if hasattr(os, 'chown'):
        # only on unix/unix like systems
        uid = kwargs.pop('uid', -1)
        gid = kwargs.pop('gid', -1)

        # if uid and gid are both -1 then go ahead with
        # no changes at all
        if (d_stat.st_uid != uid or d_stat.st_gid != gid) and \
                [i for i in (uid, gid) if i != -1]:
            os.chown(fn_, uid, gid)

    return fn_


def parse_args_and_kwargs(func, args, data=None):
    '''
    Wrap load_args_and_kwargs
    '''
    salt.utils.warn_until(
        'Boron',
        'salt.minion.parse_args_and_kwargs() has been renamed to '
        'salt.minion.load_args_and_kwargs(). Please change this function call '
        'before the Boron release of Salt.'
    )
    return load_args_and_kwargs(func, args, data=data)


def load_args_and_kwargs(func, args, data=None, ignore_invalid=False):
    '''
    Detect the args and kwargs that need to be passed to a function call, and
    check them against what was passed.
    '''
    argspec = salt.utils.args.get_function_argspec(func)
    _args = []
    _kwargs = {}
    invalid_kwargs = []

    for arg in args:
        if isinstance(arg, six.string_types):
            string_arg, string_kwarg = salt.utils.args.parse_input([arg], condition=False)  # pylint: disable=W0632
            if string_arg:
                # Don't append the version that was just derived from parse_cli
                # above, that would result in a 2nd call to
                # salt.utils.cli.yamlify_arg(), which could mangle the input.
                _args.append(arg)
            elif string_kwarg:
                salt.utils.warn_until(
                    'Boron',
                    'The list of function args and kwargs should be parsed '
                    'by salt.utils.args.parse_input() before calling '
                    'salt.minion.load_args_and_kwargs().'
                )
                if argspec.keywords or next(six.iterkeys(string_kwarg)) in argspec.args:
                    # Function supports **kwargs or is a positional argument to
                    # the function.
                    _kwargs.update(string_kwarg)
                else:
                    # **kwargs not in argspec and parsed argument name not in
                    # list of positional arguments. This keyword argument is
                    # invalid.
                    for key, val in six.iteritems(string_kwarg):
                        invalid_kwargs.append('{0}={1}'.format(key, val))
                continue

        # if the arg is a dict with __kwarg__ == True, then its a kwarg
        elif isinstance(arg, dict) and arg.pop('__kwarg__', False) is True:
            for key, val in six.iteritems(arg):
                if argspec.keywords or key in argspec.args:
                    # Function supports **kwargs or is a positional argument to
                    # the function.
                    _kwargs[key] = val
                else:
                    # **kwargs not in argspec and parsed argument name not in
                    # list of positional arguments. This keyword argument is
                    # invalid.
                    invalid_kwargs.append('{0}={1}'.format(key, val))
            continue

        else:
            _args.append(arg)

    if invalid_kwargs and not ignore_invalid:
<<<<<<< HEAD
        raise SaltInvocationError(
            'The following keyword arguments are not valid: {0}'
            .format(', '.join(invalid_kwargs))
        )
=======
        salt.utils.invalid_kwargs(invalid_kwargs)
>>>>>>> a2d46547

    if argspec.keywords and isinstance(data, dict):
        # this function accepts **kwargs, pack in the publish data
        for key, val in six.iteritems(data):
            _kwargs['__pub_{0}'.format(key)] = val

    return _args, _kwargs


class MinionBase(object):
    def __init__(self, opts):
        self.opts = opts

    @staticmethod
    def process_schedule(minion, loop_interval):
        try:
            minion.schedule.eval()
            # Check if scheduler requires lower loop interval than
            # the loop_interval setting
            if minion.schedule.loop_interval < loop_interval:
                loop_interval = minion.schedule.loop_interval
                log.debug(
                    'Overriding loop_interval because of scheduled jobs.'
                )
        except Exception as exc:
            log.error(
                'Exception {0} occurred in scheduled job'.format(exc)
            )
        return loop_interval

    def process_beacons(self, functions):
        '''
        Evaluate all of the configured beacons, grab the config again in case
        the pillar or grains changed
        '''
        if 'config.merge' in functions:
            b_conf = functions['config.merge']('beacons')
            if b_conf:
                return self.beacons.process(b_conf)
        return []

    @tornado.gen.coroutine
    def eval_master(self,
                    opts,
                    timeout=60,
                    safe=True,
                    failed=False):
        '''
        Evaluates and returns a tuple of the current master address and the pub_channel.

        In standard mode, just creates a pub_channel with the given master address.

        With master_type=func evaluates the current master address from the given
        module and then creates a pub_channel.

        With master_type=failover takes the list of masters and loops through them.
        The first one that allows the minion to create a pub_channel is then
        returned. If this function is called outside the minions initialization
        phase (for example from the minions main event-loop when a master connection
        loss was detected), 'failed' should be set to True. The current
        (possibly failed) master will then be removed from the list of masters.
        '''
        # check if master_type was altered from its default
        if opts['master_type'] != 'str' and opts['__role'] != 'syndic':
            # check for a valid keyword
            if opts['master_type'] == 'func':
                # split module and function and try loading the module
                mod, fun = opts['master'].split('.')
                try:
                    master_mod = salt.loader.raw_mod(opts, mod, fun)
                    if not master_mod:
                        raise TypeError
                    # we take whatever the module returns as master address
                    opts['master'] = master_mod[mod + '.' + fun]()
                except TypeError:
                    msg = ('Failed to evaluate master address from '
                           'module \'{0}\''.format(opts['master']))
                    log.error(msg)
                    sys.exit(salt.defaults.exitcodes.EX_GENERIC)
                log.info('Evaluated master from module: {0}'.format(master_mod))

            # if failover is set, master has to be of type list
            elif opts['master_type'] == 'failover':
                if isinstance(opts['master'], list):
                    log.info('Got list of available master addresses:'
                             ' {0}'.format(opts['master']))
                    if opts['master_shuffle']:
                        shuffle(opts['master'])
                # if opts['master'] is a str and we have never created opts['master_list']
                elif isinstance(opts['master'], str) and ('master_list' not in opts):
                    # We have a string, but a list was what was intended. Convert.
                    # See issue 23611 for details
                    opts['master'] = [opts['master']]
                elif opts['__role'] == 'syndic':
                    log.info('Syndic setting master_syndic to \'{0}\''.format(opts['master']))

                # if failed=True, the minion was previously connected
                # we're probably called from the minions main-event-loop
                # because a master connection loss was detected. remove
                # the possibly failed master from the list of masters.
                elif failed:
                    log.info('Removing possibly failed master {0} from list of'
                             ' masters'.format(opts['master']))
                    # create new list of master with the possibly failed one removed
                    opts['master'] = [x for x in opts['master_list'] if opts['master'] != x]

                else:
                    msg = ('master_type set to \'failover\' but \'master\' '
                           'is not of type list but of type '
                           '{0}'.format(type(opts['master'])))
                    log.error(msg)
                    sys.exit(salt.defaults.exitcodes.EX_GENERIC)
                # If failover is set, minion have to failover on DNS errors instead of retry DNS resolve.
                # See issue 21082 for details
                if opts['retry_dns']:
                    msg = ('\'master_type\' set to \'failover\' but \'retry_dns\' is not 0. '
                           'Setting \'retry_dns\' to 0 to failover to the next master on DNS errors.')
                    log.critical(msg)
                    opts['retry_dns'] = 0
            else:
                msg = ('Invalid keyword \'{0}\' for variable '
                       '\'master_type\''.format(opts['master_type']))
                log.error(msg)
                sys.exit(salt.defaults.exitcodes.EX_GENERIC)

        # Specify kwargs for the channel factory so that SMinion doesn't need to define an io_loop
        # (The channel factories will set a default if the kwarg isn't passed)
        factory_kwargs = {'timeout': timeout, 'safe': safe}
        if getattr(self, 'io_loop', None):
            factory_kwargs['io_loop'] = self.io_loop

        # if we have a list of masters, loop through them and be
        # happy with the first one that allows us to connect
        if isinstance(opts['master'], list):
            conn = False
            # shuffle the masters and then loop through them
            local_masters = copy.copy(opts['master'])

            for master in local_masters:
                opts['master'] = master
                opts.update(prep_ip_port(opts))
                opts.update(resolve_dns(opts))
                self.opts = opts

                # on first run, update self.opts with the whole master list
                # to enable a minion to re-use old masters if they get fixed
                if 'master_list' not in opts:
                    opts['master_list'] = local_masters

                try:
                    pub_channel = salt.transport.client.AsyncPubChannel.factory(opts, **factory_kwargs)
                    yield pub_channel.connect()
                    conn = True
                    break
                except SaltClientError:
                    msg = ('Master {0} could not be reached, trying '
                           'next master (if any)'.format(opts['master']))
                    log.info(msg)
                    continue

            if not conn:
                self.connected = False
                msg = ('No master could be reached or all masters denied '
                       'the minions connection attempt.')
                log.error(msg)
            else:
                self.tok = pub_channel.auth.gen_token('salt')
                self.connected = True
                raise tornado.gen.Return((opts['master'], pub_channel))

        # single master sign in
        else:
            opts.update(prep_ip_port(opts))
            opts.update(resolve_dns(opts))
            pub_channel = salt.transport.client.AsyncPubChannel.factory(self.opts, **factory_kwargs)
            yield pub_channel.connect()
            self.tok = pub_channel.auth.gen_token('salt')
            self.connected = True
            raise tornado.gen.Return((opts['master'], pub_channel))


class SMinion(MinionBase):
    '''
    Create an object that has loaded all of the minion module functions,
    grains, modules, returners etc.  The SMinion allows developers to
    generate all of the salt minion functions and present them with these
    functions for general use.
    '''
    def __init__(self, opts):
        # Late setup of the opts grains, so we can log from the grains module
        opts['grains'] = salt.loader.grains(opts)
        super(SMinion, self).__init__(opts)

        # Clean out the proc directory (default /var/cache/salt/minion/proc)
        if (self.opts.get('file_client', 'remote') == 'remote'
                or self.opts.get('use_master_when_local', False)):
            self.eval_master(self.opts, failed=True)
        self.gen_modules(initial_load=True)

    def gen_modules(self, initial_load=False):
        '''
        Load all of the modules for the minion
        '''
        self.opts['pillar'] = salt.pillar.get_pillar(
            self.opts,
            self.opts['grains'],
            self.opts['id'],
            self.opts['environment'],
            pillarenv=self.opts.get('pillarenv'),
        ).compile_pillar()
        self.utils = salt.loader.utils(self.opts)
        self.functions = salt.loader.minion_mods(self.opts, utils=self.utils,
                                                 include_errors=True)
        self.proxy = salt.loader.proxy(self.opts, None)
        # TODO: remove
        self.function_errors = {}  # Keep the funcs clean
        self.returners = salt.loader.returners(self.opts, self.functions)
        self.states = salt.loader.states(self.opts, self.functions, self.utils)
        self.rend = salt.loader.render(self.opts, self.functions)
        self.matcher = Matcher(self.opts, self.functions)
        self.functions['sys.reload_modules'] = self.gen_modules
        self.executors = salt.loader.executors(self.opts)


class MasterMinion(object):
    '''
    Create a fully loaded minion function object for generic use on the
    master. What makes this class different is that the pillar is
    omitted, otherwise everything else is loaded cleanly.
    '''
    def __init__(
            self,
            opts,
            returners=True,
            states=True,
            rend=True,
            matcher=True,
            whitelist=None):
        self.opts = salt.config.minion_config(opts['conf_file'])
        self.opts.update(opts)
        self.whitelist = whitelist
        self.opts['grains'] = salt.loader.grains(opts)
        self.opts['pillar'] = {}
        self.mk_returners = returners
        self.mk_states = states
        self.mk_rend = rend
        self.mk_matcher = matcher
        self.gen_modules(initial_load=True)

    def gen_modules(self, initial_load=False):
        '''
        Load all of the modules for the minion
        '''
        self.utils = salt.loader.utils(self.opts)
        self.functions = salt.loader.minion_mods(
            self.opts,
            utils=self.utils,
            whitelist=self.whitelist,
            initial_load=initial_load)
        if self.mk_returners:
            self.returners = salt.loader.returners(self.opts, self.functions)
        if self.mk_states:
            self.states = salt.loader.states(self.opts,
                                             self.functions,
                                             self.utils)
        if self.mk_rend:
            self.rend = salt.loader.render(self.opts, self.functions)
        if self.mk_matcher:
            self.matcher = Matcher(self.opts, self.functions)
        self.functions['sys.reload_modules'] = self.gen_modules


class MultiMinion(MinionBase):
    '''
    Create a multi minion interface, this creates as many minions as are
    defined in the master option and binds each minion object to a respective
    master.
    '''
    # timeout for one of the minions to auth with a master
    MINION_CONNECT_TIMEOUT = 5

    def __init__(self, opts):
        super(MultiMinion, self).__init__(opts)
        self.auth_wait = self.opts['acceptance_wait_time']
        self.max_auth_wait = self.opts['acceptance_wait_time_max']

        zmq.eventloop.ioloop.install()
        self.io_loop = zmq.eventloop.ioloop.ZMQIOLoop()

    def _spawn_minions(self):
        '''
        Spawn all the coroutines which will sign in to masters
        '''
        if not isinstance(self.opts['master'], list):
            log.error(
                'Attempting to start a multimaster system with one master')
            sys.exit(salt.defaults.exitcodes.EX_GENERIC)
        for master in set(self.opts['master']):
            s_opts = copy.deepcopy(self.opts)
            s_opts['master'] = master
            s_opts['multimaster'] = True
            s_opts['auth_timeout'] = self.MINION_CONNECT_TIMEOUT
            self.io_loop.spawn_callback(self._connect_minion, s_opts)

    @tornado.gen.coroutine
    def _connect_minion(self, opts):
        '''
        Create a minion, and asynchronously connect it to a master
        '''
        last = 0  # never have we signed in
        auth_wait = opts['acceptance_wait_time']
        while True:
            try:
                minion = Minion(opts,
                                self.MINION_CONNECT_TIMEOUT,
                                False,
                                io_loop=self.io_loop,
                                loaded_base_name='salt.loader.{0}'.format(opts['master']),
                                )
                yield minion.connect_master()
                minion.tune_in(start=False)
                break
            except SaltClientError as exc:
                log.error('Error while bringing up minion for multi-master. Is master at {0} responding?'.format(opts['master']))
                last = time.time()
                if auth_wait < self.max_auth_wait:
                    auth_wait += self.auth_wait
                yield tornado.gen.sleep(auth_wait)  # TODO: log?
            except Exception as e:
                log.critical('Unexpected error while connecting to {0}'.format(opts['master']), exc_info=True)

    # Multi Master Tune In
    def tune_in(self):
        '''
        Bind to the masters

        This loop will attempt to create connections to masters it hasn't connected
        to yet, but once the initial connection is made it is up to ZMQ to do the
        reconnect (don't know of an API to get the state here in salt)
        '''
        # Fire off all the minion coroutines
        self.minions = self._spawn_minions()

        # serve forever!
        self.io_loop.start()


class Minion(MinionBase):
    '''
    This class instantiates a minion, runs connections for a minion,
    and loads all of the functions into the minion
    '''
    def __init__(self, opts, timeout=60, safe=True, loaded_base_name=None, io_loop=None):  # pylint: disable=W0231
        '''
        Pass in the options dict
        '''
        # this means that the parent class doesn't know *which* master we connect to
        super(Minion, self).__init__(opts)
        self.timeout = timeout
        self.safe = safe

        self._running = None
        self.win_proc = []
        self.loaded_base_name = loaded_base_name

        if io_loop is None:
            zmq.eventloop.ioloop.install()
            self.io_loop = zmq.eventloop.ioloop.ZMQIOLoop()
        else:
            self.io_loop = io_loop

        # Warn if ZMQ < 3.2
        if HAS_ZMQ:
            try:
                zmq_version_info = zmq.zmq_version_info()
            except AttributeError:
                # PyZMQ <= 2.1.9 does not have zmq_version_info, fall back to
                # using zmq.zmq_version() and build a version info tuple.
                zmq_version_info = tuple(
                    [int(x) for x in zmq.zmq_version().split('.')]
                )
            if zmq_version_info < (3, 2):
                log.warning(
                    'You have a version of ZMQ less than ZMQ 3.2! There are '
                    'known connection keep-alive issues with ZMQ < 3.2 which '
                    'may result in loss of contact with minions. Please '
                    'upgrade your ZMQ!'
                )
        # Late setup the of the opts grains, so we can log from the grains
        # module
        if 'proxyid' not in self.opts:
            self.opts['grains'] = salt.loader.grains(opts)

    # TODO: remove?
    def sync_connect_master(self):
        '''
        Block until we are connected to a master
        '''
        log.debug("sync_connect_master")
        self._connect_master_future = self.connect_master()
        # finish connecting to master
        self._connect_master_future.add_done_callback(lambda f: self.io_loop.stop())
        self.io_loop.start()
        # I made the following 3 line oddity to preserve traceback.
        # Please read PR #23978 before changing, hopefully avoiding regressions.
        # Good luck, we're all counting on you.  Thanks.
        future_exception = self._connect_master_future.exc_info()
        if future_exception:
            raise six.reraise(*future_exception)

    @tornado.gen.coroutine
    def connect_master(self):
        '''
        Return a future which will complete when you are connected to a master
        '''
        master, self.pub_channel = yield self.eval_master(self.opts, self.timeout, self.safe)
        yield self._post_master_init(master)

    # TODO: better name...
    @tornado.gen.coroutine
    def _post_master_init(self, master):
        '''
        Function to finish init after connecting to a master

        This is primarily loading modules, pillars, etc. (since they need
        to know which master they connected to)
        '''
        self.opts['master'] = master

        self.opts['pillar'] = yield salt.pillar.get_async_pillar(
            self.opts,
            self.opts['grains'],
            self.opts['id'],
            self.opts['environment'],
            pillarenv=self.opts.get('pillarenv')
        ).compile_pillar()
        self.functions, self.returners, self.function_errors, self.executors = self._load_modules()
        self.serial = salt.payload.Serial(self.opts)
        self.mod_opts = self._prep_mod_opts()
        self.matcher = Matcher(self.opts, self.functions)
        self.beacons = salt.beacons.Beacon(self.opts, self.functions)
        uid = salt.utils.get_uid(user=self.opts.get('user', None))
        self.proc_dir = get_proc_dir(self.opts['cachedir'], uid=uid)

        self.schedule = salt.utils.schedule.Schedule(
            self.opts,
            self.functions,
            self.returners)

        # add default scheduling jobs to the minions scheduler
        if 'mine.update' in self.functions:
            log.info('Added mine.update to scheduler')
            self.schedule.add_job({
                '__mine_interval':
                {
                    'function': 'mine.update',
                    'minutes': self.opts['mine_interval'],
                    'jid_include': True,
                    'maxrunning': 2
                }
            }, persist=True)

        # add master_alive job if enabled
        if self.opts['master_alive_interval'] > 0:
            self.schedule.add_job({
                '__master_alive':
                {
                    'function': 'status.master',
                    'seconds': self.opts['master_alive_interval'],
                    'jid_include': True,
                    'maxrunning': 1,
                    'kwargs': {'master': self.opts['master'],
                               'connected': True}
                }
            }, persist=True)

        self.grains_cache = self.opts['grains']

    def _return_retry_timer(self):
        '''
        Based on the minion configuration, either return a randomized timer or
        just return the value of the return_retry_timer.
        '''
        msg = 'Minion return retry timer set to {0} seconds'
        if self.opts.get('return_retry_random'):
            try:
                random_retry = randint(1, self.opts['return_retry_timer'])
            except ValueError:
                # Catch wiseguys using negative integers here
                log.error(
                    'Invalid value ({0}) for return_retry_timer, must be a '
                    'positive integer'.format(self.opts['return_retry_timer'])
                )
                log.debug(msg.format(DEFAULT_MINION_OPTS['return_retry_timer']))
                return DEFAULT_MINION_OPTS['return_retry_timer']
            else:
                log.debug(msg.format(random_retry) + ' (randomized)')
                return random_retry
        else:
            log.debug(msg.format(self.opts.get('return_retry_timer')))
            return self.opts.get('return_retry_timer')

    def _prep_mod_opts(self):
        '''
        Returns a copy of the opts with key bits stripped out
        '''
        mod_opts = {}
        for key, val in six.iteritems(self.opts):
            if key == 'logger':
                continue
            mod_opts[key] = val
        return mod_opts

    def _process_beacons(self):
        '''
        Process each beacon and send events if appropriate
        '''
        # Process Beacons
        try:
            beacons = self.process_beacons(self.functions)
        except Exception as exc:
            log.critical('Beacon processing failed: {0}. No beacons will be processed.'.format(traceback.format_exc(exc)))
            beacons = None
        if beacons:
            self._fire_master(events=beacons)
            for beacon in beacons:
                serialized_data = salt.utils.dicttrim.trim_dict(
                    self.serial.dumps(beacon['data']),
                    self.opts.get('max_event_size', 1048576),
                    is_msgpacked=True,
                )
                log.debug('Sending event - data = {0}'.format(beacon['data']))
                event = '{0}{1}{2}'.format(
                        beacon['tag'],
                        salt.utils.event.TAGEND,
                        serialized_data,
                )
                self.event_publisher.handle_publish([event])

    def _load_modules(self, force_refresh=False, notify=False):
        '''
        Return the functions and the returners loaded up from the loader
        module
        '''
        # if this is a *nix system AND modules_max_memory is set, lets enforce
        # a memory limit on module imports
        # this feature ONLY works on *nix like OSs (resource module doesn't work on windows)
        modules_max_memory = False
        if self.opts.get('modules_max_memory', -1) > 0 and HAS_PSUTIL and HAS_RESOURCE:
            log.debug('modules_max_memory set, enforcing a maximum of {0}'.format(self.opts['modules_max_memory']))
            modules_max_memory = True
            old_mem_limit = resource.getrlimit(resource.RLIMIT_AS)
            rss, vms = psutil.Process(os.getpid()).memory_info()
            mem_limit = rss + vms + self.opts['modules_max_memory']
            resource.setrlimit(resource.RLIMIT_AS, (mem_limit, mem_limit))
        elif self.opts.get('modules_max_memory', -1) > 0:
            if not HAS_PSUTIL:
                log.error('Unable to enforce modules_max_memory because psutil is missing')
            if not HAS_RESOURCE:
                log.error('Unable to enforce modules_max_memory because resource is missing')

        self.opts['grains'] = salt.loader.grains(self.opts, force_refresh)
        self.utils = salt.loader.utils(self.opts)
        if self.opts.get('multimaster', False):
            s_opts = copy.deepcopy(self.opts)
            functions = salt.loader.minion_mods(s_opts, utils=self.utils,
                                                loaded_base_name=self.loaded_base_name, notify=notify)
        else:
            functions = salt.loader.minion_mods(self.opts, utils=self.utils, notify=notify)
        returners = salt.loader.returners(self.opts, functions)
        errors = {}
        if '_errors' in functions:
            errors = functions['_errors']
            functions.pop('_errors')

        # we're done, reset the limits!
        if modules_max_memory is True:
            resource.setrlimit(resource.RLIMIT_AS, old_mem_limit)

        executors = salt.loader.executors(self.opts, functions)

        return functions, returners, errors, executors

    def _fire_master(self, data=None, tag=None, events=None, pretag=None, timeout=60):
        '''
        Fire an event on the master, or drop message if unable to send.
        '''
        load = {'id': self.opts['id'],
                'cmd': '_minion_event',
                'pretag': pretag,
                'tok': self.tok}
        if events:
            load['events'] = events
        elif data and tag:
            load['data'] = data
            load['tag'] = tag
        elif not data and tag:
            load['data'] = {}
            load['tag'] = tag
        else:
            return
        channel = salt.transport.Channel.factory(self.opts)
        try:
            result = channel.send(load, timeout=timeout)
            return True
        except Exception:
            log.info('fire_master failed: {0}'.format(traceback.format_exc()))
            return False

    def _handle_decoded_payload(self, data):
        '''
        Override this method if you wish to handle the decoded data
        differently.
        '''
        if 'user' in data:
            log.info(
                'User {0[user]} Executing command {0[fun]} with jid '
                '{0[jid]}'.format(data)
            )
        else:
            log.info(
                'Executing command {0[fun]} with jid {0[jid]}'.format(data)
            )
        log.debug('Command details {0}'.format(data))

        if isinstance(data['fun'], six.string_types):
            if data['fun'] == 'sys.reload_modules':
                self.functions, self.returners, self.function_errors, self.executors = self._load_modules()
                self.schedule.functions = self.functions
                self.schedule.returners = self.returners
        if isinstance(data['fun'], tuple) or isinstance(data['fun'], list):
            target = Minion._thread_multi_return
        else:
            target = Minion._thread_return
        # We stash an instance references to allow for the socket
        # communication in Windows. You can't pickle functions, and thus
        # python needs to be able to reconstruct the reference on the other
        # side.
        instance = self
        if self.opts['multiprocessing']:
            if sys.platform.startswith('win'):
                # let python reconstruct the minion on the other side if we're
                # running on windows
                instance = None
            process = multiprocessing.Process(
                target=target, args=(instance, self.opts, data)
            )
        else:
            process = threading.Thread(
                target=target,
                args=(instance, self.opts, data),
                name=data['jid']
            )
        process.start()
        if not sys.platform.startswith('win'):
            process.join()
        else:
            self.win_proc.append(process)

    @classmethod
    def _thread_return(cls, minion_instance, opts, data):
        '''
        This method should be used as a threading target, start the actual
        minion side execution.
        '''
        # this seems awkward at first, but it's a workaround for Windows
        # multiprocessing communication.
        if sys.platform.startswith('win') and \
                opts['multiprocessing'] and \
                not salt.log.is_logging_configured():
            # We have to re-init the logging system for Windows
            salt.log.setup_console_logger(log_level=opts.get('log_level', 'info'))
            if opts.get('log_file'):
                salt.log.setup_logfile_logger(opts['log_file'], opts.get('log_level_logfile', 'info'))
        if not minion_instance:
            minion_instance = cls(opts)
            if not hasattr(minion_instance, 'functions'):
                functions, returners, function_errors, executors = (
                    minion_instance._load_modules()
                    )
                minion_instance.functions = functions
                minion_instance.returners = returners
                minion_instance.function_errors = function_errors
                minion_instance.executors = executors
            if not hasattr(minion_instance, 'serial'):
                minion_instance.serial = salt.payload.Serial(opts)
            if not hasattr(minion_instance, 'proc_dir'):
                uid = salt.utils.get_uid(user=opts.get('user', None))
                minion_instance.proc_dir = (
                    get_proc_dir(opts['cachedir'], uid=uid)
                    )

        fn_ = os.path.join(minion_instance.proc_dir, data['jid'])
        if opts['multiprocessing']:
            salt.utils.daemonize_if(opts)

        salt.utils.appendproctitle(data['jid'])

        sdata = {'pid': os.getpid()}
        sdata.update(data)
        log.info('Starting a new job with PID {0}'.format(sdata['pid']))
        with salt.utils.fopen(fn_, 'w+b') as fp_:
            fp_.write(minion_instance.serial.dumps(sdata))
        ret = {'success': False}
        function_name = data['fun']
        if function_name in minion_instance.functions:
            try:
                func = minion_instance.functions[function_name]
                args, kwargs = load_args_and_kwargs(
                    func,
                    data['arg'],
                    data)
                minion_instance.functions.pack['__context__']['retcode'] = 0

                executors = data.get('module_executors') or opts.get('module_executors', ['direct_call.get'])
                if isinstance(executors, six.string_types):
                    executors = [executors]
                elif not isinstance(executors, list) or not executors:
                    raise SaltInvocationError("Wrong executors specification: {0}. String or non-empty list expected".
                        format(executors))
                if opts.get('sudo_user', '') and executors[-1] != 'sudo.get':
                    if executors[-1] in FUNCTION_EXECUTORS:
                        executors[-1] = 'sudo.get'  # replace
                    else:
                        executors.append('sudo.get')  # append
                log.trace("Executors list {0}".format(executors))

                # Get executors
                def get_executor(name):
                    executor_class = minion_instance.executors.get(name)
                    if executor_class is None:
                        raise SaltInvocationError("Executor '{0}' is not available".format(name))
                    return executor_class
                # Get the last one that is function executor
                executor = get_executor(executors.pop())(opts, data, func, args, kwargs)
                # Instantiate others from bottom to the top
                for executor_name in reversed(executors):
                    executor = get_executor(executor_name)(opts, data, executor)
                return_data = executor.execute()

                if isinstance(return_data, types.GeneratorType):
                    ind = 0
                    iret = {}
                    for single in return_data:
                        if isinstance(single, dict) and isinstance(iret, dict):
                            iret.update(single)
                        else:
                            if not iret:
                                iret = []
                            iret.append(single)
                        tag = tagify([data['jid'], 'prog', opts['id'], str(ind)], 'job')
                        event_data = {'return': single}
                        minion_instance._fire_master(event_data, tag)
                        ind += 1
                    ret['return'] = iret
                else:
                    ret['return'] = return_data
                ret['retcode'] = minion_instance.functions.pack['__context__'].get(
                    'retcode',
                    0
                )
                ret['success'] = True
            except CommandNotFoundError as exc:
                msg = 'Command required for \'{0}\' not found'.format(
                    function_name
                )
                log.debug(msg, exc_info=True)
                ret['return'] = '{0}: {1}'.format(msg, exc)
                ret['out'] = 'nested'
            except CommandExecutionError as exc:
                log.error(
                    'A command in \'{0}\' had a problem: {1}'.format(
                        function_name,
                        exc
                    ),
                    exc_info_on_loglevel=logging.DEBUG
                )
                ret['return'] = 'ERROR: {0}'.format(exc)
                ret['out'] = 'nested'
            except SaltInvocationError as exc:
                log.error(
                    'Problem executing \'{0}\': {1}'.format(
                        function_name,
                        exc
                    ),
                    exc_info_on_loglevel=logging.DEBUG
                )
                ret['return'] = 'ERROR executing \'{0}\': {1}'.format(
                    function_name, exc
                )
                ret['out'] = 'nested'
            except TypeError as exc:
                msg = 'Passed invalid arguments to {0}: {1}\n{2}'.format(function_name, exc, func.__doc__, )
                log.warning(msg, exc_info_on_loglevel=logging.DEBUG)
                ret['return'] = msg
                ret['out'] = 'nested'
            except Exception:
                msg = 'The minion function caused an exception'
                log.warning(msg, exc_info_on_loglevel=logging.DEBUG)
                salt.utils.error.fire_exception(salt.exceptions.MinionError(msg), opts, job=data)
                ret['return'] = '{0}: {1}'.format(msg, traceback.format_exc())
                ret['out'] = 'nested'
        else:
            ret['return'] = minion_instance.functions.missing_fun_string(function_name)
            mod_name = function_name.split('.')[0]
            if mod_name in minion_instance.function_errors:
                ret['return'] += ' Possible reasons: \'{0}\''.format(
                    minion_instance.function_errors[mod_name]
                )
            ret['success'] = False
            ret['retcode'] = 254
            ret['out'] = 'nested'

        ret['jid'] = data['jid']
        ret['fun'] = data['fun']
        ret['fun_args'] = data['arg']
        if 'master_id' in data:
            ret['master_id'] = data['master_id']
        if 'metadata' in data:
            if isinstance(data['metadata'], dict):
                ret['metadata'] = data['metadata']
            else:
                log.warning('The metadata parameter must be a dictionary.  Ignoring.')
        minion_instance._return_pub(
            ret,
            timeout=minion_instance._return_retry_timer()
        )
        if data['ret']:
            if 'ret_config' in data:
                ret['ret_config'] = data['ret_config']
            ret['id'] = opts['id']
            for returner in set(data['ret'].split(',')):
                try:
                    minion_instance.returners['{0}.returner'.format(
                        returner
                    )](ret)
                except Exception as exc:
                    log.error(
                        'The return failed for job {0} {1}'.format(
                        data['jid'],
                        exc
                        )
                    )
                    log.error(traceback.format_exc())

    @classmethod
    def _thread_multi_return(cls, minion_instance, opts, data):
        '''
        This method should be used as a threading target, start the actual
        minion side execution.
        '''
        salt.utils.appendproctitle(data['jid'])
        # this seems awkward at first, but it's a workaround for Windows
        # multiprocessing communication.
        if not minion_instance:
            minion_instance = cls(opts)
        ret = {
            'return': {},
            'success': {},
        }
        for ind in range(0, len(data['fun'])):
            ret['success'][data['fun'][ind]] = False
            try:
                func = minion_instance.functions[data['fun'][ind]]
                args, kwargs = load_args_and_kwargs(
                    func,
                    data['arg'][ind],
                    data)
                ret['return'][data['fun'][ind]] = func(*args, **kwargs)
                ret['success'][data['fun'][ind]] = True
            except Exception as exc:
                trb = traceback.format_exc()
                log.warning(
                    'The minion function caused an exception: {0}'.format(
                        exc
                    )
                )
                ret['return'][data['fun'][ind]] = trb
            ret['jid'] = data['jid']
            ret['fun'] = data['fun']
            ret['fun_args'] = data['arg']
        if 'metadata' in data:
            ret['metadata'] = data['metadata']
        minion_instance._return_pub(
            ret,
            timeout=minion_instance._return_retry_timer()
        )
        if data['ret']:
            if 'ret_config' in data:
                ret['ret_config'] = data['ret_config']
            for returner in set(data['ret'].split(',')):
                ret['id'] = opts['id']
                try:
                    minion_instance.returners['{0}.returner'.format(
                        returner
                    )](ret)
                except Exception as exc:
                    log.error(
                        'The return failed for job {0} {1}'.format(
                        data['jid'],
                        exc
                        )
                    )

    def _return_pub(self, ret, ret_cmd='_return', timeout=60):
        '''
        Return the data from the executed command to the master server
        '''
        jid = ret.get('jid', ret.get('__jid__'))
        fun = ret.get('fun', ret.get('__fun__'))
        if self.opts['multiprocessing']:
            fn_ = os.path.join(self.proc_dir, jid)
            if os.path.isfile(fn_):
                try:
                    os.remove(fn_)
                except (OSError, IOError):
                    # The file is gone already
                    pass
        log.info('Returning information for job: {0}'.format(jid))
        channel = salt.transport.Channel.factory(self.opts)
        if ret_cmd == '_syndic_return':
            load = {'cmd': ret_cmd,
                    'id': self.opts['id'],
                    'jid': jid,
                    'fun': fun,
                    'arg': ret.get('arg'),
                    'tgt': ret.get('tgt'),
                    'tgt_type': ret.get('tgt_type'),
                    'load': ret.get('__load__')}
            if '__master_id__' in ret:
                load['master_id'] = ret['__master_id__']
            load['return'] = {}
            for key, value in six.iteritems(ret):
                if key.startswith('__'):
                    continue
                load['return'][key] = value
        else:
            load = {'cmd': ret_cmd,
                    'id': self.opts['id']}
            for key, value in six.iteritems(ret):
                load[key] = value

        if 'out' in ret:
            if isinstance(ret['out'], six.string_types):
                load['out'] = ret['out']
            else:
                log.error('Invalid outputter {0}. This is likely a bug.'
                          .format(ret['out']))
        else:
            try:
                oput = self.functions[fun].__outputter__
            except (KeyError, AttributeError, TypeError):
                pass
            else:
                if isinstance(oput, six.string_types):
                    load['out'] = oput
        if self.opts['cache_jobs']:
            # Local job cache has been enabled
            fn_ = os.path.join(
                self.opts['cachedir'],
                'minion_jobs',
                load['jid'],
                'return.p')
            jdir = os.path.dirname(fn_)
            if not os.path.isdir(jdir):
                os.makedirs(jdir)
            salt.utils.fopen(fn_, 'w+b').write(self.serial.dumps(ret))
        try:
            ret_val = channel.send(load, timeout=timeout)
        except SaltReqTimeoutError:
            msg = ('The minion failed to return the job information for job '
                   '{0}. This is often due to the master being shut down or '
                   'overloaded. If the master is running consider increasing '
                   'the worker_threads value.').format(jid)
            log.warn(msg)
            return ''

        log.trace('ret_val = {0}'.format(ret_val))
        return ret_val

    def _state_run(self):
        '''
        Execute a state run based on information set in the minion config file
        '''
        if self.opts['startup_states']:
            data = {'jid': 'req', 'ret': self.opts.get('ext_job_cache', '')}
            if self.opts['startup_states'] == 'sls':
                data['fun'] = 'state.sls'
                data['arg'] = [self.opts['sls_list']]
            elif self.opts['startup_states'] == 'top':
                data['fun'] = 'state.top'
                data['arg'] = [self.opts['top_file']]
            else:
                data['fun'] = 'state.highstate'
                data['arg'] = []
            self._handle_decoded_payload(data)

    def _refresh_grains_watcher(self, refresh_interval_in_minutes):
        '''
        Create a loop that will fire a pillar refresh to inform a master about a change in the grains of this minion
        :param refresh_interval_in_minutes:
        :return: None
        '''
        if '__update_grains' not in self.opts.get('schedule', {}):
            if 'schedule' not in self.opts:
                self.opts['schedule'] = {}
            self.opts['schedule'].update({
                '__update_grains':
                    {
                        'function': 'event.fire',
                        'args': [{}, 'grains_refresh'],
                        'minutes': refresh_interval_in_minutes
                    }
            })

    def _fire_master_minion_start(self):
        # Send an event to the master that the minion is live
        self._fire_master(
            'Minion {0} started at {1}'.format(
            self.opts['id'],
            time.asctime()
            ),
            'minion_start'
        )
        # dup name spaced event
        self._fire_master(
            'Minion {0} started at {1}'.format(
            self.opts['id'],
            time.asctime()
            ),
            tagify([self.opts['id'], 'start'], 'minion'),
        )

    def module_refresh(self, force_refresh=False, notify=False):
        '''
        Refresh the functions and returners.
        '''
        log.debug('Refreshing modules. Notify={0}'.format(notify))
        self.functions, self.returners, _, self.executors = self._load_modules(force_refresh, notify=notify)
        self.schedule.functions = self.functions
        self.schedule.returners = self.returners

    # TODO: only allow one future in flight at a time?
    @tornado.gen.coroutine
    def pillar_refresh(self, force_refresh=False):
        '''
        Refresh the pillar
        '''
        log.debug('Refreshing pillar')
        try:
            self.opts['pillar'] = yield salt.pillar.get_async_pillar(
                self.opts,
                self.opts['grains'],
                self.opts['id'],
                self.opts['environment'],
                pillarenv=self.opts.get('pillarenv'),
            ).compile_pillar()
        except SaltClientError:
            # Do not exit if a pillar refresh fails.
            log.error('Pillar data could not be refreshed. '
                      'One or more masters may be down!')
        self.module_refresh(force_refresh)

    def manage_schedule(self, package):
        '''
        Refresh the functions and returners.
        '''
        tag, data = salt.utils.event.MinionEvent.unpack(package)
        func = data.get('func', None)
        name = data.get('name', None)
        schedule = data.get('schedule', None)
        where = data.get('where', None)
        persist = data.get('persist', None)

        if func == 'delete':
            self.schedule.delete_job(name, persist)
        elif func == 'add':
            self.schedule.add_job(schedule, persist)
        elif func == 'modify':
            self.schedule.modify_job(name, schedule, persist, where)
        elif func == 'enable':
            self.schedule.enable_schedule()
        elif func == 'disable':
            self.schedule.disable_schedule()
        elif func == 'enable_job':
            self.schedule.enable_job(name, persist, where)
        elif func == 'run_job':
            self.schedule.run_job(name)
        elif func == 'disable_job':
            self.schedule.disable_job(name, persist, where)
        elif func == 'reload':
            self.schedule.reload(schedule)
        elif func == 'list':
            self.schedule.list(where)
        elif func == 'save_schedule':
            self.schedule.save_schedule()

    def manage_beacons(self, package):
        '''
        Manage Beacons
        '''
        tag, data = salt.utils.event.MinionEvent.unpack(package)
        func = data.get('func', None)
        name = data.get('name', None)
        beacon_data = data.get('beacon_data', None)

        if func == 'add':
            self.beacons.add_beacon(name, beacon_data)
        elif func == 'modify':
            self.beacons.modify_beacon(name, beacon_data)
        elif func == 'delete':
            self.beacons.delete_beacon(name)
        elif func == 'enable':
            self.beacons.enable_beacons()
        elif func == 'disable':
            self.beacons.disable_beacons()
        elif func == 'enable_beacon':
            self.beacons.enable_beacon(name)
        elif func == 'disable_beacon':
            self.beacons.disable_beacon(name)
        elif func == 'list':
            self.beacons.list_beacons()

    def environ_setenv(self, package):
        '''
        Set the salt-minion main process environment according to
        the data contained in the minion event data
        '''
        tag, data = salt.utils.event.MinionEvent.unpack(package)
        environ = data.get('environ', None)
        if environ is None:
            return False
        false_unsets = data.get('false_unsets', False)
        clear_all = data.get('clear_all', False)
        import salt.modules.environ as mod_environ
        return mod_environ.setenv(environ, false_unsets, clear_all)

    def clean_die(self, signum, frame):
        '''
        Python does not handle the SIGTERM cleanly, if it is signaled exit
        the minion process cleanly
        '''
        self._running = False
        exit(0)

    def _pre_tune(self):
        '''
        Set the minion running flag and issue the appropriate warnings if
        the minion cannot be started or is already running
        '''
        if self._running is None:
            self._running = True
        elif self._running is False:
            log.error(
                'This {0} was scheduled to stop. Not running '
                '{0}.tune_in()'.format(self.__class__.__name__)
            )
            return
        elif self._running is True:
            log.error(
                'This {0} is already running. Not running '
                '{0}.tune_in()'.format(self.__class__.__name__)
            )
            return

        try:
            log.info(
                '{0} is starting as user \'{1}\''.format(
                    self.__class__.__name__,
                    salt.utils.get_user()
                )
            )
        except Exception as err:
            # Only windows is allowed to fail here. See #3189. Log as debug in
            # that case. Else, error.
            log.log(
                salt.utils.is_windows() and logging.DEBUG or logging.ERROR,
                'Failed to get the user who is starting {0}'.format(
                    self.__class__.__name__
                ),
                exc_info=err
            )

    def _mine_send(self, package):
        '''
        Send mine data to the master
        '''
        channel = salt.transport.Channel.factory(self.opts)
        load = salt.utils.event.SaltEvent.unpack(package)[1]
        load['tok'] = self.tok
        try:
            ret = channel.send(load)
            return ret
        except SaltReqTimeoutError:
            log.warning('Unable to send mine data to master.')
            return None

    @tornado.gen.coroutine
    def handle_event(self, package):
        '''
        Handle an event from the epull_sock (all local minion events)
        '''
        log.debug('Handling event \'{0}\''.format(package))
        if package.startswith('module_refresh'):
            tag, data = salt.utils.event.MinionEvent.unpack(package)
            self.module_refresh(notify=data.get('notify', False))
        elif package.startswith('pillar_refresh'):
            yield self.pillar_refresh()
        elif package.startswith('manage_schedule'):
            self.manage_schedule(package)
        elif package.startswith('manage_beacons'):
            self.manage_beacons(package)
        elif package.startswith('grains_refresh'):
            if self.grains_cache != self.opts['grains']:
                self.pillar_refresh(force_refresh=True)
                self.grains_cache = self.opts['grains']
        elif package.startswith('environ_setenv'):
            self.environ_setenv(package)
        elif package.startswith('_minion_mine'):
            self._mine_send(package)
        elif package.startswith('fire_master'):
            tag, data = salt.utils.event.MinionEvent.unpack(package)
            log.debug('Forwarding master event tag={tag}'.format(tag=data['tag']))
            self._fire_master(data['data'], data['tag'], data['events'], data['pretag'])
        elif package.startswith('__master_disconnected'):
            tag, data = salt.utils.event.MinionEvent.unpack(package)
            # if the master disconnect event is for a different master, raise an exception
            if data['master'] != self.opts['master']:
                raise Exception()
            if self.connected:
                # we are not connected anymore
                self.connected = False
                # modify the scheduled job to fire only on reconnect
                schedule = {
                   'function': 'status.master',
                   'seconds': self.opts['master_alive_interval'],
                   'jid_include': True,
                   'maxrunning': 2,
                   'kwargs': {'master': self.opts['master'],
                              'connected': False}
                }
                self.schedule.modify_job(name='__master_alive',
                                         schedule=schedule)

                log.info('Connection to master {0} lost'.format(self.opts['master']))

                if self.opts['master_type'] == 'failover':
                    log.info('Trying to tune in to next master from master-list')

                    # if eval_master finds a new master for us, self.connected
                    # will be True again on successful master authentication
                    self.opts['master'] = self.eval_master(opts=self.opts,
                                                           failed=True)
                    if self.connected:
                        # re-init the subsystems to work with the new master
                        log.info('Re-initialising subsystems for new '
                                 'master {0}'.format(self.opts['master']))
                        del self.pub_channel
                        self._connect_master_future = self.connect_master()
                        self.block_until_connected()  # TODO: remove
                        self.functions, self.returners, self.function_errors, self.executors = self._load_modules()
                        self._fire_master_minion_start()
                        log.info('Minion is ready to receive requests!')

                        # update scheduled job to run with the new master addr
                        schedule = {
                           'function': 'status.master',
                           'seconds': self.opts['master_alive_interval'],
                           'jid_include': True,
                           'maxrunning': 2,
                           'kwargs': {'master': self.opts['master'],
                                      'connected': True}
                        }
                        self.schedule.modify_job(name='__master_alive',
                                                 schedule=schedule)

        elif package.startswith('__master_connected'):
            # handle this event only once. otherwise it will pollute the log
            if not self.connected:
                log.info('Connection to master {0} re-established'.format(self.opts['master']))
                self.connected = True
                # modify the __master_alive job to only fire,
                # if the connection is lost again
                schedule = {
                   'function': 'status.master',
                   'seconds': self.opts['master_alive_interval'],
                   'jid_include': True,
                   'maxrunning': 2,
                   'kwargs': {'master': self.opts['master'],
                              'connected': True}
                }

                self.schedule.modify_job(name='__master_alive',
                                         schedule=schedule)
        elif package.startswith('_salt_error'):
            tag, data = salt.utils.event.MinionEvent.unpack(package)
            log.debug('Forwarding salt error event tag={tag}'.format(tag=tag))
            self._fire_master(data, tag)

    def _fallback_cleanups(self):
        '''
        Fallback cleanup routines, attempting to fix leaked processes, threads, etc.
        '''
        # Add an extra fallback in case a forked process leaks through
        multiprocessing.active_children()

        # Cleanup Windows threads
        if not salt.utils.is_windows():
            return
        for thread in self.win_proc:
            if not thread.is_alive():
                thread.join()
                try:
                    self.win_proc.remove(thread)
                    del thread
                except (ValueError, NameError):
                    pass

    # Main Minion Tune In
    def tune_in(self, start=True):
        '''
        Lock onto the publisher. This is the main event loop for the minion
        :rtype : None
        '''
        self._pre_tune()

        # Properly exit if a SIGTERM is signalled
        signal.signal(signal.SIGTERM, self.clean_die)

        # start up the event publisher, so we can see events during startup
        self.event_publisher = salt.utils.event.AsyncEventPublisher(
            self.opts,
            self.handle_event,
            io_loop=self.io_loop,
        )

        log.debug('Minion \'{0}\' trying to tune in'.format(self.opts['id']))

        if start:
            self.sync_connect_master()

        self._fire_master_minion_start()
        log.info('Minion is ready to receive requests!')

        # Make sure to gracefully handle SIGUSR1
        enable_sigusr1_handler()

        # Make sure to gracefully handle CTRL_LOGOFF_EVENT
        salt.utils.enable_ctrl_logoff_handler()

        # On first startup execute a state run if configured to do so
        self._state_run()

        loop_interval = self.opts['loop_interval']

        try:
            if self.opts['grains_refresh_every']:  # If exists and is not zero. In minutes, not seconds!
                if self.opts['grains_refresh_every'] > 1:
                    log.debug(
                        'Enabling the grains refresher. Will run every {0} minutes.'.format(
                            self.opts['grains_refresh_every'])
                    )
                else:  # Clean up minute vs. minutes in log message
                    log.debug(
                        'Enabling the grains refresher. Will run every {0} minute.'.format(
                            self.opts['grains_refresh_every'])

                    )
                self._refresh_grains_watcher(
                    abs(self.opts['grains_refresh_every'])
                )
        except Exception as exc:
            log.error(
                'Exception occurred in attempt to initialize grain refresh routine during minion tune-in: {0}'.format(
                    exc)
            )

        self.periodic_callbacks = {}
        # schedule the stuff that runs every interval
        ping_interval = self.opts.get('ping_interval', 0) * 60
        if ping_interval > 0:
            def ping_master():
                if not self._fire_master('ping', 'minion_ping'):
                    if not self.opts.get('auth_safemode', True):
                        log.error('** Master Ping failed. Attempting to restart minion**')
                        delay = self.opts.get('random_reauth_delay', 5)
                        log.info('delaying random_reauth_delay {0}s'.format(delay))
                        # regular sys.exit raises an exception -- which isn't sufficient in a thread
                        os._exit(salt.defaults.exitcodes.SALT_KEEPALIVE)
            self.periodic_callbacks['ping'] = tornado.ioloop.PeriodicCallback(ping_master, ping_interval * 1000, io_loop=self.io_loop)

        self.periodic_callbacks['cleanup'] = tornado.ioloop.PeriodicCallback(self._fallback_cleanups, loop_interval * 1000, io_loop=self.io_loop)

        def handle_beacons():
            # Process Beacons
            try:
                beacons = self.process_beacons(self.functions)
            except Exception:
                log.critical('The beacon errored: ', exc_info=True)
            if beacons:
                self._fire_master(events=beacons)
        self.periodic_callbacks['beacons'] = tornado.ioloop.PeriodicCallback(handle_beacons, loop_interval * 1000, io_loop=self.io_loop)

        # TODO: actually listen to the return and change period
        def handle_schedule():
            self.process_schedule(self, loop_interval)
        self.periodic_callbacks['schedule'] = tornado.ioloop.PeriodicCallback(handle_schedule, 1000, io_loop=self.io_loop)

        # start all the other callbacks
        for periodic_cb in six.itervalues(self.periodic_callbacks):
            periodic_cb.start()

        # add handler to subscriber
        self.pub_channel.on_recv(self._handle_payload)

        if start:
            self.io_loop.start()

    def _handle_payload(self, payload):
        if payload is not None and self._target_load(payload['load']):
            self._handle_decoded_payload(payload['load'])

    def _target_load(self, load):
        # Verify that the publication is valid
        if 'tgt' not in load or 'jid' not in load or 'fun' not in load \
           or 'arg' not in load:
            return False
        # Verify that the publication applies to this minion

        # It's important to note that the master does some pre-processing
        # to determine which minions to send a request to. So for example,
        # a "salt -G 'grain_key:grain_val' test.ping" will invoke some
        # pre-processing on the master and this minion should not see the
        # publication if the master does not determine that it should.

        if 'tgt_type' in load:
            match_func = getattr(self.matcher,
                                 '{0}_match'.format(load['tgt_type']), None)
            if match_func is None:
                return False
            if load['tgt_type'] in ('grain', 'grain_pcre', 'pillar'):
                delimiter = load.get('delimiter', DEFAULT_TARGET_DELIM)
                if not match_func(load['tgt'], delimiter=delimiter):
                    return False
            elif not match_func(load['tgt']):
                return False
        else:
            if not self.matcher.glob_match(load['tgt']):
                return False

        return True

    def destroy(self):
        '''
        Tear down the minion
        '''
        self._running = False
        if hasattr(self, 'pub_channel'):
            self.pub_channel.on_recv(None)
            del self.pub_channel
        if hasattr(self, 'periodic_callbacks'):
            for cb in six.itervalues(self.periodic_callbacks):
                cb.stop()

    def __del__(self):
        self.destroy()


class Syndic(Minion):
    '''
    Make a Syndic minion, this minion will use the minion keys on the
    master to authenticate with a higher level master.
    '''
    def __init__(self, opts, **kwargs):
        self._syndic_interface = opts.get('interface')
        self._syndic = True
        # force auth_safemode True because Syndic don't support autorestart
        opts['auth_safemode'] = True
        opts['loop_interval'] = 1
        super(Syndic, self).__init__(opts, **kwargs)
        self.mminion = salt.minion.MasterMinion(opts)
        self.jid_forward_cache = set()

    def _handle_decoded_payload(self, data):
        '''
        Override this method if you wish to handle the decoded data
        differently.
        '''
        # TODO: even do this??
        data['to'] = int(data.get('to', self.opts['timeout'])) - 1
        # Only forward the command if it didn't originate from ourselves
        if data.get('master_id', 0) != self.opts.get('master_id', 1):
            self.syndic_cmd(data)

    def syndic_cmd(self, data):
        '''
        Take the now clear load and forward it on to the client cmd
        '''
        # Set up default tgt_type
        if 'tgt_type' not in data:
            data['tgt_type'] = 'glob'
        kwargs = {}

        # optionally add a few fields to the publish data
        for field in ('master_id',  # which master the job came from
                      'user',  # which user ran the job
                      ):
            if field in data:
                kwargs[field] = data[field]

        try:
            # Send out the publication
            self.local.pub(data['tgt'],
                           data['fun'],
                           data['arg'],
                           data['tgt_type'],
                           data['ret'],
                           data['jid'],
                           data['to'],
                           **kwargs)
        except Exception as exc:
            log.warning('Unable to forward pub data: {0}'.format(exc))

    def _fire_master_syndic_start(self):
        # Send an event to the master that the minion is live
        self._fire_master(
            'Syndic {0} started at {1}'.format(
            self.opts['id'],
            time.asctime()
            ),
            'syndic_start'
        )
        self._fire_master(
            'Syndic {0} started at {1}'.format(
            self.opts['id'],
            time.asctime()
            ),
            tagify([self.opts['id'], 'start'], 'syndic'),
        )

    # Syndic Tune In
    def tune_in(self, start=True):
        '''
        Lock onto the publisher. This is the main event loop for the syndic
        '''
        signal.signal(signal.SIGTERM, self.clean_die)
        log.debug('Syndic \'{0}\' trying to tune in'.format(self.opts['id']))

        if start:
            self.sync_connect_master()

        # Instantiate the local client
        self.local = salt.client.get_local_client(self.opts['_minion_conf_file'])
        self.local.event.subscribe('')
        self.local.opts['interface'] = self._syndic_interface

        # add handler to subscriber
        self.pub_channel.on_recv(self._process_cmd_socket)

        # register the event sub to the poller
        self._reset_event_aggregation()
        self.local_event_stream = zmq.eventloop.zmqstream.ZMQStream(self.local.event.sub, io_loop=self.io_loop)
        self.local_event_stream.on_recv(self._process_event)

        # forward events every syndic_event_forward_timeout
        self.forward_events = tornado.ioloop.PeriodicCallback(self._forward_events,
                                                              self.opts['syndic_event_forward_timeout'] * 1000,
                                                              io_loop=self.io_loop)
        self.forward_events.start()

        # Send an event to the master that the minion is live
        self._fire_master_syndic_start()

        # Make sure to gracefully handle SIGUSR1
        enable_sigusr1_handler()

        if start:
            self.io_loop.start()

    # TODO: clean up docs
    def tune_in_no_block(self):
        '''
        Executes the tune_in sequence but omits extra logging and the
        management of the event bus assuming that these are handled outside
        the tune_in sequence
        '''
        # Instantiate the local client
        self.local = salt.client.get_local_client(self.opts['_minion_conf_file'])

        # add handler to subscriber
        self.pub_channel.on_recv(self._process_cmd_socket)

    def _process_cmd_socket(self, payload):
        if payload is not None:
            log.trace('Handling payload')
            self._handle_decoded_payload(payload['load'])

    def _reset_event_aggregation(self):
        self.jids = {}
        self.raw_events = []

    def _process_event(self, raw):
        # TODO: cleanup: Move down into event class
        raw = raw[0]
        mtag, data = self.local.event.unpack(raw, self.local.event.serial)
        event = {'data': data, 'tag': mtag}
        log.trace('Got event {0}'.format(event['tag']))
        tag_parts = event['tag'].split('/')
        if len(tag_parts) >= 4 and tag_parts[1] == 'job' and \
            salt.utils.jid.is_jid(tag_parts[2]) and tag_parts[3] == 'ret' and \
            'return' in event['data']:
            if 'jid' not in event['data']:
                # Not a job return
                return
            jdict = self.jids.setdefault(event['tag'], {})
            if not jdict:
                jdict['__fun__'] = event['data'].get('fun')
                jdict['__jid__'] = event['data']['jid']
                jdict['__load__'] = {}
                fstr = '{0}.get_load'.format(self.opts['master_job_cache'])
                # Only need to forward each load once. Don't hit the disk
                # for every minion return!
                if event['data']['jid'] not in self.jid_forward_cache:
                    jdict['__load__'].update(
                        self.mminion.returners[fstr](event['data']['jid'])
                        )
                    self.jid_forward_cache.add(event['data']['jid'])
                    if len(self.jid_forward_cache) > self.opts['syndic_jid_forward_cache_hwm']:
                        # Pop the oldest jid from the cache
                        tmp = sorted(list(self.jid_forward_cache))
                        tmp.pop(0)
                        self.jid_forward_cache = set(tmp)
            if 'master_id' in event['data']:
                # __'s to make sure it doesn't print out on the master cli
                jdict['__master_id__'] = event['data']['master_id']
            jdict[event['data']['id']] = event['data']['return']
        else:
            # Add generic event aggregation here
            if 'retcode' not in event['data']:
                self.raw_events.append(event)

    def _forward_events(self):
        log.trace('Forwarding events')
        if self.raw_events:
            self._fire_master(events=self.raw_events,
                              pretag=tagify(self.opts['id'], base='syndic'),
                              )
        for jid in self.jids:
            self._return_pub(self.jids[jid],
                             '_syndic_return',
                             timeout=self._return_retry_timer())
        self._reset_event_aggregation()

    def destroy(self):
        '''
        Tear down the syndic minion
        '''
        # We borrowed the local clients poller so give it back before
        # it's destroyed. Reset the local poller reference.
        super(Syndic, self).destroy()
        if hasattr(self, 'local'):
            del self.local

        if hasattr(self, 'forward_events'):
            self.forward_events.stop()


# TODO: consolidate syndic classes together?
# need a way of knowing if the syndic connection is busted
class MultiSyndic(MinionBase):
    '''
    Make a MultiSyndic minion, this minion will handle relaying jobs and returns from
    all minions connected to it to the list of masters it is connected to.

    Modes (controlled by `syndic_mode`:
        sync: This mode will synchronize all events and publishes from higher level masters
        cluster: This mode will only sync job publishes and returns

    Note: jobs will be returned best-effort to the requesting master. This also means
    (since we are using zmq) that if a job was fired and the master disconnects
    between the publish and return, that the return will end up in a zmq buffer
    in this Syndic headed to that original master.

    In addition, since these classes all seem to use a mix of blocking and non-blocking
    calls (with varying timeouts along the way) this daemon does not handle failure well,
    it will (under most circumstances) stall the daemon for ~15s trying to forward events
    to the down master
    '''
    # time to connect to upstream master
    SYNDIC_CONNECT_TIMEOUT = 5
    SYNDIC_EVENT_TIMEOUT = 5

    def __init__(self, opts, io_loop=None):
        opts['loop_interval'] = 1
        super(MultiSyndic, self).__init__(opts)
        self.mminion = salt.minion.MasterMinion(opts)
        # sync (old behavior), cluster (only returns and publishes)
        self.syndic_mode = self.opts.get('syndic_mode', 'sync')

        self.auth_wait = self.opts['acceptance_wait_time']
        self.max_auth_wait = self.opts['acceptance_wait_time_max']

        self._has_master = threading.Event()
        self.jid_forward_cache = set()

        if io_loop is None:
            zmq.eventloop.ioloop.install()
            self.io_loop = zmq.eventloop.ioloop.ZMQIOLoop()
        else:
            self.io_loop = io_loop

    def _spawn_syndics(self):
        '''
        Spawn all the coroutines which will sign in the syndics
        '''
        self._syndics = {}  # mapping of opts['master'] -> syndic
        for master in set(self.opts['master']):
            s_opts = copy.copy(self.opts)
            s_opts['master'] = master
            self._syndics[master] = self._connect_syndic(s_opts)

    @tornado.gen.coroutine
    def _connect_syndic(self, opts):
        '''
        Create a syndic, and asynchronously connect it to a master
        '''
        last = 0  # never have we signed in
        auth_wait = opts['acceptance_wait_time']
        while True:
            log.debug('Syndic attempting to connect to {0}'.format(opts['master']))
            try:
                syndic = Syndic(opts,
                                timeout=self.SYNDIC_CONNECT_TIMEOUT,
                                safe=False,
                                io_loop=self.io_loop,
                                )
                yield syndic.connect_master()
                # set up the syndic to handle publishes (specifically not event forwarding)
                syndic.tune_in_no_block()
                log.info('Syndic successfully connected to {0}'.format(opts['master']))
                break
            except SaltClientError as exc:
                log.error('Error while bringing up syndic for multi-syndic. Is master at {0} responding?'.format(opts['master']))
                last = time.time()
                if auth_wait < self.max_auth_wait:
                    auth_wait += self.auth_wait
                yield tornado.gen.sleep(auth_wait)  # TODO: log?
            except KeyboardInterrupt:
                raise
            except:  # pylint: disable=W0702
                log.critical('Unexpected error while connecting to {0}'.format(opts['master']), exc_info=True)

        raise tornado.gen.Return(syndic)

    def _mark_master_dead(self, master):
        '''
        Mark a master as dead. This will start the sign-in routine
        '''
        # if its connected, mark it dead
        if self._syndics[master].done():
            syndic = self._syndics.result()
            syndic.destroy()
            self._syndics[master] = self._connect_syndic(syndic.opts)
        else:
            log.info('Attempting to mark {0} as dead, although it is already marked dead'.format(master))  # TODO: debug?

    def _call_syndic(self, func, args=(), kwargs=None, master_id=None):
        '''
        Wrapper to call a given func on a syndic, best effort to get the one you asked for
        '''
        if kwargs is None:
            kwargs = {}
        for master, syndic_future in self.iter_master_options(master_id):
            if not syndic_future.done() or syndic_future.exception():
                log.error('Unable to call {0} on {1}, that syndic is not connected'.format(func, master_id))
                continue

            try:
                getattr(syndic_future.result(), func)(*args, **kwargs)
                return
            except SaltClientError:
                log.error('Unable to call {0} on {1}, trying another...'.format(func, master_id))
                self._mark_master_dead(master)
                continue
        log.critical('Unable to call {0} on any masters!'.format(func))

    def iter_master_options(self, master_id=None):
        '''
        Iterate (in order) over your options for master
        '''
        masters = list(self._syndics.keys())
        shuffle(masters)
        if master_id not in self._syndics:
            master_id = masters.pop(0)
        else:
            masters.remove(master_id)

        while True:
            yield master_id, self._syndics[master_id]
            if len(masters) == 0:
                break
            master_id = masters.pop(0)

    def _reset_event_aggregation(self):
        self.jids = {}
        self.raw_events = []

    # Syndic Tune In
    def tune_in(self):
        '''
        Lock onto the publisher. This is the main event loop for the syndic
        '''
        self._spawn_syndics()
        # Instantiate the local client
        self.local = salt.client.get_local_client(self.opts['_minion_conf_file'])
        self.local.event.subscribe('')

        log.debug('MultiSyndic \'{0}\' trying to tune in'.format(self.opts['id']))

        # register the event sub to the poller
        self._reset_event_aggregation()
        self.local_event_stream = zmq.eventloop.zmqstream.ZMQStream(self.local.event.sub, io_loop=self.io_loop)
        self.local_event_stream.on_recv(self._process_event)

        # forward events every syndic_event_forward_timeout
        self.forward_events = tornado.ioloop.PeriodicCallback(self._forward_events,
                                                              self.opts['syndic_event_forward_timeout'] * 1000,
                                                              io_loop=self.io_loop)
        self.forward_events.start()

        # Make sure to gracefully handle SIGUSR1
        enable_sigusr1_handler()

        self.io_loop.start()

    def _process_event(self, raw):
        # TODO: cleanup: Move down into event class
        raw = raw[0]
        mtag, data = self.local.event.unpack(raw, self.local.event.serial)
        event = {'data': data, 'tag': mtag}
        log.trace('Got event {0}'.format(event['tag']))

        tag_parts = event['tag'].split('/')
        if len(tag_parts) >= 4 and tag_parts[1] == 'job' and \
            salt.utils.jid.is_jid(tag_parts[2]) and tag_parts[3] == 'ret' and \
            'return' in event['data']:
            if 'jid' not in event['data']:
                # Not a job return
                return
            if self.syndic_mode == 'cluster' and event['data'].get('master_id', 0) == self.opts.get('master_id', 1):
                log.debug('Return recieved with matching master_id, not forwarding')
                return

            jdict = self.jids.setdefault(event['tag'], {})
            if not jdict:
                jdict['__fun__'] = event['data'].get('fun')
                jdict['__jid__'] = event['data']['jid']
                jdict['__load__'] = {}
                fstr = '{0}.get_load'.format(self.opts['master_job_cache'])
                # Only need to forward each load once. Don't hit the disk
                # for every minion return!
                if event['data']['jid'] not in self.jid_forward_cache:
                    jdict['__load__'].update(
                        self.mminion.returners[fstr](event['data']['jid'])
                        )
                    self.jid_forward_cache.add(event['data']['jid'])
                    if len(self.jid_forward_cache) > self.opts['syndic_jid_forward_cache_hwm']:
                        # Pop the oldest jid from the cache
                        tmp = sorted(list(self.jid_forward_cache))
                        tmp.pop(0)
                        self.jid_forward_cache = set(tmp)
            if 'master_id' in event['data']:
                # __'s to make sure it doesn't print out on the master cli
                jdict['__master_id__'] = event['data']['master_id']
            jdict[event['data']['id']] = event['data']['return']
        else:
            # TODO: config to forward these? If so we'll have to keep track of who
            # has seen them
            # if we are the top level masters-- don't forward all the minion events
            if self.syndic_mode == 'sync':
                # Add generic event aggregation here
                if 'retcode' not in event['data']:
                    self.raw_events.append(event)

    def _forward_events(self):
        log.trace('Forwarding events')
        if self.raw_events:
            self._call_syndic('_fire_master',
                              kwargs={'events': self.raw_events,
                                      'pretag': tagify(self.opts['id'], base='syndic'),
                                      'timeout': self.SYNDIC_EVENT_TIMEOUT,
                                      },
                              )
        for jid, jid_ret in self.jids.items():
            self._call_syndic('_return_pub',
                              args=(jid_ret, '_syndic_return'),
                              kwargs={'timeout': self.SYNDIC_EVENT_TIMEOUT},
                              master_id=jid_ret.get('__master_id__'),
                              )

        self._reset_event_aggregation()


class Matcher(object):
    '''
    Use to return the value for matching calls from the master
    '''
    def __init__(self, opts, functions=None):
        self.opts = opts
        self.functions = functions

    def confirm_top(self, match, data, nodegroups=None):
        '''
        Takes the data passed to a top file environment and determines if the
        data matches this minion
        '''
        matcher = 'compound'
        if not data:
            log.error('Received bad data when setting the match from the top '
                      'file')
            return False
        for item in data:
            if isinstance(item, dict):
                if 'match' in item:
                    matcher = item['match']
        if hasattr(self, matcher + '_match'):
            funcname = '{0}_match'.format(matcher)
            if matcher == 'nodegroup':
                return getattr(self, funcname)(match, nodegroups)
            return getattr(self, funcname)(match)
        else:
            log.error('Attempting to match with unknown matcher: {0}'.format(
                matcher
            ))
            return False

    def glob_match(self, tgt):
        '''
        Returns true if the passed glob matches the id
        '''
        if not isinstance(tgt, six.string_types):
            return False

        return fnmatch.fnmatch(self.opts['id'], tgt)

    def pcre_match(self, tgt):
        '''
        Returns true if the passed pcre regex matches
        '''
        return bool(re.match(tgt, self.opts['id']))

    def list_match(self, tgt):
        '''
        Determines if this host is on the list
        '''
        if isinstance(tgt, six.string_types):
            tgt = tgt.split(',')
        return bool(self.opts['id'] in tgt)

    def grain_match(self, tgt, delimiter=DEFAULT_TARGET_DELIM):
        '''
        Reads in the grains glob match
        '''
        log.debug('grains target: {0}'.format(tgt))
        if delimiter not in tgt:
            log.error('Got insufficient arguments for grains match '
                      'statement from master')
            return False
        return salt.utils.subdict_match(
            self.opts['grains'], tgt, delimiter=delimiter
        )

    def grain_pcre_match(self, tgt, delimiter=DEFAULT_TARGET_DELIM):
        '''
        Matches a grain based on regex
        '''
        log.debug('grains pcre target: {0}'.format(tgt))
        if delimiter not in tgt:
            log.error('Got insufficient arguments for grains pcre match '
                      'statement from master')
            return False
        return salt.utils.subdict_match(self.opts['grains'], tgt,
                                        delimiter=delimiter, regex_match=True)

    def data_match(self, tgt):
        '''
        Match based on the local data store on the minion
        '''
        if self.functions is None:
            utils = salt.loader.utils(self.opts)
            self.functions = salt.loader.minion_mods(self.opts, utils=utils)
        comps = tgt.split(':')
        if len(comps) < 2:
            return False
        val = self.functions['data.getval'](comps[0])
        if val is None:
            # The value is not defined
            return False
        if isinstance(val, list):
            # We are matching a single component to a single list member
            for member in val:
                if fnmatch.fnmatch(str(member).lower(), comps[1].lower()):
                    return True
            return False
        if isinstance(val, dict):
            if comps[1] in val:
                return True
            return False
        return bool(fnmatch.fnmatch(
            val,
            comps[1],
        ))

    def pillar_match(self, tgt, delimiter=DEFAULT_TARGET_DELIM):
        '''
        Reads in the pillar glob match
        '''
        log.debug('pillar target: {0}'.format(tgt))
        if delimiter not in tgt:
            log.error('Got insufficient arguments for pillar match '
                      'statement from master')
            return False
        return salt.utils.subdict_match(
            self.opts['pillar'], tgt, delimiter=delimiter
        )

    def pillar_pcre_match(self, tgt, delimiter=DEFAULT_TARGET_DELIM):
        '''
        Reads in the pillar pcre match
        '''
        log.debug('pillar PCRE target: {0}'.format(tgt))
        if delimiter not in tgt:
            log.error('Got insufficient arguments for pillar PCRE match '
                      'statement from master')
            return False
        return salt.utils.subdict_match(
            self.opts['pillar'], tgt, delimiter=delimiter, regex_match=True
        )

    def pillar_exact_match(self, tgt, delimiter=':'):
        '''
        Reads in the pillar match, no globbing, no PCRE
        '''
        log.debug('pillar target: {0}'.format(tgt))
        if delimiter not in tgt:
            log.error('Got insufficient arguments for pillar match '
                      'statement from master')
            return False
        return salt.utils.subdict_match(self.opts['pillar'],
                                        tgt,
                                        delimiter=delimiter,
                                        exact_match=True)

    def ipcidr_match(self, tgt):
        '''
        Matches based on IP address or CIDR notation
        '''

        try:
            tgt = ipaddress.ip_network(tgt)
            # Target is a network
            proto = 'ipv{0}'.format(tgt.version)
            if proto not in self.opts['grains']:
                return False
            else:
                return salt.utils.network.in_subnet(tgt, self.opts['grains'][proto])
        except:  # pylint: disable=bare-except
            try:
                # Target should be an address
                proto = 'ipv{0}'.format(ipaddress.ip_address(tgt).version)
                if proto not in self.opts['grains']:
                    return False
                else:
                    return tgt in self.opts['grains'][proto]
            except:  # pylint: disable=bare-except
                log.error('Invalid IP/CIDR target {0}"'.format(tgt))
                return False

    def range_match(self, tgt):
        '''
        Matches based on range cluster
        '''
        if HAS_RANGE:
            range_ = seco.range.Range(self.opts['range_server'])
            try:
                return self.opts['grains']['fqdn'] in range_.expand(tgt)
            except seco.range.RangeException as exc:
                log.debug('Range exception in compound match: {0}'.format(exc))
                return False
        return False

    def compound_match(self, tgt):
        '''
        Runs the compound target check
        '''
        if not isinstance(tgt, six.string_types) and not isinstance(tgt, (list, tuple)):
            log.error('Compound target received that is neither string, list nor tuple')
            return False
        log.debug('compound_match: {0} ? {1}'.format(self.opts['id'], tgt))
        ref = {'G': 'grain',
               'P': 'grain_pcre',
               'I': 'pillar',
               'J': 'pillar_pcre',
               'L': 'list',
               'N': None,      # Nodegroups should already be expanded
               'S': 'ipcidr',
               'E': 'pcre'}
        if HAS_RANGE:
            ref['R'] = 'range'

        results = []
        opers = ['and', 'or', 'not', '(', ')']

        if isinstance(tgt, six.string_types):
            words = tgt.split()
        else:
            words = tgt

        for word in words:
            target_info = salt.utils.minions.parse_target(word)

            # Easy check first
            if word in opers:
                if results:
                    if results[-1] == '(' and word in ('and', 'or'):
                        log.error('Invalid beginning operator after "(": {0}'.format(word))
                        return False
                    if word == 'not':
                        if not results[-1] in ('and', 'or', '('):
                            results.append('and')
                    results.append(word)
                else:
                    # seq start with binary oper, fail
                    if word not in ['(', 'not']:
                        log.error('Invalid beginning operator: {0}'.format(word))
                        return False
                    results.append(word)

            elif target_info and target_info['engine']:
                if 'N' == target_info['engine']:
                    # Nodegroups should already be expanded/resolved to other engines
                    log.error('Detected nodegroup expansion failure of "{0}"'.format(word))
                    return False
                engine = ref.get(target_info['engine'])
                if not engine:
                    # If an unknown engine is called at any time, fail out
                    log.error('Unrecognized target engine "{0}" for'
                              ' target expression "{1}"'.format(
                                  target_info['engine'],
                                  word,
                                )
                        )
                    return False

                engine_args = [target_info['pattern']]
                engine_kwargs = {}
                if target_info['delimiter']:
                    engine_kwargs['delimiter'] = target_info['delimiter']

                results.append(
                    str(getattr(self, '{0}_match'.format(engine))(*engine_args, **engine_kwargs))
                )

            else:
                # The match is not explicitly defined, evaluate it as a glob
                results.append(str(self.glob_match(word)))

        results = ' '.join(results)
        log.debug('compound_match {0} ? "{1}" => "{2}"'.format(self.opts['id'], tgt, results))
        try:
            return eval(results)  # pylint: disable=W0123
        except Exception:
            log.error('Invalid compound target: {0} for results: {1}'.format(tgt, results))
            return False
        return False

    def nodegroup_match(self, tgt, nodegroups):
        '''
        This is a compatibility matcher and is NOT called when using
        nodegroups for remote execution, but is called when the nodegroups
        matcher is used in states
        '''
        if tgt in nodegroups:
            return self.compound_match(
                salt.utils.minions.nodegroup_comp(tgt, nodegroups)
            )
        return False


class ProxyMinion(Minion):
    '''
    This class instantiates a 'proxy' minion--a minion that does not manipulate
    the host it runs on, but instead manipulates a device that cannot run a minion.
    '''

    # TODO: better name...
    @tornado.gen.coroutine
    def _post_master_init(self, master):
        '''
        Function to finish init after connecting to a master

        This is primarily loading modules, pillars, etc. (since they need
        to know which master they connected to)
        '''
        log.debug("subclassed _post_master_init")
        self.opts['master'] = master

        self.opts['pillar'] = yield salt.pillar.get_async_pillar(
            self.opts,
            self.opts['grains'],
            self.opts['id'],
            self.opts['environment'],
            pillarenv=self.opts.get('pillarenv'),
        ).compile_pillar()

        if 'proxy' not in self.opts['pillar']:
            log.error('No proxy key found in pillar for id '+self.opts['id']+'.')
            log.error('Check your pillar configuration and contents.  Salt-proxy aborted.')
            self._running = False
            raise SaltSystemExit(code=-1)

        fq_proxyname = self.opts['pillar']['proxy']['proxytype']
        self.opts['proxy'] = self.opts['pillar']['proxy']

        # We need to do this again, because we are going to throw out a lot of grains.
        self.opts['grains'] = salt.loader.grains(self.opts)

        self.opts['proxymodule'] = salt.loader.proxy(self.opts, None, loaded_base_name=fq_proxyname)
        self.functions, self.returners, self.function_errors, self.executors = self._load_modules()

        if ('{0}.init'.format(fq_proxyname) not in self.opts['proxymodule']
            or '{0}.shutdown'.format(fq_proxyname) not in self.opts['proxymodule']):
            log.error('Proxymodule {0} is missing an init() or a shutdown() or both.'.format(fq_proxyname))
            log.error('Check your proxymodule.  Salt-proxy aborted.')
            self._running = False
            raise SaltSystemExit(code=-1)

        proxy_fn = self.opts['proxymodule'].loaded_base_name + '.init'

        self.opts['proxymodule'][proxy_fn](self.opts)
        # reload ?!?
        self.serial = salt.payload.Serial(self.opts)
        self.mod_opts = self._prep_mod_opts()
        self.matcher = Matcher(self.opts, self.functions)
        self.beacons = salt.beacons.Beacon(self.opts, self.functions)
        uid = salt.utils.get_uid(user=self.opts.get('user', None))
        self.proc_dir = get_proc_dir(self.opts['cachedir'], uid=uid)

        self.schedule = salt.utils.schedule.Schedule(
            self.opts,
            self.functions,
            self.returners)

        # add default scheduling jobs to the minions scheduler
        if 'mine.update' in self.functions:
            log.info('Added mine.update to scheduler')
            self.schedule.add_job({
                '__mine_interval':
                    {
                        'function': 'mine.update',
                        'minutes': self.opts['mine_interval'],
                        'jid_include': True,
                        'maxrunning': 2
                    }
            }, persist=True)

        # add master_alive job if enabled
        if self.opts['master_alive_interval'] > 0:
            self.schedule.add_job({
                '__master_alive':
                    {
                        'function': 'status.master',
                        'seconds': self.opts['master_alive_interval'],
                        'jid_include': True,
                        'maxrunning': 1,
                        'kwargs': {'master': self.opts['master'],
                                   'connected': True}
                    }
            }, persist=True)

        self.grains_cache = self.opts['grains']<|MERGE_RESOLUTION|>--- conflicted
+++ resolved
@@ -318,14 +318,7 @@
             _args.append(arg)
 
     if invalid_kwargs and not ignore_invalid:
-<<<<<<< HEAD
-        raise SaltInvocationError(
-            'The following keyword arguments are not valid: {0}'
-            .format(', '.join(invalid_kwargs))
-        )
-=======
         salt.utils.invalid_kwargs(invalid_kwargs)
->>>>>>> a2d46547
 
     if argspec.keywords and isinstance(data, dict):
         # this function accepts **kwargs, pack in the publish data
