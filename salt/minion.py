# -*- coding: utf-8 -*-
'''
Routines to set up a minion
'''
# Import python libs
from __future__ import absolute_import, print_function
import os
import re
import sys
import copy
import time
<<<<<<< HEAD
import errno
import types
import signal
import fnmatch
import hashlib
=======
import types
import signal
import fnmatch
>>>>>>> 6a554d56
import logging
import threading
import traceback
import multiprocessing
<<<<<<< HEAD
from random import randint, shuffle
=======
from random import shuffle
>>>>>>> 6a554d56
from stat import S_IMODE

# Import Salt Libs
# pylint: disable=import-error,no-name-in-module,redefined-builtin
import salt.ext.six as six
from salt.ext.six.moves import range
# pylint: enable=no-name-in-module,redefined-builtin

# Import third party libs
try:
    import zmq
    HAS_ZMQ = True
except ImportError:
    # Running in local, zmq not needed
    HAS_ZMQ = False

HAS_RANGE = False
try:
    import seco.range
    HAS_RANGE = True
except ImportError:
    pass

HAS_PSUTIL = False
try:
    import psutil
    HAS_PSUTIL = True
except ImportError:
    pass

HAS_RESOURCE = False
try:
    import resource
    HAS_RESOURCE = True
except ImportError:
    pass

try:
    import zmq.utils.monitor
    HAS_ZMQ_MONITOR = True
except ImportError:
    HAS_ZMQ_MONITOR = False
# pylint: enable=import-error

# Import salt libs
import salt
import salt.client
import salt.crypt
import salt.loader
import salt.beacons
import salt.payload
import salt.syspaths
import salt.utils
import salt.utils.jid
import salt.pillar
import salt.utils.args
import salt.utils.event
import salt.utils.minion
import salt.utils.schedule
import salt.utils.error
import salt.utils.zeromq
import salt.defaults.exitcodes
from salt.defaults import DEFAULT_TARGET_DELIM
from salt.utils.debug import enable_sigusr1_handler
from salt.utils.event import tagify
from salt.exceptions import (
<<<<<<< HEAD
    AuthenticationError, CommandExecutionError, CommandNotFoundError,
    SaltInvocationError, SaltReqTimeoutError, SaltClientError,
    SaltSystemExit, SaltSyndicMasterError
)

=======
    CommandExecutionError,
    CommandNotFoundError,
    SaltInvocationError,
    SaltReqTimeoutError,
    SaltClientError,
    SaltSystemExit
)


# TODO: cleanup
import zmq.eventloop.ioloop
# support pyzmq 13.0.x, TODO: remove once we force people to 14.0.x
if not hasattr(zmq.eventloop.ioloop, 'ZMQIOLoop'):
    zmq.eventloop.ioloop.ZMQIOLoop = zmq.eventloop.ioloop.IOLoop
import tornado.gen  # pylint: disable=F0401
import tornado.ioloop  # pylint: disable=F0401
>>>>>>> 6a554d56

log = logging.getLogger(__name__)

# To set up a minion:
# 1. Read in the configuration
# 2. Generate the function mapping dict
# 3. Authenticate with the master
# 4. Store the AES key
# 5. Connect to the publisher
# 6. Handle publications


def resolve_dns(opts):
    '''
    Resolves the master_ip and master_uri options
    '''
    ret = {}
    check_dns = True
    if (opts.get('file_client', 'remote') == 'local' and
            not opts.get('use_master_when_local', False)):
        check_dns = False

    if check_dns is True:
        # Because I import salt.log below I need to re-import salt.utils here
        import salt.utils
        try:
            ret['master_ip'] = \
                    salt.utils.dns_check(opts['master'], True, opts['ipv6'])
        except SaltClientError:
            if opts['retry_dns']:
                while True:
                    import salt.log
                    msg = ('Master hostname: \'{0}\' not found. Retrying in {1} '
                           'seconds').format(opts['master'], opts['retry_dns'])
                    if salt.log.is_console_configured():
                        log.error(msg)
                    else:
                        print('WARNING: {0}'.format(msg))
                    time.sleep(opts['retry_dns'])
                    try:
                        ret['master_ip'] = salt.utils.dns_check(
                            opts['master'], True, opts['ipv6']
                        )
                        break
                    except SaltClientError:
                        pass
            else:
                ret['master_ip'] = '127.0.0.1'
        except SaltSystemExit:
            err = 'Master address: {0} could not be resolved. Invalid or unresolveable address.'.format(
                opts.get('master', 'Unknown'))
            log.error(err)
            raise SaltSystemExit(code=42, msg=err)
    else:
        ret['master_ip'] = '127.0.0.1'

    if 'master_ip' in ret and 'master_ip' in opts:
        if ret['master_ip'] != opts['master_ip']:
            log.warning('Master ip address changed from {0} to {1}'.format(opts['master_ip'],
                                                                          ret['master_ip'])
            )
    ret['master_uri'] = 'tcp://{ip}:{port}'.format(ip=ret['master_ip'],
                                                   port=opts['master_port'])
    return ret


def get_proc_dir(cachedir, **kwargs):
    '''
    Given the cache directory, return the directory that process data is
    stored in, creating it if it doesn't exist.
    The following optional Keyword Arguments are handled:

    mode: which is anything os.makedir would accept as mode.

    uid: the uid to set, if not set, or it is None or -1 no changes are
         made. Same applies if the directory is already owned by this
         uid. Must be int. Works only on unix/unix like systems.

    gid: the gid to set, if not set, or it is None or -1 no changes are
         made. Same applies if the directory is already owned by this
         gid. Must be int. Works only on unix/unix like systems.
    '''
    fn_ = os.path.join(cachedir, 'proc')
    mode = kwargs.pop('mode', None)

    if mode is None:
        mode = {}
    else:
        mode = {'mode': mode}

    if not os.path.isdir(fn_):
        # proc_dir is not present, create it with mode settings
        os.makedirs(fn_, **mode)

    d_stat = os.stat(fn_)

    # if mode is not an empty dict then we have an explicit
    # dir mode. So lets check if mode needs to be changed.
    if mode:
        mode_part = S_IMODE(d_stat.st_mode)
        if mode_part != mode['mode']:
            os.chmod(fn_, (d_stat.st_mode ^ mode_part) | mode['mode'])

    if hasattr(os, 'chown'):
        # only on unix/unix like systems
        uid = kwargs.pop('uid', -1)
        gid = kwargs.pop('gid', -1)

        # if uid and gid are both -1 then go ahead with
        # no changes at all
        if (d_stat.st_uid != uid or d_stat.st_gid != gid) and \
                [i for i in (uid, gid) if i != -1]:
            os.chown(fn_, uid, gid)

    return fn_


def parse_args_and_kwargs(func, args, data=None):
    '''
    Wrap load_args_and_kwargs
    '''
    salt.utils.warn_until(
        'Boron',
        'salt.minion.parse_args_and_kwargs() has been renamed to '
        'salt.minion.load_args_and_kwargs(). Please change this function call '
        'before the Boron release of Salt.'
    )
    return load_args_and_kwargs(func, args, data=data)


def load_args_and_kwargs(func, args, data=None):
    '''
    Detect the args and kwargs that need to be passed to a function call, and
    check them against what was passed.
    '''
    argspec = salt.utils.args.get_function_argspec(func)
    _args = []
    _kwargs = {}
    invalid_kwargs = []

    for arg in args:
        if isinstance(arg, six.string_types):
            string_arg, string_kwarg = salt.utils.args.parse_input([arg], condition=False)  # pylint: disable=W0632
            if string_arg:
                # Don't append the version that was just derived from parse_cli
                # above, that would result in a 2nd call to
                # salt.utils.cli.yamlify_arg(), which could mangle the input.
                _args.append(arg)
            elif string_kwarg:
                salt.utils.warn_until(
                    'Boron',
                    'The list of function args and kwargs should be parsed '
                    'by salt.utils.args.parse_input() before calling '
                    'salt.minion.load_args_and_kwargs().'
                )
                if argspec.keywords or next(six.iterkeys(string_kwarg)) in argspec.args:
                    # Function supports **kwargs or is a positional argument to
                    # the function.
                    _kwargs.update(string_kwarg)
                else:
                    # **kwargs not in argspec and parsed argument name not in
                    # list of positional arguments. This keyword argument is
                    # invalid.
                    for key, val in string_kwarg.iteritems():
                        invalid_kwargs.append('{0}={1}'.format(key, val))
                continue

        # if the arg is a dict with __kwarg__ == True, then its a kwarg
        elif isinstance(arg, dict) and arg.pop('__kwarg__', False) is True:
            for key, val in six.iteritems(arg):
                if argspec.keywords or key in argspec.args:
                    # Function supports **kwargs or is a positional argument to
                    # the function.
                    _kwargs[key] = val
                else:
                    # **kwargs not in argspec and parsed argument name not in
                    # list of positional arguments. This keyword argument is
                    # invalid.
                    invalid_kwargs.append('{0}={1}'.format(key, val))
            continue

        else:
            _args.append(arg)

    if invalid_kwargs:
        raise SaltInvocationError(
            'The following keyword arguments are not valid: {0}'
            .format(', '.join(invalid_kwargs))
        )

    if argspec.keywords and isinstance(data, dict):
        # this function accepts **kwargs, pack in the publish data
        for key, val in six.iteritems(data):
            _kwargs['__pub_{0}'.format(key)] = val

    return _args, _kwargs


class SMinion(object):
    '''
    Create an object that has loaded all of the minion module functions,
    grains, modules, returners etc.  The SMinion allows developers to
    generate all of the salt minion functions and present them with these
    functions for general use.
    '''
    def __init__(self, opts):
        # Late setup of the opts grains, so we can log from the grains module
        opts['grains'] = salt.loader.grains(opts)
        self.opts = opts

        # Clean out the proc directory (default /var/cache/salt/minion/proc)
        if (self.opts.get('file_client', 'remote') == 'remote'
                or self.opts.get('use_master_when_local', False)):
            if isinstance(self.opts['master'], list):
                masters = self.opts['master']
                if self.opts['random_master'] is True:
                    shuffle(masters)
                for master in masters:
                    self.opts['master'] = master
                    self.opts.update(resolve_dns(opts))
                    try:
                        self.gen_modules()
                        break
                    except SaltClientError:
                        log.warning(('Attempted to authenticate with master '
                                     '{0} and failed'.format(master)))
                        continue
            else:
                if self.opts['random_master'] is True:
                    log.warning('random_master is True but there is only one master specified. Ignoring.')
                self.opts.update(resolve_dns(opts))
                self.gen_modules(initial_load=True)
        else:
            self.gen_modules(initial_load=True)

    def gen_modules(self, initial_load=False):
        '''
        Load all of the modules for the minion
        '''
        self.opts['pillar'] = salt.pillar.get_pillar(
            self.opts,
            self.opts['grains'],
            self.opts['id'],
            self.opts['environment']
        ).compile_pillar()
        self.utils = salt.loader.utils(self.opts)
        self.functions = salt.loader.minion_mods(self.opts, utils=self.utils,
                                                 include_errors=True)
        # TODO: remove
        self.function_errors = {}  # Keep the funcs clean
        self.returners = salt.loader.returners(self.opts, self.functions)
        self.states = salt.loader.states(self.opts, self.functions)
        self.rend = salt.loader.render(self.opts, self.functions)
        self.matcher = Matcher(self.opts, self.functions)
        self.functions['sys.reload_modules'] = self.gen_modules


class MinionBase(object):
    def __init__(self, opts):
        self.opts = opts

    @staticmethod
    def process_schedule(minion, loop_interval):
        try:
            minion.schedule.eval()
            # Check if scheduler requires lower loop interval than
            # the loop_interval setting
            if minion.schedule.loop_interval < loop_interval:
                loop_interval = minion.schedule.loop_interval
                log.debug(
                    'Overriding loop_interval because of scheduled jobs.'
                )
        except Exception as exc:
            log.error(
                'Exception {0} occurred in scheduled job'.format(exc)
            )
        return loop_interval

    def process_beacons(self, functions):
        '''
        Evaluate all of the configured beacons, grab the config again in case
        the pillar or grains changed
        '''
        if 'config.merge' in functions:
            b_conf = functions['config.merge']('beacons')
            if b_conf:
                return self.beacons.process(b_conf)
        return []


class MasterMinion(object):
    '''
    Create a fully loaded minion function object for generic use on the
    master. What makes this class different is that the pillar is
    omitted, otherwise everything else is loaded cleanly.
    '''
    def __init__(
            self,
            opts,
            returners=True,
            states=True,
            rend=True,
            matcher=True,
            whitelist=None):
        self.opts = salt.config.minion_config(opts['conf_file'])
        self.opts.update(opts)
        self.whitelist = whitelist
        self.opts['grains'] = salt.loader.grains(opts)
        self.opts['pillar'] = {}
        self.mk_returners = returners
        self.mk_states = states
        self.mk_rend = rend
        self.mk_matcher = matcher
        self.gen_modules(initial_load=True)

    def gen_modules(self, initial_load=False):
        '''
        Load all of the modules for the minion
        '''
        self.utils = salt.loader.utils(self.opts)
        self.functions = salt.loader.minion_mods(
            self.opts,
            utils=self.utils,
            whitelist=self.whitelist,
            initial_load=initial_load)
        if self.mk_returners:
            self.returners = salt.loader.returners(self.opts, self.functions)
        if self.mk_states:
            self.states = salt.loader.states(self.opts, self.functions)
        if self.mk_rend:
            self.rend = salt.loader.render(self.opts, self.functions)
        if self.mk_matcher:
            self.matcher = Matcher(self.opts, self.functions)
        self.functions['sys.reload_modules'] = self.gen_modules


class MultiMinion(MinionBase):
    '''
    Create a multi minion interface, this creates as many minions as are
    defined in the master option and binds each minion object to a respective
    master.
    '''
    # timeout for one of the minions to auth with a master
    MINION_CONNECT_TIMEOUT = 5

    def __init__(self, opts):
        super(MultiMinion, self).__init__(opts)
        self.auth_wait = self.opts['acceptance_wait_time']
        self.max_wait = self.opts['acceptance_wait_time_max']

        self.io_loop = zmq.eventloop.ioloop.ZMQIOLoop()

    def _spawn_minions(self):
        '''
        Spawn all the coroutines which will sign in to masters
        '''
        if not isinstance(self.opts['master'], list):
            log.error(
                'Attempting to start a multimaster system with one master')
            sys.exit(salt.defaults.exitcodes.EX_GENERIC)
        for master in set(self.opts['master']):
            s_opts = copy.deepcopy(self.opts)
            s_opts['master'] = master
            s_opts['multimaster'] = True
            s_opts['auth_timeout'] = self.MINION_CONNECT_TIMEOUT
            self.io_loop.spawn_callback(self._connect_minion, s_opts)

    @tornado.gen.coroutine
    def _connect_minion(self, opts):
        '''
        Create a minion, and asynchronously connect it to a master
        '''
        last = 0  # never have we signed in
        auth_wait = opts['acceptance_wait_time']
        while True:
            try:
                minion = Minion(opts,
                                self.MINION_CONNECT_TIMEOUT,
                                False,
                                io_loop=self.io_loop,
                                loaded_base_name='salt.loader.{0}'.format(opts['master']),
                                )
                yield minion.connect_master()
                minion.tune_in(start=False)
                break
            except SaltClientError as exc:
                log.error('Error while bringing up minion for multi-master. Is master at {0} responding?'.format(opts['master']))
                last = time.time()
                if auth_wait < self.max_auth_wait:
                    auth_wait += self.auth_wait
                yield tornado.gen.sleep(auth_wait)  # TODO: log?
            except Exception as e:
                log.critical('Unexpected error while connecting to {0}'.format(opts['master']), exc_info=True)

    # Multi Master Tune In
    def tune_in(self):
        '''
        Bind to the masters

        This loop will attempt to create connections to masters it hasn't connected
        to yet, but once the initial connection is made it is up to ZMQ to do the
        reconnect (don't know of an API to get the state here in salt)
        '''
        # Fire off all the minion coroutines
        self.minions = self._spawn_minions()

<<<<<<< HEAD
        # Prepare the minion generators
        minions = self.minions()
        loop_interval = int(self.opts['loop_interval'])
        auth_wait = self.opts['acceptance_wait_time']
        max_wait = self.opts['acceptance_wait_time_max']

        while True:
            package = None
            for minion in six.itervalues(minions):
                if isinstance(minion, dict):
                    if 'minion' in minion:
                        minion = minion['minion']
                    else:
                        continue
                if not hasattr(minion, 'schedule'):
                    continue
                loop_interval = self.process_schedule(minion, loop_interval)
            socks = dict(self.poller.poll(1))
            if socks.get(self.epull_sock) == zmq.POLLIN:
                try:
                    package = self.epull_sock.recv(zmq.NOBLOCK)
                except Exception:
                    pass

            masters = list(minions.keys())
            shuffle(masters)
            # Do stuff per minion that we have
            for master in masters:
                minion = minions[master]
                # if we haven't connected yet, lets attempt some more.
                # make sure to keep separate auth_wait times, since these
                # are separate masters
                if 'generator' not in minion:
                    if time.time() - minion['auth_wait'] > minion['last']:
                        minion['last'] = time.time()
                        if minion['auth_wait'] < max_wait:
                            minion['auth_wait'] += auth_wait
                        try:
                            t_minion = Minion(minion['opts'], self.MINION_CONNECT_TIMEOUT, False)
                            minions[master]['minion'] = t_minion
                            minions[master]['generator'] = t_minion.tune_in_no_block()
                            minions[master]['auth_wait'] = self.opts['acceptance_wait_time']
                        except SaltClientError:
                            log.error('Error while bring up minion for multi-master. Is master {0} responding?'.format(master))
                            continue
                    else:
                        continue

                # run scheduled jobs if you have them
                loop_interval = self.process_schedule(minion['minion'], loop_interval)

                # If a minion instance receives event, handle the event on all
                # instances
                if package:
                    try:
                        for master in masters:
                            minions[master].handle_event(package)
                    except Exception:
                        pass
                    finally:
                        package = None

                # have the Minion class run anything it has to run
                next(minion['generator'])
=======
        # serve forever!
        self.io_loop.start()
>>>>>>> 6a554d56


class Minion(MinionBase):
    '''
    This class instantiates a minion, runs connections for a minion,
    and loads all of the functions into the minion
    '''

    def __init__(self, opts, timeout=60, safe=True, loaded_base_name=None, io_loop=None):  # pylint: disable=W0231
        '''
        Pass in the options dict
        '''
        # this means that the parent class doesn't know *which* master we connect to
        super(Minion, self).__init__(opts)
        self.timeout = timeout
        self.safe = safe

        self._running = None
        self.win_proc = []
        self.loaded_base_name = loaded_base_name

        self.io_loop = io_loop or zmq.eventloop.ioloop.ZMQIOLoop()
        if not self.io_loop.initialized():
            self.io_loop.install()

        # Warn if ZMQ < 3.2
        if HAS_ZMQ:
            try:
                zmq_version_info = zmq.zmq_version_info()
            except AttributeError:
                # PyZMQ <= 2.1.9 does not have zmq_version_info, fall back to
                # using zmq.zmq_version() and build a version info tuple.
                zmq_version_info = tuple(
                    [int(x) for x in zmq.zmq_version().split('.')]
                )
            if zmq_version_info < (3, 2):
                log.warning(
                    'You have a version of ZMQ less than ZMQ 3.2! There are '
                    'known connection keep-alive issues with ZMQ < 3.2 which '
                    'may result in loss of contact with minions. Please '
                    'upgrade your ZMQ!'
                )
        # Late setup the of the opts grains, so we can log from the grains
        # module
        self.opts['grains'] = salt.loader.grains(opts)

    # TODO: remove?
    def sync_connect_master(self):
        '''
        Block until we are connected to a master
        '''
        self._connect_master_future = self.connect_master()
        # finish connecting to master
        self._connect_master_future.add_done_callback(lambda f: self.io_loop.stop())
        self.io_loop.start()
        if self._connect_master_future.exception():
            raise self._connect_master_future.exception()

    @tornado.gen.coroutine
    def connect_master(self):
        '''
        Return a future which will complete when you are connected to a master
        '''
        master, self.pub_channel = yield self.eval_master(self.opts, self.timeout, self.safe)
        self._post_master_init(master)

    # TODO: better name...
    def _post_master_init(self, master):
        '''
        Function to finish init after connecting to a master

        This is primarily loading modules, pillars, etc. (since they need
        to know which master they connected to)
        '''
        self.opts['master'] = master

        self.opts['pillar'] = salt.pillar.get_pillar(
            self.opts,
            self.opts['grains'],
            self.opts['id'],
            self.opts['environment']
        ).compile_pillar()
        self.functions, self.returners, self.function_errors = self._load_modules()
        self.serial = salt.payload.Serial(self.opts)
        self.mod_opts = self._prep_mod_opts()
        self.matcher = Matcher(self.opts, self.functions)
        self.beacons = salt.beacons.Beacon(self.opts, self.functions)
        uid = salt.utils.get_uid(user=self.opts.get('user', None))
        self.proc_dir = get_proc_dir(self.opts['cachedir'], uid=uid)
        self.schedule = salt.utils.schedule.Schedule(
            self.opts,
            self.functions,
            self.returners)

        # add default scheduling jobs to the minions scheduler
        if 'mine.update' in self.functions:
            log.info('Added mine.update to scheduler')
            self.schedule.add_job({
                '__mine_interval':
                {
                    'function': 'mine.update',
                    'minutes': self.opts['mine_interval'],
                    'jid_include': True,
                    'maxrunning': 2
                }
            })

        # add master_alive job if enabled
        if self.opts['master_alive_interval'] > 0:
            self.schedule.add_job({
                '__master_alive':
                {
                    'function': 'status.master',
                    'seconds': self.opts['master_alive_interval'],
                    'jid_include': True,
                    'maxrunning': 1,
                    'kwargs': {'master': self.opts['master'],
                               'connected': True}
                }
            })

        self.grains_cache = self.opts['grains']

        if 'proxy' in self.opts['pillar']:
            log.debug('I am {0} and I need to start some proxies for {1}'.format(self.opts['id'],
                                                                                 self.opts['pillar']['proxy']))
            for p in self.opts['pillar']['proxy']:
                log.debug('Starting {0} proxy.'.format(p))
                pid = os.fork()
                if pid > 0:
                    continue
                else:
                    proxyminion = ProxyMinion(self.opts)
                    proxyminion.start(self.opts['pillar']['proxy'][p])
                    self.clean_die(signal.SIGTERM, None)
        else:
            log.debug('I am {0} and I am not supposed to start any proxies. '
                      '(Likely not a problem)'.format(self.opts['id']))

    @tornado.gen.coroutine
    def eval_master(self,
                    opts,
                    timeout=60,
                    safe=True,
                    failed=False):
        '''
        Evaluates and returns a tuple of the current master address and the pub_channel.

        In standard mode, just creates a pub_channel with the given master address.

        With master_type=func evaluates the current master address from the given
        module and then creates a pub_channel.

        With master_type=failover takes the list of masters and loops through them.
        The first one that allows the minion to create a pub_channel is then
        returned. If this function is called outside the minions initialization
        phase (for example from the minions main event-loop when a master connection
        loss was detected), 'failed' should be set to True. The current
        (possibly failed) master will then be removed from the list of masters.
        '''
        # check if master_type was altered from its default
        if opts['master_type'] != 'str':
            # check for a valid keyword
            if opts['master_type'] == 'func':
                # split module and function and try loading the module
                mod, fun = opts['master'].split('.')
                try:
                    master_mod = salt.loader.raw_mod(opts, mod, fun)
                    if not master_mod:
                        raise TypeError
                    # we take whatever the module returns as master address
                    opts['master'] = master_mod[mod + '.' + fun]()
                except TypeError:
                    msg = ('Failed to evaluate master address from '
                           'module \'{0}\''.format(opts['master']))
                    log.error(msg)
                    sys.exit(salt.defaults.exitcodes.EX_GENERIC)
                log.info('Evaluated master from module: {0}'.format(master_mod))

            # if failover is set, master has to be of type list
            elif opts['master_type'] == 'failover':
                if isinstance(opts['master'], list):
                    log.info('Got list of available master addresses:'
                             ' {0}'.format(opts['master']))
                    if opts['master_shuffle']:
                        shuffle(opts['master'])
                elif opts['__role'] == 'syndic':
                    log.info('Syndic setting master_syndic to \'{0}\''.format(opts['master']))

                # if failed=True, the minion was previously connected
                # we're probably called from the minions main-event-loop
                # because a master connection loss was detected. remove
                # the possibly failed master from the list of masters.
                elif failed:
                    log.info('Removing possibly failed master {0} from list of'
                             ' masters'.format(opts['master']))
                    # create new list of master with the possibly failed one removed
                    opts['master'] = [x for x in opts['master_list'] if opts['master'] != x]

                else:
                    msg = ('master_type set to \'failover\' but \'master\' '
                           'is not of type list but of type '
                           '{0}'.format(type(opts['master'])))
                    log.error(msg)
                    sys.exit(salt.defaults.exitcodes.EX_GENERIC)
            else:
                msg = ('Invalid keyword \'{0}\' for variable '
                       '\'master_type\''.format(opts['master_type']))
                log.error(msg)
                sys.exit(salt.defaults.exitcodes.EX_GENERIC)

        # if we have a list of masters, loop through them and be
        # happy with the first one that allows us to connect
        if isinstance(opts['master'], list):
            conn = False
            # shuffle the masters and then loop through them
            local_masters = copy.copy(opts['master'])

            for master in local_masters:
                opts['master'] = master
                opts.update(resolve_dns(opts))
                super(Minion, self).__init__(opts)  # TODO: only run init once?? This will run once per attempt

                # on first run, update self.opts with the whole master list
                # to enable a minion to re-use old masters if they get fixed
                if 'master_list' not in opts:
                    opts['master_list'] = local_masters

                try:
                    pub_channel = salt.transport.client.AsyncPubChannel.factory(opts,
                                                                                timeout=timeout,
                                                                                safe=safe,
                                                                                io_loop=self.io_loop,
                                                                                )
                    yield pub_channel.connect()
                    conn = True
                    break
                except SaltClientError:
                    msg = ('Master {0} could not be reached, trying '
                           'next master (if any)'.format(opts['master']))
                    log.info(msg)
                    continue

            if not conn:
                self.connected = False
                msg = ('No master could be reached or all masters denied '
                       'the minions connection attempt.')
                log.error(msg)
            else:
                self.connected = True
                raise tornado.gen.Return((opts['master'], pub_channel))

        # single master sign in
        else:
            opts.update(resolve_dns(opts))
            pub_channel = salt.transport.client.AsyncPubChannel.factory(self.opts,
                                                                        timeout=timeout,
                                                                        safe=safe,
                                                                        io_loop=self.io_loop,
                                                                        )
            yield pub_channel.connect()
            self.tok = pub_channel.auth.gen_token('salt')
            self.connected = True
            raise tornado.gen.Return((opts['master'], pub_channel))

    def _prep_mod_opts(self):
        '''
        Returns a copy of the opts with key bits stripped out
        '''
        mod_opts = {}
        for key, val in six.iteritems(self.opts):
            if key == 'logger':
                continue
            mod_opts[key] = val
        return mod_opts

    def _process_beacons(self):
        '''
        Process each beacon and send events if appropriate
        '''
        # Process Beacons
        try:
            beacons = self.process_beacons(self.functions)
        except Exception as exc:
            log.critical('Beacon processing errored: {0}. No beacons will be procssed.'.format(traceback.format_exc(exc)))
            beacons = None
        if beacons:
            self._fire_master(events=beacons)
            for beacon in beacons:
                serialized_data = salt.utils.dicttrim.trim_dict(
                    self.serial.dumps(beacon['data']),
                    self.opts.get('max_event_size', 1048576),
                    is_msgpacked=True,
                )
                log.debug('Sending event - data = {0}'.format(beacon['data']))
                event = '{0}{1}{2}'.format(
                        beacon['tag'],
                        salt.utils.event.TAGEND,
                        serialized_data,
                )
                self.handle_event(event)
                self.epub_sock.send(event)

    def _load_modules(self, force_refresh=False, notify=False):
        '''
        Return the functions and the returners loaded up from the loader
        module
        '''
        # if this is a *nix system AND modules_max_memory is set, lets enforce
        # a memory limit on module imports
        # this feature ONLY works on *nix like OSs (resource module doesn't work on windows)
        modules_max_memory = False
        if self.opts.get('modules_max_memory', -1) > 0 and HAS_PSUTIL and HAS_RESOURCE:
            log.debug('modules_max_memory set, enforcing a maximum of {0}'.format(self.opts['modules_max_memory']))
            modules_max_memory = True
            old_mem_limit = resource.getrlimit(resource.RLIMIT_AS)
            rss, vms = psutil.Process(os.getpid()).get_memory_info()
            mem_limit = rss + vms + self.opts['modules_max_memory']
            resource.setrlimit(resource.RLIMIT_AS, (mem_limit, mem_limit))
        elif self.opts.get('modules_max_memory', -1) > 0:
            if not HAS_PSUTIL:
                log.error('Unable to enforce modules_max_memory because psutil is missing')
            if not HAS_RESOURCE:
                log.error('Unable to enforce modules_max_memory because resource is missing')

        self.opts['grains'] = salt.loader.grains(self.opts, force_refresh)
        self.utils = salt.loader.utils(self.opts)
        if self.opts.get('multimaster', False):
            s_opts = copy.deepcopy(self.opts)
            functions = salt.loader.minion_mods(s_opts, utils=self.utils,
                                                loaded_base_name=self.loaded_base_name, notify=notify)
        else:
            functions = salt.loader.minion_mods(self.opts, utils=self.utils, notify=notify)
        returners = salt.loader.returners(self.opts, functions)
        errors = {}
        if '_errors' in functions:
            errors = functions['_errors']
            functions.pop('_errors')

        # we're done, reset the limits!
        if modules_max_memory is True:
            resource.setrlimit(resource.RLIMIT_AS, old_mem_limit)

        return functions, returners, errors

    def _fire_master(self, data=None, tag=None, events=None, pretag=None, timeout=60):
        '''
        Fire an event on the master, or drop message if unable to send.
        '''
        load = {'id': self.opts['id'],
                'cmd': '_minion_event',
                'pretag': pretag,
                'tok': self.tok}
        if events:
            load['events'] = events
        elif data and tag:
            load['data'] = data
            load['tag'] = tag
        elif not data and tag:
            load['data'] = {}
            load['tag'] = tag
        else:
            return
        channel = salt.transport.Channel.factory(self.opts)
        try:
            result = channel.send(load, timeout=timeout)
            return True
        except Exception:
            log.info('fire_master failed: {0}'.format(traceback.format_exc()))
            return False

    def _handle_decoded_payload(self, data):
        '''
        Override this method if you wish to handle the decoded data
        differently.
        '''
        if 'user' in data:
            log.info(
                    'User {0[user]} Executing command {0[fun]} with jid '  # pylint: disable=W1307
                '{0[jid]}'.format(data)
            )
        else:
            log.info(
                'Executing command {0[fun]} with jid {0[jid]}'.format(data)  # pylint: disable=W1307
            )
        log.debug('Command details {0}'.format(data))

<<<<<<< HEAD
    def _handle_decoded_payload(self, data):
        '''
        Override this method if you wish to handle the decoded data
        differently.
        '''
=======
>>>>>>> 6a554d56
        if isinstance(data['fun'], six.string_types):
            if data['fun'] == 'sys.reload_modules':
                self.functions, self.returners, self.function_errors = self._load_modules()
                self.schedule.functions = self.functions
                self.schedule.returners = self.returners
        if isinstance(data['fun'], tuple) or isinstance(data['fun'], list):
            target = Minion._thread_multi_return
        else:
            target = Minion._thread_return
        # We stash an instance references to allow for the socket
        # communication in Windows. You can't pickle functions, and thus
        # python needs to be able to reconstruct the reference on the other
        # side.
        instance = self
        if self.opts['multiprocessing']:
            if sys.platform.startswith('win'):
                # let python reconstruct the minion on the other side if we're
                # running on windows
                instance = None
            process = multiprocessing.Process(
                target=target, args=(instance, self.opts, data)
            )
        else:
            process = threading.Thread(
                target=target,
                args=(instance, self.opts, data),
                name=data['jid']
            )
        process.start()
        if not sys.platform.startswith('win'):
            process.join()
        else:
            self.win_proc.append(process)

    @classmethod
    def _thread_return(cls, minion_instance, opts, data):
        '''
        This method should be used as a threading target, start the actual
        minion side execution.
        '''
        # this seems awkward at first, but it's a workaround for Windows
        # multiprocessing communication.
        if not minion_instance:
            minion_instance = cls(opts)
        fn_ = os.path.join(minion_instance.proc_dir, data['jid'])
        if opts['multiprocessing']:
            salt.utils.daemonize_if(opts)

        salt.utils.appendproctitle(data['jid'])

        sdata = {'pid': os.getpid()}
        sdata.update(data)
        log.info('Starting a new job with PID {0}'.format(sdata['pid']))
        with salt.utils.fopen(fn_, 'w+b') as fp_:
            fp_.write(minion_instance.serial.dumps(sdata))
        ret = {'success': False}
        function_name = data['fun']
        if function_name in minion_instance.functions:
            try:
                func = minion_instance.functions[data['fun']]
                args, kwargs = load_args_and_kwargs(
                    func,
                    data['arg'],
                    data)
                minion_instance.functions.pack['__context__']['retcode'] = 0
                if opts.get('sudo_user', ''):
                    sudo_runas = opts.get('sudo_user')
                    if 'sudo.salt_call' in minion_instance.functions:
                        return_data = minion_instance.functions['sudo.salt_call'](
                                sudo_runas,
                                data['fun'],
                                *args,
                                **kwargs)
                else:
                    return_data = func(*args, **kwargs)
                if isinstance(return_data, types.GeneratorType):
                    ind = 0
                    iret = {}
                    for single in return_data:
                        if isinstance(single, dict) and isinstance(iret, dict):
                            iret.update(single)
                        else:
                            if not iret:
                                iret = []
                            iret.append(single)
                        tag = tagify([data['jid'], 'prog', opts['id'], str(ind)], 'job')
                        event_data = {'return': single}
                        minion_instance._fire_master(event_data, tag)
                        ind += 1
                    ret['return'] = iret
                else:
                    ret['return'] = return_data
                ret['retcode'] = minion_instance.functions.pack['__context__'].get(
                    'retcode',
                    0
                )
                ret['success'] = True
            except CommandNotFoundError as exc:
                msg = 'Command required for {0!r} not found'.format(
                    function_name
                )
                log.debug(msg, exc_info=True)
                ret['return'] = '{0}: {1}'.format(msg, exc)
                ret['out'] = 'nested'
            except CommandExecutionError as exc:
                log.error(
                    'A command in {0!r} had a problem: {1}'.format(
                        function_name,
                        exc
                    ),
                    exc_info_on_loglevel=logging.DEBUG
                )
                ret['return'] = 'ERROR: {0}'.format(exc)
                ret['out'] = 'nested'
            except SaltInvocationError as exc:
                log.error(
                    'Problem executing {0!r}: {1}'.format(
                        function_name,
                        exc
                    ),
                    exc_info_on_loglevel=logging.DEBUG
                )
                ret['return'] = 'ERROR executing {0!r}: {1}'.format(
                    function_name, exc
                )
                ret['out'] = 'nested'
            except TypeError as exc:
                msg = 'Passed invalid arguments: {0}\n{1}'.format(exc, func.__doc__)
                log.warning(msg, exc_info_on_loglevel=logging.DEBUG)
                ret['return'] = msg
                ret['out'] = 'nested'
            except Exception:
                msg = 'The minion function caused an exception'
                log.warning(msg, exc_info_on_loglevel=logging.DEBUG)
                salt.utils.error.fire_exception(salt.exceptions.MinionError(msg), opts, job=data)
                ret['return'] = '{0}: {1}'.format(msg, traceback.format_exc())
                ret['out'] = 'nested'
        else:
            ret['return'] = minion_instance.functions.missing_fun_string(function_name)
            mod_name = function_name.split('.')[0]
            if mod_name in minion_instance.function_errors:
                ret['return'] += ' Possible reasons: {0!r}'.format(minion_instance.function_errors[mod_name])
            ret['success'] = False
            ret['retcode'] = 254
            ret['out'] = 'nested'

        ret['jid'] = data['jid']
        ret['fun'] = data['fun']
        ret['fun_args'] = data['arg']
        if 'master_id' in data:
            ret['master_id'] = data['master_id']
        if 'metadata' in data:
            if isinstance(data['metadata'], dict):
                ret['metadata'] = data['metadata']
            else:
                log.warning('The metadata parameter must be a dictionary.  Ignoring.')
        minion_instance._return_pub(ret)
        if data['ret']:
            if 'ret_config' in data:
                ret['ret_config'] = data['ret_config']
            ret['id'] = opts['id']
            for returner in set(data['ret'].split(',')):
                try:
                    minion_instance.returners['{0}.returner'.format(
                        returner
                    )](ret)
                except Exception as exc:
                    log.error(
                        'The return failed for job {0} {1}'.format(
                        data['jid'],
                        exc
                        )
                    )
                    log.error(traceback.format_exc())

    @classmethod
    def _thread_multi_return(cls, minion_instance, opts, data):
        '''
        This method should be used as a threading target, start the actual
        minion side execution.
        '''
        salt.utils.appendproctitle(data['jid'])
        # this seems awkward at first, but it's a workaround for Windows
        # multiprocessing communication.
        if not minion_instance:
            minion_instance = cls(opts)
        ret = {
            'return': {},
            'success': {},
        }
        for ind in range(0, len(data['fun'])):
            ret['success'][data['fun'][ind]] = False
            try:
                func = minion_instance.functions[data['fun'][ind]]
                args, kwargs = load_args_and_kwargs(
                    func,
                    data['arg'][ind],
                    data)
                ret['return'][data['fun'][ind]] = func(*args, **kwargs)
                ret['success'][data['fun'][ind]] = True
            except Exception as exc:
                trb = traceback.format_exc()
                log.warning(
                    'The minion function caused an exception: {0}'.format(
                        exc
                    )
                )
                ret['return'][data['fun'][ind]] = trb
            ret['jid'] = data['jid']
            ret['fun'] = data['fun']
            ret['fun_args'] = data['arg']
        if 'metadata' in data:
            ret['metadata'] = data['metadata']
        minion_instance._return_pub(ret)
        if data['ret']:
            if 'ret_config' in data:
                ret['ret_config'] = data['ret_config']
            for returner in set(data['ret'].split(',')):
                ret['id'] = opts['id']
                try:
                    minion_instance.returners['{0}.returner'.format(
                        returner
                    )](ret)
                except Exception as exc:
                    log.error(
                        'The return failed for job {0} {1}'.format(
                        data['jid'],
                        exc
                        )
                    )

    def _return_pub(self, ret, ret_cmd='_return', timeout=60):
        '''
        Return the data from the executed command to the master server
        '''
        jid = ret.get('jid', ret.get('__jid__'))
        fun = ret.get('fun', ret.get('__fun__'))
        if self.opts['multiprocessing']:
            fn_ = os.path.join(self.proc_dir, jid)
            if os.path.isfile(fn_):
                try:
                    os.remove(fn_)
                except (OSError, IOError):
                    # The file is gone already
                    pass
        log.info('Returning information for job: {0}'.format(jid))
        channel = salt.transport.Channel.factory(self.opts)
        if ret_cmd == '_syndic_return':
            load = {'cmd': ret_cmd,
                    'id': self.opts['id'],
                    'jid': jid,
                    'fun': fun,
                    'arg': ret.get('arg'),
                    'tgt': ret.get('tgt'),
                    'tgt_type': ret.get('tgt_type'),
                    'load': ret.get('__load__')}
            if '__master_id__' in ret:
                load['master_id'] = ret['__master_id__']
            load['return'] = {}
            for key, value in six.iteritems(ret):
                if key.startswith('__'):
                    continue
                load['return'][key] = value
        else:
            load = {'cmd': ret_cmd,
                    'id': self.opts['id']}
            for key, value in six.iteritems(ret):
                load[key] = value

        if 'out' in ret:
            if isinstance(ret['out'], six.string_types):
                load['out'] = ret['out']
            else:
                log.error('Invalid outputter {0}. This is likely a bug.'
                          .format(ret['out']))
        else:
            try:
                oput = self.functions[fun].__outputter__
            except (KeyError, AttributeError, TypeError):
                pass
            else:
                if isinstance(oput, six.string_types):
                    load['out'] = oput
        if self.opts['cache_jobs']:
            # Local job cache has been enabled
            fn_ = os.path.join(
                self.opts['cachedir'],
                'minion_jobs',
                load['jid'],
                'return.p')
            jdir = os.path.dirname(fn_)
            if not os.path.isdir(jdir):
                os.makedirs(jdir)
            salt.utils.fopen(fn_, 'w+b').write(self.serial.dumps(ret))
        try:
            ret_val = channel.send(load, timeout=timeout)
        except SaltReqTimeoutError:
            msg = ('The minion failed to return the job information for job '
                   '{0}. This is often due to the master being shut down or '
                   'overloaded. If the master is running consider increasing '
                   'the worker_threads value.').format(jid)
            log.warn(msg)
            return ''

        log.trace('ret_val = {0}'.format(ret_val))
        return ret_val

    def _state_run(self):
        '''
        Execute a state run based on information set in the minion config file
        '''
        if self.opts['startup_states']:
            data = {'jid': 'req', 'ret': self.opts.get('ext_job_cache', '')}
            if self.opts['startup_states'] == 'sls':
                data['fun'] = 'state.sls'
                data['arg'] = [self.opts['sls_list']]
            elif self.opts['startup_states'] == 'top':
                data['fun'] = 'state.top'
                data['arg'] = [self.opts['top_file']]
            else:
                data['fun'] = 'state.highstate'
                data['arg'] = []
            self._handle_decoded_payload(data)

    def _refresh_grains_watcher(self, refresh_interval_in_minutes):
        '''
        Create a loop that will fire a pillar refresh to inform a master about a change in the grains of this minion
        :param refresh_interval_in_minutes:
        :return: None
        '''
        if '__update_grains' not in self.opts.get('schedule', {}):
            if 'schedule' not in self.opts:
                self.opts['schedule'] = {}
            self.opts['schedule'].update({
                '__update_grains':
                    {
                        'function': 'event.fire',
                        'args': [{}, 'grains_refresh'],
                        'minutes': refresh_interval_in_minutes
                    }
            })

    def _fire_master_minion_start(self):
        # Send an event to the master that the minion is live
        self._fire_master(
            'Minion {0} started at {1}'.format(
            self.opts['id'],
            time.asctime()
            ),
            'minion_start'
        )
        # dup name spaced event
        self._fire_master(
            'Minion {0} started at {1}'.format(
            self.opts['id'],
            time.asctime()
            ),
            tagify([self.opts['id'], 'start'], 'minion'),
        )

<<<<<<< HEAD
    def _setsockopts(self):
        if self.opts['zmq_filtering']:
            # TODO: constants file for "broadcast"
            self.socket.setsockopt(zmq.SUBSCRIBE, 'broadcast')
            self.socket.setsockopt(zmq.SUBSCRIBE, self.hexid)
        else:
            self.socket.setsockopt(zmq.SUBSCRIBE, '')

        self.socket.setsockopt(zmq.IDENTITY, self.opts['id'])
        self._set_ipv4only()
        self._set_reconnect_ivl_max()
        self._set_tcp_keepalive()

    @property
    def master_pub(self):
        '''
        Return the master publish port
        '''
        return 'tcp://{ip}:{port}'.format(ip=self.opts['master_ip'],
                                          port=self.publish_port)

    def authenticate(self, timeout=60, safe=True):
        '''
        Authenticate with the master, this method breaks the functional
        paradigm, it will update the master information from a fresh sign
        in, signing in can occur as often as needed to keep up with the
        revolving master AES key.
        '''
        log.debug(
            'Attempting to authenticate with the Salt Master at {0}'.format(
                self.opts['master_ip']
            )
        )
        auth = salt.crypt.SAuth(self.opts)
        auth.authenticate(timeout=timeout, safe=safe)
        # TODO: remove these and just use a local reference to auth??
        self.tok = auth.gen_token('salt')
        self.crypticle = auth.crypticle
        if self.opts.get('syndic_master_publish_port'):
            self.publish_port = self.opts.get('syndic_master_publish_port')
        else:
            self.publish_port = auth.creds['publish_port']

=======
>>>>>>> 6a554d56
    def module_refresh(self, force_refresh=False, notify=False):
        '''
        Refresh the functions and returners.
        '''
        log.debug('Refreshing modules. Notify={0}'.format(notify))
        self.functions, self.returners, _ = self._load_modules(force_refresh, notify=notify)
        self.schedule.functions = self.functions
        self.schedule.returners = self.returners

    def pillar_refresh(self, force_refresh=False):
        '''
        Refresh the pillar
        '''
        log.debug('Refreshing pillar')
        try:
            self.opts['pillar'] = salt.pillar.get_pillar(
                self.opts,
                self.opts['grains'],
                self.opts['id'],
                self.opts['environment'],
            ).compile_pillar()
        except SaltClientError:
            # Do not exit if a pillar refresh fails.
            log.error('Pillar data could not be refreshed. '
                      'One or more masters may be down!')
        self.module_refresh(force_refresh)

    def manage_schedule(self, package):
        '''
        Refresh the functions and returners.
        '''
        tag, data = salt.utils.event.MinionEvent.unpack(package)
        func = data.get('func', None)
        name = data.get('name', None)
        schedule = data.get('schedule', None)
        where = data.get('where', None)

        if func == 'delete':
            self.schedule.delete_job(name)
        elif func == 'add':
            self.schedule.add_job(schedule)
        elif func == 'modify':
            self.schedule.modify_job(name, schedule, where)
        elif func == 'enable':
            self.schedule.enable_schedule()
        elif func == 'disable':
            self.schedule.disable_schedule()
        elif func == 'enable_job':
            self.schedule.enable_job(name, where)
        elif func == 'run_job':
            self.schedule.run_job(name, where)
        elif func == 'disable_job':
            self.schedule.disable_job(name, where)
        elif func == 'reload':
            self.schedule.reload(schedule)

    def manage_beacons(self, package):
        '''
        Manage Beacons
        '''
        tag, data = salt.utils.event.MinionEvent.unpack(package)
        func = data.get('func', None)
        name = data.get('name', None)
        beacon_data = data.get('beacon_data', None)

        if func == 'add':
            self.beacons.add_beacon(name, beacon_data)
        if func == 'delete':
            self.beacons.delete_beacon(name)

    def environ_setenv(self, package):
        '''
        Set the salt-minion main process environment according to
        the data contained in the minion event data
        '''
        tag, data = salt.utils.event.MinionEvent.unpack(package)
        environ = data.get('environ', None)
        if environ is None:
            return False
        false_unsets = data.get('false_unsets', False)
        clear_all = data.get('clear_all', False)
        import salt.modules.environ as mod_environ
        return mod_environ.setenv(environ, false_unsets, clear_all)

    def clean_die(self, signum, frame):
        '''
        Python does not handle the SIGTERM cleanly, if it is signaled exit
        the minion process cleanly
        '''
        self._running = False
        exit(0)

    def _pre_tune(self):
        '''
        Set the minion running flag and issue the appropriate warnings if
        the minion cannot be started or is already running
        '''
        if self._running is None:
            self._running = True
        elif self._running is False:
            log.error(
                'This {0} was scheduled to stop. Not running '
                '{0}.tune_in()'.format(self.__class__.__name__)
            )
            return
        elif self._running is True:
            log.error(
                'This {0} is already running. Not running '
                '{0}.tune_in()'.format(self.__class__.__name__)
            )
            return

        try:
            log.info(
                '{0} is starting as user \'{1}\''.format(
                    self.__class__.__name__,
                    salt.utils.get_user()
                )
            )
        except Exception as err:
            # Only windows is allowed to fail here. See #3189. Log as debug in
            # that case. Else, error.
            log.log(
                salt.utils.is_windows() and logging.DEBUG or logging.ERROR,
                'Failed to get the user who is starting {0}'.format(
                    self.__class__.__name__
                ),
                exc_info=err
            )

    def _mine_send(self, package):
        '''
        Send mine data to the master
        '''
        channel = salt.transport.Channel.factory(self.opts)
        load = salt.utils.event.SaltEvent.unpack(package)[1]
        load['tok'] = self.tok
        ret = channel.send(load)
        return ret

    def handle_event(self, package):
        '''
        Handle an event from the epull_sock (all local minion events)
        '''
        log.debug('Handling event {0!r}'.format(package))
        if package.startswith('module_refresh'):
            tag, data = salt.utils.event.MinionEvent.unpack(package)
            self.module_refresh(notify=data.get('notify', False))
        elif package.startswith('pillar_refresh'):
            self.pillar_refresh()
        elif package.startswith('manage_schedule'):
            self.manage_schedule(package)
        elif package.startswith('manage_beacons'):
            self.manage_beacons(package)
        elif package.startswith('grains_refresh'):
            if self.grains_cache != self.opts['grains']:
                self.pillar_refresh(force_refresh=True)
                self.grains_cache = self.opts['grains']
        elif package.startswith('environ_setenv'):
            self.environ_setenv(package)
        elif package.startswith('_minion_mine'):
            self._mine_send(package)
        elif package.startswith('fire_master'):
            tag, data = salt.utils.event.MinionEvent.unpack(package)
            log.debug('Forwarding master event tag={tag}'.format(tag=data['tag']))
            self._fire_master(data['data'], data['tag'], data['events'], data['pretag'])
        elif package.startswith('__master_disconnected'):
            tag, data = salt.utils.event.MinionEvent.unpack(package)
            # if the master disconnect event is for a different master, raise an exception
            if data['master'] != self.opts['master']:
                raise Exception()
            if self.connected:
                # we are not connected anymore
                self.connected = False
                # modify the scheduled job to fire only on reconnect
                schedule = {
                   'function': 'status.master',
                   'seconds': self.opts['master_alive_interval'],
                   'jid_include': True,
                   'maxrunning': 2,
                   'kwargs': {'master': self.opts['master'],
                              'connected': False}
                }
                self.schedule.modify_job(name='__master_alive',
                                         schedule=schedule)

                log.info('Connection to master {0} lost'.format(self.opts['master']))

                if self.opts['master_type'] == 'failover':
                    log.info('Trying to tune in to next master from master-list')

                    # if eval_master finds a new master for us, self.connected
                    # will be True again on successfull master authentication
                    self.opts['master'] = self.eval_master(opts=self.opts,
                                                           failed=True)
                    if self.connected:
                        # re-init the subsystems to work with the new master
                        log.info('Re-initialising subsystems for new '
                                 'master {0}'.format(self.opts['master']))
                        del self.pub_channel
                        self._connect_master_future = self.connect_master()
                        self.block_until_connected()  # TODO: remove
                        self._fire_master_minion_start()
                        log.info('Minion is ready to receive requests!')

                        # update scheduled job to run with the new master addr
                        schedule = {
                           'function': 'status.master',
                           'seconds': self.opts['master_alive_interval'],
                           'jid_include': True,
                           'maxrunning': 2,
                           'kwargs': {'master': self.opts['master'],
                                      'connected': True}
                        }
                        self.schedule.modify_job(name='__master_alive',
                                                 schedule=schedule)

        elif package.startswith('__master_connected'):
            # handle this event only once. otherwise it will pollute the log
            if not self.connected:
                log.info('Connection to master {0} re-established'.format(self.opts['master']))
                self.connected = True
                # modify the __master_alive job to only fire,
                # if the connection is lost again
                schedule = {
                   'function': 'status.master',
                   'seconds': self.opts['master_alive_interval'],
                   'jid_include': True,
                   'maxrunning': 2,
                   'kwargs': {'master': self.opts['master'],
                              'connected': True}
                }

                self.schedule.modify_job(name='__master_alive',
                                         schedule=schedule)
        elif package.startswith('_salt_error'):
            tag, data = salt.utils.event.MinionEvent.unpack(package)
            log.debug('Forwarding salt error event tag={tag}'.format(tag=tag))
            self._fire_master(data, tag)

    def _fallback_cleanups(self):
        '''
        Fallback cleanup routines, attempting to fix leaked processes, threads, etc.
        '''
        # Add an extra fallback in case a forked process leaks through
        multiprocessing.active_children()

        # Cleanup Windows threads
        if not salt.utils.is_windows():
            return
        for thread in self.win_proc:
            if not thread.is_alive():
                thread.join()
                try:
                    self.win_proc.remove(thread)
                    del thread
                except (ValueError, NameError):
                    pass

    # Main Minion Tune In
    def tune_in(self, start=True):
        '''
        Lock onto the publisher. This is the main event loop for the minion
        :rtype : None
        '''
        self._pre_tune()

        # Properly exit if a SIGTERM is signalled
        signal.signal(signal.SIGTERM, self.clean_die)

        log.debug('Minion {0!r} trying to tune in'.format(self.opts['id']))

        if start:
            self.sync_connect_master()

        salt.utils.event.AsyncEventPublisher(self.opts, self.handle_event, io_loop=self.io_loop)
        self._fire_master_minion_start()
        log.info('Minion is ready to receive requests!')

        # Make sure to gracefully handle SIGUSR1
        enable_sigusr1_handler()

        # Make sure to gracefully handle CTRL_LOGOFF_EVENT
        salt.utils.enable_ctrl_logoff_handler()

        # On first startup execute a state run if configured to do so
        self._state_run()

        loop_interval = self.opts['loop_interval']

        try:
            if self.opts['grains_refresh_every']:  # If exists and is not zero. In minutes, not seconds!
                if self.opts['grains_refresh_every'] > 1:
                    log.debug(
                        'Enabling the grains refresher. Will run every {0} minutes.'.format(
                            self.opts['grains_refresh_every'])
                    )
                else:  # Clean up minute vs. minutes in log message
                    log.debug(
                        'Enabling the grains refresher. Will run every {0} minute.'.format(
                            self.opts['grains_refresh_every'])

                    )
                self._refresh_grains_watcher(
                    abs(self.opts['grains_refresh_every'])
                )
        except Exception as exc:
            log.error(
                'Exception occurred in attempt to initialize grain refresh routine during minion tune-in: {0}'.format(
                    exc)
            )

        self.periodic_callbacks = {}
        # schedule the stuff that runs every interval
        ping_interval = self.opts.get('ping_interval', 0) * 60
        if ping_interval > 0:
            def ping_master():
                self._fire_master('ping', 'minion_ping')
            self.periodic_callbacks['ping'] = tornado.ioloop.PeriodicCallback(ping_master, ping_interval * 1000, io_loop=self.io_loop)

        self.periodic_callbacks['cleanup'] = tornado.ioloop.PeriodicCallback(self._fallback_cleanups, loop_interval * 1000, io_loop=self.io_loop)

        def handle_beacons():
            # Process Beacons
            try:
                beacons = self.process_beacons(self.functions)
            except Exception:
                log.critical('The beacon errored: ', exc_info=True)
            if beacons:
                self._fire_master(events=beacons)
        self.periodic_callbacks['beacons'] = tornado.ioloop.PeriodicCallback(handle_beacons, loop_interval * 1000, io_loop=self.io_loop)

        # TODO: actually listen to the return and change period
        def handle_schedule():
            self.process_schedule(self, loop_interval)
        self.periodic_callbacks['schedule'] = tornado.ioloop.PeriodicCallback(handle_schedule, 1000, io_loop=self.io_loop)

        # start all the other callbacks
        for periodic_cb in self.periodic_callbacks.itervalues():
            periodic_cb.start()

        # add handler to subscriber
        self.pub_channel.on_recv(self._handle_payload)

        if start:
            self.io_loop.start()

    def _handle_payload(self, payload):
        if payload is not None and self._target_load(payload['load']):
            self._handle_decoded_payload(payload['load'])

    def _target_load(self, load):
        # Verify that the publication is valid
        if 'tgt' not in load or 'jid' not in load or 'fun' not in load \
           or 'arg' not in load:
            return False
        # Verify that the publication applies to this minion

        # It's important to note that the master does some pre-processing
        # to determine which minions to send a request to. So for example,
        # a "salt -G 'grain_key:grain_val' test.ping" will invoke some
        # pre-processing on the master and this minion should not see the
        # publication if the master does not determine that it should.

        if 'tgt_type' in load:
            match_func = getattr(self.matcher,
                                 '{0}_match'.format(load['tgt_type']), None)
            if match_func is None:
                return False
            if load['tgt_type'] in ('grain', 'grain_pcre', 'pillar'):
                delimiter = load.get('delimiter', DEFAULT_TARGET_DELIM)
                if not match_func(load['tgt'], delimiter=delimiter):
                    return False
            elif not match_func(load['tgt']):
                return False
        else:
            if not self.matcher.glob_match(load['tgt']):
                return False

        return True

    def destroy(self):
        '''
        Tear down the minion
        '''
        self._running = False
<<<<<<< HEAD
        if getattr(self, 'poller', None) is not None:
            if isinstance(self.poller.sockets, dict):
                for socket in six.iterkeys(self.poller.sockets):
                    if socket.closed is False:
                        socket.close()
                    self.poller.unregister(socket)
            else:
                for socket in self.poller.sockets:
                    if socket[0].closed is False:
                        socket[0].close()
                    self.poller.unregister(socket[0])

        if hasattr(self, 'epub_sock') and self.epub_sock.closed is False:
            self.epub_sock.close()
        if hasattr(self, 'epull_sock') and self.epull_sock.closed is False:
            self.epull_sock.close()
        if hasattr(self, 'socket') and self.socket.closed is False:
            self.socket.close()
        if hasattr(self, 'context') and self.context.closed is False:
            self.context.term()
=======
        if hasattr(self, 'pub_channel'):
            self.pub_channel.on_recv(None)
            del self.pub_channel
        if hasattr(self, 'periodic_callbacks'):
            for cb in self.periodic_callbacks.itervalues():
                cb.stop()
>>>>>>> 6a554d56

    def __del__(self):
        self.destroy()


class Syndic(Minion):
    '''
    Make a Syndic minion, this minion will use the minion keys on the
    master to authenticate with a higher level master.
    '''
    def __init__(self, opts, **kwargs):
        self._syndic_interface = opts.get('interface')
        self._syndic = True
        # force auth_safemode True because Syndic don't support autorestart
        opts['auth_safemode'] = True
        opts['loop_interval'] = 1
        super(Syndic, self).__init__(opts, **kwargs)
        self.mminion = salt.minion.MasterMinion(opts)
        self.jid_forward_cache = set()

<<<<<<< HEAD
    def _handle_aes(self, load, sig=None):
        '''
        Takes the AES encrypted load, decrypts it, and runs the encapsulated
        instructions
        '''
        # If the AES authentication has changed, re-authenticate
        try:
            data = self.crypticle.loads(load)
        except AuthenticationError:
            self.authenticate()
            data = self.crypticle.loads(load)
        # Verify that the publication is valid
        if 'tgt' not in data or 'jid' not in data or 'fun' not in data \
           or 'arg' not in data:
            return
        data['to'] = int(data.get('to', self.opts['timeout'])) - 1
        if 'user' in data:
            log.debug(
                'User {0[user]} Executing syndic command {0[fun]} with '  # pylint: disable=W1307
                'jid {0[jid]}'.format(
                    data
                )
            )
        else:
            log.debug(
                'Executing syndic command {0[fun]} with jid {0[jid]}'.format(  # pylint: disable=W1307
                    data
                )
            )
        log.debug('Command details: {0}'.format(data))
        self._handle_decoded_payload(data)

=======
>>>>>>> 6a554d56
    def _handle_decoded_payload(self, data):
        '''
        Override this method if you wish to handle the decoded data
        differently.
        '''
        # TODO: even do this??
        data['to'] = int(data.get('to', self.opts['timeout'])) - 1
        # Only forward the command if it didn't originate from ourselves
        if data.get('master_id', 0) != self.opts.get('master_id', 1):
            self.syndic_cmd(data)

    def syndic_cmd(self, data):
        '''
        Take the now clear load and forward it on to the client cmd
        '''
        # Set up default tgt_type
        if 'tgt_type' not in data:
            data['tgt_type'] = 'glob'
        kwargs = {}

        # optionally add a few fields to the publish data
        for field in ('master_id',  # which master the job came from
                      'user',  # which user ran the job
                      ):
            if field in data:
                kwargs[field] = data[field]

        try:
            # Send out the publication
            self.local.pub(data['tgt'],
                           data['fun'],
                           data['arg'],
                           data['tgt_type'],
                           data['ret'],
                           data['jid'],
                           data['to'],
                           **kwargs)
        except Exception as exc:
            log.warning('Unable to forward pub data: {0}'.format(exc))

    def _fire_master_syndic_start(self):
        # Send an event to the master that the minion is live
        self._fire_master(
            'Syndic {0} started at {1}'.format(
            self.opts['id'],
            time.asctime()
            ),
            'syndic_start'
        )
        self._fire_master(
            'Syndic {0} started at {1}'.format(
            self.opts['id'],
            time.asctime()
            ),
            tagify([self.opts['id'], 'start'], 'syndic'),
        )

    # Syndic Tune In
    def tune_in(self, start=True):
        '''
        Lock onto the publisher. This is the main event loop for the syndic
        '''
        signal.signal(signal.SIGTERM, self.clean_die)
        log.debug('Syndic {0!r} trying to tune in'.format(self.opts['id']))

        if start:
            self.sync_connect_master()

        # Instantiate the local client
        self.local = salt.client.get_local_client(self.opts['_minion_conf_file'])
        self.local.event.subscribe('')
        self.local.opts['interface'] = self._syndic_interface

        # add handler to subscriber
        self.pub_channel.on_recv(self._process_cmd_socket)

        # register the event sub to the poller
        self._reset_event_aggregation()
        self.local_event_stream = zmq.eventloop.zmqstream.ZMQStream(self.local.event.sub, io_loop=self.io_loop)
        self.local_event_stream.on_recv(self._process_event)

        # forward events every syndic_event_forward_timeout
        self.forward_events = tornado.ioloop.PeriodicCallback(self._forward_events,
                                                              self.opts['syndic_event_forward_timeout'] * 1000,
                                                              io_loop=self.io_loop)
        self.forward_events.start()

        # Send an event to the master that the minion is live
        self._fire_master_syndic_start()

        # Make sure to gracefully handle SIGUSR1
        enable_sigusr1_handler()

        if start:
            self.io_loop.start()

    # TODO: clean up docs
    def tune_in_no_block(self):
        '''
        Executes the tune_in sequence but omits extra logging and the
        management of the event bus assuming that these are handled outside
        the tune_in sequence
        '''
        # Instantiate the local client
        self.local = salt.client.get_local_client(self.opts['_minion_conf_file'])

        # add handler to subscriber
        self.pub_channel.on_recv(self._process_cmd_socket)

    def _process_cmd_socket(self, payload):
        if payload is not None:
            log.trace('Handling payload')
            self._handle_decoded_payload(payload['load'])

    def _reset_event_aggregation(self):
        self.jids = {}
        self.raw_events = []

    def _process_event(self, raw):
        # TODO: cleanup: Move down into event class
        raw = raw[0]
        mtag, data = self.local.event.unpack(raw, self.local.event.serial)
        event = {'data': data, 'tag': mtag}
        log.trace('Got event {0}'.format(event['tag']))
        tag_parts = event['tag'].split('/')
        if len(tag_parts) >= 4 and tag_parts[1] == 'job' and \
            salt.utils.jid.is_jid(tag_parts[2]) and tag_parts[3] == 'ret' and \
            'return' in event['data']:
            if 'jid' not in event['data']:
                # Not a job return
                return
            jdict = self.jids.setdefault(event['tag'], {})
            if not jdict:
                jdict['__fun__'] = event['data'].get('fun')
                jdict['__jid__'] = event['data']['jid']
                jdict['__load__'] = {}
                fstr = '{0}.get_load'.format(self.opts['master_job_cache'])
                # Only need to forward each load once. Don't hit the disk
                # for every minion return!
                if event['data']['jid'] not in self.jid_forward_cache:
                    jdict['__load__'].update(
                        self.mminion.returners[fstr](event['data']['jid'])
                        )
                    self.jid_forward_cache.add(event['data']['jid'])
                    if len(self.jid_forward_cache) > self.opts['syndic_jid_forward_cache_hwm']:
                        # Pop the oldest jid from the cache
                        tmp = sorted(list(self.jid_forward_cache))
                        tmp.pop(0)
                        self.jid_forward_cache = set(tmp)
            if 'master_id' in event['data']:
                # __'s to make sure it doesn't print out on the master cli
                jdict['__master_id__'] = event['data']['master_id']
            jdict[event['data']['id']] = event['data']['return']
        else:
            # Add generic event aggregation here
            if 'retcode' not in event['data']:
                self.raw_events.append(event)

    def _forward_events(self):
        log.trace('Forwarding events')
        if self.raw_events:
            self._fire_master(events=self.raw_events,
                              pretag=tagify(self.opts['id'], base='syndic'),
                              )
        for jid in self.jids:
            self._return_pub(self.jids[jid], '_syndic_return')
        self._reset_event_aggregation()

    def destroy(self):
        '''
        Tear down the syndic minion
        '''
        # We borrowed the local clients poller so give it back before
        # it's destroyed. Reset the local poller reference.
        super(Syndic, self).destroy()
        if hasattr(self, 'local'):
            del self.local

        if hasattr(self, 'forward_events'):
            self.forward_events.stop()


# TODO: consolidate syndic classes together?
# need a way of knowing if the syndic connection is busted
class MultiSyndic(MinionBase):
    '''
    Make a MultiSyndic minion, this minion will handle relaying jobs and returns from
    all minions connected to it to the list of masters it is connected to.

    Modes (controlled by `syndic_mode`:
        sync: This mode will synchronize all events and publishes from higher level masters
        cluster: This mode will only sync job publishes and returns

    Note: jobs will be returned best-effort to the requesting master. This also means
    (since we are using zmq) that if a job was fired and the master disconnects
    between the publish and return, that the return will end up in a zmq buffer
    in this Syndic headed to that original master.

    In addition, since these classes all seem to use a mix of blocking and non-blocking
    calls (with varying timeouts along the way) this daemon does not handle failure well,
    it will (under most circumstances) stall the daemon for ~15s trying to forward events
    to the down master
    '''
    # time to connect to upstream master
    SYNDIC_CONNECT_TIMEOUT = 5
    SYNDIC_EVENT_TIMEOUT = 5

    def __init__(self, opts, io_loop=None):
        opts['loop_interval'] = 1
        super(MultiSyndic, self).__init__(opts)
        self.mminion = salt.minion.MasterMinion(opts)
        # sync (old behavior), cluster (only returns and publishes)
        self.syndic_mode = self.opts.get('syndic_mode', 'sync')

        self._has_master = threading.Event()
        self.jid_forward_cache = set()

        if io_loop is None:
            self.io_loop = zmq.eventloop.ioloop.ZMQIOLoop()
        else:
            self.io_loop = io_loop
        self.io_loop.install()

    def _spawn_syndics(self):
        '''
        Spawn all the coroutines which will sign in the syndics
        '''
        self._syndics = {}  # mapping of opts['master'] -> syndic
        for master in set(self.opts['master']):
            s_opts = copy.copy(self.opts)
            s_opts['master'] = master
            self._syndics[master] = self._connect_syndic(s_opts)

    @tornado.gen.coroutine
    def _connect_syndic(self, opts):
        '''
        Create a syndic, and asynchronously connect it to a master
        '''
        last = 0  # never have we signed in
        auth_wait = opts['acceptance_wait_time']
        while True:
            log.debug('Syndic attempting to connect to {0}'.format(opts['master']))
            try:
                syndic = Syndic(opts,
                                timeout=self.SYNDIC_CONNECT_TIMEOUT,
                                safe=False,
                                io_loop=self.io_loop,
                                )
                yield syndic.connect_master()
                # set up the syndic to handle publishes (specifically not event forwarding)
                syndic.tune_in_no_block()
                log.info('Syndic successfully connected to {0}'.format(opts['master']))
                break
            except SaltClientError as exc:
                log.error('Error while bringing up syndic for multi-syndic. Is master at {0} responding?'.format(opts['master']))
                last = time.time()
                if auth_wait < self.max_auth_wait:
                    auth_wait += self.auth_wait
                yield tornado.gen.sleep(auth_wait)  # TODO: log?
            except KeyboardInterrupt:
                raise
            except:  # pylint: disable=W0702
                log.critical('Unexpected error while connecting to {0}'.format(opts['master']), exc_info=True)

        raise tornado.gen.Return(syndic)

    def _mark_master_dead(self, master):
        '''
        Mark a master as dead. This will start the sign-in routine
        '''
        # if its connected, mark it dead
        if self._syndics[master].done():
            syndic = self._syndics.result()
            syndic.destroy()
            self._syndics[master] = self._connect_syndic(syndic.opts)
        else:
            log.info('Attempting to mark {0} as dead, although it is already marked dead'.format(master))  # TODO: debug?

    def _call_syndic(self, func, args=(), kwargs=None, master_id=None):
        '''
        Wrapper to call a given func on a syndic, best effort to get the one you asked for
        '''
        if kwargs is None:
            kwargs = {}
        for master, syndic_future in self.iter_master_options(master_id):
            if not syndic_future.done() or syndic_future.exception():
                log.error('Unable to call {0} on {1}, that syndic is not connected'.format(func, master_id))
                continue

            try:
                getattr(syndic_future.result(), func)(*args, **kwargs)
                return
            except SaltClientError:
                log.error('Unable to call {0} on {1}, trying another...'.format(func, master_id))
                self._mark_master_dead(master)
                continue
        log.critical('Unable to call {0} on any masters!'.format(func))

    def iter_master_options(self, master_id=None):
        '''
        Iterate (in order) over your options for master
        '''
        masters = list(self._syndics.keys())
        shuffle(masters)
        if master_id not in self._syndics:
            master_id = masters.pop(0)
        else:
            masters.remove(master_id)

        while True:
            yield master_id, self._syndics[master_id]
            if len(masters) == 0:
                break
            master_id = masters.pop(0)

    def _reset_event_aggregation(self):
        self.jids = {}
        self.raw_events = []

    # Syndic Tune In
    def tune_in(self):
        '''
        Lock onto the publisher. This is the main event loop for the syndic
        '''
        self._spawn_syndics()
        # Instantiate the local client
        self.local = salt.client.get_local_client(self.opts['_minion_conf_file'])
        self.local.event.subscribe('')

        log.debug('MultiSyndic {0!r} trying to tune in'.format(self.opts['id']))

        # register the event sub to the poller
        self._reset_event_aggregation()
        self.local_event_stream = zmq.eventloop.zmqstream.ZMQStream(self.local.event.sub, io_loop=self.io_loop)
        self.local_event_stream.on_recv(self._process_event)

        # forward events every syndic_event_forward_timeout
        self.forward_events = tornado.ioloop.PeriodicCallback(self._forward_events,
                                                              self.opts['syndic_event_forward_timeout'] * 1000,
                                                              io_loop=self.io_loop)
        self.forward_events.start()

        # Make sure to gracefully handle SIGUSR1
        enable_sigusr1_handler()

<<<<<<< HEAD
        loop_interval = int(self.opts['loop_interval'])
        self._reset_event_aggregation()
        while True:
            try:
                # Do all the maths in seconds
                timeout = loop_interval
                if self.event_forward_timeout is not None:
                    timeout = min(timeout,
                                  self.event_forward_timeout - time.time())
                if timeout >= 0:
                    log.trace('Polling timeout: %f', timeout)
                    socks = dict(self.poller.poll(timeout * 1000))
                else:
                    # This shouldn't really happen.
                    # But there's no harm being defensive
                    log.warning('Negative timeout in syndic main loop')
                    socks = {}
                # check all of your master_syndics, have them do their thing
                for master_id, syndic_dict in six.iteritems(self.master_syndics):
                    # if not connected, lets try
                    if 'generator' not in syndic_dict:
                        log.info('Syndic still not connected to {0}'.format(master_id))
                        # if we couldn't connect, lets try later
                        continue
                    next(syndic_dict['generator'])

                # events
                if socks.get(self.local.event.sub) == zmq.POLLIN:
                    self._process_event_socket()

                if self.event_forward_timeout is not None \
                        and self.event_forward_timeout < time.time():
                    self._forward_events()
            # We don't handle ZMQErrors like the other minions
            # I've put explicit handling around the receive calls
            # in the process_*_socket methods. If we see any other
            # errors they may need some kind of handling so log them
            # for now.
            except Exception:
                log.critical(
                    'An exception occurred while polling the syndic',
                    exc_info=True
                )

    def _process_event_socket(self):
        tout = time.time() + self.opts['syndic_max_event_process_time']
        while tout > time.time():
            try:
                event = self.local.event.get_event_noblock()
            except zmq.ZMQError as e:
                # EAGAIN indicates no more events at the moment
                # EINTR some kind of signal maybe someone trying
                # to get us to quit so escape our timeout
                if e.errno == errno.EAGAIN or e.errno == errno.EINTR:
                    break
                raise

            log.trace('Got event {0}'.format(event['tag']))
=======
        self.io_loop.start()

    def _process_event(self, raw):
        # TODO: cleanup: Move down into event class
        raw = raw[0]
        mtag, data = self.local.event.unpack(raw, self.local.event.serial)
        event = {'data': data, 'tag': mtag}
        log.trace('Got event {0}'.format(event['tag']))

        tag_parts = event['tag'].split('/')
        if len(tag_parts) >= 4 and tag_parts[1] == 'job' and \
            salt.utils.jid.is_jid(tag_parts[2]) and tag_parts[3] == 'ret' and \
            'return' in event['data']:
            if 'jid' not in event['data']:
                # Not a job return
                return
            if self.syndic_mode == 'cluster' and event['data'].get('master_id', 0) == self.opts.get('master_id', 1):
                log.debug('Return recieved with matching master_id, not forwarding')
                return
>>>>>>> 6a554d56

            jdict = self.jids.setdefault(event['tag'], {})
            if not jdict:
                jdict['__fun__'] = event['data'].get('fun')
                jdict['__jid__'] = event['data']['jid']
                jdict['__load__'] = {}
                fstr = '{0}.get_load'.format(self.opts['master_job_cache'])
                # Only need to forward each load once. Don't hit the disk
                # for every minion return!
                if event['data']['jid'] not in self.jid_forward_cache:
                    jdict['__load__'].update(
                        self.mminion.returners[fstr](event['data']['jid'])
                        )
                    self.jid_forward_cache.add(event['data']['jid'])
                    if len(self.jid_forward_cache) > self.opts['syndic_jid_forward_cache_hwm']:
                        # Pop the oldest jid from the cache
                        tmp = sorted(list(self.jid_forward_cache))
                        tmp.pop(0)
                        self.jid_forward_cache = set(tmp)
            if 'master_id' in event['data']:
                # __'s to make sure it doesn't print out on the master cli
                jdict['__master_id__'] = event['data']['master_id']
            jdict[event['data']['id']] = event['data']['return']
        else:
            # TODO: config to forward these? If so we'll have to keep track of who
            # has seen them
            # if we are the top level masters-- don't forward all the minion events
            if self.syndic_mode == 'sync':
                # Add generic event aggregation here
                if 'retcode' not in event['data']:
                    self.raw_events.append(event)

    def _forward_events(self):
        log.trace('Forwarding events')
        if self.raw_events:
            self._call_syndic('_fire_master',
                              kwargs={'events': self.raw_events,
                                      'pretag': tagify(self.opts['id'], base='syndic'),
                                      'timeout': self.SYNDIC_EVENT_TIMEOUT,
                                      },
                              )
        for jid, jid_ret in self.jids.items():
            self._call_syndic('_return_pub',
                              args=(jid_ret, '_syndic_return'),
                              kwargs={'timeout': self.SYNDIC_EVENT_TIMEOUT},
                              master_id=jid_ret.get('__master_id__'),
                              )

        self._reset_event_aggregation()


class Matcher(object):
    '''
    Use to return the value for matching calls from the master
    '''
    def __init__(self, opts, functions=None):
        self.opts = opts
        self.functions = functions

    def confirm_top(self, match, data, nodegroups=None):
        '''
        Takes the data passed to a top file environment and determines if the
        data matches this minion
        '''
        matcher = 'compound'
        if not data:
            log.error('Received bad data when setting the match from the top '
                      'file')
            return False
        for item in data:
            if isinstance(item, dict):
                if 'match' in item:
                    matcher = item['match']
        if hasattr(self, matcher + '_match'):
            funcname = '{0}_match'.format(matcher)
            if matcher == 'nodegroup':
                return getattr(self, funcname)(match, nodegroups)
            return getattr(self, funcname)(match)
        else:
            log.error('Attempting to match with unknown matcher: {0}'.format(
                matcher
            ))
            return False

    def glob_match(self, tgt):
        '''
        Returns true if the passed glob matches the id
        '''
        if not isinstance(tgt, six.string_types):
            return False

        return fnmatch.fnmatch(self.opts['id'], tgt)

    def pcre_match(self, tgt):
        '''
        Returns true if the passed pcre regex matches
        '''
        return bool(re.match(tgt, self.opts['id']))

    def list_match(self, tgt):
        '''
        Determines if this host is on the list
        '''
        if isinstance(tgt, six.string_types):
            tgt = tgt.split(',')
        return bool(self.opts['id'] in tgt)

    def grain_match(self, tgt, delimiter=DEFAULT_TARGET_DELIM):
        '''
        Reads in the grains glob match
        '''
        log.debug('grains target: {0}'.format(tgt))
        if delimiter not in tgt:
            log.error('Got insufficient arguments for grains match '
                      'statement from master')
            return False
        return salt.utils.subdict_match(
            self.opts['grains'], tgt, delimiter=delimiter
        )

    def grain_pcre_match(self, tgt, delimiter=DEFAULT_TARGET_DELIM):
        '''
        Matches a grain based on regex
        '''
        log.debug('grains pcre target: {0}'.format(tgt))
        if delimiter not in tgt:
            log.error('Got insufficient arguments for grains pcre match '
                      'statement from master')
            return False
        return salt.utils.subdict_match(self.opts['grains'], tgt,
                                        delimiter=delimiter, regex_match=True)

    def data_match(self, tgt):
        '''
        Match based on the local data store on the minion
        '''
        if self.functions is None:
            utils = salt.loader.utils(self.opts)
            self.functions = salt.loader.minion_mods(self.opts, utils=utils)
        comps = tgt.split(':')
        if len(comps) < 2:
            return False
        val = self.functions['data.getval'](comps[0])
        if val is None:
            # The value is not defined
            return False
        if isinstance(val, list):
            # We are matching a single component to a single list member
            for member in val:
                if fnmatch.fnmatch(str(member).lower(), comps[1].lower()):
                    return True
            return False
        if isinstance(val, dict):
            if comps[1] in val:
                return True
            return False
        return bool(fnmatch.fnmatch(
            val,
            comps[1],
        ))

    def pillar_match(self, tgt, delimiter=DEFAULT_TARGET_DELIM):
        '''
        Reads in the pillar glob match
        '''
        log.debug('pillar target: {0}'.format(tgt))
        if delimiter not in tgt:
            log.error('Got insufficient arguments for pillar match '
                      'statement from master')
            return False
        return salt.utils.subdict_match(
            self.opts['pillar'], tgt, delimiter=delimiter
        )

    def pillar_pcre_match(self, tgt, delimiter=DEFAULT_TARGET_DELIM):
        '''
        Reads in the pillar pcre match
        '''
        log.debug('pillar PCRE target: {0}'.format(tgt))
        if delimiter not in tgt:
            log.error('Got insufficient arguments for pillar PCRE match '
                      'statement from master')
            return False
        return salt.utils.subdict_match(
            self.opts['pillar'], tgt, delimiter=delimiter, regex_match=True
        )

    def pillar_exact_match(self, tgt, delimiter=':'):
        '''
        Reads in the pillar match, no globbing, no PCRE
        '''
        log.debug('pillar target: {0}'.format(tgt))
        if delimiter not in tgt:
            log.error('Got insufficient arguments for pillar match '
                      'statement from master')
            return False
        return salt.utils.subdict_match(self.opts['pillar'],
                                        tgt,
                                        delimiter=delimiter,
                                        exact_match=True)

    def ipcidr_match(self, tgt):
        '''
        Matches based on ip address or CIDR notation
        '''
        num_parts = len(tgt.split('/'))
        if num_parts > 2:
            # Target is not valid CIDR
            return False
        elif num_parts == 2:
            # Target is CIDR
            return salt.utils.network.in_subnet(
                tgt,
                addrs=self.opts['grains'].get('ipv4', [])
            )
        else:
            # Target is an IPv4 address
            import socket
            try:
                socket.inet_aton(tgt)
            except socket.error:
                # Not a valid IPv4 address
                return False
            else:
                return tgt in self.opts['grains'].get('ipv4', [])

    def range_match(self, tgt):
        '''
        Matches based on range cluster
        '''
        if HAS_RANGE:
            range_ = seco.range.Range(self.opts['range_server'])
            try:
                return self.opts['grains']['fqdn'] in range_.expand(tgt)
            except seco.range.RangeException as exc:
                log.debug('Range exception in compound match: {0}'.format(exc))
                return False
        return False

    def compound_match(self, tgt):
        '''
        Runs the compound target check
        '''
        if not isinstance(tgt, six.string_types):
            log.debug('Compound target received that is not a string')
            return False
        ref = {'G': 'grain',
               'P': 'grain_pcre',
               'I': 'pillar',
               'J': 'pillar_pcre',
               'L': 'list',
               'S': 'ipcidr',
               'E': 'pcre'}
        if HAS_RANGE:
            ref['R'] = 'range'
        results = []
        opers = ['and', 'or', 'not', '(', ')']
        tokens = tgt.split()
        for match in tokens:
            # Try to match tokens from the compound target, first by using
            # the 'G, X, I, L, S, E' matcher types, then by hostname glob.
            if '@' in match and match[1] == '@':
                comps = match.split('@')
                matcher = ref.get(comps[0])
                if not matcher:
                    # If an unknown matcher is called at any time, fail out
                    return False
                results.append(
                    str(
                        getattr(self, '{0}_match'.format(matcher))(
                            '@'.join(comps[1:])
                        )
                    )
                )
            elif match in opers:
                # We didn't match a target, so append a boolean operator or
                # subexpression
                if results or match in ['(', ')']:
                    if match == 'not':
                        match_suffix = results[-1]
                        if not (match_suffix == 'and' or match_suffix == 'or'):
                            results.append('and')
                    results.append(match)
                else:
                    # seq start with oper, fail
                    if match not in ['(', ')']:
                        return False
            else:
                # The match is not explicitly defined, evaluate it as a glob
                results.append(str(self.glob_match(match)))
        results = ' '.join(results)
        try:
            return eval(results)  # pylint: disable=W0123
        except Exception:
            log.error('Invalid compound target: {0} for results: {1}'.format(tgt, results))
            return False
        return False

    def nodegroup_match(self, tgt, nodegroups):
        '''
        This is a compatibility matcher and is NOT called when using
        nodegroups for remote execution, but is called when the nodegroups
        matcher is used in states
        '''
        if tgt in nodegroups:
            return self.compound_match(
                salt.utils.minions.nodegroup_comp(tgt, nodegroups)
            )
        return False


class ProxyMinion(Minion):
    '''
    This class instantiates a 'proxy' minion--a minion that does not manipulate
    the host it runs on, but instead manipulates a device that cannot run a minion.
    '''
    def __init__(self, opts, timeout=60, safe=True):  # pylint: disable=W0231
        '''
        Pass in the options dict
        '''

        self._running = None
        # Warn if ZMQ < 3.2
        if HAS_ZMQ:
            try:
                zmq_version_info = zmq.zmq_version_info()
            except AttributeError:
                # PyZMQ <= 2.1.9 does not have zmq_version_info, fall back to
                # using zmq.zmq_version() and build a version info tuple.
                zmq_version_info = tuple(
                    [int(x) for x in zmq.zmq_version().split('.')]
                )
            if zmq_version_info < (3, 2):
                log.warning(
                    'You have a version of ZMQ less than ZMQ 3.2! There are '
                    'known connection keep-alive issues with ZMQ < 3.2 which '
                    'may result in loss of contact with minions. Please '
                    'upgrade your ZMQ!'
                )
        # Late setup the of the opts grains, so we can log from the grains
        # module
        # print opts['proxymodule']
        fq_proxyname = 'proxy.'+opts['proxy']['proxytype']
        self.proxymodule = salt.loader.proxy(opts, fq_proxyname)
        opts['proxyobject'] = self.proxymodule[opts['proxy']['proxytype']+'.Proxyconn'](opts['proxy'])
        opts['id'] = opts['proxyobject'].id(opts)
        opts.update(resolve_dns(opts))
        self.opts = opts
        self.opts['pillar'] = salt.pillar.get_pillar(
            opts,
            opts['grains'],
            opts['id'],
            opts['environment']
        ).compile_pillar()
        self.functions, self.returners, self.function_errors = self._load_modules()
        self.serial = salt.payload.Serial(self.opts)
        self.mod_opts = self._prep_mod_opts()
        self.matcher = Matcher(self.opts, self.functions)
        uid = salt.utils.get_uid(user=opts.get('user', None))
        self.proc_dir = get_proc_dir(opts['cachedir'], uid=uid)
        self.schedule = salt.utils.schedule.Schedule(
            self.opts,
            self.functions,
            self.returners)
        self.grains_cache = self.opts['grains']
        # self._running = True

    def _prep_mod_opts(self):
        '''
        Returns a copy of the opts with key bits stripped out
        '''
        return super(ProxyMinion, self)._prep_mod_opts()

    def _load_modules(self, force_refresh=False, notify=False):
        '''
        Return the functions and the returners loaded up from the loader
        module
        '''
        return super(ProxyMinion, self)._load_modules(force_refresh=force_refresh, notify=notify)<|MERGE_RESOLUTION|>--- conflicted
+++ resolved
@@ -9,26 +9,14 @@
 import sys
 import copy
 import time
-<<<<<<< HEAD
-import errno
 import types
 import signal
 import fnmatch
-import hashlib
-=======
-import types
-import signal
-import fnmatch
->>>>>>> 6a554d56
 import logging
 import threading
 import traceback
 import multiprocessing
-<<<<<<< HEAD
-from random import randint, shuffle
-=======
 from random import shuffle
->>>>>>> 6a554d56
 from stat import S_IMODE
 
 # Import Salt Libs
@@ -95,13 +83,6 @@
 from salt.utils.debug import enable_sigusr1_handler
 from salt.utils.event import tagify
 from salt.exceptions import (
-<<<<<<< HEAD
-    AuthenticationError, CommandExecutionError, CommandNotFoundError,
-    SaltInvocationError, SaltReqTimeoutError, SaltClientError,
-    SaltSystemExit, SaltSyndicMasterError
-)
-
-=======
     CommandExecutionError,
     CommandNotFoundError,
     SaltInvocationError,
@@ -118,7 +99,6 @@
     zmq.eventloop.ioloop.ZMQIOLoop = zmq.eventloop.ioloop.IOLoop
 import tornado.gen  # pylint: disable=F0401
 import tornado.ioloop  # pylint: disable=F0401
->>>>>>> 6a554d56
 
 log = logging.getLogger(__name__)
 
@@ -525,75 +505,8 @@
         # Fire off all the minion coroutines
         self.minions = self._spawn_minions()
 
-<<<<<<< HEAD
-        # Prepare the minion generators
-        minions = self.minions()
-        loop_interval = int(self.opts['loop_interval'])
-        auth_wait = self.opts['acceptance_wait_time']
-        max_wait = self.opts['acceptance_wait_time_max']
-
-        while True:
-            package = None
-            for minion in six.itervalues(minions):
-                if isinstance(minion, dict):
-                    if 'minion' in minion:
-                        minion = minion['minion']
-                    else:
-                        continue
-                if not hasattr(minion, 'schedule'):
-                    continue
-                loop_interval = self.process_schedule(minion, loop_interval)
-            socks = dict(self.poller.poll(1))
-            if socks.get(self.epull_sock) == zmq.POLLIN:
-                try:
-                    package = self.epull_sock.recv(zmq.NOBLOCK)
-                except Exception:
-                    pass
-
-            masters = list(minions.keys())
-            shuffle(masters)
-            # Do stuff per minion that we have
-            for master in masters:
-                minion = minions[master]
-                # if we haven't connected yet, lets attempt some more.
-                # make sure to keep separate auth_wait times, since these
-                # are separate masters
-                if 'generator' not in minion:
-                    if time.time() - minion['auth_wait'] > minion['last']:
-                        minion['last'] = time.time()
-                        if minion['auth_wait'] < max_wait:
-                            minion['auth_wait'] += auth_wait
-                        try:
-                            t_minion = Minion(minion['opts'], self.MINION_CONNECT_TIMEOUT, False)
-                            minions[master]['minion'] = t_minion
-                            minions[master]['generator'] = t_minion.tune_in_no_block()
-                            minions[master]['auth_wait'] = self.opts['acceptance_wait_time']
-                        except SaltClientError:
-                            log.error('Error while bring up minion for multi-master. Is master {0} responding?'.format(master))
-                            continue
-                    else:
-                        continue
-
-                # run scheduled jobs if you have them
-                loop_interval = self.process_schedule(minion['minion'], loop_interval)
-
-                # If a minion instance receives event, handle the event on all
-                # instances
-                if package:
-                    try:
-                        for master in masters:
-                            minions[master].handle_event(package)
-                    except Exception:
-                        pass
-                    finally:
-                        package = None
-
-                # have the Minion class run anything it has to run
-                next(minion['generator'])
-=======
         # serve forever!
         self.io_loop.start()
->>>>>>> 6a554d56
 
 
 class Minion(MinionBase):
@@ -972,23 +885,15 @@
         '''
         if 'user' in data:
             log.info(
-                    'User {0[user]} Executing command {0[fun]} with jid '  # pylint: disable=W1307
+                'User {0[user]} Executing command {0[fun]} with jid '
                 '{0[jid]}'.format(data)
             )
         else:
             log.info(
-                'Executing command {0[fun]} with jid {0[jid]}'.format(data)  # pylint: disable=W1307
+                'Executing command {0[fun]} with jid {0[jid]}'.format(data)
             )
         log.debug('Command details {0}'.format(data))
 
-<<<<<<< HEAD
-    def _handle_decoded_payload(self, data):
-        '''
-        Override this method if you wish to handle the decoded data
-        differently.
-        '''
-=======
->>>>>>> 6a554d56
         if isinstance(data['fun'], six.string_types):
             if data['fun'] == 'sys.reload_modules':
                 self.functions, self.returners, self.function_errors = self._load_modules()
@@ -1349,52 +1254,6 @@
             tagify([self.opts['id'], 'start'], 'minion'),
         )
 
-<<<<<<< HEAD
-    def _setsockopts(self):
-        if self.opts['zmq_filtering']:
-            # TODO: constants file for "broadcast"
-            self.socket.setsockopt(zmq.SUBSCRIBE, 'broadcast')
-            self.socket.setsockopt(zmq.SUBSCRIBE, self.hexid)
-        else:
-            self.socket.setsockopt(zmq.SUBSCRIBE, '')
-
-        self.socket.setsockopt(zmq.IDENTITY, self.opts['id'])
-        self._set_ipv4only()
-        self._set_reconnect_ivl_max()
-        self._set_tcp_keepalive()
-
-    @property
-    def master_pub(self):
-        '''
-        Return the master publish port
-        '''
-        return 'tcp://{ip}:{port}'.format(ip=self.opts['master_ip'],
-                                          port=self.publish_port)
-
-    def authenticate(self, timeout=60, safe=True):
-        '''
-        Authenticate with the master, this method breaks the functional
-        paradigm, it will update the master information from a fresh sign
-        in, signing in can occur as often as needed to keep up with the
-        revolving master AES key.
-        '''
-        log.debug(
-            'Attempting to authenticate with the Salt Master at {0}'.format(
-                self.opts['master_ip']
-            )
-        )
-        auth = salt.crypt.SAuth(self.opts)
-        auth.authenticate(timeout=timeout, safe=safe)
-        # TODO: remove these and just use a local reference to auth??
-        self.tok = auth.gen_token('salt')
-        self.crypticle = auth.crypticle
-        if self.opts.get('syndic_master_publish_port'):
-            self.publish_port = self.opts.get('syndic_master_publish_port')
-        else:
-            self.publish_port = auth.creds['publish_port']
-
-=======
->>>>>>> 6a554d56
     def module_refresh(self, force_refresh=False, notify=False):
         '''
         Refresh the functions and returners.
@@ -1781,35 +1640,12 @@
         Tear down the minion
         '''
         self._running = False
-<<<<<<< HEAD
-        if getattr(self, 'poller', None) is not None:
-            if isinstance(self.poller.sockets, dict):
-                for socket in six.iterkeys(self.poller.sockets):
-                    if socket.closed is False:
-                        socket.close()
-                    self.poller.unregister(socket)
-            else:
-                for socket in self.poller.sockets:
-                    if socket[0].closed is False:
-                        socket[0].close()
-                    self.poller.unregister(socket[0])
-
-        if hasattr(self, 'epub_sock') and self.epub_sock.closed is False:
-            self.epub_sock.close()
-        if hasattr(self, 'epull_sock') and self.epull_sock.closed is False:
-            self.epull_sock.close()
-        if hasattr(self, 'socket') and self.socket.closed is False:
-            self.socket.close()
-        if hasattr(self, 'context') and self.context.closed is False:
-            self.context.term()
-=======
         if hasattr(self, 'pub_channel'):
             self.pub_channel.on_recv(None)
             del self.pub_channel
         if hasattr(self, 'periodic_callbacks'):
             for cb in self.periodic_callbacks.itervalues():
                 cb.stop()
->>>>>>> 6a554d56
 
     def __del__(self):
         self.destroy()
@@ -1830,41 +1666,6 @@
         self.mminion = salt.minion.MasterMinion(opts)
         self.jid_forward_cache = set()
 
-<<<<<<< HEAD
-    def _handle_aes(self, load, sig=None):
-        '''
-        Takes the AES encrypted load, decrypts it, and runs the encapsulated
-        instructions
-        '''
-        # If the AES authentication has changed, re-authenticate
-        try:
-            data = self.crypticle.loads(load)
-        except AuthenticationError:
-            self.authenticate()
-            data = self.crypticle.loads(load)
-        # Verify that the publication is valid
-        if 'tgt' not in data or 'jid' not in data or 'fun' not in data \
-           or 'arg' not in data:
-            return
-        data['to'] = int(data.get('to', self.opts['timeout'])) - 1
-        if 'user' in data:
-            log.debug(
-                'User {0[user]} Executing syndic command {0[fun]} with '  # pylint: disable=W1307
-                'jid {0[jid]}'.format(
-                    data
-                )
-            )
-        else:
-            log.debug(
-                'Executing syndic command {0[fun]} with jid {0[jid]}'.format(  # pylint: disable=W1307
-                    data
-                )
-            )
-        log.debug('Command details: {0}'.format(data))
-        self._handle_decoded_payload(data)
-
-=======
->>>>>>> 6a554d56
     def _handle_decoded_payload(self, data):
         '''
         Override this method if you wish to handle the decoded data
@@ -2210,66 +2011,6 @@
         # Make sure to gracefully handle SIGUSR1
         enable_sigusr1_handler()
 
-<<<<<<< HEAD
-        loop_interval = int(self.opts['loop_interval'])
-        self._reset_event_aggregation()
-        while True:
-            try:
-                # Do all the maths in seconds
-                timeout = loop_interval
-                if self.event_forward_timeout is not None:
-                    timeout = min(timeout,
-                                  self.event_forward_timeout - time.time())
-                if timeout >= 0:
-                    log.trace('Polling timeout: %f', timeout)
-                    socks = dict(self.poller.poll(timeout * 1000))
-                else:
-                    # This shouldn't really happen.
-                    # But there's no harm being defensive
-                    log.warning('Negative timeout in syndic main loop')
-                    socks = {}
-                # check all of your master_syndics, have them do their thing
-                for master_id, syndic_dict in six.iteritems(self.master_syndics):
-                    # if not connected, lets try
-                    if 'generator' not in syndic_dict:
-                        log.info('Syndic still not connected to {0}'.format(master_id))
-                        # if we couldn't connect, lets try later
-                        continue
-                    next(syndic_dict['generator'])
-
-                # events
-                if socks.get(self.local.event.sub) == zmq.POLLIN:
-                    self._process_event_socket()
-
-                if self.event_forward_timeout is not None \
-                        and self.event_forward_timeout < time.time():
-                    self._forward_events()
-            # We don't handle ZMQErrors like the other minions
-            # I've put explicit handling around the receive calls
-            # in the process_*_socket methods. If we see any other
-            # errors they may need some kind of handling so log them
-            # for now.
-            except Exception:
-                log.critical(
-                    'An exception occurred while polling the syndic',
-                    exc_info=True
-                )
-
-    def _process_event_socket(self):
-        tout = time.time() + self.opts['syndic_max_event_process_time']
-        while tout > time.time():
-            try:
-                event = self.local.event.get_event_noblock()
-            except zmq.ZMQError as e:
-                # EAGAIN indicates no more events at the moment
-                # EINTR some kind of signal maybe someone trying
-                # to get us to quit so escape our timeout
-                if e.errno == errno.EAGAIN or e.errno == errno.EINTR:
-                    break
-                raise
-
-            log.trace('Got event {0}'.format(event['tag']))
-=======
         self.io_loop.start()
 
     def _process_event(self, raw):
@@ -2289,7 +2030,6 @@
             if self.syndic_mode == 'cluster' and event['data'].get('master_id', 0) == self.opts.get('master_id', 1):
                 log.debug('Return recieved with matching master_id, not forwarding')
                 return
->>>>>>> 6a554d56
 
             jdict = self.jids.setdefault(event['tag'], {})
             if not jdict:
