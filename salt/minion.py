--- conflicted
+++ resolved
@@ -969,13 +969,8 @@
         )
         self.opts.update(opts)
         self.whitelist = whitelist
-<<<<<<< HEAD
         self.opts['grains'] = {}
         self.opts['pillar'] = {}
-=======
-        self.opts["grains"] = salt.loader.grains(opts)
-        self.opts["pillar"] = {}
->>>>>>> 47c8d675
         self.mk_returners = returners
         self.mk_states = states
         self.mk_rend = rend
