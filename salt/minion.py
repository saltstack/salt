"""
Routines to set up a minion
"""

import asyncio
import binascii
import contextlib
import copy
import logging
import multiprocessing
import os
import random
import signal
import stat
import sys
import threading
import time
import traceback
import types
import uuid

import tornado
import tornado.gen
import tornado.ioloop

import salt
import salt.beacons
import salt.channel.client
import salt.cli.daemons
import salt.client
import salt.crypt
import salt.defaults.events
import salt.defaults.exitcodes
import salt.engines
import salt.loader
import salt.loader.lazy
import salt.payload
import salt.pillar
import salt.serializers.msgpack
import salt.syspaths
import salt.transport
import salt.utils.args
import salt.utils.context
import salt.utils.ctx
import salt.utils.data
import salt.utils.dictdiffer
import salt.utils.dictupdate
import salt.utils.error
import salt.utils.event
import salt.utils.extmods
import salt.utils.files
import salt.utils.jid
import salt.utils.minion
import salt.utils.minions
import salt.utils.network
import salt.utils.platform
import salt.utils.process
import salt.utils.schedule
import salt.utils.ssdp
import salt.utils.user
import salt.utils.zeromq
from salt._compat import ipaddress
from salt.config import DEFAULT_MINION_OPTS
from salt.defaults import DEFAULT_TARGET_DELIM
from salt.exceptions import (
    CommandExecutionError,
    CommandNotFoundError,
    SaltClientError,
    SaltDaemonNotRunning,
    SaltException,
    SaltInvocationError,
    SaltMasterUnresolvableError,
    SaltReqTimeoutError,
    SaltSystemExit,
)
from salt.template import SLS_ENCODING
from salt.utils.debug import enable_sigusr1_handler
from salt.utils.event import tagify
from salt.utils.network import parse_host_port
from salt.utils.odict import OrderedDict
from salt.utils.process import ProcessManager, SignalHandlingProcess, default_signals
from salt.utils.zeromq import ZMQ_VERSION_INFO, zmq

try:
    import psutil

    HAS_PSUTIL = True
except ImportError:
    HAS_PSUTIL = False

try:
    import resource

    HAS_RESOURCE = True
except ImportError:
    HAS_RESOURCE = False

try:
    import salt.utils.win_functions

    HAS_WIN_FUNCTIONS = True
except ImportError:
    HAS_WIN_FUNCTIONS = False


log = logging.getLogger(__name__)

# To set up a minion:
# 1. Read in the configuration
# 2. Generate the function mapping dict
# 3. Authenticate with the master
# 4. Store the AES key
# 5. Connect to the publisher
# 6. Handle publications


def resolve_dns(opts, fallback=True):
    """
    Resolves the master_ip and master_uri options
    """
    ret = {}
    check_dns = True
    if opts.get("file_client", "remote") == "local" and not opts.get(
        "use_master_when_local", False
    ):
        check_dns = False
    import salt.utils.network

    if check_dns is True:
        try:
            if opts["master"] == "":
                raise SaltSystemExit
            ret["master_ip"] = salt.utils.network.dns_check(
                opts["master"], int(opts["master_port"]), True, opts["ipv6"]
            )
        except SaltClientError:
            retry_dns_count = opts.get("retry_dns_count", None)
            if opts["retry_dns"]:
                while True:
                    if retry_dns_count is not None:
                        if retry_dns_count == 0:
                            raise SaltMasterUnresolvableError
                        retry_dns_count -= 1
                    log.error(
                        "Master hostname: '%s' not found or not responsive. "
                        "Retrying in %s seconds",
                        opts["master"],
                        opts["retry_dns"],
                    )
                    time.sleep(opts["retry_dns"])
                    try:
                        ret["master_ip"] = salt.utils.network.dns_check(
                            opts["master"], int(opts["master_port"]), True, opts["ipv6"]
                        )
                        break
                    except SaltClientError:
                        pass
            else:
                if fallback:
                    ret["master_ip"] = "127.0.0.1"
                else:
                    raise
        except SaltSystemExit:
            unknown_str = "unknown address"
            master = opts.get("master", unknown_str)
            if master == "":
                master = unknown_str
            if opts.get("__role") == "syndic":
                err = (
                    "Master address: '{}' could not be resolved. Invalid or"
                    " unresolveable address. Set 'syndic_master' value in minion"
                    " config.".format(master)
                )
            else:
                err = (
                    "Master address: '{}' could not be resolved. Invalid or"
                    " unresolveable address. Set 'master' value in minion config.".format(
                        master
                    )
                )
            log.error(err)
            raise SaltSystemExit(code=42, msg=err)
    else:
        ret["master_ip"] = "127.0.0.1"

    if "master_ip" in ret and "master_ip" in opts:
        if ret["master_ip"] != opts["master_ip"]:
            log.warning(
                "Master ip address changed from %s to %s",
                opts["master_ip"],
                ret["master_ip"],
            )
    if opts["source_interface_name"]:
        log.trace("Custom source interface required: %s", opts["source_interface_name"])
        interfaces = salt.utils.network.interfaces()
        log.trace("The following interfaces are available on this Minion:")
        log.trace(interfaces)
        if opts["source_interface_name"] in interfaces:
            if interfaces[opts["source_interface_name"]]["up"]:
                addrs = (
                    interfaces[opts["source_interface_name"]]["inet"]
                    if not opts["ipv6"]
                    else interfaces[opts["source_interface_name"]]["inet6"]
                )
                ret["source_ip"] = addrs[0]["address"]
                log.debug("Using %s as source IP address", ret["source_ip"])
            else:
                log.warning(
                    "The interface %s is down so it cannot be used as source to connect"
                    " to the Master",
                    opts["source_interface_name"],
                )
        else:
            log.warning(
                "%s is not a valid interface. Ignoring.", opts["source_interface_name"]
            )
    elif opts["source_address"]:
        ret["source_ip"] = salt.utils.network.dns_check(
            opts["source_address"], int(opts["source_ret_port"]), True, opts["ipv6"]
        )
        log.debug("Using %s as source IP address", ret["source_ip"])
    if opts["source_ret_port"]:
        ret["source_ret_port"] = int(opts["source_ret_port"])
        log.debug("Using %d as source port for the ret server", ret["source_ret_port"])
    if opts["source_publish_port"]:
        ret["source_publish_port"] = int(opts["source_publish_port"])
        log.debug(
            "Using %d as source port for the master pub", ret["source_publish_port"]
        )
    ret["master_uri"] = "tcp://{ip}:{port}".format(
        ip=ret["master_ip"], port=opts["master_port"]
    )
    log.debug("Master URI: %s", ret["master_uri"])

    return ret


def prep_ip_port(opts):
    """
    parse host:port values from opts['master'] and return valid:
        master: ip address or hostname as a string
        master_port: (optional) master returner port as integer

    e.g.:
      - master: 'localhost:1234' -> {'master': 'localhost', 'master_port': 1234}
      - master: '127.0.0.1:1234' -> {'master': '127.0.0.1', 'master_port' :1234}
      - master: '[::1]:1234' -> {'master': '::1', 'master_port': 1234}
      - master: 'fe80::a00:27ff:fedc:ba98' -> {'master': 'fe80::a00:27ff:fedc:ba98'}
    """
    ret = {}
    # Use given master IP if "ip_only" is set or if master_ip is an ipv6 address without
    # a port specified. The is_ipv6 check returns False if brackets are used in the IP
    # definition such as master: '[::1]:1234'.
    if opts["master_uri_format"] == "ip_only":
        ret["master"] = ipaddress.ip_address(opts["master"])
    else:
        try:
            host, port = parse_host_port(opts["master"])
        except ValueError as exc:
            raise SaltClientError(exc)
        ret = {"master": host}
        if port:
            ret.update({"master_port": port})

    return ret


def get_proc_dir(cachedir, **kwargs):
    """
    Given the cache directory, return the directory that process data is
    stored in, creating it if it doesn't exist.
    The following optional Keyword Arguments are handled:

    mode: which is anything os.makedir would accept as mode.

    uid: the uid to set, if not set, or it is None or -1 no changes are
         made. Same applies if the directory is already owned by this
         uid. Must be int. Works only on unix/unix like systems.

    gid: the gid to set, if not set, or it is None or -1 no changes are
         made. Same applies if the directory is already owned by this
         gid. Must be int. Works only on unix/unix like systems.
    """
    # pylint: disable=logging-fstring-interpolation
    fn_ = os.path.join(cachedir, "proc")
    mode = kwargs.pop("mode", None)

    if mode is None:
        mode = {}
    else:
        mode = {"mode": mode}

    # proc_dir is not present, create it with mode settings
    os.makedirs(fn_, **mode, exist_ok=True)

    d_stat = os.stat(fn_)

    # if mode is not an empty dict then we have an explicit
    # dir mode. So lets check if mode needs to be changed.
    if mode:
        mode_part = stat.S_IMODE(d_stat.st_mode)
        if mode_part != mode["mode"]:
            os.chmod(fn_, (d_stat.st_mode ^ mode_part) | mode["mode"])

    if hasattr(os, "chown"):
        # only on unix/unix like systems
        uid = kwargs.pop("uid", -1)
        gid = kwargs.pop("gid", -1)

        # pylint: disable=logging-fstring-interpolation
        # if uid and gid are both -1 then go ahead with
        # no changes at all
        if (d_stat.st_uid != uid or d_stat.st_gid != gid) and [
            i for i in (uid, gid) if i != -1
        ]:
            # pylint: disable=logging-fstring-interpolation
            os.chown(fn_, uid, gid)

    return fn_


def load_args_and_kwargs(func, args, data=None, ignore_invalid=False):
    """
    Detect the args and kwargs that need to be passed to a function call, and
    check them against what was passed.
    """
    argspec = salt.utils.args.get_function_argspec(func)
    _args = []
    _kwargs = {}
    invalid_kwargs = []

    for arg in args:
        if isinstance(arg, dict) and arg.get("__kwarg__", False) is True:
            # if the arg is a dict with __kwarg__ == True, then its a kwarg
            for key, val in arg.items():
                # Skip __kwarg__ when checking kwargs
                if key == "__kwarg__":
                    continue
                if argspec.keywords or key in argspec.args:
                    # Function supports **kwargs or is a positional argument to
                    # the function.
                    _kwargs[key] = val
                else:
                    # **kwargs not in argspec and parsed argument name not in
                    # list of positional arguments. This keyword argument is
                    # invalid.
                    invalid_kwargs.append(f"{key}={val}")
            continue

        else:
            string_kwarg = salt.utils.args.parse_input([arg], condition=False)[
                1
            ]  # pylint: disable=W0632
            if string_kwarg:
                if argspec.keywords or next(iter(string_kwarg.keys())) in argspec.args:
                    # Function supports **kwargs or is a positional argument to
                    # the function.
                    _kwargs.update(string_kwarg)
                else:
                    # **kwargs not in argspec and parsed argument name not in
                    # list of positional arguments. This keyword argument is
                    # invalid.
                    for key, val in string_kwarg.items():
                        invalid_kwargs.append(f"{key}={val}")
            else:
                _args.append(arg)

    if invalid_kwargs and not ignore_invalid:
        salt.utils.args.invalid_kwargs(invalid_kwargs)

    if argspec.keywords and isinstance(data, dict):
        # this function accepts **kwargs, pack in the publish data
        for key, val in data.items():
            _kwargs[f"__pub_{key}"] = val

    return _args, _kwargs


def eval_master_func(opts):
    """
    Evaluate master function if master type is 'func'
    and save it result in opts['master']
    """
    if "__master_func_evaluated" not in opts:
        # split module and function and try loading the module
        mod_fun = opts["master"]
        mod, fun = mod_fun.split(".")
        try:
            master_mod = salt.loader.raw_mod(opts, mod, fun)
            if not master_mod:
                raise KeyError
            # we take whatever the module returns as master address
            opts["master"] = master_mod[mod_fun]()
            # Check for valid types
            if not isinstance(opts["master"], ((str,), list)):
                raise TypeError
            opts["__master_func_evaluated"] = True
        except KeyError:
            log.error("Failed to load module %s", mod_fun)
            sys.exit(salt.defaults.exitcodes.EX_GENERIC)
        except TypeError:
            log.error("%s returned from %s is not a string", opts["master"], mod_fun)
            sys.exit(salt.defaults.exitcodes.EX_GENERIC)
        log.info("Evaluated master from module: %s", mod_fun)


def master_event(type, master=None):
    """
    Centralized master event function which will return event type based on event_map
    """
    event_map = {
        "connected": "__master_connected",
        "disconnected": "__master_disconnected",
        "failback": "__master_failback",
        "alive": "__master_alive",
    }

    if type == "alive" and master is not None:
        return f"{event_map.get(type)}_{master}"

    return event_map.get(type, None)


def service_name():
    """
    Return the proper service name based on platform
    """
    return "salt_minion" if "bsd" in sys.platform else "salt-minion"


class MinionBase:
    def __init__(self, opts):
        self.opts = opts
        self.beacons_leader = opts.get("beacons_leader", True)

    def gen_modules(self, initial_load=False, context=None):
        """
        Tell the minion to reload the execution modules

        CLI Example:

        .. code-block:: bash

            salt '*' sys.reload_modules
        """
        if context is None:
            context = {}
        if initial_load:
            self.opts["pillar"] = salt.pillar.get_pillar(
                self.opts,
                self.opts["grains"],
                self.opts["id"],
                self.opts["saltenv"],
                pillarenv=self.opts.get("pillarenv"),
            ).compile_pillar()

        self.utils = salt.loader.utils(self.opts, context=context)
        self.functions = salt.loader.minion_mods(
            self.opts, utils=self.utils, context=context
        )
        self.serializers = salt.loader.serializers(self.opts)
        self.returners = salt.loader.returners(
            self.opts, functions=self.functions, context=context
        )
        self.proxy = salt.loader.proxy(
            self.opts, functions=self.functions, returners=self.returners
        )
        # TODO: remove
        self.function_errors = {}  # Keep the funcs clean
        self.states = salt.loader.states(
            self.opts,
            functions=self.functions,
            utils=self.utils,
            serializers=self.serializers,
            context=context,
        )
        self.rend = salt.loader.render(
            self.opts, functions=self.functions, context=context
        )
        #        self.matcher = Matcher(self.opts, self.functions)
        self.matchers = salt.loader.matchers(self.opts)
        self.functions["sys.reload_modules"] = self.gen_modules
        self.executors = salt.loader.executors(
            self.opts, functions=self.functions, proxy=self.proxy, context=context
        )

    @staticmethod
    def process_schedule(minion, loop_interval):
        try:
            if hasattr(minion, "schedule"):
                minion.schedule.eval()
            else:
                log.error(
                    "Minion scheduler not initialized. Scheduled jobs will not be run."
                )
                return
            # Check if scheduler requires lower loop interval than
            # the loop_interval setting
            if minion.schedule.loop_interval < loop_interval:
                loop_interval = minion.schedule.loop_interval
                log.debug("Overriding loop_interval because of scheduled jobs.")
        except Exception as exc:  # pylint: disable=broad-except
            log.error("Exception %s occurred in scheduled job", exc)
        return loop_interval

    def process_beacons(self, functions):
        """
        Evaluate all of the configured beacons, grab the config again in case
        the pillar or grains changed
        """
        if "config.merge" in functions:
            b_conf = functions["config.merge"](
                "beacons", self.opts["beacons"], omit_opts=True
            )
            if b_conf:
                return self.beacons.process(
                    b_conf, self.opts["grains"]
                )  # pylint: disable=no-member
        return []

    @tornado.gen.coroutine
    def eval_master(self, opts, timeout=60, safe=True, failed=False, failback=False):
        """
        Evaluates and returns a tuple of the current master address and the pub_channel.

        In standard mode, just creates a pub_channel with the given master address.

        With master_type=func evaluates the current master address from the given
        module and then creates a pub_channel.

        With master_type=failover takes the list of masters and loops through them.
        The first one that allows the minion to create a pub_channel is then
        returned. If this function is called outside the minions initialization
        phase (for example from the minions main event-loop when a master connection
        loss was detected), 'failed' should be set to True. The current
        (possibly failed) master will then be removed from the list of masters.
        """
        # return early if we are not connecting to a master
        if opts["master_type"] == "disable":
            log.warning("Master is set to disable, skipping connection")
            self.connected = False
            raise tornado.gen.Return((None, None))

        # Run masters discovery over SSDP. This may modify the whole configuration,
        # depending of the networking and sets of masters.
        self._discover_masters()

        # check if master_type was altered from its default
        if opts["master_type"] != "str" and opts["__role"] != "syndic":
            # check for a valid keyword
            if opts["master_type"] == "func":
                eval_master_func(opts)

            # if failover or distributed is set, master has to be of type list
            elif opts["master_type"] in ("failover", "distributed"):
                if isinstance(opts["master"], list):
                    log.info(
                        "Got list of available master addresses: %s", opts["master"]
                    )

                    if opts["master_type"] == "distributed":
                        master_len = len(opts["master"])
                        if master_len > 1:
                            secondary_masters = opts["master"][1:]
                            master_idx = binascii.crc32(opts["id"]) % master_len
                            try:
                                preferred_masters = opts["master"]
                                preferred_masters[0] = opts["master"][master_idx]
                                preferred_masters[1:] = [
                                    m
                                    for m in opts["master"]
                                    if m != preferred_masters[0]
                                ]
                                opts["master"] = preferred_masters
                                log.info(
                                    "Distributed to the master at '%s'.",
                                    opts["master"][0],
                                )
                            except (KeyError, AttributeError, TypeError):
                                log.warning(
                                    "Failed to distribute to a specific master."
                                )
                        else:
                            log.warning(
                                "master_type = distributed needs more than 1 master."
                            )

                    if opts["master_shuffle"]:
                        log.warning(
                            "Use of 'master_shuffle' detected. 'master_shuffle' is"
                            " deprecated in favor of 'random_master'. Please update"
                            " your minion config file."
                        )
                        opts["random_master"] = opts["master_shuffle"]

                    opts["auth_tries"] = 0
                    if (
                        opts["master_failback"]
                        and opts["master_failback_interval"] == 0
                    ):
                        opts["master_failback_interval"] = opts["master_alive_interval"]
                # if opts['master'] is a str and we have never created opts['master_list']
                elif isinstance(opts["master"], str) and ("master_list" not in opts):
                    # We have a string, but a list was what was intended. Convert.
                    # See issue 23611 for details
                    opts["master"] = [opts["master"]]
                elif opts["__role"] == "syndic":
                    log.info("Syndic setting master_syndic to '%s'", opts["master"])

                # if failed=True, the minion was previously connected
                # we're probably called from the minions main-event-loop
                # because a master connection loss was detected. remove
                # the possibly failed master from the list of masters.
                elif failed:
                    if failback:
                        # failback list of masters to original config
                        opts["master"] = opts["master_list"]
                    else:
                        log.info(
                            "Moving possibly failed master %s to the end of "
                            "the list of masters",
                            opts["master"],
                        )
                        if opts["master"] in opts["local_masters"]:
                            # create new list of master with the possibly failed
                            # one moved to the end
                            failed_master = opts["master"]
                            opts["master"] = [
                                x for x in opts["local_masters"] if opts["master"] != x
                            ]
                            opts["master"].append(failed_master)
                        else:
                            opts["master"] = opts["master_list"]
                else:
                    log.error(
                        "master_type set to 'failover' but 'master' is not of type list"
                        " but of type %s",
                        type(opts["master"]),
                    )
                    sys.exit(salt.defaults.exitcodes.EX_GENERIC)
                # If failover is set, minion have to failover on DNS errors instead of retry DNS resolve.
                # See issue 21082 for details
                if opts["retry_dns"] and opts["master_type"] == "failover":
                    log.critical(
                        "'master_type' set to 'failover' but 'retry_dns' is not 0."
                        " Setting 'retry_dns' to 0 to failover to the next master on"
                        " DNS errors."
                    )
                    opts["retry_dns"] = 0
            else:
                log.error(
                    "Invalid keyword '%s' for variable 'master_type'",
                    opts["master_type"],
                )
                sys.exit(salt.defaults.exitcodes.EX_GENERIC)

        # FIXME: if SMinion don't define io_loop, it can't switch master see #29088
        # Specify kwargs for the channel factory so that SMinion doesn't need to define an io_loop
        # (The channel factories will set a default if the kwarg isn't passed)
        factory_kwargs = {"timeout": timeout, "safe": safe}
        if getattr(self, "io_loop", None):
            factory_kwargs["io_loop"] = self.io_loop  # pylint: disable=no-member

        tries = opts.get("master_tries", 1)
        attempts = 0

        # if we have a list of masters, loop through them and be
        # happy with the first one that allows us to connect
        if isinstance(opts["master"], list):
            conn = False
            last_exc = None
            opts["master_uri_list"] = []
            opts["local_masters"] = copy.copy(opts["master"])

            # shuffle the masters and then loop through them
            if opts["random_master"]:
                # master_failback is only used when master_type is set to failover
                if opts["master_type"] == "failover" and opts["master_failback"]:
                    secondary_masters = opts["local_masters"][1:]
                    random.shuffle(secondary_masters)
                    opts["local_masters"][1:] = secondary_masters
                else:
                    random.shuffle(opts["local_masters"])

            # This sits outside of the connection loop below because it needs to set
            # up a list of master URIs regardless of which masters are available
            # to connect _to_. This is primarily used for masterless mode, when
            # we need a list of master URIs to fire calls back to.
            for master in opts["local_masters"]:
                opts["master"] = master
                opts.update(prep_ip_port(opts))
                if opts["master_type"] == "failover":
                    try:
                        opts["master_uri_list"].append(
                            resolve_dns(opts, False)["master_uri"]
                        )
                    except SaltClientError:
                        continue
                else:
                    opts["master_uri_list"].append(resolve_dns(opts)["master_uri"])

            if not opts["master_uri_list"]:
                msg = "No master could be resolved"
                log.error(msg)
                raise SaltClientError(msg)

            pub_channel = None
            while True:
                if attempts != 0:
                    # Give up a little time between connection attempts
                    # to allow the IOLoop to run any other scheduled tasks.
                    yield tornado.gen.sleep(opts["acceptance_wait_time"])
                attempts += 1
                if tries > 0:
                    log.debug("Connecting to master. Attempt %s of %s", attempts, tries)
                else:
                    log.debug(
                        "Connecting to master. Attempt %s (infinite attempts)", attempts
                    )
                for master in opts["local_masters"]:
                    opts["master"] = master
                    opts.update(prep_ip_port(opts))
                    if opts["master_type"] == "failover":
                        try:
                            opts.update(resolve_dns(opts, False))
                        except SaltClientError:
                            continue
                    else:
                        opts.update(resolve_dns(opts))

                    # on first run, update self.opts with the whole master list
                    # to enable a minion to re-use old masters if they get fixed
                    if "master_list" not in opts:
                        opts["master_list"] = copy.copy(opts["local_masters"])

                    self.opts = opts

                    pub_channel = salt.channel.client.AsyncPubChannel.factory(
                        opts, **factory_kwargs
                    )
                    try:
                        yield pub_channel.connect()
                        conn = True
                        break
                    except SaltClientError as exc:
                        last_exc = exc
                        if exc.strerror.startswith("Could not access"):
                            log.info(
                                "Failed to initiate connection with Master %s: check"
                                " ownership/permissions. Error message: %s",
                                opts["master"],
                                exc,
                            )
                        else:
                            log.info(
                                "Master %s could not be reached, trying next master (if"
                                " any)",
                                opts["master"],
                            )
                        pub_channel.close()
                        pub_channel = None
                        continue

                if not conn:
                    if attempts == tries:
                        # Exhausted all attempts. Return exception.
                        self.connected = False
                        self.opts["master"] = copy.copy(self.opts["local_masters"])
                        log.error(
                            "No master could be reached or all masters "
                            "denied the minion's connection attempt."
                        )
                        if pub_channel:
                            pub_channel.close()
                        # If the code reaches this point, 'last_exc'
                        # should already be set.
                        raise last_exc  # pylint: disable=E0702
                else:
                    self.tok = pub_channel.auth.gen_token(b"salt")
                    self.connected = True
                    raise tornado.gen.Return((opts["master"], pub_channel))

        # single master sign in
        else:
            if opts["random_master"]:
                log.warning(
                    "random_master is True but there is only one master specified."
                    " Ignoring."
                )
            pub_channel = None
            while True:
                if attempts != 0:
                    # Give up a little time between connection attempts
                    # to allow the IOLoop to run any other scheduled tasks.
                    yield tornado.gen.sleep(opts["acceptance_wait_time"])
                attempts += 1
                if tries > 0:
                    log.debug("Connecting to master. Attempt %s of %s", attempts, tries)
                else:
                    log.debug(
                        "Connecting to master. Attempt %s (infinite attempts)", attempts
                    )
                opts.update(prep_ip_port(opts))
                opts.update(resolve_dns(opts))
                try:
                    if self.opts["transport"] == "detect":
                        self.opts["detect_mode"] = True
                        for trans in salt.transport.TRANSPORTS:
                            if trans == "zeromq" and not zmq:
                                continue
                            self.opts["transport"] = trans
                            pub_channel = salt.channel.client.AsyncPubChannel.factory(
                                self.opts, **factory_kwargs
                            )
                            yield pub_channel.connect()
                            if not pub_channel.auth.authenticated:
                                continue
                            del self.opts["detect_mode"]
                            break
                    else:
                        pub_channel = salt.channel.client.AsyncPubChannel.factory(
                            self.opts, **factory_kwargs
                        )
                        yield pub_channel.connect()
                    self.tok = pub_channel.auth.gen_token(b"salt")
                    self.connected = True
                    raise tornado.gen.Return((opts["master"], pub_channel))
                except SaltClientError:
                    if pub_channel:
                        pub_channel.close()
                    if attempts == tries:
                        # Exhausted all attempts. Return exception.
                        self.connected = False
                        raise

    def _discover_masters(self):
        """
        Discover master(s) and decide where to connect, if SSDP is around.
        This modifies the configuration on the fly.
        :return:
        """
        if (
            self.opts["master"] == DEFAULT_MINION_OPTS["master"]
            and self.opts["discovery"] is not False
        ):
            master_discovery_client = salt.utils.ssdp.SSDPDiscoveryClient()
            masters = {}
            for att in range(self.opts["discovery"].get("attempts", 3)):
                try:
                    att += 1
                    log.info("Attempting %s time(s) to discover masters", att)
                    masters.update(master_discovery_client.discover())
                    if not masters:
                        time.sleep(self.opts["discovery"].get("pause", 5))
                    else:
                        break
                except Exception as err:  # pylint: disable=broad-except
                    log.error("SSDP discovery failure: %s", err)
                    break

            if masters:
                policy = self.opts.get("discovery", {}).get("match", "any")
                if policy not in ["any", "all"]:
                    log.error(
                        'SSDP configuration matcher failure: unknown value "%s". '
                        'Should be "any" or "all"',
                        policy,
                    )
                else:
                    mapping = self.opts["discovery"].get("mapping", {})
                    for addr, mappings in masters.items():
                        for proto_data in mappings:
                            cnt = len(
                                [
                                    key
                                    for key, value in mapping.items()
                                    if proto_data.get("mapping", {}).get(key) == value
                                ]
                            )
                            if policy == "any" and bool(cnt) or cnt == len(mapping):
                                self.opts["master"] = proto_data["master"]
                                return

    def _return_retry_timer(self):
        """
        Based on the minion configuration, either return a randomized timer or
        just return the value of the return_retry_timer.
        """
        msg = "Minion return retry timer set to %s seconds"
        if self.opts.get("return_retry_timer_max"):
            try:
                random_retry = random.randint(
                    self.opts["return_retry_timer"], self.opts["return_retry_timer_max"]
                )
                retry_msg = msg % random_retry
                log.debug("%s (randomized)", msg % random_retry)
                return random_retry
            except ValueError:
                # Catch wiseguys using negative integers here
                log.error(
                    "Invalid value (return_retry_timer: %s or "
                    "return_retry_timer_max: %s). Both must be positive "
                    "integers.",
                    self.opts["return_retry_timer"],
                    self.opts["return_retry_timer_max"],
                )
                log.debug(msg, DEFAULT_MINION_OPTS["return_retry_timer"])
                return DEFAULT_MINION_OPTS["return_retry_timer"]
        else:
            log.debug(msg, self.opts.get("return_retry_timer"))
            return self.opts.get("return_retry_timer")


class SMinion(MinionBase):
    """
    Create an object that has loaded all of the minion module functions,
    grains, modules, returners etc.  The SMinion allows developers to
    generate all of the salt minion functions and present them with these
    functions for general use.
    """

    def __init__(self, opts, context=None):
        # Late setup of the opts grains, so we can log from the grains module
        import salt.loader

        opts["grains"] = salt.loader.grains(opts)
        super().__init__(opts)

        # Clean out the proc directory (default /var/cache/salt/minion/proc)
        if self.opts.get("file_client", "remote") == "remote" or self.opts.get(
            "use_master_when_local", False
        ):
            io_loop = tornado.ioloop.IOLoop.current()

            @tornado.gen.coroutine
            def eval_master():
                """
                Wrap eval master in order to close the returned publish channel.
                """
                master, pub_channel = yield self.eval_master(self.opts, failed=True)
                pub_channel.close()

            io_loop.run_sync(
                lambda: eval_master()  # pylint: disable=unnecessary-lambda
            )

        self.gen_modules(initial_load=True, context=context)

        # If configured, cache pillar data on the minion
        if self.opts["file_client"] == "remote" and self.opts.get(
            "minion_pillar_cache", False
        ):
            import salt.utils.yaml

            pdir = os.path.join(self.opts["cachedir"], "pillar")
            os.makedirs(pdir, 0o700, exist_ok=True)
            ptop = os.path.join(pdir, "top.sls")
            if self.opts["saltenv"] is not None:
                penv = self.opts["saltenv"]
            else:
                penv = "base"
            cache_top = {penv: {self.opts["id"]: ["cache"]}}
            with salt.utils.files.fopen(ptop, "wb") as fp_:
                salt.utils.yaml.safe_dump(cache_top, fp_, encoding=SLS_ENCODING)
                os.chmod(ptop, 0o600)
            cache_sls = os.path.join(pdir, "cache.sls")
            with salt.utils.files.fopen(cache_sls, "wb") as fp_:
                salt.utils.yaml.safe_dump(
                    self.opts["pillar"], fp_, encoding=SLS_ENCODING
                )
                os.chmod(cache_sls, 0o600)


class MasterMinion:
    """
    Create a fully loaded minion function object for generic use on the
    master. What makes this class different is that the pillar is
    omitted, otherwise everything else is loaded cleanly.
    """

    def __init__(
        self,
        opts,
        returners=True,
        states=True,
        rend=True,
        matcher=True,
        whitelist=None,
        ignore_config_errors=True,
    ):
        self.opts = salt.config.mminion_config(
            opts["conf_file"], opts, ignore_config_errors=ignore_config_errors
        )
        self.whitelist = whitelist
        self.mk_returners = returners
        self.mk_states = states

        self.mk_rend = rend
        self.mk_matcher = matcher
        self.gen_modules(initial_load=True)

    def gen_modules(self, initial_load=False):
        """
        Tell the minion to reload the execution modules

        CLI Example:

        .. code-block:: bash

            salt '*' sys.reload_modules
        """
        self.utils = salt.loader.utils(self.opts)
        self.functions = salt.loader.minion_mods(
            self.opts,
            utils=self.utils,
            whitelist=self.whitelist,
            initial_load=initial_load,
        )
        self.serializers = salt.loader.serializers(self.opts)
        if self.mk_returners:
            self.returners = salt.loader.returners(self.opts, self.functions)
        if self.mk_states:
            self.states = salt.loader.states(
                self.opts, self.functions, self.utils, self.serializers
            )
        if self.mk_rend:
            self.rend = salt.loader.render(self.opts, self.functions)
        if self.mk_matcher:
            self.matchers = salt.loader.matchers(self.opts)
        self.functions["sys.reload_modules"] = self.gen_modules


class MinionManager(MinionBase):
    """
    Create a multi minion interface, this creates as many minions as are
    defined in the master option and binds each minion object to a respective
    master.
    """

    def __init__(self, opts):
        super().__init__(opts)
        self.auth_wait = self.opts["acceptance_wait_time"]
        self.max_auth_wait = self.opts["acceptance_wait_time_max"]
        self.minions = []
        self.jid_queue = []
        self.io_loop = tornado.ioloop.IOLoop.current()
        self.process_manager = ProcessManager(name="MultiMinionProcessManager")
        self.io_loop.spawn_callback(
            self.process_manager.run, **{"asynchronous": True}
        )  # Tornado backward compat
        self.event_publisher = None
        self.event = None

    # pylint: disable=W1701
    def __del__(self):
        self.destroy()

    # pylint: enable=W1701

    def _bind(self):
        # start up the event publisher, so we can see events during startup
        ipc_publisher = salt.transport.ipc_publish_server("minion", self.opts)
        self.io_loop.spawn_callback(
            ipc_publisher.publisher, ipc_publisher.publish_payload, self.io_loop
        )
        self.event = salt.utils.event.get_event(
            "minion", opts=self.opts, io_loop=self.io_loop
        )
        self.event.subscribe("")
        self.event.set_event_handler(self.handle_event)

    async def handle_event(self, package):
        try:
            await asyncio.gather(*[_.handle_event(package) for _ in self.minions])
        except Exception as exc:  # pylint: disable=broad-except
            log.error("Error dispatching event. %s", exc)

    def _create_minion_object(
        self,
        opts,
        timeout,
        safe,
        io_loop=None,
        loaded_base_name=None,
        jid_queue=None,
        load_grains=True,
    ):
        """
        Helper function to return the correct type of object
        """
        return Minion(
            opts,
            timeout,
            safe,
            io_loop=io_loop,
            loaded_base_name=loaded_base_name,
            jid_queue=jid_queue,
            load_grains=load_grains,
        )

    def _check_minions(self):
        """
        Check the size of self.minions and raise an error if it's empty
        """
        if not self.minions:
            log.error("Minion unable to successfully connect to a Salt Master.")

    def _spawn_minions(self, timeout=60):
        """
        Spawn all the coroutines which will sign in to masters
        """
        masters = self.opts["master"]
        if (self.opts["master_type"] in ("failover", "distributed")) or not isinstance(
            self.opts["master"], list
        ):
            masters = [masters]

        beacons_leader = True
        for master in masters:
            s_opts = copy.deepcopy(self.opts)
            s_opts["master"] = master
            s_opts["multimaster"] = True
            s_opts["beacons_leader"] = beacons_leader
            if beacons_leader:
                beacons_leader = False
            minion = self._create_minion_object(
                s_opts,
                s_opts["auth_timeout"],
                False,
                io_loop=self.io_loop,
                loaded_base_name="salt.loader.{}".format(s_opts["master"]),
                jid_queue=self.jid_queue,
            )
            self.io_loop.spawn_callback(self._connect_minion, minion)
        self.io_loop.call_later(timeout, self._check_minions)

    async def _connect_minion(self, minion):
        """Create a minion, and asynchronously connect it to a master"""
        last = 0  # never have we signed in
        auth_wait = minion.opts["acceptance_wait_time"]
        failed = False
        while True:
            try:
                if minion.opts.get("beacons_before_connect", False):
                    minion.setup_beacons(before_connect=True)
                if minion.opts.get("scheduler_before_connect", False):
                    minion.setup_scheduler(before_connect=True)
                if minion.opts.get("master_type", "str") != "disable":
                    await minion.connect_master(failed=failed)
                minion.tune_in(start=False)
                self.minions.append(minion)
                break
            except SaltClientError as exc:
                minion.destroy()
                failed = True
                log.error(
                    "Error while bringing up minion for multi-master. Is "
                    "master at %s responding? The error message was %s",
                    minion.opts["master"],
                    exc,
                    exc_info=True,
                )
                last = time.time()
                if auth_wait < self.max_auth_wait:
                    auth_wait += self.auth_wait
                await asyncio.sleep(auth_wait)
            except SaltMasterUnresolvableError:
                minion.destroy()
                err = (
                    "Master address: '{}' could not be resolved. Invalid or"
                    " unresolveable address. Set 'master' value in minion config.".format(
                        minion.opts["master"]
                    )
                )
                log.error(err)
                break
            except Exception as e:  # pylint: disable=broad-except
                minion.destroy()
                failed = True
                log.critical(
                    "Unexpected error while connecting to %s",
                    minion.opts["master"],
                    exc_info=True,
                )
                break

    # Multi Master Tune In
    def tune_in(self):
        """
        Bind to the masters

        This loop will attempt to create connections to masters it hasn't connected
        to yet, but once the initial connection is made it is up to ZMQ to do the
        reconnect (don't know of an API to get the state here in salt)
        """
        self._bind()

        # Fire off all the minion coroutines
        self._spawn_minions()

        # serve forever!
        self.io_loop.start()

    @property
    def restart(self):
        for minion in self.minions:
            if minion.restart:
                return True
        return False

    def stop(self, signum):
        for minion in self.minions:
            minion.process_manager.stop_restarting()
            minion.process_manager.send_signal_to_processes(signum)
            # kill any remaining processes
            minion.process_manager.kill_children()
            minion.destroy()
        if self.event_publisher is not None:
            self.event_publisher.close()
            self.event_publisher = None
        if self.event is not None:
            self.event.destroy()
            self.event = None

    def destroy(self):
        for minion in self.minions:
            minion.destroy()
        if self.event_publisher is not None:
            self.event_publisher.close()
            self.event_publisher = None
        if self.event is not None:
            self.event.destroy()
            self.event = None


class Minion(MinionBase):
    """
    This class instantiates a minion, runs connections for a minion,
    and loads all of the functions into the minion
    """

    def __init__(
        self,
        opts,
        timeout=60,
        safe=True,
        loaded_base_name=None,
        io_loop=None,
        jid_queue=None,
        load_grains=True,
    ):  # pylint: disable=W0231
        """
        Pass in the options dict
        """
        # this means that the parent class doesn't know *which* master we connect to
        super().__init__(opts)
        self.timeout = timeout
        self.safe = safe

        self._running = None
        self.subprocess_list = salt.utils.process.SubprocessList()
        self.loaded_base_name = loaded_base_name
        self.connected = False
        self.restart = False
        # Flag meaning minion has finished initialization including first connect to the master.
        # True means the Minion is fully functional and ready to handle events.
        self.ready = False
        self.jid_queue = [] if jid_queue is None else jid_queue
        self.periodic_callbacks = {}
        self.req_channel = None

        if io_loop is None:
            self.io_loop = tornado.ioloop.IOLoop.current()
        else:
            self.io_loop = io_loop

        # Warn if ZMQ < 3.2
        if zmq:
            if ZMQ_VERSION_INFO < (3, 2):
                log.warning(
                    "You have a version of ZMQ less than ZMQ 3.2! There are "
                    "known connection keep-alive issues with ZMQ < 3.2 which "
                    "may result in loss of contact with minions. Please "
                    "upgrade your ZMQ!"
                )
        # Late setup of the opts grains, so we can log from the grains
        # module.  If this is a proxy, however, we need to init the proxymodule
        # before we can get the grains.  We do this for proxies in the
        # post_master_init
        if not salt.utils.platform.is_proxy():
            if load_grains:
                self.opts["grains"] = salt.loader.grains(opts)
        else:
            if self.opts.get("beacons_before_connect", False):
                log.warning(
                    "'beacons_before_connect' is not supported "
                    "for proxy minions. Setting to False"
                )
                self.opts["beacons_before_connect"] = False
            if self.opts.get("scheduler_before_connect", False):
                log.warning(
                    "'scheduler_before_connect' is not supported "
                    "for proxy minions. Setting to False"
                )
                self.opts["scheduler_before_connect"] = False

        log.info("Creating minion process manager")

        if self.opts["random_startup_delay"]:
            sleep_time = random.randint(0, self.opts["random_startup_delay"])
            log.info(
                "Minion sleeping for %s seconds due to configured "
                "startup_delay between 0 and %s seconds",
                sleep_time,
                self.opts["random_startup_delay"],
            )
            time.sleep(sleep_time)

        self.process_manager = ProcessManager(name="MinionProcessManager")
        self.io_loop.spawn_callback(self.process_manager.run, **{"asynchronous": True})
        # We don't have the proxy setup yet, so we can't start engines
        # Engines need to be able to access __proxy__
        if not salt.utils.platform.is_proxy():
            self.io_loop.spawn_callback(
                salt.engines.start_engines, self.opts, self.process_manager
            )

        # Install the SIGINT/SIGTERM handlers if not done so far
        if signal.getsignal(signal.SIGINT) is signal.SIG_DFL:
            # No custom signal handling was added, install our own
            signal.signal(signal.SIGINT, self._handle_signals)

        if signal.getsignal(signal.SIGTERM) is signal.SIG_DFL:
            # No custom signal handling was added, install our own
            signal.signal(signal.SIGTERM, self._handle_signals)

    def _handle_signals(self, signum, sigframe):
        self._running = False
        # escalate the signals to the process manager
        self.process_manager._handle_signals(signum, sigframe)
        time.sleep(1)
        sys.exit(0)

    def sync_connect_master(self, timeout=None, failed=False):
        """
        Block until we are connected to a master
        """
        self._sync_connect_master_success = False
        log.debug("sync_connect_master")

        def on_connect_master_future_done(future):
            self._sync_connect_master_success = True
            self.io_loop.stop()

        self._connect_master_future = self.connect_master(failed=failed)
        # finish connecting to master
        self._connect_master_future.add_done_callback(on_connect_master_future_done)
        if timeout:
            self.io_loop.call_later(timeout, self.io_loop.stop)
        try:
            self.io_loop.start()
        except KeyboardInterrupt:
            self.destroy()
        # I made the following 3 line oddity to preserve traceback.
        # Please read PR #23978 before changing, hopefully avoiding regressions.
        # Good luck, we're all counting on you.  Thanks.
        if self._connect_master_future.done():
            future_exception = self._connect_master_future.exception()
            if future_exception:
                exc_info = self._connect_master_future.exc_info()
                # This needs to be re-raised to preserve restart_on_error behavior.
                raise exc_info[0].with_traceback(exc_info[1], exc_info[2])
        if timeout and self._sync_connect_master_success is False:
            raise SaltDaemonNotRunning("Failed to connect to the salt-master")

    @tornado.gen.coroutine
    def connect_master(self, failed=False):
        """
        Return a future which will complete when you are connected to a master
        """
        if hasattr(self, "pub_channel") and self.pub_channel:
            self.pub_channel.on_recv(None)
            if hasattr(self.pub_channel, "auth"):
                self.pub_channel.auth.invalidate()
            if hasattr(self.pub_channel, "close"):
                self.pub_channel.close()
        if hasattr(self, "req_channel") and self.req_channel:
            self.req_channel.close()
            self.req_channel = None

        # Consider refactoring so that eval_master does not have a subtle side-effect on the contents of the opts array
        master, self.pub_channel = yield self.eval_master(
            self.opts, self.timeout, self.safe, failed
        )

        # a long-running req channel
        self.req_channel = salt.channel.client.AsyncReqChannel.factory(
            self.opts, io_loop=self.io_loop
        )
        log.debug("Connecting minion's long-running req channel")
        yield self.req_channel.connect()
        yield self._post_master_init(master)

    @tornado.gen.coroutine
    def handle_payload(self, payload, reply_func):
        self.payloads.append(payload)
        yield reply_func(payload)
        self.payload_ack.notify()

    # TODO: better name...
    @tornado.gen.coroutine
    def _post_master_init(self, master):
        """
        Function to finish init after connecting to a master

        This is primarily loading modules, pillars, etc. (since they need
        to know which master they connected to)

        If this function is changed, please check ProxyMinion._post_master_init
        to see if those changes need to be propagated.

        Minions and ProxyMinions need significantly different post master setups,
        which is why the differences are not factored out into separate helper
        functions.
        """
        if self.connected:
            self.opts["master"] = master

            # Initialize pillar before loader to make pillar accessible in modules
            async_pillar = salt.pillar.get_async_pillar(
                self.opts,
                self.opts["grains"],
                self.opts["id"],
                self.opts["saltenv"],
                pillarenv=self.opts.get("pillarenv"),
            )
            self.opts["pillar"] = yield async_pillar.compile_pillar()
            async_pillar.destroy()

        if not self.ready:
            self._setup_core()
        elif self.connected and self.opts["pillar"]:
            # The pillar has changed due to the connection to the master.
            # Reload the functions so that they can use the new pillar data.
            (
                self.functions,
                self.returners,
                self.function_errors,
                self.executors,
            ) = self._load_modules()
            if hasattr(self, "schedule"):
                self.schedule.functions = self.functions
                self.schedule.returners = self.returners

        if not hasattr(self, "schedule"):
            self.schedule = salt.utils.schedule.Schedule(
                self.opts,
                self.functions,
                self.returners,
                cleanup=[master_event(type="alive")],
            )

        # add default scheduling jobs to the minions scheduler
        if self.opts["mine_enabled"] and "mine.update" in self.functions:
            self.schedule.add_job(
                {
                    "__mine_interval": {
                        "function": "mine.update",
                        "minutes": self.opts["mine_interval"],
                        "jid_include": True,
                        "maxrunning": 2,
                        "run_on_start": True,
                        "return_job": self.opts.get("mine_return_job", False),
                    }
                },
                persist=True,
            )
            log.info("Added mine.update to scheduler")
        else:
            self.schedule.delete_job("__mine_interval", persist=True)

        # add master_alive job if enabled
        if (
            self.opts["transport"] != "tcp"
            and self.opts["master_alive_interval"] > 0
            and self.connected
        ):
            self.schedule.add_job(
                {
                    master_event(type="alive", master=self.opts["master"]): {
                        "function": "status.master",
                        "seconds": self.opts["master_alive_interval"],
                        "jid_include": True,
                        "maxrunning": 1,
                        "return_job": False,
                        "kwargs": {"master": self.opts["master"], "connected": True},
                    }
                },
                persist=True,
            )
            if (
                self.opts["master_failback"]
                and "master_list" in self.opts
                and self.opts["master"] != self.opts["master_list"][0]
            ):
                self.schedule.add_job(
                    {
                        master_event(type="failback"): {
                            "function": "status.ping_master",
                            "seconds": self.opts["master_failback_interval"],
                            "jid_include": True,
                            "maxrunning": 1,
                            "return_job": False,
                            "kwargs": {"master": self.opts["master_list"][0]},
                        }
                    },
                    persist=True,
                )
            else:
                self.schedule.delete_job(master_event(type="failback"), persist=True)
        else:
            self.schedule.delete_job(
                master_event(type="alive", master=self.opts["master"]), persist=True
            )
            self.schedule.delete_job(master_event(type="failback"), persist=True)

    def _prep_mod_opts(self):
        """
        Returns a copy of the opts with key bits stripped out
        """
        mod_opts = {}
        for key, val in self.opts.items():
            if key == "logger":
                continue
            mod_opts[key] = val
        return mod_opts

    def _load_modules(
        self, force_refresh=False, notify=False, grains=None, opts=None, context=None
    ):
        """
        Return the functions and the returners loaded up from the loader
        module
        """
        opt_in = True
        if not opts:
            opts = self.opts
            opt_in = False
        # if this is a *nix system AND modules_max_memory is set, lets enforce
        # a memory limit on module imports
        # this feature ONLY works on *nix like OSs (resource module doesn't work on windows)
        modules_max_memory = False
        if opts.get("modules_max_memory", -1) > 0 and HAS_PSUTIL and HAS_RESOURCE:
            log.debug(
                "modules_max_memory set, enforcing a maximum of %s",
                opts["modules_max_memory"],
            )
            modules_max_memory = True
            old_mem_limit = resource.getrlimit(resource.RLIMIT_AS)
            rss, vms = psutil.Process(os.getpid()).memory_info()[:2]
            mem_limit = rss + vms + opts["modules_max_memory"]
            resource.setrlimit(resource.RLIMIT_AS, (mem_limit, mem_limit))
        elif opts.get("modules_max_memory", -1) > 0:
            if not HAS_PSUTIL:
                log.error(
                    "Unable to enforce modules_max_memory because psutil is missing"
                )
            if not HAS_RESOURCE:
                log.error(
                    "Unable to enforce modules_max_memory because resource is missing"
                )

        # This might be a proxy minion
        if hasattr(self, "proxy"):
            proxy = self.proxy
        else:
            proxy = None

        if context is None:
            context = {}

        if grains is None:
            opts["grains"] = salt.loader.grains(
                opts, force_refresh, proxy=proxy, context=context
            )
        self.utils = salt.loader.utils(opts, proxy=proxy, context=context)

        if opts.get("multimaster", False):
            s_opts = copy.deepcopy(opts)
            functions = salt.loader.minion_mods(
                s_opts,
                utils=self.utils,
                proxy=proxy,
                loaded_base_name=self.loaded_base_name,
                notify=notify,
                context=context,
            )
        else:
            functions = salt.loader.minion_mods(
                opts,
                utils=self.utils,
                notify=notify,
                proxy=proxy,
                context=context,
            )
        returners = salt.loader.returners(opts, functions, proxy=proxy, context=context)
        errors = {}
        if "_errors" in functions:
            errors = functions["_errors"]
            functions.pop("_errors")

        # we're done, reset the limits!
        if modules_max_memory is True:
            resource.setrlimit(resource.RLIMIT_AS, old_mem_limit)

        executors = salt.loader.executors(opts, functions, proxy=proxy, context=context)

        if opt_in:
            self.opts = opts

        return functions, returners, errors, executors

    def _send_req_sync(self, load, timeout):
        # XXX: Signing should happen in RequestChannel to be fixed in 3008
        if self.opts["minion_sign_messages"]:
            log.trace("Signing event to be published onto the bus.")
            minion_privkey_path = os.path.join(self.opts["pki_dir"], "minion.pem")
            sig = salt.crypt.sign_message(
                minion_privkey_path, salt.serializers.msgpack.serialize(load)
            )
            load["sig"] = sig
        with salt.utils.event.get_event("minion", opts=self.opts, listen=True) as event:
            request_id = str(uuid.uuid4())
            log.trace("Send request to main id=%s", request_id)
            event.fire_event(
                load,
                f"__master_req_channel_payload/{request_id}/{self.opts['master']}",
                timeout=timeout,
            )
            ret = event.get_event(
                tag=f"__master_req_channel_return/{request_id}",
                wait=timeout,
            )
<<<<<<< HEAD
            log.trace("Reply from main %s", request_id)
            if ret is None:
                log.error("Timeout waiting for response")
                return
            return ret["ret"]
=======
            if ret:
                log.trace("Reply from main %s", request_id)
                return ret["ret"]
            raise TimeoutError("Request timed out")
>>>>>>> cd62b3ab

    @tornado.gen.coroutine
    def _send_req_async(self, load, timeout):
        # XXX: Signing should happen in RequestChannel to be fixed in 3008
        # XXX: This is only used by syndic
        if self.opts["minion_sign_messages"]:
            log.trace("Signing event to be published onto the bus.")
            minion_privkey_path = os.path.join(self.opts["pki_dir"], "minion.pem")
            sig = salt.crypt.sign_message(
                minion_privkey_path, salt.serializers.msgpack.serialize(load)
            )
            load["sig"] = sig
        with salt.utils.event.get_event("minion", opts=self.opts, listen=True) as event:
            request_id = str(uuid.uuid4())
            log.trace("Send request to main id=%s", request_id)
            yield event.fire_event_async(
                load,
                f"__master_req_channel_payload/{request_id}/{self.opts['master']}",
                timeout=timeout,
            )
            start = time.time()
            while time.time() - start < timeout:
                ret = event.get_event(
                    tag=f"__master_req_channel_return/{request_id}", no_block=True
                )
                if ret:
                    break
                yield tornado.gen.sleep(0.3)
            else:
                raise TimeoutError("Did not recieve return event")
            log.trace("Reply from main %s", request_id)
            raise tornado.gen.Return(ret["ret"])

    @tornado.gen.coroutine
    def _send_req_async_main(self, load, timeout):
        """
        Send a request to the master's request server. To be called from the
        top level process in the main thread only. Worker threads and
        processess should call _send_req_sync or _send_req_async as nessecery.
        """
        if self.opts["minion_sign_messages"]:
            log.trace("Signing event to be published onto the bus.")
            minion_privkey_path = os.path.join(self.opts["pki_dir"], "minion.pem")
            sig = salt.crypt.sign_message(
                minion_privkey_path, salt.serializers.msgpack.serialize(load)
            )
            load["sig"] = sig
        ret = yield self.req_channel.send(
            load, timeout=timeout, tries=self.opts["return_retry_tries"]
        )
        raise tornado.gen.Return(ret)

    def _fire_master_prepare(
        self, data, tag, events, pretag, include_startup_grains=False
    ):
        load = {
            "id": self.opts["id"],
            "cmd": "_minion_event",
            "pretag": pretag,
            "tok": self.tok,
        }
        if events:
            load["events"] = events
        elif data and tag:
            load["data"] = data
            load["tag"] = tag
        elif not data and tag:
            load["data"] = {}
            load["tag"] = tag
        else:
            return

        if include_startup_grains:
            grains_to_add = {
                k: v
                for k, v in self.opts.get("grains", {}).items()
                if k in self.opts["start_event_grains"]
            }
            load["grains"] = grains_to_add
        return load

    @tornado.gen.coroutine
    def _fire_master_main(
        self,
        data=None,
        tag=None,
        events=None,
        pretag=None,
        timeout=60,
        timeout_handler=None,
        include_startup_grains=False,
    ):
        load = self._fire_master_prepare(
            data, tag, events, pretag, include_startup_grains
        )
        if timeout_handler is None:

            def handle_timeout(*_):
                log.info(
                    "fire_master failed: master could not be contacted. Request"
                    " timed out."
                )
                return True

            timeout_handler = handle_timeout

        yield self._send_req_async_main(load, timeout)

    def _fire_master(
        self,
        data=None,
        tag=None,
        events=None,
        pretag=None,
        timeout=60,
        timeout_handler=None,
        include_startup_grains=False,
    ):
        """
        Fire an event on the master, or drop message if unable to send.
        """
        load = self._fire_master_prepare(
            data, tag, events, pretag, include_startup_grains
        )
        try:
            self._send_req_sync(load, timeout)
        except salt.exceptions.SaltReqTimeoutError:
            log.info(
                "fire_master failed: master could not be contacted. Request timed"
                " out."
            )
            return False
        except Exception:  # pylint: disable=broad-except
            log.info("fire_master failed: %s", traceback.format_exc())
            return False
        return True

    async def _handle_decoded_payload(self, data):
        """
        Override this method if you wish to handle the decoded data
        differently.
        """

        # Ensure payload is unicode. Disregard failure to decode binary blobs.
        if "user" in data:
            log.info(
                "User %s Executing command %s with jid %s",
                data["user"],
                data["fun"],
                data["jid"],
            )
        else:
            log.info("Executing command %s with jid %s", data["fun"], data["jid"])
        log.debug("Command details %s", data)

        # Don't duplicate jobs
        log.trace("Started JIDs: %s", self.jid_queue)
        if self.jid_queue is not None:
            if data["jid"] in self.jid_queue:
                return
            else:
                self.jid_queue.append(data["jid"])
                if len(self.jid_queue) > self.opts["minion_jid_queue_hwm"]:
                    self.jid_queue.pop(0)

        if isinstance(data["fun"], str):
            if data["fun"] == "sys.reload_modules":
                (
                    self.functions,
                    self.returners,
                    self.function_errors,
                    self.executors,
                ) = self._load_modules()
                self.schedule.functions = self.functions
                self.schedule.returners = self.returners

        if self.opts.get("grains_refresh_pre_exec"):
            if hasattr(self, "proxy"):
                proxy = self.proxy
            else:
                proxy = None
            self.opts["grains"] = salt.loader.grains(
                self.opts, force_refresh=True, proxy=proxy
            )

        process_count_max = self.opts.get("process_count_max")
        if process_count_max > 0:
            process_count = len(salt.utils.minion.running(self.opts))
            while process_count >= process_count_max:
                log.warning(
                    "Maximum number of processes reached while executing jid %s,"
                    " waiting...",
                    data["jid"],
                )
                await asyncio.sleep(10)
                process_count = len(salt.utils.minion.running(self.opts))

        # We stash an instance references to allow for the socket
        # communication in Windows. You can't pickle functions, and thus
        # python needs to be able to reconstruct the reference on the other
        # side.
        instance = self
        creds_map = None
        multiprocessing_enabled = self.opts.get("multiprocessing", True)
        name = "ProcessPayload(jid={})".format(data["jid"])
        if multiprocessing_enabled:
            if salt.utils.platform.spawning_platform():
                # let python reconstruct the minion on the other side if we're
                # running on windows
                instance = None
                creds_map = salt.crypt.AsyncAuth.creds_map
            with default_signals(signal.SIGINT, signal.SIGTERM):
                process = SignalHandlingProcess(
                    target=self._target,
                    name=name,
                    args=(instance, self.opts, data, self.connected, creds_map),
                )
        else:
            process = threading.Thread(
                target=self._target,
                args=(instance, self.opts, data, self.connected, creds_map),
                name=name,
            )

        if multiprocessing_enabled:
            with default_signals(signal.SIGINT, signal.SIGTERM):
                # Reset current signals before starting the process in
                # order not to inherit the current signal handlers
                process.start()
        else:
            process.start()
        self.subprocess_list.add(process)

    def ctx(self):
        """
        Return a single context manager for the minion's data
        """
        exitstack = contextlib.ExitStack()
        exitstack.enter_context(self.functions.context_dict.clone())
        exitstack.enter_context(self.returners.context_dict.clone())
        exitstack.enter_context(self.executors.context_dict.clone())
        return exitstack

    @classmethod
    def _target(cls, minion_instance, opts, data, connected, creds_map):
        if creds_map:
            salt.crypt.AsyncAuth.creds_map = creds_map
        if not minion_instance:
            minion_instance = cls(opts, load_grains=False)
            minion_instance.connected = connected
            if not hasattr(minion_instance, "functions"):
                (
                    functions,
                    returners,
                    function_errors,
                    executors,
                ) = minion_instance._load_modules(grains=opts["grains"])
                minion_instance.functions = functions
                minion_instance.returners = returners
                minion_instance.function_errors = function_errors
                minion_instance.executors = executors
            if not hasattr(minion_instance, "proc_dir"):
                uid = salt.utils.user.get_uid(user=opts.get("user", None))
                minion_instance.proc_dir = get_proc_dir(opts["cachedir"], uid=uid)

        def run_func(minion_instance, opts, data):
            if isinstance(data["fun"], tuple) or isinstance(data["fun"], list):
                return Minion._thread_multi_return(minion_instance, opts, data)
            else:
                return Minion._thread_return(minion_instance, opts, data)

        with salt.utils.ctx.request_context({"data": data, "opts": opts}):
            run_func(minion_instance, opts, data)

    def _execute_job_function(
        self, function_name, function_args, executors, opts, data
    ):
        """
        Executes a function within a job given it's name, the args and the executors.
        It also checks if the function is allowed to run if 'blackout mode' is enabled.
        """
        minion_blackout_violation = False
        if self.connected and self.opts["pillar"].get("minion_blackout", False):
            whitelist = self.opts["pillar"].get("minion_blackout_whitelist", [])
            # this minion is blacked out. Only allow saltutil.refresh_pillar and the whitelist
            if (
                function_name != "saltutil.refresh_pillar"
                and function_name not in whitelist
            ):
                minion_blackout_violation = True
        # use minion_blackout_whitelist from grains if it exists
        if self.opts["grains"].get("minion_blackout", False):
            whitelist = self.opts["grains"].get("minion_blackout_whitelist", [])
            if (
                function_name != "saltutil.refresh_pillar"
                and function_name not in whitelist
            ):
                minion_blackout_violation = True
        if minion_blackout_violation:
            raise SaltInvocationError(
                "Minion in blackout mode. Set 'minion_blackout' "
                "to False in pillar or grains to resume operations. Only "
                "saltutil.refresh_pillar allowed in blackout mode."
            )

        if function_name in self.functions:
            func = self.functions[function_name]
            args, kwargs = load_args_and_kwargs(func, function_args, data)
        else:
            # only run if function_name is not in minion_instance.functions and allow_missing_funcs is True
            func = function_name
            args, kwargs = function_args, data
        self.functions.pack["__context__"]["retcode"] = 0

        if isinstance(executors, str):
            executors = [executors]
        elif not isinstance(executors, list) or not executors:
            raise SaltInvocationError(
                "Wrong executors specification: {}. String or non-empty list expected".format(
                    executors
                )
            )
        if opts.get("sudo_user", "") and executors[-1] != "sudo":
            executors[-1] = "sudo"  # replace the last one with sudo
        log.trace("Executors list %s", executors)  # pylint: disable=no-member

        for name in executors:
            fname = f"{name}.execute"
            if fname not in self.executors:
                raise SaltInvocationError(f"Executor '{name}' is not available")
            return_data = self.executors[fname](opts, data, func, args, kwargs)
            if return_data is not None:
                return return_data

        return None

    @classmethod
    def _thread_return(cls, minion_instance, opts, data):
        """
        This method should be used as a threading target, start the actual
        minion side execution.
        """
        loop = asyncio.new_event_loop()
        asyncio.set_event_loop(loop)

        minion_instance.gen_modules()
        fn_ = os.path.join(minion_instance.proc_dir, data["jid"])

        salt.utils.process.appendproctitle(f"{cls.__name__}._thread_return")

        sdata = {"pid": os.getpid()}
        sdata.update(data)
        log.info("Starting a new job %s with PID %s", data["jid"], sdata["pid"])
        with salt.utils.files.fopen(fn_, "w+b") as fp_:
            fp_.write(salt.payload.dumps(sdata))
        ret = {"success": False}
        function_name = data["fun"]
        function_args = data["arg"]
        executors = (
            data.get("module_executors")
            or getattr(minion_instance, "module_executors", [])
            or opts.get("module_executors", ["direct_call"])
        )
        allow_missing_funcs = any(
            [
                minion_instance.executors[f"{executor}.allow_missing_func"](
                    function_name
                )
                for executor in executors
                if f"{executor}.allow_missing_func" in minion_instance.executors
            ]
        )
        if function_name in minion_instance.functions or allow_missing_funcs is True:
            try:
                return_data = minion_instance._execute_job_function(
                    function_name, function_args, executors, opts, data
                )

                if isinstance(return_data, types.GeneratorType):
                    ind = 0
                    iret = {}
                    for single in return_data:
                        if isinstance(single, dict) and isinstance(iret, dict):
                            iret.update(single)
                        else:
                            if not iret:
                                iret = []
                            iret.append(single)
                        tag = tagify([data["jid"], "prog", opts["id"], str(ind)], "job")
                        event_data = {"return": single}
                        minion_instance._fire_master(event_data, tag)
                        ind += 1
                    ret["return"] = iret
                else:
                    ret["return"] = return_data

                retcode = minion_instance.functions.pack["__context__"].get(
                    "retcode", salt.defaults.exitcodes.EX_OK
                )
                if retcode == salt.defaults.exitcodes.EX_OK:
                    # No nonzero retcode in __context__ dunder. Check if return
                    # is a dictionary with a "result" or "success" key.
                    try:
                        func_result = all(
                            return_data.get(x, True) for x in ("result", "success")
                        )
                    except Exception:  # pylint: disable=broad-except
                        # return data is not a dict
                        func_result = True
                    if not func_result:
                        retcode = salt.defaults.exitcodes.EX_GENERIC

                ret["retcode"] = retcode
                ret["success"] = retcode == salt.defaults.exitcodes.EX_OK
            except CommandNotFoundError as exc:
                msg = f"Command required for '{function_name}' not found"
                log.debug(msg, exc_info=True)
                ret["return"] = f"{msg}: {exc}"
                ret["out"] = "nested"
                ret["retcode"] = salt.defaults.exitcodes.EX_GENERIC
            except CommandExecutionError as exc:
                log.error(
                    "A command in '%s' had a problem: %s",
                    function_name,
                    exc,
                    exc_info_on_loglevel=logging.DEBUG,
                )
                ret["return"] = f"ERROR: {exc}"
                ret["out"] = "nested"
                ret["retcode"] = salt.defaults.exitcodes.EX_GENERIC
            except SaltInvocationError as exc:
                log.error(
                    "Problem executing '%s': %s",
                    function_name,
                    exc,
                    exc_info_on_loglevel=logging.DEBUG,
                )
                ret["return"] = f"ERROR executing '{function_name}': {exc}"
                ret["out"] = "nested"
                ret["retcode"] = salt.defaults.exitcodes.EX_GENERIC
            except SaltClientError as exc:
                log.error(
                    "Problem executing '%s': %s",
                    function_name,
                    exc,
                )
                ret["return"] = f"ERROR executing '{function_name}': {exc}"
                ret["out"] = "nested"
                ret["retcode"] = salt.defaults.exitcodes.EX_GENERIC
            except TypeError as exc:
                # XXX: This can ba extreemly missleading when something outside of a
                # execution module call raises a TypeError. Make this it's own
                # type of exception when we start validating state and
                # execution argument module inputs.
                msg = "Passed invalid arguments to {}: {}\n{}".format(
                    function_name,
                    exc,
                    minion_instance.functions[function_name].__doc__ or "",
                )
                log.warning(msg, exc_info_on_loglevel=logging.DEBUG)
                ret["return"] = msg
                ret["out"] = "nested"
                ret["retcode"] = salt.defaults.exitcodes.EX_GENERIC
            except Exception:  # pylint: disable=broad-except
                msg = "The minion function caused an exception"
                log.warning(msg, exc_info_on_loglevel=True)
                salt.utils.error.fire_exception(
                    salt.exceptions.MinionError(msg), opts, job=data
                )
                ret["return"] = f"{msg}: {traceback.format_exc()}"
                ret["out"] = "nested"
                ret["retcode"] = salt.defaults.exitcodes.EX_GENERIC
        else:
            docs = minion_instance.functions["sys.doc"](f"{function_name}*")
            if docs:
                docs[function_name] = minion_instance.functions.missing_fun_string(
                    function_name
                )
                ret["return"] = docs
            else:
                ret["return"] = minion_instance.functions.missing_fun_string(
                    function_name
                )
                mod_name = function_name.split(".")[0]
                if mod_name in minion_instance.function_errors:
                    ret["return"] += " Possible reasons: '{}'".format(
                        minion_instance.function_errors[mod_name]
                    )
            ret["success"] = False
            ret["retcode"] = salt.defaults.exitcodes.EX_GENERIC
            ret["out"] = "nested"

        ret["jid"] = data["jid"]
        ret["fun"] = data["fun"]
        ret["fun_args"] = data["arg"]
        if "user" in data:
            ret["user"] = data["user"]
        if "master_id" in data:
            ret["master_id"] = data["master_id"]
        if "metadata" in data:
            if isinstance(data["metadata"], dict):
                ret["metadata"] = data["metadata"]
            else:
                log.warning("The metadata parameter must be a dictionary. Ignoring.")
        if minion_instance.connected:
            minion_instance._return_pub(ret)

        # Add default returners from minion config
        # Should have been converted to comma-delimited string already
        if isinstance(opts.get("return"), str):
            if data["ret"]:
                data["ret"] = ",".join((data["ret"], opts["return"]))
            else:
                data["ret"] = opts["return"]

        log.debug("minion return: %s", ret)
        # TODO: make a list? Seems odd to split it this late :/
        if data["ret"] and isinstance(data["ret"], str):
            if "ret_config" in data:
                ret["ret_config"] = data["ret_config"]
            if "ret_kwargs" in data:
                ret["ret_kwargs"] = data["ret_kwargs"]
            ret["id"] = opts["id"]
            for returner in set(data["ret"].split(",")):
                try:
                    returner_str = f"{returner}.returner"
                    if returner_str in minion_instance.returners:
                        minion_instance.returners[returner_str](ret)
                    else:
                        returner_err = minion_instance.returners.missing_fun_string(
                            returner_str
                        )
                        log.error(
                            "Returner %s could not be loaded: %s",
                            returner_str,
                            returner_err,
                        )
                except Exception as exc:  # pylint: disable=broad-except
                    log.exception("The return failed for job %s: %s", data["jid"], exc)

    @classmethod
    def _thread_multi_return(cls, minion_instance, opts, data):
        """
        This method should be used as a threading target, start the actual
        minion side execution.
        """
        loop = asyncio.new_event_loop()
        asyncio.set_event_loop(loop)

        minion_instance.gen_modules()
        fn_ = os.path.join(minion_instance.proc_dir, data["jid"])

        salt.utils.process.appendproctitle(f"{cls.__name__}._thread_multi_return")

        sdata = {"pid": os.getpid()}
        sdata.update(data)
        log.info("Starting a new job with PID %s", sdata["pid"])
        with salt.utils.files.fopen(fn_, "w+b") as fp_:
            fp_.write(salt.payload.dumps(sdata))

        multifunc_ordered = opts.get("multifunc_ordered", False)
        num_funcs = len(data["fun"])
        if multifunc_ordered:
            ret = {
                "return": [None] * num_funcs,
                "retcode": [None] * num_funcs,
                "success": [False] * num_funcs,
            }
        else:
            ret = {"return": {}, "retcode": {}, "success": {}}
        executors = (
            data.get("module_executors")
            or getattr(minion_instance, "module_executors", [])
            or opts.get("module_executors", ["direct_call"])
        )

        for ind in range(0, num_funcs):
            function_name = data["fun"][ind]
            function_args = data["arg"][ind]
            if not multifunc_ordered:
                ret["success"][function_name] = False
            try:
                return_data = minion_instance._execute_job_function(
                    function_name, function_args, executors, opts, data
                )

                key = ind if multifunc_ordered else data["fun"][ind]
                ret["return"][key] = return_data
                retcode = minion_instance.functions.pack["__context__"].get(
                    "retcode", 0
                )
                if retcode == 0:
                    # No nonzero retcode in __context__ dunder. Check if return
                    # is a dictionary with a "result" or "success" key.
                    try:
                        func_result = all(
                            ret["return"][key].get(x, True)
                            for x in ("result", "success")
                        )
                    except Exception:  # pylint: disable=broad-except
                        # return data is not a dict
                        func_result = True
                    if not func_result:
                        retcode = 1

                ret["retcode"][key] = retcode
                ret["success"][key] = retcode == 0
            except Exception as exc:  # pylint: disable=broad-except
                trb = traceback.format_exc()
                log.warning("The minion function caused an exception: %s", exc)
                if multifunc_ordered:
                    ret["return"][ind] = trb
                else:
                    ret["return"][data["fun"][ind]] = trb
            ret["jid"] = data["jid"]
            ret["fun"] = data["fun"]
            ret["fun_args"] = data["arg"]
            if "user" in data:
                ret["user"] = data["user"]
        if "metadata" in data:
            ret["metadata"] = data["metadata"]
        if minion_instance.connected:
            minion_instance._return_pub(ret)
        if data["ret"]:
            if "ret_config" in data:
                ret["ret_config"] = data["ret_config"]
            if "ret_kwargs" in data:
                ret["ret_kwargs"] = data["ret_kwargs"]
            for returner in set(data["ret"].split(",")):
                ret["id"] = opts["id"]
                try:
                    minion_instance.returners[f"{returner}.returner"](ret)
                except Exception as exc:  # pylint: disable=broad-except
                    log.error("The return failed for job %s: %s", data["jid"], exc)

    def _prepare_return_pub(self, ret, ret_cmd="_return"):
        jid = ret.get("jid", ret.get("__jid__"))
        fun = ret.get("fun", ret.get("__fun__"))
        if self.opts["multiprocessing"]:
            fn_ = os.path.join(self.proc_dir, jid)
            if os.path.isfile(fn_):
                try:
                    os.remove(fn_)
                except OSError:
                    # The file is gone already
                    pass
        log.info("Returning information for job: %s", jid)
        log.trace("Return data: %s", ret)
        if ret_cmd == "_syndic_return":
            load = {
                "cmd": ret_cmd,
                "id": self.opts["uid"],
                "jid": jid,
                "fun": fun,
                "arg": ret.get("arg"),
                "tgt": ret.get("tgt"),
                "tgt_type": ret.get("tgt_type"),
                "load": ret.get("__load__"),
            }
            if "__master_id__" in ret:
                load["master_id"] = ret["__master_id__"]
            load["return"] = {}
            for key, value in ret.items():
                if key.startswith("__"):
                    continue
                load["return"][key] = value
        else:
            load = {"cmd": ret_cmd, "id": self.opts["id"]}
            for key, value in ret.items():
                load[key] = value

        if "out" in ret:
            if isinstance(ret["out"], str):
                load["out"] = ret["out"]
            else:
                log.error("Invalid outputter %s. This is likely a bug.", ret["out"])
        else:
            try:
                oput = self.functions[fun].__outputter__
            except (KeyError, AttributeError, TypeError):
                pass
            else:
                if isinstance(oput, str):
                    load["out"] = oput
        if self.opts["cache_jobs"]:
            # Local job cache has been enabled
            if ret["jid"] == "req":
                ret["jid"] = salt.utils.jid.gen_jid(self.opts)
            salt.utils.minion.cache_jobs(self.opts, ret["jid"], ret)
        return load

    @tornado.gen.coroutine
    def _return_pub_main(self, ret, ret_cmd="_return", timeout=60):
        jid = ret.get("jid", ret.get("__jid__"))
        load = self._prepare_return_pub(ret, ret_cmd)
        if not self.opts["pub_ret"]:
            return ""

        def timeout_handler(*_):
            log.warning(
                "The minion failed to return the job information for job %s. "
                "This is often due to the master being shut down or "
                "overloaded. If the master is running, consider increasing "
                "the worker_threads value.",
                jid,
            )
            return True

        try:
            ret_val = yield self._send_req_async_main(load, timeout=timeout)
        except SaltReqTimeoutError:
            timeout_handler()
            ret_val = ""
        log.trace("ret_val = %s", ret_val)  # pylint: disable=no-member
        raise tornado.gen.Return(ret_val)

    def _return_pub(self, ret, ret_cmd="_return", timeout=60):
        """
        Return the data from the executed command to the master server
        """
        jid = ret.get("jid", ret.get("__jid__"))
        load = self._prepare_return_pub(ret, ret_cmd)
        if not self.opts["pub_ret"]:
            return ""

        def timeout_handler(*_):
            log.warning(
                "The minion failed to return the job information for job %s. "
                "This is often due to the master being shut down or "
                "overloaded. If the master is running, consider increasing "
                "the worker_threads value.",
                jid,
            )
            return True

        try:
            ret_val = self._send_req_sync(load, timeout=timeout)
        except SaltReqTimeoutError:
            timeout_handler()
            return ""
        log.trace("ret_val = %s", ret_val)  # pylint: disable=no-member
        return ret_val

    def _return_pub_multi(self, rets, ret_cmd="_return", timeout=60, sync=True):
        """
        Return the data from the executed command to the master server
        """
        # XXX: This is only used by syndic and should be moved to the Syndic class.
        # XXX: The sync flag is only called with sync=False. Which also means
        # deprecating sync means we can remove Minion._send_req_async.
        if not isinstance(rets, list):
            rets = [rets]
        jids = {}
        for ret in rets:
            jid = ret.get("jid", ret.get("__jid__"))
            fun = ret.get("fun", ret.get("__fun__"))
            if self.opts["multiprocessing"]:
                fn_ = os.path.join(self.proc_dir, jid)
                if os.path.isfile(fn_):
                    try:
                        os.remove(fn_)
                    except OSError:
                        # The file is gone already
                        pass
            log.info("Returning information for job: %s", jid)
            load = jids.setdefault(jid, {})
            if ret_cmd == "_syndic_return":
                if not load:
                    load.update(
                        {
                            "id": self.opts["id"],
                            "jid": jid,
                            "fun": fun,
                            "arg": ret.get("arg"),
                            "tgt": ret.get("tgt"),
                            "tgt_type": ret.get("tgt_type"),
                            "load": ret.get("__load__"),
                            "return": {},
                        }
                    )
                if "__master_id__" in ret:
                    load["master_id"] = ret["__master_id__"]
                for key, value in ret.items():
                    if key.startswith("__"):
                        continue
                    load["return"][key] = value
            else:
                load.update({"id": self.opts["id"]})
                for key, value in ret.items():
                    load[key] = value

            if "out" in ret:
                if isinstance(ret["out"], str):
                    load["out"] = ret["out"]
                else:
                    log.error("Invalid outputter %s. This is likely a bug.", ret["out"])
            else:
                try:
                    oput = self.functions[fun].__outputter__
                except (KeyError, AttributeError, TypeError):
                    pass
                else:
                    if isinstance(oput, str):
                        load["out"] = oput
            if self.opts["cache_jobs"]:
                # Local job cache has been enabled
                salt.utils.minion.cache_jobs(self.opts, load["jid"], ret)

        load = {"cmd": ret_cmd, "load": list(jids.values())}

        def timeout_handler(*_):
            log.warning(
                "The minion failed to return the job information for job %s. "
                "This is often due to the master being shut down or "
                "overloaded. If the master is running, consider increasing "
                "the worker_threads value.",
                jid,
            )
            return True

        if sync:
            try:
                ret_val = self._send_req_sync(load, timeout=timeout)
            except SaltReqTimeoutError:
                timeout_handler()
                return ""
        else:
            # pylint: disable=unexpected-keyword-arg
            ret_val = self._send_req_async(
                load,
                timeout=timeout,
            )
            # pylint: enable=unexpected-keyword-arg

        log.trace("ret_val = %s", ret_val)  # pylint: disable=no-member
        return ret_val

    def _state_run(self):
        """
        Execute a state run based on information set in the minion config file
        """
        if self.opts["startup_states"]:
            if (
                self.opts.get("master_type", "str") == "disable"
                and self.opts.get("file_client", "remote") == "remote"
            ):
                log.warning(
                    "Cannot run startup_states when 'master_type' is set "
                    "to 'disable' and 'file_client' is set to "
                    "'remote'. Skipping."
                )
            else:
                data = {"jid": "req", "ret": self.opts.get("ext_job_cache", "")}
                if self.opts["startup_states"] == "sls":
                    data["fun"] = "state.sls"
                    data["arg"] = [self.opts["sls_list"]]
                elif self.opts["startup_states"] == "top":
                    data["fun"] = "state.top"
                    data["arg"] = [self.opts["top_file"]]
                else:
                    data["fun"] = "state.highstate"
                    data["arg"] = []
                self.io_loop.add_callback(self._handle_decoded_payload, data)

    def _refresh_grains_watcher(self, refresh_interval_in_minutes):
        """
        Create a loop that will fire a pillar refresh to inform a master about a change in the grains of this minion
        :param refresh_interval_in_minutes:
        :return: None
        """
        if "__update_grains" not in self.opts.get("schedule", {}):
            if "schedule" not in self.opts:
                self.opts["schedule"] = {}
            self.opts["schedule"].update(
                {
                    "__update_grains": {
                        "function": "event.fire",
                        "args": [{}, "grains_refresh"],
                        "minutes": refresh_interval_in_minutes,
                    }
                }
            )

    @tornado.gen.coroutine
    def _fire_master_minion_start(self):
        include_grains = False
        if self.opts["start_event_grains"]:
            include_grains = True
        # Send an event to the master that the minion is live
        if self.opts["enable_legacy_startup_events"]:
            # Old style event. Defaults to False in 3001 release.
            yield self._fire_master_main(
                "Minion {} started at {}".format(self.opts["id"], time.asctime()),
                "minion_start",
                include_startup_grains=include_grains,
            )
        # send name spaced event
        yield self._fire_master_main(
            "Minion {} started at {}".format(self.opts["id"], time.asctime()),
            tagify([self.opts["id"], "start"], "minion"),
            include_startup_grains=include_grains,
        )

    def module_refresh(self, force_refresh=False, notify=False):
        """
        Refresh the functions and returners.
        """
        if not hasattr(self, "schedule"):
            return
        log.debug("Refreshing modules. Notify=%s", notify)
        self.functions, self.returners, _, self.executors = self._load_modules(
            force_refresh, notify=notify
        )

        self.schedule.functions = self.functions
        self.schedule.returners = self.returners

        self.beacons_refresh()

    def beacons_refresh(self):
        """
        Refresh the functions and returners.
        """
        if not self.beacons_leader:
            return
        log.debug("Refreshing beacons.")
        self.beacons = salt.beacons.Beacon(self.opts, self.functions)

    def matchers_refresh(self):
        """
        Refresh the matchers
        """
        log.debug("Refreshing matchers.")
        self.matchers = salt.loader.matchers(self.opts)

    def pillar_schedule_refresh(self, current, new):
        """
        Refresh the schedule in pillar
        """
        # delete any pillar schedule items not
        # in the updated pillar values.
        for item in list(current):
            if item not in new:
                del current[item]

        # Update any entries that have changed
        pillar_schedule = {}
        for item in current:
            schedule_item = current[item]
            # ignore any of the internal keys
            ignore = [item for item in schedule_item if item.startswith("_")]
            if item in new:
                diff = salt.utils.dictdiffer.deep_diff(
                    schedule_item, new[item], ignore=ignore
                )
                if diff.get("new"):
                    pillar_schedule[item] = new[item]
                else:
                    pillar_schedule[item] = schedule_item

        # Add any new entries
        for item in new:
            if item not in pillar_schedule:
                pillar_schedule[item] = new[item]

        return pillar_schedule

    # TODO: only allow one future in flight at a time?
    @tornado.gen.coroutine
    def pillar_refresh(self, force_refresh=False, clean_cache=False):
        """
        Refresh the pillar
        """
        self.module_refresh(force_refresh)

        if self.connected:
            log.debug("Refreshing pillar.")
            async_pillar = salt.pillar.get_async_pillar(
                self.opts,
                self.opts["grains"],
                self.opts["id"],
                self.opts["saltenv"],
                pillarenv=self.opts.get("pillarenv"),
                clean_cache=clean_cache,
            )
            try:
                new_pillar = yield async_pillar.compile_pillar()
            except SaltClientError:
                # Do not exit if a pillar refresh fails.
                log.error(
                    "Pillar data could not be refreshed. "
                    "One or more masters may be down!"
                )
            else:
                current_schedule = self.opts["pillar"].get("schedule", {})
                new_schedule = new_pillar.get("schedule", {})
                new_pillar["schedule"] = self.pillar_schedule_refresh(
                    current_schedule, new_schedule
                )
                self.opts["pillar"] = new_pillar
                self.functions.pack["__pillar__"] = self.opts["pillar"]
            finally:
                async_pillar.destroy()
        self.matchers_refresh()
        self.beacons_refresh()
        with salt.utils.event.get_event("minion", opts=self.opts, listen=False) as evt:
            evt.fire_event(
                {"complete": True},
                tag=salt.defaults.events.MINION_PILLAR_REFRESH_COMPLETE,
            )

    def manage_schedule(self, tag, data):
        """
        Refresh the functions and returners.
        """
        func = data.get("func", None)
        name = data.get("name", None)
        schedule = data.get("schedule", None)
        where = data.get("where", None)
        persist = data.get("persist", None)
        fire_event = data.get("fire_event", None)

        funcs = {
            "delete": ("delete_job", (name, persist)),
            "add": ("add_job", (schedule, persist)),
            "modify": ("modify_job", (name, schedule, persist)),
            "enable": ("enable_schedule", (persist,)),
            "disable": ("disable_schedule", (persist,)),
            "enable_job": ("enable_job", (name, persist)),
            "run_job": ("run_job", (name,)),
            "disable_job": ("disable_job", (name, persist)),
            "postpone_job": ("postpone_job", (name, data)),
            "skip_job": ("skip_job", (name, data)),
            "reload": ("reload", (schedule,)),
            "list": ("list", (where,)),
            "save_schedule": ("save_schedule", ()),
            "get_next_fire_time": ("get_next_fire_time", (name,)),
            "job_status": ("job_status", (name, fire_event)),
        }

        # Call the appropriate schedule function
        try:
            alias, params = funcs.get(func)
            getattr(self.schedule, alias)(*params)
        except TypeError:
            log.error('Function "%s" is unavailable in salt.utils.scheduler', func)

    def manage_beacons(self, tag, data):
        """
        Manage Beacons
        """
        if not self.beacons_leader:
            return

        func = data.get("func", None)
        name = data.get("name", None)
        beacon_data = data.get("beacon_data", None)
        include_pillar = data.get("include_pillar", None)
        include_opts = data.get("include_opts", None)

        funcs = {
            "add": ("add_beacon", {"name": name, "beacon_data": beacon_data}),
            "modify": ("modify_beacon", {"name": name, "beacon_data": beacon_data}),
            "delete": ("delete_beacon", {"name": name}),
            "enable": ("enable_beacons", {}),
            "disable": ("disable_beacons", {}),
            "enable_beacon": ("enable_beacon", {"name": name}),
            "disable_beacon": ("disable_beacon", {"name": name}),
            "list": (
                "list_beacons",
                {"include_opts": include_opts, "include_pillar": include_pillar},
            ),
            "list_available": ("list_available_beacons", {}),
            "validate_beacon": (
                "validate_beacon",
                {"name": name, "beacon_data": beacon_data},
            ),
            "reset": ("reset", {}),
        }

        # Call the appropriate beacon function
        try:
            alias, params = funcs.get(func)
            getattr(self.beacons, alias)(**params)
        except TypeError:
            log.error('Function "%s" is unavailable in salt.utils.beacons', func)

    def environ_setenv(self, tag, data):
        """
        Set the salt-minion main process environment according to
        the data contained in the minion event data
        """
        environ = data.get("environ", None)
        if environ is None:
            return False
        false_unsets = data.get("false_unsets", False)
        clear_all = data.get("clear_all", False)
        import salt.modules.environ as mod_environ

        return mod_environ.setenv(environ, false_unsets, clear_all)

    def _pre_tune(self):
        """
        Set the minion running flag and issue the appropriate warnings if
        the minion cannot be started or is already running
        """
        if self._running is None:
            self._running = True
        elif self._running is False:
            log.error(
                "This %s was scheduled to stop. Not running %s.tune_in()",
                self.__class__.__name__,
                self.__class__.__name__,
            )
            return
        elif self._running is True:
            log.error(
                "This %s is already running. Not running %s.tune_in()",
                self.__class__.__name__,
                self.__class__.__name__,
            )
            return

        try:
            log.info(
                "%s is starting as user '%s'",
                self.__class__.__name__,
                salt.utils.user.get_user(),
            )
        except Exception as err:  # pylint: disable=broad-except
            # Only windows is allowed to fail here. See #3189. Log as debug in
            # that case. Else, error.
            log.log(
                salt.utils.platform.is_windows() and logging.DEBUG or logging.ERROR,
                "Failed to get the user who is starting %s",
                self.__class__.__name__,
                exc_info=err,
            )

    def _mine_send(self, tag, data):
        """
        Send mine data to the master
        """
        # Consider using a long-running req channel to send mine data
        with salt.channel.client.ReqChannel.factory(self.opts) as channel:
            data["tok"] = self.tok
            try:
                ret = channel.send(
                    data,
                    timeout=self._return_retry_timer(),
                    tries=self.opts["return_retry_tries"],
                )
                return ret
            except SaltReqTimeoutError:
                log.warning("Unable to send mine data to master.")
                return None

    @tornado.gen.coroutine
    def handle_event(self, package):
        """
        Handle an event from the epull_sock (all local minion events)
        """
        if not self.ready:
            raise tornado.gen.Return()
        tag, data = salt.utils.event.SaltEvent.unpack(package)

        if "proxy_target" in data and self.opts.get("metaproxy") == "deltaproxy":
            proxy_target = data["proxy_target"]
            if proxy_target not in self.deltaproxy_objs:
                raise tornado.gen.Return()
            _minion = self.deltaproxy_objs[proxy_target]
        else:
            _minion = self

        log.debug("Minion of '%s' is handling event tag '%s'", self.opts["master"], tag)
        if tag.startswith("module_refresh"):
            _minion.module_refresh(
                force_refresh=data.get("force_refresh", False),
                notify=data.get("notify", False),
            )
        elif tag.startswith("__master_req_channel_payload"):
            request_id, job_master = tag.rsplit("/", 2)[1:]
            if job_master == self.opts["master"]:
                ret = None
                try:
                    ret = yield _minion.req_channel.send(
                        data,
                        timeout=_minion._return_retry_timer(),
                        tries=_minion.opts["return_retry_tries"],
                    )
                except salt.exceptions.SaltReqTimeoutError:
                    log.error(
                        "Timeout encountered while sending %r request. id=%s",
                        data,
                        request_id,
                    )
                    raise tornado.gen.Return()
                with salt.utils.event.get_event(
                    "minion", opts=self.opts, listen=False
                ) as event:
                    yield event.fire_event_async(
                        {"ret": ret},
                        f"__master_req_channel_return/{request_id}",
                    )
            else:
                log.error(
                    "Skipping req for other master: cmd=%s master=%s id=%s",
                    data["cmd"],
                    job_master,
                    request_id,
                )
        elif tag.startswith("pillar_refresh"):
            yield _minion.pillar_refresh(
                force_refresh=data.get("force_refresh", False),
                clean_cache=data.get("clean_cache", False),
            )
        elif tag.startswith("beacons_refresh"):
            _minion.beacons_refresh()
        elif tag.startswith("matchers_refresh"):
            _minion.matchers_refresh()
        elif tag.startswith("manage_schedule"):
            _minion.manage_schedule(tag, data)
        elif tag.startswith("manage_beacons"):
            _minion.manage_beacons(tag, data)
        elif tag.startswith("grains_refresh"):
            if (
                data.get("force_refresh", False)
                or _minion.grains_cache != _minion.opts["grains"]
            ):
                _minion.pillar_refresh(force_refresh=True)
                _minion.grains_cache = _minion.opts["grains"]
        elif tag.startswith("environ_setenv"):
            self.environ_setenv(tag, data)
        elif tag.startswith("_minion_mine"):
            self._mine_send(tag, data)
        elif tag.startswith("fire_master"):
            if self.connected:
                log.debug(
                    "Forwarding event %s to master %s",
                    data["tag"],
                    self.opts["master"],
                )
                yield self._fire_master_main(
                    data["data"],
                    data["tag"],
                    data["events"],
                    data["pretag"],
                )
                log.debug(
                    "Event sent to master %s %s", data["tag"], self.opts["master"]
                )
            else:
                log.debug(
                    "Master %s is not connected, dropping event %s",
                    self.opts["master"],
                    data["tag"],
                )
        elif tag.startswith(master_event(type="disconnected")) or tag.startswith(
            master_event(type="failback")
        ):
            # if the master disconnect event is for a different master, raise an exception
            if (
                tag.startswith(master_event(type="disconnected"))
                and data["master"] != self.opts["master"]
            ):
                # not mine master, ignore
                raise tornado.gen.Return()
            if tag.startswith(master_event(type="failback")):
                # if the master failback event is not for the top master, raise an exception
                if data["master"] != self.opts["master_list"][0]:
                    raise SaltException(
                        "Bad master '{}' when mine failback is '{}'".format(
                            data["master"], self.opts["master"]
                        )
                    )
                # if the master failback event is for the current master, raise an exception
                elif data["master"] == self.opts["master"][0]:
                    raise SaltException(
                        "Already connected to '{}'".format(data["master"])
                    )

            if self.connected:
                # we are not connected anymore
                self.connected = False
                log.info("Connection to master %s lost", self.opts["master"])
                if self.opts["transport"] != "tcp":
                    self.schedule.delete_job(name=master_event(type="alive"))

                log.info("Trying to tune in to next master from master-list")

                if hasattr(self, "pub_channel"):
                    self.pub_channel.on_recv(None)
                    if hasattr(self.pub_channel, "auth"):
                        self.pub_channel.auth.invalidate()
                    if hasattr(self.pub_channel, "close"):
                        self.pub_channel.close()
                if hasattr(self, "req_channel") and self.req_channel:
                    self.req_channel.close()
                    self.req_channel = None

                # if eval_master finds a new master for us, self.connected
                # will be True again on successful master authentication
                try:
                    master, self.pub_channel = yield self.eval_master(
                        opts=self.opts,
                        failed=True,
                        failback=tag.startswith(master_event(type="failback")),
                    )
                except SaltClientError:
                    pass

                if self.connected:
                    self.opts["master"] = master

                    # re-init the subsystems to work with the new master
                    log.info(
                        "Re-initialising subsystems for new master %s",
                        self.opts["master"],
                    )

                    self.req_channel = salt.channel.client.AsyncReqChannel.factory(
                        self.opts, io_loop=self.io_loop
                    )
                    yield self.req_channel.connect()

                    # put the current schedule into the new loaders
                    self.opts["schedule"] = self.schedule.option("schedule")
                    (
                        self.functions,
                        self.returners,
                        self.function_errors,
                        self.executors,
                    ) = self._load_modules()
                    # make the schedule to use the new 'functions' loader
                    self.schedule.functions = self.functions
                    self.pub_channel.on_recv(self._handle_payload)
                    yield self._fire_master_minion_start()
                    log.info("Minion is ready to receive requests!")

                    # update scheduled job to run with the new master addr
                    if self.opts["transport"] != "tcp":
                        schedule = {
                            "function": "status.master",
                            "seconds": self.opts["master_alive_interval"],
                            "jid_include": True,
                            "maxrunning": 1,
                            "return_job": False,
                            "kwargs": {
                                "master": self.opts["master"],
                                "connected": True,
                            },
                        }
                        self.schedule.modify_job(
                            name=master_event(type="alive", master=self.opts["master"]),
                            schedule=schedule,
                        )

                        if self.opts["master_failback"] and "master_list" in self.opts:
                            if self.opts["master"] != self.opts["master_list"][0]:
                                schedule = {
                                    "function": "status.ping_master",
                                    "seconds": self.opts["master_failback_interval"],
                                    "jid_include": True,
                                    "maxrunning": 1,
                                    "return_job": False,
                                    "kwargs": {"master": self.opts["master_list"][0]},
                                }
                                self.schedule.modify_job(
                                    name=master_event(type="failback"),
                                    schedule=schedule,
                                )
                            else:
                                self.schedule.delete_job(
                                    name=master_event(type="failback"), persist=True
                                )
                else:
                    self.restart = True
                    self.io_loop.stop()

        elif tag.startswith(master_event(type="connected")):
            # handle this event only once. otherwise it will pollute the log
            # also if master type is failover all the reconnection work is done
            # by `disconnected` event handler and this event must never happen,
            # anyway check it to be sure
            if not self.connected and self.opts["master_type"] != "failover":
                log.info("Connection to master %s re-established", self.opts["master"])
                self.connected = True
                # modify the __master_alive job to only fire,
                # if the connection is lost again
                if self.opts["transport"] != "tcp":
                    schedule = {
                        "function": "status.master",
                        "seconds": self.opts["master_alive_interval"],
                        "jid_include": True,
                        "maxrunning": 1,
                        "return_job": False,
                        "kwargs": {"master": self.opts["master"], "connected": True},
                    }

                    self.schedule.modify_job(
                        name=master_event(type="alive", master=self.opts["master"]),
                        schedule=schedule,
                    )
        elif tag.startswith("__schedule_return"):
            # reporting current connection with master
            if data["schedule"].startswith(master_event(type="alive", master="")):
                if data["return"]:
                    log.debug(
                        "Connected to master %s",
                        data["schedule"].split(master_event(type="alive", master=""))[
                            1
                        ],
                    )
            yield self._return_pub_main(data, ret_cmd="_return")
        elif tag.startswith("_salt_error"):
            if self.connected:
                log.debug("Forwarding salt error event tag=%s", tag)
                yield self._fire_master_main(data, tag)
        elif tag.startswith("salt/auth/creds"):
            key = tuple(data["key"])
            log.debug(
                "Updating auth data for %s: %s -> %s",
                key,
                salt.crypt.AsyncAuth.creds_map.get(key),
                data["creds"],
            )
            salt.crypt.AsyncAuth.creds_map[tuple(data["key"])] = data["creds"]
        elif tag.startswith("__beacons_return"):
            if self.connected:
                log.debug("Firing beacons to master")
                yield self._fire_master_main(events=data["beacons"])

    def cleanup_subprocesses(self):
        """
        Clean up subprocesses and spawned threads.
        """
        # Add an extra fallback in case a forked process leaks through
        multiprocessing.active_children()
        self.subprocess_list.cleanup()
        if self.schedule:
            self.schedule.cleanup_subprocesses()

    def _setup_core(self):
        """
        Set up the core minion attributes.
        This is safe to call multiple times.
        """
        if not self.ready:
            # First call. Initialize.
            (
                self.functions,
                self.returners,
                self.function_errors,
                self.executors,
            ) = self._load_modules()
            self.mod_opts = self._prep_mod_opts()
            #            self.matcher = Matcher(self.opts, self.functions)
            self.matchers = salt.loader.matchers(self.opts)
            if self.beacons_leader:
                self.beacons = salt.beacons.Beacon(self.opts, self.functions)
            uid = salt.utils.user.get_uid(user=self.opts.get("user", None))
            self.proc_dir = get_proc_dir(self.opts["cachedir"], uid=uid)
            self.grains_cache = self.opts["grains"]
            self.ready = True

    def setup_beacons(self, before_connect=False):
        """
        Set up the beacons.
        This is safe to call multiple times.
        """
        # In multimaster configuration the only one minion shall execute beacons
        if not self.beacons_leader:
            return

        self._setup_core()
        loop_interval = self.opts["loop_interval"]
        if "beacons" not in self.periodic_callbacks:
            self.beacons = salt.beacons.Beacon(self.opts, self.functions)

            def handle_beacons():
                # Process Beacons
                beacons = None
                try:
                    beacons = self.process_beacons(self.functions)
                except Exception:  # pylint: disable=broad-except
                    log.critical("The beacon errored: ", exc_info=True)
                if beacons:
                    with salt.utils.event.get_event(
                        "minion", opts=self.opts, listen=False
                    ) as event:
                        event.fire_event({"beacons": beacons}, "__beacons_return")

            if before_connect:
                # Make sure there is a chance for one iteration to occur before connect
                handle_beacons()

            self.add_periodic_callback("beacons", handle_beacons)

    def setup_scheduler(self, before_connect=False):
        """
        Set up the scheduler.
        This is safe to call multiple times.
        """
        self._setup_core()

        loop_interval = self.opts["loop_interval"]

        if "schedule" not in self.periodic_callbacks:
            if "schedule" not in self.opts:
                self.opts["schedule"] = {}
            if not hasattr(self, "schedule"):
                self.schedule = salt.utils.schedule.Schedule(
                    self.opts,
                    self.functions,
                    self.returners,
                    utils=self.utils,
                    cleanup=[master_event(type="alive")],
                )

            try:
                if self.opts["grains_refresh_every"]:  # In minutes, not seconds!
                    log.debug(
                        "Enabling the grains refresher. Will run every %d minute(s).",
                        self.opts["grains_refresh_every"],
                    )
                    self._refresh_grains_watcher(abs(self.opts["grains_refresh_every"]))
            except Exception as exc:  # pylint: disable=broad-except
                log.error(
                    "Exception occurred in attempt to initialize grain refresh "
                    "routine during minion tune-in: %s",
                    exc,
                )

            # TODO: actually listen to the return and change period
            def handle_schedule():
                self.process_schedule(self, loop_interval)

            if before_connect:
                # Make sure there is a chance for one iteration to occur before connect
                handle_schedule()

            self.add_periodic_callback("schedule", handle_schedule)

    def add_periodic_callback(self, name, method, interval=1):
        """
        Add a periodic callback to the event loop and call its start method.
        If a callback by the given name exists this method returns False
        """
        if name in self.periodic_callbacks:
            return False
        self.periodic_callbacks[name] = tornado.ioloop.PeriodicCallback(
            method,
            interval * 1000,
        )
        self.periodic_callbacks[name].start()
        return True

    def remove_periodic_callback(self, name):
        """
        Remove a periodic callback.
        If a callback by the given name does not exist this method returns False
        """
        callback = self.periodic_callbacks.pop(name, None)
        if callback is None:
            return False
        callback.stop()
        return True

    # Main Minion Tune In
    def tune_in(self, start=True):
        """
        Lock onto the publisher. This is the main event loop for the minion
        :rtype : None
        """
        self._pre_tune()

        log.debug("Minion '%s' trying to tune in", self.opts["id"])

        if start:
            if self.opts.get("beacons_before_connect", False):
                self.setup_beacons(before_connect=True)
            if self.opts.get("scheduler_before_connect", False):
                self.setup_scheduler(before_connect=True)
            self.sync_connect_master()
        if self.connected:
            self.io_loop.add_callback(self._fire_master_minion_start)
            log.info("Minion is ready to receive requests!")

        # Make sure to gracefully handle SIGUSR1
        enable_sigusr1_handler()

        # Make sure to gracefully handle CTRL_LOGOFF_EVENT
        if HAS_WIN_FUNCTIONS:
            salt.utils.win_functions.enable_ctrl_logoff_handler()

        # On first startup execute a state run if configured to do so
        self._state_run()

        self.setup_beacons()
        self.setup_scheduler()
        self.add_periodic_callback("cleanup", self.cleanup_subprocesses)

        # schedule the stuff that runs every interval
        ping_interval = self.opts.get("ping_interval", 0) * 60
        if ping_interval > 0 and self.connected:

            def ping_master():
                try:

                    def ping_timeout_handler(*_):
                        if self.opts.get("auth_safemode", False):
                            log.error(
                                "** Master Ping failed. Attempting to restart minion**"
                            )
                            delay = self.opts.get("random_reauth_delay", 5)
                            log.info("delaying random_reauth_delay %ss", delay)
                            try:
                                self.functions["service.restart"](service_name())
                            except KeyError:
                                # Probably no init system (running in docker?)
                                log.warning(
                                    "ping_interval reached without response "
                                    "from the master, but service.restart "
                                    "could not be run to restart the minion "
                                    "daemon. ping_interval requires that the "
                                    "minion is running under an init system."
                                )

                    self.io_loop.add_callback(
                        self._fire_master_main,
                        "ping",
                        "minion_ping",
                        timeout_handler=ping_timeout_handler,
                    )
                except Exception:  # pylint: disable=broad-except
                    log.warning(
                        "Attempt to ping master failed.", exc_on_loglevel=logging.DEBUG
                    )

            self.remove_periodic_callback("ping")
            self.add_periodic_callback("ping", ping_master, ping_interval)

        # add handler to subscriber
        if hasattr(self, "pub_channel") and self.pub_channel is not None:
            self.pub_channel.on_recv(self._handle_payload)
        elif self.opts.get("master_type") != "disable":
            log.error("No connection to master found. Scheduled jobs will not run.")

        if start:
            try:
                self.io_loop.start()
                if self.restart:
                    self.destroy()
            except (
                KeyboardInterrupt,
                RuntimeError,
            ):  # A RuntimeError can be re-raised by Tornado on shutdown
                self.destroy()

    async def _handle_payload(self, payload):
        if payload is not None and payload["enc"] == "aes":
            if self._target_load(payload["load"]):
                await self._handle_decoded_payload(payload["load"])
            elif self.opts["zmq_filtering"]:
                # In the filtering enabled case, we'd like to know when minion sees something it shouldn't
                log.trace(
                    "Broadcast message received not for this minion, Load: %s",
                    payload["load"],
                )
        # If it's not AES, and thus has not been verified, we do nothing.
        # In the future, we could add support for some clearfuncs, but
        # the minion currently has no need.

    def _target_load(self, load):
        # Verify that the publication is valid
        if (
            "tgt" not in load
            or "jid" not in load
            or "fun" not in load
            or "arg" not in load
        ):
            return False
        # Verify that the publication applies to this minion

        # It's important to note that the master does some pre-processing
        # to determine which minions to send a request to. So for example,
        # a "salt -G 'grain_key:grain_val' test.ping" will invoke some
        # pre-processing on the master and this minion should not see the
        # publication if the master does not determine that it should.

        if "tgt_type" in load:
            match_func = self.matchers.get(
                "{}_match.match".format(load["tgt_type"]), None
            )
            if match_func is None:
                return False
            if load["tgt_type"] in ("grain", "grain_pcre", "pillar"):
                delimiter = load.get("delimiter", DEFAULT_TARGET_DELIM)
                if not match_func(load["tgt"], delimiter=delimiter):
                    return False
            elif not match_func(load["tgt"]):
                return False
        else:
            if not self.matchers["glob_match.match"](load["tgt"]):
                return False

        return True

    def destroy(self):
        """
        Tear down the minion
        """
        self._running = False
        if hasattr(self, "schedule"):
            del self.schedule
        if hasattr(self, "pub_channel") and self.pub_channel is not None:
            self.pub_channel.on_recv(None)
            self.pub_channel.close()
        if hasattr(self, "req_channel") and self.req_channel is not None:
            self.req_channel.close()
        if hasattr(self, "periodic_callbacks"):
            for cb in self.periodic_callbacks.values():
                cb.stop()

    # pylint: disable=W1701
    def __del__(self):
        self.destroy()

    # pylint: enable=W1701


class Syndic(Minion):
    """
    Make a Syndic minion, this minion will use the minion keys on the
    master to authenticate with a higher level master.
    """

    def __init__(self, opts, **kwargs):
        self.local = None
        self.forward_events = None
        self._syndic_interface = opts.get("interface")
        self._syndic = True
        # force auth_safemode True because Syndic don't support autorestart
        opts["auth_safemode"] = True
        opts["loop_interval"] = 1
        super().__init__(opts, **kwargs)
        self.mminion = salt.minion.MasterMinion(opts)
        self.jid_forward_cache = set()
        self.jids = {}
        self.raw_events = []
        self.pub_future = None
        self.async_req_channel = None

    async def _handle_decoded_payload(self, data):
        """
        Override this method if you wish to handle the decoded data
        differently.
        """
        # TODO: even do this??
        data["to"] = int(data.get("to", self.opts["timeout"])) - 1
        # Only forward the command if it didn't originate from ourselves
        if data.get("master_id", 0) != self.opts.get("master_id", 1):
            self.syndic_cmd(data)

    def syndic_cmd(self, data):
        """
        Take the now clear load and forward it on to the client cmd
        """
        # Set up default tgt_type
        if "tgt_type" not in data:
            data["tgt_type"] = "glob"

        kwargs = {"auth_list": data.pop("auth_list", [])}

        # optionally add a few fields to the publish data
        for field in (
            "master_id",  # which master the job came from
            "user",  # which user ran the job
        ):
            if field in data:
                kwargs[field] = data[field]

        def timeout_handler(*args):
            log.warning("Unable to forward pub data: %s", args[1])
            return True

        self.local.pub_async(
            data["tgt"],
            data["fun"],
            data["arg"],
            data["tgt_type"],
            data["ret"],
            data["jid"],
            data["to"],
            io_loop=self.io_loop,
            listen=False,
            **kwargs,
        )

    def _send_req_sync(self, load, timeout):
        if self.opts["minion_sign_messages"]:
            log.trace("Signing event to be published onto the bus.")
            minion_privkey_path = os.path.join(self.opts["pki_dir"], "minion.pem")
            sig = salt.crypt.sign_message(
                minion_privkey_path, salt.serializers.msgpack.serialize(load)
            )
            load["sig"] = sig
        return self.req_channel.send(
            load, timeout=timeout, tries=self.opts["return_retry_tries"]
        )

    @tornado.gen.coroutine
    def _send_req_async(self, load, timeout):
        if self.opts["minion_sign_messages"]:
            log.trace("Signing event to be published onto the bus.")
            minion_privkey_path = os.path.join(self.opts["pki_dir"], "minion.pem")
            sig = salt.crypt.sign_message(
                minion_privkey_path, salt.serializers.msgpack.serialize(load)
            )
            load["sig"] = sig
        ret = yield self.async_req_channel.send(
            load, timeout=timeout, tries=self.opts["return_retry_tries"]
        )
        return ret

    def fire_master_syndic_start(self):
        # Send an event to the master that the minion is live
        if self.opts["enable_legacy_startup_events"]:
            # Old style event. Defaults to false in 3001 release.
            self._fire_master(
                "Syndic {} started at {}".format(self.opts["id"], time.asctime()),
                "syndic_start",
            )
        self._fire_master(
            "Syndic {} started at {}".format(self.opts["id"], time.asctime()),
            tagify([self.opts["id"], "start"], "syndic"),
        )

    # TODO: clean up docs
    def tune_in_no_block(self):
        """
        Executes the tune_in sequence but omits extra logging and the
        management of the event bus assuming that these are handled outside
        the tune_in sequence
        """
        if self.req_channel:
            self.req_channel.close()
        if self.async_req_channel:
            self.async_req_channel.close()

        # Instantiate the local client
        self.local = salt.client.get_local_client(
            self.opts["_minion_conf_file"], io_loop=self.io_loop
        )

        # add handler to subscriber
        self.pub_channel.on_recv(self._process_cmd_socket)
        self.req_channel = salt.channel.client.ReqChannel.factory(self.opts)
        self.async_req_channel = salt.channel.client.AsyncReqChannel.factory(self.opts)

    async def _process_cmd_socket(self, payload):
        if payload is not None and payload["enc"] == "aes":
            log.trace("Handling payload")
            await self._handle_decoded_payload(payload["load"])
        # If it's not AES, and thus has not been verified, we do nothing.
        # In the future, we could add support for some clearfuncs, but
        # the syndic currently has no need.

    @tornado.gen.coroutine
    def reconnect(self):
        if hasattr(self, "pub_channel"):
            self.pub_channel.on_recv(None)
            if hasattr(self.pub_channel, "close"):
                self.pub_channel.close()
            del self.pub_channel

        # if eval_master finds a new master for us, self.connected
        # will be True again on successful master authentication
        master, self.pub_channel = yield self.eval_master(opts=self.opts)

        if self.connected:
            self.opts["master"] = master
            self.pub_channel.on_recv(self._process_cmd_socket)
            log.info("Minion is ready to receive requests!")

        raise tornado.gen.Return(self)

    def destroy(self):
        """
        Tear down the syndic minion
        """
        # We borrowed the local clients poller so give it back before
        # it's destroyed. Reset the local poller reference.
        super().destroy()
        if self.local is not None:
            self.local.destroy()
            self.local = None

        if self.forward_events is not None:
            self.forward_events.stop()
            self.forward_events = None


# TODO: need a way of knowing if the syndic connection is busted
class SyndicManager(MinionBase):
    """
    Make a MultiMaster syndic minion, this minion will handle relaying jobs and returns from
    all minions connected to it to the list of masters it is connected to.

    Modes (controlled by `syndic_mode`:
        sync: This mode will synchronize all events and publishes from higher level masters
        cluster: This mode will only sync job publishes and returns

    Note: jobs will be returned best-effort to the requesting master. This also means
    (since we are using zmq) that if a job was fired and the master disconnects
    between the publish and return, that the return will end up in a zmq buffer
    in this Syndic headed to that original master.

    In addition, since these classes all seem to use a mix of blocking and non-blocking
    calls (with varying timeouts along the way) this daemon does not handle failure well,
    it will (under most circumstances) stall the daemon for ~15s trying to forward events
    to the down master
    """

    # time to connect to upstream master
    SYNDIC_CONNECT_TIMEOUT = 5
    SYNDIC_EVENT_TIMEOUT = 5

    def __init__(self, opts, io_loop=None):
        opts["loop_interval"] = 1
        super().__init__(opts)
        self._closing = False
        self.mminion = salt.minion.MasterMinion(opts)
        # sync (old behavior), cluster (only returns and publishes)
        self.syndic_mode = self.opts.get("syndic_mode", "sync")
        self.syndic_failover = self.opts.get("syndic_failover", "random")

        self.auth_wait = self.opts["acceptance_wait_time"]
        self.max_auth_wait = self.opts["acceptance_wait_time_max"]

        self._has_master = threading.Event()
        self.jid_forward_cache = set()

        if io_loop is None:
            self.io_loop = tornado.ioloop.IOLoop.current()
        else:
            self.io_loop = io_loop

        # List of events
        self.raw_events = []
        # Dict of rets: {master_id: {event_tag: job_ret, ...}, ...}
        self.job_rets = {}
        # List of delayed job_rets which was unable to send for some reason and will be resend to
        # any available master
        self.delayed = []
        # Active pub futures: {master_id: (future, [job_ret, ...]), ...}
        self.pub_futures = {}

    def _spawn_syndics(self):
        """
        Spawn all the coroutines which will sign in the syndics
        """
        self._syndics = OrderedDict()  # mapping of opts['master'] -> syndic
        masters = self.opts["master"]
        if not isinstance(masters, list):
            masters = [masters]
        for master in masters:
            s_opts = copy.copy(self.opts)
            s_opts["master"] = master
            self._syndics[master] = self._connect_syndic(s_opts)

    @tornado.gen.coroutine
    def _connect_syndic(self, opts):
        """
        Create a syndic, and asynchronously connect it to a master
        """
        last = 0  # never have we signed in
        auth_wait = opts["acceptance_wait_time"]
        failed = False
        while True:
            log.debug("Syndic attempting to connect to %s", opts["master"])
            try:
                syndic = Syndic(
                    opts,
                    timeout=self.SYNDIC_CONNECT_TIMEOUT,
                    safe=False,
                    io_loop=self.io_loop,
                )
                yield syndic.connect_master(failed=failed)
                # set up the syndic to handle publishes (specifically not event forwarding)
                syndic.tune_in_no_block()

                # Send an event to the master that the minion is live
                syndic.fire_master_syndic_start()

                log.info("Syndic successfully connected to %s", opts["master"])
                break
            except SaltClientError as exc:
                failed = True
                log.error(
                    "Error while bringing up syndic for multi-syndic. Is the "
                    "master at %s responding?",
                    opts["master"],
                )
                last = time.time()
                if auth_wait < self.max_auth_wait:
                    auth_wait += self.auth_wait
                yield tornado.gen.sleep(auth_wait)  # TODO: log?
            except (KeyboardInterrupt, SystemExit):  # pylint: disable=try-except-raise
                raise
            except Exception:  # pylint: disable=broad-except
                failed = True
                log.critical(
                    "Unexpected error while connecting to %s",
                    opts["master"],
                    exc_info=True,
                )

        raise tornado.gen.Return(syndic)

    def _mark_master_dead(self, master):
        """
        Mark a master as dead. This will start the sign-in routine
        """
        # if its connected, mark it dead
        if self._syndics[master].done():
            syndic = self._syndics[master].result()  # pylint: disable=no-member
            self._syndics[master] = syndic.reconnect()
        else:
            # TODO: debug?
            log.info(
                "Attempting to mark %s as dead, although it is already marked dead",
                master,
            )

    def _call_syndic(self, func, args=(), kwargs=None, master_id=None):
        """
        Wrapper to call a given func on a syndic, best effort to get the one you asked for
        """
        if kwargs is None:
            kwargs = {}
        successful = False
        # Call for each master
        for master, syndic_future in self.iter_master_options(master_id):
            if not syndic_future.done() or syndic_future.exception():
                log.error(
                    "Unable to call %s on %s, that syndic is not connected",
                    func,
                    master,
                )
                continue

            try:
                getattr(syndic_future.result(), func)(*args, **kwargs)
                successful = True
            except SaltClientError:
                log.error("Unable to call %s on %s, trying another...", func, master)
                self._mark_master_dead(master)
        if not successful:
            log.critical("Unable to call %s on any masters!", func)

    def _return_pub_syndic(self, values, master_id=None):
        """
        Wrapper to call the '_return_pub_multi' a syndic, best effort to get the one you asked for
        """
        func = "_return_pub_multi"
        for master, syndic_future in self.iter_master_options(master_id):
            if not syndic_future.done() or syndic_future.exception():
                log.error(
                    "Unable to call %s on %s, that syndic is not connected",
                    func,
                    master,
                )
                continue

            future, data = self.pub_futures.get(master, (None, None))
            if future is not None:
                if not future.done():
                    if master == master_id:
                        # Targeted master previous send not done yet, call again later
                        return False
                    else:
                        # Fallback master is busy, try the next one
                        continue
                elif future.exception():
                    # Previous execution on this master returned an error
                    log.error(
                        "Unable to call %s on %s, trying another...", func, master
                    )
                    self._mark_master_dead(master)
                    del self.pub_futures[master]
                    # Add not sent data to the delayed list and try the next master
                    self.delayed.extend(data)
                    continue
            future = getattr(syndic_future.result(), func)(
                values, "_syndic_return", timeout=self._return_retry_timer(), sync=False
            )
            self.pub_futures[master] = (future, values)
            return True
        # Loop done and didn't exit: wasn't sent, try again later
        return False

    def iter_master_options(self, master_id=None):
        """
        Iterate (in order) over your options for master
        """
        masters = list(self._syndics.keys())
        if self.opts["syndic_failover"] == "random":
            random.shuffle(masters)
        if master_id not in self._syndics:
            master_id = masters.pop(0)
        else:
            masters.remove(master_id)

        while True:
            yield master_id, self._syndics[master_id]
            if not masters:
                break
            master_id = masters.pop(0)

    def _reset_event_aggregation(self):
        self.job_rets = {}
        self.raw_events = []

    def reconnect_event_bus(self, something):
        self.local.event.set_event_handler(self._process_event)

    # Syndic Tune In
    def tune_in(self):
        """
        Lock onto the publisher. This is the main event loop for the syndic
        """
        self._spawn_syndics()
        # Instantiate the local client
        self.local = salt.client.get_local_client(
            self.opts["_minion_conf_file"], io_loop=self.io_loop
        )
        self.local.event.subscribe("")

        log.debug("SyndicManager '%s' trying to tune in", self.opts["id"])

        # register the event sub to the poller
        self.job_rets = {}
        self.raw_events = []
        self._reset_event_aggregation()

        self.local.event.set_event_handler(self._process_event)

        # forward events every syndic_event_forward_timeout
        self.forward_events = tornado.ioloop.PeriodicCallback(
            self._forward_events,
            self.opts["syndic_event_forward_timeout"] * 1000,
        )
        self.forward_events.start()

        # Make sure to gracefully handle SIGUSR1
        enable_sigusr1_handler()

        self.io_loop.start()

    async def _process_event(self, raw):
        # TODO: cleanup: Move down into event class
        mtag, data = self.local.event.unpack(raw)
        log.trace("Got event %s", mtag)  # pylint: disable=no-member

        tag_parts = mtag.split("/")
        if (
            len(tag_parts) >= 4
            and tag_parts[1] == "job"
            and salt.utils.jid.is_jid(tag_parts[2])
            and tag_parts[3] == "ret"
            and "return" in data
        ):
            if "jid" not in data:
                # Not a job return
                return
            if self.syndic_mode == "cluster" and data.get(
                "master_id", 0
            ) == self.opts.get("master_id", 1):
                log.debug("Return received with matching master_id, not forwarding")
                return

            master = data.get("master_id")
            jdict = self.job_rets.setdefault(master, {}).setdefault(mtag, {})
            if not jdict:
                jdict["__fun__"] = data.get("fun")
                jdict["__jid__"] = data["jid"]
                jdict["__load__"] = {}
                fstr = "{}.get_load".format(self.opts["master_job_cache"])
                # Only need to forward each load once. Don't hit the disk
                # for every minion return!
                if data["jid"] not in self.jid_forward_cache:
                    jdict["__load__"].update(self.mminion.returners[fstr](data["jid"]))
                    self.jid_forward_cache.add(data["jid"])
                    if (
                        len(self.jid_forward_cache)
                        > self.opts["syndic_jid_forward_cache_hwm"]
                    ):
                        # Pop the oldest jid from the cache
                        tmp = sorted(list(self.jid_forward_cache))
                        tmp.pop(0)
                        self.jid_forward_cache = set(tmp)
            if master is not None:
                # __'s to make sure it doesn't print out on the master cli
                jdict["__master_id__"] = master
            ret = {}
            for key in "return", "retcode", "success", "fun_args":
                if key in data:
                    ret[key] = data[key]
            jdict[data["id"]] = ret
        else:
            # TODO: config to forward these? If so we'll have to keep track of who
            # has seen them
            # if we are the top level masters-- don't forward all the minion events
            if self.syndic_mode == "sync":
                # Add generic event aggregation here
                if "retcode" not in data:
                    self.raw_events.append({"data": data, "tag": mtag})

    def _forward_events(self):
        log.trace("Forwarding events")  # pylint: disable=no-member
        if self.raw_events:
            events = self.raw_events
            self.raw_events = []
            self._call_syndic(
                "_fire_master",
                kwargs={
                    "events": events,
                    "pretag": tagify(self.opts["id"], base="syndic"),
                    "timeout": self._return_retry_timer(),
                    "sync": True,  # Sync needs to be true unless being called from a coroutine
                },
            )
        if self.delayed:
            res = self._return_pub_syndic(self.delayed)
            if res:
                self.delayed = []
        for master in list(self.job_rets.keys()):
            values = list(self.job_rets[master].values())
            res = self._return_pub_syndic(values, master_id=master)
            if res:
                del self.job_rets[master]

    def destroy(self):
        if self._closing is True:
            return
        self._closing = True
        if self.local is not None:
            self.local.destroy()


class ProxyMinionManager(MinionManager):
    """
    Create the multi-minion interface but for proxy minions
    """

    def _create_minion_object(
        self,
        opts,
        timeout,
        safe,
        io_loop=None,
        loaded_base_name=None,
        jid_queue=None,
        load_grains=True,
    ):
        """
        Helper function to return the correct type of object
        """
        return ProxyMinion(
            opts,
            timeout,
            safe,
            io_loop=io_loop,
            loaded_base_name=loaded_base_name,
            jid_queue=jid_queue,
            load_grains=True,
        )


def _metaproxy_call(opts, fn_name):
    loaded_base_name = "{}.{}".format(opts["id"], salt.loader.lazy.LOADED_BASE_NAME)
    metaproxy = salt.loader.metaproxy(opts, loaded_base_name=loaded_base_name)
    try:
        metaproxy_name = opts["metaproxy"]
    except KeyError:
        metaproxy_name = "proxy"
        log.debug(
            "No metaproxy key found in opts for id %s. Defaulting to standard proxy"
            " minion",
            opts["id"],
        )

    metaproxy_fn = metaproxy_name + "." + fn_name
    return metaproxy[metaproxy_fn]


class ProxyMinion(Minion):
    """
    This class instantiates a 'proxy' minion--a minion that does not manipulate
    the host it runs on, but instead manipulates a device that cannot run a minion.
    """

    # TODO: better name...
    @tornado.gen.coroutine
    def _post_master_init(self, master):
        """
        Function to finish init after connecting to a master

        This is primarily loading modules, pillars, etc. (since they need
        to know which master they connected to)

        If this function is changed, please check Minion._post_master_init
        to see if those changes need to be propagated.

        ProxyMinions need a significantly different post master setup,
        which is why the differences are not factored out into separate helper
        functions.
        """
        mp_call = _metaproxy_call(self.opts, "post_master_init")
        yield mp_call(self, master)

    @tornado.gen.coroutine
    def subproxy_post_master_init(self, minion_id, uid):
        """
        Function to finish init for the sub proxies

        :rtype : None
        """
        mp_call = _metaproxy_call(self.opts, "subproxy_post_master_init")
        yield mp_call(self, minion_id, uid)

    def tune_in(self, start=True):
        """
        Lock onto the publisher. This is the main event loop for the minion
        :rtype : None
        """
        mp_call = _metaproxy_call(self.opts, "tune_in")
        return mp_call(self, start)

    def _target_load(self, load):
        """
        Verify that the publication is valid and applies to this minion
        """
        mp_call = _metaproxy_call(self.opts, "target_load")
        return mp_call(self, load)

    # @tornado.gen.coroutine
    async def _handle_payload(self, payload):
        mp_call = _metaproxy_call(self.opts, "handle_payload")
        return await mp_call(self, payload)

    async def _handle_decoded_payload(self, data):
        mp_call = _metaproxy_call(self.opts, "handle_decoded_payload")
        return await mp_call(self, data)

    @classmethod
    def _target(cls, minion_instance, opts, data, connected, creds_map):

        mp_call = _metaproxy_call(opts, "target")
        return mp_call(cls, minion_instance, opts, data, connected, creds_map)

    @classmethod
    def _thread_return(cls, minion_instance, opts, data):
        mp_call = _metaproxy_call(opts, "thread_return")
        return mp_call(cls, minion_instance, opts, data)

    @classmethod
    def _thread_multi_return(cls, minion_instance, opts, data):
        mp_call = _metaproxy_call(opts, "thread_multi_return")
        return mp_call(cls, minion_instance, opts, data)


class SProxyMinion(SMinion):
    """
    Create an object that has loaded all of the minion module functions,
    grains, modules, returners etc.  The SProxyMinion allows developers to
    generate all of the salt minion functions and present them with these
    functions for general use.
    """

    def gen_modules(self, initial_load=False, context=None):
        """
        Tell the minion to reload the execution modules

        CLI Example:

        .. code-block:: bash

            salt '*' sys.reload_modules
        """
        # need sync of custom grains as may be used in pillar compilation
        salt.utils.extmods.sync(self.opts, "grains")
        self.opts["grains"] = salt.loader.grains(self.opts)
        self.opts["pillar"] = salt.pillar.get_pillar(
            self.opts,
            self.opts["grains"],
            self.opts["id"],
            saltenv=self.opts["saltenv"],
            pillarenv=self.opts.get("pillarenv"),
        ).compile_pillar()

        if "proxy" not in self.opts["pillar"] and "proxy" not in self.opts:
            errmsg = (
                'No "proxy" configuration key found in pillar or opts '
                "dictionaries for id {id}. Check your pillar/options "
                "configuration and contents. Salt-proxy aborted.".format(
                    id=self.opts["id"]
                )
            )
            log.error(errmsg)
            self._running = False
            raise SaltSystemExit(code=salt.defaults.exitcodes.EX_GENERIC, msg=errmsg)

        if "proxy" not in self.opts:
            self.opts["proxy"] = self.opts["pillar"]["proxy"]

        # Then load the proxy module
        self.proxy = salt.loader.proxy(self.opts)

        self.utils = salt.loader.utils(self.opts, proxy=self.proxy, context=context)

        self.functions = salt.loader.minion_mods(
            self.opts, utils=self.utils, notify=False, proxy=self.proxy, context=context
        )
        self.returners = salt.loader.returners(
            self.opts, functions=self.functions, proxy=self.proxy, context=context
        )
        self.matchers = salt.loader.matchers(self.opts)
        self.functions["sys.reload_modules"] = self.gen_modules
        self.executors = salt.loader.executors(
            self.opts,
            functions=self.functions,
            proxy=self.proxy,
            context=context,
        )

        fq_proxyname = self.opts["proxy"]["proxytype"]

        # we can then sync any proxymodules down from the master
        # we do a sync_all here in case proxy code was installed by
        # SPM or was manually placed in /srv/salt/_modules etc.
        self.functions["saltutil.sync_all"](saltenv=self.opts["saltenv"])

        self.functions.pack["__proxy__"] = self.proxy
        self.proxy.pack["__salt__"] = self.functions
        self.proxy.pack["__ret__"] = self.returners
        self.proxy.pack["__pillar__"] = self.opts["pillar"]

        # Reload utils as well (chicken and egg, __utils__ needs __proxy__ and __proxy__ needs __utils__
        self.utils = salt.loader.utils(self.opts, proxy=self.proxy, context=context)
        self.proxy.pack["__utils__"] = self.utils

        # Reload all modules so all dunder variables are injected
        self.proxy.reload_modules()

        if (
            f"{fq_proxyname}.init" not in self.proxy
            or f"{fq_proxyname}.shutdown" not in self.proxy
        ):
            errmsg = (
                "Proxymodule {} is missing an init() or a shutdown() or both. ".format(
                    fq_proxyname
                )
                + "Check your proxymodule.  Salt-proxy aborted."
            )
            log.error(errmsg)
            self._running = False
            raise SaltSystemExit(code=salt.defaults.exitcodes.EX_GENERIC, msg=errmsg)

        self.module_executors = self.proxy.get(
            f"{fq_proxyname}.module_executors", lambda: []
        )()
        proxy_init_fn = self.proxy[fq_proxyname + ".init"]
        proxy_init_fn(self.opts)

        self.opts["grains"] = salt.loader.grains(self.opts, proxy=self.proxy)

        #  Sync the grains here so the proxy can communicate them to the master
        self.functions["saltutil.sync_grains"](saltenv="base")
        self.grains_cache = self.opts["grains"]
        self.ready = True<|MERGE_RESOLUTION|>--- conflicted
+++ resolved
@@ -1641,18 +1641,10 @@
                 tag=f"__master_req_channel_return/{request_id}",
                 wait=timeout,
             )
-<<<<<<< HEAD
-            log.trace("Reply from main %s", request_id)
-            if ret is None:
-                log.error("Timeout waiting for response")
-                return
-            return ret["ret"]
-=======
             if ret:
                 log.trace("Reply from main %s", request_id)
                 return ret["ret"]
             raise TimeoutError("Request timed out")
->>>>>>> cd62b3ab
 
     @tornado.gen.coroutine
     def _send_req_async(self, load, timeout):
