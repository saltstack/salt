# -*- coding: utf-8 -*-
'''
Routines to set up a minion
'''
# Import python libs
from __future__ import absolute_import, print_function
import os
import re
import sys
import copy
import time
import errno
import types
import signal
import fnmatch
import hashlib
import logging
import threading
import traceback
import multiprocessing
from random import randint, shuffle

# Import Salt Libs
# pylint: disable=import-error,no-name-in-module,redefined-builtin
import salt.ext.six as six
from salt.ext.six.moves import range
# pylint: enable=no-name-in-module,redefined-builtin

from stat import S_IMODE

from stat import S_IMODE

# Import third party libs
try:
    import zmq
    HAS_ZMQ = True
except ImportError:
    # Running in local, zmq not needed
    HAS_ZMQ = False

HAS_RANGE = False
try:
    import seco.range
    HAS_RANGE = True
except ImportError:
    pass

HAS_PSUTIL = False
try:
    import psutil
    HAS_PSUTIL = True
except ImportError:
    pass

HAS_RESOURCE = False
try:
    import resource
    HAS_RESOURCE = True
except ImportError:
    pass

try:
    import zmq.utils.monitor
    HAS_ZMQ_MONITOR = True
except ImportError:
    HAS_ZMQ_MONITOR = False
# pylint: enable=import-error

# Import salt libs
import salt
import salt.client
import salt.crypt
import salt.loader
import salt.beacons
import salt.payload
import salt.syspaths
import salt.utils
import salt.utils.jid
import salt.pillar
import salt.utils.args
import salt.utils.event
import salt.utils.minion
import salt.utils.schedule
import salt.utils.error
import salt.utils.zeromq
import salt.defaults.exitcodes
from salt.defaults import DEFAULT_TARGET_DELIM
from salt.utils.debug import enable_sigusr1_handler
from salt.utils.event import tagify
from salt.exceptions import (
    AuthenticationError, CommandExecutionError, CommandNotFoundError,
    SaltInvocationError, SaltReqTimeoutError, SaltClientError,
    SaltSystemExit, SaltSyndicMasterError
)


log = logging.getLogger(__name__)

# To set up a minion:
# 1. Read in the configuration
# 2. Generate the function mapping dict
# 3. Authenticate with the master
# 4. Store the AES key
# 5. Connect to the publisher
# 6. Handle publications


def resolve_dns(opts):
    '''
    Resolves the master_ip and master_uri options
    '''
    ret = {}
    check_dns = True
    if (opts.get('file_client', 'remote') == 'local' and
            not opts.get('use_master_when_local', False)):
        check_dns = False

    if check_dns is True:
        # Because I import salt.log below I need to re-import salt.utils here
        import salt.utils
        try:
            ret['master_ip'] = \
                    salt.utils.dns_check(opts['master'], True, opts['ipv6'])
        except SaltClientError:
            if opts['retry_dns']:
                while True:
                    import salt.log
                    msg = ('Master hostname: \'{0}\' not found. Retrying in {1} '
                           'seconds').format(opts['master'], opts['retry_dns'])
                    if salt.log.is_console_configured():
                        log.error(msg)
                    else:
                        print('WARNING: {0}'.format(msg))
                    time.sleep(opts['retry_dns'])
                    try:
                        ret['master_ip'] = salt.utils.dns_check(
                            opts['master'], True, opts['ipv6']
                        )
                        break
                    except SaltClientError:
                        pass
            else:
                ret['master_ip'] = '127.0.0.1'
        except SaltSystemExit:
            err = 'Master address: {0} could not be resolved. Invalid or unresolveable address.'.format(
                opts.get('master', 'Unknown'))
            log.error(err)
            raise SaltSystemExit(code=42, msg=err)
    else:
        ret['master_ip'] = '127.0.0.1'

    if 'master_ip' in ret and 'master_ip' in opts:
        if ret['master_ip'] != opts['master_ip']:
            log.warning('Master ip address changed from {0} to {1}'.format(opts['master_ip'],
                                                                          ret['master_ip'])
            )
    ret['master_uri'] = 'tcp://{ip}:{port}'.format(ip=ret['master_ip'],
                                                   port=opts['master_port'])
    return ret


def get_proc_dir(cachedir, **kwargs):
    '''
    Given the cache directory, return the directory that process data is
    stored in, creating it if it doesn't exist.
    The following optional Keyword Arguments are handled:

    mode: which is anything os.makedir would accept as mode.

    uid: the uid to set, if not set, or it is None or -1 no changes are
         made. Same applies if the directory is already owned by this
         uid. Must be int. Works only on unix/unix like systems.

    gid: the gid to set, if not set, or it is None or -1 no changes are
         made. Same applies if the directory is already owned by this
         gid. Must be int. Works only on unix/unix like systems.
    '''
    fn_ = os.path.join(cachedir, 'proc')
    mode = kwargs.pop('mode', None)

    if mode is None:
        mode = {}
    else:
        mode = {'mode': mode}

    if not os.path.isdir(fn_):
        # proc_dir is not present, create it with mode settings
        os.makedirs(fn_, **mode)

    d_stat = os.stat(fn_)

    # if mode is not an empty dict then we have an explicit
    # dir mode. So lets check if mode needs to be changed.
    if mode:
        mode_part = S_IMODE(d_stat.st_mode)
        if mode_part != mode['mode']:
            os.chmod(fn_, (d_stat.st_mode ^ mode_part) | mode['mode'])

    if hasattr(os, 'chown'):
        # only on unix/unix like systems
        uid = kwargs.pop('uid', -1)
        gid = kwargs.pop('gid', -1)

        # if uid and gid are both -1 then go ahead with
        # no changes at all
        if (d_stat.st_uid != uid or d_stat.st_gid != gid) and \
                [i for i in (uid, gid) if i != -1]:
            os.chown(fn_, uid, gid)

    return fn_


def parse_args_and_kwargs(func, args, data=None):
    '''
    Wrap load_args_and_kwargs
    '''
    salt.utils.warn_until(
        'Boron',
        'salt.minion.parse_args_and_kwargs() has been renamed to '
        'salt.minion.load_args_and_kwargs(). Please change this function call '
        'before the Boron release of Salt.'
    )
    return load_args_and_kwargs(func, args, data=data)


def load_args_and_kwargs(func, args, data=None):
    '''
    Detect the args and kwargs that need to be passed to a function call, and
    check them against what was passed.
    '''
    argspec = salt.utils.args.get_function_argspec(func)
    _args = []
    _kwargs = {}
    invalid_kwargs = []

    for arg in args:
        if isinstance(arg, six.string_types):
            string_arg, string_kwarg = salt.utils.args.parse_input([arg], condition=False)  # pylint: disable=W0632
            if string_arg:
                # Don't append the version that was just derived from parse_cli
                # above, that would result in a 2nd call to
                # salt.utils.cli.yamlify_arg(), which could mangle the input.
                _args.append(arg)
            elif string_kwarg:
                salt.utils.warn_until(
                    'Boron',
                    'The list of function args and kwargs should be parsed '
                    'by salt.utils.args.parse_input() before calling '
                    'salt.minion.load_args_and_kwargs().'
                )
                if argspec.keywords or next(six.iterkeys(string_kwarg)) in argspec.args:
                    # Function supports **kwargs or is a positional argument to
                    # the function.
                    _kwargs.update(string_kwarg)
                else:
                    # **kwargs not in argspec and parsed argument name not in
                    # list of positional arguments. This keyword argument is
                    # invalid.
                    for key, val in string_kwarg.iteritems():
                        invalid_kwargs.append('{0}={1}'.format(key, val))
                continue

        # if the arg is a dict with __kwarg__ == True, then its a kwarg
        elif isinstance(arg, dict) and arg.pop('__kwarg__', False) is True:
            for key, val in six.iteritems(arg):
                if argspec.keywords or key in argspec.args:
                    # Function supports **kwargs or is a positional argument to
                    # the function.
                    _kwargs[key] = val
                else:
                    # **kwargs not in argspec and parsed argument name not in
                    # list of positional arguments. This keyword argument is
                    # invalid.
                    invalid_kwargs.append('{0}={1}'.format(key, val))
            continue

        else:
            _args.append(arg)

    if invalid_kwargs:
        raise SaltInvocationError(
            'The following keyword arguments are not valid: {0}'
            .format(', '.join(invalid_kwargs))
        )

    if argspec.keywords and isinstance(data, dict):
        # this function accepts **kwargs, pack in the publish data
        for key, val in six.iteritems(data):
            _kwargs['__pub_{0}'.format(key)] = val

    return _args, _kwargs


class SMinion(object):
    '''
    Create an object that has loaded all of the minion module functions,
    grains, modules, returners etc.  The SMinion allows developers to
    generate all of the salt minion functions and present them with these
    functions for general use.
    '''
    def __init__(self, opts):
        # Late setup of the opts grains, so we can log from the grains module
        opts['grains'] = salt.loader.grains(opts)
        self.opts = opts

        # Clean out the proc directory (default /var/cache/salt/minion/proc)
        if (self.opts.get('file_client', 'remote') == 'remote'
                or self.opts.get('use_master_when_local', False)):
            if isinstance(self.opts['master'], list):
                masters = self.opts['master']
                if self.opts['random_master'] is True:
                    shuffle(masters)
                for master in masters:
                    self.opts['master'] = master
                    self.opts.update(resolve_dns(opts))
                    try:
                        self.gen_modules()
                        break
                    except SaltClientError:
                        log.warning(('Attempted to authenticate with master '
                                     '{0} and failed'.format(master)))
                        continue
            else:
                if self.opts['random_master'] is True:
                    log.warning('random_master is True but there is only one master specified. Ignoring.')
                self.opts.update(resolve_dns(opts))
                self.gen_modules(initial_load=True)
        else:
            self.gen_modules(initial_load=True)

    def gen_modules(self, initial_load=False):
        '''
        Load all of the modules for the minion
        '''
        self.opts['pillar'] = salt.pillar.get_pillar(
            self.opts,
            self.opts['grains'],
            self.opts['id'],
            self.opts['environment']
        ).compile_pillar()
        self.functions = salt.loader.minion_mods(self.opts, include_errors=True)
        # TODO: remove
        self.function_errors = {}  # Keep the funcs clean
        self.returners = salt.loader.returners(self.opts, self.functions)
        self.states = salt.loader.states(self.opts, self.functions)
        self.rend = salt.loader.render(self.opts, self.functions)
        self.matcher = Matcher(self.opts, self.functions)
        self.functions['sys.reload_modules'] = self.gen_modules


class MinionBase(object):
    def __init__(self, opts):
        self.opts = opts

    def _init_context_and_poller(self):
        self.context = zmq.Context()
        self.poller = zmq.Poller()

    def _prepare_minion_event_system(self):
        # Prepare the minion event system
        #
        # Start with the publish socket
        self._init_context_and_poller()

        hash_type = getattr(hashlib, self.opts.get('hash_type', 'md5'))
        # Only use the first 10 chars to keep longer hashes from exceeding the
        # max socket path length.
        id_hash = hash_type(self.opts['id']).hexdigest()[:10]
        epub_sock_path = os.path.join(
            self.opts['sock_dir'],
            'minion_event_{0}_pub.ipc'.format(id_hash)
        )
        if os.path.exists(epub_sock_path):
            os.unlink(epub_sock_path)
        epull_sock_path = os.path.join(
            self.opts['sock_dir'],
            'minion_event_{0}_pull.ipc'.format(id_hash)
        )
        if os.path.exists(epull_sock_path):
            os.unlink(epull_sock_path)

        self.epub_sock = self.context.socket(zmq.PUB)

        if self.opts.get('ipc_mode', '') == 'tcp':
            epub_uri = 'tcp://127.0.0.1:{0}'.format(
                self.opts['tcp_pub_port']
            )
            epull_uri = 'tcp://127.0.0.1:{0}'.format(
                self.opts['tcp_pull_port']
            )
        else:
            epub_uri = 'ipc://{0}'.format(epub_sock_path)
            salt.utils.zeromq.check_ipc_path_max_len(epub_uri)
            epull_uri = 'ipc://{0}'.format(epull_sock_path)
            salt.utils.zeromq.check_ipc_path_max_len(epull_uri)

        log.debug(
            '{0} PUB socket URI: {1}'.format(
                self.__class__.__name__, epub_uri
            )
        )
        log.debug(
            '{0} PULL socket URI: {1}'.format(
                self.__class__.__name__, epull_uri
            )
        )

        # Check to make sure the sock_dir is available, create if not
        default_minion_sock_dir = os.path.join(
            salt.syspaths.SOCK_DIR,
            'minion'
        )
        minion_sock_dir = self.opts.get('sock_dir', default_minion_sock_dir)

        if not os.path.isdir(minion_sock_dir):
            # Let's try to create the directory defined on the configuration
            # file
            try:
                os.makedirs(minion_sock_dir, 0o755)
            except OSError as exc:
                log.error('Could not create SOCK_DIR: {0}'.format(exc))
                # Let's not fail yet and try using the default path
                if minion_sock_dir == default_minion_sock_dir:
                    # We're already trying the default system path, stop now!
                    raise

            if not os.path.isdir(default_minion_sock_dir):
                try:
                    os.makedirs(default_minion_sock_dir, 0o755)
                except OSError as exc:
                    log.error('Could not create SOCK_DIR: {0}'.format(exc))
                    # Let's stop at this stage
                    raise

        # Create the pull socket
        self.epull_sock = self.context.socket(zmq.PULL)

        # Securely bind the event sockets
        if self.opts.get('ipc_mode', '') != 'tcp':
            old_umask = os.umask(0o177)
        try:
            log.info('Starting pub socket on {0}'.format(epub_uri))
            self.epub_sock.bind(epub_uri)
            log.info('Starting pull socket on {0}'.format(epull_uri))
            self.epull_sock.bind(epull_uri)
        finally:
            if self.opts.get('ipc_mode', '') != 'tcp':
                os.umask(old_umask)

    @staticmethod
    def process_schedule(minion, loop_interval):
        try:
            minion.schedule.eval()
            # Check if scheduler requires lower loop interval than
            # the loop_interval setting
            if minion.schedule.loop_interval < loop_interval:
                loop_interval = minion.schedule.loop_interval
                log.debug(
                    'Overriding loop_interval because of scheduled jobs.'
                )
        except Exception as exc:
            log.error(
                'Exception {0} occurred in scheduled job'.format(exc)
            )
        return loop_interval

    def process_beacons(self, functions):
        '''
        Evaluate all of the configured beacons, grab the config again in case
        the pillar or grains changed
        '''
        if 'config.merge' in functions:
            b_conf = functions['config.merge']('beacons')
            if b_conf:
                return self.beacons.process(b_conf)
        return []


class MasterMinion(object):
    '''
    Create a fully loaded minion function object for generic use on the
    master. What makes this class different is that the pillar is
    omitted, otherwise everything else is loaded cleanly.
    '''
    def __init__(
            self,
            opts,
            returners=True,
            states=True,
            rend=True,
            matcher=True,
            whitelist=None):
        self.opts = salt.config.minion_config(opts['conf_file'])
        self.opts.update(opts)
        self.whitelist = whitelist
        self.opts['grains'] = salt.loader.grains(opts)
        self.opts['pillar'] = {}
        self.mk_returners = returners
        self.mk_states = states
        self.mk_rend = rend
        self.mk_matcher = matcher
        self.gen_modules(initial_load=True)

    def gen_modules(self, initial_load=False):
        '''
        Load all of the modules for the minion
        '''
        self.functions = salt.loader.minion_mods(
            self.opts,
            whitelist=self.whitelist,
            initial_load=initial_load)
        if self.mk_returners:
            self.returners = salt.loader.returners(self.opts, self.functions)
        if self.mk_states:
            self.states = salt.loader.states(self.opts, self.functions)
        if self.mk_rend:
            self.rend = salt.loader.render(self.opts, self.functions)
        if self.mk_matcher:
            self.matcher = Matcher(self.opts, self.functions)
        self.functions['sys.reload_modules'] = self.gen_modules


class MultiMinion(MinionBase):
    '''
    Create a multi minion interface, this creates as many minions as are
    defined in the master option and binds each minion object to a respective
    master.
    '''
    # timeout for one of the minions to auth with a master
    MINION_CONNECT_TIMEOUT = 5

    def __init__(self, opts):
        super(MultiMinion, self).__init__(opts)

    def minions(self):
        '''
        Return a dict of minion generators bound to the tune_in method

        dict of master -> minion_mapping, the mapping contains:

            opts: options used to create the minion
            last: last auth attempt time
            auth_wait: time to wait for next auth attempt
            minion: minion object
            generator: generator function (non-blocking tune_in)
        '''
        if not isinstance(self.opts['master'], list):
            log.error(
                'Attempting to start a multimaster system with one master')
            sys.exit(salt.defaults.exitcodes.EX_GENERIC)
        ret = {}
        for master in set(self.opts['master']):
            s_opts = copy.deepcopy(self.opts)
            s_opts['master'] = master
            s_opts['multimaster'] = True
            ret[master] = {'opts': s_opts,
                           'last': time.time(),
                           'auth_wait': s_opts['acceptance_wait_time']}
            try:
                minion = Minion(
                        s_opts,
                        self.MINION_CONNECT_TIMEOUT,
                        False,
                        'salt.loader.{0}'.format(master))
                ret[master]['minion'] = minion
                ret[master]['generator'] = minion.tune_in_no_block()
            except SaltClientError as exc:
                log.error('Error while bringing up minion for multi-master. Is master at {0} responding?'.format(master))
        return ret

    # Multi Master Tune In
    def tune_in(self):
        '''
        Bind to the masters

        This loop will attempt to create connections to masters it hasn't connected
        to yet, but once the initial connection is made it is up to ZMQ to do the
        reconnect (don't know of an API to get the state here in salt)
        '''
        self._prepare_minion_event_system()
        self.poller.register(self.epull_sock, zmq.POLLIN)

        # Prepare the minion generators
        minions = self.minions()
        loop_interval = int(self.opts['loop_interval'])
        auth_wait = self.opts['acceptance_wait_time']
        max_wait = self.opts['acceptance_wait_time_max']

        while True:
            package = None
            for minion in six.itervalues(minions):
                if isinstance(minion, dict):
                    if 'minion' in minion:
                        minion = minion['minion']
                    else:
                        continue
                if not hasattr(minion, 'schedule'):
                    continue
                loop_interval = self.process_schedule(minion, loop_interval)
            socks = dict(self.poller.poll(1))
            if socks.get(self.epull_sock) == zmq.POLLIN:
                try:
                    package = self.epull_sock.recv(zmq.NOBLOCK)
                except Exception:
                    pass

            masters = list(minions.keys())
            shuffle(masters)
            # Do stuff per minion that we have
            for master in masters:
                minion = minions[master]
                # if we haven't connected yet, lets attempt some more.
                # make sure to keep separate auth_wait times, since these
                # are separate masters
                if 'generator' not in minion:
                    if time.time() - minion['auth_wait'] > minion['last']:
                        minion['last'] = time.time()
                        if minion['auth_wait'] < max_wait:
                            minion['auth_wait'] += auth_wait
                        try:
                            t_minion = Minion(minion['opts'], self.MINION_CONNECT_TIMEOUT, False)
                            minions[master]['minion'] = t_minion
                            minions[master]['generator'] = t_minion.tune_in_no_block()
                            minions[master]['auth_wait'] = self.opts['acceptance_wait_time']
                        except SaltClientError:
                            log.error('Error while bring up minion for multi-master. Is master {0} responding?'.format(master))
                            continue
                    else:
                        continue

                # run scheduled jobs if you have them
                loop_interval = self.process_schedule(minion['minion'], loop_interval)

                # If a minion instance receives event, handle the event on all
                # instances
                if package:
                    try:
                        for master in masters:
                            minions[master].handle_event(package)
                    except Exception:
                        pass
                    finally:
                        package = None

                # have the Minion class run anything it has to run
                next(minion['generator'])


class Minion(MinionBase):
    '''
    This class instantiates a minion, runs connections for a minion,
    and loads all of the functions into the minion
    '''

    def __init__(self, opts, timeout=60, safe=True, loaded_base_name=None):  # pylint: disable=W0231
        '''
        Pass in the options dict
        '''
        self._running = None
        self.win_proc = []
        self.loaded_base_name = loaded_base_name

        # Warn if ZMQ < 3.2
        if HAS_ZMQ:
            try:
                zmq_version_info = zmq.zmq_version_info()
            except AttributeError:
                # PyZMQ <= 2.1.9 does not have zmq_version_info, fall back to
                # using zmq.zmq_version() and build a version info tuple.
                zmq_version_info = tuple(
                    [int(x) for x in zmq.zmq_version().split('.')]
                )
            if zmq_version_info < (3, 2):
                log.warning(
                    'You have a version of ZMQ less than ZMQ 3.2! There are '
                    'known connection keep-alive issues with ZMQ < 3.2 which '
                    'may result in loss of contact with minions. Please '
                    'upgrade your ZMQ!'
                )
        # Late setup the of the opts grains, so we can log from the grains
        # module
        opts['grains'] = salt.loader.grains(opts)

        # evaluate the master to connect to and authenticate with it
        opts['master'] = self.eval_master(opts,
                                          timeout,
                                          safe)

        self.opts['pillar'] = salt.pillar.get_pillar(
            opts,
            opts['grains'],
            opts['id'],
            opts['environment']
        ).compile_pillar()
        self.functions, self.returners, self.function_errors = self._load_modules()
        self.serial = salt.payload.Serial(self.opts)
        self.mod_opts = self._prep_mod_opts()
        self.matcher = Matcher(self.opts, self.functions)
        self.beacons = salt.beacons.Beacon(opts, self.functions)
        uid = salt.utils.get_uid(user=opts.get('user', None))
        self.proc_dir = get_proc_dir(opts['cachedir'], uid=uid)
        self.schedule = salt.utils.schedule.Schedule(
            self.opts,
            self.functions,
            self.returners)

        # add default scheduling jobs to the minions scheduler
        if 'mine.update' in self.functions:
            log.info('Added mine.update to scheduler')
            self.schedule.add_job({
                '__mine_interval':
                {
                    'function': 'mine.update',
                    'minutes': opts['mine_interval'],
                    'jid_include': True,
                    'maxrunning': 2
                }
            })

        # add master_alive job if enabled
        if self.opts['master_alive_interval'] > 0:
            self.schedule.add_job({
                '__master_alive':
                {
                    'function': 'status.master',
                    'seconds': opts['master_alive_interval'],
                    'jid_include': True,
                    'maxrunning': 1,
                    'kwargs': {'master': self.opts['master'],
                               'connected': True}
                }
            })

        self.grains_cache = self.opts['grains']

        # store your hexid to subscribe to zmq, hash since zmq filters are prefix
        # matches this way we can avoid collisions
        self.hexid = hashlib.sha1(self.opts['id']).hexdigest()

        if 'proxy' in self.opts['pillar']:
            log.debug('I am {0} and I need to start some proxies for {1}'.format(self.opts['id'],
                                                                                 self.opts['pillar']['proxy']))
            for p in self.opts['pillar']['proxy']:
                log.debug('Starting {0} proxy.'.format(p))
                pid = os.fork()
                if pid > 0:
                    continue
                else:
                    proxyminion = ProxyMinion(self.opts)
                    proxyminion.start(self.opts['pillar']['proxy'][p])
                    self.clean_die(signal.SIGTERM, None)
        else:
            log.debug('I am {0} and I am not supposed to start any proxies. '
                      '(Likely not a problem)'.format(self.opts['id']))

        # __init__() from MinionBase is called in Minion.eval_master()

    def eval_master(self,
                    opts,
                    timeout=60,
                    safe=True,
                    failed=False):
        '''
        Evaluates and returns the current master address. In standard mode, just calls
        authenticate() with the given master address.

        With master_type=func evaluates the current master address from the given
        module and then calls authenticate().

        With master_type=failover takes the list of masters and loops through them.
        The first one that allows the minion to connect is used to authenticate() and
        then returned. If this function is called outside the minions initialization
        phase (for example from the minions main event-loop when a master connection
        loss was detected), 'failed' should be set to True. The current
        (possibly failed) master will then be removed from the list of masters.
        '''
        # check if master_type was altered from its default
        if opts['master_type'] != 'str':
            # check for a valid keyword
            if opts['master_type'] == 'func':
                # split module and function and try loading the module
                mod, fun = opts['master'].split('.')
                try:
                    master_mod = salt.loader.raw_mod(opts, mod, fun)
                    if not master_mod:
                        raise TypeError
                    # we take whatever the module returns as master address
                    opts['master'] = master_mod[mod + '.' + fun]()
                except TypeError:
                    msg = ('Failed to evaluate master address from '
                           'module \'{0}\''.format(opts['master']))
                    log.error(msg)
                    sys.exit(salt.defaults.exitcodes.EX_GENERIC)
                log.info('Evaluated master from module: {0}'.format(master_mod))

            # if failover is set, master has to be of type list
            elif opts['master_type'] == 'failover':
                if isinstance(opts['master'], list):
                    log.info('Got list of available master addresses:'
                             ' {0}'.format(opts['master']))
                    if opts['master_shuffle']:
                        shuffle(opts['master'])
                elif opts['__role'] == 'syndic':
                    log.info('Syndic setting master_syndic to \'{0}\''.format(opts['master']))

                # if failed=True, the minion was previously connected
                # we're probably called from the minions main-event-loop
                # because a master connection loss was detected. remove
                # the possibly failed master from the list of masters.
                elif failed:
                    log.info('Removing possibly failed master {0} from list of'
                             ' masters'.format(opts['master']))
                    # create new list of master with the possibly failed one removed
                    opts['master'] = [x for x in opts['master_list'] if opts['master'] != x]

                else:
                    msg = ('master_type set to \'failover\' but \'master\' '
                           'is not of type list but of type '
                           '{0}'.format(type(opts['master'])))
                    log.error(msg)
                    sys.exit(salt.defaults.exitcodes.EX_GENERIC)
            else:
                msg = ('Invalid keyword \'{0}\' for variable '
                       '\'master_type\''.format(opts['master_type']))
                log.error(msg)
                sys.exit(salt.defaults.exitcodes.EX_GENERIC)

        # if we have a list of masters, loop through them and be
        # happy with the first one that allows us to connect
        if isinstance(opts['master'], list):
            conn = False
            # shuffle the masters and then loop through them
            local_masters = copy.copy(opts['master'])

            for master in local_masters:
                opts['master'] = master
                opts.update(resolve_dns(opts))
                super(Minion, self).__init__(opts)

                # on first run, update self.opts with the whole master list
                # to enable a minion to re-use old masters if they get fixed
                if 'master_list' not in self.opts:
                    self.opts['master_list'] = local_masters

                try:
                    if self.authenticate(timeout, safe) != 'full':
                        conn = True
                        break
                except SaltClientError:
                    msg = ('Master {0} could not be reached, trying '
                           'next master (if any)'.format(opts['master']))
                    log.info(msg)
                    continue

            if not conn:
                self.connected = False
                msg = ('No master could be reached or all masters denied '
                       'the minions connection attempt.')
                log.error(msg)
            else:
                self.connected = True
                return opts['master']

        # single master sign in
        else:
            opts.update(resolve_dns(opts))
            super(Minion, self).__init__(opts)
            if self.authenticate(timeout, safe) == 'full':
                self.connected = False
                msg = ('master {0} rejected the minions connection because too '
                       'many minions are already connected.'.format(opts['master']))
                log.error(msg)
                sys.exit(salt.defaults.exitcodes.EX_GENERIC)
            else:
                self.connected = True
                return opts['master']

    def _prep_mod_opts(self):
        '''
        Returns a copy of the opts with key bits stripped out
        '''
        mod_opts = {}
        for key, val in six.iteritems(self.opts):
            if key == 'logger':
                continue
            mod_opts[key] = val
        return mod_opts

    def _process_beacons(self):
        '''
        Process each beacon and send events if appropriate
        '''
        # Process Beacons
        try:
            beacons = self.process_beacons(self.functions)
        except Exception as exc:
            log.critical('Beacon processing errored: {0}. No beacons will be procssed.'.format(traceback.format_exc(exc)))
            beacons = None
        if beacons:
            self._fire_master(events=beacons)
            for beacon in beacons:
                serialized_data = salt.utils.dicttrim.trim_dict(
                    self.serial.dumps(beacon['data']),
                    self.opts.get('max_event_size', 1048576),
                    is_msgpacked=True,
                )
                log.debug('Sending event - data = {0}'.format(beacon['data']))
                event = '{0}{1}{2}'.format(
                        beacon['tag'],
                        salt.utils.event.TAGEND,
                        serialized_data)
                self.handle_event(event)
                self.epub_sock.send(event)

    def _load_modules(self, force_refresh=False, notify=False):
        '''
        Return the functions and the returners loaded up from the loader
        module
        '''
        # if this is a *nix system AND modules_max_memory is set, lets enforce
        # a memory limit on module imports
        # this feature ONLY works on *nix like OSs (resource module doesn't work on windows)
        modules_max_memory = False
        if self.opts.get('modules_max_memory', -1) > 0 and HAS_PSUTIL and HAS_RESOURCE:
            log.debug('modules_max_memory set, enforcing a maximum of {0}'.format(self.opts['modules_max_memory']))
            modules_max_memory = True
            old_mem_limit = resource.getrlimit(resource.RLIMIT_AS)
            rss, vms = psutil.Process(os.getpid()).get_memory_info()
            mem_limit = rss + vms + self.opts['modules_max_memory']
            resource.setrlimit(resource.RLIMIT_AS, (mem_limit, mem_limit))
        elif self.opts.get('modules_max_memory', -1) > 0:
            if not HAS_PSUTIL:
                log.error('Unable to enforce modules_max_memory because psutil is missing')
            if not HAS_RESOURCE:
                log.error('Unable to enforce modules_max_memory because resource is missing')

        self.opts['grains'] = salt.loader.grains(self.opts, force_refresh)
        if self.opts.get('multimaster', False):
            s_opts = copy.deepcopy(self.opts)
<<<<<<< HEAD
            functions = salt.loader.minion_mods(
                s_opts, notify=notify, loaded_base_name=self.loaded_base_name)
=======
            functions = salt.loader.minion_mods(s_opts, loaded_base_name=self.loaded_base_name, notify=notify)
>>>>>>> 3cfc0a04
        else:
            functions = salt.loader.minion_mods(self.opts, notify=notify)
        returners = salt.loader.returners(self.opts, functions)
        errors = {}
        if '_errors' in functions:
            errors = functions['_errors']
            functions.pop('_errors')

        functions.clear()
        returners.clear()

        # we're done, reset the limits!
        if modules_max_memory is True:
            resource.setrlimit(resource.RLIMIT_AS, old_mem_limit)

        return functions, returners, errors

    def _fire_master(self, data=None, tag=None, events=None, pretag=None, timeout=60):
        '''
        Fire an event on the master, or drop message if unable to send.
        '''
        load = {'id': self.opts['id'],
                'cmd': '_minion_event',
                'pretag': pretag,
                'tok': self.tok}
        if events:
            load['events'] = events
        elif data and tag:
            load['data'] = data
            load['tag'] = tag
        elif not data and tag:
            load['data'] = {}
            load['tag'] = tag
        else:
            return
        channel = salt.transport.Channel.factory(self.opts)
        try:
            result = channel.send(load, timeout=timeout)
            return True
        except Exception:
            log.info('fire_master failed: {0}'.format(traceback.format_exc()))
            return False

    def _handle_payload(self, payload):
        '''
        Takes a payload from the master publisher and does whatever the
        master wants done.
        '''
        {'aes': self._handle_aes,
         'pub': self._handle_pub,
         'clear': self._handle_clear}[payload['enc']](payload['load'],
                                                      payload['sig'] if 'sig' in payload else None)

    def _handle_aes(self, load, sig=None):
        '''
        Takes the AES encrypted load, checks the signature if pub signatures
        are turned on, decrypts it, and runs the encapsulated instructions
        '''
        # Verify that the signature is valid
        master_pubkey_path = os.path.join(self.opts['pki_dir'], 'minion_master.pub')

        if sig and self.functions['config.get']('sign_pub_messages'):
            if not salt.crypt.verify_signature(master_pubkey_path, load, sig):
                raise AuthenticationError('Message signature failed to validate.')

        try:
            data = self.crypticle.loads(load)
        except AuthenticationError:
            # decryption of the payload failed, try to re-auth
            self.authenticate()
            data = self.crypticle.loads(load)

        # Verify that the publication is valid
        if 'tgt' not in data or 'jid' not in data or 'fun' not in data \
           or 'arg' not in data:
            return
        # Verify that the publication applies to this minion

        # It's important to note that the master does some pre-processing
        # to determine which minions to send a request to. So for example,
        # a "salt -G 'grain_key:grain_val' test.ping" will invoke some
        # pre-processing on the master and this minion should not see the
        # publication if the master does not determine that it should.

        if 'tgt_type' in data:
            match_func = getattr(self.matcher,
                                 '{0}_match'.format(data['tgt_type']), None)
            if match_func is None:
                return
            if data['tgt_type'] in ('grain', 'grain_pcre', 'pillar'):
                delimiter = data.get('delimiter', DEFAULT_TARGET_DELIM)
                if not match_func(data['tgt'], delimiter=delimiter):
                    return
            elif not match_func(data['tgt']):
                return
        else:
            if not self.matcher.glob_match(data['tgt']):
                return
        # If the minion does not have the function, don't execute,
        # this prevents minions that could not load a minion module
        # from returning a predictable exception
        #if data['fun'] not in self.functions:
        #    return
        if 'user' in data:
            log.info(
                'User {0[user]} Executing command {0[fun]} with jid '
                '{0[jid]}'.format(data)
            )
        else:
            log.info(
                'Executing command {0[fun]} with jid {0[jid]}'.format(data)
            )
        log.debug('Command details {0}'.format(data))
        self._handle_decoded_payload(data)

    def _handle_pub(self, load):
        '''
        Handle public key payloads
        '''
        pass

    def _handle_clear(self, load, sig=None):
        '''
        Handle un-encrypted transmissions
        '''
        pass

    def _handle_decoded_payload(self, data):
        '''
        Override this method if you wish to handle the decoded data
        differently.
        '''
        if isinstance(data['fun'], six.string_types):
            if data['fun'] == 'sys.reload_modules':
                self.functions, self.returners, self.function_errors = self._load_modules()
                self.schedule.functions = self.functions
                self.schedule.returners = self.returners
        if isinstance(data['fun'], tuple) or isinstance(data['fun'], list):
            target = Minion._thread_multi_return
        else:
            target = Minion._thread_return
        # We stash an instance references to allow for the socket
        # communication in Windows. You can't pickle functions, and thus
        # python needs to be able to reconstruct the reference on the other
        # side.
        instance = self
        if self.opts['multiprocessing']:
            if sys.platform.startswith('win'):
                # let python reconstruct the minion on the other side if we're
                # running on windows
                instance = None
            process = multiprocessing.Process(
                target=target, args=(instance, self.opts, data)
            )
        else:
            process = threading.Thread(
                target=target,
                args=(instance, self.opts, data),
                name=data['jid']
            )
        process.start()
        if not sys.platform.startswith('win'):
            process.join()
        else:
            self.win_proc.append(process)

    @classmethod
    def _thread_return(cls, minion_instance, opts, data):
        '''
        This method should be used as a threading target, start the actual
        minion side execution.
        '''
        # this seems awkward at first, but it's a workaround for Windows
        # multiprocessing communication.
        if not minion_instance:
            minion_instance = cls(opts)
        fn_ = os.path.join(minion_instance.proc_dir, data['jid'])
        if opts['multiprocessing']:
            salt.utils.daemonize_if(opts)

        salt.utils.appendproctitle(data['jid'])

        sdata = {'pid': os.getpid()}
        sdata.update(data)
        log.info('Starting a new job with PID {0}'.format(sdata['pid']))
        with salt.utils.fopen(fn_, 'w+b') as fp_:
            fp_.write(minion_instance.serial.dumps(sdata))
        ret = {'success': False}
        function_name = data['fun']
        if function_name in minion_instance.functions:
            try:
                func = minion_instance.functions[data['fun']]
                args, kwargs = load_args_and_kwargs(
                    func,
                    data['arg'],
                    data)
                minion_instance.functions.pack['__context__']['retcode'] = 0
                if opts.get('sudo_user', ''):
                    sudo_runas = opts.get('sudo_user')
                    if 'sudo.salt_call' in minion_instance.functions:
                        return_data = minion_instance.functions['sudo.salt_call'](
                                sudo_runas,
                                data['fun'],
                                *args,
                                **kwargs)
                else:
                    return_data = func(*args, **kwargs)
                if isinstance(return_data, types.GeneratorType):
                    ind = 0
                    iret = {}
                    for single in return_data:
                        if isinstance(single, dict) and isinstance(iret, dict):
                            iret.update(single)
                        else:
                            if not iret:
                                iret = []
                            iret.append(single)
                        tag = tagify([data['jid'], 'prog', opts['id'], str(ind)], 'job')
                        event_data = {'return': single}
                        minion_instance._fire_master(event_data, tag)
                        ind += 1
                    ret['return'] = iret
                else:
                    ret['return'] = return_data
                ret['retcode'] = minion_instance.functions.pack['__context__'].get(
                    'retcode',
                    0
                )
                ret['success'] = True
            except CommandNotFoundError as exc:
                msg = 'Command required for {0!r} not found'.format(
                    function_name
                )
                log.debug(msg, exc_info=True)
                ret['return'] = '{0}: {1}'.format(msg, exc)
                ret['out'] = 'nested'
            except CommandExecutionError as exc:
                log.error(
                    'A command in {0!r} had a problem: {1}'.format(
                        function_name,
                        exc
                    ),
                    exc_info_on_loglevel=logging.DEBUG
                )
                ret['return'] = 'ERROR: {0}'.format(exc)
                ret['out'] = 'nested'
            except SaltInvocationError as exc:
                log.error(
                    'Problem executing {0!r}: {1}'.format(
                        function_name,
                        exc
                    ),
                    exc_info_on_loglevel=logging.DEBUG
                )
                ret['return'] = 'ERROR executing {0!r}: {1}'.format(
                    function_name, exc
                )
                ret['out'] = 'nested'
            except TypeError as exc:
                msg = ('TypeError encountered executing {0}: {1}. See '
                       'debug log for more info.').format(function_name, exc)
                log.warning(msg, exc_info_on_loglevel=logging.DEBUG)
                ret['return'] = msg
                ret['out'] = 'nested'
            except Exception:
                msg = 'The minion function caused an exception'
                log.warning(msg, exc_info_on_loglevel=logging.DEBUG)
                salt.utils.error.fire_exception(salt.exceptions.MinionError(msg), opts, job=data)
                ret['return'] = '{0}: {1}'.format(msg, traceback.format_exc())
                ret['out'] = 'nested'
        else:
            ret['return'] = minion_instance.functions.missing_fun_string(function_name)
            mod_name = function_name.split('.')[0]
            if mod_name in minion_instance.function_errors:
                ret['return'] += ' Possible reasons: {0!r}'.format(minion_instance.function_errors[mod_name])
            ret['success'] = False
            ret['retcode'] = 254
            ret['out'] = 'nested'

        ret['jid'] = data['jid']
        ret['fun'] = data['fun']
        ret['fun_args'] = data['arg']
        if 'master_id' in data:
            ret['master_id'] = data['master_id']
        if 'metadata' in data:
            if isinstance(data['metadata'], dict):
                ret['metadata'] = data['metadata']
            else:
                log.warning('The metadata parameter must be a dictionary.  Ignoring.')
        minion_instance._return_pub(ret)
        if data['ret']:
            if 'ret_config' in data:
                ret['ret_config'] = data['ret_config']
            ret['id'] = opts['id']
            for returner in set(data['ret'].split(',')):
                try:
                    minion_instance.returners['{0}.returner'.format(
                        returner
                    )](ret)
                except Exception as exc:
                    log.error(
                        'The return failed for job {0} {1}'.format(
                        data['jid'],
                        exc
                        )
                    )
                    log.error(traceback.format_exc())

    @classmethod
    def _thread_multi_return(cls, minion_instance, opts, data):
        '''
        This method should be used as a threading target, start the actual
        minion side execution.
        '''
        salt.utils.appendproctitle(data['jid'])
        # this seems awkward at first, but it's a workaround for Windows
        # multiprocessing communication.
        if not minion_instance:
            minion_instance = cls(opts)
        ret = {
            'return': {},
            'success': {},
        }
        for ind in range(0, len(data['fun'])):
            ret['success'][data['fun'][ind]] = False
            try:
                func = minion_instance.functions[data['fun'][ind]]
                args, kwargs = load_args_and_kwargs(
                    func,
                    data['arg'][ind],
                    data)
                ret['return'][data['fun'][ind]] = func(*args, **kwargs)
                ret['success'][data['fun'][ind]] = True
            except Exception as exc:
                trb = traceback.format_exc()
                log.warning(
                    'The minion function caused an exception: {0}'.format(
                        exc
                    )
                )
                ret['return'][data['fun'][ind]] = trb
            ret['jid'] = data['jid']
            ret['fun'] = data['fun']
            ret['fun_args'] = data['arg']
        if 'metadata' in data:
            ret['metadata'] = data['metadata']
        minion_instance._return_pub(ret)
        if data['ret']:
            if 'ret_config' in data:
                ret['ret_config'] = data['ret_config']
            for returner in set(data['ret'].split(',')):
                ret['id'] = opts['id']
                try:
                    minion_instance.returners['{0}.returner'.format(
                        returner
                    )](ret)
                except Exception as exc:
                    log.error(
                        'The return failed for job {0} {1}'.format(
                        data['jid'],
                        exc
                        )
                    )

    def _return_pub(self, ret, ret_cmd='_return', timeout=60):
        '''
        Return the data from the executed command to the master server
        '''
        jid = ret.get('jid', ret.get('__jid__'))
        fun = ret.get('fun', ret.get('__fun__'))
        if self.opts['multiprocessing']:
            fn_ = os.path.join(self.proc_dir, jid)
            if os.path.isfile(fn_):
                try:
                    os.remove(fn_)
                except (OSError, IOError):
                    # The file is gone already
                    pass
        log.info('Returning information for job: {0}'.format(jid))
        channel = salt.transport.Channel.factory(self.opts)
        if ret_cmd == '_syndic_return':
            load = {'cmd': ret_cmd,
                    'id': self.opts['id'],
                    'jid': jid,
                    'fun': fun,
                    'arg': ret.get('arg'),
                    'tgt': ret.get('tgt'),
                    'tgt_type': ret.get('tgt_type'),
                    'load': ret.get('__load__')}
            if '__master_id__' in ret:
                load['master_id'] = ret['__master_id__']
            load['return'] = {}
            for key, value in six.iteritems(ret):
                if key.startswith('__'):
                    continue
                load['return'][key] = value
        else:
            load = {'cmd': ret_cmd,
                    'id': self.opts['id']}
            for key, value in six.iteritems(ret):
                load[key] = value

        if 'out' in ret:
            if isinstance(ret['out'], six.string_types):
                load['out'] = ret['out']
            else:
                log.error('Invalid outputter {0}. This is likely a bug.'
                          .format(ret['out']))
        else:
            try:
                oput = self.functions[fun].__outputter__
            except (KeyError, AttributeError, TypeError):
                pass
            else:
                if isinstance(oput, six.string_types):
                    load['out'] = oput
        if self.opts['cache_jobs']:
            # Local job cache has been enabled
            fn_ = os.path.join(
                self.opts['cachedir'],
                'minion_jobs',
                load['jid'],
                'return.p')
            jdir = os.path.dirname(fn_)
            if not os.path.isdir(jdir):
                os.makedirs(jdir)
            salt.utils.fopen(fn_, 'w+b').write(self.serial.dumps(ret))
        try:
            ret_val = channel.send(load, timeout=timeout)
        except SaltReqTimeoutError:
            msg = ('The minion failed to return the job information for job '
                   '{0}. This is often due to the master being shut down or '
                   'overloaded. If the master is running consider increasing '
                   'the worker_threads value.').format(jid)
            log.warn(msg)
            return ''

        log.trace('ret_val = {0}'.format(ret_val))
        return ret_val

    def _state_run(self):
        '''
        Execute a state run based on information set in the minion config file
        '''
        if self.opts['startup_states']:
            data = {'jid': 'req', 'ret': self.opts.get('ext_job_cache', '')}
            if self.opts['startup_states'] == 'sls':
                data['fun'] = 'state.sls'
                data['arg'] = [self.opts['sls_list']]
            elif self.opts['startup_states'] == 'top':
                data['fun'] = 'state.top'
                data['arg'] = [self.opts['top_file']]
            else:
                data['fun'] = 'state.highstate'
                data['arg'] = []
            self._handle_decoded_payload(data)

    def _refresh_grains_watcher(self, refresh_interval_in_minutes):
        '''
        Create a loop that will fire a pillar refresh to inform a master about a change in the grains of this minion
        :param refresh_interval_in_minutes:
        :return: None
        '''
        if '__update_grains' not in self.opts.get('schedule', {}):
            if 'schedule' not in self.opts:
                self.opts['schedule'] = {}
            self.opts['schedule'].update({
                '__update_grains':
                    {
                        'function': 'event.fire',
                        'args': [{}, 'grains_refresh'],
                        'minutes': refresh_interval_in_minutes
                    }
            })

    def _set_tcp_keepalive(self):
        if hasattr(zmq, 'TCP_KEEPALIVE'):
            self.socket.setsockopt(
                zmq.TCP_KEEPALIVE, self.opts['tcp_keepalive']
            )
            self.socket.setsockopt(
                zmq.TCP_KEEPALIVE_IDLE, self.opts['tcp_keepalive_idle']
            )
            self.socket.setsockopt(
                zmq.TCP_KEEPALIVE_CNT, self.opts['tcp_keepalive_cnt']
            )
            self.socket.setsockopt(
                zmq.TCP_KEEPALIVE_INTVL, self.opts['tcp_keepalive_intvl']
            )

    def _set_monitor_socket(self):
        if not HAS_ZMQ_MONITOR or not self.opts['zmq_monitor']:
            return
        self.monitor_socket = self.socket.get_monitor_socket()
        t = threading.Thread(target=self._socket_monitor, args=(self.monitor_socket,))
        t.start()

    def _socket_monitor(self, monitor):
        event_map = {}
        for name in dir(zmq):
            if name.startswith('EVENT_'):
                value = getattr(zmq, name)
                event_map[value] = name
        while monitor.poll():
            evt = zmq.utils.monitor.recv_monitor_message(monitor)
            evt.update({'description': event_map[evt['event']]})
            log.debug("ZeroMQ event: {0}".format(evt))
            if evt['event'] == zmq.EVENT_MONITOR_STOPPED:
                break
        monitor.close()
        log.trace("event monitor thread done!")

    def _set_reconnect_ivl(self):
        recon_delay = self.opts['recon_default']

        if self.opts['recon_randomize']:
            recon_delay = randint(self.opts['recon_default'],
                                  self.opts['recon_default'] + self.opts['recon_max']
                          )

            log.debug("Generated random reconnect delay between '{0}ms' and '{1}ms' ({2})".format(
                self.opts['recon_default'],
                self.opts['recon_default'] + self.opts['recon_max'],
                recon_delay)
            )

        log.debug("Setting zmq_reconnect_ivl to '{0}ms'".format(recon_delay))
        self.socket.setsockopt(zmq.RECONNECT_IVL, recon_delay)

    def _set_reconnect_ivl_max(self):
        if hasattr(zmq, 'RECONNECT_IVL_MAX'):
            log.debug("Setting zmq_reconnect_ivl_max to '{0}ms'".format(
                self.opts['recon_default'] + self.opts['recon_max'])
            )

            self.socket.setsockopt(
                zmq.RECONNECT_IVL_MAX, self.opts['recon_max']
            )

    def _set_ipv4only(self):
        if self.opts['ipv6'] is True and hasattr(zmq, 'IPV4ONLY'):
            # IPv6 sockets work for both IPv6 and IPv4 addresses
            self.socket.setsockopt(zmq.IPV4ONLY, 0)

    def _fire_master_minion_start(self):
        # Send an event to the master that the minion is live
        self._fire_master(
            'Minion {0} started at {1}'.format(
            self.opts['id'],
            time.asctime()
            ),
            'minion_start'
        )
        # dup name spaced event
        self._fire_master(
            'Minion {0} started at {1}'.format(
            self.opts['id'],
            time.asctime()
            ),
            tagify([self.opts['id'], 'start'], 'minion'),
        )

    def _setsockopts(self):
        if self.opts['zmq_filtering']:
            # TODO: constants file for "broadcast"
            self.socket.setsockopt(zmq.SUBSCRIBE, 'broadcast')
            self.socket.setsockopt(zmq.SUBSCRIBE, self.hexid)
        else:
            self.socket.setsockopt(zmq.SUBSCRIBE, '')

        self.socket.setsockopt(zmq.IDENTITY, self.opts['id'])
        self._set_ipv4only()
        self._set_reconnect_ivl_max()
        self._set_tcp_keepalive()

    @property
    def master_pub(self):
        '''
        Return the master publish port
        '''
        return 'tcp://{ip}:{port}'.format(ip=self.opts['master_ip'],
                                          port=self.publish_port)

    def authenticate(self, timeout=60, safe=True):
        '''
        Authenticate with the master, this method breaks the functional
        paradigm, it will update the master information from a fresh sign
        in, signing in can occur as often as needed to keep up with the
        revolving master AES key.
        '''
        log.debug(
            'Attempting to authenticate with the Salt Master at {0}'.format(
                self.opts['master_ip']
            )
        )
        auth = salt.crypt.SAuth(self.opts)
        auth.authenticate(timeout=timeout, safe=safe)
        # TODO: remove these and just use a local reference to auth??
        self.tok = auth.gen_token('salt')
        self.crypticle = auth.crypticle
        if self.opts.get('syndic_master_publish_port'):
            self.publish_port = self.opts.get('syndic_master_publish_port')
        else:
            self.publish_port = auth.creds['publish_port']

    def module_refresh(self, force_refresh=False, notify=False):
        '''
        Refresh the functions and returners.
        '''
        log.debug('Refreshing modules. Notify={0}'.format(notify))
        self.functions, self.returners, _ = self._load_modules(force_refresh, notify=notify)
        self.schedule.functions = self.functions
        self.schedule.returners = self.returners

    def pillar_refresh(self, force_refresh=False):
        '''
        Refresh the pillar
        '''
        log.debug('Refreshing pillar')
        try:
            self.opts['pillar'] = salt.pillar.get_pillar(
                self.opts,
                self.opts['grains'],
                self.opts['id'],
                self.opts['environment'],
            ).compile_pillar()
        except SaltClientError:
            # Do not exit if a pillar refresh fails.
            log.error('Pillar data could not be refreshed. '
                      'One or more masters may be down!')
        self.module_refresh(force_refresh)

    def manage_schedule(self, package):
        '''
        Refresh the functions and returners.
        '''
        tag, data = salt.utils.event.MinionEvent.unpack(package)
        func = data.get('func', None)
        name = data.get('name', None)
        schedule = data.get('schedule', None)
        where = data.get('where', None)

        if func == 'delete':
            self.schedule.delete_job(name)
        elif func == 'add':
            self.schedule.add_job(schedule)
        elif func == 'modify':
            self.schedule.modify_job(name, schedule, where)
        elif func == 'enable':
            self.schedule.enable_schedule()
        elif func == 'disable':
            self.schedule.disable_schedule()
        elif func == 'enable_job':
            self.schedule.enable_job(name, where)
        elif func == 'run_job':
            self.schedule.run_job(name, where)
        elif func == 'disable_job':
            self.schedule.disable_job(name, where)
        elif func == 'reload':
            self.schedule.reload(schedule)

    def environ_setenv(self, package):
        '''
        Set the salt-minion main process environment according to
        the data contained in the minion event data
        '''
        tag, data = salt.utils.event.MinionEvent.unpack(package)
        environ = data.get('environ', None)
        if environ is None:
            return False
        false_unsets = data.get('false_unsets', False)
        clear_all = data.get('clear_all', False)
        import salt.modules.environ as mod_environ
        return mod_environ.setenv(environ, false_unsets, clear_all)

    def clean_die(self, signum, frame):
        '''
        Python does not handle the SIGTERM cleanly, if it is signaled exit
        the minion process cleanly
        '''
        self._running = False
        exit(0)

    def _pre_tune(self):
        '''
        Set the minion running flag and issue the appropriate warnings if
        the minion cannot be started or is already running
        '''
        if self._running is None:
            self._running = True
        elif self._running is False:
            log.error(
                'This {0} was scheduled to stop. Not running '
                '{0}.tune_in()'.format(self.__class__.__name__)
            )
            return
        elif self._running is True:
            log.error(
                'This {0} is already running. Not running '
                '{0}.tune_in()'.format(self.__class__.__name__)
            )
            return

        try:
            log.info(
                '{0} is starting as user \'{1}\''.format(
                    self.__class__.__name__,
                    salt.utils.get_user()
                )
            )
        except Exception as err:
            # Only windows is allowed to fail here. See #3189. Log as debug in
            # that case. Else, error.
            log.log(
                salt.utils.is_windows() and logging.DEBUG or logging.ERROR,
                'Failed to get the user who is starting {0}'.format(
                    self.__class__.__name__
                ),
                exc_info=err
            )

    def _mine_send(self, package):
        '''
        Send mine data to the master
        '''
        channel = salt.transport.Channel.factory(self.opts)
        load = salt.utils.event.SaltEvent.unpack(package)[1]
        load['tok'] = self.tok
        ret = channel.send(load)
        return ret

    def handle_event(self, package):
        '''
        Handle an event from the epull_sock (all local minion events)
        '''
        log.debug('Handling event {0!r}'.format(package))
        if package.startswith('module_refresh'):
            tag, data = salt.utils.event.MinionEvent.unpack(package)
            self.module_refresh(notify=data.get('notify', False))
        elif package.startswith('pillar_refresh'):
            self.pillar_refresh()
        elif package.startswith('manage_schedule'):
            self.manage_schedule(package)
        elif package.startswith('grains_refresh'):
            if self.grains_cache != self.opts['grains']:
                self.pillar_refresh(force_refresh=True)
                self.grains_cache = self.opts['grains']
        elif package.startswith('environ_setenv'):
            self.environ_setenv(package)
        elif package.startswith('_minion_mine'):
            self._mine_send(package)
        elif package.startswith('fire_master'):
            tag, data = salt.utils.event.MinionEvent.unpack(package)
            log.debug('Forwarding master event tag={tag}'.format(tag=data['tag']))
            self._fire_master(data['data'], data['tag'], data['events'], data['pretag'])
        elif package.startswith('__master_disconnected'):
            tag, data = salt.utils.event.MinionEvent.unpack(package)
            # if the master disconnect event is for a different master, raise an exception
            if data['master'] != self.opts['master']:
                raise Exception()
            if self.connected:
                # we are not connected anymore
                self.connected = False
                # modify the scheduled job to fire only on reconnect
                schedule = {
                   'function': 'status.master',
                   'seconds': self.opts['master_alive_interval'],
                   'jid_include': True,
                   'maxrunning': 2,
                   'kwargs': {'master': self.opts['master'],
                              'connected': False}
                }
                self.schedule.modify_job(name='__master_alive',
                                         schedule=schedule)

                log.info('Connection to master {0} lost'.format(self.opts['master']))

                if self.opts['master_type'] == 'failover':
                    log.info('Trying to tune in to next master from master-list')

                    # if eval_master finds a new master for us, self.connected
                    # will be True again on successfull master authentication
                    self.opts['master'] = self.eval_master(opts=self.opts,
                                                           failed=True)
                    if self.connected:
                        # re-init the subsystems to work with the new master
                        log.info('Re-initialising subsystems for new '
                                 'master {0}'.format(self.opts['master']))
                        del self.socket
                        del self.context
                        del self.poller
                        self._init_context_and_poller()
                        self.socket = self.context.socket(zmq.SUB)
                        self._set_reconnect_ivl()
                        self._setsockopts()
                        self.socket.connect(self.master_pub)
                        self.poller.register(self.socket, zmq.POLLIN)
                        self.poller.register(self.epull_sock, zmq.POLLIN)
                        self._fire_master_minion_start()
                        log.info('Minion is ready to receive requests!')

                        # update scheduled job to run with the new master addr
                        schedule = {
                           'function': 'status.master',
                           'seconds': self.opts['master_alive_interval'],
                           'jid_include': True,
                           'maxrunning': 2,
                           'kwargs': {'master': self.opts['master'],
                                      'connected': True}
                        }
                        self.schedule.modify_job(name='__master_alive',
                                                 schedule=schedule)

        elif package.startswith('__master_connected'):
            # handle this event only once. otherwise it will pollute the log
            if not self.connected:
                log.info('Connection to master {0} re-established'.format(self.opts['master']))
                self.connected = True
                # modify the __master_alive job to only fire,
                # if the connection is lost again
                schedule = {
                   'function': 'status.master',
                   'seconds': self.opts['master_alive_interval'],
                   'jid_include': True,
                   'maxrunning': 2,
                   'kwargs': {'master': self.opts['master'],
                              'connected': True}
                }

                self.schedule.modify_job(name='__master_alive',
                                         schedule=schedule)
        elif package.startswith('_salt_error'):
            tag, data = salt.utils.event.MinionEvent.unpack(package)
            log.debug('Forwarding salt error event tag={tag}'.format(tag=tag))
            self._fire_master(data, tag)

    def _windows_thread_cleanup(self):
        '''
        Cleanup Windows threads
        '''
        if not salt.utils.is_windows():
            return
        for thread in self.win_proc:
            if not thread.is_alive():
                thread.join()
                try:
                    self.win_proc.remove(thread)
                    del thread
                except (ValueError, NameError):
                    pass

    # Main Minion Tune In
    def tune_in(self):
        '''
        Lock onto the publisher. This is the main event loop for the minion
        :rtype : None
        '''
        self._pre_tune()

        # Properly exit if a SIGTERM is signalled
        signal.signal(signal.SIGTERM, self.clean_die)

        log.debug('Minion {0!r} trying to tune in'.format(self.opts['id']))

        self._prepare_minion_event_system()

        self.socket = self.context.socket(zmq.SUB)

        self._set_reconnect_ivl()
        self._setsockopts()
        self._set_monitor_socket()

        self.socket.connect(self.master_pub)
        self.poller.register(self.socket, zmq.POLLIN)
        self.poller.register(self.epull_sock, zmq.POLLIN)

        self._fire_master_minion_start()
        log.info('Minion is ready to receive requests!')

        # Make sure to gracefully handle SIGUSR1
        enable_sigusr1_handler()

        # Make sure to gracefully handle CTRL_LOGOFF_EVENT
        salt.utils.enable_ctrl_logoff_handler()

        # On first startup execute a state run if configured to do so
        self._state_run()

        loop_interval = int(self.opts['loop_interval'])

        try:
            if self.opts['grains_refresh_every']:  # If exists and is not zero. In minutes, not seconds!
                if self.opts['grains_refresh_every'] > 1:
                    log.debug(
                        'Enabling the grains refresher. Will run every {0} minutes.'.format(
                            self.opts['grains_refresh_every'])
                    )
                else:  # Clean up minute vs. minutes in log message
                    log.debug(
                        'Enabling the grains refresher. Will run every {0} minute.'.format(
                            self.opts['grains_refresh_every'])

                    )
                self._refresh_grains_watcher(
                    abs(self.opts['grains_refresh_every'])
                )
        except Exception as exc:
            log.error(
                'Exception occurred in attempt to initialize grain refresh routine during minion tune-in: {0}'.format(
                    exc)
            )

        ping_interval = self.opts.get('ping_interval', 0) * 60
        ping_at = None

        while self._running is True:
            loop_interval = self.process_schedule(self, loop_interval)
            self._windows_thread_cleanup()
            try:
                socks = self._do_poll(loop_interval)
                if ping_interval > 0:
                    if socks or not ping_at:
                        ping_at = time.time() + ping_interval
                    if ping_at < time.time():
                        log.debug('Ping master')
                        self._fire_master('ping', 'minion_ping')
                        ping_at = time.time() + ping_interval

                self._do_socket_recv(socks)
                self._do_event_poll(socks)
                self._process_beacons()

            except zmq.ZMQError as exc:
                # The interrupt caused by python handling the
                # SIGCHLD. Throws this error with errno == EINTR.
                # Nothing to receive on the zmq socket throws this error
                # with EAGAIN.
                # Both are safe to ignore
                if exc.errno != errno.EAGAIN and exc.errno != errno.EINTR:
                    log.critical('Unexpected ZMQError while polling minion',
                                 exc_info=True)
                continue
            except SaltClientError:
                raise
            except Exception:
                log.critical(
                    'An exception occurred while polling the minion',
                    exc_info=True
                )

    def tune_in_no_block(self):
        '''
        Executes the tune_in sequence but omits extra logging and the
        management of the event bus assuming that these are handled outside
        the tune_in sequence
        '''

        self._pre_tune()
        self._init_context_and_poller()

        self.socket = self.context.socket(zmq.SUB)

        self._setsockopts()

        self.socket.connect(self.master_pub)
        self.poller.register(self.socket, zmq.POLLIN)

        self._fire_master_minion_start()

        loop_interval = int(self.opts['loop_interval'])

        # On first startup execute a state run if configured to do so
        self._state_run()

        while self._running is True:
            try:
                socks = self._do_poll(loop_interval)
                self._do_socket_recv(socks)
                # Check the event system
            except zmq.ZMQError:
                # If a zeromq error happens recover
                yield True
            except Exception:
                log.critical(
                    'An exception occurred while polling the minion',
                    exc_info=True
                )
            yield True

    def _do_poll(self, loop_interval):
        log.trace('Check main poller timeout {0}'.format(loop_interval))
        return dict(self.poller.poll(
            loop_interval * 1000)
        )

    def _do_event_poll(self, socks):
        # Check the event system
        if socks.get(self.epull_sock) == zmq.POLLIN:
            package = self.epull_sock.recv(zmq.NOBLOCK)
            try:
                self.handle_event(package)
                self.epub_sock.send(package)
            except Exception:
                log.debug('Exception while handling events', exc_info=True)
            # Add an extra fallback in case a forked process leaks through
            multiprocessing.active_children()

    def _do_socket_recv(self, socks):
        if socks.get(self.socket) == zmq.POLLIN:
            # topic filtering is done at the zmq level, so we just strip it
            messages = self.socket.recv_multipart(zmq.NOBLOCK)
            messages_len = len(messages)
            # if it was one message, then its old style
            if messages_len == 1:
                payload = self.serial.loads(messages[0])
            # 2 includes a header which says who should do it
            elif messages_len == 2:
                payload = self.serial.loads(messages[1])
            else:
                raise Exception(('Invalid number of messages ({0}) in zeromq pub'
                                 'message from master').format(len(messages_len)))

            log.trace('Handling payload')
            self._handle_payload(payload)

    def destroy(self):
        '''
        Tear down the minion
        '''
        self._running = False
        if getattr(self, 'poller', None) is not None:
            if isinstance(self.poller.sockets, dict):
                for socket in six.iterkeys(self.poller.sockets):
                    if socket.closed is False:
                        socket.close()
                    self.poller.unregister(socket)
            else:
                for socket in self.poller.sockets:
                    if socket[0].closed is False:
                        socket[0].close()
                    self.poller.unregister(socket[0])

        if hasattr(self, 'epub_sock') and self.epub_sock.closed is False:
            self.epub_sock.close()
        if hasattr(self, 'epull_sock') and self.epull_sock.closed is False:
            self.epull_sock.close()
        if hasattr(self, 'socket') and self.socket.closed is False:
            self.socket.close()
        if hasattr(self, 'context') and self.context.closed is False:
            self.context.term()

    def __del__(self):
        self.destroy()


class Syndic(Minion):
    '''
    Make a Syndic minion, this minion will use the minion keys on the
    master to authenticate with a higher level master.
    '''
    def __init__(self, opts, **kwargs):
        self._syndic_interface = opts.get('interface')
        self._syndic = True
        # force auth_safemode True because Syndic don't support autorestart
        opts['auth_safemode'] = True
        opts['loop_interval'] = 1
        super(Syndic, self).__init__(opts, **kwargs)
        self.mminion = salt.minion.MasterMinion(opts)
        self.jid_forward_cache = set()

    def _handle_aes(self, load, sig=None):
        '''
        Takes the AES encrypted load, decrypts it, and runs the encapsulated
        instructions
        '''
        # If the AES authentication has changed, re-authenticate
        try:
            data = self.crypticle.loads(load)
        except AuthenticationError:
            self.authenticate()
            data = self.crypticle.loads(load)
        # Verify that the publication is valid
        if 'tgt' not in data or 'jid' not in data or 'fun' not in data \
           or 'arg' not in data:
            return
        data['to'] = int(data.get('to', self.opts['timeout'])) - 1
        if 'user' in data:
            log.debug(
                'User {0[user]} Executing syndic command {0[fun]} with '
                'jid {0[jid]}'.format(
                    data
                )
            )
        else:
            log.debug(
                'Executing syndic command {0[fun]} with jid {0[jid]}'.format(
                    data
                )
            )
        log.debug('Command details: {0}'.format(data))
        self._handle_decoded_payload(data)

    def _handle_decoded_payload(self, data):
        '''
        Override this method if you wish to handle the decoded data
        differently.
        '''
        # Only forward the command if it didn't originate from ourselves
        if data.get('master_id', 0) != self.opts.get('master_id', 1):
            self.syndic_cmd(data)

    def syndic_cmd(self, data):
        '''
        Take the now clear load and forward it on to the client cmd
        '''
        # Set up default tgt_type
        if 'tgt_type' not in data:
            data['tgt_type'] = 'glob'
        kwargs = {}

        # optionally add a few fields to the publish data
        for field in ('master_id',  # which master the job came from
                      'user',  # which user ran the job
                      ):
            if field in data:
                kwargs[field] = data[field]

        try:
            # Send out the publication
            self.local.pub(data['tgt'],
                           data['fun'],
                           data['arg'],
                           data['tgt_type'],
                           data['ret'],
                           data['jid'],
                           data['to'],
                           **kwargs)
        except Exception as exc:
            log.warning('Unable to forward pub data: {0}'.format(exc))

    def _setsockopts(self):
        # no filters for syndication masters, unless we want to maintain a
        # list of all connected minions and update the filter
        self.socket.setsockopt(zmq.SUBSCRIBE, '')
        self.socket.setsockopt(zmq.IDENTITY, self.opts['id'])

        self._set_reconnect_ivl_max()
        self._set_tcp_keepalive()
        self._set_ipv4only()

    def _fire_master_syndic_start(self):
        # Send an event to the master that the minion is live
        self._fire_master(
            'Syndic {0} started at {1}'.format(
            self.opts['id'],
            time.asctime()
            ),
            'syndic_start'
        )
        self._fire_master(
            'Syndic {0} started at {1}'.format(
            self.opts['id'],
            time.asctime()
            ),
            tagify([self.opts['id'], 'start'], 'syndic'),
        )

    def tune_in_no_block(self):
        '''
        Executes the tune_in sequence but omits extra logging and the
        management of the event bus assuming that these are handled outside
        the tune_in sequence
        '''
        # Instantiate the local client
        self.local = salt.client.get_local_client(self.opts['_minion_conf_file'])
        self.local.event.subscribe('')

        self._init_context_and_poller()

        self.socket = self.context.socket(zmq.SUB)

        self._setsockopts()

        self.socket.connect(self.master_pub)
        self.poller.register(self.socket, zmq.POLLIN)

        loop_interval = int(self.opts['loop_interval'])

        self._fire_master_syndic_start()

        while True:
            try:
                socks = dict(self.poller.poll(loop_interval * 1000))
                if socks.get(self.socket) == zmq.POLLIN:
                    self._process_cmd_socket()
            except zmq.ZMQError:
                yield True
            except Exception:
                log.critical(
                    'An exception occurred while polling the minion',
                    exc_info=True
                )
            yield True

    # Syndic Tune In
    def tune_in(self):
        '''
        Lock onto the publisher. This is the main event loop for the syndic
        '''
        signal.signal(signal.SIGTERM, self.clean_die)
        log.debug('Syndic {0!r} trying to tune in'.format(self.opts['id']))

        self._init_context_and_poller()

        # Instantiate the local client
        self.local = salt.client.get_local_client(self.opts['_minion_conf_file'])
        self.local.event.subscribe('')
        self.local.opts['interface'] = self._syndic_interface
        # register the event sub to the poller
        self.poller.register(self.local.event.sub)

        # Start with the publish socket
        # Share the poller with the event object
        self.socket = self.context.socket(zmq.SUB)

        self._setsockopts()

        self.socket.connect(self.master_pub)
        self.poller.register(self.socket, zmq.POLLIN)
        # Send an event to the master that the minion is live
        self._fire_master_syndic_start()

        # Make sure to gracefully handle SIGUSR1
        enable_sigusr1_handler()

        loop_interval = int(self.opts['loop_interval'])
        self._reset_event_aggregation()
        while True:
            try:
                # Do all the maths in seconds
                timeout = loop_interval
                if self.event_forward_timeout is not None:
                    timeout = min(timeout,
                                  self.event_forward_timeout - time.time())
                if timeout >= 0:
                    log.trace('Polling timeout: %f', timeout)
                    socks = dict(self.poller.poll(timeout * 1000))
                else:
                    # This shouldn't really happen.
                    # But there's no harm being defensive
                    log.warning('Negative timeout in syndic main loop')
                    socks = {}
                if socks.get(self.socket) == zmq.POLLIN:
                    self._process_cmd_socket()
                if socks.get(self.local.event.sub) == zmq.POLLIN:
                    self._process_event_socket()
                if self.event_forward_timeout is not None and \
                        self.event_forward_timeout < time.time():
                    self._forward_events()
            # We don't handle ZMQErrors like the other minions
            # I've put explicit handling around the receive calls
            # in the process_*_socket methods. If we see any other
            # errors they may need some kind of handling so log them
            # for now.
            except Exception:
                log.critical(
                    'An exception occurred while polling the syndic',
                    exc_info=True
                )

    def _process_cmd_socket(self):
        try:
            messages = self.socket.recv_multipart(zmq.NOBLOCK)
            messages_len = len(messages)
            idx = None
            if messages_len == 1:
                idx = 0
            elif messages_len == 2:
                idx = 1
            else:
                raise SaltSyndicMasterError('Syndication master received message of invalid len ({0}/2)'.format(messages_len))

            payload = self.serial.loads(messages[idx])
        except zmq.ZMQError as e:
            # Swallow errors for bad wakeups or signals needing processing
            if e.errno != errno.EAGAIN and e.errno != errno.EINTR:
                raise
        log.trace('Handling payload')
        self._handle_payload(payload)

    def _reset_event_aggregation(self):
        self.jids = {}
        self.raw_events = []
        self.event_forward_timeout = None

    def _process_event_socket(self):
        tout = time.time() + self.opts['syndic_max_event_process_time']
        while tout > time.time():
            try:
                event = self.local.event.get_event_noblock()
            except zmq.ZMQError as e:
                # EAGAIN indicates no more events at the moment
                # EINTR some kind of signal maybe someone trying
                # to get us to quit so escape our timeout
                if e.errno == errno.EAGAIN or e.errno == errno.EINTR:
                    break
                raise
            log.trace('Got event {0}'.format(event['tag']))
            if self.event_forward_timeout is None:
                self.event_forward_timeout = (
                        time.time() + self.opts['syndic_event_forward_timeout']
                        )
            tag_parts = event['tag'].split('/')
            if len(tag_parts) >= 4 and tag_parts[1] == 'job' and \
                salt.utils.jid.is_jid(tag_parts[2]) and tag_parts[3] == 'ret' and \
                'return' in event['data']:
                if 'jid' not in event['data']:
                    # Not a job return
                    continue
                jdict = self.jids.setdefault(event['tag'], {})
                if not jdict:
                    jdict['__fun__'] = event['data'].get('fun')
                    jdict['__jid__'] = event['data']['jid']
                    jdict['__load__'] = {}
                    fstr = '{0}.get_load'.format(self.opts['master_job_cache'])
                    # Only need to forward each load once. Don't hit the disk
                    # for every minion return!
                    if event['data']['jid'] not in self.jid_forward_cache:
                        jdict['__load__'].update(
                            self.mminion.returners[fstr](event['data']['jid'])
                            )
                        self.jid_forward_cache.add(event['data']['jid'])
                        if len(self.jid_forward_cache) > self.opts['syndic_jid_forward_cache_hwm']:
                            # Pop the oldest jid from the cache
                            tmp = sorted(list(self.jid_forward_cache))
                            tmp.pop(0)
                            self.jid_forward_cache = set(tmp)
                if 'master_id' in event['data']:
                    # __'s to make sure it doesn't print out on the master cli
                    jdict['__master_id__'] = event['data']['master_id']
                jdict[event['data']['id']] = event['data']['return']
            else:
                # Add generic event aggregation here
                if 'retcode' not in event['data']:
                    self.raw_events.append(event)

    def _forward_events(self):
        log.trace('Forwarding events')
        if self.raw_events:
            self._fire_master(events=self.raw_events,
                              pretag=tagify(self.opts['id'], base='syndic'),
                              )
        for jid in self.jids:
            self._return_pub(self.jids[jid], '_syndic_return')
        self._reset_event_aggregation()

    def destroy(self):
        '''
        Tear down the syndic minion
        '''
        # We borrowed the local clients poller so give it back before
        # it's destroyed. Reset the local poller reference.
        self.poller = None
        super(Syndic, self).destroy()
        if hasattr(self, 'local'):
            del self.local


class MultiSyndic(MinionBase):
    '''
    Make a MultiSyndic minion, this minion will handle relaying jobs and returns from
    all minions connected to it to the list of masters it is connected to.

    Modes (controlled by `syndic_mode`:
        sync: This mode will synchronize all events and publishes from higher level masters
        cluster: This mode will only sync job publishes and returns

    Note: jobs will be returned best-effort to the requesting master. This also means
    (since we are using zmq) that if a job was fired and the master disconnects
    between the publish and return, that the return will end up in a zmq buffer
    in this Syndic headed to that original master.

    In addition, since these classes all seem to use a mix of blocking and non-blocking
    calls (with varying timeouts along the way) this daemon does not handle failure well,
    it will (under most circumstances) stall the daemon for ~15s trying to forward events
    to the down master
    '''
    # time to connect to upstream master
    SYNDIC_CONNECT_TIMEOUT = 5
    SYNDIC_EVENT_TIMEOUT = 5

    def __init__(self, opts):
        opts['loop_interval'] = 1
        super(MultiSyndic, self).__init__(opts)
        self.mminion = salt.minion.MasterMinion(opts)
        # sync (old behavior), cluster (only returns and publishes)
        self.syndic_mode = self.opts.get('syndic_mode', 'sync')

        self._has_master = threading.Event()
        self.jid_forward_cache = set()

        # create all of the syndics you need
        self.master_syndics = {}
        for master in set(self.opts['master']):
            self._init_master_conn(master)

        log.info('Syndic waiting on any master to connect...')
        # threading events are un-interruptible in python 2 :/
        while not self._has_master.is_set():
            self._has_master.wait(1)

    def _init_master_conn(self, master):
        '''
        Start a thread to connect to the master `master`
        '''
        # if we are re-creating one, lets make sure its not still in use
        if master in self.master_syndics:
            if 'sign_in_thread' in self.master_syndics[master]:
                self.master_syndics[master]['sign_in_thread'].join(0)
                if self.master_syndics[master]['sign_in_thread'].is_alive():
                    return
        # otherwise we make one!
        s_opts = copy.copy(self.opts)
        s_opts['master'] = master
        t = threading.Thread(target=self._connect_to_master_thread, args=(master,))
        t.daemon = True
        self.master_syndics[master] = {'opts': s_opts,
                                       'auth_wait': s_opts['acceptance_wait_time'],
                                       'dead_until': 0,
                                       'sign_in_thread': t,
                                       }
        t.start()

    def _connect_to_master_thread(self, master):
        '''
        Thread target to connect to a master
        '''
        connected = False
        master_dict = self.master_syndics[master]
        while connected is False:
            # if we marked it as dead, wait a while
            if master_dict['dead_until'] > time.time():
                time.sleep(master_dict['dead_until'] - time.time())
            if master_dict['dead_until'] > time.time():
                time.sleep(master_dict['dead_until'] - time.time())
            connected = self._connect_to_master(master)
            if not connected:
                time.sleep(1)

        self._has_master.set()

    # TODO: do we need all of this?
    def _connect_to_master(self, master):
        '''
        Attempt to connect to master, including back-off for each one

        return boolean of whether you connected or not
        '''
        log.debug('Syndic attempting to connect to {0}'.format(master))
        if master not in self.master_syndics:
            log.error('Unable to connect to {0}, not in the list of masters'.format(master))
            return False

        minion = self.master_syndics[master]

        try:
            t_minion = Syndic(minion['opts'],
                              timeout=self.SYNDIC_CONNECT_TIMEOUT,
                              safe=False,
                              )

            self.master_syndics[master]['syndic'] = t_minion
            self.master_syndics[master]['generator'] = t_minion.tune_in_no_block()
            self.master_syndics[master]['auth_wait'] = self.opts['acceptance_wait_time']
            self.master_syndics[master]['dead_until'] = 0

            log.info('Syndic successfully connected to {0}'.format(master))
            return True
        except SaltClientError:
            log.error('Error while bring up minion for multi-syndic. Is master {0} responding?'.format(master))
            # re-use auth-wait as backoff for syndic
            minion['dead_until'] = time.time() + minion['auth_wait']
            if minion['auth_wait'] < self.opts['acceptance_wait_time_max']:
                minion['auth_wait'] += self.opts['acceptance_wait_time']
        return False

    # TODO: Move to an async framework of some type-- channel (the event thing
    # underneath) doesn't handle failures well, and will retry 3 times at 60s
    # timeouts-- which all block the main thread's execution. For now we just
    # cause failures to kick off threads to look for the master to come back up
    def _call_syndic(self, func, args=(), kwargs=None, master_id=None):
        '''
        Wrapper to call a given func on a syndic, best effort to get the one you asked for
        '''
        if kwargs is None:
            kwargs = {}
        for master, syndic_dict in self.iter_master_options(master_id):
            if 'syndic' not in syndic_dict:
                continue
            if syndic_dict['dead_until'] > time.time():
                log.error('Unable to call {0} on {1}, that syndic is dead for now'.format(func, master))
                continue
            try:
                ret = getattr(syndic_dict['syndic'], func)(*args, **kwargs)
                if ret is not False:
                    log.debug('{0} called on {1}'.format(func, master))
                    return
            except (SaltClientError, SaltReqTimeoutError):
                pass
            log.error('Unable to call {0} on {1}, trying another...'.format(func, master))
            # If the connection is dead, lets have another thread wait for it to come back
            self._init_master_conn(master)
            continue
        log.critical('Unable to call {0} on any masters!'.format(func))

    def iter_master_options(self, master_id=None):
        '''
        Iterate (in order) over your options for master
        '''
        masters = list(self.master_syndics.keys())
        shuffle(masters)
        if master_id not in self.master_syndics:
            master_id = masters.pop(0)
        else:
            masters.remove(master_id)

        while True:
            yield master_id, self.master_syndics[master_id]
            if len(masters) == 0:
                break
            master_id = masters.pop(0)

    def _reset_event_aggregation(self):
        self.jids = {}
        self.raw_events = []
        self.event_forward_timeout = None

    # Syndic Tune In
    def tune_in(self):
        '''
        Lock onto the publisher. This is the main event loop for the syndic
        '''
        # Instantiate the local client
        self.local = salt.client.get_local_client(self.opts['_minion_conf_file'])
        self.local.event.subscribe('')

        log.debug('MultiSyndic {0!r} trying to tune in'.format(self.opts['id']))

        # Share the poller with the event object
        self.poller = self.local.event.poller

        # Make sure to gracefully handle SIGUSR1
        enable_sigusr1_handler()

        loop_interval = int(self.opts['loop_interval'])
        self._reset_event_aggregation()
        while True:
            try:
                # Do all the maths in seconds
                timeout = loop_interval
                if self.event_forward_timeout is not None:
                    timeout = min(timeout,
                                  self.event_forward_timeout - time.time())
                if timeout >= 0:
                    log.trace('Polling timeout: %f', timeout)
                    socks = dict(self.poller.poll(timeout * 1000))
                else:
                    # This shouldn't really happen.
                    # But there's no harm being defensive
                    log.warning('Negative timeout in syndic main loop')
                    socks = {}
                # check all of your master_syndics, have them do their thing
                for master_id, syndic_dict in six.iteritems(self.master_syndics):
                    # if not connected, lets try
                    if 'generator' not in syndic_dict:
                        log.info('Syndic still not connected to {0}'.format(master_id))
                        # if we couldn't connect, lets try later
                        continue
                    next(syndic_dict['generator'])

                # events
                if socks.get(self.local.event.sub) == zmq.POLLIN:
                    self._process_event_socket()

                if self.event_forward_timeout is not None \
                        and self.event_forward_timeout < time.time():
                    self._forward_events()
            # We don't handle ZMQErrors like the other minions
            # I've put explicit handling around the receive calls
            # in the process_*_socket methods. If we see any other
            # errors they may need some kind of handling so log them
            # for now.
            except Exception:
                log.critical(
                    'An exception occurred while polling the syndic',
                    exc_info=True
                )

    def _process_event_socket(self):
        tout = time.time() + self.opts['syndic_max_event_process_time']
        while tout > time.time():
            try:
                event = self.local.event.get_event_noblock()
            except zmq.ZMQError as e:
                # EAGAIN indicates no more events at the moment
                # EINTR some kind of signal maybe someone trying
                # to get us to quit so escape our timeout
                if e.errno == errno.EAGAIN or e.errno == errno.EINTR:
                    break
                raise

            log.trace('Got event {0}'.format(event['tag']))

            if self.event_forward_timeout is None:
                self.event_forward_timeout = (
                        time.time() + self.opts['syndic_event_forward_timeout']
                        )
            tag_parts = event['tag'].split('/')
            if len(tag_parts) >= 4 and tag_parts[1] == 'job' and \
                salt.utils.jid.is_jid(tag_parts[2]) and tag_parts[3] == 'ret' and \
                'return' in event['data']:
                if 'jid' not in event['data']:
                    # Not a job return
                    continue
                if self.syndic_mode == 'cluster' and event['data'].get('master_id', 0) == self.opts.get('master_id', 1):
                    log.debug('Return recieved with matching master_id, not forwarding')
                    continue

                jdict = self.jids.setdefault(event['tag'], {})
                if not jdict:
                    jdict['__fun__'] = event['data'].get('fun')
                    jdict['__jid__'] = event['data']['jid']
                    jdict['__load__'] = {}
                    fstr = '{0}.get_load'.format(self.opts['master_job_cache'])
                    # Only need to forward each load once. Don't hit the disk
                    # for every minion return!
                    if event['data']['jid'] not in self.jid_forward_cache:
                        jdict['__load__'].update(
                            self.mminion.returners[fstr](event['data']['jid'])
                            )
                        self.jid_forward_cache.add(event['data']['jid'])
                        if len(self.jid_forward_cache) > self.opts['syndic_jid_forward_cache_hwm']:
                            # Pop the oldest jid from the cache
                            tmp = sorted(list(self.jid_forward_cache))
                            tmp.pop(0)
                            self.jid_forward_cache = set(tmp)
                if 'master_id' in event['data']:
                    # __'s to make sure it doesn't print out on the master cli
                    jdict['__master_id__'] = event['data']['master_id']
                jdict[event['data']['id']] = event['data']['return']
            else:
                # TODO: config to forward these? If so we'll have to keep track of who
                # has seen them
                # if we are the top level masters-- don't forward all the minion events
                if self.syndic_mode == 'sync':
                    # Add generic event aggregation here
                    if 'retcode' not in event['data']:
                        self.raw_events.append(event)

    def _forward_events(self):
        log.trace('Forwarding events')
        if self.raw_events:
            self._call_syndic('_fire_master',
                              kwargs={'events': self.raw_events,
                                      'pretag': tagify(self.opts['id'], base='syndic'),
                                      'timeout': self.SYNDIC_EVENT_TIMEOUT,
                                      },
                              )
        for jid, jid_ret in self.jids.items():
            self._call_syndic('_return_pub',
                              args=(jid_ret, '_syndic_return'),
                              kwargs={'timeout': self.SYNDIC_EVENT_TIMEOUT},
                              master_id=jid_ret.get('__master_id__'),
                              )

        self._reset_event_aggregation()


class Matcher(object):
    '''
    Use to return the value for matching calls from the master
    '''
    def __init__(self, opts, functions=None):
        self.opts = opts
        self.functions = functions

    def confirm_top(self, match, data, nodegroups=None):
        '''
        Takes the data passed to a top file environment and determines if the
        data matches this minion
        '''
        matcher = 'compound'
        if not data:
            log.error('Received bad data when setting the match from the top '
                      'file')
            return False
        for item in data:
            if isinstance(item, dict):
                if 'match' in item:
                    matcher = item['match']
        if hasattr(self, matcher + '_match'):
            funcname = '{0}_match'.format(matcher)
            if matcher == 'nodegroup':
                return getattr(self, funcname)(match, nodegroups)
            return getattr(self, funcname)(match)
        else:
            log.error('Attempting to match with unknown matcher: {0}'.format(
                matcher
            ))
            return False

    def glob_match(self, tgt):
        '''
        Returns true if the passed glob matches the id
        '''
        if not isinstance(tgt, six.string_types):
            return False

        return fnmatch.fnmatch(self.opts['id'], tgt)

    def pcre_match(self, tgt):
        '''
        Returns true if the passed pcre regex matches
        '''
        return bool(re.match(tgt, self.opts['id']))

    def list_match(self, tgt):
        '''
        Determines if this host is on the list
        '''
        if isinstance(tgt, six.string_types):
            tgt = tgt.split(',')
        return bool(self.opts['id'] in tgt)

    def grain_match(self, tgt, delimiter=DEFAULT_TARGET_DELIM):
        '''
        Reads in the grains glob match
        '''
        log.debug('grains target: {0}'.format(tgt))
        if delimiter not in tgt:
            log.error('Got insufficient arguments for grains match '
                      'statement from master')
            return False
        return salt.utils.subdict_match(
            self.opts['grains'], tgt, delimiter=delimiter
        )

    def grain_pcre_match(self, tgt, delimiter=DEFAULT_TARGET_DELIM):
        '''
        Matches a grain based on regex
        '''
        log.debug('grains pcre target: {0}'.format(tgt))
        if delimiter not in tgt:
            log.error('Got insufficient arguments for grains pcre match '
                      'statement from master')
            return False
        return salt.utils.subdict_match(self.opts['grains'], tgt,
                                        delimiter=delimiter, regex_match=True)

    def data_match(self, tgt):
        '''
        Match based on the local data store on the minion
        '''
        if self.functions is None:
            self.functions = salt.loader.minion_mods(self.opts)
        comps = tgt.split(':')
        if len(comps) < 2:
            return False
        val = self.functions['data.getval'](comps[0])
        if val is None:
            # The value is not defined
            return False
        if isinstance(val, list):
            # We are matching a single component to a single list member
            for member in val:
                if fnmatch.fnmatch(str(member).lower(), comps[1].lower()):
                    return True
            return False
        if isinstance(val, dict):
            if comps[1] in val:
                return True
            return False
        return bool(fnmatch.fnmatch(
            val,
            comps[1],
        ))

    def pillar_match(self, tgt, delimiter=DEFAULT_TARGET_DELIM):
        '''
        Reads in the pillar glob match
        '''
        log.debug('pillar target: {0}'.format(tgt))
        if delimiter not in tgt:
            log.error('Got insufficient arguments for pillar match '
                      'statement from master')
            return False
        return salt.utils.subdict_match(
            self.opts['pillar'], tgt, delimiter=delimiter
        )

    def pillar_exact_match(self, tgt, delimiter=':'):
        '''
        Reads in the pillar match, no globbing
        '''
        log.debug('pillar target: {0}'.format(tgt))
        if delimiter not in tgt:
            log.error('Got insufficient arguments for pillar match '
                      'statement from master')
            return False
        return salt.utils.subdict_match(self.opts['pillar'],
                                        tgt,
                                        delimiter=delimiter,
                                        exact_match=True)

    def ipcidr_match(self, tgt):
        '''
        Matches based on ip address or CIDR notation
        '''
        num_parts = len(tgt.split('/'))
        if num_parts > 2:
            # Target is not valid CIDR
            return False
        elif num_parts == 2:
            # Target is CIDR
            return salt.utils.network.in_subnet(
                tgt,
                addrs=self.opts['grains'].get('ipv4', [])
            )
        else:
            # Target is an IPv4 address
            import socket
            try:
                socket.inet_aton(tgt)
            except socket.error:
                # Not a valid IPv4 address
                return False
            else:
                return tgt in self.opts['grains'].get('ipv4', [])

    def range_match(self, tgt):
        '''
        Matches based on range cluster
        '''
        if HAS_RANGE:
            range_ = seco.range.Range(self.opts['range_server'])
            try:
                return self.opts['grains']['fqdn'] in range_.expand(tgt)
            except seco.range.RangeException as exc:
                log.debug('Range exception in compound match: {0}'.format(exc))
                return False
        return False

    def compound_match(self, tgt):
        '''
        Runs the compound target check
        '''
        if not isinstance(tgt, six.string_types):
            log.debug('Compound target received that is not a string')
            return False
        ref = {'G': 'grain',
               'P': 'grain_pcre',
               'I': 'pillar',
               'L': 'list',
               'S': 'ipcidr',
               'E': 'pcre'}
        if HAS_RANGE:
            ref['R'] = 'range'
        results = []
        opers = ['and', 'or', 'not', '(', ')']
        tokens = tgt.split()
        for match in tokens:
            # Try to match tokens from the compound target, first by using
            # the 'G, X, I, L, S, E' matcher types, then by hostname glob.
            if '@' in match and match[1] == '@':
                comps = match.split('@')
                matcher = ref.get(comps[0])
                if not matcher:
                    # If an unknown matcher is called at any time, fail out
                    return False
                results.append(
                    str(
                        getattr(self, '{0}_match'.format(matcher))(
                            '@'.join(comps[1:])
                        )
                    )
                )
            elif match in opers:
                # We didn't match a target, so append a boolean operator or
                # subexpression
                if results or match in ['(', ')']:
                    if match == 'not':
                        match_suffix = results[-1]
                        if not (match_suffix == 'and' or match_suffix == 'or'):
                            results.append('and')
                    results.append(match)
                else:
                    # seq start with oper, fail
                    if match not in ['(', ')']:
                        return False
            else:
                # The match is not explicitly defined, evaluate it as a glob
                results.append(str(self.glob_match(match)))
        results = ' '.join(results)
        try:
            return eval(results)  # pylint: disable=W0123
        except Exception:
            log.error('Invalid compound target: {0} for results: {1}'.format(tgt, results))
            return False
        return False

    def nodegroup_match(self, tgt, nodegroups):
        '''
        This is a compatibility matcher and is NOT called when using
        nodegroups for remote execution, but is called when the nodegroups
        matcher is used in states
        '''
        if tgt in nodegroups:
            return self.compound_match(
                salt.utils.minions.nodegroup_comp(tgt, nodegroups)
            )
        return False


class ProxyMinion(Minion):
    '''
    This class instantiates a 'proxy' minion--a minion that does not manipulate
    the host it runs on, but instead manipulates a device that cannot run a minion.
    '''
    def __init__(self, opts, timeout=60, safe=True):  # pylint: disable=W0231
        '''
        Pass in the options dict
        '''

        self._running = None
        # Warn if ZMQ < 3.2
        if HAS_ZMQ:
            try:
                zmq_version_info = zmq.zmq_version_info()
            except AttributeError:
                # PyZMQ <= 2.1.9 does not have zmq_version_info, fall back to
                # using zmq.zmq_version() and build a version info tuple.
                zmq_version_info = tuple(
                    [int(x) for x in zmq.zmq_version().split('.')]
                )
            if zmq_version_info < (3, 2):
                log.warning(
                    'You have a version of ZMQ less than ZMQ 3.2! There are '
                    'known connection keep-alive issues with ZMQ < 3.2 which '
                    'may result in loss of contact with minions. Please '
                    'upgrade your ZMQ!'
                )
        # Late setup the of the opts grains, so we can log from the grains
        # module
        # print opts['proxymodule']
        fq_proxyname = 'proxy.'+opts['proxy']['proxytype']
        self.proxymodule = salt.loader.proxy(opts, fq_proxyname)
        opts['proxyobject'] = self.proxymodule[opts['proxy']['proxytype']+'.Proxyconn'](opts['proxy'])
        opts['id'] = opts['proxyobject'].id(opts)
        opts.update(resolve_dns(opts))
        self.opts = opts
        self.authenticate(timeout, safe)
        self.opts['pillar'] = salt.pillar.get_pillar(
            opts,
            opts['grains'],
            opts['id'],
            opts['environment']
        ).compile_pillar()
        self.functions, self.returners, self.function_errors = self._load_modules()
        self.serial = salt.payload.Serial(self.opts)
        self.mod_opts = self._prep_mod_opts()
        self.matcher = Matcher(self.opts, self.functions)
        uid = salt.utils.get_uid(user=opts.get('user', None))
        self.proc_dir = get_proc_dir(opts['cachedir'], uid=uid)
        self.schedule = salt.utils.schedule.Schedule(
            self.opts,
            self.functions,
            self.returners)
        self.grains_cache = self.opts['grains']
        # self._running = True

    def _prep_mod_opts(self):
        '''
        Returns a copy of the opts with key bits stripped out
        '''
        return super(ProxyMinion, self)._prep_mod_opts()

    def _load_modules(self, force_refresh=False, notify=False):
        '''
        Return the functions and the returners loaded up from the loader
        module
        '''
        return super(ProxyMinion, self)._load_modules(force_refresh=force_refresh)<|MERGE_RESOLUTION|>--- conflicted
+++ resolved
@@ -937,12 +937,7 @@
         self.opts['grains'] = salt.loader.grains(self.opts, force_refresh)
         if self.opts.get('multimaster', False):
             s_opts = copy.deepcopy(self.opts)
-<<<<<<< HEAD
-            functions = salt.loader.minion_mods(
-                s_opts, notify=notify, loaded_base_name=self.loaded_base_name)
-=======
             functions = salt.loader.minion_mods(s_opts, loaded_base_name=self.loaded_base_name, notify=notify)
->>>>>>> 3cfc0a04
         else:
             functions = salt.loader.minion_mods(self.opts, notify=notify)
         returners = salt.loader.returners(self.opts, functions)
