--- conflicted
+++ resolved
@@ -577,17 +577,12 @@
         # finish connecting to master
         self._connect_master_future.add_done_callback(lambda f: self.io_loop.stop())
         self.io_loop.start()
-<<<<<<< HEAD
-        if self._connect_master_future.exception():
-            raise self._connect_master_future.exception()
-=======
         # I made the following 3 line oddity to preserve traceback.
         # Please read PR #23978 before changing, hopefully avoiding regressions.
         # Good luck, we're all counting on you.  Thanks.
         future_exception = self._connect_master_future.exc_info()
         if future_exception:
             raise six.reraise(*future_exception)
->>>>>>> 2c31c960
 
     @tornado.gen.coroutine
     def connect_master(self):
