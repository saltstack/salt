# -*- coding: utf-8 -*-
'''
Routines to set up a minion
'''
# Import python libs
from __future__ import absolute_import, print_function
import os
import re
import sys
import copy
import time
import types
import signal
import fnmatch
import logging
import threading
import traceback
import multiprocessing
from random import shuffle
from stat import S_IMODE

# Import Salt Libs
# pylint: disable=import-error,no-name-in-module,redefined-builtin
import salt.ext.six as six
from salt.ext.six.moves import range
from salt.utils import reinit_crypto
# pylint: enable=no-name-in-module,redefined-builtin

# Import third party libs
try:
    import zmq
    # TODO: cleanup
    import zmq.eventloop.ioloop
    # support pyzmq 13.0.x, TODO: remove once we force people to 14.0.x
    if not hasattr(zmq.eventloop.ioloop, 'ZMQIOLoop'):
        zmq.eventloop.ioloop.ZMQIOLoop = zmq.eventloop.ioloop.IOLoop
    HAS_ZMQ = True
except ImportError:
    # Running in local, zmq not needed
    HAS_ZMQ = False

HAS_RANGE = False
try:
    import seco.range
    HAS_RANGE = True
except ImportError:
    pass

HAS_PSUTIL = False
try:
    import salt.utils.psutil_compat as psutil
    HAS_PSUTIL = True
except ImportError:
    pass

HAS_RESOURCE = False
try:
    import resource
    HAS_RESOURCE = True
except ImportError:
    pass

try:
    import zmq.utils.monitor
    HAS_ZMQ_MONITOR = True
except ImportError:
    HAS_ZMQ_MONITOR = False
# pylint: enable=import-error

# Import salt libs
import salt
import salt.client
import salt.crypt
import salt.loader
import salt.beacons
import salt.payload
import salt.syspaths
import salt.utils
import salt.utils.jid
import salt.pillar
import salt.utils.args
import salt.utils.event
import salt.utils.minions
import salt.utils.schedule
import salt.utils.error
import salt.utils.zeromq
import salt.defaults.exitcodes
from salt.defaults import DEFAULT_TARGET_DELIM
from salt.utils.debug import enable_sigusr1_handler
from salt.utils.event import tagify
from salt.exceptions import (
    CommandExecutionError,
    CommandNotFoundError,
    SaltInvocationError,
    SaltReqTimeoutError,
    SaltClientError,
    SaltSystemExit
)


import tornado.gen  # pylint: disable=F0401
import tornado.ioloop  # pylint: disable=F0401

log = logging.getLogger(__name__)

# To set up a minion:
# 1. Read in the configuration
# 2. Generate the function mapping dict
# 3. Authenticate with the master
# 4. Store the AES key
# 5. Connect to the publisher
# 6. Handle publications


def resolve_dns(opts):
    '''
    Resolves the master_ip and master_uri options
    '''
    ret = {}
    check_dns = True
    if (opts.get('file_client', 'remote') == 'local' and
            not opts.get('use_master_when_local', False)):
        check_dns = False

    if check_dns is True:
        # Because I import salt.log below I need to re-import salt.utils here
        import salt.utils
        try:
            if opts['master'] == '':
                raise SaltSystemExit
            ret['master_ip'] = \
                    salt.utils.dns_check(opts['master'], True, opts['ipv6'])
        except SaltClientError:
            if opts['retry_dns']:
                while True:
                    import salt.log
                    msg = ('Master hostname: \'{0}\' not found. Retrying in {1} '
                           'seconds').format(opts['master'], opts['retry_dns'])
                    if salt.log.is_console_configured():
                        log.error(msg)
                    else:
                        print('WARNING: {0}'.format(msg))
                    time.sleep(opts['retry_dns'])
                    try:
                        ret['master_ip'] = salt.utils.dns_check(
                            opts['master'], True, opts['ipv6']
                        )
                        break
                    except SaltClientError:
                        pass
            else:
                ret['master_ip'] = '127.0.0.1'
        except SaltSystemExit:
            unknown_str = 'unknown address'
            master = opts.get('master', unknown_str)
            if master == '':
                master = unknown_str
            if opts.get('__role') == 'syndic':
                err = 'Master address: \'{0}\' could not be resolved. Invalid or unresolveable address. Set \'syndic_master\' value in minion config.'.format(master)
            else:
                err = 'Master address: \'{0}\' could not be resolved. Invalid or unresolveable address. Set \'master\' value in minion config.'.format(master)
            log.error(err)
            raise SaltSystemExit(code=42, msg=err)
    else:
        ret['master_ip'] = '127.0.0.1'

    if 'master_ip' in ret and 'master_ip' in opts:
        if ret['master_ip'] != opts['master_ip']:
            log.warning('Master ip address changed from {0} to {1}'.format(opts['master_ip'],
                                                                          ret['master_ip'])
            )
    ret['master_uri'] = 'tcp://{ip}:{port}'.format(ip=ret['master_ip'],
                                                   port=opts['master_port'])
    return ret


def get_proc_dir(cachedir, **kwargs):
    '''
    Given the cache directory, return the directory that process data is
    stored in, creating it if it doesn't exist.
    The following optional Keyword Arguments are handled:

    mode: which is anything os.makedir would accept as mode.

    uid: the uid to set, if not set, or it is None or -1 no changes are
         made. Same applies if the directory is already owned by this
         uid. Must be int. Works only on unix/unix like systems.

    gid: the gid to set, if not set, or it is None or -1 no changes are
         made. Same applies if the directory is already owned by this
         gid. Must be int. Works only on unix/unix like systems.
    '''
    fn_ = os.path.join(cachedir, 'proc')
    mode = kwargs.pop('mode', None)

    if mode is None:
        mode = {}
    else:
        mode = {'mode': mode}

    if not os.path.isdir(fn_):
        # proc_dir is not present, create it with mode settings
        os.makedirs(fn_, **mode)

    d_stat = os.stat(fn_)

    # if mode is not an empty dict then we have an explicit
    # dir mode. So lets check if mode needs to be changed.
    if mode:
        mode_part = S_IMODE(d_stat.st_mode)
        if mode_part != mode['mode']:
            os.chmod(fn_, (d_stat.st_mode ^ mode_part) | mode['mode'])

    if hasattr(os, 'chown'):
        # only on unix/unix like systems
        uid = kwargs.pop('uid', -1)
        gid = kwargs.pop('gid', -1)

        # if uid and gid are both -1 then go ahead with
        # no changes at all
        if (d_stat.st_uid != uid or d_stat.st_gid != gid) and \
                [i for i in (uid, gid) if i != -1]:
            os.chown(fn_, uid, gid)

    return fn_


def parse_args_and_kwargs(func, args, data=None):
    '''
    Wrap load_args_and_kwargs
    '''
    salt.utils.warn_until(
        'Boron',
        'salt.minion.parse_args_and_kwargs() has been renamed to '
        'salt.minion.load_args_and_kwargs(). Please change this function call '
        'before the Boron release of Salt.'
    )
    return load_args_and_kwargs(func, args, data=data)


def load_args_and_kwargs(func, args, data=None):
    '''
    Detect the args and kwargs that need to be passed to a function call, and
    check them against what was passed.
    '''
    argspec = salt.utils.args.get_function_argspec(func)
    _args = []
    _kwargs = {}
    invalid_kwargs = []

    for arg in args:
        if isinstance(arg, six.string_types):
            string_arg, string_kwarg = salt.utils.args.parse_input([arg], condition=False)  # pylint: disable=W0632
            if string_arg:
                # Don't append the version that was just derived from parse_cli
                # above, that would result in a 2nd call to
                # salt.utils.cli.yamlify_arg(), which could mangle the input.
                _args.append(arg)
            elif string_kwarg:
                salt.utils.warn_until(
                    'Boron',
                    'The list of function args and kwargs should be parsed '
                    'by salt.utils.args.parse_input() before calling '
                    'salt.minion.load_args_and_kwargs().'
                )
                if argspec.keywords or next(six.iterkeys(string_kwarg)) in argspec.args:
                    # Function supports **kwargs or is a positional argument to
                    # the function.
                    _kwargs.update(string_kwarg)
                else:
                    # **kwargs not in argspec and parsed argument name not in
                    # list of positional arguments. This keyword argument is
                    # invalid.
                    for key, val in six.iteritems(string_kwarg):
                        invalid_kwargs.append('{0}={1}'.format(key, val))
                continue

        # if the arg is a dict with __kwarg__ == True, then its a kwarg
        elif isinstance(arg, dict) and arg.pop('__kwarg__', False) is True:
            for key, val in six.iteritems(arg):
                if argspec.keywords or key in argspec.args:
                    # Function supports **kwargs or is a positional argument to
                    # the function.
                    _kwargs[key] = val
                else:
                    # **kwargs not in argspec and parsed argument name not in
                    # list of positional arguments. This keyword argument is
                    # invalid.
                    invalid_kwargs.append('{0}={1}'.format(key, val))
            continue

        else:
            _args.append(arg)

    if invalid_kwargs:
        raise SaltInvocationError(
            'The following keyword arguments are not valid: {0}'
            .format(', '.join(invalid_kwargs))
        )

    if argspec.keywords and isinstance(data, dict):
        # this function accepts **kwargs, pack in the publish data
        for key, val in six.iteritems(data):
            _kwargs['__pub_{0}'.format(key)] = val

    return _args, _kwargs


class SMinion(object):
    '''
    Create an object that has loaded all of the minion module functions,
    grains, modules, returners etc.  The SMinion allows developers to
    generate all of the salt minion functions and present them with these
    functions for general use.
    '''
    def __init__(self, opts):
        # Late setup of the opts grains, so we can log from the grains module
        opts['grains'] = salt.loader.grains(opts)
        self.opts = opts

        # Clean out the proc directory (default /var/cache/salt/minion/proc)
        if (self.opts.get('file_client', 'remote') == 'remote'
                or self.opts.get('use_master_when_local', False)):
            if isinstance(self.opts['master'], list):
                masters = self.opts['master']
                if self.opts['random_master'] is True:
                    shuffle(masters)
                connected_master = False
                for master in masters:
                    self.opts['master'] = master
                    self.opts.update(resolve_dns(opts))
                    try:
                        self.gen_modules()
                        connected_master = True
                        break
                    except SaltClientError:
                        log.warning(('Attempted to authenticate with master '
                                     '{0} and failed'.format(master)))
                        continue
                # if we are out of masters, lets raise an exception
                if not connected_master:
                    raise SaltClientError('Unable to connect to any master')
            else:
                if self.opts['random_master'] is True:
                    log.warning('random_master is True but there is only one master specified. Ignoring.')
                self.opts.update(resolve_dns(opts))
                self.gen_modules(initial_load=True)
        else:
            self.gen_modules(initial_load=True)

    def gen_modules(self, initial_load=False):
        '''
        Load all of the modules for the minion
        '''
        self.opts['pillar'] = salt.pillar.get_pillar(
            self.opts,
            self.opts['grains'],
            self.opts['id'],
            self.opts['environment'],
            pillarenv=self.opts.get('pillarenv')
        ).compile_pillar()
        self.utils = salt.loader.utils(self.opts)
        self.functions = salt.loader.minion_mods(self.opts, utils=self.utils,
                                                 include_errors=True)
        # TODO: remove
        self.function_errors = {}  # Keep the funcs clean
        self.returners = salt.loader.returners(self.opts, self.functions)
        self.states = salt.loader.states(self.opts, self.functions)
        self.rend = salt.loader.render(self.opts, self.functions)
        self.matcher = Matcher(self.opts, self.functions)
        self.functions['sys.reload_modules'] = self.gen_modules


class MinionBase(object):
    def __init__(self, opts):
        self.opts = opts

    @staticmethod
    def process_schedule(minion, loop_interval):
        try:
            minion.schedule.eval()
            # Check if scheduler requires lower loop interval than
            # the loop_interval setting
            if minion.schedule.loop_interval < loop_interval:
                loop_interval = minion.schedule.loop_interval
                log.debug(
                    'Overriding loop_interval because of scheduled jobs.'
                )
        except Exception as exc:
            log.error(
                'Exception {0} occurred in scheduled job'.format(exc)
            )
        return loop_interval

    def process_beacons(self, functions):
        '''
        Evaluate all of the configured beacons, grab the config again in case
        the pillar or grains changed
        '''
        if 'config.merge' in functions:
            b_conf = functions['config.merge']('beacons')
            if b_conf:
                return self.beacons.process(b_conf)
        return []


class MasterMinion(object):
    '''
    Create a fully loaded minion function object for generic use on the
    master. What makes this class different is that the pillar is
    omitted, otherwise everything else is loaded cleanly.
    '''
    def __init__(
            self,
            opts,
            returners=True,
            states=True,
            rend=True,
            matcher=True,
            whitelist=None):
        self.opts = salt.config.minion_config(opts['conf_file'])
        self.opts.update(opts)
        self.whitelist = whitelist
        self.opts['grains'] = salt.loader.grains(opts)
        self.opts['pillar'] = {}
        self.mk_returners = returners
        self.mk_states = states
        self.mk_rend = rend
        self.mk_matcher = matcher
        self.gen_modules(initial_load=True)

    def gen_modules(self, initial_load=False):
        '''
        Load all of the modules for the minion
        '''
        self.utils = salt.loader.utils(self.opts)
        self.functions = salt.loader.minion_mods(
            self.opts,
            utils=self.utils,
            whitelist=self.whitelist,
            initial_load=initial_load)
        if self.mk_returners:
            self.returners = salt.loader.returners(self.opts, self.functions)
        if self.mk_states:
            self.states = salt.loader.states(self.opts, self.functions)
        if self.mk_rend:
            self.rend = salt.loader.render(self.opts, self.functions)
        if self.mk_matcher:
            self.matcher = Matcher(self.opts, self.functions)
        self.functions['sys.reload_modules'] = self.gen_modules


class MultiMinion(MinionBase):
    '''
    Create a multi minion interface, this creates as many minions as are
    defined in the master option and binds each minion object to a respective
    master.
    '''
    # timeout for one of the minions to auth with a master
    MINION_CONNECT_TIMEOUT = 5

    def __init__(self, opts):
        super(MultiMinion, self).__init__(opts)
        self.auth_wait = self.opts['acceptance_wait_time']
        self.max_wait = self.opts['acceptance_wait_time_max']

        self.io_loop = zmq.eventloop.ioloop.ZMQIOLoop()

    def _spawn_minions(self):
        '''
        Spawn all the coroutines which will sign in to masters
        '''
        if not isinstance(self.opts['master'], list):
            log.error(
                'Attempting to start a multimaster system with one master')
            sys.exit(salt.defaults.exitcodes.EX_GENERIC)
        for master in set(self.opts['master']):
            s_opts = copy.deepcopy(self.opts)
            s_opts['master'] = master
            s_opts['multimaster'] = True
            s_opts['auth_timeout'] = self.MINION_CONNECT_TIMEOUT
            self.io_loop.spawn_callback(self._connect_minion, s_opts)

    @tornado.gen.coroutine
    def _connect_minion(self, opts):
        '''
        Create a minion, and asynchronously connect it to a master
        '''
        last = 0  # never have we signed in
        auth_wait = opts['acceptance_wait_time']
        while True:
            try:
                minion = Minion(opts,
                                self.MINION_CONNECT_TIMEOUT,
                                False,
                                io_loop=self.io_loop,
                                loaded_base_name='salt.loader.{0}'.format(opts['master']),
                                )
                yield minion.connect_master()
                minion.tune_in(start=False)
                break
            except SaltClientError as exc:
                log.error('Error while bringing up minion for multi-master. Is master at {0} responding?'.format(opts['master']))
                last = time.time()
                if auth_wait < self.max_auth_wait:
                    auth_wait += self.auth_wait
                yield tornado.gen.sleep(auth_wait)  # TODO: log?
            except Exception as e:
                log.critical('Unexpected error while connecting to {0}'.format(opts['master']), exc_info=True)

    # Multi Master Tune In
    def tune_in(self):
        '''
        Bind to the masters

        This loop will attempt to create connections to masters it hasn't connected
        to yet, but once the initial connection is made it is up to ZMQ to do the
        reconnect (don't know of an API to get the state here in salt)
        '''
        # Fire off all the minion coroutines
        self.minions = self._spawn_minions()

        # serve forever!
        self.io_loop.start()


class Minion(MinionBase):
    '''
    This class instantiates a minion, runs connections for a minion,
    and loads all of the functions into the minion
    '''

    def __init__(self, opts, timeout=60, safe=True, loaded_base_name=None, io_loop=None):  # pylint: disable=W0231
        '''
        Pass in the options dict
        '''
        # this means that the parent class doesn't know *which* master we connect to
        super(Minion, self).__init__(opts)
        self.timeout = timeout
        self.safe = safe

        self._running = None
        self.win_proc = []
        self.loaded_base_name = loaded_base_name

        self.io_loop = io_loop or zmq.eventloop.ioloop.ZMQIOLoop()
        if not self.io_loop.initialized():
            self.io_loop.install()

        # Warn if ZMQ < 3.2
        if HAS_ZMQ:
            try:
                zmq_version_info = zmq.zmq_version_info()
            except AttributeError:
                # PyZMQ <= 2.1.9 does not have zmq_version_info, fall back to
                # using zmq.zmq_version() and build a version info tuple.
                zmq_version_info = tuple(
                    [int(x) for x in zmq.zmq_version().split('.')]
                )
            if zmq_version_info < (3, 2):
                log.warning(
                    'You have a version of ZMQ less than ZMQ 3.2! There are '
                    'known connection keep-alive issues with ZMQ < 3.2 which '
                    'may result in loss of contact with minions. Please '
                    'upgrade your ZMQ!'
                )
        # Late setup the of the opts grains, so we can log from the grains
        # module
        self.opts['grains'] = salt.loader.grains(opts)

    # TODO: remove?
    def sync_connect_master(self):
        '''
        Block until we are connected to a master
        '''
        self._connect_master_future = self.connect_master()
        # finish connecting to master
        self._connect_master_future.add_done_callback(lambda f: self.io_loop.stop())
        self.io_loop.start()
        if self._connect_master_future.exception():
            raise self._connect_master_future.exception()

    @tornado.gen.coroutine
    def connect_master(self):
        '''
        Return a future which will complete when you are connected to a master
        '''
        master, self.pub_channel = yield self.eval_master(self.opts, self.timeout, self.safe)
        yield self._post_master_init(master)

    # TODO: better name...
    @tornado.gen.coroutine
    def _post_master_init(self, master):
        '''
        Function to finish init after connecting to a master

        This is primarily loading modules, pillars, etc. (since they need
        to know which master they connected to)
        '''
        self.opts['master'] = master

        self.opts['pillar'] = yield salt.pillar.get_async_pillar(
            self.opts,
            self.opts['grains'],
            self.opts['id'],
            self.opts['environment'],
            self.opts.get('pillarenv')
        ).compile_pillar()
        self.functions, self.returners, self.function_errors = self._load_modules()
        self.serial = salt.payload.Serial(self.opts)
        self.mod_opts = self._prep_mod_opts()
        self.matcher = Matcher(self.opts, self.functions)
        self.beacons = salt.beacons.Beacon(self.opts, self.functions)
        uid = salt.utils.get_uid(user=self.opts.get('user', None))
        self.proc_dir = get_proc_dir(self.opts['cachedir'], uid=uid)
        self.schedule = salt.utils.schedule.Schedule(
            self.opts,
            self.functions,
            self.returners)

        # add default scheduling jobs to the minions scheduler
        if 'mine.update' in self.functions:
            log.info('Added mine.update to scheduler')
            self.schedule.add_job({
                '__mine_interval':
                {
                    'function': 'mine.update',
                    'minutes': self.opts['mine_interval'],
                    'jid_include': True,
                    'maxrunning': 2
                }
            })

        # add master_alive job if enabled
        if self.opts['master_alive_interval'] > 0:
            self.schedule.add_job({
                '__master_alive':
                {
                    'function': 'status.master',
                    'seconds': self.opts['master_alive_interval'],
                    'jid_include': True,
                    'maxrunning': 1,
                    'kwargs': {'master': self.opts['master'],
                               'connected': True}
                }
            })

        self.grains_cache = self.opts['grains']

        if 'proxy' in self.opts['pillar']:
            log.debug('I am {0} and I need to start some proxies for {1}'.format(self.opts['id'],
                                                                                 self.opts['pillar']['proxy']))
            for p in self.opts['pillar']['proxy']:
                log.debug('Starting {0} proxy.'.format(p))
                pid = os.fork()
                if pid > 0:
                    reinit_crypto()
                    continue
                else:
                    reinit_crypto()
                    proxyminion = ProxyMinion(self.opts)
                    proxyminion.start(self.opts['pillar']['proxy'][p])
                    self.clean_die(signal.SIGTERM, None)
        else:
            log.debug('I am {0} and I am not supposed to start any proxies. '
                      '(Likely not a problem)'.format(self.opts['id']))

    @tornado.gen.coroutine
    def eval_master(self,
                    opts,
                    timeout=60,
                    safe=True,
                    failed=False):
        '''
        Evaluates and returns a tuple of the current master address and the pub_channel.

        In standard mode, just creates a pub_channel with the given master address.

        With master_type=func evaluates the current master address from the given
        module and then creates a pub_channel.

        With master_type=failover takes the list of masters and loops through them.
        The first one that allows the minion to create a pub_channel is then
        returned. If this function is called outside the minions initialization
        phase (for example from the minions main event-loop when a master connection
        loss was detected), 'failed' should be set to True. The current
        (possibly failed) master will then be removed from the list of masters.
        '''
        # check if master_type was altered from its default
        if opts['master_type'] != 'str':
            # check for a valid keyword
            if opts['master_type'] == 'func':
                # split module and function and try loading the module
                mod, fun = opts['master'].split('.')
                try:
                    master_mod = salt.loader.raw_mod(opts, mod, fun)
                    if not master_mod:
                        raise TypeError
                    # we take whatever the module returns as master address
                    opts['master'] = master_mod[mod + '.' + fun]()
                except TypeError:
                    msg = ('Failed to evaluate master address from '
                           'module \'{0}\''.format(opts['master']))
                    log.error(msg)
                    sys.exit(salt.defaults.exitcodes.EX_GENERIC)
                log.info('Evaluated master from module: {0}'.format(master_mod))

            # if failover is set, master has to be of type list
            elif opts['master_type'] == 'failover':
                if isinstance(opts['master'], list):
                    log.info('Got list of available master addresses:'
                             ' {0}'.format(opts['master']))
                    if opts['master_shuffle']:
                        shuffle(opts['master'])
                elif isinstance(opts['master'], str):
                    # We have a string, but a list was what was intended. Convert.
                    # See issue 23611 for details
                    opts['master'] = list(opts['master'])
                elif opts['__role'] == 'syndic':
                    log.info('Syndic setting master_syndic to \'{0}\''.format(opts['master']))

                # if failed=True, the minion was previously connected
                # we're probably called from the minions main-event-loop
                # because a master connection loss was detected. remove
                # the possibly failed master from the list of masters.
                elif failed:
                    log.info('Removing possibly failed master {0} from list of'
                             ' masters'.format(opts['master']))
                    # create new list of master with the possibly failed one removed
                    opts['master'] = [x for x in opts['master_list'] if opts['master'] != x]

                else:
                    msg = ('master_type set to \'failover\' but \'master\' '
                           'is not of type list but of type '
                           '{0}'.format(type(opts['master'])))
                    log.error(msg)
                    sys.exit(salt.defaults.exitcodes.EX_GENERIC)
            else:
                msg = ('Invalid keyword \'{0}\' for variable '
                       '\'master_type\''.format(opts['master_type']))
                log.error(msg)
                sys.exit(salt.defaults.exitcodes.EX_GENERIC)

        # if we have a list of masters, loop through them and be
        # happy with the first one that allows us to connect
        if isinstance(opts['master'], list):
            conn = False
            # shuffle the masters and then loop through them
            local_masters = copy.copy(opts['master'])

            for master in local_masters:
                opts['master'] = master
                opts.update(resolve_dns(opts))
                super(Minion, self).__init__(opts)  # TODO: only run init once?? This will run once per attempt

                # on first run, update self.opts with the whole master list
                # to enable a minion to re-use old masters if they get fixed
                if 'master_list' not in opts:
                    opts['master_list'] = local_masters

                try:
                    pub_channel = salt.transport.client.AsyncPubChannel.factory(opts,
                                                                                timeout=timeout,
                                                                                safe=safe,
                                                                                io_loop=self.io_loop,
                                                                                )
                    yield pub_channel.connect()
                    conn = True
                    break
                except SaltClientError:
                    msg = ('Master {0} could not be reached, trying '
                           'next master (if any)'.format(opts['master']))
                    log.info(msg)
                    continue

            if not conn:
                self.connected = False
                msg = ('No master could be reached or all masters denied '
                       'the minions connection attempt.')
                log.error(msg)
            else:
                self.connected = True
                raise tornado.gen.Return((opts['master'], pub_channel))

        # single master sign in
        else:
            opts.update(resolve_dns(opts))
            pub_channel = salt.transport.client.AsyncPubChannel.factory(self.opts,
                                                                        timeout=timeout,
                                                                        safe=safe,
                                                                        io_loop=self.io_loop,
                                                                        )
            yield pub_channel.connect()
            self.tok = pub_channel.auth.gen_token('salt')
            self.connected = True
            raise tornado.gen.Return((opts['master'], pub_channel))

    def _prep_mod_opts(self):
        '''
        Returns a copy of the opts with key bits stripped out
        '''
        mod_opts = {}
        for key, val in six.iteritems(self.opts):
            if key == 'logger':
                continue
            mod_opts[key] = val
        return mod_opts

    def _process_beacons(self):
        '''
        Process each beacon and send events if appropriate
        '''
        # Process Beacons
        try:
            beacons = self.process_beacons(self.functions)
        except Exception as exc:
            log.critical('Beacon processing errored: {0}. No beacons will be procssed.'.format(traceback.format_exc(exc)))
            beacons = None
        if beacons:
            self._fire_master(events=beacons)
            for beacon in beacons:
                serialized_data = salt.utils.dicttrim.trim_dict(
                    self.serial.dumps(beacon['data']),
                    self.opts.get('max_event_size', 1048576),
                    is_msgpacked=True,
                )
                log.debug('Sending event - data = {0}'.format(beacon['data']))
                event = '{0}{1}{2}'.format(
                        beacon['tag'],
                        salt.utils.event.TAGEND,
                        serialized_data,
                )
                self.event_publisher.handle_publish([event])

    def _load_modules(self, force_refresh=False, notify=False):
        '''
        Return the functions and the returners loaded up from the loader
        module
        '''
        # if this is a *nix system AND modules_max_memory is set, lets enforce
        # a memory limit on module imports
        # this feature ONLY works on *nix like OSs (resource module doesn't work on windows)
        modules_max_memory = False
        if self.opts.get('modules_max_memory', -1) > 0 and HAS_PSUTIL and HAS_RESOURCE:
            log.debug('modules_max_memory set, enforcing a maximum of {0}'.format(self.opts['modules_max_memory']))
            modules_max_memory = True
            old_mem_limit = resource.getrlimit(resource.RLIMIT_AS)
            rss, vms = psutil.Process(os.getpid()).memory_info()
            mem_limit = rss + vms + self.opts['modules_max_memory']
            resource.setrlimit(resource.RLIMIT_AS, (mem_limit, mem_limit))
        elif self.opts.get('modules_max_memory', -1) > 0:
            if not HAS_PSUTIL:
                log.error('Unable to enforce modules_max_memory because psutil is missing')
            if not HAS_RESOURCE:
                log.error('Unable to enforce modules_max_memory because resource is missing')

        self.opts['grains'] = salt.loader.grains(self.opts, force_refresh)
        self.utils = salt.loader.utils(self.opts)
        if self.opts.get('multimaster', False):
            s_opts = copy.deepcopy(self.opts)
            functions = salt.loader.minion_mods(s_opts, utils=self.utils,
                                                loaded_base_name=self.loaded_base_name, notify=notify)
        else:
            functions = salt.loader.minion_mods(self.opts, utils=self.utils, notify=notify)
        returners = salt.loader.returners(self.opts, functions)
        errors = {}
        if '_errors' in functions:
            errors = functions['_errors']
            functions.pop('_errors')

        # we're done, reset the limits!
        if modules_max_memory is True:
            resource.setrlimit(resource.RLIMIT_AS, old_mem_limit)

        return functions, returners, errors

    def _fire_master(self, data=None, tag=None, events=None, pretag=None, timeout=60):
        '''
        Fire an event on the master, or drop message if unable to send.
        '''
        load = {'id': self.opts['id'],
                'cmd': '_minion_event',
                'pretag': pretag,
                'tok': self.tok}
        if events:
            load['events'] = events
        elif data and tag:
            load['data'] = data
            load['tag'] = tag
        elif not data and tag:
            load['data'] = {}
            load['tag'] = tag
        else:
            return
        channel = salt.transport.Channel.factory(self.opts)
        try:
            result = channel.send(load, timeout=timeout)
            return True
        except Exception:
            log.info('fire_master failed: {0}'.format(traceback.format_exc()))
            return False

    def _handle_decoded_payload(self, data):
        '''
        Override this method if you wish to handle the decoded data
        differently.
        '''
        if 'user' in data:
            log.info(
                'User {0[user]} Executing command {0[fun]} with jid '
                '{0[jid]}'.format(data)
            )
        else:
            log.info(
                'Executing command {0[fun]} with jid {0[jid]}'.format(data)
            )
        log.debug('Command details {0}'.format(data))

        if isinstance(data['fun'], six.string_types):
            if data['fun'] == 'sys.reload_modules':
                self.functions, self.returners, self.function_errors = self._load_modules()
                self.schedule.functions = self.functions
                self.schedule.returners = self.returners
        if isinstance(data['fun'], tuple) or isinstance(data['fun'], list):
            target = Minion._thread_multi_return
        else:
            target = Minion._thread_return
        # We stash an instance references to allow for the socket
        # communication in Windows. You can't pickle functions, and thus
        # python needs to be able to reconstruct the reference on the other
        # side.
        instance = self
        if self.opts['multiprocessing']:
            if sys.platform.startswith('win'):
                # let python reconstruct the minion on the other side if we're
                # running on windows
                instance = None
            process = multiprocessing.Process(
                target=target, args=(instance, self.opts, data)
            )
        else:
            process = threading.Thread(
                target=target,
                args=(instance, self.opts, data),
                name=data['jid']
            )
        process.start()
        if not sys.platform.startswith('win'):
            process.join()
        else:
            self.win_proc.append(process)

    @classmethod
    def _thread_return(cls, minion_instance, opts, data):
        '''
        This method should be used as a threading target, start the actual
        minion side execution.
        '''
        # this seems awkward at first, but it's a workaround for Windows
        # multiprocessing communication.
        if not minion_instance:
            minion_instance = cls(opts)
            if not hasattr(minion_instance, 'functions'):
                functions, returners, function_errors = (
                    minion_instance._load_modules()
                    )
                minion_instance.functions = functions
                minion_instance.returners = returners
                minion_instance.function_errors = function_errors
            if not hasattr(minion_instance, 'serial'):
                minion_instance.serial = salt.payload.Serial(opts)
            if not hasattr(minion_instance, 'proc_dir'):
                uid = salt.utils.get_uid(user=opts.get('user', None))
                minion_instance.proc_dir = (
                    get_proc_dir(opts['cachedir'], uid=uid)
                    )

        fn_ = os.path.join(minion_instance.proc_dir, data['jid'])
        if opts['multiprocessing']:
            salt.utils.daemonize_if(opts)

        salt.utils.appendproctitle(data['jid'])

        sdata = {'pid': os.getpid()}
        sdata.update(data)
        log.info('Starting a new job with PID {0}'.format(sdata['pid']))
        with salt.utils.fopen(fn_, 'w+b') as fp_:
            fp_.write(minion_instance.serial.dumps(sdata))
        ret = {'success': False}
        function_name = data['fun']
        if function_name in minion_instance.functions:
            try:
                func = minion_instance.functions[data['fun']]
                args, kwargs = load_args_and_kwargs(
                    func,
                    data['arg'],
                    data)
                minion_instance.functions.pack['__context__']['retcode'] = 0
                if opts.get('sudo_user', ''):
                    sudo_runas = opts.get('sudo_user')
                    if 'sudo.salt_call' in minion_instance.functions:
                        return_data = minion_instance.functions['sudo.salt_call'](
                                sudo_runas,
                                data['fun'],
                                *args,
                                **kwargs)
                else:
                    return_data = func(*args, **kwargs)
                if isinstance(return_data, types.GeneratorType):
                    ind = 0
                    iret = {}
                    for single in return_data:
                        if isinstance(single, dict) and isinstance(iret, dict):
                            iret.update(single)
                        else:
                            if not iret:
                                iret = []
                            iret.append(single)
                        tag = tagify([data['jid'], 'prog', opts['id'], str(ind)], 'job')
                        event_data = {'return': single}
                        minion_instance._fire_master(event_data, tag)
                        ind += 1
                    ret['return'] = iret
                else:
                    ret['return'] = return_data
                ret['retcode'] = minion_instance.functions.pack['__context__'].get(
                    'retcode',
                    0
                )
                ret['success'] = True
            except CommandNotFoundError as exc:
                msg = 'Command required for {0!r} not found'.format(
                    function_name
                )
                log.debug(msg, exc_info=True)
                ret['return'] = '{0}: {1}'.format(msg, exc)
                ret['out'] = 'nested'
            except CommandExecutionError as exc:
                log.error(
                    'A command in {0!r} had a problem: {1}'.format(
                        function_name,
                        exc
                    ),
                    exc_info_on_loglevel=logging.DEBUG
                )
                ret['return'] = 'ERROR: {0}'.format(exc)
                ret['out'] = 'nested'
            except SaltInvocationError as exc:
                log.error(
                    'Problem executing {0!r}: {1}'.format(
                        function_name,
                        exc
                    ),
                    exc_info_on_loglevel=logging.DEBUG
                )
                ret['return'] = 'ERROR executing {0!r}: {1}'.format(
                    function_name, exc
                )
                ret['out'] = 'nested'
            except TypeError as exc:
                msg = 'Passed invalid arguments: {0}\n{1}'.format(exc, func.__doc__)
                log.warning(msg, exc_info_on_loglevel=logging.DEBUG)
                ret['return'] = msg
                ret['out'] = 'nested'
            except Exception:
                msg = 'The minion function caused an exception'
                log.warning(msg, exc_info_on_loglevel=logging.DEBUG)
                salt.utils.error.fire_exception(salt.exceptions.MinionError(msg), opts, job=data)
                ret['return'] = '{0}: {1}'.format(msg, traceback.format_exc())
                ret['out'] = 'nested'
        else:
            ret['return'] = minion_instance.functions.missing_fun_string(function_name)
            mod_name = function_name.split('.')[0]
            if mod_name in minion_instance.function_errors:
                ret['return'] += ' Possible reasons: {0!r}'.format(minion_instance.function_errors[mod_name])
            ret['success'] = False
            ret['retcode'] = 254
            ret['out'] = 'nested'

        ret['jid'] = data['jid']
        ret['fun'] = data['fun']
        ret['fun_args'] = data['arg']
        if 'master_id' in data:
            ret['master_id'] = data['master_id']
        if 'metadata' in data:
            if isinstance(data['metadata'], dict):
                ret['metadata'] = data['metadata']
            else:
                log.warning('The metadata parameter must be a dictionary.  Ignoring.')
        minion_instance._return_pub(ret)
        if data['ret']:
            if 'ret_config' in data:
                ret['ret_config'] = data['ret_config']
            ret['id'] = opts['id']
            for returner in set(data['ret'].split(',')):
                try:
                    minion_instance.returners['{0}.returner'.format(
                        returner
                    )](ret)
                except Exception as exc:
                    log.error(
                        'The return failed for job {0} {1}'.format(
                        data['jid'],
                        exc
                        )
                    )
                    log.error(traceback.format_exc())

    @classmethod
    def _thread_multi_return(cls, minion_instance, opts, data):
        '''
        This method should be used as a threading target, start the actual
        minion side execution.
        '''
        salt.utils.appendproctitle(data['jid'])
        # this seems awkward at first, but it's a workaround for Windows
        # multiprocessing communication.
        if not minion_instance:
            minion_instance = cls(opts)
        ret = {
            'return': {},
            'success': {},
        }
        for ind in range(0, len(data['fun'])):
            ret['success'][data['fun'][ind]] = False
            try:
                func = minion_instance.functions[data['fun'][ind]]
                args, kwargs = load_args_and_kwargs(
                    func,
                    data['arg'][ind],
                    data)
                ret['return'][data['fun'][ind]] = func(*args, **kwargs)
                ret['success'][data['fun'][ind]] = True
            except Exception as exc:
                trb = traceback.format_exc()
                log.warning(
                    'The minion function caused an exception: {0}'.format(
                        exc
                    )
                )
                ret['return'][data['fun'][ind]] = trb
            ret['jid'] = data['jid']
            ret['fun'] = data['fun']
            ret['fun_args'] = data['arg']
        if 'metadata' in data:
            ret['metadata'] = data['metadata']
        minion_instance._return_pub(ret)
        if data['ret']:
            if 'ret_config' in data:
                ret['ret_config'] = data['ret_config']
            for returner in set(data['ret'].split(',')):
                ret['id'] = opts['id']
                try:
                    minion_instance.returners['{0}.returner'.format(
                        returner
                    )](ret)
                except Exception as exc:
                    log.error(
                        'The return failed for job {0} {1}'.format(
                        data['jid'],
                        exc
                        )
                    )

    def _return_pub(self, ret, ret_cmd='_return', timeout=60):
        '''
        Return the data from the executed command to the master server
        '''
        jid = ret.get('jid', ret.get('__jid__'))
        fun = ret.get('fun', ret.get('__fun__'))
        if self.opts['multiprocessing']:
            fn_ = os.path.join(self.proc_dir, jid)
            if os.path.isfile(fn_):
                try:
                    os.remove(fn_)
                except (OSError, IOError):
                    # The file is gone already
                    pass
        log.info('Returning information for job: {0}'.format(jid))
        channel = salt.transport.Channel.factory(self.opts)
        if ret_cmd == '_syndic_return':
            load = {'cmd': ret_cmd,
                    'id': self.opts['id'],
                    'jid': jid,
                    'fun': fun,
                    'arg': ret.get('arg'),
                    'tgt': ret.get('tgt'),
                    'tgt_type': ret.get('tgt_type'),
                    'load': ret.get('__load__')}
            if '__master_id__' in ret:
                load['master_id'] = ret['__master_id__']
            load['return'] = {}
            for key, value in six.iteritems(ret):
                if key.startswith('__'):
                    continue
                load['return'][key] = value
        else:
            load = {'cmd': ret_cmd,
                    'id': self.opts['id']}
            for key, value in six.iteritems(ret):
                load[key] = value

        if 'out' in ret:
            if isinstance(ret['out'], six.string_types):
                load['out'] = ret['out']
            else:
                log.error('Invalid outputter {0}. This is likely a bug.'
                          .format(ret['out']))
        else:
            try:
                oput = self.functions[fun].__outputter__
            except (KeyError, AttributeError, TypeError):
                pass
            else:
                if isinstance(oput, six.string_types):
                    load['out'] = oput
        if self.opts['cache_jobs']:
            # Local job cache has been enabled
            fn_ = os.path.join(
                self.opts['cachedir'],
                'minion_jobs',
                load['jid'],
                'return.p')
            jdir = os.path.dirname(fn_)
            if not os.path.isdir(jdir):
                os.makedirs(jdir)
            salt.utils.fopen(fn_, 'w+b').write(self.serial.dumps(ret))
        try:
            ret_val = channel.send(load, timeout=timeout)
        except SaltReqTimeoutError:
            msg = ('The minion failed to return the job information for job '
                   '{0}. This is often due to the master being shut down or '
                   'overloaded. If the master is running consider increasing '
                   'the worker_threads value.').format(jid)
            log.warn(msg)
            return ''

        log.trace('ret_val = {0}'.format(ret_val))
        return ret_val

    def _state_run(self):
        '''
        Execute a state run based on information set in the minion config file
        '''
        if self.opts['startup_states']:
            data = {'jid': 'req', 'ret': self.opts.get('ext_job_cache', '')}
            if self.opts['startup_states'] == 'sls':
                data['fun'] = 'state.sls'
                data['arg'] = [self.opts['sls_list']]
            elif self.opts['startup_states'] == 'top':
                data['fun'] = 'state.top'
                data['arg'] = [self.opts['top_file']]
            else:
                data['fun'] = 'state.highstate'
                data['arg'] = []
            self._handle_decoded_payload(data)

    def _refresh_grains_watcher(self, refresh_interval_in_minutes):
        '''
        Create a loop that will fire a pillar refresh to inform a master about a change in the grains of this minion
        :param refresh_interval_in_minutes:
        :return: None
        '''
        if '__update_grains' not in self.opts.get('schedule', {}):
            if 'schedule' not in self.opts:
                self.opts['schedule'] = {}
            self.opts['schedule'].update({
                '__update_grains':
                    {
                        'function': 'event.fire',
                        'args': [{}, 'grains_refresh'],
                        'minutes': refresh_interval_in_minutes
                    }
            })

    def _fire_master_minion_start(self):
        # Send an event to the master that the minion is live
        self._fire_master(
            'Minion {0} started at {1}'.format(
            self.opts['id'],
            time.asctime()
            ),
            'minion_start'
        )
        # dup name spaced event
        self._fire_master(
            'Minion {0} started at {1}'.format(
            self.opts['id'],
            time.asctime()
            ),
            tagify([self.opts['id'], 'start'], 'minion'),
        )

    def module_refresh(self, force_refresh=False, notify=False):
        '''
        Refresh the functions and returners.
        '''
        log.debug('Refreshing modules. Notify={0}'.format(notify))
        self.functions, self.returners, _ = self._load_modules(force_refresh, notify=notify)
        self.schedule.functions = self.functions
        self.schedule.returners = self.returners

    # TODO: only allow one future in flight at a time?
    @tornado.gen.coroutine
    def pillar_refresh(self, force_refresh=False):
        '''
        Refresh the pillar
        '''
        log.debug('Refreshing pillar')
        try:
            self.opts['pillar'] = yield salt.pillar.get_async_pillar(
                self.opts,
                self.opts['grains'],
                self.opts['id'],
                self.opts['environment'],
                pillarenv=self.opts.get('pillarenv')
            ).compile_pillar()
        except SaltClientError:
            # Do not exit if a pillar refresh fails.
            log.error('Pillar data could not be refreshed. '
                      'One or more masters may be down!')
        self.module_refresh(force_refresh)

    def manage_schedule(self, package):
        '''
        Refresh the functions and returners.
        '''
        tag, data = salt.utils.event.MinionEvent.unpack(package)
        func = data.get('func', None)
        name = data.get('name', None)
        schedule = data.get('schedule', None)
        where = data.get('where', None)

        if func == 'delete':
            self.schedule.delete_job(name)
        elif func == 'add':
            self.schedule.add_job(schedule)
        elif func == 'modify':
            self.schedule.modify_job(name, schedule, where)
        elif func == 'enable':
            self.schedule.enable_schedule()
        elif func == 'disable':
            self.schedule.disable_schedule()
        elif func == 'enable_job':
            self.schedule.enable_job(name, where)
        elif func == 'run_job':
            self.schedule.run_job(name, where)
        elif func == 'disable_job':
            self.schedule.disable_job(name, where)
        elif func == 'reload':
            self.schedule.reload(schedule)

    def manage_beacons(self, package):
        '''
        Manage Beacons
        '''
        tag, data = salt.utils.event.MinionEvent.unpack(package)
        func = data.get('func', None)
        name = data.get('name', None)
        beacon_data = data.get('beacon_data', None)

        if func == 'add':
            self.beacons.add_beacon(name, beacon_data)
        elif func == 'delete':
            self.beacons.delete_beacon(name)
        elif func == 'enable':
            self.beacons.enable_beacons()
        elif func == 'disable':
            self.beacons.disable_beacons()
        elif func == 'enable_beacon':
            self.beacons.enable_beacon(name)
        elif func == 'disable_beacon':
            self.beacons.disable_beacon(name)
<<<<<<< HEAD
=======
        elif func == 'list':
            self.beacons.list_beacons()
>>>>>>> d1d6cef1

    def environ_setenv(self, package):
        '''
        Set the salt-minion main process environment according to
        the data contained in the minion event data
        '''
        tag, data = salt.utils.event.MinionEvent.unpack(package)
        environ = data.get('environ', None)
        if environ is None:
            return False
        false_unsets = data.get('false_unsets', False)
        clear_all = data.get('clear_all', False)
        import salt.modules.environ as mod_environ
        return mod_environ.setenv(environ, false_unsets, clear_all)

    def clean_die(self, signum, frame):
        '''
        Python does not handle the SIGTERM cleanly, if it is signaled exit
        the minion process cleanly
        '''
        self._running = False
        exit(0)

    def _pre_tune(self):
        '''
        Set the minion running flag and issue the appropriate warnings if
        the minion cannot be started or is already running
        '''
        if self._running is None:
            self._running = True
        elif self._running is False:
            log.error(
                'This {0} was scheduled to stop. Not running '
                '{0}.tune_in()'.format(self.__class__.__name__)
            )
            return
        elif self._running is True:
            log.error(
                'This {0} is already running. Not running '
                '{0}.tune_in()'.format(self.__class__.__name__)
            )
            return

        try:
            log.info(
                '{0} is starting as user \'{1}\''.format(
                    self.__class__.__name__,
                    salt.utils.get_user()
                )
            )
        except Exception as err:
            # Only windows is allowed to fail here. See #3189. Log as debug in
            # that case. Else, error.
            log.log(
                salt.utils.is_windows() and logging.DEBUG or logging.ERROR,
                'Failed to get the user who is starting {0}'.format(
                    self.__class__.__name__
                ),
                exc_info=err
            )

    def _mine_send(self, package):
        '''
        Send mine data to the master
        '''
        channel = salt.transport.Channel.factory(self.opts)
        load = salt.utils.event.SaltEvent.unpack(package)[1]
        load['tok'] = self.tok
        ret = channel.send(load)
        return ret

    @tornado.gen.coroutine
    def handle_event(self, package):
        '''
        Handle an event from the epull_sock (all local minion events)
        '''
        log.debug('Handling event {0!r}'.format(package))
        if package.startswith('module_refresh'):
            tag, data = salt.utils.event.MinionEvent.unpack(package)
            self.module_refresh(notify=data.get('notify', False))
        elif package.startswith('pillar_refresh'):
            yield self.pillar_refresh()
        elif package.startswith('manage_schedule'):
            self.manage_schedule(package)
        elif package.startswith('manage_beacons'):
            self.manage_beacons(package)
        elif package.startswith('grains_refresh'):
            if self.grains_cache != self.opts['grains']:
                self.pillar_refresh(force_refresh=True)
                self.grains_cache = self.opts['grains']
        elif package.startswith('environ_setenv'):
            self.environ_setenv(package)
        elif package.startswith('_minion_mine'):
            self._mine_send(package)
        elif package.startswith('fire_master'):
            tag, data = salt.utils.event.MinionEvent.unpack(package)
            log.debug('Forwarding master event tag={tag}'.format(tag=data['tag']))
            self._fire_master(data['data'], data['tag'], data['events'], data['pretag'])
        elif package.startswith('__master_disconnected'):
            tag, data = salt.utils.event.MinionEvent.unpack(package)
            # if the master disconnect event is for a different master, raise an exception
            if data['master'] != self.opts['master']:
                raise Exception()
            if self.connected:
                # we are not connected anymore
                self.connected = False
                # modify the scheduled job to fire only on reconnect
                schedule = {
                   'function': 'status.master',
                   'seconds': self.opts['master_alive_interval'],
                   'jid_include': True,
                   'maxrunning': 2,
                   'kwargs': {'master': self.opts['master'],
                              'connected': False}
                }
                self.schedule.modify_job(name='__master_alive',
                                         schedule=schedule)

                log.info('Connection to master {0} lost'.format(self.opts['master']))

                if self.opts['master_type'] == 'failover':
                    log.info('Trying to tune in to next master from master-list')

                    # if eval_master finds a new master for us, self.connected
                    # will be True again on successfull master authentication
                    self.opts['master'] = self.eval_master(opts=self.opts,
                                                           failed=True)
                    if self.connected:
                        # re-init the subsystems to work with the new master
                        log.info('Re-initialising subsystems for new '
                                 'master {0}'.format(self.opts['master']))
                        del self.pub_channel
                        self._connect_master_future = self.connect_master()
                        self.block_until_connected()  # TODO: remove
                        self._fire_master_minion_start()
                        log.info('Minion is ready to receive requests!')

                        # update scheduled job to run with the new master addr
                        schedule = {
                           'function': 'status.master',
                           'seconds': self.opts['master_alive_interval'],
                           'jid_include': True,
                           'maxrunning': 2,
                           'kwargs': {'master': self.opts['master'],
                                      'connected': True}
                        }
                        self.schedule.modify_job(name='__master_alive',
                                                 schedule=schedule)

        elif package.startswith('__master_connected'):
            # handle this event only once. otherwise it will pollute the log
            if not self.connected:
                log.info('Connection to master {0} re-established'.format(self.opts['master']))
                self.connected = True
                # modify the __master_alive job to only fire,
                # if the connection is lost again
                schedule = {
                   'function': 'status.master',
                   'seconds': self.opts['master_alive_interval'],
                   'jid_include': True,
                   'maxrunning': 2,
                   'kwargs': {'master': self.opts['master'],
                              'connected': True}
                }

                self.schedule.modify_job(name='__master_alive',
                                         schedule=schedule)
        elif package.startswith('_salt_error'):
            tag, data = salt.utils.event.MinionEvent.unpack(package)
            log.debug('Forwarding salt error event tag={tag}'.format(tag=tag))
            self._fire_master(data, tag)

    def _fallback_cleanups(self):
        '''
        Fallback cleanup routines, attempting to fix leaked processes, threads, etc.
        '''
        # Add an extra fallback in case a forked process leaks through
        multiprocessing.active_children()

        # Cleanup Windows threads
        if not salt.utils.is_windows():
            return
        for thread in self.win_proc:
            if not thread.is_alive():
                thread.join()
                try:
                    self.win_proc.remove(thread)
                    del thread
                except (ValueError, NameError):
                    pass

    # Main Minion Tune In
    def tune_in(self, start=True):
        '''
        Lock onto the publisher. This is the main event loop for the minion
        :rtype : None
        '''
        self._pre_tune()

        # Properly exit if a SIGTERM is signalled
        signal.signal(signal.SIGTERM, self.clean_die)

        log.debug('Minion {0!r} trying to tune in'.format(self.opts['id']))

        if start:
            self.sync_connect_master()

        self.event_publisher = salt.utils.event.AsyncEventPublisher(
            self.opts,
            self.handle_event,
            io_loop=self.io_loop,
        )
        self._fire_master_minion_start()
        log.info('Minion is ready to receive requests!')

        # Make sure to gracefully handle SIGUSR1
        enable_sigusr1_handler()

        # Make sure to gracefully handle CTRL_LOGOFF_EVENT
        salt.utils.enable_ctrl_logoff_handler()

        # On first startup execute a state run if configured to do so
        self._state_run()

        loop_interval = self.opts['loop_interval']

        try:
            if self.opts['grains_refresh_every']:  # If exists and is not zero. In minutes, not seconds!
                if self.opts['grains_refresh_every'] > 1:
                    log.debug(
                        'Enabling the grains refresher. Will run every {0} minutes.'.format(
                            self.opts['grains_refresh_every'])
                    )
                else:  # Clean up minute vs. minutes in log message
                    log.debug(
                        'Enabling the grains refresher. Will run every {0} minute.'.format(
                            self.opts['grains_refresh_every'])

                    )
                self._refresh_grains_watcher(
                    abs(self.opts['grains_refresh_every'])
                )
        except Exception as exc:
            log.error(
                'Exception occurred in attempt to initialize grain refresh routine during minion tune-in: {0}'.format(
                    exc)
            )

        self.periodic_callbacks = {}
        # schedule the stuff that runs every interval
        ping_interval = self.opts.get('ping_interval', 0) * 60
        if ping_interval > 0:
            def ping_master():
                self._fire_master('ping', 'minion_ping')
            self.periodic_callbacks['ping'] = tornado.ioloop.PeriodicCallback(ping_master, ping_interval * 1000, io_loop=self.io_loop)

        self.periodic_callbacks['cleanup'] = tornado.ioloop.PeriodicCallback(self._fallback_cleanups, loop_interval * 1000, io_loop=self.io_loop)

        def handle_beacons():
            # Process Beacons
            try:
                beacons = self.process_beacons(self.functions)
            except Exception:
                log.critical('The beacon errored: ', exc_info=True)
            if beacons:
                self._fire_master(events=beacons)
        self.periodic_callbacks['beacons'] = tornado.ioloop.PeriodicCallback(handle_beacons, loop_interval * 1000, io_loop=self.io_loop)

        # TODO: actually listen to the return and change period
        def handle_schedule():
            self.process_schedule(self, loop_interval)
        self.periodic_callbacks['schedule'] = tornado.ioloop.PeriodicCallback(handle_schedule, 1000, io_loop=self.io_loop)

        # start all the other callbacks
        for periodic_cb in six.itervalues(self.periodic_callbacks):
            periodic_cb.start()

        # add handler to subscriber
        self.pub_channel.on_recv(self._handle_payload)

        if start:
            self.io_loop.start()

    def _handle_payload(self, payload):
        if payload is not None and self._target_load(payload['load']):
            self._handle_decoded_payload(payload['load'])

    def _target_load(self, load):
        # Verify that the publication is valid
        if 'tgt' not in load or 'jid' not in load or 'fun' not in load \
           or 'arg' not in load:
            return False
        # Verify that the publication applies to this minion

        # It's important to note that the master does some pre-processing
        # to determine which minions to send a request to. So for example,
        # a "salt -G 'grain_key:grain_val' test.ping" will invoke some
        # pre-processing on the master and this minion should not see the
        # publication if the master does not determine that it should.

        if 'tgt_type' in load:
            match_func = getattr(self.matcher,
                                 '{0}_match'.format(load['tgt_type']), None)
            if match_func is None:
                return False
            if load['tgt_type'] in ('grain', 'grain_pcre', 'pillar'):
                delimiter = load.get('delimiter', DEFAULT_TARGET_DELIM)
                if not match_func(load['tgt'], delimiter=delimiter):
                    return False
            elif not match_func(load['tgt']):
                return False
        else:
            if not self.matcher.glob_match(load['tgt']):
                return False

        return True

    def destroy(self):
        '''
        Tear down the minion
        '''
        self._running = False
        if hasattr(self, 'pub_channel'):
            self.pub_channel.on_recv(None)
            del self.pub_channel
        if hasattr(self, 'periodic_callbacks'):
            for cb in six.itervalues(self.periodic_callbacks):
                cb.stop()

    def __del__(self):
        self.destroy()


class Syndic(Minion):
    '''
    Make a Syndic minion, this minion will use the minion keys on the
    master to authenticate with a higher level master.
    '''
    def __init__(self, opts, **kwargs):
        self._syndic_interface = opts.get('interface')
        self._syndic = True
        # force auth_safemode True because Syndic don't support autorestart
        opts['auth_safemode'] = True
        opts['loop_interval'] = 1
        super(Syndic, self).__init__(opts, **kwargs)
        self.mminion = salt.minion.MasterMinion(opts)
        self.jid_forward_cache = set()

    def _handle_decoded_payload(self, data):
        '''
        Override this method if you wish to handle the decoded data
        differently.
        '''
        # TODO: even do this??
        data['to'] = int(data.get('to', self.opts['timeout'])) - 1
        # Only forward the command if it didn't originate from ourselves
        if data.get('master_id', 0) != self.opts.get('master_id', 1):
            self.syndic_cmd(data)

    def syndic_cmd(self, data):
        '''
        Take the now clear load and forward it on to the client cmd
        '''
        # Set up default tgt_type
        if 'tgt_type' not in data:
            data['tgt_type'] = 'glob'
        kwargs = {}

        # optionally add a few fields to the publish data
        for field in ('master_id',  # which master the job came from
                      'user',  # which user ran the job
                      ):
            if field in data:
                kwargs[field] = data[field]

        try:
            # Send out the publication
            self.local.pub(data['tgt'],
                           data['fun'],
                           data['arg'],
                           data['tgt_type'],
                           data['ret'],
                           data['jid'],
                           data['to'],
                           **kwargs)
        except Exception as exc:
            log.warning('Unable to forward pub data: {0}'.format(exc))

    def _fire_master_syndic_start(self):
        # Send an event to the master that the minion is live
        self._fire_master(
            'Syndic {0} started at {1}'.format(
            self.opts['id'],
            time.asctime()
            ),
            'syndic_start'
        )
        self._fire_master(
            'Syndic {0} started at {1}'.format(
            self.opts['id'],
            time.asctime()
            ),
            tagify([self.opts['id'], 'start'], 'syndic'),
        )

    # Syndic Tune In
    def tune_in(self, start=True):
        '''
        Lock onto the publisher. This is the main event loop for the syndic
        '''
        signal.signal(signal.SIGTERM, self.clean_die)
        log.debug('Syndic {0!r} trying to tune in'.format(self.opts['id']))

        if start:
            self.sync_connect_master()

        # Instantiate the local client
        self.local = salt.client.get_local_client(self.opts['_minion_conf_file'])
        self.local.event.subscribe('')
        self.local.opts['interface'] = self._syndic_interface

        # add handler to subscriber
        self.pub_channel.on_recv(self._process_cmd_socket)

        # register the event sub to the poller
        self._reset_event_aggregation()
        self.local_event_stream = zmq.eventloop.zmqstream.ZMQStream(self.local.event.sub, io_loop=self.io_loop)
        self.local_event_stream.on_recv(self._process_event)

        # forward events every syndic_event_forward_timeout
        self.forward_events = tornado.ioloop.PeriodicCallback(self._forward_events,
                                                              self.opts['syndic_event_forward_timeout'] * 1000,
                                                              io_loop=self.io_loop)
        self.forward_events.start()

        # Send an event to the master that the minion is live
        self._fire_master_syndic_start()

        # Make sure to gracefully handle SIGUSR1
        enable_sigusr1_handler()

        if start:
            self.io_loop.start()

    # TODO: clean up docs
    def tune_in_no_block(self):
        '''
        Executes the tune_in sequence but omits extra logging and the
        management of the event bus assuming that these are handled outside
        the tune_in sequence
        '''
        # Instantiate the local client
        self.local = salt.client.get_local_client(self.opts['_minion_conf_file'])

        # add handler to subscriber
        self.pub_channel.on_recv(self._process_cmd_socket)

    def _process_cmd_socket(self, payload):
        if payload is not None:
            log.trace('Handling payload')
            self._handle_decoded_payload(payload['load'])

    def _reset_event_aggregation(self):
        self.jids = {}
        self.raw_events = []

    def _process_event(self, raw):
        # TODO: cleanup: Move down into event class
        raw = raw[0]
        mtag, data = self.local.event.unpack(raw, self.local.event.serial)
        event = {'data': data, 'tag': mtag}
        log.trace('Got event {0}'.format(event['tag']))
        tag_parts = event['tag'].split('/')
        if len(tag_parts) >= 4 and tag_parts[1] == 'job' and \
            salt.utils.jid.is_jid(tag_parts[2]) and tag_parts[3] == 'ret' and \
            'return' in event['data']:
            if 'jid' not in event['data']:
                # Not a job return
                return
            jdict = self.jids.setdefault(event['tag'], {})
            if not jdict:
                jdict['__fun__'] = event['data'].get('fun')
                jdict['__jid__'] = event['data']['jid']
                jdict['__load__'] = {}
                fstr = '{0}.get_load'.format(self.opts['master_job_cache'])
                # Only need to forward each load once. Don't hit the disk
                # for every minion return!
                if event['data']['jid'] not in self.jid_forward_cache:
                    jdict['__load__'].update(
                        self.mminion.returners[fstr](event['data']['jid'])
                        )
                    self.jid_forward_cache.add(event['data']['jid'])
                    if len(self.jid_forward_cache) > self.opts['syndic_jid_forward_cache_hwm']:
                        # Pop the oldest jid from the cache
                        tmp = sorted(list(self.jid_forward_cache))
                        tmp.pop(0)
                        self.jid_forward_cache = set(tmp)
            if 'master_id' in event['data']:
                # __'s to make sure it doesn't print out on the master cli
                jdict['__master_id__'] = event['data']['master_id']
            jdict[event['data']['id']] = event['data']['return']
        else:
            # Add generic event aggregation here
            if 'retcode' not in event['data']:
                self.raw_events.append(event)

    def _forward_events(self):
        log.trace('Forwarding events')
        if self.raw_events:
            self._fire_master(events=self.raw_events,
                              pretag=tagify(self.opts['id'], base='syndic'),
                              )
        for jid in self.jids:
            self._return_pub(self.jids[jid], '_syndic_return')
        self._reset_event_aggregation()

    def destroy(self):
        '''
        Tear down the syndic minion
        '''
        # We borrowed the local clients poller so give it back before
        # it's destroyed. Reset the local poller reference.
        super(Syndic, self).destroy()
        if hasattr(self, 'local'):
            del self.local

        if hasattr(self, 'forward_events'):
            self.forward_events.stop()


# TODO: consolidate syndic classes together?
# need a way of knowing if the syndic connection is busted
class MultiSyndic(MinionBase):
    '''
    Make a MultiSyndic minion, this minion will handle relaying jobs and returns from
    all minions connected to it to the list of masters it is connected to.

    Modes (controlled by `syndic_mode`:
        sync: This mode will synchronize all events and publishes from higher level masters
        cluster: This mode will only sync job publishes and returns

    Note: jobs will be returned best-effort to the requesting master. This also means
    (since we are using zmq) that if a job was fired and the master disconnects
    between the publish and return, that the return will end up in a zmq buffer
    in this Syndic headed to that original master.

    In addition, since these classes all seem to use a mix of blocking and non-blocking
    calls (with varying timeouts along the way) this daemon does not handle failure well,
    it will (under most circumstances) stall the daemon for ~15s trying to forward events
    to the down master
    '''
    # time to connect to upstream master
    SYNDIC_CONNECT_TIMEOUT = 5
    SYNDIC_EVENT_TIMEOUT = 5

    def __init__(self, opts, io_loop=None):
        opts['loop_interval'] = 1
        super(MultiSyndic, self).__init__(opts)
        self.mminion = salt.minion.MasterMinion(opts)
        # sync (old behavior), cluster (only returns and publishes)
        self.syndic_mode = self.opts.get('syndic_mode', 'sync')

        self._has_master = threading.Event()
        self.jid_forward_cache = set()

        if io_loop is None:
            self.io_loop = zmq.eventloop.ioloop.ZMQIOLoop()
        else:
            self.io_loop = io_loop
        self.io_loop.install()

    def _spawn_syndics(self):
        '''
        Spawn all the coroutines which will sign in the syndics
        '''
        self._syndics = {}  # mapping of opts['master'] -> syndic
        for master in set(self.opts['master']):
            s_opts = copy.copy(self.opts)
            s_opts['master'] = master
            self._syndics[master] = self._connect_syndic(s_opts)

    @tornado.gen.coroutine
    def _connect_syndic(self, opts):
        '''
        Create a syndic, and asynchronously connect it to a master
        '''
        last = 0  # never have we signed in
        auth_wait = opts['acceptance_wait_time']
        while True:
            log.debug('Syndic attempting to connect to {0}'.format(opts['master']))
            try:
                syndic = Syndic(opts,
                                timeout=self.SYNDIC_CONNECT_TIMEOUT,
                                safe=False,
                                io_loop=self.io_loop,
                                )
                yield syndic.connect_master()
                # set up the syndic to handle publishes (specifically not event forwarding)
                syndic.tune_in_no_block()
                log.info('Syndic successfully connected to {0}'.format(opts['master']))
                break
            except SaltClientError as exc:
                log.error('Error while bringing up syndic for multi-syndic. Is master at {0} responding?'.format(opts['master']))
                last = time.time()
                if auth_wait < self.max_auth_wait:
                    auth_wait += self.auth_wait
                yield tornado.gen.sleep(auth_wait)  # TODO: log?
            except KeyboardInterrupt:
                raise
            except:  # pylint: disable=W0702
                log.critical('Unexpected error while connecting to {0}'.format(opts['master']), exc_info=True)

        raise tornado.gen.Return(syndic)

    def _mark_master_dead(self, master):
        '''
        Mark a master as dead. This will start the sign-in routine
        '''
        # if its connected, mark it dead
        if self._syndics[master].done():
            syndic = self._syndics.result()
            syndic.destroy()
            self._syndics[master] = self._connect_syndic(syndic.opts)
        else:
            log.info('Attempting to mark {0} as dead, although it is already marked dead'.format(master))  # TODO: debug?

    def _call_syndic(self, func, args=(), kwargs=None, master_id=None):
        '''
        Wrapper to call a given func on a syndic, best effort to get the one you asked for
        '''
        if kwargs is None:
            kwargs = {}
        for master, syndic_future in self.iter_master_options(master_id):
            if not syndic_future.done() or syndic_future.exception():
                log.error('Unable to call {0} on {1}, that syndic is not connected'.format(func, master_id))
                continue

            try:
                getattr(syndic_future.result(), func)(*args, **kwargs)
                return
            except SaltClientError:
                log.error('Unable to call {0} on {1}, trying another...'.format(func, master_id))
                self._mark_master_dead(master)
                continue
        log.critical('Unable to call {0} on any masters!'.format(func))

    def iter_master_options(self, master_id=None):
        '''
        Iterate (in order) over your options for master
        '''
        masters = list(self._syndics.keys())
        shuffle(masters)
        if master_id not in self._syndics:
            master_id = masters.pop(0)
        else:
            masters.remove(master_id)

        while True:
            yield master_id, self._syndics[master_id]
            if len(masters) == 0:
                break
            master_id = masters.pop(0)

    def _reset_event_aggregation(self):
        self.jids = {}
        self.raw_events = []

    # Syndic Tune In
    def tune_in(self):
        '''
        Lock onto the publisher. This is the main event loop for the syndic
        '''
        self._spawn_syndics()
        # Instantiate the local client
        self.local = salt.client.get_local_client(self.opts['_minion_conf_file'])
        self.local.event.subscribe('')

        log.debug('MultiSyndic {0!r} trying to tune in'.format(self.opts['id']))

        # register the event sub to the poller
        self._reset_event_aggregation()
        self.local_event_stream = zmq.eventloop.zmqstream.ZMQStream(self.local.event.sub, io_loop=self.io_loop)
        self.local_event_stream.on_recv(self._process_event)

        # forward events every syndic_event_forward_timeout
        self.forward_events = tornado.ioloop.PeriodicCallback(self._forward_events,
                                                              self.opts['syndic_event_forward_timeout'] * 1000,
                                                              io_loop=self.io_loop)
        self.forward_events.start()

        # Make sure to gracefully handle SIGUSR1
        enable_sigusr1_handler()

        self.io_loop.start()

    def _process_event(self, raw):
        # TODO: cleanup: Move down into event class
        raw = raw[0]
        mtag, data = self.local.event.unpack(raw, self.local.event.serial)
        event = {'data': data, 'tag': mtag}
        log.trace('Got event {0}'.format(event['tag']))

        tag_parts = event['tag'].split('/')
        if len(tag_parts) >= 4 and tag_parts[1] == 'job' and \
            salt.utils.jid.is_jid(tag_parts[2]) and tag_parts[3] == 'ret' and \
            'return' in event['data']:
            if 'jid' not in event['data']:
                # Not a job return
                return
            if self.syndic_mode == 'cluster' and event['data'].get('master_id', 0) == self.opts.get('master_id', 1):
                log.debug('Return recieved with matching master_id, not forwarding')
                return

            jdict = self.jids.setdefault(event['tag'], {})
            if not jdict:
                jdict['__fun__'] = event['data'].get('fun')
                jdict['__jid__'] = event['data']['jid']
                jdict['__load__'] = {}
                fstr = '{0}.get_load'.format(self.opts['master_job_cache'])
                # Only need to forward each load once. Don't hit the disk
                # for every minion return!
                if event['data']['jid'] not in self.jid_forward_cache:
                    jdict['__load__'].update(
                        self.mminion.returners[fstr](event['data']['jid'])
                        )
                    self.jid_forward_cache.add(event['data']['jid'])
                    if len(self.jid_forward_cache) > self.opts['syndic_jid_forward_cache_hwm']:
                        # Pop the oldest jid from the cache
                        tmp = sorted(list(self.jid_forward_cache))
                        tmp.pop(0)
                        self.jid_forward_cache = set(tmp)
            if 'master_id' in event['data']:
                # __'s to make sure it doesn't print out on the master cli
                jdict['__master_id__'] = event['data']['master_id']
            jdict[event['data']['id']] = event['data']['return']
        else:
            # TODO: config to forward these? If so we'll have to keep track of who
            # has seen them
            # if we are the top level masters-- don't forward all the minion events
            if self.syndic_mode == 'sync':
                # Add generic event aggregation here
                if 'retcode' not in event['data']:
                    self.raw_events.append(event)

    def _forward_events(self):
        log.trace('Forwarding events')
        if self.raw_events:
            self._call_syndic('_fire_master',
                              kwargs={'events': self.raw_events,
                                      'pretag': tagify(self.opts['id'], base='syndic'),
                                      'timeout': self.SYNDIC_EVENT_TIMEOUT,
                                      },
                              )
        for jid, jid_ret in self.jids.items():
            self._call_syndic('_return_pub',
                              args=(jid_ret, '_syndic_return'),
                              kwargs={'timeout': self.SYNDIC_EVENT_TIMEOUT},
                              master_id=jid_ret.get('__master_id__'),
                              )

        self._reset_event_aggregation()


class Matcher(object):
    '''
    Use to return the value for matching calls from the master
    '''
    def __init__(self, opts, functions=None):
        self.opts = opts
        self.functions = functions

    def confirm_top(self, match, data, nodegroups=None):
        '''
        Takes the data passed to a top file environment and determines if the
        data matches this minion
        '''
        matcher = 'compound'
        if not data:
            log.error('Received bad data when setting the match from the top '
                      'file')
            return False
        for item in data:
            if isinstance(item, dict):
                if 'match' in item:
                    matcher = item['match']
        if hasattr(self, matcher + '_match'):
            funcname = '{0}_match'.format(matcher)
            if matcher == 'nodegroup':
                return getattr(self, funcname)(match, nodegroups)
            return getattr(self, funcname)(match)
        else:
            log.error('Attempting to match with unknown matcher: {0}'.format(
                matcher
            ))
            return False

    def glob_match(self, tgt):
        '''
        Returns true if the passed glob matches the id
        '''
        if not isinstance(tgt, six.string_types):
            return False

        return fnmatch.fnmatch(self.opts['id'], tgt)

    def pcre_match(self, tgt):
        '''
        Returns true if the passed pcre regex matches
        '''
        return bool(re.match(tgt, self.opts['id']))

    def list_match(self, tgt):
        '''
        Determines if this host is on the list
        '''
        if isinstance(tgt, six.string_types):
            tgt = tgt.split(',')
        return bool(self.opts['id'] in tgt)

    def grain_match(self, tgt, delimiter=DEFAULT_TARGET_DELIM):
        '''
        Reads in the grains glob match
        '''
        log.debug('grains target: {0}'.format(tgt))
        if delimiter not in tgt:
            log.error('Got insufficient arguments for grains match '
                      'statement from master')
            return False
        return salt.utils.subdict_match(
            self.opts['grains'], tgt, delimiter=delimiter
        )

    def grain_pcre_match(self, tgt, delimiter=DEFAULT_TARGET_DELIM):
        '''
        Matches a grain based on regex
        '''
        log.debug('grains pcre target: {0}'.format(tgt))
        if delimiter not in tgt:
            log.error('Got insufficient arguments for grains pcre match '
                      'statement from master')
            return False
        return salt.utils.subdict_match(self.opts['grains'], tgt,
                                        delimiter=delimiter, regex_match=True)

    def data_match(self, tgt):
        '''
        Match based on the local data store on the minion
        '''
        if self.functions is None:
            utils = salt.loader.utils(self.opts)
            self.functions = salt.loader.minion_mods(self.opts, utils=utils)
        comps = tgt.split(':')
        if len(comps) < 2:
            return False
        val = self.functions['data.getval'](comps[0])
        if val is None:
            # The value is not defined
            return False
        if isinstance(val, list):
            # We are matching a single component to a single list member
            for member in val:
                if fnmatch.fnmatch(str(member).lower(), comps[1].lower()):
                    return True
            return False
        if isinstance(val, dict):
            if comps[1] in val:
                return True
            return False
        return bool(fnmatch.fnmatch(
            val,
            comps[1],
        ))

    def pillar_match(self, tgt, delimiter=DEFAULT_TARGET_DELIM):
        '''
        Reads in the pillar glob match
        '''
        log.debug('pillar target: {0}'.format(tgt))
        if delimiter not in tgt:
            log.error('Got insufficient arguments for pillar match '
                      'statement from master')
            return False
        return salt.utils.subdict_match(
            self.opts['pillar'], tgt, delimiter=delimiter
        )

    def pillar_pcre_match(self, tgt, delimiter=DEFAULT_TARGET_DELIM):
        '''
        Reads in the pillar pcre match
        '''
        log.debug('pillar PCRE target: {0}'.format(tgt))
        if delimiter not in tgt:
            log.error('Got insufficient arguments for pillar PCRE match '
                      'statement from master')
            return False
        return salt.utils.subdict_match(
            self.opts['pillar'], tgt, delimiter=delimiter, regex_match=True
        )

    def pillar_exact_match(self, tgt, delimiter=':'):
        '''
        Reads in the pillar match, no globbing, no PCRE
        '''
        log.debug('pillar target: {0}'.format(tgt))
        if delimiter not in tgt:
            log.error('Got insufficient arguments for pillar match '
                      'statement from master')
            return False
        return salt.utils.subdict_match(self.opts['pillar'],
                                        tgt,
                                        delimiter=delimiter,
                                        exact_match=True)

    def ipcidr_match(self, tgt):
        '''
        Matches based on ip address or CIDR notation
        '''
        num_parts = len(tgt.split('/'))
        if num_parts > 2:
            # Target is not valid CIDR
            return False
        elif num_parts == 2:
            # Target is CIDR
            return salt.utils.network.in_subnet(
                tgt,
                addrs=self.opts['grains'].get('ipv4', [])
            )
        else:
            # Target is an IPv4 address
            import socket
            try:
                socket.inet_aton(tgt)
            except socket.error:
                # Not a valid IPv4 address
                return False
            else:
                return tgt in self.opts['grains'].get('ipv4', [])

    def range_match(self, tgt):
        '''
        Matches based on range cluster
        '''
        if HAS_RANGE:
            range_ = seco.range.Range(self.opts['range_server'])
            try:
                return self.opts['grains']['fqdn'] in range_.expand(tgt)
            except seco.range.RangeException as exc:
                log.debug('Range exception in compound match: {0}'.format(exc))
                return False
        return False

    def compound_match(self, tgt):
        '''
        Runs the compound target check
        '''
        if not isinstance(tgt, six.string_types) and not isinstance(tgt, (list, tuple)):
            log.error('Compound target received that is neither string, list nor tuple')
            return False
        log.debug('compound_match: {0} ? {1}'.format(self.opts['id'], tgt))
        ref = {'G': 'grain',
               'P': 'grain_pcre',
               'I': 'pillar',
               'J': 'pillar_pcre',
               'L': 'list',
               'N': None,      # Nodegroups should already be expanded
               'S': 'ipcidr',
               'E': 'pcre'}
        if HAS_RANGE:
            ref['R'] = 'range'

        results = []
        opers = ['and', 'or', 'not', '(', ')']

        if isinstance(tgt, six.string_types):
            words = tgt.split()
        else:
            words = tgt

        for word in words:
            target_info = salt.utils.minions.parse_target(word)

            # Easy check first
            if word in opers:
                if results:
                    if results[-1] == '(' and word in ('and', 'or'):
                        log.error('Invalid beginning operator after "(": {0}'.format(word))
                        return False
                    if word == 'not':
                        if not results[-1] in ('and', 'or', '('):
                            results.append('and')
                    results.append(word)
                else:
                    # seq start with binary oper, fail
                    if word not in ['(', 'not']:
                        log.error('Invalid beginning operator: {0}'.format(word))
                        return False
                    results.append(word)

            elif target_info and target_info['engine']:
                if 'N' == target_info['engine']:
                    # Nodegroups should already be expanded/resolved to other engines
                    log.error('Detected nodegroup expansion failure of "{0}"'.format(word))
                    return False
                engine = ref.get(target_info['engine'])
                if not engine:
                    # If an unknown engine is called at any time, fail out
                    log.error('Unrecognized target engine "{0}" for'
                              ' target expression "{1}"'.format(
                                  target_info['engine'],
                                  word,
                                )
                        )
                    return False

                engine_args = [target_info['pattern']]
                engine_kwargs = {}
                if target_info['delimiter']:
                    engine_kwargs['delimiter'] = target_info['delimiter']

                results.append(
                    str(getattr(self, '{0}_match'.format(engine))(*engine_args, **engine_kwargs))
                )

            else:
                # The match is not explicitly defined, evaluate it as a glob
                results.append(str(self.glob_match(word)))

        results = ' '.join(results)
        log.debug('compound_match {0} ? "{1}" => "{2}"'.format(self.opts['id'], tgt, results))
        try:
            return eval(results)  # pylint: disable=W0123
        except Exception:
            log.error('Invalid compound target: {0} for results: {1}'.format(tgt, results))
            return False
        return False

    def nodegroup_match(self, tgt, nodegroups):
        '''
        This is a compatibility matcher and is NOT called when using
        nodegroups for remote execution, but is called when the nodegroups
        matcher is used in states
        '''
        if tgt in nodegroups:
            return self.compound_match(
                salt.utils.minions.nodegroup_comp(tgt, nodegroups)
            )
        return False


class ProxyMinion(Minion):
    '''
    This class instantiates a 'proxy' minion--a minion that does not manipulate
    the host it runs on, but instead manipulates a device that cannot run a minion.
    '''
    def __init__(self, opts, timeout=60, safe=True):  # pylint: disable=W0231
        '''
        Pass in the options dict
        '''

        self._running = None
        # Warn if ZMQ < 3.2
        if HAS_ZMQ:
            try:
                zmq_version_info = zmq.zmq_version_info()
            except AttributeError:
                # PyZMQ <= 2.1.9 does not have zmq_version_info, fall back to
                # using zmq.zmq_version() and build a version info tuple.
                zmq_version_info = tuple(
                    [int(x) for x in zmq.zmq_version().split('.')]
                )
            if zmq_version_info < (3, 2):
                log.warning(
                    'You have a version of ZMQ less than ZMQ 3.2! There are '
                    'known connection keep-alive issues with ZMQ < 3.2 which '
                    'may result in loss of contact with minions. Please '
                    'upgrade your ZMQ!'
                )
        # Late setup the of the opts grains, so we can log from the grains
        # module
        # print opts['proxymodule']
        fq_proxyname = 'proxy.'+opts['proxy']['proxytype']
        self.proxymodule = salt.loader.proxy(opts, fq_proxyname)
        opts['proxyobject'] = self.proxymodule[opts['proxy']['proxytype']+'.Proxyconn'](opts['proxy'])
        opts['id'] = opts['proxyobject'].id(opts)
        opts.update(resolve_dns(opts))
        self.opts = opts
        self.opts['pillar'] = salt.pillar.get_pillar(
            opts,
            opts['grains'],
            opts['id'],
            opts['environment'],
            pillarenv=opts.get('pillarenv')
        ).compile_pillar()
        self.functions, self.returners, self.function_errors = self._load_modules()
        self.serial = salt.payload.Serial(self.opts)
        self.mod_opts = self._prep_mod_opts()
        self.matcher = Matcher(self.opts, self.functions)
        uid = salt.utils.get_uid(user=opts.get('user', None))
        self.proc_dir = get_proc_dir(opts['cachedir'], uid=uid)
        self.schedule = salt.utils.schedule.Schedule(
            self.opts,
            self.functions,
            self.returners)
        self.grains_cache = self.opts['grains']
        # self._running = True

    def _prep_mod_opts(self):
        '''
        Returns a copy of the opts with key bits stripped out
        '''
        return super(ProxyMinion, self)._prep_mod_opts()

    def _load_modules(self, force_refresh=False, notify=False):
        '''
        Return the functions and the returners loaded up from the loader
        module
        '''
        return super(ProxyMinion, self)._load_modules(force_refresh=force_refresh, notify=notify)<|MERGE_RESOLUTION|>--- conflicted
+++ resolved
@@ -1371,11 +1371,8 @@
             self.beacons.enable_beacon(name)
         elif func == 'disable_beacon':
             self.beacons.disable_beacon(name)
-<<<<<<< HEAD
-=======
         elif func == 'list':
             self.beacons.list_beacons()
->>>>>>> d1d6cef1
 
     def environ_setenv(self, package):
         '''
