--- conflicted
+++ resolved
@@ -1,10 +1,7 @@
 """
 Routines to set up a minion
 """
-<<<<<<< HEAD
-=======
-
->>>>>>> 95b4f6d1
+
 import contextlib
 import copy
 import functools
@@ -72,12 +69,6 @@
     SaltReqTimeoutError,
     SaltSystemExit,
 )
-
-<<<<<<< HEAD
-# Import Salt Libs
-=======
-# pylint: disable=import-error,no-name-in-module,redefined-builtin
->>>>>>> 95b4f6d1
 from salt.ext import six
 from salt.ext.six.moves import range
 from salt.template import SLS_ENCODING
@@ -1871,73 +1862,9 @@
         )
         if function_name in minion_instance.functions or allow_missing_funcs is True:
             try:
-<<<<<<< HEAD
-                minion_blackout_violation = False
-                if minion_instance.connected and minion_instance.opts["pillar"].get(
-                    "minion_blackout", False
-                ):
-                    whitelist = minion_instance.opts["pillar"].get(
-                        "minion_blackout_whitelist", []
-                    )
-                    # this minion is blacked out. Only allow saltutil.refresh_pillar and the whitelist
-                    if (
-                        function_name != "saltutil.refresh_pillar"
-                        and function_name not in whitelist
-                    ):
-                        minion_blackout_violation = True
-                # use minion_blackout_whitelist from grains if it exists
-                if minion_instance.opts["grains"].get("minion_blackout", False):
-                    whitelist = minion_instance.opts["grains"].get(
-                        "minion_blackout_whitelist", []
-                    )
-                    if (
-                        function_name != "saltutil.refresh_pillar"
-                        and function_name not in whitelist
-                    ):
-                        minion_blackout_violation = True
-                if minion_blackout_violation:
-                    raise SaltInvocationError(
-                        "Minion in blackout mode. Set 'minion_blackout' "
-                        "to False in pillar or grains to resume operations. Only "
-                        "saltutil.refresh_pillar allowed in blackout mode."
-                    )
-
-                if function_name in minion_instance.functions:
-                    func = minion_instance.functions[function_name]
-                    args, kwargs = load_args_and_kwargs(func, data["arg"], data)
-                else:
-                    # only run if function_name is not in minion_instance.functions and allow_missing_funcs is True
-                    func = function_name
-                    args, kwargs = data["arg"], data
-                minion_instance.functions.pack["__context__"]["retcode"] = 0
-                if isinstance(executors, str):
-                    executors = [executors]
-                elif not isinstance(executors, list) or not executors:
-                    raise SaltInvocationError(
-                        "Wrong executors specification: {}. String or non-empty list expected".format(
-                            executors
-                        )
-                    )
-                if opts.get("sudo_user", "") and executors[-1] != "sudo":
-                    executors[-1] = "sudo"  # replace the last one with sudo
-                log.trace("Executors list %s", executors)  # pylint: disable=no-member
-
-                for name in executors:
-                    fname = "{}.execute".format(name)
-                    if fname not in minion_instance.executors:
-                        raise SaltInvocationError(
-                            "Executor '{}' is not available".format(name)
-                        )
-                    return_data = minion_instance.executors[fname](
-                        opts, data, func, args, kwargs
-                    )
-                    if return_data is not None:
-                        break
-=======
                 return_data = minion_instance._execute_job_function(
                     function_name, function_args, executors, opts, data
                 )
->>>>>>> 95b4f6d1
 
                 if isinstance(return_data, types.GeneratorType):
                     ind = 0
@@ -2003,13 +1930,9 @@
                 ret["retcode"] = salt.defaults.exitcodes.EX_GENERIC
             except TypeError as exc:
                 msg = "Passed invalid arguments to {}: {}\n{}".format(
-<<<<<<< HEAD
-                    function_name, exc, func.__doc__ or ""
-=======
                     function_name,
                     exc,
                     minion_instance.functions[function_name].__doc__ or "",
->>>>>>> 95b4f6d1
                 )
                 log.warning(msg, exc_info_on_loglevel=logging.DEBUG)
                 ret["return"] = msg
@@ -2022,7 +1945,6 @@
                     salt.exceptions.MinionError(msg), opts, job=data
                 )
                 ret["return"] = "{}: {}".format(msg, traceback.format_exc())
-<<<<<<< HEAD
                 ret["out"] = "nested"
                 ret["retcode"] = salt.defaults.exitcodes.EX_GENERIC
             except (KeyboardInterrupt, SystemExit):
@@ -2032,8 +1954,6 @@
                     salt.exceptions.MinionError(msg), opts, job=data
                 )
                 ret["return"] = msg
-=======
->>>>>>> 95b4f6d1
                 ret["out"] = "nested"
                 ret["retcode"] = salt.defaults.exitcodes.EX_GENERIC
         else:
