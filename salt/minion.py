# -*- coding: utf-8 -*-
'''
Routines to set up a minion
'''

# Import python libs
from __future__ import print_function
import copy
import errno
import fnmatch
import hashlib
import logging
import multiprocessing
import os
import re
import salt
import signal
import sys
import threading
import time
import traceback
import types
from random import randint, shuffle

# Import third party libs
try:
    import zmq
    HAS_ZMQ = True
except ImportError:
    # Running in local, zmq not needed
    HAS_ZMQ = False

HAS_RANGE = False
try:
    import seco.range
    HAS_RANGE = True
except ImportError:
    pass

HAS_PSUTIL = False
try:
    import psutil
    HAS_PSUTIL = True
except ImportError:
    pass

HAS_RESOURCE = False
try:
    import resource
    HAS_RESOURCE = True
except ImportError:
    pass

# Import salt libs
from salt.exceptions import (
    AuthenticationError, CommandExecutionError, CommandNotFoundError,
    SaltInvocationError, SaltReqTimeoutError, SaltClientError,
    SaltSystemExit, SaltSyndicMasterError
)
import salt.client
import salt.crypt
import salt.loader
import salt.payload
import salt.utils
import salt.utils.args
import salt.utils.event
import salt.utils.minion
import salt.utils.schedule
import salt.exitcodes

from salt.defaults import DEFAULT_TARGET_DELIM
from salt._compat import string_types
from salt.utils.debug import enable_sigusr1_handler
from salt.utils.event import tagify
import salt.syspaths

log = logging.getLogger(__name__)

# To set up a minion:
# 1. Read in the configuration
# 2. Generate the function mapping dict
# 3. Authenticate with the master
# 4. Store the AES key
# 5. Connect to the publisher
# 6. Handle publications


def resolve_dns(opts):
    '''
    Resolves the master_ip and master_uri options
    '''
    ret = {}
    check_dns = True
    if (opts.get('file_client', 'remote') == 'local' and
            not opts.get('use_master_when_local', False)):
        check_dns = False

    if check_dns is True:
        # Because I import salt.log below I need to re-import salt.utils here
        import salt.utils
        try:
            ret['master_ip'] = \
                    salt.utils.dns_check(opts['master'], True, opts['ipv6'])
        except SaltClientError:
            if opts['retry_dns']:
                while True:
                    import salt.log
                    msg = ('Master hostname: {0} not found. Retrying in {1} '
                           'seconds').format(opts['master'], opts['retry_dns'])
                    if salt.log.is_console_configured():
                        log.warn(msg)
                    else:
                        print('WARNING: {0}'.format(msg))
                    time.sleep(opts['retry_dns'])
                    try:
                        ret['master_ip'] = salt.utils.dns_check(
                            opts['master'], True, opts['ipv6']
                        )
                        break
                    except SaltClientError:
                        pass
            else:
                ret['master_ip'] = '127.0.0.1'
        except SaltSystemExit:
            err = 'Master address: {0} could not be resolved. Invalid or unresolveable address.'.format(
                opts.get('master', 'Unknown'))
            log.error(err)
            raise SaltSystemExit(code=42, msg=err)
    else:
        ret['master_ip'] = '127.0.0.1'

    if 'master_ip' in ret and 'master_ip' in opts:
        if ret['master_ip'] != opts['master_ip']:
            log.warning('Master ip address changed from {0} to {1}'.format(opts['master_ip'],
                                                                          ret['master_ip'])
            )
    ret['master_uri'] = 'tcp://{ip}:{port}'.format(ip=ret['master_ip'],
                                                   port=opts['master_port'])
    return ret


def get_proc_dir(cachedir):
    '''
    Given the cache directory, return the directory that process data is
    stored in, creating it if it doesn't exist.
    '''
    fn_ = os.path.join(cachedir, 'proc')
    if not os.path.isdir(fn_):
        # proc_dir is not present, create it
        os.makedirs(fn_)
    return fn_


def parse_args_and_kwargs(func, args, data=None):
    '''
    Wrap load_args_and_kwargs
    '''
    salt.utils.warn_until(
        'Boron',
        'salt.minion.parse_args_and_kwargs() has been renamed to '
        'salt.minion.load_args_and_kwargs(). Please change this function call '
        'before the Boron release of Salt.'
    )
    return load_args_and_kwargs(func, args, data=data)


def load_args_and_kwargs(func, args, data=None):
    '''
    Detect the args and kwargs that need to be passed to a function call, and
    check them against what was passed.
    '''
    argspec = salt.utils.get_function_argspec(func)
    _args = []
    _kwargs = {}
    invalid_kwargs = []

    for arg in args:
        if isinstance(arg, string_types):
            string_arg, string_kwarg = salt.utils.args.parse_input([arg], condition=False)  # pylint: disable=W0632
            if string_arg:
                # Don't append the version that was just derived from parse_cli
                # above, that would result in a 2nd call to
                # salt.utils.cli.yamlify_arg(), which could mangle the input.
                _args.append(arg)
            elif string_kwarg:
                salt.utils.warn_until(
                    'Boron',
                    'The list of function args and kwargs should be parsed '
                    'by salt.utils.args.parse_input() before calling '
                    'salt.minion.load_args_and_kwargs().'
                )
                if argspec.keywords or string_kwarg.keys()[0] in argspec.args:
                    # Function supports **kwargs or is a positional argument to
                    # the function.
                    _kwargs.update(string_kwarg)
                else:
                    # **kwargs not in argspec and parsed argument name not in
                    # list of positional arguments. This keyword argument is
                    # invalid.
                    invalid_kwargs.append('{0}'.format(arg))
                continue

        # if the arg is a dict with __kwarg__ == True, then its a kwarg
        elif isinstance(arg, dict) and arg.pop('__kwarg__', False) is True:
            for key, val in arg.iteritems():
                if argspec.keywords or key in argspec.args:
                    # Function supports **kwargs or is a positional argument to
                    # the function.
                    _kwargs[key] = val
                else:
                    # **kwargs not in argspec and parsed argument name not in
                    # list of positional arguments. This keyword argument is
                    # invalid.
                    invalid_kwargs.append('{0}'.format(arg))
            continue

        else:
            _args.append(arg)

    if invalid_kwargs:
        raise SaltInvocationError(
            'The following keyword arguments are not valid: {0}'
            .format(', '.join(invalid_kwargs))
        )

    if argspec.keywords and isinstance(data, dict):
        # this function accepts **kwargs, pack in the publish data
        for key, val in data.items():
            _kwargs['__pub_{0}'.format(key)] = val

    return _args, _kwargs


class SMinion(object):
    '''
    Create an object that has loaded all of the minion module functions,
    grains, modules, returners etc.  The SMinion allows developers to
    generate all of the salt minion functions and present them with these
    functions for general use.
    '''
    def __init__(self, opts):
        # Late setup of the opts grains, so we can log from the grains module
        opts['grains'] = salt.loader.grains(opts)
        self.opts = opts

        # Clean out the proc directory (default /var/cache/salt/minion/proc)
        if (self.opts.get('file_client', 'remote') == 'remote'
                or self.opts.get('use_master_when_local', False)):
            if isinstance(self.opts['master'], list):
                masters = self.opts['master']
                if self.opts['random_master'] is True:
                    shuffle(masters)
                for master in masters:
                    self.opts['master'] = master
                    self.opts.update(resolve_dns(opts))
                    try:
                        self.gen_modules()
                        break
                    except SaltClientError:
                        log.warning(('Attempted to authenticate with master '
                                     '{0} and failed'.format(master)))
                        continue
            else:
                if self.opts['random_master'] is True:
                    log.warning('random_master is True but there is only one master specified. Ignoring.')
                self.opts.update(resolve_dns(opts))
                self.gen_modules()
        else:
            self.gen_modules()

    def gen_modules(self):
        '''
        Load all of the modules for the minion
        '''
        self.opts['pillar'] = salt.pillar.get_pillar(
            self.opts,
            self.opts['grains'],
            self.opts['id'],
            self.opts['environment'],
        ).compile_pillar()
        self.functions = salt.loader.minion_mods(self.opts, include_errors=True)
        self.function_errors = self.functions['_errors']
        self.functions.pop('_errors')  # Keep the funcs clean
        self.returners = salt.loader.returners(self.opts, self.functions)
        self.states = salt.loader.states(self.opts, self.functions)
        self.rend = salt.loader.render(self.opts, self.functions)
        self.matcher = Matcher(self.opts, self.functions)
        self.functions['sys.reload_modules'] = self.gen_modules


class MinionBase(object):
    def __init__(self, opts):
        self.opts = opts

    def _init_context_and_poller(self):
        self.context = zmq.Context()
        self.poller = zmq.Poller()

    def _prepare_minion_event_system(self):
        # Prepare the minion event system
        #
        # Start with the publish socket
        self._init_context_and_poller()

        hash_type = getattr(hashlib, self.opts.get('hash_type', 'md5'))
        # Only use the first 10 chars to keep longer hashes from exceeding the
        # max socket path length.
        id_hash = hash_type(self.opts['id']).hexdigest()[:10]
        epub_sock_path = os.path.join(
            self.opts['sock_dir'],
            'minion_event_{0}_pub.ipc'.format(id_hash)
        )
        if os.path.exists(epub_sock_path):
            os.unlink(epub_sock_path)
        epull_sock_path = os.path.join(
            self.opts['sock_dir'],
            'minion_event_{0}_pull.ipc'.format(id_hash)
        )
        if os.path.exists(epull_sock_path):
            os.unlink(epull_sock_path)

        self.epub_sock = self.context.socket(zmq.PUB)

        if self.opts.get('ipc_mode', '') == 'tcp':
            epub_uri = 'tcp://127.0.0.1:{0}'.format(
                self.opts['tcp_pub_port']
            )
            epull_uri = 'tcp://127.0.0.1:{0}'.format(
                self.opts['tcp_pull_port']
            )
        else:
            epub_uri = 'ipc://{0}'.format(epub_sock_path)
            salt.utils.check_ipc_path_max_len(epub_uri)
            epull_uri = 'ipc://{0}'.format(epull_sock_path)
            salt.utils.check_ipc_path_max_len(epull_uri)

        log.debug(
            '{0} PUB socket URI: {1}'.format(
                self.__class__.__name__, epub_uri
            )
        )
        log.debug(
            '{0} PULL socket URI: {1}'.format(
                self.__class__.__name__, epull_uri
            )
        )

        # Check to make sure the sock_dir is available, create if not
        default_minion_sock_dir = os.path.join(
            salt.syspaths.SOCK_DIR,
            'minion'
        )
        minion_sock_dir = self.opts.get('sock_dir', default_minion_sock_dir)

        if not os.path.isdir(minion_sock_dir):
            # Let's try to create the directory defined on the configuration
            # file
            try:
                os.makedirs(minion_sock_dir, 0755)
            except OSError as exc:
                log.error('Could not create SOCK_DIR: {0}'.format(exc))
                # Let's not fail yet and try using the default path
                if minion_sock_dir == default_minion_sock_dir:
                    # We're already trying the default system path, stop now!
                    raise

            if not os.path.isdir(default_minion_sock_dir):
                try:
                    os.makedirs(default_minion_sock_dir, 0755)
                except OSError as exc:
                    log.error('Could not create SOCK_DIR: {0}'.format(exc))
                    # Let's stop at this stage
                    raise

        # Create the pull socket
        self.epull_sock = self.context.socket(zmq.PULL)

        # Securely bind the event sockets
        if self.opts.get('ipc_mode', '') != 'tcp':
            old_umask = os.umask(0177)
        try:
            log.info('Starting pub socket on {0}'.format(epub_uri))
            self.epub_sock.bind(epub_uri)
            log.info('Starting pull socket on {0}'.format(epull_uri))
            self.epull_sock.bind(epull_uri)
        finally:
            if self.opts.get('ipc_mode', '') != 'tcp':
                os.umask(old_umask)

    @staticmethod
    def process_schedule(minion, loop_interval):
        try:
            minion.schedule.eval()
            # Check if scheduler requires lower loop interval than
            # the loop_interval setting
            if minion.schedule.loop_interval < loop_interval:
                loop_interval = minion.schedule.loop_interval
                log.debug(
                    'Overriding loop_interval because of scheduled jobs.'
                )
        except Exception as exc:
            log.error(
                'Exception {0} occurred in scheduled job'.format(exc)
            )
        return loop_interval


class MasterMinion(object):
    '''
    Create a fully loaded minion function object for generic use on the
    master. What makes this class different is that the pillar is
    omitted, otherwise everything else is loaded cleanly.
    '''
    def __init__(
            self,
            opts,
            returners=True,
            states=True,
            rend=True,
            matcher=True,
            whitelist=None):
        self.opts = salt.config.minion_config(opts['conf_file'])
        self.opts.update(opts)
        self.whitelist = whitelist
        self.opts['grains'] = salt.loader.grains(opts)
        self.opts['pillar'] = {}
        self.mk_returners = returners
        self.mk_states = states
        self.mk_rend = rend
        self.mk_matcher = matcher
        self.gen_modules()

    def gen_modules(self):
        '''
        Load all of the modules for the minion
        '''
        self.functions = salt.loader.minion_mods(
            self.opts,
            whitelist=self.whitelist)
        if self.mk_returners:
            self.returners = salt.loader.returners(self.opts, self.functions)
        if self.mk_states:
            self.states = salt.loader.states(self.opts, self.functions)
        if self.mk_rend:
            self.rend = salt.loader.render(self.opts, self.functions)
        if self.mk_matcher:
            self.matcher = Matcher(self.opts, self.functions)
        self.functions['sys.reload_modules'] = self.gen_modules


class MultiMinion(MinionBase):
    '''
    Create a multi minion interface, this creates as many minions as are
    defined in the master option and binds each minion object to a respective
    master.
    '''
    # timeout for one of the minions to auth with a master
    MINION_CONNECT_TIMEOUT = 5

    def __init__(self, opts):
        super(MultiMinion, self).__init__(opts)

    def minions(self):
        '''
        Return a dict of minion generators bound to the tune_in method

        dict of master -> minion_mapping, the mapping contains:

            opts: options used to create the minion
            last: last auth attempt time
            auth_wait: time to wait for next auth attempt
            minion: minion object
            generator: generator function (non-blocking tune_in)
        '''
        if not isinstance(self.opts['master'], list):
            log.error(
                'Attempting to start a multimaster system with one master')
            sys.exit(salt.exitcodes.EX_GENERIC)
        ret = {}
        for master in set(self.opts['master']):
            s_opts = copy.copy(self.opts)
            s_opts['master'] = master
            s_opts['multimaster'] = True
            ret[master] = {'opts': s_opts,
                           'last': time.time(),
                           'auth_wait': s_opts['acceptance_wait_time']}
            try:
                minion = Minion(s_opts, self.MINION_CONNECT_TIMEOUT, False)
                ret[master]['minion'] = minion
                ret[master]['generator'] = minion.tune_in_no_block()
            except SaltClientError as exc:
                log.error('Error while bringing up minion for multi-master. Is master at {0} responding?'.format(master))

<<<<<<< HEAD
=======
    def minions(self):
        '''
        Return a list of minion generators bound to the tune_in method
        '''
        ret = {}
        minions = self._gen_minions()
        for minion in minions:
            if isinstance(minion, dict):
                ret[minion['master']] = minion
                ret[minion['multimaster']] = True
            else:
                ret[minion.opts['master']] = {
                    'minion': minion,
                    'generator': minion.tune_in_no_block()}
>>>>>>> ad4c6629
        return ret

    # Multi Master Tune In
    def tune_in(self):
        '''
        Bind to the masters

        This loop will attempt to create connections to masters it hasn't connected
        to yet, but once the initial connection is made it is up to ZMQ to do the
        reconnect (don't know of an API to get the state here in salt)
        '''
        self._prepare_minion_event_system()
        self.poller.register(self.epull_sock, zmq.POLLIN)

        # Prepare the minion generators
        minions = self.minions()
        loop_interval = int(self.opts['loop_interval'])
        auth_wait = self.opts['acceptance_wait_time']
        max_wait = self.opts['acceptance_wait_time_max']

        while True:
            package = None

            socks = dict(self.poller.poll(1))
            if socks.get(self.epull_sock) == zmq.POLLIN:
                try:
                    package = self.epull_sock.recv(zmq.NOBLOCK)
                except Exception:
                    pass

            masters = minions.keys()
            shuffle(masters)
            # Do stuff per minion that we have
            for master in masters:
                minion = minions[master]
                # if we haven't connected yet, lets attempt some more.
                # make sure to keep separate auth_wait times, since these
                # are separate masters
                if 'generator' not in minion:
                    if time.time() - minion['auth_wait'] > minion['last']:
                        minion['last'] = time.time()
                        if minion['auth_wait'] < max_wait:
                            minion['auth_wait'] += auth_wait
                        try:
                            t_minion = Minion(minion['opts'], self.MINION_CONNECT_TIMEOUT, False)
                            minions[master]['minion'] = t_minion
                            minions[master]['generator'] = t_minion.tune_in_no_block()
                            minions[master]['auth_wait'] = self.opts['acceptance_wait_time']
                        except SaltClientError:
                            log.error('Error while bring up minion for multi-master. Is master {0} responding?'.format(master))
                            continue
                    else:
                        continue

                # run scheduled jobs if you have them
                loop_interval = self.process_schedule(minion['minion'], loop_interval)

                # if you have an event to handle, do it on a single minion
                # (first one to not throw an exception)
                if package:
                    try:
                        minion['minion'].handle_event(package)
                        package = None
                        self.epub_sock.send(package)
                    except Exception:
                        pass

                # have the Minion class run anything it has to run
                minion['generator'].next()


class Minion(MinionBase):
    '''
    This class instantiates a minion, runs connections for a minion,
    and loads all of the functions into the minion
    '''

    def __init__(self, opts, timeout=60, safe=True):  # pylint: disable=W0231
        '''
        Pass in the options dict
        '''
        self._running = None

        # Warn if ZMQ < 3.2
        if HAS_ZMQ:
            try:
                zmq_version_info = zmq.zmq_version_info()
            except AttributeError:
                # PyZMQ <= 2.1.9 does not have zmq_version_info, fall back to
                # using zmq.zmq_version() and build a version info tuple.
                zmq_version_info = tuple(
                    [int(x) for x in zmq.zmq_version().split('.')]
                )
            if zmq_version_info < (3, 2):
                log.warning(
                    'You have a version of ZMQ less than ZMQ 3.2! There are '
                    'known connection keep-alive issues with ZMQ < 3.2 which '
                    'may result in loss of contact with minions. Please '
                    'upgrade your ZMQ!'
                )
        # Late setup the of the opts grains, so we can log from the grains
        # module
        opts['grains'] = salt.loader.grains(opts)

        # evaluate the master to connect to and authenticate with it
        opts['master'] = self.eval_master(opts,
                                          timeout,
                                          safe)

        self.opts['pillar'] = salt.pillar.get_pillar(
            opts,
            opts['grains'],
            opts['id'],
            opts['environment'],
        ).compile_pillar()
        self.serial = salt.payload.Serial(self.opts)
        self.mod_opts = self._prep_mod_opts()
        self.functions, self.returners, self.function_errors = self._load_modules()
        self.matcher = Matcher(self.opts, self.functions)
        self.proc_dir = get_proc_dir(opts['cachedir'])
        self.schedule = salt.utils.schedule.Schedule(
            self.opts,
            self.functions,
            self.returners)

        # add default scheduling jobs to the minions scheduler
        self.schedule.add_job({
            '__mine_interval':
            {
                'function': 'mine.update',
                'minutes': opts['mine_interval'],
                'jid_include': True,
                'maxrunning': 2
            }
        })

        # add master_alive job if enabled
        if self.opts['master_alive_interval'] > 0:
            self.schedule.add_job({
                '__master_alive':
                {
                    'function': 'status.master',
                    'seconds': opts['master_alive_interval'],
                    'jid_include': True,
                    'maxrunning': 1,
                    'kwargs': {'master_ip': self.opts['master'],
                               'connected': True}
                }
            })

        self.grains_cache = self.opts['grains']

        # store your hexid to subscribe to zmq, hash since zmq filters are prefix
        # matches this way we can avoid collisions
        self.hexid = hashlib.sha1(self.opts['id']).hexdigest()

        if 'proxy' in self.opts['pillar']:
            log.debug('I am {0} and I need to start some proxies for {1}'.format(self.opts['id'],
                                                                                 self.opts['pillar']['proxy']))
            for p in self.opts['pillar']['proxy']:
                log.debug('Starting {0} proxy.'.format(p))
                pid = os.fork()
                if pid > 0:
                    continue
                else:
                    proxyminion = salt.ProxyMinion()
                    proxyminion.start(self.opts['pillar']['proxy'][p])
                    self.clean_die(signal.SIGTERM, None)
        else:
            log.debug('I am {0} and I am not supposed to start any proxies. '
                      '(Likely not a problem)'.format(self.opts['id']))

        # __init__() from MinionBase is called in Minion.eval_master()

    def eval_master(self,
                    opts,
                    timeout=60,
                    safe=True,
                    failed=False):
        '''
        Evaluates and returns the current master address. In standard mode, just calls
        authenticate() with the given master address.

        With master_type=func evaluates the current master address from the given
        module and then calls authenticate().

        With master_type=failover takes the list of masters and loops through them.
        The first one that allows the minion to connect is used to authenticate() and
        then returned. If this function is called outside the minions initialization
        phase (for example from the minions main event-loop when a master connection
        loss was detected), 'failed' should be set to True. The current
        (possibly failed) master will then be removed from the list of masters.
        '''
        # check if master_type was altered from its default
        if opts['master_type'] != 'str':
            # check for a valid keyword
            if opts['master_type'] == 'func':
                # split module and function and try loading the module
                mod, fun = opts['master'].split('.')
                try:
                    master_mod = salt.loader.raw_mod(opts, mod, fun)
                    if not master_mod:
                        raise TypeError
                    # we take whatever the module returns as master address
                    opts['master'] = master_mod[mod + '.' + fun]()
                except TypeError:
                    msg = ('Failed to evaluate master address from '
                           'module \'{0}\''.format(opts['master']))
                    log.error(msg)
                    sys.exit(salt.exitcodes.EX_GENERIC)
                log.info('Evaluated master from module: {0}'.format(master_mod))

            # if failover is set, master has to be of type list
            elif opts['master_type'] == 'failover':
                if isinstance(opts['master'], list):
                    log.info('Got list of available master addresses:'
                             ' {0}'.format(opts['master']))
                    if opts['master_shuffle']:
                        shuffle(opts['master'])

                # if failed=True, the minion was previously connected
                # we're probably called from the minions main-event-loop
                # because a master connection loss was detected. remove
                # the possibly failed master from the list of masters.
                elif failed:
                    log.info('Removing possibly failed master {0} from list of'
                             ' masters'.format(opts['master']))
                    # create new list of master with the possibly failed one removed
                    opts['master'] = [x for x in opts['master_list'] if opts['master'] != x]

                else:
                    msg = ('master_type set to \'failover\' but \'master\' '
                           'is not of type list but of type '
                           '{0}'.format(type(opts['master'])))
                    log.error(msg)
                    sys.exit(salt.exitcodes.EX_GENERIC)
            else:
                msg = ('Invalid keyword \'{0}\' for variable '
                       '\'master_type\''.format(opts['master_type']))
                log.error(msg)
                sys.exit(salt.exitcodes.EX_GENERIC)

        # if we have a list of masters, loop through them and be
        # happy with the first one that allows us to connect
        if isinstance(opts['master'], list):
            conn = False
            # shuffle the masters and then loop through them
            local_masters = copy.copy(opts['master'])

            for master in local_masters:
                opts['master'] = master
                opts.update(resolve_dns(opts))
                super(Minion, self).__init__(opts)

                # on first run, update self.opts with the whole master list
                # to enable a minion to re-use old masters if they get fixed
                if 'master_list' not in self.opts:
                    self.opts['master_list'] = local_masters

                try:
                    if self.authenticate(timeout, safe) != 'full':
                        conn = True
                        break
                except SaltClientError:
                    msg = ('Master {0} could not be reached, trying '
                           'next master (if any)'.format(opts['master']))
                    log.info(msg)
                    continue

            if not conn:
                self.connected = False
                msg = ('No master could be reached or all masters denied '
                       'the minions connection attempt.')
                log.error(msg)
            else:
                self.connected = True
                return opts['master']

        # single master sign in
        else:
            opts.update(resolve_dns(opts))
            super(Minion, self).__init__(opts)
            if self.authenticate(timeout, safe) == 'full':
                self.connected = False
                msg = ('master {0} rejected the minions connection because too '
                       'many minions are already connected.'.format(opts['master']))
                log.error(msg)
                sys.exit(salt.exitcodes.EX_GENERIC)
            else:
                self.connected = True
                return opts['master']

    def _prep_mod_opts(self):
        '''
        Returns a copy of the opts with key bits stripped out
        '''
        mod_opts = {}
        for key, val in self.opts.items():
            if key == 'logger':
                continue
            mod_opts[key] = val
        return mod_opts

    def _load_modules(self, force_refresh=False):
        '''
        Return the functions and the returners loaded up from the loader
        module
        '''
        # if this is a *nix system AND modules_max_memory is set, lets enforce
        # a memory limit on module imports
        # this feature ONLY works on *nix like OSs (resource module doesn't work on windows)
        modules_max_memory = False
        if self.opts.get('modules_max_memory', -1) > 0 and HAS_PSUTIL and HAS_RESOURCE:
            log.debug('modules_max_memory set, enforcing a maximum of {0}'.format(self.opts['modules_max_memory']))
            modules_max_memory = True
            old_mem_limit = resource.getrlimit(resource.RLIMIT_AS)
            rss, vms = psutil.Process(os.getpid()).get_memory_info()
            mem_limit = rss + vms + self.opts['modules_max_memory']
            resource.setrlimit(resource.RLIMIT_AS, (mem_limit, mem_limit))
        elif self.opts.get('modules_max_memory', -1) > 0:
            if not HAS_PSUTIL:
                log.error('Unable to enforce modules_max_memory because psutil is missing')
            if not HAS_RESOURCE:
                log.error('Unable to enforce modules_max_memory because resource is missing')

        self.opts['grains'] = salt.loader.grains(self.opts, force_refresh)
<<<<<<< HEAD
        functions = salt.loader.minion_mods(self.opts, include_errors=True)
=======
        if self.opts.get('multimaster', False):
            s_opts = copy.copy(self.opts)
            functions = salt.loader.minion_mods(s_opts)
        else:
            functions = salt.loader.minion_mods(self.opts)
>>>>>>> ad4c6629
        returners = salt.loader.returners(self.opts, functions)
        errors = functions['_errors']
        functions.pop('_errors')

        # we're done, reset the limits!
        if modules_max_memory is True:
            resource.setrlimit(resource.RLIMIT_AS, old_mem_limit)

        return functions, returners, errors

    def _fire_master(self, data=None, tag=None, events=None, pretag=None):
        '''
        Fire an event on the master, or drop message if unable to send.
        '''
        load = {'id': self.opts['id'],
                'cmd': '_minion_event',
                'pretag': pretag,
                'tok': self.tok}
        if events:
            load['events'] = events
        elif data and tag:
            load['data'] = data
            load['tag'] = tag
        elif not data and tag:
            load['data'] = {}
            load['tag'] = tag

        else:
            return
        channel = salt.transport.Channel.factory(self.opts)
        try:
            result = channel.send(load)
        except Exception:
            log.info("fire_master failed: {0}".format(traceback.format_exc()))

    def _handle_payload(self, payload):
        '''
        Takes a payload from the master publisher and does whatever the
        master wants done.
        '''
        {'aes': self._handle_aes,
         'pub': self._handle_pub,
         'clear': self._handle_clear}[payload['enc']](payload['load'],
                                                      payload['sig'] if 'sig' in payload else None)

    def _handle_aes(self, load, sig=None):
        '''
        Takes the AES encrypted load, checks the signature if pub signatures
        are turned on, decrypts it, and runs the encapsulated instructions
        '''
        # Verify that the signature is valid
        master_pubkey_path = os.path.join(self.opts['pki_dir'], 'minion_master.pub')

        if sig and self.functions['config.get']('sign_pub_messages'):
            if not salt.crypt.verify_signature(master_pubkey_path, load, sig):
                raise AuthenticationError('Message signature failed to validate.')

        try:
            data = self.crypticle.loads(load)
        except AuthenticationError:
            # decryption of the payload failed, try to re-auth but wait
            # random seconds if set in config with random_reauth_delay
            if 'random_reauth_delay' in self.opts:
                reauth_delay = randint(0, float(self.opts['random_reauth_delay']))
                # This mitigates the issue wherein a long-running job might not return
                # on a master key rotation. However, new commands issued during the re-auth
                # splay period will still fail to return.
                if not salt.utils.minion.running(self.opts):
                    log.debug('Waiting {0} seconds to re-authenticate'.format(reauth_delay))
                    time.sleep(reauth_delay)
                else:
                    log.warning('Ignoring re-auth delay because jobs are running')

            self.authenticate()
            data = self.crypticle.loads(load)

        # Verify that the publication is valid
        if 'tgt' not in data or 'jid' not in data or 'fun' not in data \
           or 'arg' not in data:
            return
        # Verify that the publication applies to this minion

        # It's important to note that the master does some pre-processing
        # to determine which minions to send a request to. So for example,
        # a "salt -G 'grain_key:grain_val' test.ping" will invoke some
        # pre-processing on the master and this minion should not see the
        # publication if the master does not determine that it should.

        if 'tgt_type' in data:
            match_func = getattr(self.matcher,
                                 '{0}_match'.format(data['tgt_type']), None)
            if match_func is None:
                return
            if data['tgt_type'] in ('grain', 'grain_pcre', 'pillar'):
                delimiter = data.get('delimiter', DEFAULT_TARGET_DELIM)
                if not match_func(data['tgt'], delimiter=delimiter):
                    return
            elif not match_func(data['tgt']):
                return
        else:
            if not self.matcher.glob_match(data['tgt']):
                return
        # If the minion does not have the function, don't execute,
        # this prevents minions that could not load a minion module
        # from returning a predictable exception
        #if data['fun'] not in self.functions:
        #    return
        if 'user' in data:
            log.info(
                'User {0[user]} Executing command {0[fun]} with jid '
                '{0[jid]}'.format(data)
            )
        else:
            log.info(
                'Executing command {0[fun]} with jid {0[jid]}'.format(data)
            )
        log.debug('Command details {0}'.format(data))
        self._handle_decoded_payload(data)

    def _handle_pub(self, load):
        '''
        Handle public key payloads
        '''
        pass

    def _handle_clear(self, load):
        '''
        Handle un-encrypted transmissions
        '''
        pass

    def _handle_decoded_payload(self, data):
        '''
        Override this method if you wish to handle the decoded data
        differently.
        '''
        if isinstance(data['fun'], string_types):
            if data['fun'] == 'sys.reload_modules':
                self.functions, self.returners, self.function_errors = self._load_modules()
                self.schedule.functions = self.functions
                self.schedule.returners = self.returners
        if isinstance(data['fun'], tuple) or isinstance(data['fun'], list):
            target = Minion._thread_multi_return
        else:
            target = Minion._thread_return
        # We stash an instance references to allow for the socket
        # communication in Windows. You can't pickle functions, and thus
        # python needs to be able to reconstruct the reference on the other
        # side.
        instance = self
        # If we are running in multi-master mode, re-inject opts into module funcs
        if instance.opts.get('multimaster', False):
            for func in instance.functions:
                sys.modules[instance.functions[func].__module__].__opts__ = self.opts
        if self.opts['multiprocessing']:
            if sys.platform.startswith('win'):
                # let python reconstruct the minion on the other side if we're
                # running on windows
                instance = None
            process = multiprocessing.Process(
                target=target, args=(instance, self.opts, data)
            )
        else:
            process = threading.Thread(
                target=target, args=(instance, self.opts, data),
                name=data['jid']
            )
        process.start()
        if not sys.platform.startswith('win'):
            process.join()

    @classmethod
    def _thread_return(cls, minion_instance, opts, data):
        '''
        This method should be used as a threading target, start the actual
        minion side execution.
        '''
        # this seems awkward at first, but it's a workaround for Windows
        # multiprocessing communication.
        if not minion_instance:
            minion_instance = cls(opts)
        fn_ = os.path.join(minion_instance.proc_dir, data['jid'])
        if opts['multiprocessing']:
            salt.utils.daemonize_if(opts)

        salt.utils.appendproctitle(data['jid'])

        sdata = {'pid': os.getpid()}
        sdata.update(data)
        log.info('Starting a new job with PID {0}'.format(sdata['pid']))
        with salt.utils.fopen(fn_, 'w+b') as fp_:
            fp_.write(minion_instance.serial.dumps(sdata))
        ret = {'success': False}
        function_name = data['fun']
        if function_name in minion_instance.functions:
            try:
                func = minion_instance.functions[data['fun']]
                args, kwargs = load_args_and_kwargs(
                    func,
                    data['arg'],
                    data)
                sys.modules[func.__module__].__context__['retcode'] = 0
                return_data = func(*args, **kwargs)
                if isinstance(return_data, types.GeneratorType):
                    ind = 0
                    iret = {}
                    for single in return_data:
                        if isinstance(single, dict) and isinstance(iret, dict):
                            iret.update(single)
                        else:
                            if not iret:
                                iret = []
                            iret.append(single)
                        tag = tagify([data['jid'], 'prog', opts['id'], str(ind)], 'job')
                        event_data = {'return': single}
                        minion_instance._fire_master(event_data, tag)
                        ind += 1
                    ret['return'] = iret
                else:
                    ret['return'] = return_data
                ret['retcode'] = sys.modules[func.__module__].__context__.get(
                    'retcode',
                    0
                )
                ret['success'] = True
            except CommandNotFoundError as exc:
                msg = 'Command required for {0!r} not found'.format(
                    function_name
                )
                log.debug(msg, exc_info=True)
                ret['return'] = '{0}: {1}'.format(msg, exc)
                ret['out'] = 'nested'
            except CommandExecutionError as exc:
                log.error(
                    'A command in {0!r} had a problem: {1}'.format(
                        function_name,
                        exc
                    ),
                    exc_info_on_loglevel=logging.DEBUG
                )
                ret['return'] = 'ERROR: {0}'.format(exc)
                ret['out'] = 'nested'
            except SaltInvocationError as exc:
                log.error(
                    'Problem executing {0!r}: {1}'.format(
                        function_name,
                        exc
                    ),
                    exc_info_on_loglevel=logging.DEBUG
                )
                ret['return'] = 'ERROR executing {0!r}: {1}'.format(
                    function_name, exc
                )
                ret['out'] = 'nested'
            except TypeError as exc:
                msg = ('TypeError encountered executing {0}: {1}. See '
                       'debug log for more info.').format(function_name, exc)
                log.warning(msg, exc_info_on_loglevel=logging.DEBUG)
                ret['return'] = msg
                ret['out'] = 'nested'
            except Exception:
                msg = 'The minion function caused an exception'
                log.warning(msg, exc_info_on_loglevel=logging.DEBUG)
                ret['return'] = '{0}: {1}'.format(msg, traceback.format_exc())
                ret['out'] = 'nested'
        else:
            ret['return'] = '{0!r} is not available.'.format(function_name)
            mod_name = function_name.split('.')[0]
            if mod_name in minion_instance.function_errors:
                ret['return'] += ' Possible reasons: {0!r}'.format(minion_instance.function_errors[mod_name])
            ret['out'] = 'nested'

        ret['jid'] = data['jid']
        ret['fun'] = data['fun']
        ret['fun_args'] = data['arg']
        if 'master_id' in data:
            ret['master_id'] = data['master_id']
        minion_instance._return_pub(ret)
        if data['ret']:
            if 'ret_config' in data:
                ret['ret_config'] = data['ret_config']
            ret['id'] = opts['id']
            for returner in set(data['ret'].split(',')):
                try:
                    minion_instance.returners['{0}.returner'.format(
                        returner
                    )](ret)
                except Exception as exc:
                    log.error(
                        'The return failed for job {0} {1}'.format(
                        data['jid'],
                        exc
                        )
                    )
                    log.error(traceback.format_exc())

    @classmethod
    def _thread_multi_return(cls, minion_instance, opts, data):
        '''
        This method should be used as a threading target, start the actual
        minion side execution.
        '''
        salt.utils.appendproctitle(data['jid'])
        # this seems awkward at first, but it's a workaround for Windows
        # multiprocessing communication.
        if not minion_instance:
            minion_instance = cls(opts)
        ret = {
            'return': {},
            'success': {},
        }
        for ind in range(0, len(data['fun'])):
            ret['success'][data['fun'][ind]] = False
            try:
                func = minion_instance.functions[data['fun'][ind]]
                args, kwargs = load_args_and_kwargs(
                    func,
                    data['arg'][ind],
                    data)
                ret['return'][data['fun'][ind]] = func(*args, **kwargs)
                ret['success'][data['fun'][ind]] = True
            except Exception as exc:
                trb = traceback.format_exc()
                log.warning(
                    'The minion function caused an exception: {0}'.format(
                        exc
                    )
                )
                ret['return'][data['fun'][ind]] = trb
            ret['jid'] = data['jid']
            ret['fun'] = data['fun']
            ret['fun_args'] = data['arg']
        minion_instance._return_pub(ret)
        if data['ret']:
            if 'ret_config' in data:
                ret['ret_config'] = data['ret_config']
            for returner in set(data['ret'].split(',')):
                ret['id'] = opts['id']
                try:
                    minion_instance.returners['{0}.returner'.format(
                        returner
                    )](ret)
                except Exception as exc:
                    log.error(
                        'The return failed for job {0} {1}'.format(
                        data['jid'],
                        exc
                        )
                    )

    def _return_pub(self, ret, ret_cmd='_return'):
        '''
        Return the data from the executed command to the master server
        '''
        jid = ret.get('jid', ret.get('__jid__'))
        fun = ret.get('fun', ret.get('__fun__'))
        if self.opts['multiprocessing']:
            fn_ = os.path.join(self.proc_dir, jid)
            if os.path.isfile(fn_):
                try:
                    os.remove(fn_)
                except (OSError, IOError):
                    # The file is gone already
                    pass
        log.info('Returning information for job: {0}'.format(jid))
        channel = salt.transport.Channel.factory(self.opts)
        if ret_cmd == '_syndic_return':
            load = {'cmd': ret_cmd,
                    'id': self.opts['id'],
                    'jid': jid,
                    'fun': fun,
                    'load': ret.get('__load__')}
            load['return'] = {}
            for key, value in ret.items():
                if key.startswith('__'):
                    continue
                load['return'][key] = value
        else:
            load = {'cmd': ret_cmd,
                    'id': self.opts['id']}
            for key, value in ret.items():
                load[key] = value

        if 'out' in ret:
            if isinstance(ret['out'], string_types):
                load['out'] = ret['out']
            else:
                log.error('Invalid outputter {0}. This is likely a bug.'
                          .format(ret['out']))
        else:
            try:
                oput = self.functions[fun].__outputter__
            except (KeyError, AttributeError, TypeError):
                pass
            else:
                if isinstance(oput, string_types):
                    load['out'] = oput
        if self.opts['cache_jobs']:
            # Local job cache has been enabled
            fn_ = os.path.join(
                self.opts['cachedir'],
                'minion_jobs',
                load['jid'],
                'return.p')
            jdir = os.path.dirname(fn_)
            if not os.path.isdir(jdir):
                os.makedirs(jdir)
            salt.utils.fopen(fn_, 'w+b').write(self.serial.dumps(ret))
        try:
            ret_val = channel.send(load)
        except SaltReqTimeoutError:
            msg = ('The minion failed to return the job information for job '
                   '{0}. This is often due to the master being shut down or '
                   'overloaded. If the master is running consider increasing '
                   'the worker_threads value.').format(jid)
            log.warn(msg)
            return ''

        log.trace('ret_val = {0}'.format(ret_val))
        return ret_val

    def _state_run(self):
        '''
        Execute a state run based on information set in the minion config file
        '''
        if self.opts['startup_states']:
            data = {'jid': 'req', 'ret': self.opts.get('ext_job_cache', '')}
            if self.opts['startup_states'] == 'sls':
                data['fun'] = 'state.sls'
                data['arg'] = [self.opts['sls_list']]
            elif self.opts['startup_states'] == 'top':
                data['fun'] = 'state.top'
                data['arg'] = [self.opts['top_file']]
            else:
                data['fun'] = 'state.highstate'
                data['arg'] = []
            self._handle_decoded_payload(data)

    def _refresh_grains_watcher(self, refresh_interval_in_minutes):
        '''
        Create a loop that will fire a pillar refresh to inform a master about a change in the grains of this minion
        :param refresh_interval_in_minutes:
        :return: None
        '''
        if '__update_grains' not in self.opts.get('schedule', {}):
            if 'schedule' not in self.opts:
                self.opts['schedule'] = {}
            self.opts['schedule'].update({
                '__update_grains':
                    {
                        'function': 'event.fire',
                        'args': [{}, 'grains_refresh'],
                        'minutes': refresh_interval_in_minutes
                    }
            })

    def _set_tcp_keepalive(self):
        if hasattr(zmq, 'TCP_KEEPALIVE'):
            self.socket.setsockopt(
                zmq.TCP_KEEPALIVE, self.opts['tcp_keepalive']
            )
            self.socket.setsockopt(
                zmq.TCP_KEEPALIVE_IDLE, self.opts['tcp_keepalive_idle']
            )
            self.socket.setsockopt(
                zmq.TCP_KEEPALIVE_CNT, self.opts['tcp_keepalive_cnt']
            )
            self.socket.setsockopt(
                zmq.TCP_KEEPALIVE_INTVL, self.opts['tcp_keepalive_intvl']
            )

    def _set_reconnect_ivl(self):
        recon_delay = self.opts['recon_default']

        if self.opts['recon_randomize']:
            recon_delay = randint(self.opts['recon_default'],
                                  self.opts['recon_default'] + self.opts['recon_max']
                          )

            log.debug("Generated random reconnect delay between '{0}ms' and '{1}ms' ({2})".format(
                self.opts['recon_default'],
                self.opts['recon_default'] + self.opts['recon_max'],
                recon_delay)
            )

        log.debug("Setting zmq_reconnect_ivl to '{0}ms'".format(recon_delay))
        self.socket.setsockopt(zmq.RECONNECT_IVL, recon_delay)

    def _set_reconnect_ivl_max(self):
        if hasattr(zmq, 'RECONNECT_IVL_MAX'):
            log.debug("Setting zmq_reconnect_ivl_max to '{0}ms'".format(
                self.opts['recon_default'] + self.opts['recon_max'])
            )

            self.socket.setsockopt(
                zmq.RECONNECT_IVL_MAX, self.opts['recon_max']
            )

    def _set_ipv4only(self):
        if self.opts['ipv6'] is True and hasattr(zmq, 'IPV4ONLY'):
            # IPv6 sockets work for both IPv6 and IPv4 addresses
            self.socket.setsockopt(zmq.IPV4ONLY, 0)

    def _fire_master_minion_start(self):
        # Send an event to the master that the minion is live
        self._fire_master(
            'Minion {0} started at {1}'.format(
            self.opts['id'],
            time.asctime()
            ),
            'minion_start'
        )
        # dup name spaced event
        self._fire_master(
            'Minion {0} started at {1}'.format(
            self.opts['id'],
            time.asctime()
            ),
            tagify([self.opts['id'], 'start'], 'minion'),
        )

    def _setsockopts(self):
        if self.opts['zmq_filtering']:
            # TODO: constants file for "broadcast"
            self.socket.setsockopt(zmq.SUBSCRIBE, 'broadcast')
            self.socket.setsockopt(zmq.SUBSCRIBE, self.hexid)
        else:
            self.socket.setsockopt(zmq.SUBSCRIBE, '')

        self.socket.setsockopt(zmq.IDENTITY, self.opts['id'])
        self._set_ipv4only()
        self._set_reconnect_ivl_max()
        self._set_tcp_keepalive()

    @property
    def master_pub(self):
        '''
        Return the master publish port
        '''
        return 'tcp://{ip}:{port}'.format(ip=self.opts['master_ip'],
                                          port=self.publish_port)

    def authenticate(self, timeout=60, safe=True):
        '''
        Authenticate with the master, this method breaks the functional
        paradigm, it will update the master information from a fresh sign
        in, signing in can occur as often as needed to keep up with the
        revolving master AES key.
        '''
        log.debug(
            'Attempting to authenticate with the Salt Master at {0}'.format(
                self.opts['master_ip']
            )
        )
        auth = salt.crypt.Auth(self.opts)
        self.tok = auth.gen_token('salt')
        acceptance_wait_time = self.opts['acceptance_wait_time']
        acceptance_wait_time_max = self.opts['acceptance_wait_time_max']
        if not acceptance_wait_time_max:
            acceptance_wait_time_max = acceptance_wait_time

        while True:
            creds = auth.sign_in(timeout, safe)
            if creds == 'full':
                return creds
            elif creds != 'retry':
                log.info('Authentication with master at {0} successful!'.format(self.opts['master_ip']))
                break
            log.info('Waiting for minion key to be accepted by the master.')
            if acceptance_wait_time:
                log.info('Waiting {0} seconds before retry.'.format(acceptance_wait_time))
                time.sleep(acceptance_wait_time)
            if acceptance_wait_time < acceptance_wait_time_max:
                acceptance_wait_time += acceptance_wait_time
                log.debug('Authentication wait time is {0}'.format(acceptance_wait_time))

        self.aes = creds['aes']
        if self.opts.get('syndic_master_publish_port'):
            self.publish_port = self.opts.get('syndic_master_publish_port')
        else:
            self.publish_port = creds['publish_port']
        self.crypticle = salt.crypt.Crypticle(self.opts, self.aes)

    def module_refresh(self, force_refresh=False):
        '''
        Refresh the functions and returners.
        '''
        self.functions, self.returners, _ = self._load_modules(force_refresh)
        self.schedule.functions = self.functions
        self.schedule.returners = self.returners

    def pillar_refresh(self, force_refresh=False):
        '''
        Refresh the pillar
        '''
        self.opts['pillar'] = salt.pillar.get_pillar(
            self.opts,
            self.opts['grains'],
            self.opts['id'],
            self.opts['environment'],
        ).compile_pillar()
        self.module_refresh(force_refresh)

    def manage_schedule(self, package):
        '''
        Refresh the functions and returners.
        '''
        tag, data = salt.utils.event.MinionEvent.unpack(package)
        func = data.get('func', None)
        name = data.get('name', None)
        schedule = data.get('schedule', None)
        where = data.get('where', None)

        if func == 'delete':
            self.schedule.delete_job(name)
        elif func == 'add':
            self.schedule.add_job(schedule)
        elif func == 'modify':
            self.schedule.modify_job(name, schedule, where)
        elif func == 'enable':
            self.schedule.enable_schedule()
        elif func == 'disable':
            self.schedule.disable_schedule()
        elif func == 'enable_job':
            self.schedule.enable_job(name, where)
        elif func == 'run_job':
            self.schedule.run_job(name, where)
        elif func == 'disable_job':
            self.schedule.disable_job(name, where)
        elif func == 'reload':
            self.schedule.reload(schedule)

    def environ_setenv(self, package):
        '''
        Set the salt-minion main process environment according to
        the data contained in the minion event data
        '''
        tag, data = salt.utils.event.MinionEvent.unpack(package)
        environ = data.get('environ', None)
        if environ is None:
            return False
        false_unsets = data.get('false_unsets', False)
        clear_all = data.get('clear_all', False)
        import salt.modules.environ as mod_environ
        return mod_environ.setenv(environ, false_unsets, clear_all)

    def clean_die(self, signum, frame):
        '''
        Python does not handle the SIGTERM cleanly, if it is signaled exit
        the minion process cleanly
        '''
        self._running = False
        exit(0)

    def _pre_tune(self):
        '''
        Set the minion running flag and issue the appropriate warnings if
        the minion cannot be started or is already running
        '''
        if self._running is None:
            self._running = True
        elif self._running is False:
            log.error(
                'This {0} was scheduled to stop. Not running '
                '{0}.tune_in()'.format(self.__class__.__name__)
            )
            return
        elif self._running is True:
            log.error(
                'This {0} is already running. Not running '
                '{0}.tune_in()'.format(self.__class__.__name__)
            )
            return

        try:
            log.info(
                '{0} is starting as user \'{1}\''.format(
                    self.__class__.__name__,
                    salt.utils.get_user()
                )
            )
        except Exception as err:
            # Only windows is allowed to fail here. See #3189. Log as debug in
            # that case. Else, error.
            log.log(
                salt.utils.is_windows() and logging.DEBUG or logging.ERROR,
                'Failed to get the user who is starting {0}'.format(
                    self.__class__.__name__
                ),
                exc_info=err
            )

    def handle_event(self, package):
        '''
        Handle an event from the epull_sock (all local minion events)
        '''
        log.debug('Handling event {0!r}'.format(package))
        if package.startswith('module_refresh'):
            self.module_refresh()
        elif package.startswith('pillar_refresh'):
            self.pillar_refresh()
        elif package.startswith('manage_schedule'):
            self.manage_schedule(package)
        elif package.startswith('grains_refresh'):
            if self.grains_cache != self.opts['grains']:
                self.pillar_refresh(force_refresh=True)
                self.grains_cache = self.opts['grains']
        elif package.startswith('environ_setenv'):
            self.environ_setenv(package)
        elif package.startswith('fire_master'):
            tag, data = salt.utils.event.MinionEvent.unpack(package)
            log.debug('Forwarding master event tag={tag}'.format(tag=data['tag']))
            self._fire_master(data['data'], data['tag'], data['events'], data['pretag'])
        elif package.startswith('__master_disconnected'):
            tag, data = salt.utils.event.MinionEvent.unpack(package)
            # if the master disconnect event is for a different master, raise an exception
            if data['master'] != self.opts['master']:
                raise Exception()
            if self.connected:
                # we are not connected anymore
                self.connected = False
                # modify the scheduled job to fire only on reconnect
                schedule = {
                   'function': 'status.master',
                   'seconds': self.opts['master_alive_interval'],
                   'jid_include': True,
                   'maxrunning': 2,
                   'kwargs': {'master_ip': self.opts['master'],
                              'connected': False}
                }
                self.schedule.modify_job(name='__master_alive',
                                         schedule=schedule)

                log.info('Connection to master {0} lost'.format(self.opts['master']))

                if self.opts['master_type'] == 'failover':
                    log.info('Trying to tune in to next master from master-list')

                    # if eval_master finds a new master for us, self.connected
                    # will be True again on successfull master authentication
                    self.opts['master'] = self.eval_master(opts=self.opts,
                                                           failed=True)
                    if self.connected:
                        # re-init the subsystems to work with the new master
                        log.info('Re-initialising subsystems for new '
                                 'master {0}'.format(self.opts['master']))
                        del self.socket
                        del self.context
                        del self.poller
                        self._init_context_and_poller()
                        self.socket = self.context.socket(zmq.SUB)
                        self._set_reconnect_ivl()
                        self._setsockopts()
                        self.socket.connect(self.master_pub)
                        self.poller.register(self.socket, zmq.POLLIN)
                        self.poller.register(self.epull_sock, zmq.POLLIN)
                        self._fire_master_minion_start()
                        log.info('Minion is ready to receive requests!')

                        # update scheduled job to run with the new master addr
                        schedule = {
                           'function': 'status.master',
                           'seconds': self.opts['master_alive_interval'],
                           'jid_include': True,
                           'maxrunning': 2,
                           'kwargs': {'master_ip': self.opts['master'],
                                      'connected': True}
                        }
                        self.schedule.modify_job(name='__master_alive',
                                                 schedule=schedule)

        elif package.startswith('__master_connected'):
            # handle this event only once. otherwise it will polute the log
            if not self.connected:
                log.info('Connection to master {0} re-established'.format(self.opts['master']))
                self.connected = True
                # modify the __master_alive job to only fire,
                # if the connection is lost again
                schedule = {
                   'function': 'status.master',
                   'seconds': self.opts['master_alive_interval'],
                   'jid_include': True,
                   'maxrunning': 2,
                   'kwargs': {'master_ip': self.opts['master'],
                              'connected': True}
                }

                self.schedule.modify_job(name='__master_alive',
                                         schedule=schedule)

    # Main Minion Tune In
    def tune_in(self):
        '''
        Lock onto the publisher. This is the main event loop for the minion
        :rtype : None
        '''
        self._pre_tune()

        # Properly exit if a SIGTERM is signalled
        signal.signal(signal.SIGTERM, self.clean_die)

        log.debug('Minion {0!r} trying to tune in'.format(self.opts['id']))

        self._prepare_minion_event_system()

        self.socket = self.context.socket(zmq.SUB)

        self._set_reconnect_ivl()
        self._setsockopts()

        self.socket.connect(self.master_pub)
        self.poller.register(self.socket, zmq.POLLIN)
        self.poller.register(self.epull_sock, zmq.POLLIN)

        self._fire_master_minion_start()
        log.info('Minion is ready to receive requests!')

        # Make sure to gracefully handle SIGUSR1
        enable_sigusr1_handler()

        # Make sure to gracefully handle CTRL_LOGOFF_EVENT
        salt.utils.enable_ctrl_logoff_handler()

        # On first startup execute a state run if configured to do so
        self._state_run()

        loop_interval = int(self.opts['loop_interval'])

        try:
            if self.opts['grains_refresh_every']:  # If exists and is not zero. In minutes, not seconds!
                if self.opts['grains_refresh_every'] > 1:
                    log.debug(
                        'Enabling the grains refresher. Will run every {0} minutes.'.format(
                            self.opts['grains_refresh_every'])
                    )
                else:  # Clean up minute vs. minutes in log message
                    log.debug(
                        'Enabling the grains refresher. Will run every {0} minute.'.format(
                            self.opts['grains_refresh_every'])

                    )
                self._refresh_grains_watcher(
                    abs(self.opts['grains_refresh_every'])
                )
        except Exception as exc:
            log.error(
                'Exception occurred in attempt to initialize grain refresh routine during minion tune-in: {0}'.format(
                    exc)
            )

        ping_interval = self.opts.get('ping_interval', 0) * 60
        ping_at = None

        while self._running is True:
            loop_interval = self.process_schedule(self, loop_interval)
            try:
                socks = self._do_poll(loop_interval)

                if ping_interval > 0:
                    if socks or not ping_at:
                        ping_at = time.time() + ping_interval
                    if ping_at < time.time():
                        log.debug('Ping master')
                        self._fire_master('ping', 'minion_ping')
                        ping_at = time.time() + ping_interval

                self._do_socket_recv(socks)

                # Check the event system
                if socks.get(self.epull_sock) == zmq.POLLIN:
                    package = self.epull_sock.recv(zmq.NOBLOCK)
                    try:
                        self.handle_event(package)
                        self.epub_sock.send(package)
                    except Exception:
                        log.debug('Exception while handling events', exc_info=True)
                    # Add an extra fallback in case a forked process leeks through
                    multiprocessing.active_children()

            except zmq.ZMQError as exc:
                # The interrupt caused by python handling the
                # SIGCHLD. Throws this error with errno == EINTR.
                # Nothing to receive on the zmq socket throws this error
                # with EAGAIN.
                # Both are safe to ignore
                if exc.errno != errno.EAGAIN and exc.errno != errno.EINTR:
                    log.critical('Unexpected ZMQError while polling minion',
                                 exc_info=True)
                continue
            except SaltClientError:
                raise
            except Exception:
                log.critical(
                    'An exception occurred while polling the minion',
                    exc_info=True
                )

    def tune_in_no_block(self):
        '''
        Executes the tune_in sequence but omits extra logging and the
        management of the event bus assuming that these are handled outside
        the tune_in sequence
        '''

        self._pre_tune()
        self._init_context_and_poller()

        self.socket = self.context.socket(zmq.SUB)

        self._setsockopts()

        self.socket.connect(self.master_pub)
        self.poller.register(self.socket, zmq.POLLIN)

        self._fire_master_minion_start()

        loop_interval = int(self.opts['loop_interval'])

        # On first startup execute a state run if configured to do so
        self._state_run()

        while self._running is True:
            try:
                socks = self._do_poll(loop_interval)
                self._do_socket_recv(socks)
                # Check the event system
            except zmq.ZMQError:
                # If a zeromq error happens recover
                yield True
            except Exception:
                log.critical(
                    'An exception occurred while polling the minion',
                    exc_info=True
                )
            yield True

    def _do_poll(self, loop_interval):
        log.trace('Check main poller timeout {0}'.format(loop_interval))
        return dict(self.poller.poll(
            loop_interval * 1000)
        )

    def _do_socket_recv(self, socks):
        if socks.get(self.socket) == zmq.POLLIN:
            # topic filtering is done at the zmq level, so we just strip it
            messages = self.socket.recv_multipart(zmq.NOBLOCK)
            messages_len = len(messages)
            # if it was one message, then its old style
            if messages_len == 1:
                payload = self.serial.loads(messages[0])
            # 2 includes a header which says who should do it
            elif messages_len == 2:
                payload = self.serial.loads(messages[1])
            else:
                raise Exception(('Invalid number of messages ({0}) in zeromq pub'
                                 'message from master').format(len(messages_len)))

            log.trace('Handling payload')
            self._handle_payload(payload)

    def destroy(self):
        '''
        Tear down the minion
        '''
        self._running = False
        if getattr(self, 'poller', None) is not None:
            if isinstance(self.poller.sockets, dict):
                for socket in self.poller.sockets.keys():
                    if socket.closed is False:
                        socket.close()
                    self.poller.unregister(socket)
            else:
                for socket in self.poller.sockets:
                    if socket[0].closed is False:
                        socket[0].close()
                    self.poller.unregister(socket[0])

        if hasattr(self, 'epub_sock') and self.epub_sock.closed is False:
            self.epub_sock.close()
        if hasattr(self, 'epull_sock') and self.epull_sock.closed is False:
            self.epull_sock.close()
        if hasattr(self, 'socket') and self.socket.closed is False:
            self.socket.close()
        if hasattr(self, 'context') and self.context.closed is False:
            self.context.term()

    def __del__(self):
        self.destroy()


class Syndic(Minion):
    '''
    Make a Syndic minion, this minion will use the minion keys on the
    master to authenticate with a higher level master.
    '''
    def __init__(self, opts, **kwargs):
        self._syndic_interface = opts.get('interface')
        self._syndic = True
        # force auth_safemode True because Syndic don't support autorestart
        opts['auth_safemode'] = True
        opts['loop_interval'] = 1
        super(Syndic, self).__init__(opts, **kwargs)
        self.mminion = salt.minion.MasterMinion(opts)

    def _handle_aes(self, load, sig=None):
        '''
        Takes the AES encrypted load, decrypts it, and runs the encapsulated
        instructions
        '''
        # If the AES authentication has changed, re-authenticate
        try:
            data = self.crypticle.loads(load)
        except AuthenticationError:
            self.authenticate()
            data = self.crypticle.loads(load)
        # Verify that the publication is valid
        if 'tgt' not in data or 'jid' not in data or 'fun' not in data \
           or 'arg' not in data:
            return
        data['to'] = int(data.get('to', self.opts['timeout'])) - 1
        if 'user' in data:
            log.debug(
                'User {0[user]} Executing syndic command {0[fun]} with '
                'jid {0[jid]}'.format(
                    data
                )
            )
        else:
            log.debug(
                'Executing syndic command {0[fun]} with jid {0[jid]}'.format(
                    data
                )
            )
        log.debug('Command details: {0}'.format(data))
        self._handle_decoded_payload(data)

    def _handle_decoded_payload(self, data):
        '''
        Override this method if you wish to handle the decoded data
        differently.
        '''
        self.syndic_cmd(data)

    def syndic_cmd(self, data):
        '''
        Take the now clear load and forward it on to the client cmd
        '''
        # Set up default tgt_type
        if 'tgt_type' not in data:
            data['tgt_type'] = 'glob'
        kwargs = {}

        # optionally add a few fields to the publish data
        for field in ('master_id',  # which master the job came from
                      'user',  # which user ran the job
                      ):
            if field in data:
                kwargs[field] = data[field]

        # Send out the publication
        self.local.pub(data['tgt'],
                       data['fun'],
                       data['arg'],
                       data['tgt_type'],
                       data['ret'],
                       data['jid'],
                       data['to'],
                       user=data.get('user', ''),
                       **kwargs)

    def _setsockopts(self):
        # no filters for syndication masters, unless we want to maintain a
        # list of all connected minions and update the filter
        self.socket.setsockopt(zmq.SUBSCRIBE, '')
        self.socket.setsockopt(zmq.IDENTITY, self.opts['id'])

        self._set_reconnect_ivl_max()
        self._set_tcp_keepalive()
        self._set_ipv4only()

    def _fire_master_syndic_start(self):
        # Send an event to the master that the minion is live
        self._fire_master(
            'Syndic {0} started at {1}'.format(
            self.opts['id'],
            time.asctime()
            ),
            'syndic_start'
        )
        self._fire_master(
            'Syndic {0} started at {1}'.format(
            self.opts['id'],
            time.asctime()
            ),
            tagify([self.opts['id'], 'start'], 'syndic'),
        )

    def tune_in_no_block(self):
        '''
        Executes the tune_in sequence but omits extra logging and the
        management of the event bus assuming that these are handled outside
        the tune_in sequence
        '''
        # Instantiate the local client
        self.local = salt.client.get_local_client(self.opts['_minion_conf_file'])
        self.local.event.subscribe('')

        self._init_context_and_poller()

        self.socket = self.context.socket(zmq.SUB)

        self._setsockopts()

        self.socket.connect(self.master_pub)
        self.poller.register(self.socket, zmq.POLLIN)

        loop_interval = int(self.opts['loop_interval'])

        self._fire_master_syndic_start()

        while True:
            try:
                socks = dict(self.poller.poll(loop_interval * 1000))
                if socks.get(self.socket) == zmq.POLLIN:
                    self._process_cmd_socket()
            except zmq.ZMQError:
                yield True
            except Exception:
                log.critical(
                    'An exception occurred while polling the minion',
                    exc_info=True
                )
            yield True

    # Syndic Tune In
    def tune_in(self):
        '''
        Lock onto the publisher. This is the main event loop for the syndic
        '''
        # Instantiate the local client
        self.local = salt.client.get_local_client(self.opts['_minion_conf_file'])
        self.local.event.subscribe('')
        self.local.opts['interface'] = self._syndic_interface

        signal.signal(signal.SIGTERM, self.clean_die)
        log.debug('Syndic {0!r} trying to tune in'.format(self.opts['id']))

        self._init_context_and_poller()

        # Start with the publish socket
        # Share the poller with the event object
        self.socket = self.context.socket(zmq.SUB)

        self._setsockopts()

        self.socket.connect(self.master_pub)
        self.poller.register(self.socket, zmq.POLLIN)
        # Send an event to the master that the minion is live
        self._fire_master_syndic_start()

        # Make sure to gracefully handle SIGUSR1
        enable_sigusr1_handler()

        loop_interval = int(self.opts['loop_interval'])
        self._reset_event_aggregation()
        while True:
            try:
                # Do all the maths in seconds
                timeout = loop_interval
                if self.event_forward_timeout is not None:
                    timeout = min(timeout,
                                  self.event_forward_timeout - time.time())
                if timeout >= 0:
                    log.trace('Polling timeout: %f', timeout)
                    socks = dict(self.poller.poll(timeout * 1000))
                else:
                    # This shouldn't really happen.
                    # But there's no harm being defensive
                    log.warning('Negative timeout in syndic main loop')
                    socks = {}
                if socks.get(self.socket) == zmq.POLLIN:
                    self._process_cmd_socket()
                if socks.get(self.local.event.sub) == zmq.POLLIN:
                    self._process_event_socket()
                if self.event_forward_timeout is not None and \
                        self.event_forward_timeout < time.time():
                    self._forward_events()
            # We don't handle ZMQErrors like the other minions
            # I've put explicit handling around the receive calls
            # in the process_*_socket methods. If we see any other
            # errors they may need some kind of handling so log them
            # for now.
            except Exception:
                log.critical(
                    'An exception occurred while polling the syndic',
                    exc_info=True
                )

    def _process_cmd_socket(self):
        try:
            messages = self.socket.recv_multipart(zmq.NOBLOCK)
            messages_len = len(messages)
            idx = None
            if messages_len == 1:
                idx = 0
            elif messages_len == 2:
                idx = 1
            else:
                raise SaltSyndicMasterError('Syndication master received message of invalid len ({0}/2)'.format(messages_len))

            payload = self.serial.loads(messages[idx])
        except zmq.ZMQError as e:
            # Swallow errors for bad wakeups or signals needing processing
            if e.errno != errno.EAGAIN and e.errno != errno.EINTR:
                raise
        log.trace('Handling payload')
        self._handle_payload(payload)

    def _reset_event_aggregation(self):
        self.jids = {}
        self.raw_events = []
        self.event_forward_timeout = None

    def _process_event_socket(self):
        tout = time.time() + self.opts['syndic_max_event_process_time']
        while tout > time.time():
            try:
                event = self.local.event.get_event_noblock()
            except zmq.ZMQError as e:
                # EAGAIN indicates no more events at the moment
                # EINTR some kind of signal maybe someone trying
                # to get us to quit so escape our timeout
                if e.errno == errno.EAGAIN or e.errno == errno.EINTR:
                    break
                raise
            log.trace('Got event {0}'.format(event['tag']))
            if self.event_forward_timeout is None:
                self.event_forward_timeout = (
                        time.time() + self.opts['syndic_event_forward_timeout']
                        )
            if salt.utils.is_jid(event['tag']) and 'return' in event['data']:
                if 'jid' not in event['data']:
                    # Not a job return
                    continue
                jdict = self.jids.setdefault(event['tag'], {})
                if not jdict:
                    jdict['__fun__'] = event['data'].get('fun')
                    jdict['__jid__'] = event['data']['jid']
                    jdict['__load__'] = {}
                    fstr = '{0}.get_jid'.format(self.opts['master_job_cache'])
                    jdict['__load__'].update(
                        self.mminion.returners[fstr](event['data']['jid'])
                        )
                if 'master_id' in event['data']:
                    jdict['master_id'] = event['data']['master_id']
                jdict[event['data']['id']] = event['data']['return']
            else:
                # Add generic event aggregation here
                if 'retcode' not in event['data']:
                    self.raw_events.append(event)

    def _forward_events(self):
        log.trace('Forwarding events')
        if self.raw_events:
            self._fire_master(events=self.raw_events,
                              pretag=tagify(self.opts['id'], base='syndic'),
                              )
        for jid in self.jids:
            self._return_pub(self.jids[jid], '_syndic_return')
        self._reset_event_aggregation()

    def destroy(self):
        '''
        Tear down the syndic minion
        '''
        # We borrowed the local clients poller so give it back before
        # it's destroyed. Reset the local poller reference.
        self.poller = None
        super(Syndic, self).destroy()
        if hasattr(self, 'local'):
            del self.local


class MultiSyndic(MinionBase):
    '''
    Make a MultiSyndic minion, this minion will handle relaying jobs and returns from
    all minions connected to it to the list of masters it is connected to.

    Note: jobs will be returned best-effort to the requesting master. This also means
    (since we are using zmq) that if a job was fired and the master disconnects
    between the publish and return, that the return will end up in a zmq buffer
    in this Syndic headed to that original master.

    In addition, since these classes all seem to use a mix of blocking and non-blocking
    calls (with varying timeouts along the way) this daemon does not handle failure well,
    it will (under most circumstances) stall the daemon for ~60s attempting to re-auth
    with the down master
    '''
    # time to connect to upstream master
    SYNDIC_CONNECT_TIMEOUT = 5

    def __init__(self, opts):
        opts['loop_interval'] = 1
        super(MultiSyndic, self).__init__(opts)
        self.mminion = salt.minion.MasterMinion(opts)

        # create all of the syndics you need
        self.master_syndics = {}
        for master in set(self.opts['master']):
            s_opts = copy.copy(self.opts)
            s_opts['master'] = master
            self.master_syndics[master] = {'opts': s_opts,
                                           'auth_wait': s_opts['acceptance_wait_time'],
                                           'dead_until': 0}
            self._connect_to_master(master)

    # TODO: do we need all of this?
    def _connect_to_master(self, master):
        '''
        Attempt to connect to master, including back-off for each one

        return boolean of wether you connected or not
        '''
        if master not in self.master_syndics:
            log.error('Unable to connect to {0}, not in the list of masters'.format(master))
            return False

        minion = self.master_syndics[master]
        # if we need to be dead for a while, stay that way
        if minion['dead_until'] > time.time():
            return False

        if time.time() - minion['auth_wait'] > minion.get('last', 0):
            try:
                t_minion = Syndic(minion['opts'],
                                  timeout=self.SYNDIC_CONNECT_TIMEOUT,
                                  safe=False,
                                  )

                self.master_syndics[master]['syndic'] = t_minion
                self.master_syndics[master]['generator'] = t_minion.tune_in_no_block()
                self.master_syndics[master]['auth_wait'] = self.opts['acceptance_wait_time']
                self.master_syndics[master]['dead_until'] = 0

                return True
            except SaltClientError:
                log.error('Error while bring up minion for multi-syndic. Is master {0} responding?'.format(master))
                # re-use auth-wait as backoff for syndic
                minion['dead_until'] = time.time() + minion['auth_wait']
                if minion['auth_wait'] < self.opts['acceptance_wait_time_max']:
                    minion['auth_wait'] += self.opts['acceptance_wait_time']
        return False

    def _call_syndic(self, func, args=(), kwargs=None, master_id=None):
        '''
        Wrapper to call a given func on a syndic, best effort to get the one you asked for
        '''
        if kwargs is None:
            kwargs = {}
        for master, syndic_dict in self.iter_master_options(master_id):
            if 'syndic' not in syndic_dict:
                continue
            if syndic_dict['dead_until'] > time.time():
                log.error('Unable to call {0} on {1}, that syndic is dead for now'.format(func, master_id))
                continue
            try:
                getattr(syndic_dict['syndic'], func)(*args, **kwargs)
                return
            except SaltClientError:
                log.error('Unable to call {0} on {1}, trying another...'.format(func, master_id))
                # re-use auth-wait as backoff for syndic
                syndic_dict['dead_until'] = time.time() + syndic_dict['auth_wait']
                if syndic_dict['auth_wait'] < self.opts['acceptance_wait_time_max']:
                    syndic_dict['auth_wait'] += self.opts['acceptance_wait_time']
                continue
        log.critical('Unable to call {0} on any masters!'.format(func))

    def iter_master_options(self, master_id=None):
        '''
        Iterate (in order) over your options for master
        '''
        masters = self.master_syndics.keys()
        shuffle(masters)
        if master_id not in self.master_syndics:
            master_id = masters.pop(0)
        else:
            masters.remove(master_id)

        while True:
            yield master_id, self.master_syndics[master_id]
            if len(masters) == 0:
                break
            master_id = masters.pop(0)

    def _reset_event_aggregation(self):
        self.jids = {}
        self.raw_events = []
        self.event_forward_timeout = None

    # Syndic Tune In
    def tune_in(self):
        '''
        Lock onto the publisher. This is the main event loop for the syndic
        '''
        # Instantiate the local client
        self.local = salt.client.get_local_client(self.opts['_minion_conf_file'])
        self.local.event.subscribe('')

        log.debug('MultiSyndic {0!r} trying to tune in'.format(self.opts['id']))

        # Share the poller with the event object
        self.poller = self.local.event.poller

        # Make sure to gracefully handle SIGUSR1
        enable_sigusr1_handler()

        loop_interval = int(self.opts['loop_interval'])
        self._reset_event_aggregation()
        while True:
            try:
                # Do all the maths in seconds
                timeout = loop_interval
                if self.event_forward_timeout is not None:
                    timeout = min(timeout,
                                  self.event_forward_timeout - time.time())
                if timeout >= 0:
                    log.trace('Polling timeout: %f', timeout)
                    socks = dict(self.poller.poll(timeout * 1000))
                else:
                    # This shouldn't really happen.
                    # But there's no harm being defensive
                    log.warning('Negative timeout in syndic main loop')
                    socks = {}
                # check all of your master_syndics, have them do their thing
                for master_id, syndic_dict in self.master_syndics.iteritems():
                    # if not connected, lets try
                    if 'generator' not in syndic_dict:
                        # if we couldn't connect, lets try later
                        if not self._connect_to_master(master_id):
                            continue
                    syndic_dict['generator'].next()

                # events
                if socks.get(self.local.event.sub) == zmq.POLLIN:
                    self._process_event_socket()

                if (self.event_forward_timeout is not None and
                    self.event_forward_timeout < time.time()):
                    self._forward_events()
            # We don't handle ZMQErrors like the other minions
            # I've put explicit handling around the recieve calls
            # in the process_*_socket methods. If we see any other
            # errors they may need some kind of handling so log them
            # for now.
            except Exception:
                log.critical(
                    'An exception occurred while polling the syndic',
                    exc_info=True
                )

    def _process_event_socket(self):
        tout = time.time() + self.opts['syndic_max_event_process_time']
        while tout > time.time():
            try:
                event = self.local.event.get_event_noblock()
            except zmq.ZMQError as e:
                # EAGAIN indicates no more events at the moment
                # EINTR some kind of signal maybe someone trying
                # to get us to quit so escape our timeout
                if e.errno == errno.EAGAIN or e.errno == errno.EINTR:
                    break
                raise
            log.trace('Got event {0}'.format(event['tag']))
            if self.event_forward_timeout is None:
                self.event_forward_timeout = (
                        time.time() + self.opts['syndic_event_forward_timeout']
                        )
            if salt.utils.is_jid(event['tag']) and 'return' in event['data']:
                if 'jid' not in event['data']:
                    # Not a job return
                    continue
                jdict = self.jids.setdefault(event['tag'], {})
                if not jdict:
                    jdict['__fun__'] = event['data'].get('fun')
                    jdict['__jid__'] = event['data']['jid']
                    jdict['__load__'] = {}
                    fstr = '{0}.get_jid'.format(self.opts['master_job_cache'])
                    jdict['__load__'].update(
                        self.mminion.returners[fstr](event['data']['jid'])
                        )
                if 'master_id' in event['data']:
                    # __'s to make sure it doesn't print out on the master cli
                    jdict['__master_id__'] = event['data']['master_id']
                jdict[event['data']['id']] = event['data']['return']
            else:
                # Add generic event aggregation here
                if 'retcode' not in event['data']:
                    self.raw_events.append(event)

    def _forward_events(self):
        log.trace('Forwarding events')
        if self.raw_events:
            self._call_syndic('_fire_master',
                              kwargs={'events': self.raw_events,
                                      'pretag': tagify(self.opts['id'], base='syndic')},
                              )
        for jid, jid_ret in self.jids.iteritems():
            self._call_syndic('_return_pub', args=(jid_ret, '_syndic_return'), master_id=jid_ret.get('__master_id__'))

        self._reset_event_aggregation()


class Matcher(object):
    '''
    Use to return the value for matching calls from the master
    '''
    def __init__(self, opts, functions=None):
        self.opts = opts
        self.functions = functions

    def confirm_top(self, match, data, nodegroups=None):
        '''
        Takes the data passed to a top file environment and determines if the
        data matches this minion
        '''
        matcher = 'compound'
        if not data:
            log.error('Received bad data when setting the match from the top '
                      'file')
            return False
        for item in data:
            if isinstance(item, dict):
                if 'match' in item:
                    matcher = item['match']
        if hasattr(self, matcher + '_match'):
            funcname = '{0}_match'.format(matcher)
            if matcher == 'nodegroup':
                return getattr(self, funcname)(match, nodegroups)
            return getattr(self, funcname)(match)
        else:
            log.error('Attempting to match with unknown matcher: {0}'.format(
                matcher
            ))
            return False

    def glob_match(self, tgt):
        '''
        Returns true if the passed glob matches the id
        '''
        if not isinstance(tgt, str):
            return False

        return fnmatch.fnmatch(self.opts['id'], tgt)

    def pcre_match(self, tgt):
        '''
        Returns true if the passed pcre regex matches
        '''
        return bool(re.match(tgt, self.opts['id']))

    def list_match(self, tgt):
        '''
        Determines if this host is on the list
        '''
        if isinstance(tgt, string_types):
            tgt = tgt.split(',')
        return bool(self.opts['id'] in tgt)

    def grain_match(self, tgt, delimiter=DEFAULT_TARGET_DELIM):
        '''
        Reads in the grains glob match
        '''
        log.debug('grains target: {0}'.format(tgt))
        if delimiter not in tgt:
            log.error('Got insufficient arguments for grains match '
                      'statement from master')
            return False
        return salt.utils.subdict_match(
            self.opts['grains'], tgt, delimiter=delimiter
        )

    def grain_pcre_match(self, tgt, delimiter=DEFAULT_TARGET_DELIM):
        '''
        Matches a grain based on regex
        '''
        log.debug('grains pcre target: {0}'.format(tgt))
        if delimiter not in tgt:
            log.error('Got insufficient arguments for grains pcre match '
                      'statement from master')
            return False
        return salt.utils.subdict_match(self.opts['grains'], tgt,
                                        delimiter=delimiter, regex_match=True)

    def data_match(self, tgt):
        '''
        Match based on the local data store on the minion
        '''
        if self.functions is None:
            self.functions = salt.loader.minion_mods(self.opts)
        comps = tgt.split(':')
        if len(comps) < 2:
            return False
        val = self.functions['data.getval'](comps[0])
        if val is None:
            # The value is not defined
            return False
        if isinstance(val, list):
            # We are matching a single component to a single list member
            for member in val:
                if fnmatch.fnmatch(str(member).lower(), comps[1].lower()):
                    return True
            return False
        if isinstance(val, dict):
            if comps[1] in val:
                return True
            return False
        return bool(fnmatch.fnmatch(
            val,
            comps[1],
        ))

    def pillar_match(self, tgt, delimiter=DEFAULT_TARGET_DELIM):
        '''
        Reads in the pillar glob match
        '''
        log.debug('pillar target: {0}'.format(tgt))
        if delimiter not in tgt:
            log.error('Got insufficient arguments for pillar match '
                      'statement from master')
            return False
        return salt.utils.subdict_match(
            self.opts['pillar'], tgt, delimiter=delimiter
        )

    def ipcidr_match(self, tgt):
        '''
        Matches based on ip address or CIDR notation
        '''
        num_parts = len(tgt.split('/'))
        if num_parts > 2:
            # Target is not valid CIDR
            return False
        elif num_parts == 2:
            # Target is CIDR
            return salt.utils.network.in_subnet(
                tgt,
                addrs=self.opts['grains'].get('ipv4', [])
            )
        else:
            # Target is an IPv4 address
            import socket
            try:
                socket.inet_aton(tgt)
            except socket.error:
                # Not a valid IPv4 address
                return False
            else:
                return tgt in self.opts['grains'].get('ipv4', [])

    def range_match(self, tgt):
        '''
        Matches based on range cluster
        '''
        if HAS_RANGE:
            range_ = seco.range.Range(self.opts['range_server'])
            try:
                return self.opts['grains']['fqdn'] in range_.expand(tgt)
            except seco.range.RangeException as exc:
                log.debug('Range exception in compound match: {0}'.format(exc))
                return False
        return False

    def compound_match(self, tgt):
        '''
        Runs the compound target check
        '''
        if not isinstance(tgt, string_types):
            log.debug('Compound target received that is not a string')
            return False
        ref = {'G': 'grain',
               'P': 'grain_pcre',
               'I': 'pillar',
               'L': 'list',
               'S': 'ipcidr',
               'E': 'pcre'}
        if HAS_RANGE:
            ref['R'] = 'range'
        results = []
        opers = ['and', 'or', 'not', '(', ')']
        tokens = tgt.split()
        for match in tokens:
            # Try to match tokens from the compound target, first by using
            # the 'G, X, I, L, S, E' matcher types, then by hostname glob.
            if '@' in match and match[1] == '@':
                comps = match.split('@')
                matcher = ref.get(comps[0])
                if not matcher:
                    # If an unknown matcher is called at any time, fail out
                    return False
                results.append(
                    str(
                        getattr(self, '{0}_match'.format(matcher))(
                            '@'.join(comps[1:])
                        )
                    )
                )
            elif match in opers:
                # We didn't match a target, so append a boolean operator or
                # subexpression
                if results or match in ['(', ')']:
                    if match == 'not':
                        if results[-1] == 'and':
                            pass
                        elif results[-1] == 'or':
                            pass
                        else:
                            results.append('and')
                    results.append(match)
                else:
                    # seq start with oper, fail
                    if match not in ['(', ')']:
                        return False
            else:
                # The match is not explicitly defined, evaluate it as a glob
                results.append(str(self.glob_match(match)))
        results = ' '.join(results)
        try:
            return eval(results)  # pylint: disable=W0123
        except Exception:
            log.error('Invalid compound target: {0} for results: {1}'.format(tgt, results))
            return False
        return False

    def nodegroup_match(self, tgt, nodegroups):
        '''
        This is a compatibility matcher and is NOT called when using
        nodegroups for remote execution, but is called when the nodegroups
        matcher is used in states
        '''
        if tgt in nodegroups:
            return self.compound_match(
                salt.utils.minions.nodegroup_comp(tgt, nodegroups)
            )
        return False


class ProxyMinion(Minion):
    '''
    This class instantiates a 'proxy' minion--a minion that does not manipulate
    the host it runs on, but instead manipulates a device that cannot run a minion.
    '''
    def __init__(self, opts, timeout=60, safe=True):  # pylint: disable=W0231
        '''
        Pass in the options dict
        '''

        self._running = None
        # Warn if ZMQ < 3.2
        if HAS_ZMQ:
            try:
                zmq_version_info = zmq.zmq_version_info()
            except AttributeError:
                # PyZMQ <= 2.1.9 does not have zmq_version_info, fall back to
                # using zmq.zmq_version() and build a version info tuple.
                zmq_version_info = tuple(
                    [int(x) for x in zmq.zmq_version().split('.')]
                )
            if zmq_version_info < (3, 2):
                log.warning(
                    'You have a version of ZMQ less than ZMQ 3.2! There are '
                    'known connection keep-alive issues with ZMQ < 3.2 which '
                    'may result in loss of contact with minions. Please '
                    'upgrade your ZMQ!'
                )
        # Late setup the of the opts grains, so we can log from the grains
        # module
        # print opts['proxymodule']
        fq_proxyname = 'proxy.'+opts['proxy']['proxytype']
        self.proxymodule = salt.loader.proxy(opts, fq_proxyname)
        opts['proxyobject'] = self.proxymodule[opts['proxy']['proxytype']+'.Proxyconn'](opts['proxy'])
        opts['id'] = opts['proxyobject'].id(opts)
        opts.update(resolve_dns(opts))
        self.opts = opts
        self.authenticate(timeout, safe)
        self.opts['pillar'] = salt.pillar.get_pillar(
            opts,
            opts['grains'],
            opts['id'],
            opts['environment'],
        ).compile_pillar()
        self.serial = salt.payload.Serial(self.opts)
        self.mod_opts = self._prep_mod_opts()
        self.functions, self.returners, self.function_errors = self._load_modules()
        self.matcher = Matcher(self.opts, self.functions)
        self.proc_dir = get_proc_dir(opts['cachedir'])
        self.schedule = salt.utils.schedule.Schedule(
            self.opts,
            self.functions,
            self.returners)
        self.grains_cache = self.opts['grains']
        # self._running = True

    def _prep_mod_opts(self):
        '''
        Returns a copy of the opts with key bits stripped out
        '''
        return super(ProxyMinion, self)._prep_mod_opts()

    def _load_modules(self, force_refresh=False):
        '''
        Return the functions and the returners loaded up from the loader
        module
        '''
        return super(ProxyMinion, self)._load_modules(force_refresh=force_refresh)<|MERGE_RESOLUTION|>--- conflicted
+++ resolved
@@ -490,9 +490,8 @@
                 ret[master]['generator'] = minion.tune_in_no_block()
             except SaltClientError as exc:
                 log.error('Error while bringing up minion for multi-master. Is master at {0} responding?'.format(master))
-
-<<<<<<< HEAD
-=======
+        return ret
+
     def minions(self):
         '''
         Return a list of minion generators bound to the tune_in method
@@ -507,7 +506,6 @@
                 ret[minion.opts['master']] = {
                     'minion': minion,
                     'generator': minion.tune_in_no_block()}
->>>>>>> ad4c6629
         return ret
 
     # Multi Master Tune In
@@ -834,15 +832,11 @@
                 log.error('Unable to enforce modules_max_memory because resource is missing')
 
         self.opts['grains'] = salt.loader.grains(self.opts, force_refresh)
-<<<<<<< HEAD
-        functions = salt.loader.minion_mods(self.opts, include_errors=True)
-=======
         if self.opts.get('multimaster', False):
             s_opts = copy.copy(self.opts)
             functions = salt.loader.minion_mods(s_opts)
         else:
-            functions = salt.loader.minion_mods(self.opts)
->>>>>>> ad4c6629
+            functions = salt.loader.minion_mods(self.opts, include_errors=True)
         returners = salt.loader.returners(self.opts, functions)
         errors = functions['_errors']
         functions.pop('_errors')
