# -*- coding: utf-8 -*-
'''
Routines to set up a minion
'''
# Import python libs
from __future__ import absolute_import, print_function, with_statement
import os
import re
import sys
import copy
import time
import types
import signal
import fnmatch
import logging
import threading
import traceback
import contextlib
import multiprocessing
from random import randint, shuffle
from stat import S_IMODE

# Import Salt Libs
# pylint: disable=import-error,no-name-in-module,redefined-builtin
import salt.ext.six as six
if six.PY3:
    import ipaddress
else:
    import salt.ext.ipaddress as ipaddress
from salt.ext.six.moves import range
# pylint: enable=no-name-in-module,redefined-builtin

# Import third party libs
try:
    import zmq
    # TODO: cleanup
    import zmq.eventloop.ioloop
    # support pyzmq 13.0.x, TODO: remove once we force people to 14.0.x
    if not hasattr(zmq.eventloop.ioloop, 'ZMQIOLoop'):
        zmq.eventloop.ioloop.ZMQIOLoop = zmq.eventloop.ioloop.IOLoop
    LOOP_CLASS = zmq.eventloop.ioloop.ZMQIOLoop
    HAS_ZMQ = True
except ImportError:
    import tornado.ioloop
    LOOP_CLASS = tornado.ioloop.IOLoop
    HAS_ZMQ = False

HAS_RANGE = False
try:
    import seco.range
    HAS_RANGE = True
except ImportError:
    pass

HAS_PSUTIL = False
try:
    import salt.utils.psutil_compat as psutil
    HAS_PSUTIL = True
except ImportError:
    pass

HAS_RESOURCE = False
try:
    import resource
    HAS_RESOURCE = True
except ImportError:
    pass

try:
    import zmq.utils.monitor
    HAS_ZMQ_MONITOR = True
except ImportError:
    HAS_ZMQ_MONITOR = False
# pylint: enable=import-error

# Import salt libs
import salt
import salt.client
import salt.crypt
import salt.loader
import salt.beacons
import salt.engines
import salt.payload
import salt.syspaths
import salt.utils
import salt.utils.context
import salt.utils.jid
import salt.pillar
import salt.utils.args
import salt.utils.event
import salt.utils.minions
import salt.utils.schedule
import salt.utils.error
import salt.utils.zeromq
import salt.defaults.exitcodes
import salt.cli.daemons
import salt.log.setup

from salt.config import DEFAULT_MINION_OPTS
from salt.defaults import DEFAULT_TARGET_DELIM
from salt.executors import FUNCTION_EXECUTORS
from salt.utils.debug import enable_sigusr1_handler
from salt.utils.event import tagify
from salt.utils.odict import OrderedDict
from salt.utils.process import (default_signals,
                                SignalHandlingMultiprocessingProcess,
                                ProcessManager)
from salt.exceptions import (
    CommandExecutionError,
    CommandNotFoundError,
    SaltInvocationError,
    SaltReqTimeoutError,
    SaltClientError,
    SaltSystemExit,
    SaltDaemonNotRunning,
    SaltException,
)


import tornado.gen  # pylint: disable=F0401
import tornado.ioloop  # pylint: disable=F0401

log = logging.getLogger(__name__)

# To set up a minion:
# 1. Read in the configuration
# 2. Generate the function mapping dict
# 3. Authenticate with the master
# 4. Store the AES key
# 5. Connect to the publisher
# 6. Handle publications


def resolve_dns(opts, fallback=True):
    '''
    Resolves the master_ip and master_uri options
    '''
    ret = {}
    check_dns = True
    if (opts.get('file_client', 'remote') == 'local' and
            not opts.get('use_master_when_local', False)):
        check_dns = False

    if check_dns is True:
        # Because I import salt.log below I need to re-import salt.utils here
        import salt.utils
        try:
            if opts['master'] == '':
                raise SaltSystemExit
            ret['master_ip'] = \
                    salt.utils.dns_check(opts['master'], True, opts['ipv6'])
        except SaltClientError:
            if opts['retry_dns']:
                while True:
                    import salt.log
                    msg = ('Master hostname: \'{0}\' not found. Retrying in {1} '
                           'seconds').format(opts['master'], opts['retry_dns'])
                    if salt.log.setup.is_console_configured():
                        log.error(msg)
                    else:
                        print('WARNING: {0}'.format(msg))
                    time.sleep(opts['retry_dns'])
                    try:
                        ret['master_ip'] = salt.utils.dns_check(
                            opts['master'], True, opts['ipv6']
                        )
                        break
                    except SaltClientError:
                        pass
            else:
                if fallback:
                    ret['master_ip'] = '127.0.0.1'
                else:
                    raise
        except SaltSystemExit:
            unknown_str = 'unknown address'
            master = opts.get('master', unknown_str)
            if master == '':
                master = unknown_str
            if opts.get('__role') == 'syndic':
                err = 'Master address: \'{0}\' could not be resolved. Invalid or unresolveable address. Set \'syndic_master\' value in minion config.'.format(master)
            else:
                err = 'Master address: \'{0}\' could not be resolved. Invalid or unresolveable address. Set \'master\' value in minion config.'.format(master)
            log.error(err)
            raise SaltSystemExit(code=42, msg=err)
    else:
        ret['master_ip'] = '127.0.0.1'

    if 'master_ip' in ret and 'master_ip' in opts:
        if ret['master_ip'] != opts['master_ip']:
            log.warning('Master ip address changed from {0} to {1}'.format(opts['master_ip'],
                                                                          ret['master_ip'])
            )
    ret['master_uri'] = 'tcp://{ip}:{port}'.format(ip=ret['master_ip'],
                                                   port=opts['master_port'])
    return ret


def prep_ip_port(opts):
    ret = {}
    if opts['master_uri_format'] == 'ip_only':
        ret['master'] = opts['master']
    else:
        ip_port = opts['master'].rsplit(":", 1)
        if len(ip_port) == 1:
            # e.g. master: mysaltmaster
            ret['master'] = ip_port[0]
        else:
            # e.g. master: localhost:1234
            # e.g. master: 127.0.0.1:1234
            # e.g. master: ::1:1234
            ret['master'] = ip_port[0]
            ret['master_port'] = ip_port[1]
    return ret


def get_proc_dir(cachedir, **kwargs):
    '''
    Given the cache directory, return the directory that process data is
    stored in, creating it if it doesn't exist.
    The following optional Keyword Arguments are handled:

    mode: which is anything os.makedir would accept as mode.

    uid: the uid to set, if not set, or it is None or -1 no changes are
         made. Same applies if the directory is already owned by this
         uid. Must be int. Works only on unix/unix like systems.

    gid: the gid to set, if not set, or it is None or -1 no changes are
         made. Same applies if the directory is already owned by this
         gid. Must be int. Works only on unix/unix like systems.
    '''
    fn_ = os.path.join(cachedir, 'proc')
    mode = kwargs.pop('mode', None)

    if mode is None:
        mode = {}
    else:
        mode = {'mode': mode}

    if not os.path.isdir(fn_):
        # proc_dir is not present, create it with mode settings
        os.makedirs(fn_, **mode)

    d_stat = os.stat(fn_)

    # if mode is not an empty dict then we have an explicit
    # dir mode. So lets check if mode needs to be changed.
    if mode:
        mode_part = S_IMODE(d_stat.st_mode)
        if mode_part != mode['mode']:
            os.chmod(fn_, (d_stat.st_mode ^ mode_part) | mode['mode'])

    if hasattr(os, 'chown'):
        # only on unix/unix like systems
        uid = kwargs.pop('uid', -1)
        gid = kwargs.pop('gid', -1)

        # if uid and gid are both -1 then go ahead with
        # no changes at all
        if (d_stat.st_uid != uid or d_stat.st_gid != gid) and \
                [i for i in (uid, gid) if i != -1]:
            os.chown(fn_, uid, gid)

    return fn_


def parse_args_and_kwargs(func, args, data=None):
    '''
    Wrap load_args_and_kwargs
    '''
    salt.utils.warn_until(
        'Carbon',
        'salt.minion.parse_args_and_kwargs() has been renamed to '
        'salt.minion.load_args_and_kwargs(). Please change this function call '
        'before the Carbon release of Salt.'
    )
    return load_args_and_kwargs(func, args, data=data)


def load_args_and_kwargs(func, args, data=None, ignore_invalid=False):
    '''
    Detect the args and kwargs that need to be passed to a function call, and
    check them against what was passed.
    '''
    argspec = salt.utils.args.get_function_argspec(func)
    _args = []
    _kwargs = {}
    invalid_kwargs = []

    for arg in args:
        if isinstance(arg, six.string_types):
            string_arg, string_kwarg = salt.utils.args.parse_input([arg], condition=False)  # pylint: disable=W0632
            if string_arg:
                # Don't append the version that was just derived from parse_cli
                # above, that would result in a 2nd call to
                # salt.utils.cli.yamlify_arg(), which could mangle the input.
                _args.append(arg)
            elif string_kwarg:
                salt.utils.warn_until(
                    'Carbon',
                    'The list of function args and kwargs should be parsed '
                    'by salt.utils.args.parse_input() before calling '
                    'salt.minion.load_args_and_kwargs().'
                )
                if argspec.keywords or next(six.iterkeys(string_kwarg)) in argspec.args:
                    # Function supports **kwargs or is a positional argument to
                    # the function.
                    _kwargs.update(string_kwarg)
                else:
                    # **kwargs not in argspec and parsed argument name not in
                    # list of positional arguments. This keyword argument is
                    # invalid.
                    for key, val in six.iteritems(string_kwarg):
                        invalid_kwargs.append('{0}={1}'.format(key, val))
                continue

        # if the arg is a dict with __kwarg__ == True, then its a kwarg
        elif isinstance(arg, dict) and arg.pop('__kwarg__', False) is True:
            for key, val in six.iteritems(arg):
                if argspec.keywords or key in argspec.args:
                    # Function supports **kwargs or is a positional argument to
                    # the function.
                    _kwargs[key] = val
                else:
                    # **kwargs not in argspec and parsed argument name not in
                    # list of positional arguments. This keyword argument is
                    # invalid.
                    invalid_kwargs.append('{0}={1}'.format(key, val))
            continue

        else:
            _args.append(arg)

    if invalid_kwargs and not ignore_invalid:
        salt.utils.invalid_kwargs(invalid_kwargs)

    if argspec.keywords and isinstance(data, dict):
        # this function accepts **kwargs, pack in the publish data
        for key, val in six.iteritems(data):
            _kwargs['__pub_{0}'.format(key)] = val

    return _args, _kwargs


class MinionBase(object):
    def __init__(self, opts):
        self.opts = opts

    @staticmethod
    def process_schedule(minion, loop_interval):
        try:
            if hasattr(minion, 'schedule'):
                minion.schedule.eval()
            else:
                log.error('Minion scheduler not initialized. Scheduled jobs will not be run.')
                return
            # Check if scheduler requires lower loop interval than
            # the loop_interval setting
            if minion.schedule.loop_interval < loop_interval:
                loop_interval = minion.schedule.loop_interval
                log.debug(
                    'Overriding loop_interval because of scheduled jobs.'
                )
        except Exception as exc:
            log.error(
                'Exception {0} occurred in scheduled job'.format(exc)
            )
        return loop_interval

    def process_beacons(self, functions):
        '''
        Evaluate all of the configured beacons, grab the config again in case
        the pillar or grains changed
        '''
        if 'config.merge' in functions:
            b_conf = functions['config.merge']('beacons')
            if b_conf:
                return self.beacons.process(b_conf)  # pylint: disable=no-member
        return []

    @tornado.gen.coroutine
    def eval_master(self,
                    opts,
                    timeout=60,
                    safe=True,
                    failed=False):
        '''
        Evaluates and returns a tuple of the current master address and the pub_channel.

        In standard mode, just creates a pub_channel with the given master address.

        With master_type=func evaluates the current master address from the given
        module and then creates a pub_channel.

        With master_type=failover takes the list of masters and loops through them.
        The first one that allows the minion to create a pub_channel is then
        returned. If this function is called outside the minions initialization
        phase (for example from the minions main event-loop when a master connection
        loss was detected), 'failed' should be set to True. The current
        (possibly failed) master will then be removed from the list of masters.
        '''
        # check if master_type was altered from its default
        if opts['master_type'] != 'str' and opts['__role'] != 'syndic':
            # check for a valid keyword
            if opts['master_type'] == 'func':
                # split module and function and try loading the module
                mod, fun = opts['master'].split('.')
                try:
                    master_mod = salt.loader.raw_mod(opts, mod, fun)
                    if not master_mod:
                        raise TypeError
                    # we take whatever the module returns as master address
                    opts['master'] = master_mod[mod + '.' + fun]()
                except TypeError:
                    msg = ('Failed to evaluate master address from '
                           'module \'{0}\''.format(opts['master']))
                    log.error(msg)
                    sys.exit(salt.defaults.exitcodes.EX_GENERIC)
                log.info('Evaluated master from module: {0}'.format(master_mod))

            # if failover is set, master has to be of type list
            elif opts['master_type'] == 'failover':
                if isinstance(opts['master'], list):
                    log.info('Got list of available master addresses:'
                             ' {0}'.format(opts['master']))
                    if opts['master_shuffle']:
                        if opts['master_failback']:
                            secondary_masters = opts['master'][1:]
                            shuffle(secondary_masters)
                            opts['master'][1:] = secondary_masters
                        else:
                            shuffle(opts['master'])
                    opts['auth_tries'] = 0
                    if opts['master_failback'] and opts['master_failback_interval'] == 0:
                        opts['master_failback_interval'] = opts['master_alive_interval']
                # if opts['master'] is a str and we have never created opts['master_list']
                elif isinstance(opts['master'], str) and ('master_list' not in opts):
                    # We have a string, but a list was what was intended. Convert.
                    # See issue 23611 for details
                    opts['master'] = [opts['master']]
                elif opts['__role'] == 'syndic':
                    log.info('Syndic setting master_syndic to \'{0}\''.format(opts['master']))

                # if failed=True, the minion was previously connected
                # we're probably called from the minions main-event-loop
                # because a master connection loss was detected. remove
                # the possibly failed master from the list of masters.
                elif failed:
                    log.info('Moving possibly failed master {0} to the end of'
                             ' the list of masters'.format(opts['master']))
                    if opts['master'] in opts['master_list']:
                        # create new list of master with the possibly failed
                        # one moved to the end
                        failed_master = opts['master']
                        opts['master'] = [x for x in opts['master_list'] if opts['master'] != x]
                        opts['master'].append(failed_master)
                    else:
                        opts['master'] = opts['master_list']
                else:
                    msg = ('master_type set to \'failover\' but \'master\' '
                           'is not of type list but of type '
                           '{0}'.format(type(opts['master'])))
                    log.error(msg)
                    sys.exit(salt.defaults.exitcodes.EX_GENERIC)
                # If failover is set, minion have to failover on DNS errors instead of retry DNS resolve.
                # See issue 21082 for details
                if opts['retry_dns']:
                    msg = ('\'master_type\' set to \'failover\' but \'retry_dns\' is not 0. '
                           'Setting \'retry_dns\' to 0 to failover to the next master on DNS errors.')
                    log.critical(msg)
                    opts['retry_dns'] = 0
            else:
                msg = ('Invalid keyword \'{0}\' for variable '
                       '\'master_type\''.format(opts['master_type']))
                log.error(msg)
                sys.exit(salt.defaults.exitcodes.EX_GENERIC)

        # FIXME: if SMinion don't define io_loop, it can't switch master see #29088
        # Specify kwargs for the channel factory so that SMinion doesn't need to define an io_loop
        # (The channel factories will set a default if the kwarg isn't passed)
        factory_kwargs = {'timeout': timeout, 'safe': safe}
        if getattr(self, 'io_loop', None):
            factory_kwargs['io_loop'] = self.io_loop  # pylint: disable=no-member

        tries = opts.get('master_tries', 1)
        attempts = 0

        # if we have a list of masters, loop through them and be
        # happy with the first one that allows us to connect
        if isinstance(opts['master'], list):
            conn = False
            # shuffle the masters and then loop through them
            local_masters = copy.copy(opts['master'])
            last_exc = None

            while True:
                attempts += 1
                if tries > 0:
                    log.debug('Connecting to master. Attempt {0} '
                              'of {1}'.format(attempts, tries)
                    )
                else:
                    log.debug('Connecting to master. Attempt {0} '
                              '(infinite attempts)'.format(attempts)
                    )
                for master in local_masters:
                    opts['master'] = master
                    opts.update(prep_ip_port(opts))
                    opts.update(resolve_dns(opts))
                    self.opts = opts

                    # on first run, update self.opts with the whole master list
                    # to enable a minion to re-use old masters if they get fixed
                    if 'master_list' not in opts:
                        opts['master_list'] = local_masters

                    try:
                        pub_channel = salt.transport.client.AsyncPubChannel.factory(opts, **factory_kwargs)
                        yield pub_channel.connect()
                        conn = True
                        break
                    except SaltClientError as exc:
                        last_exc = exc
                        msg = ('Master {0} could not be reached, trying '
                               'next master (if any)'.format(opts['master']))
                        log.info(msg)
                        continue

                if not conn:
                    if attempts == tries:
                        # Exhausted all attempts. Return exception.
                        self.connected = False
                        msg = ('No master could be reached or all masters '
                               'denied the minions connection attempt.')
                        log.error(msg)
                        # If the code reaches this point, 'last_exc'
                        # should already be set.
                        raise last_exc  # pylint: disable=E0702
                else:
                    self.tok = pub_channel.auth.gen_token('salt')
                    self.connected = True
                    raise tornado.gen.Return((opts['master'], pub_channel))

        # single master sign in
        else:
            while True:
                attempts += 1
                if tries > 0:
                    log.debug('Connecting to master. Attempt {0} '
                              'of {1}'.format(attempts, tries)
                    )
                else:
                    log.debug('Connecting to master. Attempt {0} '
                              '(infinite attempts)'.format(attempts)
                    )
                opts.update(prep_ip_port(opts))
                opts.update(resolve_dns(opts))
                try:
                    pub_channel = salt.transport.client.AsyncPubChannel.factory(self.opts, **factory_kwargs)
                    yield pub_channel.connect()
                    self.tok = pub_channel.auth.gen_token('salt')
                    self.connected = True
                    raise tornado.gen.Return((opts['master'], pub_channel))
                except SaltClientError as exc:
                    if attempts == tries:
                        # Exhausted all attempts. Return exception.
                        self.connected = False
                        raise exc


class SMinion(MinionBase):
    '''
    Create an object that has loaded all of the minion module functions,
    grains, modules, returners etc.  The SMinion allows developers to
    generate all of the salt minion functions and present them with these
    functions for general use.
    '''
    def __init__(self, opts):
        # Late setup of the opts grains, so we can log from the grains module
        opts['grains'] = salt.loader.grains(opts)
        super(SMinion, self).__init__(opts)

        # Clean out the proc directory (default /var/cache/salt/minion/proc)
        if (self.opts.get('file_client', 'remote') == 'remote'
                or self.opts.get('use_master_when_local', False)):
            if HAS_ZMQ:
                zmq.eventloop.ioloop.install()
            io_loop = LOOP_CLASS.current()
            io_loop.run_sync(
                lambda: self.eval_master(self.opts, failed=True)
            )
        self.gen_modules(initial_load=True)

        # If configured, cache pillar data on the minion
        if self.opts['file_client'] == 'remote' and self.opts.get('minion_pillar_cache', False):
            import yaml
            pdir = os.path.join(self.opts['cachedir'], 'pillar')
            if not os.path.isdir(pdir):
                os.makedirs(pdir, 0o700)
            ptop = os.path.join(pdir, 'top.sls')
            if self.opts['environment'] is not None:
                penv = self.opts['environment']
            else:
                penv = 'base'
            cache_top = {penv: {self.opts['id']: ['cache']}}
            with salt.utils.fopen(ptop, 'wb') as fp_:
                fp_.write(yaml.dump(cache_top))
                os.chmod(ptop, 0o600)
            cache_sls = os.path.join(pdir, 'cache.sls')
            with salt.utils.fopen(cache_sls, 'wb') as fp_:
                fp_.write(yaml.dump(self.opts['pillar']))
                os.chmod(cache_sls, 0o600)

    def gen_modules(self, initial_load=False):
        '''
        Load all of the modules for the minion
        '''
        self.opts['pillar'] = salt.pillar.get_pillar(
            self.opts,
            self.opts['grains'],
            self.opts['id'],
            self.opts['environment'],
            pillarenv=self.opts.get('pillarenv'),
        ).compile_pillar()
        self.utils = salt.loader.utils(self.opts)
        self.functions = salt.loader.minion_mods(self.opts, utils=self.utils,
                                                 include_errors=True)
        self.serializers = salt.loader.serializers(self.opts)
        self.returners = salt.loader.returners(self.opts, self.functions)
        self.proxy = salt.loader.proxy(self.opts, self.functions, self.returners, None)
        # TODO: remove
        self.function_errors = {}  # Keep the funcs clean
        self.states = salt.loader.states(self.opts,
                self.functions,
                self.utils,
                self.serializers)
        self.rend = salt.loader.render(self.opts, self.functions)
        self.matcher = Matcher(self.opts, self.functions)
        self.functions['sys.reload_modules'] = self.gen_modules
        self.executors = salt.loader.executors(self.opts)


class MasterMinion(object):
    '''
    Create a fully loaded minion function object for generic use on the
    master. What makes this class different is that the pillar is
    omitted, otherwise everything else is loaded cleanly.
    '''
    def __init__(
            self,
            opts,
            returners=True,
            states=True,
            rend=True,
            matcher=True,
            whitelist=None):
        self.opts = salt.config.minion_config(opts['conf_file'])
        self.opts.update(opts)
        self.whitelist = whitelist
        self.opts['grains'] = salt.loader.grains(opts)
        self.opts['pillar'] = {}
        self.mk_returners = returners
        self.mk_states = states
        self.mk_rend = rend
        self.mk_matcher = matcher
        self.gen_modules(initial_load=True)

    def gen_modules(self, initial_load=False):
        '''
        Load all of the modules for the minion
        '''
        self.utils = salt.loader.utils(self.opts)
        self.functions = salt.loader.minion_mods(
            self.opts,
            utils=self.utils,
            whitelist=self.whitelist,
            initial_load=initial_load)
        self.serializers = salt.loader.serializers(self.opts)
        if self.mk_returners:
            self.returners = salt.loader.returners(self.opts, self.functions)
        if self.mk_states:
            self.states = salt.loader.states(self.opts,
                                             self.functions,
                                             self.utils,
                                             self.serializers)
        if self.mk_rend:
            self.rend = salt.loader.render(self.opts, self.functions)
        if self.mk_matcher:
            self.matcher = Matcher(self.opts, self.functions)
        self.functions['sys.reload_modules'] = self.gen_modules


class MultiMinion(MinionBase):
    '''
    Create a multi minion interface, this creates as many minions as are
    defined in the master option and binds each minion object to a respective
    master.
    '''
    # timeout for one of the minions to auth with a master
    MINION_CONNECT_TIMEOUT = 5

    def __init__(self, opts):
        super(MultiMinion, self).__init__(opts)
        self.auth_wait = self.opts['acceptance_wait_time']
        self.max_auth_wait = self.opts['acceptance_wait_time_max']

        if HAS_ZMQ:
            zmq.eventloop.ioloop.install()
        self.io_loop = LOOP_CLASS.current()

    def _spawn_minions(self):
        '''
        Spawn all the coroutines which will sign in to masters
        '''
        if not isinstance(self.opts['master'], list):
            log.error(
                'Attempting to start a multimaster system with one master')
            sys.exit(salt.defaults.exitcodes.EX_GENERIC)
        # Check that for tcp ipc_mode that we have either default ports or
        # lists of ports
        if self.opts.get('ipc_mode') == 'tcp' and (
                    (not isinstance(self.opts['tcp_pub_port'], list) and
                    self.opts['tcp_pub_port'] != 4510) or
                    (not isinstance(self.opts['tcp_pull_port'], list) and
                    self.opts['tcp_pull_port'] != 4511)
                ):
            raise SaltException('For multi-master, tcp_(pub/pull)_port '
                                'settings must be lists of ports, or the '
                                'default 4510 and 4511')
        masternumber = 0
        for master in set(self.opts['master']):
            s_opts = copy.deepcopy(self.opts)
            s_opts['master'] = master
            s_opts['multimaster'] = True
            s_opts['auth_timeout'] = self.MINION_CONNECT_TIMEOUT
            if self.opts.get('ipc_mode') == 'tcp':
                # If one is a list, we can assume both are, because of check above
                if isinstance(self.opts['tcp_pub_port'], list):
                    s_opts['tcp_pub_port'] = self.opts['tcp_pub_port'][masternumber]
                    s_opts['tcp_pull_port'] = self.opts['tcp_pull_port'][masternumber]
                else:
                    s_opts['tcp_pub_port'] = self.opts['tcp_pub_port'] + (masternumber * 2)
                    s_opts['tcp_pull_port'] = self.opts['tcp_pull_port'] + (masternumber * 2)
            self.io_loop.spawn_callback(self._connect_minion, s_opts)
            masternumber += 1

    @tornado.gen.coroutine
    def _connect_minion(self, opts):
        '''
        Create a minion, and asynchronously connect it to a master
        '''
        last = 0  # never have we signed in
        auth_wait = opts['acceptance_wait_time']
        while True:
            try:
                minion = Minion(opts,
                                self.MINION_CONNECT_TIMEOUT,
                                False,
                                io_loop=self.io_loop,
                                loaded_base_name='salt.loader.{0}'.format(opts['master']),
                                )
                yield minion.connect_master()
                minion.tune_in(start=False)
                break
            except SaltClientError as exc:
                log.error('Error while bringing up minion for multi-master. Is master at {0} responding?'.format(opts['master']))
                last = time.time()
                if auth_wait < self.max_auth_wait:
                    auth_wait += self.auth_wait
                yield tornado.gen.sleep(auth_wait)  # TODO: log?
            except Exception as e:
                log.critical('Unexpected error while connecting to {0}'.format(opts['master']), exc_info=True)

    # Multi Master Tune In
    def tune_in(self):
        '''
        Bind to the masters

        This loop will attempt to create connections to masters it hasn't connected
        to yet, but once the initial connection is made it is up to ZMQ to do the
        reconnect (don't know of an API to get the state here in salt)
        '''
        # Fire off all the minion coroutines
        self.minions = self._spawn_minions()

        # serve forever!
        self.io_loop.start()


class Minion(MinionBase):
    '''
    This class instantiates a minion, runs connections for a minion,
    and loads all of the functions into the minion
    '''
    def __init__(self, opts, timeout=60, safe=True, loaded_base_name=None, io_loop=None):  # pylint: disable=W0231
        '''
        Pass in the options dict
        '''
        # this means that the parent class doesn't know *which* master we connect to
        super(Minion, self).__init__(opts)
        self.timeout = timeout
        self.safe = safe

        self._running = None
        self.win_proc = []
        self.loaded_base_name = loaded_base_name
<<<<<<< HEAD
        self.connected = False
=======
        self.restart = False
>>>>>>> cda00f4f

        if io_loop is None:
            if HAS_ZMQ:
                zmq.eventloop.ioloop.install()
            self.io_loop = LOOP_CLASS.current()
        else:
            self.io_loop = io_loop

        # Warn if ZMQ < 3.2
        if HAS_ZMQ:
            try:
                zmq_version_info = zmq.zmq_version_info()
            except AttributeError:
                # PyZMQ <= 2.1.9 does not have zmq_version_info, fall back to
                # using zmq.zmq_version() and build a version info tuple.
                zmq_version_info = tuple(
                    [int(x) for x in zmq.zmq_version().split('.')]  # pylint: disable=no-member
                )
            if zmq_version_info < (3, 2):
                log.warning(
                    'You have a version of ZMQ less than ZMQ 3.2! There are '
                    'known connection keep-alive issues with ZMQ < 3.2 which '
                    'may result in loss of contact with minions. Please '
                    'upgrade your ZMQ!'
                )
        # Late setup the of the opts grains, so we can log from the grains
        # module.  If this is a proxy, however, we need to init the proxymodule
        # before we can get the grains.  We do this for proxies in the
        # post_master_init
        if not salt.utils.is_proxy():
            self.opts['grains'] = salt.loader.grains(opts)

        log.info('Creating minion process manager')
        self.process_manager = ProcessManager(name='MinionProcessManager')
        self.io_loop.spawn_callback(self.process_manager.run, async=True)
        # We don't have the proxy setup yet, so we can't start engines
        # Engines need to be able to access __proxy__
        if not salt.utils.is_proxy():
            self.io_loop.spawn_callback(salt.engines.start_engines, self.opts,
                                        self.process_manager)

        # Install the SIGINT/SIGTERM handlers if not done so far
        if signal.getsignal(signal.SIGINT) is signal.SIG_DFL:
            # No custom signal handling was added, install our own
            signal.signal(signal.SIGINT, self._handle_signals)

        if signal.getsignal(signal.SIGTERM) is signal.SIG_DFL:
            # No custom signal handling was added, install our own
            signal.signal(signal.SIGINT, self._handle_signals)

    def _handle_signals(self, signum, sigframe):  # pylint: disable=unused-argument
        self._running = False
        # escalate the signals to the process manager
        self.process_manager.stop_restarting()
        self.process_manager.send_signal_to_processes(signum)
        # kill any remaining processes
        self.process_manager.kill_children()
        exit(0)

    def sync_connect_master(self, timeout=None):
        '''
        Block until we are connected to a master
        '''
        self._sync_connect_master_success = False
        log.debug("sync_connect_master")

        def on_connect_master_future_done(future):
            self._sync_connect_master_success = True
            self.io_loop.stop()

        self._connect_master_future = self.connect_master()
        # finish connecting to master
        self._connect_master_future.add_done_callback(on_connect_master_future_done)
        if timeout:
            self.io_loop.call_later(timeout, self.io_loop.stop)
        try:
            self.io_loop.start()
        except KeyboardInterrupt:
            self.destroy()
        # I made the following 3 line oddity to preserve traceback.
        # Please read PR #23978 before changing, hopefully avoiding regressions.
        # Good luck, we're all counting on you.  Thanks.
        future_exception = self._connect_master_future.exc_info()
        if future_exception:
            # This needs to be re-raised to preserve restart_on_error behavior.
            raise six.reraise(*future_exception)
        if timeout and self._sync_connect_master_success is False:
            raise SaltDaemonNotRunning('Failed to connect to the salt-master')

    @tornado.gen.coroutine
    def connect_master(self):
        '''
        Return a future which will complete when you are connected to a master
        '''
        master, self.pub_channel = yield self.eval_master(self.opts, self.timeout, self.safe)
        yield self._post_master_init(master)

    # TODO: better name...
    @tornado.gen.coroutine
    def _post_master_init(self, master):
        '''
        Function to finish init after connecting to a master

        This is primarily loading modules, pillars, etc. (since they need
        to know which master they connected to)
        '''
        self.opts['master'] = master

        self.opts['pillar'] = yield salt.pillar.get_async_pillar(
            self.opts,
            self.opts['grains'],
            self.opts['id'],
            self.opts['environment'],
            pillarenv=self.opts.get('pillarenv')
        ).compile_pillar()
        self.functions, self.returners, self.function_errors, self.executors = self._load_modules()
        self.serial = salt.payload.Serial(self.opts)
        self.mod_opts = self._prep_mod_opts()
        self.matcher = Matcher(self.opts, self.functions)
        self.beacons = salt.beacons.Beacon(self.opts, self.functions)
        uid = salt.utils.get_uid(user=self.opts.get('user', None))
        self.proc_dir = get_proc_dir(self.opts['cachedir'], uid=uid)

        self.schedule = salt.utils.schedule.Schedule(
            self.opts,
            self.functions,
            self.returners)

        # add default scheduling jobs to the minions scheduler
        if self.opts['mine_enabled'] and 'mine.update' in self.functions:
            self.schedule.add_job({
                '__mine_interval':
                {
                    'function': 'mine.update',
                    'minutes': self.opts['mine_interval'],
                    'jid_include': True,
                    'maxrunning': 2,
                    'return_job': self.opts.get('mine_return_job', False)
                }
            }, persist=True)
            log.info('Added mine.update to scheduler')
        else:
            self.schedule.delete_job('__mine_interval', persist=True)

        # add master_alive job if enabled
        if (self.opts['transport'] != 'tcp' and
                self.opts['master_alive_interval'] > 0):
            self.schedule.add_job({
                '__master_alive':
                {
                    'function': 'status.master',
                    'seconds': self.opts['master_alive_interval'],
                    'jid_include': True,
                    'maxrunning': 1,
                    'kwargs': {'master': self.opts['master'],
                               'connected': True}
                }
            }, persist=True)
            if self.opts['master_failback'] and \
                    'master_list' in self.opts and \
                    self.opts['master'] != self.opts['master_list'][0]:
                self.schedule.add_job({
                    '__master_failback':
                    {
                        'function': 'status.ping_master',
                        'seconds': self.opts['master_failback_interval'],
                        'jid_include': True,
                        'maxrunning': 1,
                        'kwargs': {'master': self.opts['master_list'][0]}
                    }
                }, persist=True)
            else:
                self.schedule.delete_job('__master_failback', persist=True)
        else:
            self.schedule.delete_job('__master_alive', persist=True)
            self.schedule.delete_job('__master_failback', persist=True)

        self.grains_cache = self.opts['grains']

    def _return_retry_timer(self):
        '''
        Based on the minion configuration, either return a randomized timer or
        just return the value of the return_retry_timer.
        '''
        msg = 'Minion return retry timer set to {0} seconds'
        if self.opts.get('return_retry_timer_max'):
            try:
                random_retry = randint(self.opts['return_retry_timer'], self.opts['return_retry_timer_max'])
                log.debug(msg.format(random_retry) + ' (randomized)')
                return random_retry
            except ValueError:
                # Catch wiseguys using negative integers here
                log.error(
                    'Invalid value (return_retry_timer: {0} or return_retry_timer_max: {1})'
                    'both must be a positive integers'.format(
                        self.opts['return_retry_timer'],
                        self.opts['return_retry_timer_max'],
                    )
                )
                log.debug(msg.format(DEFAULT_MINION_OPTS['return_retry_timer']))
                return DEFAULT_MINION_OPTS['return_retry_timer']
        else:
            log.debug(msg.format(self.opts.get('return_retry_timer')))
            return self.opts.get('return_retry_timer')

    def _prep_mod_opts(self):
        '''
        Returns a copy of the opts with key bits stripped out
        '''
        mod_opts = {}
        for key, val in six.iteritems(self.opts):
            if key == 'logger':
                continue
            mod_opts[key] = val
        return mod_opts

    def _process_beacons(self):
        '''
        Process each beacon and send events if appropriate
        '''
        # Process Beacons
        try:
            beacons = self.process_beacons(self.functions)
        except Exception as exc:
            log.critical('Beacon processing failed: {0}. No beacons will be processed.'.format(traceback.format_exc(exc)))
            beacons = None
        if beacons:
            self._fire_master(events=beacons)
            for beacon in beacons:
                serialized_data = salt.utils.dicttrim.trim_dict(
                    self.serial.dumps(beacon['data']),
                    self.opts.get('max_event_size', 1048576),
                    is_msgpacked=True,
                )
                log.debug('Sending event - data = {0}'.format(beacon['data']))
                event = '{0}{1}{2}'.format(
                        beacon['tag'],
                        salt.utils.event.TAGEND,
                        serialized_data,
                )
                self.event_publisher.handle_publish(event, None)

    def _load_modules(self, force_refresh=False, notify=False):
        '''
        Return the functions and the returners loaded up from the loader
        module
        '''
        # if this is a *nix system AND modules_max_memory is set, lets enforce
        # a memory limit on module imports
        # this feature ONLY works on *nix like OSs (resource module doesn't work on windows)
        modules_max_memory = False
        if self.opts.get('modules_max_memory', -1) > 0 and HAS_PSUTIL and HAS_RESOURCE:
            log.debug('modules_max_memory set, enforcing a maximum of {0}'.format(self.opts['modules_max_memory']))
            modules_max_memory = True
            old_mem_limit = resource.getrlimit(resource.RLIMIT_AS)
            rss, vms = psutil.Process(os.getpid()).memory_info()
            mem_limit = rss + vms + self.opts['modules_max_memory']
            resource.setrlimit(resource.RLIMIT_AS, (mem_limit, mem_limit))
        elif self.opts.get('modules_max_memory', -1) > 0:
            if not HAS_PSUTIL:
                log.error('Unable to enforce modules_max_memory because psutil is missing')
            if not HAS_RESOURCE:
                log.error('Unable to enforce modules_max_memory because resource is missing')

        # This might be a proxy minion
        if hasattr(self, 'proxy'):
            proxy = self.proxy
        else:
            proxy = None

        self.opts['grains'] = salt.loader.grains(self.opts, force_refresh, proxy=proxy)
        self.utils = salt.loader.utils(self.opts)

        if self.opts.get('multimaster', False):
            s_opts = copy.deepcopy(self.opts)
            functions = salt.loader.minion_mods(s_opts, utils=self.utils, proxy=proxy,
                                                loaded_base_name=self.loaded_base_name, notify=notify)
        else:
            functions = salt.loader.minion_mods(self.opts, utils=self.utils, notify=notify, proxy=proxy)
        returners = salt.loader.returners(self.opts, functions)
        errors = {}
        if '_errors' in functions:
            errors = functions['_errors']
            functions.pop('_errors')

        # we're done, reset the limits!
        if modules_max_memory is True:
            resource.setrlimit(resource.RLIMIT_AS, old_mem_limit)

        executors = salt.loader.executors(self.opts, functions)

        return functions, returners, errors, executors

    def _send_req_sync(self, load, timeout):
        channel = salt.transport.Channel.factory(self.opts)
        return channel.send(load, timeout=timeout)

    @tornado.gen.coroutine
    def _send_req_async(self, load, timeout):
        channel = salt.transport.client.AsyncReqChannel.factory(self.opts)
        ret = yield channel.send(load, timeout=timeout)
        raise tornado.gen.Return(ret)

    def _fire_master(self, data=None, tag=None, events=None, pretag=None, timeout=60, sync=True):
        '''
        Fire an event on the master, or drop message if unable to send.
        '''
        load = {'id': self.opts['id'],
                'cmd': '_minion_event',
                'pretag': pretag,
                'tok': self.tok}
        if events:
            load['events'] = events
        elif data and tag:
            load['data'] = data
            load['tag'] = tag
        elif not data and tag:
            load['data'] = {}
            load['tag'] = tag
        else:
            return

        def timeout_handler(*_):
            log.info('fire_master failed: master could not be contacted. Request timed out.')
            return True

        if sync:
            try:
                self._send_req_sync(load, timeout)
            except salt.exceptions.SaltReqTimeoutError:
                log.info('fire_master failed: master could not be contacted. Request timed out.')
            except Exception:
                log.info('fire_master failed: {0}'.format(traceback.format_exc()))
                return False
        else:
            with tornado.stack_context.ExceptionStackContext(timeout_handler):
                self._send_req_async(load, timeout, callback=lambda f: None)  # pylint: disable=unexpected-keyword-arg
        return True

    def _handle_decoded_payload(self, data):
        '''
        Override this method if you wish to handle the decoded data
        differently.
        '''
        if 'user' in data:
            log.info(
                'User {0[user]} Executing command {0[fun]} with jid '
                '{0[jid]}'.format(data)
            )
        else:
            log.info(
                'Executing command {0[fun]} with jid {0[jid]}'.format(data)
            )
        log.debug('Command details {0}'.format(data))

        if isinstance(data['fun'], six.string_types):
            if data['fun'] == 'sys.reload_modules':
                self.functions, self.returners, self.function_errors, self.executors = self._load_modules()
                self.schedule.functions = self.functions
                self.schedule.returners = self.returners
        # We stash an instance references to allow for the socket
        # communication in Windows. You can't pickle functions, and thus
        # python needs to be able to reconstruct the reference on the other
        # side.
        instance = self
        multiprocessing_enabled = self.opts.get('multiprocessing', True)
        if multiprocessing_enabled:
            if sys.platform.startswith('win'):
                # let python reconstruct the minion on the other side if we're
                # running on windows
                instance = None
            process = SignalHandlingMultiprocessingProcess(
                target=self._target, args=(instance, self.opts, data)
            )
        else:
            process = threading.Thread(
                target=self._target,
                args=(instance, self.opts, data),
                name=data['jid']
            )

        if multiprocessing_enabled:
            with default_signals(signal.SIGINT, signal.SIGTERM):
                # Reset current signals before starting the process in
                # order not to inherit the current signal handlers
                process.start()
        else:
            process.start()

        # TODO: remove the windows specific check?
        if multiprocessing_enabled and not salt.utils.is_windows():
            # we only want to join() immediately if we are daemonizing a process
            process.join()
        else:
            self.win_proc.append(process)

    def ctx(self):
        '''Return a single context manager for the minion's data
        '''
        return contextlib.nested(
            self.functions.context_dict.clone(),
            self.returners.context_dict.clone(),
            self.executors.context_dict.clone(),
        )

    @classmethod
    def _target(cls, minion_instance, opts, data):
        if not minion_instance:
            minion_instance = cls(opts)
            if not hasattr(minion_instance, 'functions'):
                functions, returners, function_errors, executors = (
                    minion_instance._load_modules()
                    )
                minion_instance.functions = functions
                minion_instance.returners = returners
                minion_instance.function_errors = function_errors
                minion_instance.executors = executors
            if not hasattr(minion_instance, 'serial'):
                minion_instance.serial = salt.payload.Serial(opts)
            if not hasattr(minion_instance, 'proc_dir'):
                uid = salt.utils.get_uid(user=opts.get('user', None))
                minion_instance.proc_dir = (
                    get_proc_dir(opts['cachedir'], uid=uid)
                    )

        with tornado.stack_context.StackContext(minion_instance.ctx):
            if isinstance(data['fun'], tuple) or isinstance(data['fun'], list):
                Minion._thread_multi_return(minion_instance, opts, data)
            else:
                Minion._thread_return(minion_instance, opts, data)

    @classmethod
    def _thread_return(cls, minion_instance, opts, data):
        '''
        This method should be used as a threading target, start the actual
        minion side execution.
        '''
        # this seems awkward at first, but it's a workaround for Windows
        # multiprocessing communication.
        if sys.platform.startswith('win') and \
                opts['multiprocessing'] and \
                not salt.log.setup.is_logging_configured():
            # We have to re-init the logging system for Windows
            salt.log.setup.setup_console_logger(log_level=opts.get('log_level', 'info'))
            if opts.get('log_file'):
                salt.log.setup.setup_logfile_logger(opts['log_file'], opts.get('log_level_logfile', 'info'))
        fn_ = os.path.join(minion_instance.proc_dir, data['jid'])

        if opts['multiprocessing'] and not salt.utils.is_windows():
            # Shutdown the multiprocessing before daemonizing
            salt.log.setup.shutdown_multiprocessing_logging()

            salt.utils.daemonize_if(opts)

            # Reconfigure multiprocessing logging after daemonizing
            salt.log.setup.setup_multiprocessing_logging()

        salt.utils.appendproctitle('{0}._thread_return {1}'.format(cls.__name__, data['jid']))

        sdata = {'pid': os.getpid()}
        sdata.update(data)
        log.info('Starting a new job with PID {0}'.format(sdata['pid']))
        with salt.utils.fopen(fn_, 'w+b') as fp_:
            fp_.write(minion_instance.serial.dumps(sdata))
        ret = {'success': False}
        function_name = data['fun']
        if function_name in minion_instance.functions:
            try:
                if minion_instance.opts['pillar'].get('minion_blackout', False):
                    # this minion is blacked out. Only allow saltutil.refresh_pillar
                    if function_name != 'saltutil.refresh_pillar' and \
                            function_name not in minion_instance.opts['pillar'].get('minion_blackout_whitelist', []):
                        raise SaltInvocationError('Minion in blackout mode. Set \'minion_blackout\' '
                                                 'to False in pillar to resume operations. Only '
                                                 'saltutil.refresh_pillar allowed in blackout mode.')
                func = minion_instance.functions[function_name]
                args, kwargs = load_args_and_kwargs(
                    func,
                    data['arg'],
                    data)
                minion_instance.functions.pack['__context__']['retcode'] = 0

                executors = data.get('module_executors') or opts.get('module_executors', ['direct_call.get'])
                if isinstance(executors, six.string_types):
                    executors = [executors]
                elif not isinstance(executors, list) or not executors:
                    raise SaltInvocationError("Wrong executors specification: {0}. String or non-empty list expected".
                        format(executors))
                if opts.get('sudo_user', '') and executors[-1] != 'sudo.get':
                    if executors[-1] in FUNCTION_EXECUTORS:
                        executors[-1] = 'sudo.get'  # replace
                    else:
                        executors.append('sudo.get')  # append
                log.trace('Executors list {0}'.format(executors))  # pylint: disable=no-member

                # Get executors
                def get_executor(name):
                    executor_class = minion_instance.executors.get(name)
                    if executor_class is None:
                        raise SaltInvocationError("Executor '{0}' is not available".format(name))
                    return executor_class
                # Get the last one that is function executor
                executor = get_executor(executors.pop())(opts, data, func, args, kwargs)
                # Instantiate others from bottom to the top
                for executor_name in reversed(executors):
                    executor = get_executor(executor_name)(opts, data, executor)
                return_data = executor.execute()

                if isinstance(return_data, types.GeneratorType):
                    ind = 0
                    iret = {}
                    for single in return_data:
                        if isinstance(single, dict) and isinstance(iret, dict):
                            iret.update(single)
                        else:
                            if not iret:
                                iret = []
                            iret.append(single)
                        tag = tagify([data['jid'], 'prog', opts['id'], str(ind)], 'job')
                        event_data = {'return': single}
                        minion_instance._fire_master(event_data, tag)
                        ind += 1
                    ret['return'] = iret
                else:
                    ret['return'] = return_data
                ret['retcode'] = minion_instance.functions.pack['__context__'].get(
                    'retcode',
                    0
                )
                ret['success'] = True
            except CommandNotFoundError as exc:
                msg = 'Command required for \'{0}\' not found'.format(
                    function_name
                )
                log.debug(msg, exc_info=True)
                ret['return'] = '{0}: {1}'.format(msg, exc)
                ret['out'] = 'nested'
            except CommandExecutionError as exc:
                log.error(
                    'A command in \'{0}\' had a problem: {1}'.format(
                        function_name,
                        exc
                    ),
                    exc_info_on_loglevel=logging.DEBUG
                )
                ret['return'] = 'ERROR: {0}'.format(exc)
                ret['out'] = 'nested'
            except SaltInvocationError as exc:
                log.error(
                    'Problem executing \'{0}\': {1}'.format(
                        function_name,
                        exc
                    ),
                    exc_info_on_loglevel=logging.DEBUG
                )
                ret['return'] = 'ERROR executing \'{0}\': {1}'.format(
                    function_name, exc
                )
                ret['out'] = 'nested'
            except TypeError as exc:
                msg = 'Passed invalid arguments to {0}: {1}\n{2}'.format(function_name, exc, func.__doc__, )
                log.warning(msg, exc_info_on_loglevel=logging.DEBUG)
                ret['return'] = msg
                ret['out'] = 'nested'
            except Exception:
                msg = 'The minion function caused an exception'
                log.warning(msg, exc_info_on_loglevel=logging.DEBUG)
                salt.utils.error.fire_exception(salt.exceptions.MinionError(msg), opts, job=data)
                ret['return'] = '{0}: {1}'.format(msg, traceback.format_exc())
                ret['out'] = 'nested'
        else:
            ret['return'] = minion_instance.functions.missing_fun_string(function_name)
            mod_name = function_name.split('.')[0]
            if mod_name in minion_instance.function_errors:
                ret['return'] += ' Possible reasons: \'{0}\''.format(
                    minion_instance.function_errors[mod_name]
                )
            ret['success'] = False
            ret['retcode'] = 254
            ret['out'] = 'nested'

        ret['jid'] = data['jid']
        ret['fun'] = data['fun']
        ret['fun_args'] = data['arg']
        if 'master_id' in data:
            ret['master_id'] = data['master_id']
        if 'metadata' in data:
            if isinstance(data['metadata'], dict):
                ret['metadata'] = data['metadata']
            else:
                log.warning('The metadata parameter must be a dictionary.  Ignoring.')
        minion_instance._return_pub(
            ret,
            timeout=minion_instance._return_retry_timer()
        )
        # TODO: make a list? Seems odd to split it this late :/
        if data['ret'] and isinstance(data['ret'], six.string_types):
            if 'ret_config' in data:
                ret['ret_config'] = data['ret_config']
            if 'ret_kwargs' in data:
                ret['ret_kwargs'] = data['ret_kwargs']
            ret['id'] = opts['id']
            for returner in set(data['ret'].split(',')):
                try:
                    minion_instance.returners['{0}.returner'.format(
                        returner
                    )](ret)
                except Exception as exc:
                    log.error(
                        'The return failed for job {0} {1}'.format(
                        data['jid'],
                        exc
                        )
                    )
                    log.error(traceback.format_exc())

    @classmethod
    def _thread_multi_return(cls, minion_instance, opts, data):
        '''
        This method should be used as a threading target, start the actual
        minion side execution.
        '''
        salt.utils.appendproctitle('{0}._thread_multi_return {1}'.format(cls.__name__, data['jid']))
        # this seems awkward at first, but it's a workaround for Windows
        # multiprocessing communication.
        if sys.platform.startswith('win') and \
                opts['multiprocessing'] and \
                not salt.log.is_logging_configured():
            # We have to re-init the logging system for Windows
            salt.log.setup_console_logger(log_level=opts.get('log_level', 'info'))
            if opts.get('log_file'):
                salt.log.setup_logfile_logger(opts['log_file'], opts.get('log_level_logfile', 'info'))
        ret = {
            'return': {},
            'success': {},
        }
        for ind in range(0, len(data['fun'])):
            ret['success'][data['fun'][ind]] = False
            try:
                if minion_instance.opts['pillar'].get('minion_blackout', False):
                    # this minion is blacked out. Only allow saltutil.refresh_pillar
                    if data['fun'][ind] != 'saltutil.refresh_pillar' and \
                            data['fun'][ind] not in minion_instance.opts['pillar'].get('minion_blackout_whitelist', []):
                        raise SaltInvocationError('Minion in blackout mode. Set \'minion_blackout\' '
                                                 'to False in pillar to resume operations. Only '
                                                 'saltutil.refresh_pillar allowed in blackout mode.')
                func = minion_instance.functions[data['fun'][ind]]
                args, kwargs = load_args_and_kwargs(
                    func,
                    data['arg'][ind],
                    data)
                ret['return'][data['fun'][ind]] = func(*args, **kwargs)
                ret['success'][data['fun'][ind]] = True
            except Exception as exc:
                trb = traceback.format_exc()
                log.warning(
                    'The minion function caused an exception: {0}'.format(
                        exc
                    )
                )
                ret['return'][data['fun'][ind]] = trb
            ret['jid'] = data['jid']
            ret['fun'] = data['fun']
            ret['fun_args'] = data['arg']
        if 'metadata' in data:
            ret['metadata'] = data['metadata']
        minion_instance._return_pub(
            ret,
            timeout=minion_instance._return_retry_timer()
        )
        if data['ret']:
            if 'ret_config' in data:
                ret['ret_config'] = data['ret_config']
            if 'ret_kwargs' in data:
                ret['ret_kwargs'] = data['ret_kwargs']
            for returner in set(data['ret'].split(',')):
                ret['id'] = opts['id']
                try:
                    minion_instance.returners['{0}.returner'.format(
                        returner
                    )](ret)
                except Exception as exc:
                    log.error(
                        'The return failed for job {0} {1}'.format(
                        data['jid'],
                        exc
                        )
                    )

    def _return_pub(self, ret, ret_cmd='_return', timeout=60, sync=True):
        '''
        Return the data from the executed command to the master server
        '''
        jid = ret.get('jid', ret.get('__jid__'))
        fun = ret.get('fun', ret.get('__fun__'))
        if self.opts['multiprocessing']:
            fn_ = os.path.join(self.proc_dir, jid)
            if os.path.isfile(fn_):
                try:
                    os.remove(fn_)
                except (OSError, IOError):
                    # The file is gone already
                    pass
        log.info('Returning information for job: {0}'.format(jid))
        if ret_cmd == '_syndic_return':
            load = {'cmd': ret_cmd,
                    'id': self.opts['id'],
                    'jid': jid,
                    'fun': fun,
                    'arg': ret.get('arg'),
                    'tgt': ret.get('tgt'),
                    'tgt_type': ret.get('tgt_type'),
                    'load': ret.get('__load__')}
            if '__master_id__' in ret:
                load['master_id'] = ret['__master_id__']
            load['return'] = {}
            for key, value in six.iteritems(ret):
                if key.startswith('__'):
                    continue
                load['return'][key] = value
        else:
            load = {'cmd': ret_cmd,
                    'id': self.opts['id']}
            for key, value in six.iteritems(ret):
                load[key] = value

        if 'out' in ret:
            if isinstance(ret['out'], six.string_types):
                load['out'] = ret['out']
            else:
                log.error('Invalid outputter {0}. This is likely a bug.'
                          .format(ret['out']))
        else:
            try:
                oput = self.functions[fun].__outputter__
            except (KeyError, AttributeError, TypeError):
                pass
            else:
                if isinstance(oput, six.string_types):
                    load['out'] = oput
        if self.opts['cache_jobs']:
            # Local job cache has been enabled
            fn_ = os.path.join(
                self.opts['cachedir'],
                'minion_jobs',
                load['jid'],
                'return.p')
            jdir = os.path.dirname(fn_)
            if not os.path.isdir(jdir):
                os.makedirs(jdir)
            salt.utils.fopen(fn_, 'w+b').write(self.serial.dumps(ret))

        def timeout_handler(*_):
            msg = ('The minion failed to return the job information for job '
                   '{0}. This is often due to the master being shut down or '
                   'overloaded. If the master is running consider increasing '
                   'the worker_threads value.').format(jid)
            log.warning(msg)
            return True

        if sync:
            try:
                ret_val = self._send_req_sync(load, timeout=timeout)
            except SaltReqTimeoutError:
                timeout_handler()
                return ''
        else:
            with tornado.stack_context.ExceptionStackContext(timeout_handler):
                ret_val = self._send_req_async(load, timeout=timeout, callback=lambda f: None)  # pylint: disable=unexpected-keyword-arg

        log.trace('ret_val = {0}'.format(ret_val))  # pylint: disable=no-member
        return ret_val

    def _state_run(self):
        '''
        Execute a state run based on information set in the minion config file
        '''
        if self.opts['startup_states']:
            data = {'jid': 'req', 'ret': self.opts.get('ext_job_cache', '')}
            if self.opts['startup_states'] == 'sls':
                data['fun'] = 'state.sls'
                data['arg'] = [self.opts['sls_list']]
            elif self.opts['startup_states'] == 'top':
                data['fun'] = 'state.top'
                data['arg'] = [self.opts['top_file']]
            else:
                data['fun'] = 'state.highstate'
                data['arg'] = []
            self._handle_decoded_payload(data)

    def _refresh_grains_watcher(self, refresh_interval_in_minutes):
        '''
        Create a loop that will fire a pillar refresh to inform a master about a change in the grains of this minion
        :param refresh_interval_in_minutes:
        :return: None
        '''
        if '__update_grains' not in self.opts.get('schedule', {}):
            if 'schedule' not in self.opts:
                self.opts['schedule'] = {}
            self.opts['schedule'].update({
                '__update_grains':
                    {
                        'function': 'event.fire',
                        'args': [{}, 'grains_refresh'],
                        'minutes': refresh_interval_in_minutes
                    }
            })

    def _fire_master_minion_start(self):
        # Send an event to the master that the minion is live
        self._fire_master(
            'Minion {0} started at {1}'.format(
            self.opts['id'],
            time.asctime()
            ),
            'minion_start'
        )
        # dup name spaced event
        self._fire_master(
            'Minion {0} started at {1}'.format(
            self.opts['id'],
            time.asctime()
            ),
            tagify([self.opts['id'], 'start'], 'minion'),
        )

    def module_refresh(self, force_refresh=False, notify=False):
        '''
        Refresh the functions and returners.
        '''
        log.debug('Refreshing modules. Notify={0}'.format(notify))
        self.functions, self.returners, _, self.executors = self._load_modules(force_refresh, notify=notify)

        self.schedule.functions = self.functions
        self.schedule.returners = self.returners

    # TODO: only allow one future in flight at a time?
    @tornado.gen.coroutine
    def pillar_refresh(self, force_refresh=False):
        '''
        Refresh the pillar
        '''
        log.debug('Refreshing pillar')
        try:
            self.opts['pillar'] = yield salt.pillar.get_async_pillar(
                self.opts,
                self.opts['grains'],
                self.opts['id'],
                self.opts['environment'],
                pillarenv=self.opts.get('pillarenv'),
            ).compile_pillar()
        except SaltClientError:
            # Do not exit if a pillar refresh fails.
            log.error('Pillar data could not be refreshed. '
                      'One or more masters may be down!')
        self.module_refresh(force_refresh)

    def manage_schedule(self, tag, data):
        '''
        Refresh the functions and returners.
        '''
        func = data.get('func', None)
        name = data.get('name', None)
        schedule = data.get('schedule', None)
        where = data.get('where', None)
        persist = data.get('persist', None)

        if func == 'delete':
            self.schedule.delete_job(name, persist)
        elif func == 'add':
            self.schedule.add_job(schedule, persist)
        elif func == 'modify':
            self.schedule.modify_job(name, schedule, persist, where)
        elif func == 'enable':
            self.schedule.enable_schedule()
        elif func == 'disable':
            self.schedule.disable_schedule()
        elif func == 'enable_job':
            self.schedule.enable_job(name, persist, where)
        elif func == 'run_job':
            self.schedule.run_job(name)
        elif func == 'disable_job':
            self.schedule.disable_job(name, persist, where)
        elif func == 'reload':
            self.schedule.reload(schedule)
        elif func == 'list':
            self.schedule.list(where)
        elif func == 'save_schedule':
            self.schedule.save_schedule()

    def manage_beacons(self, tag, data):
        '''
        Manage Beacons
        '''
        func = data.get('func', None)
        name = data.get('name', None)
        beacon_data = data.get('beacon_data', None)

        if func == 'add':
            self.beacons.add_beacon(name, beacon_data)
        elif func == 'modify':
            self.beacons.modify_beacon(name, beacon_data)
        elif func == 'delete':
            self.beacons.delete_beacon(name)
        elif func == 'enable':
            self.beacons.enable_beacons()
        elif func == 'disable':
            self.beacons.disable_beacons()
        elif func == 'enable_beacon':
            self.beacons.enable_beacon(name)
        elif func == 'disable_beacon':
            self.beacons.disable_beacon(name)
        elif func == 'list':
            self.beacons.list_beacons()

    def environ_setenv(self, tag, data):
        '''
        Set the salt-minion main process environment according to
        the data contained in the minion event data
        '''
        environ = data.get('environ', None)
        if environ is None:
            return False
        false_unsets = data.get('false_unsets', False)
        clear_all = data.get('clear_all', False)
        import salt.modules.environ as mod_environ
        return mod_environ.setenv(environ, false_unsets, clear_all)

    def _pre_tune(self):
        '''
        Set the minion running flag and issue the appropriate warnings if
        the minion cannot be started or is already running
        '''
        if self._running is None:
            self._running = True
        elif self._running is False:
            log.error(
                'This {0} was scheduled to stop. Not running '
                '{0}.tune_in()'.format(self.__class__.__name__)
            )
            return
        elif self._running is True:
            log.error(
                'This {0} is already running. Not running '
                '{0}.tune_in()'.format(self.__class__.__name__)
            )
            return

        try:
            log.info(
                '{0} is starting as user \'{1}\''.format(
                    self.__class__.__name__,
                    salt.utils.get_user()
                )
            )
        except Exception as err:
            # Only windows is allowed to fail here. See #3189. Log as debug in
            # that case. Else, error.
            log.log(
                salt.utils.is_windows() and logging.DEBUG or logging.ERROR,
                'Failed to get the user who is starting {0}'.format(
                    self.__class__.__name__
                ),
                exc_info=err
            )

    def _mine_send(self, tag, data):
        '''
        Send mine data to the master
        '''
        channel = salt.transport.Channel.factory(self.opts)
        data['tok'] = self.tok
        try:
            ret = channel.send(data)
            return ret
        except SaltReqTimeoutError:
            log.warning('Unable to send mine data to master.')
            return None

    @tornado.gen.coroutine
    def handle_event(self, package):
        '''
        Handle an event from the epull_sock (all local minion events)
        '''
        tag, data = salt.utils.event.SaltEvent.unpack(package)
        log.debug('Handling event tag \'{0}\''.format(tag))
        if package.startswith('module_refresh'):
            self.module_refresh(notify=data.get('notify', False))
        elif package.startswith('pillar_refresh'):
            yield self.pillar_refresh()
        elif package.startswith('manage_schedule'):
            self.manage_schedule(tag, data)
        elif package.startswith('manage_beacons'):
            self.manage_beacons(tag, data)
        elif package.startswith('grains_refresh'):
            if self.grains_cache != self.opts['grains']:
                self.pillar_refresh(force_refresh=True)
                self.grains_cache = self.opts['grains']
        elif package.startswith('environ_setenv'):
            self.environ_setenv(tag, data)
        elif package.startswith('_minion_mine'):
            self._mine_send(tag, data)
        elif package.startswith('fire_master'):
            log.debug('Forwarding master event tag={tag}'.format(tag=data['tag']))
            self._fire_master(data['data'], data['tag'], data['events'], data['pretag'])
        elif package.startswith('__master_disconnected') or package.startswith('__master_failback'):
            # if the master disconnect event is for a different master, raise an exception
            if package.startswith('__master_disconnected') and data['master'] != self.opts['master']:
                raise SaltException('Bad master disconnected \'{0}\' when mine one is \'{1}\''.format(
                    data['master'], self.opts['master']))
            if package.startswith('__master_failback'):
                # if the master failback event is not for the top master, raise an exception
                if data['master'] != self.opts['master_list'][0]:
                    raise SaltException('Bad master \'{0}\' when mine failback is \'{1}\''.format(
                        data['master'], self.opts['master']))
                # if the master failback event is for the current master, raise an exception
                elif data['master'] == self.opts['master'][0]:
                    raise SaltException('Already connected to \'{0}\''.format(data['master']))

            if self.connected:
                # we are not connected anymore
                self.connected = False
                # modify the scheduled job to fire only on reconnect
                if self.opts['transport'] != 'tcp':
                    schedule = {
                       'function': 'status.master',
                       'seconds': self.opts['master_alive_interval'],
                       'jid_include': True,
                       'maxrunning': 1,
                       'kwargs': {'master': self.opts['master'],
                                  'connected': False}
                    }
                    self.schedule.modify_job(name='__master_alive',
                                             schedule=schedule)

                log.info('Connection to master {0} lost'.format(self.opts['master']))

                if self.opts['master_type'] == 'failover':
                    log.info('Trying to tune in to next master from master-list')

                    if hasattr(self, 'pub_channel'):
                        self.pub_channel.on_recv(None)
                        if hasattr(self.pub_channel, 'close'):
                            self.pub_channel.close()
                        del self.pub_channel

                    # if eval_master finds a new master for us, self.connected
                    # will be True again on successful master authentication
                    try:
                        master, self.pub_channel = yield self.eval_master(
                                                            opts=self.opts,
                                                            failed=True)
                    except SaltClientError:
                        pass

                    if self.connected:
                        self.opts['master'] = master

                        # re-init the subsystems to work with the new master
                        log.info('Re-initialising subsystems for new '
                                 'master {0}'.format(self.opts['master']))
                        self.functions, self.returners, self.function_errors, self.executors = self._load_modules()
                        self.pub_channel.on_recv(self._handle_payload)
                        self._fire_master_minion_start()
                        log.info('Minion is ready to receive requests!')

                        # update scheduled job to run with the new master addr
<<<<<<< HEAD
                        if self.opts['transport'] != 'tcp':
                            schedule = {
                               'function': 'status.master',
                               'seconds': self.opts['master_alive_interval'],
                               'jid_include': True,
                               'maxrunning': 1,
                               'kwargs': {'master': self.opts['master'],
                                          'connected': True}
                            }
                            self.schedule.modify_job(name='__master_alive',
                                                     schedule=schedule)

                            if self.opts['master_failback'] and 'master_list' in self.opts:
                                if self.opts['master'] != self.opts['master_list'][0]:
                                    schedule = {
                                       'function': 'status.ping_master',
                                       'seconds': self.opts['master_failback_interval'],
                                       'jid_include': True,
                                       'maxrunning': 1,
                                       'kwargs': {'master': self.opts['master_list'][0]}
                                    }
                                    self.schedule.modify_job(name='__master_failback',
                                                             schedule=schedule)
                                else:
                                    self.schedule.delete_job(name='__master_failback', persist=True)
=======
                        schedule = {
                           'function': 'status.master',
                           'seconds': self.opts['master_alive_interval'],
                           'jid_include': True,
                           'maxrunning': 2,
                           'kwargs': {'master': self.opts['master'],
                                      'connected': True}
                        }
                        self.schedule.modify_job(name='__master_alive',
                                                 schedule=schedule)
                    else:
                        self.restart = True
                        self.io_loop.stop()
>>>>>>> cda00f4f

        elif package.startswith('__master_connected'):
            # handle this event only once. otherwise it will pollute the log
            if not self.connected:
                log.info('Connection to master {0} re-established'.format(self.opts['master']))
                self.connected = True
                # modify the __master_alive job to only fire,
                # if the connection is lost again
                if self.opts['transport'] != 'tcp':
                    schedule = {
                       'function': 'status.master',
                       'seconds': self.opts['master_alive_interval'],
                       'jid_include': True,
                       'maxrunning': 1,
                       'kwargs': {'master': self.opts['master'],
                                  'connected': True}
                    }

                    self.schedule.modify_job(name='__master_alive',
                                             schedule=schedule)
        elif package.startswith('__schedule_return'):
            self._return_pub(data, ret_cmd='_return', sync=False)
        elif package.startswith('_salt_error'):
            log.debug('Forwarding salt error event tag={tag}'.format(tag=tag))
            self._fire_master(data, tag)

    def _fallback_cleanups(self):
        '''
        Fallback cleanup routines, attempting to fix leaked processes, threads, etc.
        '''
        # Add an extra fallback in case a forked process leaks through
        multiprocessing.active_children()

        # Cleanup Windows threads
        if not salt.utils.is_windows():
            return
        for thread in self.win_proc:
            if not thread.is_alive():
                thread.join()
                try:
                    self.win_proc.remove(thread)
                    del thread
                except (ValueError, NameError):
                    pass

    # Main Minion Tune In
    def tune_in(self, start=True):
        '''
        Lock onto the publisher. This is the main event loop for the minion
        :rtype : None
        '''
        self._pre_tune()

        # start up the event publisher, so we can see events during startup
        self.event_publisher = salt.utils.event.AsyncEventPublisher(
            self.opts,
            self.handle_event,
            io_loop=self.io_loop,
        )

        log.debug('Minion \'{0}\' trying to tune in'.format(self.opts['id']))

        if start:
            self.sync_connect_master()
        if self.connected:
            self._fire_master_minion_start()
            log.info('Minion is ready to receive requests!')

        # Make sure to gracefully handle SIGUSR1
        enable_sigusr1_handler()

        # Make sure to gracefully handle CTRL_LOGOFF_EVENT
        salt.utils.enable_ctrl_logoff_handler()

        # On first startup execute a state run if configured to do so
        self._state_run()

        loop_interval = self.opts['loop_interval']

        try:
            if self.opts['grains_refresh_every']:  # If exists and is not zero. In minutes, not seconds!
                if self.opts['grains_refresh_every'] > 1:
                    log.debug(
                        'Enabling the grains refresher. Will run every {0} minutes.'.format(
                            self.opts['grains_refresh_every'])
                    )
                else:  # Clean up minute vs. minutes in log message
                    log.debug(
                        'Enabling the grains refresher. Will run every {0} minute.'.format(
                            self.opts['grains_refresh_every'])

                    )
                self._refresh_grains_watcher(
                    abs(self.opts['grains_refresh_every'])
                )
        except Exception as exc:
            log.error(
                'Exception occurred in attempt to initialize grain refresh routine during minion tune-in: {0}'.format(
                    exc)
            )

        self.periodic_callbacks = {}
        # schedule the stuff that runs every interval
        ping_interval = self.opts.get('ping_interval', 0) * 60
        if ping_interval > 0:
            def ping_master():
                try:
                    if not self._fire_master('ping', 'minion_ping'):
                        if not self.opts.get('auth_safemode', True):
                            log.error('** Master Ping failed. Attempting to restart minion**')
                            delay = self.opts.get('random_reauth_delay', 5)
                            log.info('delaying random_reauth_delay {0}s'.format(delay))
                            # regular sys.exit raises an exception -- which isn't sufficient in a thread
                            os._exit(salt.defaults.exitcodes.SALT_KEEPALIVE)
                except Exception:
                    log.warning('Attempt to ping master failed.', exc_on_loglevel=logging.DEBUG)
            self.periodic_callbacks['ping'] = tornado.ioloop.PeriodicCallback(ping_master, ping_interval * 1000, io_loop=self.io_loop)

        self.periodic_callbacks['cleanup'] = tornado.ioloop.PeriodicCallback(self._fallback_cleanups, loop_interval * 1000, io_loop=self.io_loop)

        def handle_beacons():
            # Process Beacons
            beacons = None
            try:
                beacons = self.process_beacons(self.functions)
            except Exception:
                log.critical('The beacon errored: ', exc_info=True)
            if beacons:
                self._fire_master(events=beacons)

        self.periodic_callbacks['beacons'] = tornado.ioloop.PeriodicCallback(handle_beacons, loop_interval * 1000, io_loop=self.io_loop)

        # TODO: actually listen to the return and change period
        def handle_schedule():
            self.process_schedule(self, loop_interval)
        if hasattr(self, 'schedule'):
            self.periodic_callbacks['schedule'] = tornado.ioloop.PeriodicCallback(handle_schedule, 1000, io_loop=self.io_loop)

        # start all the other callbacks
        for periodic_cb in six.itervalues(self.periodic_callbacks):
            periodic_cb.start()

        # add handler to subscriber
        if hasattr(self, 'pub_channel'):
            self.pub_channel.on_recv(self._handle_payload)
        else:
            log.error('No connection to master found. Scheduled jobs will not run.')

        if start:
            try:
                self.io_loop.start()
                if self.restart:
                    self.destroy()
            except (KeyboardInterrupt, RuntimeError):  # A RuntimeError can be re-raised by Tornado on shutdown
                self.destroy()

    def _handle_payload(self, payload):
        if payload is not None and payload['enc'] == 'aes':
            if self._target_load(payload['load']):
                self._handle_decoded_payload(payload['load'])
        # If it's not AES, and thus has not been verified, we do nothing.
        # In the future, we could add support for some clearfuncs, but
        # the minion currently has no need.

    def _target_load(self, load):
        # Verify that the publication is valid
        if 'tgt' not in load or 'jid' not in load or 'fun' not in load \
           or 'arg' not in load:
            return False
        # Verify that the publication applies to this minion

        # It's important to note that the master does some pre-processing
        # to determine which minions to send a request to. So for example,
        # a "salt -G 'grain_key:grain_val' test.ping" will invoke some
        # pre-processing on the master and this minion should not see the
        # publication if the master does not determine that it should.

        if 'tgt_type' in load:
            match_func = getattr(self.matcher,
                                 '{0}_match'.format(load['tgt_type']), None)
            if match_func is None:
                return False
            if load['tgt_type'] in ('grain', 'grain_pcre', 'pillar'):
                delimiter = load.get('delimiter', DEFAULT_TARGET_DELIM)
                if not match_func(load['tgt'], delimiter=delimiter):
                    return False
            elif not match_func(load['tgt']):
                return False
        else:
            if not self.matcher.glob_match(load['tgt']):
                return False

        return True

    def destroy(self):
        '''
        Tear down the minion
        '''
        self._running = False
        if hasattr(self, 'schedule'):
            del self.schedule
        if hasattr(self, 'pub_channel'):
            self.pub_channel.on_recv(None)
            if hasattr(self.pub_channel, 'close'):
                self.pub_channel.close()
            del self.pub_channel
        if hasattr(self, 'periodic_callbacks'):
            for cb in six.itervalues(self.periodic_callbacks):
                cb.stop()

    def __del__(self):
        self.destroy()


class Syndic(Minion):
    '''
    Make a Syndic minion, this minion will use the minion keys on the
    master to authenticate with a higher level master.
    '''
    def __init__(self, opts, **kwargs):
        self._syndic_interface = opts.get('interface')
        self._syndic = True
        # force auth_safemode True because Syndic don't support autorestart
        opts['auth_safemode'] = True
        opts['loop_interval'] = 1
        super(Syndic, self).__init__(opts, **kwargs)
        self.mminion = salt.minion.MasterMinion(opts)
        self.jid_forward_cache = set()
        self.jids = {}
        self.raw_events = []
        self.pub_future = None

    def _handle_decoded_payload(self, data):
        '''
        Override this method if you wish to handle the decoded data
        differently.
        '''
        # TODO: even do this??
        data['to'] = int(data.get('to', self.opts['timeout'])) - 1
        # Only forward the command if it didn't originate from ourselves
        if data.get('master_id', 0) != self.opts.get('master_id', 1):
            self.syndic_cmd(data)

    def syndic_cmd(self, data):
        '''
        Take the now clear load and forward it on to the client cmd
        '''
        # Set up default tgt_type
        if 'tgt_type' not in data:
            data['tgt_type'] = 'glob'
        kwargs = {}

        # optionally add a few fields to the publish data
        for field in ('master_id',  # which master the job came from
                      'user',  # which user ran the job
                      ):
            if field in data:
                kwargs[field] = data[field]

        def timeout_handler(*args):
            log.warning('Unable to forward pub data: {0}'.format(args[1]))
            return True

        with tornado.stack_context.ExceptionStackContext(timeout_handler):
            self.local.pub_async(data['tgt'],
                                 data['fun'],
                                 data['arg'],
                                 data['tgt_type'],
                                 data['ret'],
                                 data['jid'],
                                 data['to'],
                                 io_loop=self.io_loop,
                                 callback=lambda _: None,
                                 **kwargs)

    def _fire_master_syndic_start(self):
        # Send an event to the master that the minion is live
        self._fire_master(
            'Syndic {0} started at {1}'.format(
                self.opts['id'],
                time.asctime()
            ),
            'syndic_start',
            sync=False,
        )
        self._fire_master(
            'Syndic {0} started at {1}'.format(
                self.opts['id'],
                time.asctime()
            ),
            tagify([self.opts['id'], 'start'], 'syndic'),
            sync=False,
        )

    # Syndic Tune In
    @tornado.gen.coroutine
    def tune_in(self, start=True):
        '''
        Lock onto the publisher. This is the main event loop for the syndic
        '''
        log.debug('Syndic \'{0}\' trying to tune in'.format(self.opts['id']))

        if start:
            self.sync_connect_master()

        # Instantiate the local client
        self.local = salt.client.get_local_client(
            self.opts['_minion_conf_file'], io_loop=self.io_loop)
        self.local.event.subscribe('')
        self.local.opts['interface'] = self._syndic_interface

        # add handler to subscriber
        self.pub_channel.on_recv(self._process_cmd_socket)

        # register the event sub to the poller
        self._reset_event_aggregation()
        self.local.event.set_event_handler(self._process_event)

        # forward events every syndic_event_forward_timeout
        self.forward_events = tornado.ioloop.PeriodicCallback(self._forward_events,
                                                              self.opts['syndic_event_forward_timeout'] * 1000,
                                                              io_loop=self.io_loop)
        self.forward_events.start()

        # Send an event to the master that the minion is live
        self._fire_master_syndic_start()

        # Make sure to gracefully handle SIGUSR1
        enable_sigusr1_handler()

        if start:
            self.io_loop.start()

    # TODO: clean up docs
    def tune_in_no_block(self):
        '''
        Executes the tune_in sequence but omits extra logging and the
        management of the event bus assuming that these are handled outside
        the tune_in sequence
        '''
        # Instantiate the local client
        self.local = salt.client.get_local_client(
                self.opts['_minion_conf_file'], io_loop=self.io_loop)

        # add handler to subscriber
        self.pub_channel.on_recv(self._process_cmd_socket)

    def _process_cmd_socket(self, payload):
        if payload is not None and payload['enc'] == 'aes':
            log.trace('Handling payload')
            self._handle_decoded_payload(payload['load'])
        # If it's not AES, and thus has not been verified, we do nothing.
        # In the future, we could add support for some clearfuncs, but
        # the syndic currently has no need.

    def _reset_event_aggregation(self):
        self.jids = {}
        self.raw_events = []

    def _process_event(self, raw):
        # TODO: cleanup: Move down into event class
        mtag, data = self.local.event.unpack(raw, self.local.event.serial)
        event = {'data': data, 'tag': mtag}
        log.trace('Got event {0}'.format(event['tag']))  # pylint: disable=no-member
        tag_parts = event['tag'].split('/')
        if len(tag_parts) >= 4 and tag_parts[1] == 'job' and \
            salt.utils.jid.is_jid(tag_parts[2]) and tag_parts[3] == 'ret' and \
            'return' in event['data']:
            if 'jid' not in event['data']:
                # Not a job return
                return
            jdict = self.jids.setdefault(event['tag'], {})
            if not jdict:
                jdict['__fun__'] = event['data'].get('fun')
                jdict['__jid__'] = event['data']['jid']
                jdict['__load__'] = {}
                fstr = '{0}.get_load'.format(self.opts['master_job_cache'])
                # Only need to forward each load once. Don't hit the disk
                # for every minion return!
                if event['data']['jid'] not in self.jid_forward_cache:
                    jdict['__load__'].update(
                        self.mminion.returners[fstr](event['data']['jid'])
                        )
                    self.jid_forward_cache.add(event['data']['jid'])
                    if len(self.jid_forward_cache) > self.opts['syndic_jid_forward_cache_hwm']:
                        # Pop the oldest jid from the cache
                        tmp = sorted(list(self.jid_forward_cache))
                        tmp.pop(0)
                        self.jid_forward_cache = set(tmp)
            if 'master_id' in event['data']:
                # __'s to make sure it doesn't print out on the master cli
                jdict['__master_id__'] = event['data']['master_id']
            jdict[event['data']['id']] = event['data']['return']
        else:
            # Add generic event aggregation here
            if 'retcode' not in event['data']:
                self.raw_events.append(event)

    @tornado.gen.coroutine
    def _return_pub_multi(self, values):
        for value in values:
            yield self._return_pub(value,
                                   '_syndic_return',
                                   timeout=self._return_retry_timer(),
                                   sync=False)

    def _forward_events(self):
        log.trace('Forwarding events')  # pylint: disable=no-member
        if self.raw_events:
            events = self.raw_events
            self.raw_events = []
            self._fire_master(events=events,
                              pretag=tagify(self.opts['id'], base='syndic'),
                              sync=False)
        if self.jids and (self.pub_future is None or self.pub_future.done()):
            values = self.jids.values()
            self.jids = {}
            self.pub_future = self._return_pub_multi(values)

    @tornado.gen.coroutine
    def reconnect(self):
        if hasattr(self, 'pub_channel'):
            self.pub_channel.on_recv(None)
            if hasattr(self.pub_channel, 'close'):
                self.pub_channel.close()
            del self.pub_channel

        # if eval_master finds a new master for us, self.connected
        # will be True again on successful master authentication
        master, self.pub_channel = yield self.eval_master(opts=self.opts)

        if self.connected:
            self.opts['master'] = master
            self.pub_channel.on_recv(self._process_cmd_socket)
            log.info('Minion is ready to receive requests!')

        raise tornado.gen.Return(self)

    def destroy(self):
        '''
        Tear down the syndic minion
        '''
        # We borrowed the local clients poller so give it back before
        # it's destroyed. Reset the local poller reference.
        super(Syndic, self).destroy()
        if hasattr(self, 'local'):
            del self.local

        if hasattr(self, 'forward_events'):
            self.forward_events.stop()


# TODO: consolidate syndic classes together?
# need a way of knowing if the syndic connection is busted
class MultiSyndic(MinionBase):
    '''
    Make a MultiSyndic minion, this minion will handle relaying jobs and returns from
    all minions connected to it to the list of masters it is connected to.

    Modes (controlled by `syndic_mode`:
        sync: This mode will synchronize all events and publishes from higher level masters
        cluster: This mode will only sync job publishes and returns

    Note: jobs will be returned best-effort to the requesting master. This also means
    (since we are using zmq) that if a job was fired and the master disconnects
    between the publish and return, that the return will end up in a zmq buffer
    in this Syndic headed to that original master.

    In addition, since these classes all seem to use a mix of blocking and non-blocking
    calls (with varying timeouts along the way) this daemon does not handle failure well,
    it will (under most circumstances) stall the daemon for ~15s trying to forward events
    to the down master
    '''
    # time to connect to upstream master
    SYNDIC_CONNECT_TIMEOUT = 5
    SYNDIC_EVENT_TIMEOUT = 5

    def __init__(self, opts, io_loop=None):
        opts['loop_interval'] = 1
        super(MultiSyndic, self).__init__(opts)
        self.mminion = salt.minion.MasterMinion(opts)
        # sync (old behavior), cluster (only returns and publishes)
        self.syndic_mode = self.opts.get('syndic_mode', 'sync')
        self.syndic_failover = self.opts.get('syndic_failover', 'random')

        self.auth_wait = self.opts['acceptance_wait_time']
        self.max_auth_wait = self.opts['acceptance_wait_time_max']

        self._has_master = threading.Event()
        self.jid_forward_cache = set()

        if io_loop is None:
            if HAS_ZMQ:
                zmq.eventloop.ioloop.install()
            self.io_loop = LOOP_CLASS.current()
        else:
            self.io_loop = io_loop

        # List of events
        self.raw_events = []
        # Dict of rets: {master_id: {event_tag: job_ret, ...}, ...}
        self.job_rets = {}
        # List of delayed job_rets which was unable to send for some reason and will be resend to
        # any available master
        self.delayed = []
        # Active pub futures: {master_id: (future, [job_ret, ...]), ...}
        self.pub_futures = {}

    def _spawn_syndics(self):
        '''
        Spawn all the coroutines which will sign in the syndics
        '''
        self._syndics = OrderedDict()  # mapping of opts['master'] -> syndic
        for master in self.opts['master']:
            s_opts = copy.copy(self.opts)
            s_opts['master'] = master
            self._syndics[master] = self._connect_syndic(s_opts)

    @tornado.gen.coroutine
    def _connect_syndic(self, opts):
        '''
        Create a syndic, and asynchronously connect it to a master
        '''
        last = 0  # never have we signed in
        auth_wait = opts['acceptance_wait_time']
        while True:
            log.debug('Syndic attempting to connect to {0}'.format(opts['master']))
            try:
                syndic = Syndic(opts,
                                timeout=self.SYNDIC_CONNECT_TIMEOUT,
                                safe=False,
                                io_loop=self.io_loop,
                                )
                yield syndic.connect_master()
                # set up the syndic to handle publishes (specifically not event forwarding)
                syndic.tune_in_no_block()
                log.info('Syndic successfully connected to {0}'.format(opts['master']))
                break
            except SaltClientError as exc:
                log.error('Error while bringing up syndic for multi-syndic. Is master at {0} responding?'.format(opts['master']))
                last = time.time()
                if auth_wait < self.max_auth_wait:
                    auth_wait += self.auth_wait
                yield tornado.gen.sleep(auth_wait)  # TODO: log?
            except KeyboardInterrupt:
                raise
            except:  # pylint: disable=W0702
                log.critical('Unexpected error while connecting to {0}'.format(opts['master']), exc_info=True)

        raise tornado.gen.Return(syndic)

    def _mark_master_dead(self, master):
        '''
        Mark a master as dead. This will start the sign-in routine
        '''
        # if its connected, mark it dead
        if self._syndics[master].done():
            syndic = self._syndics[master].result()  # pylint: disable=no-member
            self._syndics[master] = syndic.reconnect()
        else:
            log.info('Attempting to mark {0} as dead, although it is already marked dead'.format(master))  # TODO: debug?

    def _call_syndic(self, func, args=(), kwargs=None, master_id=None):
        '''
        Wrapper to call a given func on a syndic, best effort to get the one you asked for
        '''
        if kwargs is None:
            kwargs = {}
        for master, syndic_future in self.iter_master_options(master_id):
            if not syndic_future.done() or syndic_future.exception():
                log.error('Unable to call {0} on {1}, that syndic is not connected'.format(func, master))
                continue

            try:
                getattr(syndic_future.result(), func)(*args, **kwargs)
                return
            except SaltClientError:
                log.error('Unable to call {0} on {1}, trying another...'.format(func, master))
                self._mark_master_dead(master)
                continue
        log.critical('Unable to call {0} on any masters!'.format(func))

    def _return_pub_syndic(self, values, master_id=None):
        '''
        Wrapper to call the '_return_pub_multi' a syndic, best effort to get the one you asked for
        '''
        func = '_return_pub_multi'
        for master, syndic_future in self.iter_master_options(master_id):
            if not syndic_future.done() or syndic_future.exception():
                log.error('Unable to call {0} on {1}, that syndic is not connected'.format(func, master))
                continue

            future, data = self.pub_futures.get(master, (None, None))
            if future is not None:
                if not future.done():
                    if master == master_id:
                        # Targeted master previous send not done yet, call again later
                        return False
                    else:
                        # Fallback master is busy, try the next one
                        continue
                elif future.exception():
                    # Previous execution on this master returned an error
                    log.error('Unable to call {0} on {1}, trying another...'.format(func, master))
                    self._mark_master_dead(master)
                    del self.pub_futures[master]
                    # Add not sent data to the delayed list and try the next master
                    self.delayed.extend(data)
                    continue
            future = getattr(syndic_future.result(), func)(values)
            self.pub_futures[master] = (future, values)
            return True
        # Loop done and didn't exit: wasn't sent, try again later
        return False

    def iter_master_options(self, master_id=None):
        '''
        Iterate (in order) over your options for master
        '''
        masters = list(self._syndics.keys())
        if self.opts['syndic_failover'] == 'random':
            shuffle(masters)
        if master_id not in self._syndics:
            master_id = masters.pop(0)
        else:
            masters.remove(master_id)

        while True:
            yield master_id, self._syndics[master_id]
            if len(masters) == 0:
                break
            master_id = masters.pop(0)

    def _reset_event_aggregation(self):
        self.job_rets = {}
        self.raw_events = []

    # Syndic Tune In
    def tune_in(self):
        '''
        Lock onto the publisher. This is the main event loop for the syndic
        '''
        self._spawn_syndics()
        # Instantiate the local client
        self.local = salt.client.get_local_client(
            self.opts['_minion_conf_file'], io_loop=self.io_loop)
        self.local.event.subscribe('')

        log.debug('MultiSyndic \'{0}\' trying to tune in'.format(self.opts['id']))

        # register the event sub to the poller
        self._reset_event_aggregation()
        self.local.event.set_event_handler(self._process_event)

        # forward events every syndic_event_forward_timeout
        self.forward_events = tornado.ioloop.PeriodicCallback(self._forward_events,
                                                              self.opts['syndic_event_forward_timeout'] * 1000,
                                                              io_loop=self.io_loop)
        self.forward_events.start()

        # Make sure to gracefully handle SIGUSR1
        enable_sigusr1_handler()

        self.io_loop.start()

    def _process_event(self, raw):
        # TODO: cleanup: Move down into event class
        mtag, data = self.local.event.unpack(raw, self.local.event.serial)
        event = {'data': data, 'tag': mtag}
        log.trace('Got event {0}'.format(event['tag']))  # pylint: disable=no-member

        tag_parts = event['tag'].split('/')
        if len(tag_parts) >= 4 and tag_parts[1] == 'job' and \
            salt.utils.jid.is_jid(tag_parts[2]) and tag_parts[3] == 'ret' and \
            'return' in event['data']:
            if 'jid' not in event['data']:
                # Not a job return
                return
            if self.syndic_mode == 'cluster' and event['data'].get('master_id', 0) == self.opts.get('master_id', 1):
                log.debug('Return received with matching master_id, not forwarding')
                return

            master = event['data'].get('master_id')
            jdict = self.job_rets.setdefault(master, {}).setdefault(event['tag'], {})
            if not jdict:
                jdict['__fun__'] = event['data'].get('fun')
                jdict['__jid__'] = event['data']['jid']
                jdict['__load__'] = {}
                fstr = '{0}.get_load'.format(self.opts['master_job_cache'])
                # Only need to forward each load once. Don't hit the disk
                # for every minion return!
                if event['data']['jid'] not in self.jid_forward_cache:
                    jdict['__load__'].update(
                        self.mminion.returners[fstr](event['data']['jid'])
                        )
                    self.jid_forward_cache.add(event['data']['jid'])
                    if len(self.jid_forward_cache) > self.opts['syndic_jid_forward_cache_hwm']:
                        # Pop the oldest jid from the cache
                        tmp = sorted(list(self.jid_forward_cache))
                        tmp.pop(0)
                        self.jid_forward_cache = set(tmp)
            if master is not None:
                # __'s to make sure it doesn't print out on the master cli
                jdict['__master_id__'] = master
            jdict[event['data']['id']] = event['data']['return']
        else:
            # TODO: config to forward these? If so we'll have to keep track of who
            # has seen them
            # if we are the top level masters-- don't forward all the minion events
            if self.syndic_mode == 'sync':
                # Add generic event aggregation here
                if 'retcode' not in event['data']:
                    self.raw_events.append(event)

    def _forward_events(self):
        log.trace('Forwarding events')  # pylint: disable=no-member
        if self.raw_events:
            events = self.raw_events
            self.raw_events = []
            self._call_syndic('_fire_master',
                              kwargs={'events': events,
                                      'pretag': tagify(self.opts['id'], base='syndic'),
                                      'timeout': self.SYNDIC_EVENT_TIMEOUT,
                                      'sync': False,
                                      },
                              )
        if self.delayed:
            res = self._return_pub_syndic(self.delayed)
            if res:
                self.delayed = []
        for master in list(six.iterkeys(self.job_rets)):
            values = self.job_rets[master].values()
            res = self._return_pub_syndic(values, master_id=master)
            if res:
                del self.job_rets[master]


class Matcher(object):
    '''
    Use to return the value for matching calls from the master
    '''
    def __init__(self, opts, functions=None):
        self.opts = opts
        self.functions = functions

    def confirm_top(self, match, data, nodegroups=None):
        '''
        Takes the data passed to a top file environment and determines if the
        data matches this minion
        '''
        matcher = 'compound'
        if not data:
            log.error('Received bad data when setting the match from the top '
                      'file')
            return False
        for item in data:
            if isinstance(item, dict):
                if 'match' in item:
                    matcher = item['match']
        if hasattr(self, matcher + '_match'):
            funcname = '{0}_match'.format(matcher)
            if matcher == 'nodegroup':
                return getattr(self, funcname)(match, nodegroups)
            return getattr(self, funcname)(match)
        else:
            log.error('Attempting to match with unknown matcher: {0}'.format(
                matcher
            ))
            return False

    def glob_match(self, tgt):
        '''
        Returns true if the passed glob matches the id
        '''
        if not isinstance(tgt, six.string_types):
            return False

        return fnmatch.fnmatch(self.opts['id'], tgt)

    def pcre_match(self, tgt):
        '''
        Returns true if the passed pcre regex matches
        '''
        return bool(re.match(tgt, self.opts['id']))

    def list_match(self, tgt):
        '''
        Determines if this host is on the list
        '''
        if isinstance(tgt, six.string_types):
            tgt = tgt.split(',')
        return bool(self.opts['id'] in tgt)

    def grain_match(self, tgt, delimiter=DEFAULT_TARGET_DELIM):
        '''
        Reads in the grains glob match
        '''
        log.debug('grains target: {0}'.format(tgt))
        if delimiter not in tgt:
            log.error('Got insufficient arguments for grains match '
                      'statement from master')
            return False
        return salt.utils.subdict_match(
            self.opts['grains'], tgt, delimiter=delimiter
        )

    def grain_pcre_match(self, tgt, delimiter=DEFAULT_TARGET_DELIM):
        '''
        Matches a grain based on regex
        '''
        log.debug('grains pcre target: {0}'.format(tgt))
        if delimiter not in tgt:
            log.error('Got insufficient arguments for grains pcre match '
                      'statement from master')
            return False
        return salt.utils.subdict_match(self.opts['grains'], tgt,
                                        delimiter=delimiter, regex_match=True)

    def data_match(self, tgt):
        '''
        Match based on the local data store on the minion
        '''
        if self.functions is None:
            utils = salt.loader.utils(self.opts)
            self.functions = salt.loader.minion_mods(self.opts, utils=utils)
        comps = tgt.split(':')
        if len(comps) < 2:
            return False
        val = self.functions['data.getval'](comps[0])
        if val is None:
            # The value is not defined
            return False
        if isinstance(val, list):
            # We are matching a single component to a single list member
            for member in val:
                if fnmatch.fnmatch(str(member).lower(), comps[1].lower()):
                    return True
            return False
        if isinstance(val, dict):
            if comps[1] in val:
                return True
            return False
        return bool(fnmatch.fnmatch(
            val,
            comps[1],
        ))

    def pillar_match(self, tgt, delimiter=DEFAULT_TARGET_DELIM):
        '''
        Reads in the pillar glob match
        '''
        log.debug('pillar target: {0}'.format(tgt))
        if delimiter not in tgt:
            log.error('Got insufficient arguments for pillar match '
                      'statement from master')
            return False
        return salt.utils.subdict_match(
            self.opts['pillar'], tgt, delimiter=delimiter
        )

    def pillar_pcre_match(self, tgt, delimiter=DEFAULT_TARGET_DELIM):
        '''
        Reads in the pillar pcre match
        '''
        log.debug('pillar PCRE target: {0}'.format(tgt))
        if delimiter not in tgt:
            log.error('Got insufficient arguments for pillar PCRE match '
                      'statement from master')
            return False
        return salt.utils.subdict_match(
            self.opts['pillar'], tgt, delimiter=delimiter, regex_match=True
        )

    def pillar_exact_match(self, tgt, delimiter=':'):
        '''
        Reads in the pillar match, no globbing, no PCRE
        '''
        log.debug('pillar target: {0}'.format(tgt))
        if delimiter not in tgt:
            log.error('Got insufficient arguments for pillar match '
                      'statement from master')
            return False
        return salt.utils.subdict_match(self.opts['pillar'],
                                        tgt,
                                        delimiter=delimiter,
                                        exact_match=True)

    def ipcidr_match(self, tgt):
        '''
        Matches based on IP address or CIDR notation
        '''
        try:
            # Target is an address?
            tgt = ipaddress.ip_address(tgt)
        except:  # pylint: disable=bare-except
            try:
                # Target is a network?
                tgt = ipaddress.ip_network(tgt)
            except:  # pylint: disable=bare-except
                log.error('Invalid IP/CIDR target: {0}'.format(tgt))
                return []
        proto = 'ipv{0}'.format(tgt.version)

        grains = self.opts['grains']

        if proto not in grains:
            match = False
        elif isinstance(tgt, (ipaddress.IPv4Address, ipaddress.IPv6Address)):
            match = str(tgt) in grains[proto]
        else:
            match = salt.utils.network.in_subnet(tgt, grains[proto])

        return match

    def range_match(self, tgt):
        '''
        Matches based on range cluster
        '''
        if HAS_RANGE:
            range_ = seco.range.Range(self.opts['range_server'])
            try:
                return self.opts['grains']['fqdn'] in range_.expand(tgt)
            except seco.range.RangeException as exc:
                log.debug('Range exception in compound match: {0}'.format(exc))
                return False
        return False

    def compound_match(self, tgt):
        '''
        Runs the compound target check
        '''
        if not isinstance(tgt, six.string_types) and not isinstance(tgt, (list, tuple)):
            log.error('Compound target received that is neither string, list nor tuple')
            return False
        log.debug('compound_match: {0} ? {1}'.format(self.opts['id'], tgt))
        ref = {'G': 'grain',
               'P': 'grain_pcre',
               'I': 'pillar',
               'J': 'pillar_pcre',
               'L': 'list',
               'N': None,      # Nodegroups should already be expanded
               'S': 'ipcidr',
               'E': 'pcre'}
        if HAS_RANGE:
            ref['R'] = 'range'

        results = []
        opers = ['and', 'or', 'not', '(', ')']

        if isinstance(tgt, six.string_types):
            words = tgt.split()
        else:
            words = tgt

        for word in words:
            target_info = salt.utils.minions.parse_target(word)

            # Easy check first
            if word in opers:
                if results:
                    if results[-1] == '(' and word in ('and', 'or'):
                        log.error('Invalid beginning operator after "(": {0}'.format(word))
                        return False
                    if word == 'not':
                        if not results[-1] in ('and', 'or', '('):
                            results.append('and')
                    results.append(word)
                else:
                    # seq start with binary oper, fail
                    if word not in ['(', 'not']:
                        log.error('Invalid beginning operator: {0}'.format(word))
                        return False
                    results.append(word)

            elif target_info and target_info['engine']:
                if 'N' == target_info['engine']:
                    # Nodegroups should already be expanded/resolved to other engines
                    log.error('Detected nodegroup expansion failure of "{0}"'.format(word))
                    return False
                engine = ref.get(target_info['engine'])
                if not engine:
                    # If an unknown engine is called at any time, fail out
                    log.error('Unrecognized target engine "{0}" for'
                              ' target expression "{1}"'.format(
                                  target_info['engine'],
                                  word,
                                )
                        )
                    return False

                engine_args = [target_info['pattern']]
                engine_kwargs = {}
                if target_info['delimiter']:
                    engine_kwargs['delimiter'] = target_info['delimiter']

                results.append(
                    str(getattr(self, '{0}_match'.format(engine))(*engine_args, **engine_kwargs))
                )

            else:
                # The match is not explicitly defined, evaluate it as a glob
                results.append(str(self.glob_match(word)))

        results = ' '.join(results)
        log.debug('compound_match {0} ? "{1}" => "{2}"'.format(self.opts['id'], tgt, results))
        try:
            return eval(results)  # pylint: disable=W0123
        except Exception:
            log.error('Invalid compound target: {0} for results: {1}'.format(tgt, results))
            return False
        return False

    def nodegroup_match(self, tgt, nodegroups):
        '''
        This is a compatibility matcher and is NOT called when using
        nodegroups for remote execution, but is called when the nodegroups
        matcher is used in states
        '''
        if tgt in nodegroups:
            return self.compound_match(
                salt.utils.minions.nodegroup_comp(tgt, nodegroups)
            )
        return False


class ProxyMinion(Minion):
    '''
    This class instantiates a 'proxy' minion--a minion that does not manipulate
    the host it runs on, but instead manipulates a device that cannot run a minion.
    '''

    # TODO: better name...
    @tornado.gen.coroutine
    def _post_master_init(self, master):
        '''
        Function to finish init after connecting to a master

        This is primarily loading modules, pillars, etc. (since they need
        to know which master they connected to)
        '''
        log.debug("subclassed _post_master_init")

        self.opts['master'] = master

        self.opts['pillar'] = yield salt.pillar.get_async_pillar(
            self.opts,
            self.opts['grains'],
            self.opts['id'],
            self.opts['environment'],
            pillarenv=self.opts.get('pillarenv'),
        ).compile_pillar()

        if 'proxy' not in self.opts['pillar']:
            log.error('No proxy key found in pillar for id '+self.opts['id']+'.')
            log.error('Check your pillar configuration and contents.  Salt-proxy aborted.')
            self._running = False
            raise SaltSystemExit(code=-1)

        fq_proxyname = self.opts['pillar']['proxy']['proxytype']
        self.opts['proxy'] = self.opts['pillar']['proxy']

        # Need to load the modules so they get all the dunder variables
        self.functions, self.returners, self.function_errors, self.executors = self._load_modules()

        # we can then sync any proxymodules down from the master
        # we do a sync_all here in case proxy code was installed by
        # SPM or was manually placed in /srv/salt/_modules etc.
        self.functions['saltutil.sync_all'](saltenv='base')

        # Then load the proxy module
        self.proxy = salt.loader.proxy(self.opts)

        # Check config 'add_proxymodule_to_opts'  Remove this in Carbon.
        if self.opts['add_proxymodule_to_opts']:
            self.opts['proxymodule'] = self.proxy

        # And re-load the modules so the __proxy__ variable gets injected
        self.functions, self.returners, self.function_errors, self.executors = self._load_modules()
        self.functions.pack['__proxy__'] = self.proxy
        self.proxy.pack['__salt__'] = self.functions
        self.proxy.pack['__ret__'] = self.returners
        self.proxy.pack['__pillar__'] = self.opts['pillar']

        # Start engines here instead of in the Minion superclass __init__
        # This is because we need to inject the __proxy__ variable but
        # it is not setup until now.
        self.io_loop.spawn_callback(salt.engines.start_engines, self.opts,
                                    self.process_manager, proxy=self.proxy)

        if ('{0}.init'.format(fq_proxyname) not in self.proxy
                or '{0}.shutdown'.format(fq_proxyname) not in self.proxy):
            log.error('Proxymodule {0} is missing an init() or a shutdown() or both.'.format(fq_proxyname))
            log.error('Check your proxymodule.  Salt-proxy aborted.')
            self._running = False
            raise SaltSystemExit(code=-1)

        proxy_init_fn = self.proxy[fq_proxyname+'.init']
        proxy_init_fn(self.opts)

        self.opts['grains'] = salt.loader.grains(self.opts, proxy=self.proxy)

        self.serial = salt.payload.Serial(self.opts)
        self.mod_opts = self._prep_mod_opts()
        self.matcher = Matcher(self.opts, self.functions)
        self.beacons = salt.beacons.Beacon(self.opts, self.functions)
        uid = salt.utils.get_uid(user=self.opts.get('user', None))
        self.proc_dir = get_proc_dir(self.opts['cachedir'], uid=uid)

        self.schedule = salt.utils.schedule.Schedule(
            self.opts,
            self.functions,
            self.returners)

        # add default scheduling jobs to the minions scheduler
        if self.opts['mine_enabled'] and 'mine.update' in self.functions:
            self.schedule.add_job({
                '__mine_interval':
                    {
                        'function': 'mine.update',
                        'minutes': self.opts['mine_interval'],
                        'jid_include': True,
                        'maxrunning': 2,
                        'return_job': self.opts.get('mine_return_job', False)
                    }
            }, persist=True)
            log.info('Added mine.update to scheduler')
        else:
            self.schedule.delete_job('__mine_interval', persist=True)

        # add master_alive job if enabled
        if (self.opts['transport'] != 'tcp' and
                self.opts['master_alive_interval'] > 0):
            self.schedule.add_job({
                '__master_alive':
                    {
                        'function': 'status.master',
                        'seconds': self.opts['master_alive_interval'],
                        'jid_include': True,
                        'maxrunning': 1,
                        'kwargs': {'master': self.opts['master'],
                                   'connected': True}
                    }
            }, persist=True)
            if self.opts['master_failback'] and \
                    'master_list' in self.opts and \
                    self.opts['master'] != self.opts['master_list'][0]:
                self.schedule.add_job({
                    '__master_failback':
                    {
                        'function': 'status.ping_master',
                        'seconds': self.opts['master_failback_interval'],
                        'jid_include': True,
                        'maxrunning': 1,
                        'kwargs': {'master': self.opts['master_list'][0]}
                    }
                }, persist=True)
            else:
                self.schedule.delete_job('__master_failback', persist=True)
        else:
            self.schedule.delete_job('__master_alive', persist=True)
            self.schedule.delete_job('__master_failback', persist=True)

        #  Sync the grains here so the proxy can communicate them to the master
        self.functions['saltutil.sync_grains'](saltenv='base')
        self.grains_cache = self.opts['grains']<|MERGE_RESOLUTION|>--- conflicted
+++ resolved
@@ -805,11 +805,8 @@
         self._running = None
         self.win_proc = []
         self.loaded_base_name = loaded_base_name
-<<<<<<< HEAD
         self.connected = False
-=======
         self.restart = False
->>>>>>> cda00f4f
 
         if io_loop is None:
             if HAS_ZMQ:
@@ -1877,7 +1874,6 @@
                         log.info('Minion is ready to receive requests!')
 
                         # update scheduled job to run with the new master addr
-<<<<<<< HEAD
                         if self.opts['transport'] != 'tcp':
                             schedule = {
                                'function': 'status.master',
@@ -1903,21 +1899,9 @@
                                                              schedule=schedule)
                                 else:
                                     self.schedule.delete_job(name='__master_failback', persist=True)
-=======
-                        schedule = {
-                           'function': 'status.master',
-                           'seconds': self.opts['master_alive_interval'],
-                           'jid_include': True,
-                           'maxrunning': 2,
-                           'kwargs': {'master': self.opts['master'],
-                                      'connected': True}
-                        }
-                        self.schedule.modify_job(name='__master_alive',
-                                                 schedule=schedule)
                     else:
                         self.restart = True
                         self.io_loop.stop()
->>>>>>> cda00f4f
 
         elif package.startswith('__master_connected'):
             # handle this event only once. otherwise it will pollute the log
