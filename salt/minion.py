# -*- coding: utf-8 -*-
'''
Routines to set up a minion
'''
# Import python libs
from __future__ import absolute_import
from __future__ import print_function
import copy
import errno
import fnmatch
import hashlib
import logging
import multiprocessing
import os
import re
import salt
import signal
import sys
import threading
import time
import traceback
import types
from random import randint, shuffle
from salt.ext.six.moves import range  # pylint: disable=import-error,redefined-builtin

from stat import S_IMODE

# Import third party libs
try:
    import zmq
    HAS_ZMQ = True
except ImportError:
    # Running in local, zmq not needed
    HAS_ZMQ = False

HAS_RANGE = False
try:
    import seco.range
    HAS_RANGE = True
except ImportError:
    pass

HAS_PSUTIL = False
try:
    import salt.utils.psutil_compat as psutil
    HAS_PSUTIL = True
except ImportError:
    pass

HAS_RESOURCE = False
try:
    import resource
    HAS_RESOURCE = True
except ImportError:
    pass

try:
    import zmq.utils.monitor
    HAS_ZMQ_MONITOR = True
except ImportError:
    HAS_ZMQ_MONITOR = False
# pylint: enable=import-error

# Import salt libs
from salt.exceptions import (
    AuthenticationError, CommandExecutionError, CommandNotFoundError,
    SaltInvocationError, SaltReqTimeoutError, SaltClientError,
    SaltSystemExit, SaltSyndicMasterError
)
import salt.client
import salt.crypt
import salt.loader
import salt.payload
import salt.beacons
import salt.utils
import salt.utils.jid
import salt.pillar
import salt.utils.args
import salt.utils.event
import salt.utils.minion
import salt.utils.schedule
import salt.utils.error
import salt.utils.zeromq
import salt.defaults.exitcodes

from salt.defaults import DEFAULT_TARGET_DELIM
from salt.ext.six import string_types
from salt.utils.debug import enable_sigusr1_handler
from salt.utils.event import tagify
import salt.syspaths

log = logging.getLogger(__name__)

# To set up a minion:
# 1. Read in the configuration
# 2. Generate the function mapping dict
# 3. Authenticate with the master
# 4. Store the AES key
# 5. Connect to the publisher
# 6. Handle publications


def resolve_dns(opts):
    '''
    Resolves the master_ip and master_uri options
    '''
    ret = {}
    check_dns = True
    if (opts.get('file_client', 'remote') == 'local' and
            not opts.get('use_master_when_local', False)):
        check_dns = False

    if check_dns is True:
        # Because I import salt.log below I need to re-import salt.utils here
        import salt.utils
        try:
            ret['master_ip'] = \
                    salt.utils.dns_check(opts['master'], True, opts['ipv6'])
        except SaltClientError:
            if opts['retry_dns']:
                while True:
                    import salt.log
                    msg = ('Master hostname: \'{0}\' not found. Retrying in {1} '
                           'seconds').format(opts['master'], opts['retry_dns'])
                    if salt.log.is_console_configured():
                        log.error(msg)
                    else:
                        print('WARNING: {0}'.format(msg))
                    time.sleep(opts['retry_dns'])
                    try:
                        ret['master_ip'] = salt.utils.dns_check(
                            opts['master'], True, opts['ipv6']
                        )
                        break
                    except SaltClientError:
                        pass
            else:
                ret['master_ip'] = '127.0.0.1'
        except SaltSystemExit:
            err = 'Master address: {0} could not be resolved. Invalid or unresolveable address.'.format(
                opts.get('master', 'Unknown'))
            log.error(err)
            raise SaltSystemExit(code=42, msg=err)
    else:
        ret['master_ip'] = '127.0.0.1'

    if 'master_ip' in ret and 'master_ip' in opts:
        if ret['master_ip'] != opts['master_ip']:
            log.warning('Master ip address changed from {0} to {1}'.format(opts['master_ip'],
                                                                          ret['master_ip'])
            )
    ret['master_uri'] = 'tcp://{ip}:{port}'.format(ip=ret['master_ip'],
                                                   port=opts['master_port'])
    return ret


def get_proc_dir(cachedir, **kwargs):
    '''
    Given the cache directory, return the directory that process data is
    stored in, creating it if it doesn't exist.
    The following optional Keyword Arguments are handled:

    mode: which is anything os.makedir would accept as mode.

    uid: the uid to set, if not set, or it is None or -1 no changes are
         made. Same applies if the directory is already owned by this
         uid. Must be int. Works only on unix/unix like systems.

    gid: the gid to set, if not set, or it is None or -1 no changes are
         made. Same applies if the directory is already owned by this
         gid. Must be int. Works only on unix/unix like systems.
    '''
    fn_ = os.path.join(cachedir, 'proc')
    mode = kwargs.pop('mode', None)

    if mode is None:
        mode = {}
    else:
        mode = {'mode': mode}

    if not os.path.isdir(fn_):
        # proc_dir is not present, create it with mode settings
        os.makedirs(fn_, **mode)

    d_stat = os.stat(fn_)

    # if mode is not an empty dict then we have an explicit
    # dir mode. So lets check if mode needs to be changed.
    if mode:
        mode_part = S_IMODE(d_stat.st_mode)
        if mode_part != mode['mode']:
            os.chmod(fn_, (d_stat.st_mode ^ mode_part) | mode['mode'])

    if hasattr(os, 'chown'):
        # only on unix/unix like systems
        uid = kwargs.pop('uid', -1)
        gid = kwargs.pop('gid', -1)

        # if uid and gid are both -1 then go ahead with
        # no changes at all
        if (d_stat.st_uid != uid or d_stat.st_gid != gid) and \
                [i for i in (uid, gid) if i != -1]:
            os.chown(fn_, uid, gid)

    return fn_


def parse_args_and_kwargs(func, args, data=None):
    '''
    Wrap load_args_and_kwargs
    '''
    salt.utils.warn_until(
        'Boron',
        'salt.minion.parse_args_and_kwargs() has been renamed to '
        'salt.minion.load_args_and_kwargs(). Please change this function call '
        'before the Boron release of Salt.'
    )
    return load_args_and_kwargs(func, args, data=data)


def load_args_and_kwargs(func, args, data=None):
    '''
    Detect the args and kwargs that need to be passed to a function call, and
    check them against what was passed.
    '''
    argspec = salt.utils.args.get_function_argspec(func)
    _args = []
    _kwargs = {}
    invalid_kwargs = []

    for arg in args:
        if isinstance(arg, string_types):
            string_arg, string_kwarg = salt.utils.args.parse_input([arg], condition=False)  # pylint: disable=W0632
            if string_arg:
                # Don't append the version that was just derived from parse_cli
                # above, that would result in a 2nd call to
                # salt.utils.cli.yamlify_arg(), which could mangle the input.
                _args.append(arg)
            elif string_kwarg:
                salt.utils.warn_until(
                    'Boron',
                    'The list of function args and kwargs should be parsed '
                    'by salt.utils.args.parse_input() before calling '
                    'salt.minion.load_args_and_kwargs().'
                )
                if argspec.keywords or next(iter(string_kwarg.keys())) in argspec.args:
                    # Function supports **kwargs or is a positional argument to
                    # the function.
                    _kwargs.update(string_kwarg)
                else:
                    # **kwargs not in argspec and parsed argument name not in
                    # list of positional arguments. This keyword argument is
                    # invalid.
                    for key, val in string_kwarg.iteritems():
                        invalid_kwargs.append('{0}={1}'.format(key, val))
                continue

        # if the arg is a dict with __kwarg__ == True, then its a kwarg
        elif isinstance(arg, dict) and arg.pop('__kwarg__', False) is True:
            for key, val in arg.items():
                if argspec.keywords or key in argspec.args:
                    # Function supports **kwargs or is a positional argument to
                    # the function.
                    _kwargs[key] = val
                else:
                    # **kwargs not in argspec and parsed argument name not in
                    # list of positional arguments. This keyword argument is
                    # invalid.
                    invalid_kwargs.append('{0}={1}'.format(key, val))
            continue

        else:
            _args.append(arg)

    if invalid_kwargs:
        raise SaltInvocationError(
            'The following keyword arguments are not valid: {0}'
            .format(', '.join(invalid_kwargs))
        )

    if argspec.keywords and isinstance(data, dict):
        # this function accepts **kwargs, pack in the publish data
        for key, val in data.items():
            _kwargs['__pub_{0}'.format(key)] = val

    return _args, _kwargs


class SMinion(object):
    '''
    Create an object that has loaded all of the minion module functions,
    grains, modules, returners etc.  The SMinion allows developers to
    generate all of the salt minion functions and present them with these
    functions for general use.
    '''
    def __init__(self, opts):
        # Late setup of the opts grains, so we can log from the grains module
        opts['grains'] = salt.loader.grains(opts)
        self.opts = opts

        # Clean out the proc directory (default /var/cache/salt/minion/proc)
        if (self.opts.get('file_client', 'remote') == 'remote'
                or self.opts.get('use_master_when_local', False)):
            if isinstance(self.opts['master'], list):
                masters = self.opts['master']
                if self.opts['random_master'] is True:
                    shuffle(masters)
                for master in masters:
                    self.opts['master'] = master
                    self.opts.update(resolve_dns(opts))
                    try:
                        self.gen_modules()
                        break
                    except SaltClientError:
                        log.warning(('Attempted to authenticate with master '
                                     '{0} and failed'.format(master)))
                        continue
            else:
                if self.opts['random_master'] is True:
                    log.warning('random_master is True but there is only one master specified. Ignoring.')
                self.opts.update(resolve_dns(opts))
                self.gen_modules(initial_load=True)
        else:
            self.gen_modules(initial_load=True)

    def gen_modules(self, initial_load=False):
        '''
        Load all of the modules for the minion
        '''
        self.opts['pillar'] = salt.pillar.get_pillar(
            self.opts,
            self.opts['grains'],
            self.opts['id'],
            self.opts['environment']
        ).compile_pillar()
        self.functions = salt.loader.minion_mods(self.opts, include_errors=True)
        # TODO: remove
        self.function_errors = {}  # Keep the funcs clean
        self.returners = salt.loader.returners(self.opts, self.functions)
        self.states = salt.loader.states(self.opts, self.functions)
        self.rend = salt.loader.render(self.opts, self.functions)
        self.matcher = Matcher(self.opts, self.functions)
        self.functions['sys.reload_modules'] = self.gen_modules


class MinionBase(object):
    def __init__(self, opts):
        self.opts = opts

    def _init_context_and_poller(self):
        self.context = zmq.Context()
        self.poller = zmq.Poller()

    def _prepare_minion_event_system(self):
        # Prepare the minion event system
        #
        # Start with the publish socket
        self._init_context_and_poller()

        hash_type = getattr(hashlib, self.opts.get('hash_type', 'md5'))
        # Only use the first 10 chars to keep longer hashes from exceeding the
        # max socket path length.
        id_hash = hash_type(self.opts['id']).hexdigest()[:10]
        epub_sock_path = os.path.join(
            self.opts['sock_dir'],
            'minion_event_{0}_pub.ipc'.format(id_hash)
        )
        if os.path.exists(epub_sock_path):
            os.unlink(epub_sock_path)
        epull_sock_path = os.path.join(
            self.opts['sock_dir'],
            'minion_event_{0}_pull.ipc'.format(id_hash)
        )
        if os.path.exists(epull_sock_path):
            os.unlink(epull_sock_path)

        self.epub_sock = self.context.socket(zmq.PUB)

        if self.opts.get('ipc_mode', '') == 'tcp':
            epub_uri = 'tcp://127.0.0.1:{0}'.format(
                self.opts['tcp_pub_port']
            )
            epull_uri = 'tcp://127.0.0.1:{0}'.format(
                self.opts['tcp_pull_port']
            )
        else:
            epub_uri = 'ipc://{0}'.format(epub_sock_path)
            salt.utils.zeromq.check_ipc_path_max_len(epub_uri)
            epull_uri = 'ipc://{0}'.format(epull_sock_path)
            salt.utils.zeromq.check_ipc_path_max_len(epull_uri)

        log.debug(
            '{0} PUB socket URI: {1}'.format(
                self.__class__.__name__, epub_uri
            )
        )
        log.debug(
            '{0} PULL socket URI: {1}'.format(
                self.__class__.__name__, epull_uri
            )
        )

        # Check to make sure the sock_dir is available, create if not
        default_minion_sock_dir = os.path.join(
            salt.syspaths.SOCK_DIR,
            'minion'
        )
        minion_sock_dir = self.opts.get('sock_dir', default_minion_sock_dir)

        if not os.path.isdir(minion_sock_dir):
            # Let's try to create the directory defined on the configuration
            # file
            try:
                os.makedirs(minion_sock_dir, 0o755)
            except OSError as exc:
                log.error('Could not create SOCK_DIR: {0}'.format(exc))
                # Let's not fail yet and try using the default path
                if minion_sock_dir == default_minion_sock_dir:
                    # We're already trying the default system path, stop now!
                    raise

            if not os.path.isdir(default_minion_sock_dir):
                try:
                    os.makedirs(default_minion_sock_dir, 0o755)
                except OSError as exc:
                    log.error('Could not create SOCK_DIR: {0}'.format(exc))
                    # Let's stop at this stage
                    raise

        # Create the pull socket
        self.epull_sock = self.context.socket(zmq.PULL)

        # Securely bind the event sockets
        if self.opts.get('ipc_mode', '') != 'tcp':
            old_umask = os.umask(0o177)
        try:
            log.info('Starting pub socket on {0}'.format(epub_uri))
            self.epub_sock.bind(epub_uri)
            log.info('Starting pull socket on {0}'.format(epull_uri))
            self.epull_sock.bind(epull_uri)
        finally:
            if self.opts.get('ipc_mode', '') != 'tcp':
                os.umask(old_umask)

    @staticmethod
    def process_schedule(minion, loop_interval):
        try:
            minion.schedule.eval()
            # Check if scheduler requires lower loop interval than
            # the loop_interval setting
            if minion.schedule.loop_interval < loop_interval:
                loop_interval = minion.schedule.loop_interval
                log.debug(
                    'Overriding loop_interval because of scheduled jobs.'
                )
        except Exception as exc:
            log.error(
                'Exception {0} occurred in scheduled job'.format(exc)
            )
        return loop_interval

    def process_beacons(self, functions):
        '''
        Evaluate all of the configured beacons, grab the config again in case
        the pillar or grains changed
        '''
        if 'config.merge' in functions:
            b_conf = functions['config.merge']('beacons')
            if b_conf:
                return self.beacons.process(b_conf)
        return []


class MasterMinion(object):
    '''
    Create a fully loaded minion function object for generic use on the
    master. What makes this class different is that the pillar is
    omitted, otherwise everything else is loaded cleanly.
    '''
    def __init__(
            self,
            opts,
            returners=True,
            states=True,
            rend=True,
            matcher=True,
            whitelist=None):
        self.opts = salt.config.minion_config(opts['conf_file'])
        self.opts.update(opts)
        self.whitelist = whitelist
        self.opts['grains'] = salt.loader.grains(opts)
        self.opts['pillar'] = {}
        self.mk_returners = returners
        self.mk_states = states
        self.mk_rend = rend
        self.mk_matcher = matcher
        self.gen_modules(initial_load=True)

    def gen_modules(self, initial_load=False):
        '''
        Load all of the modules for the minion
        '''
        self.functions = salt.loader.minion_mods(
            self.opts,
            whitelist=self.whitelist,
            initial_load=initial_load)
        if self.mk_returners:
            self.returners = salt.loader.returners(self.opts, self.functions)
        if self.mk_states:
            self.states = salt.loader.states(self.opts, self.functions)
        if self.mk_rend:
            self.rend = salt.loader.render(self.opts, self.functions)
        if self.mk_matcher:
            self.matcher = Matcher(self.opts, self.functions)
        self.functions['sys.reload_modules'] = self.gen_modules


class MultiMinion(MinionBase):
    '''
    Create a multi minion interface, this creates as many minions as are
    defined in the master option and binds each minion object to a respective
    master.
    '''
    # timeout for one of the minions to auth with a master
    MINION_CONNECT_TIMEOUT = 5

    def __init__(self, opts):
        super(MultiMinion, self).__init__(opts)

    def minions(self):
        '''
        Return a dict of minion generators bound to the tune_in method

        dict of master -> minion_mapping, the mapping contains:

            opts: options used to create the minion
            last: last auth attempt time
            auth_wait: time to wait for next auth attempt
            minion: minion object
            generator: generator function (non-blocking tune_in)
        '''
        if not isinstance(self.opts['master'], list):
            log.error(
                'Attempting to start a multimaster system with one master')
            sys.exit(salt.defaults.exitcodes.EX_GENERIC)
        ret = {}
        for master in set(self.opts['master']):
            s_opts = copy.deepcopy(self.opts)
            s_opts['master'] = master
            s_opts['multimaster'] = True
            ret[master] = {'opts': s_opts,
                           'last': time.time(),
                           'auth_wait': s_opts['acceptance_wait_time']}
            try:
                minion = Minion(
                        s_opts,
                        self.MINION_CONNECT_TIMEOUT,
                        False,
                        'salt.loader.{0}'.format(master))
                ret[master]['minion'] = minion
                ret[master]['generator'] = minion.tune_in_no_block()
            except SaltClientError as exc:
                log.error('Error while bringing up minion for multi-master. Is master at {0} responding?'.format(master))
        return ret

    # Multi Master Tune In
    def tune_in(self):
        '''
        Bind to the masters

        This loop will attempt to create connections to masters it hasn't connected
        to yet, but once the initial connection is made it is up to ZMQ to do the
        reconnect (don't know of an API to get the state here in salt)
        '''
        self._prepare_minion_event_system()
        self.poller.register(self.epull_sock, zmq.POLLIN)

        # Prepare the minion generators
        minions = self.minions()
        loop_interval = int(self.opts['loop_interval'])
        auth_wait = self.opts['acceptance_wait_time']
        max_wait = self.opts['acceptance_wait_time_max']

        while True:
            package = None
            for minion in minions.values():
                if isinstance(minion, dict):
                    if 'minion' in minion:
                        minion = minion['minion']
                    else:
                        continue
                if not hasattr(minion, 'schedule'):
                    continue
                loop_interval = self.process_schedule(minion, loop_interval)
            socks = dict(self.poller.poll(1))
            if socks.get(self.epull_sock) == zmq.POLLIN:
                try:
                    package = self.epull_sock.recv(zmq.NOBLOCK)
                except Exception:
                    pass

            masters = list(minions.keys())
            shuffle(masters)
            # Do stuff per minion that we have
            for master in masters:
                minion = minions[master]
                # if we haven't connected yet, lets attempt some more.
                # make sure to keep separate auth_wait times, since these
                # are separate masters
                if 'generator' not in minion:
                    if time.time() - minion['auth_wait'] > minion['last']:
                        minion['last'] = time.time()
                        if minion['auth_wait'] < max_wait:
                            minion['auth_wait'] += auth_wait
                        try:
                            t_minion = Minion(minion['opts'], self.MINION_CONNECT_TIMEOUT, False)
                            minions[master]['minion'] = t_minion
                            minions[master]['generator'] = t_minion.tune_in_no_block()
                            minions[master]['auth_wait'] = self.opts['acceptance_wait_time']
                        except SaltClientError:
                            log.error('Error while bring up minion for multi-master. Is master {0} responding?'.format(master))
                            continue
                    else:
                        continue

                # run scheduled jobs if you have them
                loop_interval = self.process_schedule(minion['minion'], loop_interval)

                # If a minion instance receives event, handle the event on all
                # instances
                if package:
                    try:
                        for master in masters:
                            if 'minion' in minions[master]:
                                minions[master]['minion'].handle_event(package)
                    except Exception:
                        exc_type, exc_value, exc_traceback = sys.exc_info()
                        lines = traceback.format_exception(exc_type, exc_value, exc_traceback)
                        log.debug(lines)
                    finally:
                        package = None

                # have the Minion class run anything it has to run
                next(minion['generator'])


class Minion(MinionBase):
    '''
    This class instantiates a minion, runs connections for a minion,
    and loads all of the functions into the minion
    '''

    def __init__(self, opts, timeout=60, safe=True, loaded_base_name=None):  # pylint: disable=W0231
        '''
        Pass in the options dict
        '''
        self._running = None
        self.win_proc = []
        self.loaded_base_name = loaded_base_name

        # Warn if ZMQ < 3.2
        if HAS_ZMQ:
            try:
                zmq_version_info = zmq.zmq_version_info()
            except AttributeError:
                # PyZMQ <= 2.1.9 does not have zmq_version_info, fall back to
                # using zmq.zmq_version() and build a version info tuple.
                zmq_version_info = tuple(
                    [int(x) for x in zmq.zmq_version().split('.')]
                )
            if zmq_version_info < (3, 2):
                log.warning(
                    'You have a version of ZMQ less than ZMQ 3.2! There are '
                    'known connection keep-alive issues with ZMQ < 3.2 which '
                    'may result in loss of contact with minions. Please '
                    'upgrade your ZMQ!'
                )
        # Late setup the of the opts grains, so we can log from the grains
        # module
        opts['grains'] = salt.loader.grains(opts)

        # evaluate the master to connect to and authenticate with it
        opts['master'] = self.eval_master(opts,
                                          timeout,
                                          safe)

        self.opts['pillar'] = salt.pillar.get_pillar(
            opts,
            opts['grains'],
            opts['id'],
            opts['environment']
        ).compile_pillar()
        self.functions, self.returners, self.function_errors = self._load_modules()
        self.serial = salt.payload.Serial(self.opts)
        self.mod_opts = self._prep_mod_opts()
        self.matcher = Matcher(self.opts, self.functions)
        self.beacons = salt.beacons.Beacon(opts, self.functions)
        uid = salt.utils.get_uid(user=opts.get('user', None))
        self.proc_dir = get_proc_dir(opts['cachedir'], uid=uid)
        self.schedule = salt.utils.schedule.Schedule(
            self.opts,
            self.functions,
            self.returners)

        # add default scheduling jobs to the minions scheduler
        if 'mine.update' in self.functions:
            log.info('Added mine.update to scheduler')
            self.schedule.add_job({
                '__mine_interval':
                {
                    'function': 'mine.update',
                    'minutes': opts['mine_interval'],
                    'jid_include': True,
                    'maxrunning': 2
                }
            })

        # add master_alive job if enabled
        if self.opts['master_alive_interval'] > 0:
            self.schedule.add_job({
                '__master_alive':
                {
                    'function': 'status.master',
                    'seconds': opts['master_alive_interval'],
                    'jid_include': True,
                    'maxrunning': 1,
                    'kwargs': {'master': self.opts['master'],
                               'connected': True}
                }
            })

        self.grains_cache = self.opts['grains']

        # store your hexid to subscribe to zmq, hash since zmq filters are prefix
        # matches this way we can avoid collisions
        self.hexid = hashlib.sha1(self.opts['id']).hexdigest()

        if 'proxy' in self.opts['pillar']:
            log.debug('I am {0} and I need to start some proxies for {1}'.format(self.opts['id'],
                                                                                 self.opts['pillar']['proxy']))
            for p in self.opts['pillar']['proxy']:
                log.debug('Starting {0} proxy.'.format(p))
                pid = os.fork()
                if pid > 0:
                    continue
                else:
                    proxyminion = salt.ProxyMinion()
                    proxyminion.start(self.opts['pillar']['proxy'][p])
                    self.clean_die(signal.SIGTERM, None)
        else:
            log.debug('I am {0} and I am not supposed to start any proxies. '
                      '(Likely not a problem)'.format(self.opts['id']))

        # __init__() from MinionBase is called in Minion.eval_master()

    def eval_master(self,
                    opts,
                    timeout=60,
                    safe=True,
                    failed=False):
        '''
        Evaluates and returns the current master address. In standard mode, just calls
        authenticate() with the given master address.

        With master_type=func evaluates the current master address from the given
        module and then calls authenticate().

        With master_type=failover takes the list of masters and loops through them.
        The first one that allows the minion to connect is used to authenticate() and
        then returned. If this function is called outside the minions initialization
        phase (for example from the minions main event-loop when a master connection
        loss was detected), 'failed' should be set to True. The current
        (possibly failed) master will then be removed from the list of masters.
        '''
        # check if master_type was altered from its default
        if opts['master_type'] != 'standard':
            # check for a valid keyword
            if opts['master_type'] == 'func':
                # split module and function and try loading the module
                mod, fun = opts['master'].split('.')
                try:
                    master_mod = salt.loader.raw_mod(opts, mod, fun)
                    if not master_mod:
                        raise TypeError
                    # we take whatever the module returns as master address
                    opts['master'] = master_mod[mod + '.' + fun]()
                except TypeError:
                    msg = ('Failed to evaluate master address from '
                           'module \'{0}\''.format(opts['master']))
                    log.error(msg)
                    sys.exit(salt.defaults.exitcodes.EX_GENERIC)
                log.info('Evaluated master from module: {0}'.format(master_mod))

            # if failover is set, the first time through, opts['master'] is a list.
            elif opts['master_type'] == 'failover':
                if isinstance(opts['master'], list):
                    log.info('Got list of available master addresses:'
                             ' {0}'.format(opts['master']))
                    opts['master_list'] = opts['master']
                    opts['master_active_list'] = opts['master']
                    if opts['master_shuffle']:
<<<<<<< HEAD
                        shuffle(opts['master'])
                # if opts['master'] is a str and we have never created opts['master_list']
                elif isinstance(opts['master'], str) and ('master_list' not in opts):
=======
                        shuffle(opts['master_list'])
                elif isinstance(opts['master_list'], str):
>>>>>>> 0be54a0c
                    # We have a string, but a list was what was intended. Convert.
                    # See issue 23611 for details
                    opts['master_list'] = list(opts['master'])
                    opts['master_active_list'] = list(opts['master'])
                elif opts['__role'] == 'syndic':
                    log.info('Syndic setting master_syndic to \'{0}\''.format(opts['master']))

                # if failed=True, the minion was previously connected
                # we're probably called from the minions main-event-loop
                # because a master connection loss was detected. remove
                # the possibly failed master from the list of masters.
                elif failed:
                    log.info('Removing possibly failed master {0} from list of'
                             ' masters'.format(opts['master']))
                    # create new list of master with the possibly failed one removed
                    opts['master_active_list'] = [x for x in opts['master_active_list'] if opts['master'] != x]

                else:
                    msg = ('master_type set to \'failover\' but \'master\' '
                           'is not of type list but of type '
                           '{0}'.format(type(opts['master'])))
                    log.error(msg)
                    sys.exit(salt.defaults.exitcodes.EX_GENERIC)
            else:
                msg = ('Invalid keyword \'{0}\' for variable '
                       '\'master_type\''.format(opts['master_type']))
                log.error(msg)
                sys.exit(salt.defaults.exitcodes.EX_GENERIC)

        # if the master_active_list is empty, reset with the original list
        # if we have a list of masters, loop through them and be
        # happy with the first one that allows us to connect
        if not opts['master_active_list']:
            log.info('List of active masters is empty, try all masters from the top.')
            opts['master_active_list'] = opts['master_list']

        if isinstance(opts['master_active_list'], list):
            conn = False
            # shuffle the masters and then loop through them
            local_masters = opts['master_active_list']

            for master in local_masters:
                opts['master'] = master
                opts.update(resolve_dns(opts))
                super(Minion, self).__init__(opts)

                # on first run, update self.opts with the whole master list
                # to enable a minion to re-use old masters if they get fixed
                # if 'master_list' not in self.opts:
                #    self.opts['master_list'] = local_masters
                # cro: I don't think we need this because we are getting master_list
                # from above.

                try:
                    if self.authenticate(timeout, safe) != 'full':
                        conn = True
                        break
                except SaltClientError:
                    msg = ('Master {0} could not be reached, trying '
                           'next master (if any)'.format(opts['master']))
                    log.info(msg)
                    continue

            if not conn:
                self.connected = False
                msg = ('No master could be reached or all masters denied '
                       'the minions connection attempt.')
                log.error(msg)
            else:
                self.connected = True
                return opts['master']

        # single master sign in
        else:
            opts.update(resolve_dns(opts))
            super(Minion, self).__init__(opts)
            if self.authenticate(timeout, safe) == 'full':
                self.connected = False
                msg = ('master {0} rejected the minions connection because too '
                       'many minions are already connected.'.format(opts['master']))
                log.error(msg)
                sys.exit(salt.defaults.exitcodes.EX_GENERIC)
            else:
                self.connected = True
                return opts['master']

    def _prep_mod_opts(self):
        '''
        Returns a copy of the opts with key bits stripped out
        '''
        mod_opts = {}
        for key, val in self.opts.items():
            if key == 'logger':
                continue
            mod_opts[key] = val
        return mod_opts

    def _process_beacons(self):
        '''
        Process each beacon and send events if appropriate
        '''
        # Process Beacons
        try:
            beacons = self.process_beacons(self.functions)
        except Exception as exc:
            log.critical('Beacon processing failed: {0}. No beacons will be processed.'.format(traceback.format_exc(exc)))
            beacons = None
        if beacons:
            self._fire_master(events=beacons)
            for beacon in beacons:
                serialized_data = salt.utils.dicttrim.trim_dict(
                    self.serial.dumps(beacon['data']),
                    self.opts.get('max_event_size', 1048576),
                    is_msgpacked=True,
                )
                log.debug('Sending event - data = {0}'.format(beacon['data']))
                event = '{0}{1}{2}'.format(
                        beacon['tag'],
                        salt.utils.event.TAGEND,
                        serialized_data)
                self.handle_event(event)
                self.epub_sock.send(event)

    def _load_modules(self, force_refresh=False, notify=False):
        '''
        Return the functions and the returners loaded up from the loader
        module
        '''
        # if this is a *nix system AND modules_max_memory is set, lets enforce
        # a memory limit on module imports
        # this feature ONLY works on *nix like OSs (resource module doesn't work on windows)
        modules_max_memory = False
        if self.opts.get('modules_max_memory', -1) > 0 and HAS_PSUTIL and HAS_RESOURCE:
            log.debug('modules_max_memory set, enforcing a maximum of {0}'.format(self.opts['modules_max_memory']))
            modules_max_memory = True
            old_mem_limit = resource.getrlimit(resource.RLIMIT_AS)
            rss, vms = psutil.Process(os.getpid()).memory_info()
            mem_limit = rss + vms + self.opts['modules_max_memory']
            resource.setrlimit(resource.RLIMIT_AS, (mem_limit, mem_limit))
        elif self.opts.get('modules_max_memory', -1) > 0:
            if not HAS_PSUTIL:
                log.error('Unable to enforce modules_max_memory because psutil is missing')
            if not HAS_RESOURCE:
                log.error('Unable to enforce modules_max_memory because resource is missing')

        self.opts['grains'] = salt.loader.grains(self.opts, force_refresh)
        if self.opts.get('multimaster', False):
            s_opts = copy.deepcopy(self.opts)
            functions = salt.loader.minion_mods(s_opts, loaded_base_name=self.loaded_base_name)
        else:
            functions = salt.loader.minion_mods(self.opts)
        returners = salt.loader.returners(self.opts, functions)
        errors = {}
        if '_errors' in functions:
            errors = functions['_errors']
            functions.pop('_errors')

        functions.clear()
        returners.clear()

        # we're done, reset the limits!
        if modules_max_memory is True:
            resource.setrlimit(resource.RLIMIT_AS, old_mem_limit)

        return functions, returners, errors

    def _fire_master(self, data=None, tag=None, events=None, pretag=None, timeout=60):
        '''
        Fire an event on the master, or drop message if unable to send.
        '''
        load = {'id': self.opts['id'],
                'cmd': '_minion_event',
                'pretag': pretag,
                'tok': self.tok}
        if events:
            load['events'] = events
        elif data and tag:
            load['data'] = data
            load['tag'] = tag
        elif not data and tag:
            load['data'] = {}
            load['tag'] = tag
        else:
            return
        channel = salt.transport.Channel.factory(self.opts)
        try:
            result = channel.send(load, timeout=timeout)
            return True
        except Exception:
            log.info('fire_master failed: {0}'.format(traceback.format_exc()))
            return False

    def _handle_payload(self, payload):
        '''
        Takes a payload from the master publisher and does whatever the
        master wants done.
        '''
        {'aes': self._handle_aes,
         'pub': self._handle_pub,
         'clear': self._handle_clear}[payload['enc']](payload['load'],
                                                      payload['sig'] if 'sig' in payload else None)

    def _handle_aes(self, load, sig=None):
        '''
        Takes the AES encrypted load, checks the signature if pub signatures
        are turned on, decrypts it, and runs the encapsulated instructions
        '''
        # Verify that the signature is valid
        master_pubkey_path = os.path.join(self.opts['pki_dir'], 'minion_master.pub')

        if sig and self.functions['config.get']('sign_pub_messages'):
            if not salt.crypt.verify_signature(master_pubkey_path, load, sig):
                raise AuthenticationError('Message signature failed to validate.')

        try:
            data = self.crypticle.loads(load)
        except AuthenticationError:
            # decryption of the payload failed, try to re-auth
            self.authenticate()
            data = self.crypticle.loads(load)

        # Verify that the publication is valid
        if 'tgt' not in data or 'jid' not in data or 'fun' not in data \
           or 'arg' not in data:
            return
        # Verify that the publication applies to this minion

        # It's important to note that the master does some pre-processing
        # to determine which minions to send a request to. So for example,
        # a "salt -G 'grain_key:grain_val' test.ping" will invoke some
        # pre-processing on the master and this minion should not see the
        # publication if the master does not determine that it should.

        if 'tgt_type' in data:
            match_func = getattr(self.matcher,
                                 '{0}_match'.format(data['tgt_type']), None)
            if match_func is None:
                return
            if data['tgt_type'] in ('grain', 'grain_pcre', 'pillar', 'pillar_pcre'):
                delimiter = data.get('delimiter', DEFAULT_TARGET_DELIM)
                if not match_func(data['tgt'], delimiter=delimiter):
                    return
            elif not match_func(data['tgt']):
                return
        else:
            if not self.matcher.glob_match(data['tgt']):
                return
        # If the minion does not have the function, don't execute,
        # this prevents minions that could not load a minion module
        # from returning a predictable exception
        #if data['fun'] not in self.functions:
        #    return
        if 'user' in data:
            log.info(
                'User {0[user]} Executing command {0[fun]} with jid '
                '{0[jid]}'.format(data)
            )
        else:
            log.info(
                'Executing command {0[fun]} with jid {0[jid]}'.format(data)
            )
        log.debug('Command details {0}'.format(data))
        self._handle_decoded_payload(data)

    def _handle_pub(self, load):
        '''
        Handle public key payloads
        '''
        pass

    def _handle_clear(self, load, sig=None):
        '''
        Handle un-encrypted transmissions
        '''
        pass

    def _handle_decoded_payload(self, data):
        '''
        Override this method if you wish to handle the decoded data
        differently.
        '''
        if isinstance(data['fun'], string_types):
            if data['fun'] == 'sys.reload_modules':
                self.functions, self.returners, self.function_errors = self._load_modules()
                self.schedule.functions = self.functions
                self.schedule.returners = self.returners
        if isinstance(data['fun'], tuple) or isinstance(data['fun'], list):
            target = Minion._thread_multi_return
        else:
            target = Minion._thread_return
        # We stash an instance references to allow for the socket
        # communication in Windows. You can't pickle functions, and thus
        # python needs to be able to reconstruct the reference on the other
        # side.
        instance = self
        if self.opts['multiprocessing']:
            if sys.platform.startswith('win'):
                # let python reconstruct the minion on the other side if we're
                # running on windows
                instance = None
            process = multiprocessing.Process(
                target=target, args=(instance, self.opts, data)
            )
        else:
            process = threading.Thread(
                target=target,
                args=(instance, self.opts, data),
                name=data['jid']
            )
        process.start()
        if not sys.platform.startswith('win'):
            process.join()
        else:
            self.win_proc.append(process)

    @classmethod
    def _thread_return(cls, minion_instance, opts, data):
        '''
        This method should be used as a threading target, start the actual
        minion side execution.
        '''
        # this seems awkward at first, but it's a workaround for Windows
        # multiprocessing communication.
        if not minion_instance:
            minion_instance = cls(opts)
        fn_ = os.path.join(minion_instance.proc_dir, data['jid'])
        if opts['multiprocessing']:
            salt.utils.daemonize_if(opts)

        salt.utils.appendproctitle(data['jid'])

        sdata = {'pid': os.getpid()}
        sdata.update(data)
        log.info('Starting a new job with PID {0}'.format(sdata['pid']))
        with salt.utils.fopen(fn_, 'w+b') as fp_:
            fp_.write(minion_instance.serial.dumps(sdata))
        ret = {'success': False}
        function_name = data['fun']
        if function_name in minion_instance.functions:
            try:
                func = minion_instance.functions[data['fun']]
                args, kwargs = load_args_and_kwargs(
                    func,
                    data['arg'],
                    data)
                minion_instance.functions.pack['__context__']['retcode'] = 0
                if opts.get('sudo_user', ''):
                    sudo_runas = opts.get('sudo_user')
                    if 'sudo.salt_call' in minion_instance.functions:
                        return_data = minion_instance.functions['sudo.salt_call'](
                                sudo_runas,
                                data['fun'],
                                *args,
                                **kwargs)
                else:
                    return_data = func(*args, **kwargs)
                if isinstance(return_data, types.GeneratorType):
                    ind = 0
                    iret = {}
                    for single in return_data:
                        if isinstance(single, dict) and isinstance(iret, dict):
                            iret.update(single)
                        else:
                            if not iret:
                                iret = []
                            iret.append(single)
                        tag = tagify([data['jid'], 'prog', opts['id'], str(ind)], 'job')
                        event_data = {'return': single}
                        minion_instance._fire_master(event_data, tag)
                        ind += 1
                    ret['return'] = iret
                else:
                    ret['return'] = return_data
                ret['retcode'] = minion_instance.functions.pack['__context__'].get(
                    'retcode',
                    0
                )
                ret['success'] = True
            except CommandNotFoundError as exc:
                msg = 'Command required for {0!r} not found'.format(
                    function_name
                )
                log.debug(msg, exc_info=True)
                ret['return'] = '{0}: {1}'.format(msg, exc)
                ret['out'] = 'nested'
            except CommandExecutionError as exc:
                log.error(
                    'A command in {0!r} had a problem: {1}'.format(
                        function_name,
                        exc
                    ),
                    exc_info_on_loglevel=logging.DEBUG
                )
                ret['return'] = 'ERROR: {0}'.format(exc)
                ret['out'] = 'nested'
            except SaltInvocationError as exc:
                log.error(
                    'Problem executing {0!r}: {1}'.format(
                        function_name,
                        exc
                    ),
                    exc_info_on_loglevel=logging.DEBUG
                )
                ret['return'] = 'ERROR executing {0!r}: {1}'.format(
                    function_name, exc
                )
                ret['out'] = 'nested'
            except TypeError as exc:
                msg = ('TypeError encountered executing {0}: {1}. See '
                       'debug log for more info.').format(function_name, exc)
                log.warning(msg, exc_info_on_loglevel=logging.DEBUG)
                ret['return'] = msg
                ret['out'] = 'nested'
            except Exception:
                msg = 'The minion function caused an exception'
                log.warning(msg, exc_info_on_loglevel=logging.DEBUG)
                salt.utils.error.fire_exception(salt.exceptions.MinionError(msg), opts, job=data)
                ret['return'] = '{0}: {1}'.format(msg, traceback.format_exc())
                ret['out'] = 'nested'
        else:
            ret['return'] = minion_instance.functions.missing_fun_string(function_name)
            mod_name = function_name.split('.')[0]
            if mod_name in minion_instance.function_errors:
                ret['return'] += ' Possible reasons: {0!r}'.format(minion_instance.function_errors[mod_name])
            ret['success'] = False
            ret['retcode'] = 254
            ret['out'] = 'nested'

        ret['jid'] = data['jid']
        ret['fun'] = data['fun']
        ret['fun_args'] = data['arg']
        if 'master_id' in data:
            ret['master_id'] = data['master_id']
        if 'metadata' in data:
            if isinstance(data['metadata'], dict):
                ret['metadata'] = data['metadata']
            else:
                log.warning('The metadata parameter must be a dictionary.  Ignoring.')
        minion_instance._return_pub(ret)
        if data['ret']:
            if 'ret_config' in data:
                ret['ret_config'] = data['ret_config']
            ret['id'] = opts['id']
            for returner in set(data['ret'].split(',')):
                try:
                    minion_instance.returners['{0}.returner'.format(
                        returner
                    )](ret)
                except Exception as exc:
                    log.error(
                        'The return failed for job {0} {1}'.format(
                        data['jid'],
                        exc
                        )
                    )
                    log.error(traceback.format_exc())

    @classmethod
    def _thread_multi_return(cls, minion_instance, opts, data):
        '''
        This method should be used as a threading target, start the actual
        minion side execution.
        '''
        salt.utils.appendproctitle(data['jid'])
        # this seems awkward at first, but it's a workaround for Windows
        # multiprocessing communication.
        if not minion_instance:
            minion_instance = cls(opts)
        ret = {
            'return': {},
            'success': {},
        }
        for ind in range(0, len(data['fun'])):
            ret['success'][data['fun'][ind]] = False
            try:
                func = minion_instance.functions[data['fun'][ind]]
                args, kwargs = load_args_and_kwargs(
                    func,
                    data['arg'][ind],
                    data)
                ret['return'][data['fun'][ind]] = func(*args, **kwargs)
                ret['success'][data['fun'][ind]] = True
            except Exception as exc:
                trb = traceback.format_exc()
                log.warning(
                    'The minion function caused an exception: {0}'.format(
                        exc
                    )
                )
                ret['return'][data['fun'][ind]] = trb
            ret['jid'] = data['jid']
            ret['fun'] = data['fun']
            ret['fun_args'] = data['arg']
        if 'metadata' in data:
            ret['metadata'] = data['metadata']
        minion_instance._return_pub(ret)
        if data['ret']:
            if 'ret_config' in data:
                ret['ret_config'] = data['ret_config']
            for returner in set(data['ret'].split(',')):
                ret['id'] = opts['id']
                try:
                    minion_instance.returners['{0}.returner'.format(
                        returner
                    )](ret)
                except Exception as exc:
                    log.error(
                        'The return failed for job {0} {1}'.format(
                        data['jid'],
                        exc
                        )
                    )

    def _return_pub(self, ret, ret_cmd='_return', timeout=60):
        '''
        Return the data from the executed command to the master server
        '''
        jid = ret.get('jid', ret.get('__jid__'))
        fun = ret.get('fun', ret.get('__fun__'))
        if self.opts['multiprocessing']:
            fn_ = os.path.join(self.proc_dir, jid)
            if os.path.isfile(fn_):
                try:
                    os.remove(fn_)
                except (OSError, IOError):
                    # The file is gone already
                    pass
        log.info('Returning information for job: {0}'.format(jid))
        channel = salt.transport.Channel.factory(self.opts)
        if ret_cmd == '_syndic_return':
            load = {'cmd': ret_cmd,
                    'id': self.opts['id'],
                    'jid': jid,
                    'fun': fun,
                    'arg': ret.get('arg'),
                    'tgt': ret.get('tgt'),
                    'tgt_type': ret.get('tgt_type'),
                    'load': ret.get('__load__')}
            if '__master_id__' in ret:
                load['master_id'] = ret['__master_id__']
            load['return'] = {}
            for key, value in ret.items():
                if key.startswith('__'):
                    continue
                load['return'][key] = value
        else:
            load = {'cmd': ret_cmd,
                    'id': self.opts['id']}
            for key, value in list(ret.items()):
                load[key] = value

        if 'out' in ret:
            if isinstance(ret['out'], string_types):
                load['out'] = ret['out']
            else:
                log.error('Invalid outputter {0}. This is likely a bug.'
                          .format(ret['out']))
        else:
            try:
                oput = self.functions[fun].__outputter__
            except (KeyError, AttributeError, TypeError):
                pass
            else:
                if isinstance(oput, string_types):
                    load['out'] = oput
        if self.opts['cache_jobs']:
            # Local job cache has been enabled
            fn_ = os.path.join(
                self.opts['cachedir'],
                'minion_jobs',
                load['jid'],
                'return.p')
            jdir = os.path.dirname(fn_)
            if not os.path.isdir(jdir):
                os.makedirs(jdir)
            salt.utils.fopen(fn_, 'w+b').write(self.serial.dumps(ret))
        try:
            ret_val = channel.send(load, timeout=timeout)
        except SaltReqTimeoutError:
            msg = ('The minion failed to return the job information for job '
                   '{0}. This is often due to the master being shut down or '
                   'overloaded. If the master is running consider increasing '
                   'the worker_threads value.').format(jid)
            log.warn(msg)
            return ''

        log.trace('ret_val = {0}'.format(ret_val))
        return ret_val

    def _state_run(self):
        '''
        Execute a state run based on information set in the minion config file
        '''
        if self.opts['startup_states']:
            data = {'jid': 'req', 'ret': self.opts.get('ext_job_cache', '')}
            if self.opts['startup_states'] == 'sls':
                data['fun'] = 'state.sls'
                data['arg'] = [self.opts['sls_list']]
            elif self.opts['startup_states'] == 'top':
                data['fun'] = 'state.top'
                data['arg'] = [self.opts['top_file']]
            else:
                data['fun'] = 'state.highstate'
                data['arg'] = []
            self._handle_decoded_payload(data)

    def _refresh_grains_watcher(self, refresh_interval_in_minutes):
        '''
        Create a loop that will fire a pillar refresh to inform a master about a change in the grains of this minion
        :param refresh_interval_in_minutes:
        :return: None
        '''
        if '__update_grains' not in self.opts.get('schedule', {}):
            if 'schedule' not in self.opts:
                self.opts['schedule'] = {}
            self.opts['schedule'].update({
                '__update_grains':
                    {
                        'function': 'event.fire',
                        'args': [{}, 'grains_refresh'],
                        'minutes': refresh_interval_in_minutes
                    }
            })

    def _set_tcp_keepalive(self):
        if hasattr(zmq, 'TCP_KEEPALIVE'):
            self.socket.setsockopt(
                zmq.TCP_KEEPALIVE, self.opts['tcp_keepalive']
            )
            self.socket.setsockopt(
                zmq.TCP_KEEPALIVE_IDLE, self.opts['tcp_keepalive_idle']
            )
            self.socket.setsockopt(
                zmq.TCP_KEEPALIVE_CNT, self.opts['tcp_keepalive_cnt']
            )
            self.socket.setsockopt(
                zmq.TCP_KEEPALIVE_INTVL, self.opts['tcp_keepalive_intvl']
            )

    def _set_monitor_socket(self):
        if not HAS_ZMQ_MONITOR or not self.opts['zmq_monitor']:
            return
        self.monitor_socket = self.socket.get_monitor_socket()
        t = threading.Thread(target=self._socket_monitor, args=(self.monitor_socket,))
        t.start()

    def _socket_monitor(self, monitor):
        event_map = {}
        for name in dir(zmq):
            if name.startswith('EVENT_'):
                value = getattr(zmq, name)
                event_map[value] = name
        while monitor.poll():
            evt = zmq.utils.monitor.recv_monitor_message(monitor)
            evt.update({'description': event_map[evt['event']]})
            log.debug("ZeroMQ event: {0}".format(evt))
            if evt['event'] == zmq.EVENT_MONITOR_STOPPED:
                break
        monitor.close()
        log.trace("event monitor thread done!")

    def _set_reconnect_ivl(self):
        recon_delay = self.opts['recon_default']

        if self.opts['recon_randomize']:
            recon_delay = randint(self.opts['recon_default'],
                                  self.opts['recon_default'] + self.opts['recon_max']
                          )

            log.debug("Generated random reconnect delay between '{0}ms' and '{1}ms' ({2})".format(
                self.opts['recon_default'],
                self.opts['recon_default'] + self.opts['recon_max'],
                recon_delay)
            )

        log.debug("Setting zmq_reconnect_ivl to '{0}ms'".format(recon_delay))
        self.socket.setsockopt(zmq.RECONNECT_IVL, recon_delay)

    def _set_reconnect_ivl_max(self):
        if hasattr(zmq, 'RECONNECT_IVL_MAX'):
            log.debug("Setting zmq_reconnect_ivl_max to '{0}ms'".format(
                self.opts['recon_default'] + self.opts['recon_max'])
            )

            self.socket.setsockopt(
                zmq.RECONNECT_IVL_MAX, self.opts['recon_max']
            )

    def _set_ipv4only(self):
        if self.opts['ipv6'] is True and hasattr(zmq, 'IPV4ONLY'):
            # IPv6 sockets work for both IPv6 and IPv4 addresses
            self.socket.setsockopt(zmq.IPV4ONLY, 0)

    def _fire_master_minion_start(self):
        # Send an event to the master that the minion is live
        self._fire_master(
            'Minion {0} started at {1}'.format(
            self.opts['id'],
            time.asctime()
            ),
            'minion_start'
        )
        # dup name spaced event
        self._fire_master(
            'Minion {0} started at {1}'.format(
            self.opts['id'],
            time.asctime()
            ),
            tagify([self.opts['id'], 'start'], 'minion'),
        )

    def _setsockopts(self):
        if self.opts['zmq_filtering']:
            # TODO: constants file for "broadcast"
            self.socket.setsockopt(zmq.SUBSCRIBE, 'broadcast')
            self.socket.setsockopt(zmq.SUBSCRIBE, self.hexid)
        else:
            self.socket.setsockopt(zmq.SUBSCRIBE, '')

        self.socket.setsockopt(zmq.IDENTITY, self.opts['id'])
        self._set_ipv4only()
        self._set_reconnect_ivl_max()
        self._set_tcp_keepalive()

    @property
    def master_pub(self):
        '''
        Return the master publish port
        '''
        return 'tcp://{ip}:{port}'.format(ip=self.opts['master_ip'],
                                          port=self.publish_port)

    def authenticate(self, timeout=60, safe=True):
        '''
        Authenticate with the master, this method breaks the functional
        paradigm, it will update the master information from a fresh sign
        in, signing in can occur as often as needed to keep up with the
        revolving master AES key.
        '''
        log.debug(
            'Attempting to authenticate with the Salt Master at {0}'.format(
                self.opts['master_ip']
            )
        )
        auth = salt.crypt.SAuth(self.opts)
        auth.authenticate(timeout=timeout, safe=safe)
        # TODO: remove these and just use a local reference to auth??
        self.tok = auth.gen_token('salt')
        self.crypticle = auth.crypticle
        if self.opts.get('syndic_master_publish_port'):
            self.publish_port = self.opts.get('syndic_master_publish_port')
        else:
            self.publish_port = auth.creds['publish_port']

    def module_refresh(self, force_refresh=False):
        '''
        Refresh the functions and returners.
        '''
        self.functions, self.returners, _ = self._load_modules(force_refresh)
        self.schedule.functions = self.functions
        self.schedule.returners = self.returners

    def pillar_refresh(self, force_refresh=False):
        '''
        Refresh the pillar
        '''
        try:
            self.opts['pillar'] = salt.pillar.get_pillar(
                self.opts,
                self.opts['grains'],
                self.opts['id'],
                self.opts['environment'],
            ).compile_pillar()
        except SaltClientError:
            # Do not exit if a pillar refresh fails.
            log.error('Pillar data could not be refreshed. '
                      'One or more masters may be down!')
        self.module_refresh(force_refresh)

    def manage_schedule(self, package):
        '''
        Refresh the functions and returners.
        '''
        tag, data = salt.utils.event.MinionEvent.unpack(package)
        func = data.get('func', None)
        name = data.get('name', None)
        schedule = data.get('schedule', None)
        where = data.get('where', None)

        if func == 'delete':
            self.schedule.delete_job(name)
        elif func == 'add':
            self.schedule.add_job(schedule)
        elif func == 'modify':
            self.schedule.modify_job(name, schedule, where)
        elif func == 'enable':
            self.schedule.enable_schedule()
        elif func == 'disable':
            self.schedule.disable_schedule()
        elif func == 'enable_job':
            self.schedule.enable_job(name, where)
        elif func == 'run_job':
            self.schedule.run_job(name, where)
        elif func == 'disable_job':
            self.schedule.disable_job(name, where)
        elif func == 'reload':
            self.schedule.reload(schedule)

    def environ_setenv(self, package):
        '''
        Set the salt-minion main process environment according to
        the data contained in the minion event data
        '''
        tag, data = salt.utils.event.MinionEvent.unpack(package)
        environ = data.get('environ', None)
        if environ is None:
            return False
        false_unsets = data.get('false_unsets', False)
        clear_all = data.get('clear_all', False)
        import salt.modules.environ as mod_environ
        return mod_environ.setenv(environ, false_unsets, clear_all)

    def clean_die(self, signum, frame):
        '''
        Python does not handle the SIGTERM cleanly, if it is signaled exit
        the minion process cleanly
        '''
        self._running = False
        exit(0)

    def _pre_tune(self):
        '''
        Set the minion running flag and issue the appropriate warnings if
        the minion cannot be started or is already running
        '''
        if self._running is None:
            self._running = True
        elif self._running is False:
            log.error(
                'This {0} was scheduled to stop. Not running '
                '{0}.tune_in()'.format(self.__class__.__name__)
            )
            return
        elif self._running is True:
            log.error(
                'This {0} is already running. Not running '
                '{0}.tune_in()'.format(self.__class__.__name__)
            )
            return

        try:
            log.info(
                '{0} is starting as user \'{1}\''.format(
                    self.__class__.__name__,
                    salt.utils.get_user()
                )
            )
        except Exception as err:
            # Only windows is allowed to fail here. See #3189. Log as debug in
            # that case. Else, error.
            log.log(
                salt.utils.is_windows() and logging.DEBUG or logging.ERROR,
                'Failed to get the user who is starting {0}'.format(
                    self.__class__.__name__
                ),
                exc_info=err
            )

    def _mine_send(self, package):
        '''
        Send mine data to the master
        '''
        channel = salt.transport.Channel.factory(self.opts)
        load = salt.utils.event.SaltEvent.unpack(package)[1]
        ret = channel.send(load)
        return ret

    def handle_event(self, package):
        '''
        Handle an event from the epull_sock (all local minion events)
        '''
        log.debug('Handling event {0!r}'.format(package))
        if package.startswith('module_refresh'):
            self.module_refresh()
        elif package.startswith('pillar_refresh'):
            self.pillar_refresh()
        elif package.startswith('manage_schedule'):
            self.manage_schedule(package)
        elif package.startswith('grains_refresh'):
            if self.grains_cache != self.opts['grains']:
                self.pillar_refresh(force_refresh=True)
                self.grains_cache = self.opts['grains']
        elif package.startswith('environ_setenv'):
            self.environ_setenv(package)
        elif package.startswith('_minion_mine'):
            self._mine_send(package)
        elif package.startswith('fire_master'):
            tag, data = salt.utils.event.MinionEvent.unpack(package)
            log.debug('Forwarding master event tag={tag}'.format(tag=data['tag']))
            self._fire_master(data['data'], data['tag'], data['events'], data['pretag'])
        elif package.startswith('__master_disconnected'):
            tag, data = salt.utils.event.MinionEvent.unpack(package)
            # if the master disconnect event is for a different master, ignore
            if data['master'] != self.opts['master']:
                return self.opts['master']
            #    raise Exception()
            if self.connected:
                # we are not connected anymore
                self.connected = False
                # modify the scheduled job to fire only on reconnect
                schedule = {
                   'function': 'status.master',
                   'seconds': self.opts['master_alive_interval'],
                   'jid_include': True,
                   'maxrunning': 2,
                   'kwargs': {'master': self.opts['master'],
                              'connected': False}
                }
                self.schedule.modify_job(name='__master_alive',
                                         schedule=schedule)

                log.info('Connection to master {0} lost'.format(self.opts['master']))

                if self.opts['master_type'] == 'failover':
                    log.info('Trying to tune in to next master from master-list')

                    # if eval_master finds a new master for us, self.connected
                    # will be True again on successfull master authentication
                    self.opts['master'] = self.eval_master(opts=self.opts,
                                                           failed=True)
                    if self.connected:
                        # re-init the subsystems to work with the new master
                        log.info('Re-initialising subsystems for new '
                                 'master {0}'.format(self.opts['master']))
                        del self.socket
                        del self.context
                        del self.poller
                        self._init_context_and_poller()
                        self.socket = self.context.socket(zmq.SUB)
                        self._set_reconnect_ivl()
                        self._setsockopts()
                        self.socket.connect(self.master_pub)
                        self.poller.register(self.socket, zmq.POLLIN)
                        self.poller.register(self.epull_sock, zmq.POLLIN)
                        self._fire_master_minion_start()
                        log.info('Minion is ready to receive requests!')

                        # update scheduled job to run with the new master addr
                        schedule = {
                           'function': 'status.master',
                           'seconds': self.opts['master_alive_interval'],
                           'jid_include': True,
                           'maxrunning': 2,
                           'kwargs': {'master': self.opts['master'],
                                      'connected': True}
                        }
                        self.schedule.modify_job(name='__master_alive',
                                                 schedule=schedule)

        elif package.startswith('__master_connected'):
            # handle this event only once. otherwise it will pollute the log
            if not self.connected:
                log.info('Connection to master {0} re-established'.format(self.opts['master']))
                self.connected = True
                # modify the __master_alive job to only fire,
                # if the connection is lost again
                schedule = {
                   'function': 'status.master',
                   'seconds': self.opts['master_alive_interval'],
                   'jid_include': True,
                   'maxrunning': 2,
                   'kwargs': {'master': self.opts['master'],
                              'connected': True}
                }

                self.schedule.modify_job(name='__master_alive',
                                         schedule=schedule)
        elif package.startswith('_salt_error'):
            tag, data = salt.utils.event.MinionEvent.unpack(package)
            log.debug('Forwarding salt error event tag={tag}'.format(tag=tag))
            self._fire_master(data, tag)

    def _windows_thread_cleanup(self):
        '''
        Cleanup Windows threads
        '''
        if not salt.utils.is_windows():
            return
        for thread in self.win_proc:
            if not thread.is_alive():
                thread.join()
                try:
                    self.win_proc.remove(thread)
                    del thread
                except (ValueError, NameError):
                    pass

    # Main Minion Tune In
    def tune_in(self):
        '''
        Lock onto the publisher. This is the main event loop for the minion
        :rtype : None
        '''
        self._pre_tune()

        # Properly exit if a SIGTERM is signalled
        signal.signal(signal.SIGTERM, self.clean_die)

        log.debug('Minion {0!r} trying to tune in'.format(self.opts['id']))

        self._prepare_minion_event_system()

        self.socket = self.context.socket(zmq.SUB)

        self._set_reconnect_ivl()
        self._setsockopts()
        self._set_monitor_socket()

        self.socket.connect(self.master_pub)
        self.poller.register(self.socket, zmq.POLLIN)
        self.poller.register(self.epull_sock, zmq.POLLIN)

        self._fire_master_minion_start()
        log.info('Minion is ready to receive requests!')

        # Make sure to gracefully handle SIGUSR1
        enable_sigusr1_handler()

        # Make sure to gracefully handle CTRL_LOGOFF_EVENT
        salt.utils.enable_ctrl_logoff_handler()

        # On first startup execute a state run if configured to do so
        self._state_run()

        loop_interval = int(self.opts['loop_interval'])

        try:
            if self.opts['grains_refresh_every']:  # If exists and is not zero. In minutes, not seconds!
                if self.opts['grains_refresh_every'] > 1:
                    log.debug(
                        'Enabling the grains refresher. Will run every {0} minutes.'.format(
                            self.opts['grains_refresh_every'])
                    )
                else:  # Clean up minute vs. minutes in log message
                    log.debug(
                        'Enabling the grains refresher. Will run every {0} minute.'.format(
                            self.opts['grains_refresh_every'])

                    )
                self._refresh_grains_watcher(
                    abs(self.opts['grains_refresh_every'])
                )
        except Exception as exc:
            log.error(
                'Exception occurred in attempt to initialize grain refresh routine during minion tune-in: {0}'.format(
                    exc)
            )

        ping_interval = self.opts.get('ping_interval', 0) * 60
        ping_at = None

        while self._running is True:
            loop_interval = self.process_schedule(self, loop_interval)
            self._windows_thread_cleanup()
            try:
                socks = self._do_poll(loop_interval)
                if ping_interval > 0:
                    if socks or not ping_at:
                        ping_at = time.time() + ping_interval
                    if ping_at < time.time():
                        log.debug('Ping master')
                        self._fire_master('ping', 'minion_ping')
                        ping_at = time.time() + ping_interval

                self._do_socket_recv(socks)
                self._do_event_poll(socks)
                self._process_beacons()

            except zmq.ZMQError as exc:
                # The interrupt caused by python handling the
                # SIGCHLD. Throws this error with errno == EINTR.
                # Nothing to receive on the zmq socket throws this error
                # with EAGAIN.
                # Both are safe to ignore
                if exc.errno != errno.EAGAIN and exc.errno != errno.EINTR:
                    log.critical('Unexpected ZMQError while polling minion',
                                 exc_info=True)
                continue
            except SaltClientError:
                raise
            except Exception:
                log.critical(
                    'An exception occurred while polling the minion',
                    exc_info=True
                )

    def tune_in_no_block(self):
        '''
        Executes the tune_in sequence but omits extra logging and the
        management of the event bus assuming that these are handled outside
        the tune_in sequence
        '''

        self._pre_tune()
        self._init_context_and_poller()

        self.socket = self.context.socket(zmq.SUB)

        self._setsockopts()

        self.socket.connect(self.master_pub)
        self.poller.register(self.socket, zmq.POLLIN)

        self._fire_master_minion_start()

        loop_interval = int(self.opts['loop_interval'])

        # On first startup execute a state run if configured to do so
        self._state_run()

        while self._running is True:
            try:
                socks = self._do_poll(loop_interval)
                self._do_socket_recv(socks)
                # Check the event system
            except zmq.ZMQError:
                # If a zeromq error happens recover
                yield True
            except Exception:
                log.critical(
                    'An exception occurred while polling the minion',
                    exc_info=True
                )
            yield True

    def _do_poll(self, loop_interval):
        log.trace('Check main poller timeout {0}'.format(loop_interval))
        return dict(self.poller.poll(
            loop_interval * 1000)
        )

    def _do_event_poll(self, socks):
        # Check the event system
        if socks.get(self.epull_sock) == zmq.POLLIN:
            package = self.epull_sock.recv(zmq.NOBLOCK)
            try:
                self.handle_event(package)
                self.epub_sock.send(package)
            except Exception:
                log.debug('Exception while handling events', exc_info=True)
            # Add an extra fallback in case a forked process leaks through
            multiprocessing.active_children()

    def _do_socket_recv(self, socks):
        if socks.get(self.socket) == zmq.POLLIN:
            # topic filtering is done at the zmq level, so we just strip it
            messages = self.socket.recv_multipart(zmq.NOBLOCK)
            messages_len = len(messages)
            # if it was one message, then its old style
            if messages_len == 1:
                payload = self.serial.loads(messages[0])
            # 2 includes a header which says who should do it
            elif messages_len == 2:
                payload = self.serial.loads(messages[1])
            else:
                raise Exception(('Invalid number of messages ({0}) in zeromq pub'
                                 'message from master').format(len(messages_len)))

            log.trace('Handling payload')
            self._handle_payload(payload)

    def destroy(self):
        '''
        Tear down the minion
        '''
        self._running = False
        if getattr(self, 'poller', None) is not None:
            if isinstance(self.poller.sockets, dict):
                for socket in self.poller.sockets.keys():
                    if socket.closed is False:
                        socket.close()
                    self.poller.unregister(socket)
            else:
                for socket in self.poller.sockets:
                    if socket[0].closed is False:
                        socket[0].close()
                    self.poller.unregister(socket[0])

        if hasattr(self, 'epub_sock') and self.epub_sock.closed is False:
            self.epub_sock.close()
        if hasattr(self, 'epull_sock') and self.epull_sock.closed is False:
            self.epull_sock.close()
        if hasattr(self, 'socket') and self.socket.closed is False:
            self.socket.close()
        if hasattr(self, 'context') and self.context.closed is False:
            self.context.term()

    def __del__(self):
        self.destroy()


class Syndic(Minion):
    '''
    Make a Syndic minion, this minion will use the minion keys on the
    master to authenticate with a higher level master.
    '''
    def __init__(self, opts, **kwargs):
        self._syndic_interface = opts.get('interface')
        self._syndic = True
        # force auth_safemode True because Syndic don't support autorestart
        opts['auth_safemode'] = True
        opts['loop_interval'] = 1
        super(Syndic, self).__init__(opts, **kwargs)
        self.mminion = salt.minion.MasterMinion(opts)
        self.jid_forward_cache = set()

    def _handle_aes(self, load, sig=None):
        '''
        Takes the AES encrypted load, decrypts it, and runs the encapsulated
        instructions
        '''
        # If the AES authentication has changed, re-authenticate
        try:
            data = self.crypticle.loads(load)
        except AuthenticationError:
            self.authenticate()
            data = self.crypticle.loads(load)
        # Verify that the publication is valid
        if 'tgt' not in data or 'jid' not in data or 'fun' not in data \
           or 'arg' not in data:
            return
        data['to'] = int(data.get('to', self.opts['timeout'])) - 1
        if 'user' in data:
            log.debug(
                'User {0[user]} Executing syndic command {0[fun]} with '
                'jid {0[jid]}'.format(
                    data
                )
            )
        else:
            log.debug(
                'Executing syndic command {0[fun]} with jid {0[jid]}'.format(
                    data
                )
            )
        log.debug('Command details: {0}'.format(data))
        self._handle_decoded_payload(data)

    def _handle_decoded_payload(self, data):
        '''
        Override this method if you wish to handle the decoded data
        differently.
        '''
        # Only forward the command if it didn't originate from ourselves
        if data.get('master_id', 0) != self.opts.get('master_id', 1):
            self.syndic_cmd(data)

    def syndic_cmd(self, data):
        '''
        Take the now clear load and forward it on to the client cmd
        '''
        # Set up default tgt_type
        if 'tgt_type' not in data:
            data['tgt_type'] = 'glob'
        kwargs = {}

        # optionally add a few fields to the publish data
        for field in ('master_id',  # which master the job came from
                      'user',  # which user ran the job
                      ):
            if field in data:
                kwargs[field] = data[field]

        try:
            # Send out the publication
            self.local.pub(data['tgt'],
                           data['fun'],
                           data['arg'],
                           data['tgt_type'],
                           data['ret'],
                           data['jid'],
                           data['to'],
                           **kwargs)
        except Exception as exc:
            log.warning('Unable to forward pub data: {0}'.format(exc))

    def _setsockopts(self):
        # no filters for syndication masters, unless we want to maintain a
        # list of all connected minions and update the filter
        self.socket.setsockopt(zmq.SUBSCRIBE, '')
        self.socket.setsockopt(zmq.IDENTITY, self.opts['id'])

        self._set_reconnect_ivl_max()
        self._set_tcp_keepalive()
        self._set_ipv4only()

    def _fire_master_syndic_start(self):
        # Send an event to the master that the minion is live
        self._fire_master(
            'Syndic {0} started at {1}'.format(
            self.opts['id'],
            time.asctime()
            ),
            'syndic_start'
        )
        self._fire_master(
            'Syndic {0} started at {1}'.format(
            self.opts['id'],
            time.asctime()
            ),
            tagify([self.opts['id'], 'start'], 'syndic'),
        )

    def tune_in_no_block(self):
        '''
        Executes the tune_in sequence but omits extra logging and the
        management of the event bus assuming that these are handled outside
        the tune_in sequence
        '''
        # Instantiate the local client
        self.local = salt.client.get_local_client(self.opts['_minion_conf_file'])
        self.local.event.subscribe('')

        self._init_context_and_poller()

        self.socket = self.context.socket(zmq.SUB)

        self._setsockopts()

        self.socket.connect(self.master_pub)
        self.poller.register(self.socket, zmq.POLLIN)

        loop_interval = int(self.opts['loop_interval'])

        self._fire_master_syndic_start()

        while True:
            try:
                socks = dict(self.poller.poll(loop_interval * 1000))
                if socks.get(self.socket) == zmq.POLLIN:
                    self._process_cmd_socket()
            except zmq.ZMQError:
                yield True
            except Exception:
                log.critical(
                    'An exception occurred while polling the minion',
                    exc_info=True
                )
            yield True

    # Syndic Tune In
    def tune_in(self):
        '''
        Lock onto the publisher. This is the main event loop for the syndic
        '''
        signal.signal(signal.SIGTERM, self.clean_die)
        log.debug('Syndic {0!r} trying to tune in'.format(self.opts['id']))

        self._init_context_and_poller()

        # Instantiate the local client
        self.local = salt.client.get_local_client(self.opts['_minion_conf_file'])
        self.local.event.subscribe('')
        self.local.opts['interface'] = self._syndic_interface
        # register the event sub to the poller
        self.poller.register(self.local.event.sub)

        # Start with the publish socket
        # Share the poller with the event object
        self.socket = self.context.socket(zmq.SUB)

        self._setsockopts()

        self.socket.connect(self.master_pub)
        self.poller.register(self.socket, zmq.POLLIN)
        # Send an event to the master that the minion is live
        self._fire_master_syndic_start()

        # Make sure to gracefully handle SIGUSR1
        enable_sigusr1_handler()

        loop_interval = int(self.opts['loop_interval'])
        self._reset_event_aggregation()
        while True:
            try:
                # Do all the maths in seconds
                timeout = loop_interval
                if self.event_forward_timeout is not None:
                    timeout = min(timeout,
                                  self.event_forward_timeout - time.time())
                if timeout >= 0:
                    log.trace('Polling timeout: %f', timeout)
                    socks = dict(self.poller.poll(timeout * 1000))
                else:
                    # This shouldn't really happen.
                    # But there's no harm being defensive
                    log.warning('Negative timeout in syndic main loop')
                    socks = {}
                if socks.get(self.socket) == zmq.POLLIN:
                    self._process_cmd_socket()
                if socks.get(self.local.event.sub) == zmq.POLLIN:
                    self._process_event_socket()
                if self.event_forward_timeout is not None and \
                        self.event_forward_timeout < time.time():
                    self._forward_events()
            # We don't handle ZMQErrors like the other minions
            # I've put explicit handling around the receive calls
            # in the process_*_socket methods. If we see any other
            # errors they may need some kind of handling so log them
            # for now.
            except Exception:
                log.critical(
                    'An exception occurred while polling the syndic',
                    exc_info=True
                )

    def _process_cmd_socket(self):
        try:
            messages = self.socket.recv_multipart(zmq.NOBLOCK)
            messages_len = len(messages)
            idx = None
            if messages_len == 1:
                idx = 0
            elif messages_len == 2:
                idx = 1
            else:
                raise SaltSyndicMasterError('Syndication master received message of invalid len ({0}/2)'.format(messages_len))

            payload = self.serial.loads(messages[idx])
        except zmq.ZMQError as e:
            # Swallow errors for bad wakeups or signals needing processing
            if e.errno != errno.EAGAIN and e.errno != errno.EINTR:
                raise
        log.trace('Handling payload')
        self._handle_payload(payload)

    def _reset_event_aggregation(self):
        self.jids = {}
        self.raw_events = []
        self.event_forward_timeout = None

    def _process_event_socket(self):
        tout = time.time() + self.opts['syndic_max_event_process_time']
        while tout > time.time():
            try:
                event = self.local.event.get_event_noblock()
            except zmq.ZMQError as e:
                # EAGAIN indicates no more events at the moment
                # EINTR some kind of signal maybe someone trying
                # to get us to quit so escape our timeout
                if e.errno == errno.EAGAIN or e.errno == errno.EINTR:
                    break
                raise
            log.trace('Got event {0}'.format(event['tag']))
            if self.event_forward_timeout is None:
                self.event_forward_timeout = (
                        time.time() + self.opts['syndic_event_forward_timeout']
                        )
            tag_parts = event['tag'].split('/')
            if len(tag_parts) >= 4 and tag_parts[1] == 'job' and \
                salt.utils.jid.is_jid(tag_parts[2]) and tag_parts[3] == 'ret' and \
                'return' in event['data']:
                if 'jid' not in event['data']:
                    # Not a job return
                    continue
                jdict = self.jids.setdefault(event['tag'], {})
                if not jdict:
                    jdict['__fun__'] = event['data'].get('fun')
                    jdict['__jid__'] = event['data']['jid']
                    jdict['__load__'] = {}
                    fstr = '{0}.get_load'.format(self.opts['master_job_cache'])
                    # Only need to forward each load once. Don't hit the disk
                    # for every minion return!
                    if event['data']['jid'] not in self.jid_forward_cache:
                        jdict['__load__'].update(
                            self.mminion.returners[fstr](event['data']['jid'])
                            )
                        self.jid_forward_cache.add(event['data']['jid'])
                        if len(self.jid_forward_cache) > self.opts['syndic_jid_forward_cache_hwm']:
                            # Pop the oldest jid from the cache
                            tmp = sorted(list(self.jid_forward_cache))
                            tmp.pop(0)
                            self.jid_forward_cache = set(tmp)
                if 'master_id' in event['data']:
                    # __'s to make sure it doesn't print out on the master cli
                    jdict['__master_id__'] = event['data']['master_id']
                jdict[event['data']['id']] = event['data']['return']
            else:
                # Add generic event aggregation here
                if 'retcode' not in event['data']:
                    self.raw_events.append(event)

    def _forward_events(self):
        log.trace('Forwarding events')
        if self.raw_events:
            self._fire_master(events=self.raw_events,
                              pretag=tagify(self.opts['id'], base='syndic'),
                              )
        for jid in self.jids:
            self._return_pub(self.jids[jid], '_syndic_return')
        self._reset_event_aggregation()

    def destroy(self):
        '''
        Tear down the syndic minion
        '''
        # We borrowed the local clients poller so give it back before
        # it's destroyed. Reset the local poller reference.
        self.poller = None
        super(Syndic, self).destroy()
        if hasattr(self, 'local'):
            del self.local


class MultiSyndic(MinionBase):
    '''
    Make a MultiSyndic minion, this minion will handle relaying jobs and returns from
    all minions connected to it to the list of masters it is connected to.

    Modes (controlled by `syndic_mode`:
        sync: This mode will synchronize all events and publishes from higher level masters
        cluster: This mode will only sync job publishes and returns

    Note: jobs will be returned best-effort to the requesting master. This also means
    (since we are using zmq) that if a job was fired and the master disconnects
    between the publish and return, that the return will end up in a zmq buffer
    in this Syndic headed to that original master.

    In addition, since these classes all seem to use a mix of blocking and non-blocking
    calls (with varying timeouts along the way) this daemon does not handle failure well,
    it will (under most circumstances) stall the daemon for ~15s trying to forward events
    to the down master
    '''
    # time to connect to upstream master
    SYNDIC_CONNECT_TIMEOUT = 5
    SYNDIC_EVENT_TIMEOUT = 5

    def __init__(self, opts):
        opts['loop_interval'] = 1
        super(MultiSyndic, self).__init__(opts)
        self.mminion = salt.minion.MasterMinion(opts)
        # sync (old behavior), cluster (only returns and publishes)
        self.syndic_mode = self.opts.get('syndic_mode', 'sync')

        self._has_master = threading.Event()
        self.jid_forward_cache = set()

        # create all of the syndics you need
        self.master_syndics = {}
        for master in set(self.opts['master']):
            self._init_master_conn(master)

        log.info('Syndic waiting on any master to connect...')
        # threading events are un-interruptible in python 2 :/
        while not self._has_master.is_set():
            self._has_master.wait(1)

    def _init_master_conn(self, master):
        '''
        Start a thread to connect to the master `master`
        '''
        # if we are re-creating one, lets make sure its not still in use
        if master in self.master_syndics:
            if 'sign_in_thread' in self.master_syndics[master]:
                self.master_syndics[master]['sign_in_thread'].join(0)
                if self.master_syndics[master]['sign_in_thread'].is_alive():
                    return
        # otherwise we make one!
        s_opts = copy.copy(self.opts)
        s_opts['master'] = master
        t = threading.Thread(target=self._connect_to_master_thread, args=(master,))
        t.daemon = True
        self.master_syndics[master] = {'opts': s_opts,
                                       'auth_wait': s_opts['acceptance_wait_time'],
                                       'dead_until': 0,
                                       'sign_in_thread': t,
                                       }
        t.start()

    def _connect_to_master_thread(self, master):
        '''
        Thread target to connect to a master
        '''
        connected = False
        master_dict = self.master_syndics[master]
        while connected is False:
            # if we marked it as dead, wait a while
            if master_dict['dead_until'] > time.time():
                time.sleep(master_dict['dead_until'] - time.time())
            if master_dict['dead_until'] > time.time():
                time.sleep(master_dict['dead_until'] - time.time())
            connected = self._connect_to_master(master)
            if not connected:
                time.sleep(1)

        self._has_master.set()

    # TODO: do we need all of this?
    def _connect_to_master(self, master):
        '''
        Attempt to connect to master, including back-off for each one

        return boolean of whether you connected or not
        '''
        log.debug('Syndic attempting to connect to {0}'.format(master))
        if master not in self.master_syndics:
            log.error('Unable to connect to {0}, not in the list of masters'.format(master))
            return False

        minion = self.master_syndics[master]

        try:
            t_minion = Syndic(minion['opts'],
                              timeout=self.SYNDIC_CONNECT_TIMEOUT,
                              safe=False,
                              )

            self.master_syndics[master]['syndic'] = t_minion
            self.master_syndics[master]['generator'] = t_minion.tune_in_no_block()
            self.master_syndics[master]['auth_wait'] = self.opts['acceptance_wait_time']
            self.master_syndics[master]['dead_until'] = 0

            log.info('Syndic successfully connected to {0}'.format(master))
            return True
        except SaltClientError:
            log.error('Error while bring up minion for multi-syndic. Is master {0} responding?'.format(master))
            # re-use auth-wait as backoff for syndic
            minion['dead_until'] = time.time() + minion['auth_wait']
            if minion['auth_wait'] < self.opts['acceptance_wait_time_max']:
                minion['auth_wait'] += self.opts['acceptance_wait_time']
        return False

    # TODO: Move to an async framework of some type-- channel (the event thing
    # underneath) doesn't handle failures well, and will retry 3 times at 60s
    # timeouts-- which all block the main thread's execution. For now we just
    # cause failures to kick off threads to look for the master to come back up
    def _call_syndic(self, func, args=(), kwargs=None, master_id=None):
        '''
        Wrapper to call a given func on a syndic, best effort to get the one you asked for
        '''
        if kwargs is None:
            kwargs = {}
        for master, syndic_dict in self.iter_master_options(master_id):
            if 'syndic' not in syndic_dict:
                continue
            if syndic_dict['dead_until'] > time.time():
                log.error('Unable to call {0} on {1}, that syndic is dead for now'.format(func, master))
                continue
            try:
                ret = getattr(syndic_dict['syndic'], func)(*args, **kwargs)
                if ret is not False:
                    log.debug('{0} called on {1}'.format(func, master))
                    return
            except (SaltClientError, SaltReqTimeoutError):
                pass
            log.error('Unable to call {0} on {1}, trying another...'.format(func, master))
            # If the connection is dead, lets have another thread wait for it to come back
            self._init_master_conn(master)
            continue
        log.critical('Unable to call {0} on any masters!'.format(func))

    def iter_master_options(self, master_id=None):
        '''
        Iterate (in order) over your options for master
        '''
        masters = list(self.master_syndics.keys())
        shuffle(masters)
        if master_id not in self.master_syndics:
            master_id = masters.pop(0)
        else:
            masters.remove(master_id)

        while True:
            yield master_id, self.master_syndics[master_id]
            if len(masters) == 0:
                break
            master_id = masters.pop(0)

    def _reset_event_aggregation(self):
        self.jids = {}
        self.raw_events = []
        self.event_forward_timeout = None

    # Syndic Tune In
    def tune_in(self):
        '''
        Lock onto the publisher. This is the main event loop for the syndic
        '''
        # Instantiate the local client
        self.local = salt.client.get_local_client(self.opts['_minion_conf_file'])
        self.local.event.subscribe('')

        log.debug('MultiSyndic {0!r} trying to tune in'.format(self.opts['id']))

        # Share the poller with the event object
        self.poller = self.local.event.poller

        # Make sure to gracefully handle SIGUSR1
        enable_sigusr1_handler()

        loop_interval = int(self.opts['loop_interval'])
        self._reset_event_aggregation()
        while True:
            try:
                # Do all the maths in seconds
                timeout = loop_interval
                if self.event_forward_timeout is not None:
                    timeout = min(timeout,
                                  self.event_forward_timeout - time.time())
                if timeout >= 0:
                    log.trace('Polling timeout: %f', timeout)
                    socks = dict(self.poller.poll(timeout * 1000))
                else:
                    # This shouldn't really happen.
                    # But there's no harm being defensive
                    log.warning('Negative timeout in syndic main loop')
                    socks = {}
                # check all of your master_syndics, have them do their thing
                for master_id, syndic_dict in self.master_syndics.items():
                    # if not connected, lets try
                    if 'generator' not in syndic_dict:
                        log.info('Syndic still not connected to {0}'.format(master_id))
                        # if we couldn't connect, lets try later
                        continue
                    next(syndic_dict['generator'])

                # events
                if socks.get(self.local.event.sub) == zmq.POLLIN:
                    self._process_event_socket()

                if self.event_forward_timeout is not None \
                        and self.event_forward_timeout < time.time():
                    self._forward_events()
            # We don't handle ZMQErrors like the other minions
            # I've put explicit handling around the receive calls
            # in the process_*_socket methods. If we see any other
            # errors they may need some kind of handling so log them
            # for now.
            except Exception:
                log.critical(
                    'An exception occurred while polling the syndic',
                    exc_info=True
                )

    def _process_event_socket(self):
        tout = time.time() + self.opts['syndic_max_event_process_time']
        while tout > time.time():
            try:
                event = self.local.event.get_event_noblock()
            except zmq.ZMQError as e:
                # EAGAIN indicates no more events at the moment
                # EINTR some kind of signal maybe someone trying
                # to get us to quit so escape our timeout
                if e.errno == errno.EAGAIN or e.errno == errno.EINTR:
                    break
                raise

            log.trace('Got event {0}'.format(event['tag']))

            if self.event_forward_timeout is None:
                self.event_forward_timeout = (
                        time.time() + self.opts['syndic_event_forward_timeout']
                        )
            tag_parts = event['tag'].split('/')
            if len(tag_parts) >= 4 and tag_parts[1] == 'job' and \
                salt.utils.jid.is_jid(tag_parts[2]) and tag_parts[3] == 'ret' and \
                'return' in event['data']:
                if 'jid' not in event['data']:
                    # Not a job return
                    continue
                if self.syndic_mode == 'cluster' and event['data'].get('master_id', 0) == self.opts.get('master_id', 1):
                    log.debug('Return recieved with matching master_id, not forwarding')
                    continue

                jdict = self.jids.setdefault(event['tag'], {})
                if not jdict:
                    jdict['__fun__'] = event['data'].get('fun')
                    jdict['__jid__'] = event['data']['jid']
                    jdict['__load__'] = {}
                    fstr = '{0}.get_load'.format(self.opts['master_job_cache'])
                    # Only need to forward each load once. Don't hit the disk
                    # for every minion return!
                    if event['data']['jid'] not in self.jid_forward_cache:
                        jdict['__load__'].update(
                            self.mminion.returners[fstr](event['data']['jid'])
                            )
                        self.jid_forward_cache.add(event['data']['jid'])
                        if len(self.jid_forward_cache) > self.opts['syndic_jid_forward_cache_hwm']:
                            # Pop the oldest jid from the cache
                            tmp = sorted(list(self.jid_forward_cache))
                            tmp.pop(0)
                            self.jid_forward_cache = set(tmp)
                if 'master_id' in event['data']:
                    # __'s to make sure it doesn't print out on the master cli
                    jdict['__master_id__'] = event['data']['master_id']
                jdict[event['data']['id']] = event['data']['return']
            else:
                # TODO: config to forward these? If so we'll have to keep track of who
                # has seen them
                # if we are the top level masters-- don't forward all the minion events
                if self.syndic_mode == 'sync':
                    # Add generic event aggregation here
                    if 'retcode' not in event['data']:
                        self.raw_events.append(event)

    def _forward_events(self):
        log.trace('Forwarding events')
        if self.raw_events:
            self._call_syndic('_fire_master',
                              kwargs={'events': self.raw_events,
                                      'pretag': tagify(self.opts['id'], base='syndic'),
                                      'timeout': self.SYNDIC_EVENT_TIMEOUT,
                                      },
                              )
        for jid, jid_ret in self.jids.items():
            self._call_syndic('_return_pub',
                              args=(jid_ret, '_syndic_return'),
                              kwargs={'timeout': self.SYNDIC_EVENT_TIMEOUT},
                              master_id=jid_ret.get('__master_id__'),
                              )

        self._reset_event_aggregation()


class Matcher(object):
    '''
    Use to return the value for matching calls from the master
    '''
    def __init__(self, opts, functions=None):
        self.opts = opts
        self.functions = functions

    def confirm_top(self, match, data, nodegroups=None):
        '''
        Takes the data passed to a top file environment and determines if the
        data matches this minion
        '''
        matcher = 'compound'
        if not data:
            log.error('Received bad data when setting the match from the top '
                      'file')
            return False
        for item in data:
            if isinstance(item, dict):
                if 'match' in item:
                    matcher = item['match']
        if hasattr(self, matcher + '_match'):
            funcname = '{0}_match'.format(matcher)
            if matcher == 'nodegroup':
                return getattr(self, funcname)(match, nodegroups)
            return getattr(self, funcname)(match)
        else:
            log.error('Attempting to match with unknown matcher: {0}'.format(
                matcher
            ))
            return False

    def glob_match(self, tgt):
        '''
        Returns true if the passed glob matches the id
        '''
        if not isinstance(tgt, str):
            return False

        return fnmatch.fnmatch(self.opts['id'], tgt)

    def pcre_match(self, tgt):
        '''
        Returns true if the passed pcre regex matches
        '''
        return bool(re.match(tgt, self.opts['id']))

    def list_match(self, tgt):
        '''
        Determines if this host is on the list
        '''
        if isinstance(tgt, string_types):
            tgt = tgt.split(',')
        return bool(self.opts['id'] in tgt)

    def grain_match(self, tgt, delimiter=DEFAULT_TARGET_DELIM):
        '''
        Reads in the grains glob match
        '''
        log.debug('grains target: {0}'.format(tgt))
        if delimiter not in tgt:
            log.error('Got insufficient arguments for grains match '
                      'statement from master')
            return False
        return salt.utils.subdict_match(
            self.opts['grains'], tgt, delimiter=delimiter
        )

    def grain_pcre_match(self, tgt, delimiter=DEFAULT_TARGET_DELIM):
        '''
        Matches a grain based on regex
        '''
        log.debug('grains pcre target: {0}'.format(tgt))
        if delimiter not in tgt:
            log.error('Got insufficient arguments for grains pcre match '
                      'statement from master')
            return False
        return salt.utils.subdict_match(self.opts['grains'], tgt,
                                        delimiter=delimiter, regex_match=True)

    def data_match(self, tgt):
        '''
        Match based on the local data store on the minion
        '''
        if self.functions is None:
            self.functions = salt.loader.minion_mods(self.opts)
        comps = tgt.split(':')
        if len(comps) < 2:
            return False
        val = self.functions['data.getval'](comps[0])
        if val is None:
            # The value is not defined
            return False
        if isinstance(val, list):
            # We are matching a single component to a single list member
            for member in val:
                if fnmatch.fnmatch(str(member).lower(), comps[1].lower()):
                    return True
            return False
        if isinstance(val, dict):
            if comps[1] in val:
                return True
            return False
        return bool(fnmatch.fnmatch(
            val,
            comps[1],
        ))

    def pillar_match(self, tgt, delimiter=DEFAULT_TARGET_DELIM):
        '''
        Reads in the pillar glob match
        '''
        log.debug('pillar target: {0}'.format(tgt))
        if delimiter not in tgt:
            log.error('Got insufficient arguments for pillar match '
                      'statement from master')
            return False
        return salt.utils.subdict_match(
            self.opts['pillar'], tgt, delimiter=delimiter
        )

    def pillar_pcre_match(self, tgt, delimiter=DEFAULT_TARGET_DELIM):
        '''
        Reads in the pillar pcre match
        '''
        log.debug('pillar PCRE target: {0}'.format(tgt))
        if delimiter not in tgt:
            log.error('Got insufficient arguments for pillar PCRE match '
                      'statement from master')
            return False
        return salt.utils.subdict_match(
            self.opts['pillar'], tgt, delimiter=delimiter, regex_match=True
        )

    def pillar_exact_match(self, tgt, delimiter=':'):
        '''
        Reads in the pillar match, no globbing, no PCRE
        '''
        log.debug('pillar target: {0}'.format(tgt))
        if delimiter not in tgt:
            log.error('Got insufficient arguments for pillar match '
                      'statement from master')
            return False
        return salt.utils.subdict_match(self.opts['pillar'],
                                        tgt,
                                        delimiter=delimiter,
                                        exact_match=True)

    def ipcidr_match(self, tgt):
        '''
        Matches based on ip address or CIDR notation
        '''
        num_parts = len(tgt.split('/'))
        if num_parts > 2:
            # Target is not valid CIDR
            return False
        elif num_parts == 2:
            # Target is CIDR
            return salt.utils.network.in_subnet(
                tgt,
                addrs=self.opts['grains'].get('ipv4', [])
            )
        else:
            # Target is an IPv4 address
            import socket
            try:
                socket.inet_aton(tgt)
            except socket.error:
                # Not a valid IPv4 address
                return False
            else:
                return tgt in self.opts['grains'].get('ipv4', [])

    def range_match(self, tgt):
        '''
        Matches based on range cluster
        '''
        if HAS_RANGE:
            range_ = seco.range.Range(self.opts['range_server'])
            try:
                return self.opts['grains']['fqdn'] in range_.expand(tgt)
            except seco.range.RangeException as exc:
                log.debug('Range exception in compound match: {0}'.format(exc))
                return False
        return False

    def compound_match(self, tgt):
        '''
        Runs the compound target check
        '''
        if not isinstance(tgt, string_types):
            log.debug('Compound target received that is not a string')
            return False
        ref = {'G': 'grain',
               'P': 'grain_pcre',
               'I': 'pillar',
               'J': 'pillar_pcre',
               'L': 'list',
               'S': 'ipcidr',
               'E': 'pcre'}
        if HAS_RANGE:
            ref['R'] = 'range'
        results = []
        opers = ['and', 'or', 'not', '(', ')']
        tokens = tgt.split()
        for match in tokens:
            # Try to match tokens from the compound target, first by using
            # the 'G, X, I, L, S, E' matcher types, then by hostname glob.
            if '@' in match and match[1] == '@':
                comps = match.split('@')
                matcher = ref.get(comps[0])
                if not matcher:
                    # If an unknown matcher is called at any time, fail out
                    return False
                results.append(
                    str(
                        getattr(self, '{0}_match'.format(matcher))(
                            '@'.join(comps[1:])
                        )
                    )
                )
            elif match in opers:
                # We didn't match a target, so append a boolean operator or
                # subexpression
                if results or match in ['(', ')']:
                    if match == 'not':
                        if results[-1] == 'and':
                            pass
                        elif results[-1] == 'or':
                            pass
                        else:
                            results.append('and')
                    results.append(match)
                else:
                    # seq start with oper, fail
                    if match not in ['(', ')']:
                        return False
            else:
                # The match is not explicitly defined, evaluate it as a glob
                results.append(str(self.glob_match(match)))
        results = ' '.join(results)
        try:
            return eval(results)  # pylint: disable=W0123
        except Exception:
            log.error('Invalid compound target: {0} for results: {1}'.format(tgt, results))
            return False
        return False

    def nodegroup_match(self, tgt, nodegroups):
        '''
        This is a compatibility matcher and is NOT called when using
        nodegroups for remote execution, but is called when the nodegroups
        matcher is used in states
        '''
        if tgt in nodegroups:
            return self.compound_match(
                salt.utils.minions.nodegroup_comp(tgt, nodegroups)
            )
        return False


class ProxyMinion(Minion):
    '''
    This class instantiates a 'proxy' minion--a minion that does not manipulate
    the host it runs on, but instead manipulates a device that cannot run a minion.
    '''
    def __init__(self, opts, timeout=60, safe=True):  # pylint: disable=W0231
        '''
        Pass in the options dict
        '''

        self._running = None
        # Warn if ZMQ < 3.2
        if HAS_ZMQ:
            try:
                zmq_version_info = zmq.zmq_version_info()
            except AttributeError:
                # PyZMQ <= 2.1.9 does not have zmq_version_info, fall back to
                # using zmq.zmq_version() and build a version info tuple.
                zmq_version_info = tuple(
                    [int(x) for x in zmq.zmq_version().split('.')]
                )
            if zmq_version_info < (3, 2):
                log.warning(
                    'You have a version of ZMQ less than ZMQ 3.2! There are '
                    'known connection keep-alive issues with ZMQ < 3.2 which '
                    'may result in loss of contact with minions. Please '
                    'upgrade your ZMQ!'
                )
        # Late setup the of the opts grains, so we can log from the grains
        # module
        # print opts['proxymodule']
        fq_proxyname = 'proxy.'+opts['proxy']['proxytype']
        self.proxymodule = salt.loader.proxy(opts, fq_proxyname)
        opts['proxyobject'] = self.proxymodule[opts['proxy']['proxytype']+'.Proxyconn'](opts['proxy'])
        opts['id'] = opts['proxyobject'].id(opts)
        opts.update(resolve_dns(opts))
        self.opts = opts
        self.authenticate(timeout, safe)
        self.opts['pillar'] = salt.pillar.get_pillar(
            opts,
            opts['grains'],
            opts['id'],
            opts['environment']
        ).compile_pillar()
        self.functions, self.returners, self.function_errors = self._load_modules()
        self.serial = salt.payload.Serial(self.opts)
        self.mod_opts = self._prep_mod_opts()
        self.matcher = Matcher(self.opts, self.functions)
        uid = salt.utils.get_uid(user=opts.get('user', None))
        self.proc_dir = get_proc_dir(opts['cachedir'], uid=uid)
        self.schedule = salt.utils.schedule.Schedule(
            self.opts,
            self.functions,
            self.returners)
        self.grains_cache = self.opts['grains']
        # self._running = True

    def _prep_mod_opts(self):
        '''
        Returns a copy of the opts with key bits stripped out
        '''
        return super(ProxyMinion, self)._prep_mod_opts()

    def _load_modules(self, force_refresh=False, notify=False):
        '''
        Return the functions and the returners loaded up from the loader
        module
        '''
        return super(ProxyMinion, self)._load_modules(force_refresh=force_refresh, notify=notify)<|MERGE_RESOLUTION|>--- conflicted
+++ resolved
@@ -799,14 +799,8 @@
                     opts['master_list'] = opts['master']
                     opts['master_active_list'] = opts['master']
                     if opts['master_shuffle']:
-<<<<<<< HEAD
-                        shuffle(opts['master'])
-                # if opts['master'] is a str and we have never created opts['master_list']
-                elif isinstance(opts['master'], str) and ('master_list' not in opts):
-=======
                         shuffle(opts['master_list'])
                 elif isinstance(opts['master_list'], str):
->>>>>>> 0be54a0c
                     # We have a string, but a list was what was intended. Convert.
                     # See issue 23611 for details
                     opts['master_list'] = list(opts['master'])
