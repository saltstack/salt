# -*- coding: utf-8 -*-
'''
Routines to set up a minion
'''
# Import python libs
from __future__ import absolute_import, print_function
import os
import re
import sys
import copy
import time
import types
import signal
import fnmatch
import logging
import threading
import traceback
import multiprocessing
from random import shuffle
from stat import S_IMODE

# Import Salt Libs
# pylint: disable=import-error,no-name-in-module,redefined-builtin
import salt.ext.six as six
if six.PY3:
    import ipaddress
else:
    import salt.ext.ipaddress as ipaddress
from salt.ext.six.moves import range
# pylint: enable=no-name-in-module,redefined-builtin

# Import third party libs
try:
    import zmq
    # TODO: cleanup
    import zmq.eventloop.ioloop
    # support pyzmq 13.0.x, TODO: remove once we force people to 14.0.x
    if not hasattr(zmq.eventloop.ioloop, 'ZMQIOLoop'):
        zmq.eventloop.ioloop.ZMQIOLoop = zmq.eventloop.ioloop.IOLoop
    HAS_ZMQ = True
except ImportError:
    # Running in local, zmq not needed
    HAS_ZMQ = False

HAS_RANGE = False
try:
    import seco.range
    HAS_RANGE = True
except ImportError:
    pass

HAS_PSUTIL = False
try:
    import salt.utils.psutil_compat as psutil
    HAS_PSUTIL = True
except ImportError:
    pass

HAS_RESOURCE = False
try:
    import resource
    HAS_RESOURCE = True
except ImportError:
    pass

try:
    import zmq.utils.monitor
    HAS_ZMQ_MONITOR = True
except ImportError:
    HAS_ZMQ_MONITOR = False
# pylint: enable=import-error

# Import salt libs
import salt
import salt.client
import salt.crypt
import salt.loader
import salt.beacons
import salt.payload
import salt.syspaths
import salt.utils
import salt.utils.jid
import salt.pillar
import salt.utils.args
import salt.utils.event
import salt.utils.minions
import salt.utils.schedule
import salt.utils.error
import salt.utils.zeromq
import salt.defaults.exitcodes
import salt.cli.daemons

from salt.defaults import DEFAULT_TARGET_DELIM
from salt.utils.debug import enable_sigusr1_handler
from salt.utils.event import tagify
from salt.exceptions import (
    CommandExecutionError,
    CommandNotFoundError,
    SaltInvocationError,
    SaltReqTimeoutError,
    SaltClientError,
    SaltSystemExit
)


import tornado.gen  # pylint: disable=F0401
import tornado.ioloop  # pylint: disable=F0401

log = logging.getLogger(__name__)

# To set up a minion:
# 1. Read in the configuration
# 2. Generate the function mapping dict
# 3. Authenticate with the master
# 4. Store the AES key
# 5. Connect to the publisher
# 6. Handle publications


def resolve_dns(opts):
    '''
    Resolves the master_ip and master_uri options
    '''
    ret = {}
    check_dns = True
    if (opts.get('file_client', 'remote') == 'local' and
            not opts.get('use_master_when_local', False)):
        check_dns = False

    if check_dns is True:
        # Because I import salt.log below I need to re-import salt.utils here
        import salt.utils
        try:
            if opts['master'] == '':
                raise SaltSystemExit
            ret['master_ip'] = \
                    salt.utils.dns_check(opts['master'], True, opts['ipv6'])
        except SaltClientError:
            if opts['retry_dns']:
                while True:
                    import salt.log
                    msg = ('Master hostname: \'{0}\' not found. Retrying in {1} '
                           'seconds').format(opts['master'], opts['retry_dns'])
                    if salt.log.is_console_configured():
                        log.error(msg)
                    else:
                        print('WARNING: {0}'.format(msg))
                    time.sleep(opts['retry_dns'])
                    try:
                        ret['master_ip'] = salt.utils.dns_check(
                            opts['master'], True, opts['ipv6']
                        )
                        break
                    except SaltClientError:
                        pass
            else:
                ret['master_ip'] = '127.0.0.1'
        except SaltSystemExit:
            unknown_str = 'unknown address'
            master = opts.get('master', unknown_str)
            if master == '':
                master = unknown_str
            if opts.get('__role') == 'syndic':
                err = 'Master address: \'{0}\' could not be resolved. Invalid or unresolveable address. Set \'syndic_master\' value in minion config.'.format(master)
            else:
                err = 'Master address: \'{0}\' could not be resolved. Invalid or unresolveable address. Set \'master\' value in minion config.'.format(master)
            log.error(err)
            raise SaltSystemExit(code=42, msg=err)
    else:
        ret['master_ip'] = '127.0.0.1'

    if 'master_ip' in ret and 'master_ip' in opts:
        if ret['master_ip'] != opts['master_ip']:
            log.warning('Master ip address changed from {0} to {1}'.format(opts['master_ip'],
                                                                          ret['master_ip'])
            )
    ret['master_uri'] = 'tcp://{ip}:{port}'.format(ip=ret['master_ip'],
                                                   port=opts['master_port'])
    return ret


def prep_ip_port(opts):
    ret = {}
    if opts['master_uri_format'] == 'ip_only':
        ret['master'] = opts['master']
    else:
        ip_port = opts['master'].rsplit(":", 1)
        if len(ip_port) == 1:
            # e.g. master: mysaltmaster
            ret['master'] = ip_port[0]
        else:
            # e.g. master: localhost:1234
            # e.g. master: 127.0.0.1:1234
            # e.g. master: ::1:1234
            ret['master'] = ip_port[0]
            ret['master_port'] = ip_port[1]
    return ret


def get_proc_dir(cachedir, **kwargs):
    '''
    Given the cache directory, return the directory that process data is
    stored in, creating it if it doesn't exist.
    The following optional Keyword Arguments are handled:

    mode: which is anything os.makedir would accept as mode.

    uid: the uid to set, if not set, or it is None or -1 no changes are
         made. Same applies if the directory is already owned by this
         uid. Must be int. Works only on unix/unix like systems.

    gid: the gid to set, if not set, or it is None or -1 no changes are
         made. Same applies if the directory is already owned by this
         gid. Must be int. Works only on unix/unix like systems.
    '''
    fn_ = os.path.join(cachedir, 'proc')
    mode = kwargs.pop('mode', None)

    if mode is None:
        mode = {}
    else:
        mode = {'mode': mode}

    if not os.path.isdir(fn_):
        # proc_dir is not present, create it with mode settings
        os.makedirs(fn_, **mode)

    d_stat = os.stat(fn_)

    # if mode is not an empty dict then we have an explicit
    # dir mode. So lets check if mode needs to be changed.
    if mode:
        mode_part = S_IMODE(d_stat.st_mode)
        if mode_part != mode['mode']:
            os.chmod(fn_, (d_stat.st_mode ^ mode_part) | mode['mode'])

    if hasattr(os, 'chown'):
        # only on unix/unix like systems
        uid = kwargs.pop('uid', -1)
        gid = kwargs.pop('gid', -1)

        # if uid and gid are both -1 then go ahead with
        # no changes at all
        if (d_stat.st_uid != uid or d_stat.st_gid != gid) and \
                [i for i in (uid, gid) if i != -1]:
            os.chown(fn_, uid, gid)

    return fn_


def parse_args_and_kwargs(func, args, data=None):
    '''
    Wrap load_args_and_kwargs
    '''
    salt.utils.warn_until(
        'Boron',
        'salt.minion.parse_args_and_kwargs() has been renamed to '
        'salt.minion.load_args_and_kwargs(). Please change this function call '
        'before the Boron release of Salt.'
    )
    return load_args_and_kwargs(func, args, data=data)


def load_args_and_kwargs(func, args, data=None, ignore_invalid=False):
    '''
    Detect the args and kwargs that need to be passed to a function call, and
    check them against what was passed.
    '''
    argspec = salt.utils.args.get_function_argspec(func)
    _args = []
    _kwargs = {}
    invalid_kwargs = []

    for arg in args:
        if isinstance(arg, six.string_types):
            string_arg, string_kwarg = salt.utils.args.parse_input([arg], condition=False)  # pylint: disable=W0632
            if string_arg:
                # Don't append the version that was just derived from parse_cli
                # above, that would result in a 2nd call to
                # salt.utils.cli.yamlify_arg(), which could mangle the input.
                _args.append(arg)
            elif string_kwarg:
                salt.utils.warn_until(
                    'Boron',
                    'The list of function args and kwargs should be parsed '
                    'by salt.utils.args.parse_input() before calling '
                    'salt.minion.load_args_and_kwargs().'
                )
                if argspec.keywords or next(six.iterkeys(string_kwarg)) in argspec.args:
                    # Function supports **kwargs or is a positional argument to
                    # the function.
                    _kwargs.update(string_kwarg)
                else:
                    # **kwargs not in argspec and parsed argument name not in
                    # list of positional arguments. This keyword argument is
                    # invalid.
                    for key, val in six.iteritems(string_kwarg):
                        invalid_kwargs.append('{0}={1}'.format(key, val))
                continue

        # if the arg is a dict with __kwarg__ == True, then its a kwarg
        elif isinstance(arg, dict) and arg.pop('__kwarg__', False) is True:
            for key, val in six.iteritems(arg):
                if argspec.keywords or key in argspec.args:
                    # Function supports **kwargs or is a positional argument to
                    # the function.
                    _kwargs[key] = val
                else:
                    # **kwargs not in argspec and parsed argument name not in
                    # list of positional arguments. This keyword argument is
                    # invalid.
                    invalid_kwargs.append('{0}={1}'.format(key, val))
            continue

        else:
            _args.append(arg)

<<<<<<< HEAD
    if invalid_kwargs and not ignore_invalid:
        raise SaltInvocationError(
            'The following keyword arguments are not valid: {0}'
            .format(', '.join(invalid_kwargs))
        )
=======
    if invalid_kwargs:
        salt.utils.invalid_kwargs(invalid_kwargs)
>>>>>>> e57f7672

    if argspec.keywords and isinstance(data, dict):
        # this function accepts **kwargs, pack in the publish data
        for key, val in six.iteritems(data):
            _kwargs['__pub_{0}'.format(key)] = val

    return _args, _kwargs


class SMinion(object):
    '''
    Create an object that has loaded all of the minion module functions,
    grains, modules, returners etc.  The SMinion allows developers to
    generate all of the salt minion functions and present them with these
    functions for general use.
    '''
    def __init__(self, opts):
        # Late setup of the opts grains, so we can log from the grains module
        opts['grains'] = salt.loader.grains(opts)
        self.opts = opts

        # Clean out the proc directory (default /var/cache/salt/minion/proc)
        if (self.opts.get('file_client', 'remote') == 'remote'
                or self.opts.get('use_master_when_local', False)):
            if isinstance(self.opts['master'], list):
                masters = self.opts['master']
                if self.opts['random_master'] is True:
                    shuffle(masters)
                connected_master = False
                for master in masters:
                    self.opts['master'] = master
                    self.opts.update(resolve_dns(opts))
                    try:
                        self.gen_modules()
                        connected_master = True
                        break
                    except SaltClientError:
                        log.warning(('Attempted to authenticate with master '
                                     '{0} and failed'.format(master)))
                        continue
                # if we are out of masters, lets raise an exception
                if not connected_master:
                    raise SaltClientError('Unable to connect to any master')
            else:
                if self.opts['random_master'] is True:
                    log.warning('random_master is True but there is only one master specified. Ignoring.')
                self.opts.update(resolve_dns(opts))
                self.gen_modules(initial_load=True)
        else:
            self.gen_modules(initial_load=True)

    def gen_modules(self, initial_load=False):
        '''
        Load all of the modules for the minion
        '''
        self.opts['pillar'] = salt.pillar.get_pillar(
            self.opts,
            self.opts['grains'],
            self.opts['id'],
            self.opts['environment'],
            pillarenv=self.opts.get('pillarenv'),
        ).compile_pillar()
        self.utils = salt.loader.utils(self.opts)
        self.functions = salt.loader.minion_mods(self.opts, utils=self.utils,
                                                 include_errors=True)
        self.proxy = salt.loader.proxy(self.opts, None)
        # TODO: remove
        self.function_errors = {}  # Keep the funcs clean
        self.returners = salt.loader.returners(self.opts, self.functions)
        self.states = salt.loader.states(self.opts, self.functions)
        self.rend = salt.loader.render(self.opts, self.functions)
        self.matcher = Matcher(self.opts, self.functions)
        self.functions['sys.reload_modules'] = self.gen_modules


class MinionBase(object):
    def __init__(self, opts):
        self.opts = opts

    @staticmethod
    def process_schedule(minion, loop_interval):
        try:
            minion.schedule.eval()
            # Check if scheduler requires lower loop interval than
            # the loop_interval setting
            if minion.schedule.loop_interval < loop_interval:
                loop_interval = minion.schedule.loop_interval
                log.debug(
                    'Overriding loop_interval because of scheduled jobs.'
                )
        except Exception as exc:
            log.error(
                'Exception {0} occurred in scheduled job'.format(exc)
            )
        return loop_interval

    def process_beacons(self, functions):
        '''
        Evaluate all of the configured beacons, grab the config again in case
        the pillar or grains changed
        '''
        if 'config.merge' in functions:
            b_conf = functions['config.merge']('beacons')
            if b_conf:
                return self.beacons.process(b_conf)
        return []


class MasterMinion(object):
    '''
    Create a fully loaded minion function object for generic use on the
    master. What makes this class different is that the pillar is
    omitted, otherwise everything else is loaded cleanly.
    '''
    def __init__(
            self,
            opts,
            returners=True,
            states=True,
            rend=True,
            matcher=True,
            whitelist=None):
        self.opts = salt.config.minion_config(opts['conf_file'])
        self.opts.update(opts)
        self.whitelist = whitelist
        self.opts['grains'] = salt.loader.grains(opts)
        self.opts['pillar'] = {}
        self.mk_returners = returners
        self.mk_states = states
        self.mk_rend = rend
        self.mk_matcher = matcher
        self.gen_modules(initial_load=True)

    def gen_modules(self, initial_load=False):
        '''
        Load all of the modules for the minion
        '''
        self.utils = salt.loader.utils(self.opts)
        self.functions = salt.loader.minion_mods(
            self.opts,
            utils=self.utils,
            whitelist=self.whitelist,
            initial_load=initial_load)
        if self.mk_returners:
            self.returners = salt.loader.returners(self.opts, self.functions)
        if self.mk_states:
            self.states = salt.loader.states(self.opts, self.functions)
        if self.mk_rend:
            self.rend = salt.loader.render(self.opts, self.functions)
        if self.mk_matcher:
            self.matcher = Matcher(self.opts, self.functions)
        self.functions['sys.reload_modules'] = self.gen_modules


class MultiMinion(MinionBase):
    '''
    Create a multi minion interface, this creates as many minions as are
    defined in the master option and binds each minion object to a respective
    master.
    '''
    # timeout for one of the minions to auth with a master
    MINION_CONNECT_TIMEOUT = 5

    def __init__(self, opts):
        super(MultiMinion, self).__init__(opts)
        self.auth_wait = self.opts['acceptance_wait_time']
        self.max_auth_wait = self.opts['acceptance_wait_time_max']

        self.io_loop = zmq.eventloop.ioloop.ZMQIOLoop()

    def _spawn_minions(self):
        '''
        Spawn all the coroutines which will sign in to masters
        '''
        if not isinstance(self.opts['master'], list):
            log.error(
                'Attempting to start a multimaster system with one master')
            sys.exit(salt.defaults.exitcodes.EX_GENERIC)
        for master in set(self.opts['master']):
            s_opts = copy.deepcopy(self.opts)
            s_opts['master'] = master
            s_opts['multimaster'] = True
            s_opts['auth_timeout'] = self.MINION_CONNECT_TIMEOUT
            self.io_loop.spawn_callback(self._connect_minion, s_opts)

    @tornado.gen.coroutine
    def _connect_minion(self, opts):
        '''
        Create a minion, and asynchronously connect it to a master
        '''
        last = 0  # never have we signed in
        auth_wait = opts['acceptance_wait_time']
        while True:
            try:
                minion = Minion(opts,
                                self.MINION_CONNECT_TIMEOUT,
                                False,
                                io_loop=self.io_loop,
                                loaded_base_name='salt.loader.{0}'.format(opts['master']),
                                )
                yield minion.connect_master()
                minion.tune_in(start=False)
                break
            except SaltClientError as exc:
                log.error('Error while bringing up minion for multi-master. Is master at {0} responding?'.format(opts['master']))
                last = time.time()
                if auth_wait < self.max_auth_wait:
                    auth_wait += self.auth_wait
                yield tornado.gen.sleep(auth_wait)  # TODO: log?
            except Exception as e:
                log.critical('Unexpected error while connecting to {0}'.format(opts['master']), exc_info=True)

    # Multi Master Tune In
    def tune_in(self):
        '''
        Bind to the masters

        This loop will attempt to create connections to masters it hasn't connected
        to yet, but once the initial connection is made it is up to ZMQ to do the
        reconnect (don't know of an API to get the state here in salt)
        '''
        # Fire off all the minion coroutines
        self.minions = self._spawn_minions()

        # serve forever!
        self.io_loop.start()


class Minion(MinionBase):
    '''
    This class instantiates a minion, runs connections for a minion,
    and loads all of the functions into the minion
    '''
    def __init__(self, opts, timeout=60, safe=True, loaded_base_name=None, io_loop=None):  # pylint: disable=W0231
        '''
        Pass in the options dict
        '''
        # this means that the parent class doesn't know *which* master we connect to
        super(Minion, self).__init__(opts)
        self.timeout = timeout
        self.safe = safe

        self._running = None
        self.win_proc = []
        self.loaded_base_name = loaded_base_name

        self.io_loop = io_loop or zmq.eventloop.ioloop.ZMQIOLoop()
        if not self.io_loop.initialized():
            self.io_loop.install()

        # Warn if ZMQ < 3.2
        if HAS_ZMQ:
            try:
                zmq_version_info = zmq.zmq_version_info()
            except AttributeError:
                # PyZMQ <= 2.1.9 does not have zmq_version_info, fall back to
                # using zmq.zmq_version() and build a version info tuple.
                zmq_version_info = tuple(
                    [int(x) for x in zmq.zmq_version().split('.')]
                )
            if zmq_version_info < (3, 2):
                log.warning(
                    'You have a version of ZMQ less than ZMQ 3.2! There are '
                    'known connection keep-alive issues with ZMQ < 3.2 which '
                    'may result in loss of contact with minions. Please '
                    'upgrade your ZMQ!'
                )
        # Late setup the of the opts grains, so we can log from the grains
        # module
        if 'proxyid' not in self.opts:
            self.opts['grains'] = salt.loader.grains(opts)

    # TODO: remove?
    def sync_connect_master(self):
        '''
        Block until we are connected to a master
        '''
        log.debug("sync_connect_master")
        self._connect_master_future = self.connect_master()
        # finish connecting to master
        self._connect_master_future.add_done_callback(lambda f: self.io_loop.stop())
        self.io_loop.start()
        # I made the following 3 line oddity to preserve traceback.
        # Please read PR #23978 before changing, hopefully avoiding regressions.
        # Good luck, we're all counting on you.  Thanks.
        future_exception = self._connect_master_future.exc_info()
        if future_exception:
            raise six.reraise(*future_exception)

    @tornado.gen.coroutine
    def connect_master(self):
        '''
        Return a future which will complete when you are connected to a master
        '''
        master, self.pub_channel = yield self.eval_master(self.opts, self.timeout, self.safe)
        yield self._post_master_init(master)

    # TODO: better name...
    @tornado.gen.coroutine
    def _post_master_init(self, master):
        '''
        Function to finish init after connecting to a master

        This is primarily loading modules, pillars, etc. (since they need
        to know which master they connected to)
        '''
        self.opts['master'] = master

        self.opts['pillar'] = yield salt.pillar.get_async_pillar(
            self.opts,
            self.opts['grains'],
            self.opts['id'],
            self.opts['environment'],
            pillarenv=self.opts.get('pillarenv')
        ).compile_pillar()
        self.functions, self.returners, self.function_errors = self._load_modules()
        self.serial = salt.payload.Serial(self.opts)
        self.mod_opts = self._prep_mod_opts()
        self.matcher = Matcher(self.opts, self.functions)
        self.beacons = salt.beacons.Beacon(self.opts, self.functions)
        uid = salt.utils.get_uid(user=self.opts.get('user', None))
        self.proc_dir = get_proc_dir(self.opts['cachedir'], uid=uid)

        self.schedule = salt.utils.schedule.Schedule(
            self.opts,
            self.functions,
            self.returners)

        # add default scheduling jobs to the minions scheduler
        if 'mine.update' in self.functions:
            log.info('Added mine.update to scheduler')
            self.schedule.add_job({
                '__mine_interval':
                {
                    'function': 'mine.update',
                    'minutes': self.opts['mine_interval'],
                    'jid_include': True,
                    'maxrunning': 2
                }
            }, persist=True)

        # add master_alive job if enabled
        if self.opts['master_alive_interval'] > 0:
            self.schedule.add_job({
                '__master_alive':
                {
                    'function': 'status.master',
                    'seconds': self.opts['master_alive_interval'],
                    'jid_include': True,
                    'maxrunning': 1,
                    'kwargs': {'master': self.opts['master'],
                               'connected': True}
                }
            }, persist=True)

        self.grains_cache = self.opts['grains']

    @tornado.gen.coroutine
    def eval_master(self,
                    opts,
                    timeout=60,
                    safe=True,
                    failed=False):
        '''
        Evaluates and returns a tuple of the current master address and the pub_channel.

        In standard mode, just creates a pub_channel with the given master address.

        With master_type=func evaluates the current master address from the given
        module and then creates a pub_channel.

        With master_type=failover takes the list of masters and loops through them.
        The first one that allows the minion to create a pub_channel is then
        returned. If this function is called outside the minions initialization
        phase (for example from the minions main event-loop when a master connection
        loss was detected), 'failed' should be set to True. The current
        (possibly failed) master will then be removed from the list of masters.
        '''
        # check if master_type was altered from its default
        if opts['master_type'] != 'str' and opts['__role'] != 'syndic':
            # check for a valid keyword
            if opts['master_type'] == 'func':
                # split module and function and try loading the module
                mod, fun = opts['master'].split('.')
                try:
                    master_mod = salt.loader.raw_mod(opts, mod, fun)
                    if not master_mod:
                        raise TypeError
                    # we take whatever the module returns as master address
                    opts['master'] = master_mod[mod + '.' + fun]()
                except TypeError:
                    msg = ('Failed to evaluate master address from '
                           'module \'{0}\''.format(opts['master']))
                    log.error(msg)
                    sys.exit(salt.defaults.exitcodes.EX_GENERIC)
                log.info('Evaluated master from module: {0}'.format(master_mod))

            # if failover is set, master has to be of type list
            elif opts['master_type'] == 'failover':
                if isinstance(opts['master'], list):
                    log.info('Got list of available master addresses:'
                             ' {0}'.format(opts['master']))
                    if opts['master_shuffle']:
                        shuffle(opts['master'])
                # if opts['master'] is a str and we have never created opts['master_list']
                elif isinstance(opts['master'], str) and ('master_list' not in opts):
                    # We have a string, but a list was what was intended. Convert.
                    # See issue 23611 for details
                    opts['master'] = [opts['master']]
                elif opts['__role'] == 'syndic':
                    log.info('Syndic setting master_syndic to \'{0}\''.format(opts['master']))

                # if failed=True, the minion was previously connected
                # we're probably called from the minions main-event-loop
                # because a master connection loss was detected. remove
                # the possibly failed master from the list of masters.
                elif failed:
                    log.info('Removing possibly failed master {0} from list of'
                             ' masters'.format(opts['master']))
                    # create new list of master with the possibly failed one removed
                    opts['master'] = [x for x in opts['master_list'] if opts['master'] != x]

                else:
                    msg = ('master_type set to \'failover\' but \'master\' '
                           'is not of type list but of type '
                           '{0}'.format(type(opts['master'])))
                    log.error(msg)
                    sys.exit(salt.defaults.exitcodes.EX_GENERIC)
                # If failover is set, minion have to failover on DNS errors instead of retry DNS resolve.
                # See issue 21082 for details
                if opts['retry_dns']:
                    msg = ('\'master_type\' set to \'failover\' but \'retry_dns\' is not 0. '
                           'Setting \'retry_dns\' to 0 to failover to the next master on DNS errors.')
                    log.critical(msg)
                    opts['retry_dns'] = 0
            else:
                msg = ('Invalid keyword \'{0}\' for variable '
                       '\'master_type\''.format(opts['master_type']))
                log.error(msg)
                sys.exit(salt.defaults.exitcodes.EX_GENERIC)

        # if we have a list of masters, loop through them and be
        # happy with the first one that allows us to connect
        if isinstance(opts['master'], list):
            conn = False
            # shuffle the masters and then loop through them
            local_masters = copy.copy(opts['master'])

            for master in local_masters:
                opts['master'] = master
                opts.update(prep_ip_port(opts))
                opts.update(resolve_dns(opts))
                super(Minion, self).__init__(opts)  # TODO: only run init once?? This will run once per attempt

                # on first run, update self.opts with the whole master list
                # to enable a minion to re-use old masters if they get fixed
                if 'master_list' not in opts:
                    opts['master_list'] = local_masters

                try:
                    pub_channel = salt.transport.client.AsyncPubChannel.factory(opts,
                                                                                timeout=timeout,
                                                                                safe=safe,
                                                                                io_loop=self.io_loop,
                                                                                )
                    yield pub_channel.connect()
                    conn = True
                    break
                except SaltClientError:
                    msg = ('Master {0} could not be reached, trying '
                           'next master (if any)'.format(opts['master']))
                    log.info(msg)
                    continue

            if not conn:
                self.connected = False
                msg = ('No master could be reached or all masters denied '
                       'the minions connection attempt.')
                log.error(msg)
            else:
                self.tok = pub_channel.auth.gen_token('salt')
                self.connected = True
                raise tornado.gen.Return((opts['master'], pub_channel))

        # single master sign in
        else:
            opts.update(prep_ip_port(opts))
            opts.update(resolve_dns(opts))
            pub_channel = salt.transport.client.AsyncPubChannel.factory(self.opts,
                                                                        timeout=timeout,
                                                                        safe=safe,
                                                                        io_loop=self.io_loop,
                                                                        )
            yield pub_channel.connect()
            self.tok = pub_channel.auth.gen_token('salt')
            self.connected = True
            raise tornado.gen.Return((opts['master'], pub_channel))

    def _prep_mod_opts(self):
        '''
        Returns a copy of the opts with key bits stripped out
        '''
        mod_opts = {}
        for key, val in six.iteritems(self.opts):
            if key == 'logger':
                continue
            mod_opts[key] = val
        return mod_opts

    def _process_beacons(self):
        '''
        Process each beacon and send events if appropriate
        '''
        # Process Beacons
        try:
            beacons = self.process_beacons(self.functions)
        except Exception as exc:
            log.critical('Beacon processing failed: {0}. No beacons will be processed.'.format(traceback.format_exc(exc)))
            beacons = None
        if beacons:
            self._fire_master(events=beacons)
            for beacon in beacons:
                serialized_data = salt.utils.dicttrim.trim_dict(
                    self.serial.dumps(beacon['data']),
                    self.opts.get('max_event_size', 1048576),
                    is_msgpacked=True,
                )
                log.debug('Sending event - data = {0}'.format(beacon['data']))
                event = '{0}{1}{2}'.format(
                        beacon['tag'],
                        salt.utils.event.TAGEND,
                        serialized_data,
                )
                self.event_publisher.handle_publish([event])

    def _load_modules(self, force_refresh=False, notify=False):
        '''
        Return the functions and the returners loaded up from the loader
        module
        '''
        # if this is a *nix system AND modules_max_memory is set, lets enforce
        # a memory limit on module imports
        # this feature ONLY works on *nix like OSs (resource module doesn't work on windows)
        modules_max_memory = False
        if self.opts.get('modules_max_memory', -1) > 0 and HAS_PSUTIL and HAS_RESOURCE:
            log.debug('modules_max_memory set, enforcing a maximum of {0}'.format(self.opts['modules_max_memory']))
            modules_max_memory = True
            old_mem_limit = resource.getrlimit(resource.RLIMIT_AS)
            rss, vms = psutil.Process(os.getpid()).memory_info()
            mem_limit = rss + vms + self.opts['modules_max_memory']
            resource.setrlimit(resource.RLIMIT_AS, (mem_limit, mem_limit))
        elif self.opts.get('modules_max_memory', -1) > 0:
            if not HAS_PSUTIL:
                log.error('Unable to enforce modules_max_memory because psutil is missing')
            if not HAS_RESOURCE:
                log.error('Unable to enforce modules_max_memory because resource is missing')

        self.opts['grains'] = salt.loader.grains(self.opts, force_refresh)
        self.utils = salt.loader.utils(self.opts)
        if self.opts.get('multimaster', False):
            s_opts = copy.deepcopy(self.opts)
            functions = salt.loader.minion_mods(s_opts, utils=self.utils,
                                                loaded_base_name=self.loaded_base_name, notify=notify)
        else:
            functions = salt.loader.minion_mods(self.opts, utils=self.utils, notify=notify)
        returners = salt.loader.returners(self.opts, functions)
        errors = {}
        if '_errors' in functions:
            errors = functions['_errors']
            functions.pop('_errors')

        # we're done, reset the limits!
        if modules_max_memory is True:
            resource.setrlimit(resource.RLIMIT_AS, old_mem_limit)

        return functions, returners, errors

    def _fire_master(self, data=None, tag=None, events=None, pretag=None, timeout=60):
        '''
        Fire an event on the master, or drop message if unable to send.
        '''
        load = {'id': self.opts['id'],
                'cmd': '_minion_event',
                'pretag': pretag,
                'tok': self.tok}
        if events:
            load['events'] = events
        elif data and tag:
            load['data'] = data
            load['tag'] = tag
        elif not data and tag:
            load['data'] = {}
            load['tag'] = tag
        else:
            return
        channel = salt.transport.Channel.factory(self.opts)
        try:
            result = channel.send(load, timeout=timeout)
            return True
        except Exception:
            log.info('fire_master failed: {0}'.format(traceback.format_exc()))
            return False

    def _handle_decoded_payload(self, data):
        '''
        Override this method if you wish to handle the decoded data
        differently.
        '''
        if 'user' in data:
            log.info(
                'User {0[user]} Executing command {0[fun]} with jid '
                '{0[jid]}'.format(data)
            )
        else:
            log.info(
                'Executing command {0[fun]} with jid {0[jid]}'.format(data)
            )
        log.debug('Command details {0}'.format(data))

        if isinstance(data['fun'], six.string_types):
            if data['fun'] == 'sys.reload_modules':
                self.functions, self.returners, self.function_errors = self._load_modules()
                self.schedule.functions = self.functions
                self.schedule.returners = self.returners
        if isinstance(data['fun'], tuple) or isinstance(data['fun'], list):
            target = Minion._thread_multi_return
        else:
            target = Minion._thread_return
        # We stash an instance references to allow for the socket
        # communication in Windows. You can't pickle functions, and thus
        # python needs to be able to reconstruct the reference on the other
        # side.
        instance = self
        if self.opts['multiprocessing']:
            if sys.platform.startswith('win'):
                # let python reconstruct the minion on the other side if we're
                # running on windows
                instance = None
            process = multiprocessing.Process(
                target=target, args=(instance, self.opts, data)
            )
        else:
            process = threading.Thread(
                target=target,
                args=(instance, self.opts, data),
                name=data['jid']
            )
        process.start()
        if not sys.platform.startswith('win'):
            process.join()
        else:
            self.win_proc.append(process)

    @classmethod
    def _thread_return(cls, minion_instance, opts, data):
        '''
        This method should be used as a threading target, start the actual
        minion side execution.
        '''
        # this seems awkward at first, but it's a workaround for Windows
        # multiprocessing communication.
        if not minion_instance:
            minion_instance = cls(opts)
            if not hasattr(minion_instance, 'functions'):
                functions, returners, function_errors = (
                    minion_instance._load_modules()
                    )
                minion_instance.functions = functions
                minion_instance.returners = returners
                minion_instance.function_errors = function_errors
            if not hasattr(minion_instance, 'serial'):
                minion_instance.serial = salt.payload.Serial(opts)
            if not hasattr(minion_instance, 'proc_dir'):
                uid = salt.utils.get_uid(user=opts.get('user', None))
                minion_instance.proc_dir = (
                    get_proc_dir(opts['cachedir'], uid=uid)
                    )

        fn_ = os.path.join(minion_instance.proc_dir, data['jid'])
        if opts['multiprocessing']:
            salt.utils.daemonize_if(opts)

        salt.utils.appendproctitle(data['jid'])

        sdata = {'pid': os.getpid()}
        sdata.update(data)
        log.info('Starting a new job with PID {0}'.format(sdata['pid']))
        with salt.utils.fopen(fn_, 'w+b') as fp_:
            fp_.write(minion_instance.serial.dumps(sdata))
        ret = {'success': False}
        function_name = data['fun']
        if function_name in minion_instance.functions:
            try:
                func = minion_instance.functions[data['fun']]
                args, kwargs = load_args_and_kwargs(
                    func,
                    data['arg'],
                    data)
                minion_instance.functions.pack['__context__']['retcode'] = 0
                if opts.get('sudo_user', ''):
                    sudo_runas = opts.get('sudo_user')
                    if 'sudo.salt_call' in minion_instance.functions:
                        return_data = minion_instance.functions['sudo.salt_call'](
                                sudo_runas,
                                data['fun'],
                                *args,
                                **kwargs)
                else:
                    return_data = func(*args, **kwargs)
                if isinstance(return_data, types.GeneratorType):
                    ind = 0
                    iret = {}
                    for single in return_data:
                        if isinstance(single, dict) and isinstance(iret, dict):
                            iret.update(single)
                        else:
                            if not iret:
                                iret = []
                            iret.append(single)
                        tag = tagify([data['jid'], 'prog', opts['id'], str(ind)], 'job')
                        event_data = {'return': single}
                        minion_instance._fire_master(event_data, tag)
                        ind += 1
                    ret['return'] = iret
                else:
                    ret['return'] = return_data
                ret['retcode'] = minion_instance.functions.pack['__context__'].get(
                    'retcode',
                    0
                )
                ret['success'] = True
            except CommandNotFoundError as exc:
                msg = 'Command required for {0!r} not found'.format(
                    function_name
                )
                log.debug(msg, exc_info=True)
                ret['return'] = '{0}: {1}'.format(msg, exc)
                ret['out'] = 'nested'
            except CommandExecutionError as exc:
                log.error(
                    'A command in {0!r} had a problem: {1}'.format(
                        function_name,
                        exc
                    ),
                    exc_info_on_loglevel=logging.DEBUG
                )
                ret['return'] = 'ERROR: {0}'.format(exc)
                ret['out'] = 'nested'
            except SaltInvocationError as exc:
                log.error(
                    'Problem executing {0!r}: {1}'.format(
                        function_name,
                        exc
                    ),
                    exc_info_on_loglevel=logging.DEBUG
                )
                ret['return'] = 'ERROR executing {0!r}: {1}'.format(
                    function_name, exc
                )
                ret['out'] = 'nested'
            except TypeError as exc:
                msg = 'Passed invalid arguments to {0}: {1}\n{2}'.format(function_name, exc, func.__doc__, )
                log.warning(msg, exc_info_on_loglevel=logging.DEBUG)
                ret['return'] = msg
                ret['out'] = 'nested'
            except Exception:
                msg = 'The minion function caused an exception'
                log.warning(msg, exc_info_on_loglevel=logging.DEBUG)
                salt.utils.error.fire_exception(salt.exceptions.MinionError(msg), opts, job=data)
                ret['return'] = '{0}: {1}'.format(msg, traceback.format_exc())
                ret['out'] = 'nested'
        else:
            ret['return'] = minion_instance.functions.missing_fun_string(function_name)
            mod_name = function_name.split('.')[0]
            if mod_name in minion_instance.function_errors:
                ret['return'] += ' Possible reasons: {0!r}'.format(minion_instance.function_errors[mod_name])
            ret['success'] = False
            ret['retcode'] = 254
            ret['out'] = 'nested'

        ret['jid'] = data['jid']
        ret['fun'] = data['fun']
        ret['fun_args'] = data['arg']
        if 'master_id' in data:
            ret['master_id'] = data['master_id']
        if 'metadata' in data:
            if isinstance(data['metadata'], dict):
                ret['metadata'] = data['metadata']
            else:
                log.warning('The metadata parameter must be a dictionary.  Ignoring.')
        minion_instance._return_pub(ret)
        if data['ret']:
            if 'ret_config' in data:
                ret['ret_config'] = data['ret_config']
            ret['id'] = opts['id']
            for returner in set(data['ret'].split(',')):
                try:
                    minion_instance.returners['{0}.returner'.format(
                        returner
                    )](ret)
                except Exception as exc:
                    log.error(
                        'The return failed for job {0} {1}'.format(
                        data['jid'],
                        exc
                        )
                    )
                    log.error(traceback.format_exc())

    @classmethod
    def _thread_multi_return(cls, minion_instance, opts, data):
        '''
        This method should be used as a threading target, start the actual
        minion side execution.
        '''
        salt.utils.appendproctitle(data['jid'])
        # this seems awkward at first, but it's a workaround for Windows
        # multiprocessing communication.
        if not minion_instance:
            minion_instance = cls(opts)
        ret = {
            'return': {},
            'success': {},
        }
        for ind in range(0, len(data['fun'])):
            ret['success'][data['fun'][ind]] = False
            try:
                func = minion_instance.functions[data['fun'][ind]]
                args, kwargs = load_args_and_kwargs(
                    func,
                    data['arg'][ind],
                    data)
                ret['return'][data['fun'][ind]] = func(*args, **kwargs)
                ret['success'][data['fun'][ind]] = True
            except Exception as exc:
                trb = traceback.format_exc()
                log.warning(
                    'The minion function caused an exception: {0}'.format(
                        exc
                    )
                )
                ret['return'][data['fun'][ind]] = trb
            ret['jid'] = data['jid']
            ret['fun'] = data['fun']
            ret['fun_args'] = data['arg']
        if 'metadata' in data:
            ret['metadata'] = data['metadata']
        minion_instance._return_pub(ret)
        if data['ret']:
            if 'ret_config' in data:
                ret['ret_config'] = data['ret_config']
            for returner in set(data['ret'].split(',')):
                ret['id'] = opts['id']
                try:
                    minion_instance.returners['{0}.returner'.format(
                        returner
                    )](ret)
                except Exception as exc:
                    log.error(
                        'The return failed for job {0} {1}'.format(
                        data['jid'],
                        exc
                        )
                    )

    def _return_pub(self, ret, ret_cmd='_return', timeout=60):
        '''
        Return the data from the executed command to the master server
        '''
        jid = ret.get('jid', ret.get('__jid__'))
        fun = ret.get('fun', ret.get('__fun__'))
        if self.opts['multiprocessing']:
            fn_ = os.path.join(self.proc_dir, jid)
            if os.path.isfile(fn_):
                try:
                    os.remove(fn_)
                except (OSError, IOError):
                    # The file is gone already
                    pass
        log.info('Returning information for job: {0}'.format(jid))
        channel = salt.transport.Channel.factory(self.opts)
        if ret_cmd == '_syndic_return':
            load = {'cmd': ret_cmd,
                    'id': self.opts['id'],
                    'jid': jid,
                    'fun': fun,
                    'arg': ret.get('arg'),
                    'tgt': ret.get('tgt'),
                    'tgt_type': ret.get('tgt_type'),
                    'load': ret.get('__load__')}
            if '__master_id__' in ret:
                load['master_id'] = ret['__master_id__']
            load['return'] = {}
            for key, value in six.iteritems(ret):
                if key.startswith('__'):
                    continue
                load['return'][key] = value
        else:
            load = {'cmd': ret_cmd,
                    'id': self.opts['id']}
            for key, value in six.iteritems(ret):
                load[key] = value

        if 'out' in ret:
            if isinstance(ret['out'], six.string_types):
                load['out'] = ret['out']
            else:
                log.error('Invalid outputter {0}. This is likely a bug.'
                          .format(ret['out']))
        else:
            try:
                oput = self.functions[fun].__outputter__
            except (KeyError, AttributeError, TypeError):
                pass
            else:
                if isinstance(oput, six.string_types):
                    load['out'] = oput
        if self.opts['cache_jobs']:
            # Local job cache has been enabled
            fn_ = os.path.join(
                self.opts['cachedir'],
                'minion_jobs',
                load['jid'],
                'return.p')
            jdir = os.path.dirname(fn_)
            if not os.path.isdir(jdir):
                os.makedirs(jdir)
            salt.utils.fopen(fn_, 'w+b').write(self.serial.dumps(ret))
        try:
            ret_val = channel.send(load, timeout=timeout)
        except SaltReqTimeoutError:
            msg = ('The minion failed to return the job information for job '
                   '{0}. This is often due to the master being shut down or '
                   'overloaded. If the master is running consider increasing '
                   'the worker_threads value.').format(jid)
            log.warn(msg)
            return ''

        log.trace('ret_val = {0}'.format(ret_val))
        return ret_val

    def _state_run(self):
        '''
        Execute a state run based on information set in the minion config file
        '''
        if self.opts['startup_states']:
            data = {'jid': 'req', 'ret': self.opts.get('ext_job_cache', '')}
            if self.opts['startup_states'] == 'sls':
                data['fun'] = 'state.sls'
                data['arg'] = [self.opts['sls_list']]
            elif self.opts['startup_states'] == 'top':
                data['fun'] = 'state.top'
                data['arg'] = [self.opts['top_file']]
            else:
                data['fun'] = 'state.highstate'
                data['arg'] = []
            self._handle_decoded_payload(data)

    def _refresh_grains_watcher(self, refresh_interval_in_minutes):
        '''
        Create a loop that will fire a pillar refresh to inform a master about a change in the grains of this minion
        :param refresh_interval_in_minutes:
        :return: None
        '''
        if '__update_grains' not in self.opts.get('schedule', {}):
            if 'schedule' not in self.opts:
                self.opts['schedule'] = {}
            self.opts['schedule'].update({
                '__update_grains':
                    {
                        'function': 'event.fire',
                        'args': [{}, 'grains_refresh'],
                        'minutes': refresh_interval_in_minutes
                    }
            })

    def _fire_master_minion_start(self):
        # Send an event to the master that the minion is live
        self._fire_master(
            'Minion {0} started at {1}'.format(
            self.opts['id'],
            time.asctime()
            ),
            'minion_start'
        )
        # dup name spaced event
        self._fire_master(
            'Minion {0} started at {1}'.format(
            self.opts['id'],
            time.asctime()
            ),
            tagify([self.opts['id'], 'start'], 'minion'),
        )

    def module_refresh(self, force_refresh=False, notify=False):
        '''
        Refresh the functions and returners.
        '''
        log.debug('Refreshing modules. Notify={0}'.format(notify))
        self.functions, self.returners, _ = self._load_modules(force_refresh, notify=notify)
        self.schedule.functions = self.functions
        self.schedule.returners = self.returners

    # TODO: only allow one future in flight at a time?
    @tornado.gen.coroutine
    def pillar_refresh(self, force_refresh=False):
        '''
        Refresh the pillar
        '''
        log.debug('Refreshing pillar')
        try:
            self.opts['pillar'] = yield salt.pillar.get_async_pillar(
                self.opts,
                self.opts['grains'],
                self.opts['id'],
                self.opts['environment'],
                pillarenv=self.opts.get('pillarenv'),
            ).compile_pillar()
        except SaltClientError:
            # Do not exit if a pillar refresh fails.
            log.error('Pillar data could not be refreshed. '
                      'One or more masters may be down!')
        self.module_refresh(force_refresh)

    def manage_schedule(self, package):
        '''
        Refresh the functions and returners.
        '''
        tag, data = salt.utils.event.MinionEvent.unpack(package)
        func = data.get('func', None)
        name = data.get('name', None)
        schedule = data.get('schedule', None)
        where = data.get('where', None)
        persist = data.get('persist', None)

        if func == 'delete':
            self.schedule.delete_job(name, persist)
        elif func == 'add':
            self.schedule.add_job(schedule, persist)
        elif func == 'modify':
            self.schedule.modify_job(name, schedule, persist, where)
        elif func == 'enable':
            self.schedule.enable_schedule()
        elif func == 'disable':
            self.schedule.disable_schedule()
        elif func == 'enable_job':
            self.schedule.enable_job(name, persist, where)
        elif func == 'run_job':
            self.schedule.run_job(name)
        elif func == 'disable_job':
            self.schedule.disable_job(name, persist, where)
        elif func == 'reload':
            self.schedule.reload(schedule)
        elif func == 'list':
            self.schedule.list(where)
        elif func == 'save_schedule':
            self.schedule.save_schedule()

    def manage_beacons(self, package):
        '''
        Manage Beacons
        '''
        tag, data = salt.utils.event.MinionEvent.unpack(package)
        func = data.get('func', None)
        name = data.get('name', None)
        beacon_data = data.get('beacon_data', None)

        if func == 'add':
            self.beacons.add_beacon(name, beacon_data)
        elif func == 'modify':
            self.beacons.modify_beacon(name, beacon_data)
        elif func == 'delete':
            self.beacons.delete_beacon(name)
        elif func == 'enable':
            self.beacons.enable_beacons()
        elif func == 'disable':
            self.beacons.disable_beacons()
        elif func == 'enable_beacon':
            self.beacons.enable_beacon(name)
        elif func == 'disable_beacon':
            self.beacons.disable_beacon(name)
        elif func == 'list':
            self.beacons.list_beacons()

    def environ_setenv(self, package):
        '''
        Set the salt-minion main process environment according to
        the data contained in the minion event data
        '''
        tag, data = salt.utils.event.MinionEvent.unpack(package)
        environ = data.get('environ', None)
        if environ is None:
            return False
        false_unsets = data.get('false_unsets', False)
        clear_all = data.get('clear_all', False)
        import salt.modules.environ as mod_environ
        return mod_environ.setenv(environ, false_unsets, clear_all)

    def clean_die(self, signum, frame):
        '''
        Python does not handle the SIGTERM cleanly, if it is signaled exit
        the minion process cleanly
        '''
        self._running = False
        exit(0)

    def _pre_tune(self):
        '''
        Set the minion running flag and issue the appropriate warnings if
        the minion cannot be started or is already running
        '''
        if self._running is None:
            self._running = True
        elif self._running is False:
            log.error(
                'This {0} was scheduled to stop. Not running '
                '{0}.tune_in()'.format(self.__class__.__name__)
            )
            return
        elif self._running is True:
            log.error(
                'This {0} is already running. Not running '
                '{0}.tune_in()'.format(self.__class__.__name__)
            )
            return

        try:
            log.info(
                '{0} is starting as user \'{1}\''.format(
                    self.__class__.__name__,
                    salt.utils.get_user()
                )
            )
        except Exception as err:
            # Only windows is allowed to fail here. See #3189. Log as debug in
            # that case. Else, error.
            log.log(
                salt.utils.is_windows() and logging.DEBUG or logging.ERROR,
                'Failed to get the user who is starting {0}'.format(
                    self.__class__.__name__
                ),
                exc_info=err
            )

    def _mine_send(self, package):
        '''
        Send mine data to the master
        '''
        channel = salt.transport.Channel.factory(self.opts)
        load = salt.utils.event.SaltEvent.unpack(package)[1]
        load['tok'] = self.tok
        try:
            ret = channel.send(load)
            return ret
        except SaltReqTimeoutError:
            log.warning('Unable to send mine data to master.')
            return None

    @tornado.gen.coroutine
    def handle_event(self, package):
        '''
        Handle an event from the epull_sock (all local minion events)
        '''
        log.debug('Handling event {0!r}'.format(package))
        if package.startswith('module_refresh'):
            tag, data = salt.utils.event.MinionEvent.unpack(package)
            self.module_refresh(notify=data.get('notify', False))
        elif package.startswith('pillar_refresh'):
            yield self.pillar_refresh()
        elif package.startswith('manage_schedule'):
            self.manage_schedule(package)
        elif package.startswith('manage_beacons'):
            self.manage_beacons(package)
        elif package.startswith('grains_refresh'):
            if self.grains_cache != self.opts['grains']:
                self.pillar_refresh(force_refresh=True)
                self.grains_cache = self.opts['grains']
        elif package.startswith('environ_setenv'):
            self.environ_setenv(package)
        elif package.startswith('_minion_mine'):
            self._mine_send(package)
        elif package.startswith('fire_master'):
            tag, data = salt.utils.event.MinionEvent.unpack(package)
            log.debug('Forwarding master event tag={tag}'.format(tag=data['tag']))
            self._fire_master(data['data'], data['tag'], data['events'], data['pretag'])
        elif package.startswith('__master_disconnected'):
            tag, data = salt.utils.event.MinionEvent.unpack(package)
            # if the master disconnect event is for a different master, raise an exception
            if data['master'] != self.opts['master']:
                raise Exception()
            if self.connected:
                # we are not connected anymore
                self.connected = False
                # modify the scheduled job to fire only on reconnect
                schedule = {
                   'function': 'status.master',
                   'seconds': self.opts['master_alive_interval'],
                   'jid_include': True,
                   'maxrunning': 2,
                   'kwargs': {'master': self.opts['master'],
                              'connected': False}
                }
                self.schedule.modify_job(name='__master_alive',
                                         schedule=schedule)

                log.info('Connection to master {0} lost'.format(self.opts['master']))

                if self.opts['master_type'] == 'failover':
                    log.info('Trying to tune in to next master from master-list')

                    # if eval_master finds a new master for us, self.connected
                    # will be True again on successfull master authentication
                    self.opts['master'] = self.eval_master(opts=self.opts,
                                                           failed=True)
                    if self.connected:
                        # re-init the subsystems to work with the new master
                        log.info('Re-initialising subsystems for new '
                                 'master {0}'.format(self.opts['master']))
                        del self.pub_channel
                        self._connect_master_future = self.connect_master()
                        self.block_until_connected()  # TODO: remove
                        self.functions, self.returners, self.function_errors = self._load_modules()
                        self._fire_master_minion_start()
                        log.info('Minion is ready to receive requests!')

                        # update scheduled job to run with the new master addr
                        schedule = {
                           'function': 'status.master',
                           'seconds': self.opts['master_alive_interval'],
                           'jid_include': True,
                           'maxrunning': 2,
                           'kwargs': {'master': self.opts['master'],
                                      'connected': True}
                        }
                        self.schedule.modify_job(name='__master_alive',
                                                 schedule=schedule)

        elif package.startswith('__master_connected'):
            # handle this event only once. otherwise it will pollute the log
            if not self.connected:
                log.info('Connection to master {0} re-established'.format(self.opts['master']))
                self.connected = True
                # modify the __master_alive job to only fire,
                # if the connection is lost again
                schedule = {
                   'function': 'status.master',
                   'seconds': self.opts['master_alive_interval'],
                   'jid_include': True,
                   'maxrunning': 2,
                   'kwargs': {'master': self.opts['master'],
                              'connected': True}
                }

                self.schedule.modify_job(name='__master_alive',
                                         schedule=schedule)
        elif package.startswith('_salt_error'):
            tag, data = salt.utils.event.MinionEvent.unpack(package)
            log.debug('Forwarding salt error event tag={tag}'.format(tag=tag))
            self._fire_master(data, tag)

    def _fallback_cleanups(self):
        '''
        Fallback cleanup routines, attempting to fix leaked processes, threads, etc.
        '''
        # Add an extra fallback in case a forked process leaks through
        multiprocessing.active_children()

        # Cleanup Windows threads
        if not salt.utils.is_windows():
            return
        for thread in self.win_proc:
            if not thread.is_alive():
                thread.join()
                try:
                    self.win_proc.remove(thread)
                    del thread
                except (ValueError, NameError):
                    pass

    # Main Minion Tune In
    def tune_in(self, start=True):
        '''
        Lock onto the publisher. This is the main event loop for the minion
        :rtype : None
        '''
        self._pre_tune()

        # Properly exit if a SIGTERM is signalled
        signal.signal(signal.SIGTERM, self.clean_die)

        # start up the event publisher, so we can see events during startup
        self.event_publisher = salt.utils.event.AsyncEventPublisher(
            self.opts,
            self.handle_event,
            io_loop=self.io_loop,
        )

        log.debug('Minion {0!r} trying to tune in'.format(self.opts['id']))

        if start:
            self.sync_connect_master()

        self._fire_master_minion_start()
        log.info('Minion is ready to receive requests!')

        # Make sure to gracefully handle SIGUSR1
        enable_sigusr1_handler()

        # Make sure to gracefully handle CTRL_LOGOFF_EVENT
        salt.utils.enable_ctrl_logoff_handler()

        # On first startup execute a state run if configured to do so
        self._state_run()

        loop_interval = self.opts['loop_interval']

        try:
            if self.opts['grains_refresh_every']:  # If exists and is not zero. In minutes, not seconds!
                if self.opts['grains_refresh_every'] > 1:
                    log.debug(
                        'Enabling the grains refresher. Will run every {0} minutes.'.format(
                            self.opts['grains_refresh_every'])
                    )
                else:  # Clean up minute vs. minutes in log message
                    log.debug(
                        'Enabling the grains refresher. Will run every {0} minute.'.format(
                            self.opts['grains_refresh_every'])

                    )
                self._refresh_grains_watcher(
                    abs(self.opts['grains_refresh_every'])
                )
        except Exception as exc:
            log.error(
                'Exception occurred in attempt to initialize grain refresh routine during minion tune-in: {0}'.format(
                    exc)
            )

        self.periodic_callbacks = {}
        # schedule the stuff that runs every interval
        ping_interval = self.opts.get('ping_interval', 0) * 60
        if ping_interval > 0:
            def ping_master():
                self._fire_master('ping', 'minion_ping')
            self.periodic_callbacks['ping'] = tornado.ioloop.PeriodicCallback(ping_master, ping_interval * 1000, io_loop=self.io_loop)

        self.periodic_callbacks['cleanup'] = tornado.ioloop.PeriodicCallback(self._fallback_cleanups, loop_interval * 1000, io_loop=self.io_loop)

        def handle_beacons():
            # Process Beacons
            try:
                beacons = self.process_beacons(self.functions)
            except Exception:
                log.critical('The beacon errored: ', exc_info=True)
            if beacons:
                self._fire_master(events=beacons)
        self.periodic_callbacks['beacons'] = tornado.ioloop.PeriodicCallback(handle_beacons, loop_interval * 1000, io_loop=self.io_loop)

        # TODO: actually listen to the return and change period
        def handle_schedule():
            self.process_schedule(self, loop_interval)
        self.periodic_callbacks['schedule'] = tornado.ioloop.PeriodicCallback(handle_schedule, 1000, io_loop=self.io_loop)

        # start all the other callbacks
        for periodic_cb in six.itervalues(self.periodic_callbacks):
            periodic_cb.start()

        # add handler to subscriber
        self.pub_channel.on_recv(self._handle_payload)

        if start:
            self.io_loop.start()

    def _handle_payload(self, payload):
        if payload is not None and self._target_load(payload['load']):
            self._handle_decoded_payload(payload['load'])

    def _target_load(self, load):
        # Verify that the publication is valid
        if 'tgt' not in load or 'jid' not in load or 'fun' not in load \
           or 'arg' not in load:
            return False
        # Verify that the publication applies to this minion

        # It's important to note that the master does some pre-processing
        # to determine which minions to send a request to. So for example,
        # a "salt -G 'grain_key:grain_val' test.ping" will invoke some
        # pre-processing on the master and this minion should not see the
        # publication if the master does not determine that it should.

        if 'tgt_type' in load:
            match_func = getattr(self.matcher,
                                 '{0}_match'.format(load['tgt_type']), None)
            if match_func is None:
                return False
            if load['tgt_type'] in ('grain', 'grain_pcre', 'pillar'):
                delimiter = load.get('delimiter', DEFAULT_TARGET_DELIM)
                if not match_func(load['tgt'], delimiter=delimiter):
                    return False
            elif not match_func(load['tgt']):
                return False
        else:
            if not self.matcher.glob_match(load['tgt']):
                return False

        return True

    def destroy(self):
        '''
        Tear down the minion
        '''
        self._running = False
        if hasattr(self, 'pub_channel'):
            self.pub_channel.on_recv(None)
            del self.pub_channel
        if hasattr(self, 'periodic_callbacks'):
            for cb in six.itervalues(self.periodic_callbacks):
                cb.stop()

    def __del__(self):
        self.destroy()


class Syndic(Minion):
    '''
    Make a Syndic minion, this minion will use the minion keys on the
    master to authenticate with a higher level master.
    '''
    def __init__(self, opts, **kwargs):
        self._syndic_interface = opts.get('interface')
        self._syndic = True
        # force auth_safemode True because Syndic don't support autorestart
        opts['auth_safemode'] = True
        opts['loop_interval'] = 1
        super(Syndic, self).__init__(opts, **kwargs)
        self.mminion = salt.minion.MasterMinion(opts)
        self.jid_forward_cache = set()

    def _handle_decoded_payload(self, data):
        '''
        Override this method if you wish to handle the decoded data
        differently.
        '''
        # TODO: even do this??
        data['to'] = int(data.get('to', self.opts['timeout'])) - 1
        # Only forward the command if it didn't originate from ourselves
        if data.get('master_id', 0) != self.opts.get('master_id', 1):
            self.syndic_cmd(data)

    def syndic_cmd(self, data):
        '''
        Take the now clear load and forward it on to the client cmd
        '''
        # Set up default tgt_type
        if 'tgt_type' not in data:
            data['tgt_type'] = 'glob'
        kwargs = {}

        # optionally add a few fields to the publish data
        for field in ('master_id',  # which master the job came from
                      'user',  # which user ran the job
                      ):
            if field in data:
                kwargs[field] = data[field]

        try:
            # Send out the publication
            self.local.pub(data['tgt'],
                           data['fun'],
                           data['arg'],
                           data['tgt_type'],
                           data['ret'],
                           data['jid'],
                           data['to'],
                           **kwargs)
        except Exception as exc:
            log.warning('Unable to forward pub data: {0}'.format(exc))

    def _fire_master_syndic_start(self):
        # Send an event to the master that the minion is live
        self._fire_master(
            'Syndic {0} started at {1}'.format(
            self.opts['id'],
            time.asctime()
            ),
            'syndic_start'
        )
        self._fire_master(
            'Syndic {0} started at {1}'.format(
            self.opts['id'],
            time.asctime()
            ),
            tagify([self.opts['id'], 'start'], 'syndic'),
        )

    # Syndic Tune In
    def tune_in(self, start=True):
        '''
        Lock onto the publisher. This is the main event loop for the syndic
        '''
        signal.signal(signal.SIGTERM, self.clean_die)
        log.debug('Syndic {0!r} trying to tune in'.format(self.opts['id']))

        if start:
            self.sync_connect_master()

        # Instantiate the local client
        self.local = salt.client.get_local_client(self.opts['_minion_conf_file'])
        self.local.event.subscribe('')
        self.local.opts['interface'] = self._syndic_interface

        # add handler to subscriber
        self.pub_channel.on_recv(self._process_cmd_socket)

        # register the event sub to the poller
        self._reset_event_aggregation()
        self.local_event_stream = zmq.eventloop.zmqstream.ZMQStream(self.local.event.sub, io_loop=self.io_loop)
        self.local_event_stream.on_recv(self._process_event)

        # forward events every syndic_event_forward_timeout
        self.forward_events = tornado.ioloop.PeriodicCallback(self._forward_events,
                                                              self.opts['syndic_event_forward_timeout'] * 1000,
                                                              io_loop=self.io_loop)
        self.forward_events.start()

        # Send an event to the master that the minion is live
        self._fire_master_syndic_start()

        # Make sure to gracefully handle SIGUSR1
        enable_sigusr1_handler()

        if start:
            self.io_loop.start()

    # TODO: clean up docs
    def tune_in_no_block(self):
        '''
        Executes the tune_in sequence but omits extra logging and the
        management of the event bus assuming that these are handled outside
        the tune_in sequence
        '''
        # Instantiate the local client
        self.local = salt.client.get_local_client(self.opts['_minion_conf_file'])

        # add handler to subscriber
        self.pub_channel.on_recv(self._process_cmd_socket)

    def _process_cmd_socket(self, payload):
        if payload is not None:
            log.trace('Handling payload')
            self._handle_decoded_payload(payload['load'])

    def _reset_event_aggregation(self):
        self.jids = {}
        self.raw_events = []

    def _process_event(self, raw):
        # TODO: cleanup: Move down into event class
        raw = raw[0]
        mtag, data = self.local.event.unpack(raw, self.local.event.serial)
        event = {'data': data, 'tag': mtag}
        log.trace('Got event {0}'.format(event['tag']))
        tag_parts = event['tag'].split('/')
        if len(tag_parts) >= 4 and tag_parts[1] == 'job' and \
            salt.utils.jid.is_jid(tag_parts[2]) and tag_parts[3] == 'ret' and \
            'return' in event['data']:
            if 'jid' not in event['data']:
                # Not a job return
                return
            jdict = self.jids.setdefault(event['tag'], {})
            if not jdict:
                jdict['__fun__'] = event['data'].get('fun')
                jdict['__jid__'] = event['data']['jid']
                jdict['__load__'] = {}
                fstr = '{0}.get_load'.format(self.opts['master_job_cache'])
                # Only need to forward each load once. Don't hit the disk
                # for every minion return!
                if event['data']['jid'] not in self.jid_forward_cache:
                    jdict['__load__'].update(
                        self.mminion.returners[fstr](event['data']['jid'])
                        )
                    self.jid_forward_cache.add(event['data']['jid'])
                    if len(self.jid_forward_cache) > self.opts['syndic_jid_forward_cache_hwm']:
                        # Pop the oldest jid from the cache
                        tmp = sorted(list(self.jid_forward_cache))
                        tmp.pop(0)
                        self.jid_forward_cache = set(tmp)
            if 'master_id' in event['data']:
                # __'s to make sure it doesn't print out on the master cli
                jdict['__master_id__'] = event['data']['master_id']
            jdict[event['data']['id']] = event['data']['return']
        else:
            # Add generic event aggregation here
            if 'retcode' not in event['data']:
                self.raw_events.append(event)

    def _forward_events(self):
        log.trace('Forwarding events')
        if self.raw_events:
            self._fire_master(events=self.raw_events,
                              pretag=tagify(self.opts['id'], base='syndic'),
                              )
        for jid in self.jids:
            self._return_pub(self.jids[jid], '_syndic_return')
        self._reset_event_aggregation()

    def destroy(self):
        '''
        Tear down the syndic minion
        '''
        # We borrowed the local clients poller so give it back before
        # it's destroyed. Reset the local poller reference.
        super(Syndic, self).destroy()
        if hasattr(self, 'local'):
            del self.local

        if hasattr(self, 'forward_events'):
            self.forward_events.stop()


# TODO: consolidate syndic classes together?
# need a way of knowing if the syndic connection is busted
class MultiSyndic(MinionBase):
    '''
    Make a MultiSyndic minion, this minion will handle relaying jobs and returns from
    all minions connected to it to the list of masters it is connected to.

    Modes (controlled by `syndic_mode`:
        sync: This mode will synchronize all events and publishes from higher level masters
        cluster: This mode will only sync job publishes and returns

    Note: jobs will be returned best-effort to the requesting master. This also means
    (since we are using zmq) that if a job was fired and the master disconnects
    between the publish and return, that the return will end up in a zmq buffer
    in this Syndic headed to that original master.

    In addition, since these classes all seem to use a mix of blocking and non-blocking
    calls (with varying timeouts along the way) this daemon does not handle failure well,
    it will (under most circumstances) stall the daemon for ~15s trying to forward events
    to the down master
    '''
    # time to connect to upstream master
    SYNDIC_CONNECT_TIMEOUT = 5
    SYNDIC_EVENT_TIMEOUT = 5

    def __init__(self, opts, io_loop=None):
        opts['loop_interval'] = 1
        super(MultiSyndic, self).__init__(opts)
        self.mminion = salt.minion.MasterMinion(opts)
        # sync (old behavior), cluster (only returns and publishes)
        self.syndic_mode = self.opts.get('syndic_mode', 'sync')

        self.auth_wait = self.opts['acceptance_wait_time']
        self.max_auth_wait = self.opts['acceptance_wait_time_max']

        self._has_master = threading.Event()
        self.jid_forward_cache = set()

        if io_loop is None:
            self.io_loop = zmq.eventloop.ioloop.ZMQIOLoop()
        else:
            self.io_loop = io_loop
        self.io_loop.install()

    def _spawn_syndics(self):
        '''
        Spawn all the coroutines which will sign in the syndics
        '''
        self._syndics = {}  # mapping of opts['master'] -> syndic
        for master in set(self.opts['master']):
            s_opts = copy.copy(self.opts)
            s_opts['master'] = master
            self._syndics[master] = self._connect_syndic(s_opts)

    @tornado.gen.coroutine
    def _connect_syndic(self, opts):
        '''
        Create a syndic, and asynchronously connect it to a master
        '''
        last = 0  # never have we signed in
        auth_wait = opts['acceptance_wait_time']
        while True:
            log.debug('Syndic attempting to connect to {0}'.format(opts['master']))
            try:
                syndic = Syndic(opts,
                                timeout=self.SYNDIC_CONNECT_TIMEOUT,
                                safe=False,
                                io_loop=self.io_loop,
                                )
                yield syndic.connect_master()
                # set up the syndic to handle publishes (specifically not event forwarding)
                syndic.tune_in_no_block()
                log.info('Syndic successfully connected to {0}'.format(opts['master']))
                break
            except SaltClientError as exc:
                log.error('Error while bringing up syndic for multi-syndic. Is master at {0} responding?'.format(opts['master']))
                last = time.time()
                if auth_wait < self.max_auth_wait:
                    auth_wait += self.auth_wait
                yield tornado.gen.sleep(auth_wait)  # TODO: log?
            except KeyboardInterrupt:
                raise
            except:  # pylint: disable=W0702
                log.critical('Unexpected error while connecting to {0}'.format(opts['master']), exc_info=True)

        raise tornado.gen.Return(syndic)

    def _mark_master_dead(self, master):
        '''
        Mark a master as dead. This will start the sign-in routine
        '''
        # if its connected, mark it dead
        if self._syndics[master].done():
            syndic = self._syndics.result()
            syndic.destroy()
            self._syndics[master] = self._connect_syndic(syndic.opts)
        else:
            log.info('Attempting to mark {0} as dead, although it is already marked dead'.format(master))  # TODO: debug?

    def _call_syndic(self, func, args=(), kwargs=None, master_id=None):
        '''
        Wrapper to call a given func on a syndic, best effort to get the one you asked for
        '''
        if kwargs is None:
            kwargs = {}
        for master, syndic_future in self.iter_master_options(master_id):
            if not syndic_future.done() or syndic_future.exception():
                log.error('Unable to call {0} on {1}, that syndic is not connected'.format(func, master_id))
                continue

            try:
                getattr(syndic_future.result(), func)(*args, **kwargs)
                return
            except SaltClientError:
                log.error('Unable to call {0} on {1}, trying another...'.format(func, master_id))
                self._mark_master_dead(master)
                continue
        log.critical('Unable to call {0} on any masters!'.format(func))

    def iter_master_options(self, master_id=None):
        '''
        Iterate (in order) over your options for master
        '''
        masters = list(self._syndics.keys())
        shuffle(masters)
        if master_id not in self._syndics:
            master_id = masters.pop(0)
        else:
            masters.remove(master_id)

        while True:
            yield master_id, self._syndics[master_id]
            if len(masters) == 0:
                break
            master_id = masters.pop(0)

    def _reset_event_aggregation(self):
        self.jids = {}
        self.raw_events = []

    # Syndic Tune In
    def tune_in(self):
        '''
        Lock onto the publisher. This is the main event loop for the syndic
        '''
        self._spawn_syndics()
        # Instantiate the local client
        self.local = salt.client.get_local_client(self.opts['_minion_conf_file'])
        self.local.event.subscribe('')

        log.debug('MultiSyndic {0!r} trying to tune in'.format(self.opts['id']))

        # register the event sub to the poller
        self._reset_event_aggregation()
        self.local_event_stream = zmq.eventloop.zmqstream.ZMQStream(self.local.event.sub, io_loop=self.io_loop)
        self.local_event_stream.on_recv(self._process_event)

        # forward events every syndic_event_forward_timeout
        self.forward_events = tornado.ioloop.PeriodicCallback(self._forward_events,
                                                              self.opts['syndic_event_forward_timeout'] * 1000,
                                                              io_loop=self.io_loop)
        self.forward_events.start()

        # Make sure to gracefully handle SIGUSR1
        enable_sigusr1_handler()

        self.io_loop.start()

    def _process_event(self, raw):
        # TODO: cleanup: Move down into event class
        raw = raw[0]
        mtag, data = self.local.event.unpack(raw, self.local.event.serial)
        event = {'data': data, 'tag': mtag}
        log.trace('Got event {0}'.format(event['tag']))

        tag_parts = event['tag'].split('/')
        if len(tag_parts) >= 4 and tag_parts[1] == 'job' and \
            salt.utils.jid.is_jid(tag_parts[2]) and tag_parts[3] == 'ret' and \
            'return' in event['data']:
            if 'jid' not in event['data']:
                # Not a job return
                return
            if self.syndic_mode == 'cluster' and event['data'].get('master_id', 0) == self.opts.get('master_id', 1):
                log.debug('Return recieved with matching master_id, not forwarding')
                return

            jdict = self.jids.setdefault(event['tag'], {})
            if not jdict:
                jdict['__fun__'] = event['data'].get('fun')
                jdict['__jid__'] = event['data']['jid']
                jdict['__load__'] = {}
                fstr = '{0}.get_load'.format(self.opts['master_job_cache'])
                # Only need to forward each load once. Don't hit the disk
                # for every minion return!
                if event['data']['jid'] not in self.jid_forward_cache:
                    jdict['__load__'].update(
                        self.mminion.returners[fstr](event['data']['jid'])
                        )
                    self.jid_forward_cache.add(event['data']['jid'])
                    if len(self.jid_forward_cache) > self.opts['syndic_jid_forward_cache_hwm']:
                        # Pop the oldest jid from the cache
                        tmp = sorted(list(self.jid_forward_cache))
                        tmp.pop(0)
                        self.jid_forward_cache = set(tmp)
            if 'master_id' in event['data']:
                # __'s to make sure it doesn't print out on the master cli
                jdict['__master_id__'] = event['data']['master_id']
            jdict[event['data']['id']] = event['data']['return']
        else:
            # TODO: config to forward these? If so we'll have to keep track of who
            # has seen them
            # if we are the top level masters-- don't forward all the minion events
            if self.syndic_mode == 'sync':
                # Add generic event aggregation here
                if 'retcode' not in event['data']:
                    self.raw_events.append(event)

    def _forward_events(self):
        log.trace('Forwarding events')
        if self.raw_events:
            self._call_syndic('_fire_master',
                              kwargs={'events': self.raw_events,
                                      'pretag': tagify(self.opts['id'], base='syndic'),
                                      'timeout': self.SYNDIC_EVENT_TIMEOUT,
                                      },
                              )
        for jid, jid_ret in self.jids.items():
            self._call_syndic('_return_pub',
                              args=(jid_ret, '_syndic_return'),
                              kwargs={'timeout': self.SYNDIC_EVENT_TIMEOUT},
                              master_id=jid_ret.get('__master_id__'),
                              )

        self._reset_event_aggregation()


class Matcher(object):
    '''
    Use to return the value for matching calls from the master
    '''
    def __init__(self, opts, functions=None):
        self.opts = opts
        self.functions = functions

    def confirm_top(self, match, data, nodegroups=None):
        '''
        Takes the data passed to a top file environment and determines if the
        data matches this minion
        '''
        matcher = 'compound'
        if not data:
            log.error('Received bad data when setting the match from the top '
                      'file')
            return False
        for item in data:
            if isinstance(item, dict):
                if 'match' in item:
                    matcher = item['match']
        if hasattr(self, matcher + '_match'):
            funcname = '{0}_match'.format(matcher)
            if matcher == 'nodegroup':
                return getattr(self, funcname)(match, nodegroups)
            return getattr(self, funcname)(match)
        else:
            log.error('Attempting to match with unknown matcher: {0}'.format(
                matcher
            ))
            return False

    def glob_match(self, tgt):
        '''
        Returns true if the passed glob matches the id
        '''
        if not isinstance(tgt, six.string_types):
            return False

        return fnmatch.fnmatch(self.opts['id'], tgt)

    def pcre_match(self, tgt):
        '''
        Returns true if the passed pcre regex matches
        '''
        return bool(re.match(tgt, self.opts['id']))

    def list_match(self, tgt):
        '''
        Determines if this host is on the list
        '''
        if isinstance(tgt, six.string_types):
            tgt = tgt.split(',')
        return bool(self.opts['id'] in tgt)

    def grain_match(self, tgt, delimiter=DEFAULT_TARGET_DELIM):
        '''
        Reads in the grains glob match
        '''
        log.debug('grains target: {0}'.format(tgt))
        if delimiter not in tgt:
            log.error('Got insufficient arguments for grains match '
                      'statement from master')
            return False
        return salt.utils.subdict_match(
            self.opts['grains'], tgt, delimiter=delimiter
        )

    def grain_pcre_match(self, tgt, delimiter=DEFAULT_TARGET_DELIM):
        '''
        Matches a grain based on regex
        '''
        log.debug('grains pcre target: {0}'.format(tgt))
        if delimiter not in tgt:
            log.error('Got insufficient arguments for grains pcre match '
                      'statement from master')
            return False
        return salt.utils.subdict_match(self.opts['grains'], tgt,
                                        delimiter=delimiter, regex_match=True)

    def data_match(self, tgt):
        '''
        Match based on the local data store on the minion
        '''
        if self.functions is None:
            utils = salt.loader.utils(self.opts)
            self.functions = salt.loader.minion_mods(self.opts, utils=utils)
        comps = tgt.split(':')
        if len(comps) < 2:
            return False
        val = self.functions['data.getval'](comps[0])
        if val is None:
            # The value is not defined
            return False
        if isinstance(val, list):
            # We are matching a single component to a single list member
            for member in val:
                if fnmatch.fnmatch(str(member).lower(), comps[1].lower()):
                    return True
            return False
        if isinstance(val, dict):
            if comps[1] in val:
                return True
            return False
        return bool(fnmatch.fnmatch(
            val,
            comps[1],
        ))

    def pillar_match(self, tgt, delimiter=DEFAULT_TARGET_DELIM):
        '''
        Reads in the pillar glob match
        '''
        log.debug('pillar target: {0}'.format(tgt))
        if delimiter not in tgt:
            log.error('Got insufficient arguments for pillar match '
                      'statement from master')
            return False
        return salt.utils.subdict_match(
            self.opts['pillar'], tgt, delimiter=delimiter
        )

    def pillar_pcre_match(self, tgt, delimiter=DEFAULT_TARGET_DELIM):
        '''
        Reads in the pillar pcre match
        '''
        log.debug('pillar PCRE target: {0}'.format(tgt))
        if delimiter not in tgt:
            log.error('Got insufficient arguments for pillar PCRE match '
                      'statement from master')
            return False
        return salt.utils.subdict_match(
            self.opts['pillar'], tgt, delimiter=delimiter, regex_match=True
        )

    def pillar_exact_match(self, tgt, delimiter=':'):
        '''
        Reads in the pillar match, no globbing, no PCRE
        '''
        log.debug('pillar target: {0}'.format(tgt))
        if delimiter not in tgt:
            log.error('Got insufficient arguments for pillar match '
                      'statement from master')
            return False
        return salt.utils.subdict_match(self.opts['pillar'],
                                        tgt,
                                        delimiter=delimiter,
                                        exact_match=True)

    def ipcidr_match(self, tgt):
        '''
        Matches based on IP address or CIDR notation
        '''

        try:
            tgt = ipaddress.ip_network(tgt)
            # Target is a network
            proto = 'ipv{0}'.format(tgt.version)
            if proto not in self.opts['grains']:
                return False
            else:
                return salt.utils.network.in_subnet(tgt, self.opts['grains'][proto])
        except:  # pylint: disable=bare-except
            try:
               # Target should be an address
                proto = 'ipv{0}'.format(ipaddress.ip_address(tgt).version)
                if proto not in self.opts['grains']:
                    return False
                else:
                    return tgt in self.opts['grains'][proto]
            except:  # pylint: disable=bare-except
                log.error('Invalid IP/CIDR target {0}"'.format(tgt))
                return False

    def range_match(self, tgt):
        '''
        Matches based on range cluster
        '''
        if HAS_RANGE:
            range_ = seco.range.Range(self.opts['range_server'])
            try:
                return self.opts['grains']['fqdn'] in range_.expand(tgt)
            except seco.range.RangeException as exc:
                log.debug('Range exception in compound match: {0}'.format(exc))
                return False
        return False

    def compound_match(self, tgt):
        '''
        Runs the compound target check
        '''
        if not isinstance(tgt, six.string_types) and not isinstance(tgt, (list, tuple)):
            log.error('Compound target received that is neither string, list nor tuple')
            return False
        log.debug('compound_match: {0} ? {1}'.format(self.opts['id'], tgt))
        ref = {'G': 'grain',
               'P': 'grain_pcre',
               'I': 'pillar',
               'J': 'pillar_pcre',
               'L': 'list',
               'N': None,      # Nodegroups should already be expanded
               'S': 'ipcidr',
               'E': 'pcre'}
        if HAS_RANGE:
            ref['R'] = 'range'

        results = []
        opers = ['and', 'or', 'not', '(', ')']

        if isinstance(tgt, six.string_types):
            words = tgt.split()
        else:
            words = tgt

        for word in words:
            target_info = salt.utils.minions.parse_target(word)

            # Easy check first
            if word in opers:
                if results:
                    if results[-1] == '(' and word in ('and', 'or'):
                        log.error('Invalid beginning operator after "(": {0}'.format(word))
                        return False
                    if word == 'not':
                        if not results[-1] in ('and', 'or', '('):
                            results.append('and')
                    results.append(word)
                else:
                    # seq start with binary oper, fail
                    if word not in ['(', 'not']:
                        log.error('Invalid beginning operator: {0}'.format(word))
                        return False
                    results.append(word)

            elif target_info and target_info['engine']:
                if 'N' == target_info['engine']:
                    # Nodegroups should already be expanded/resolved to other engines
                    log.error('Detected nodegroup expansion failure of "{0}"'.format(word))
                    return False
                engine = ref.get(target_info['engine'])
                if not engine:
                    # If an unknown engine is called at any time, fail out
                    log.error('Unrecognized target engine "{0}" for'
                              ' target expression "{1}"'.format(
                                  target_info['engine'],
                                  word,
                                )
                        )
                    return False

                engine_args = [target_info['pattern']]
                engine_kwargs = {}
                if target_info['delimiter']:
                    engine_kwargs['delimiter'] = target_info['delimiter']

                results.append(
                    str(getattr(self, '{0}_match'.format(engine))(*engine_args, **engine_kwargs))
                )

            else:
                # The match is not explicitly defined, evaluate it as a glob
                results.append(str(self.glob_match(word)))

        results = ' '.join(results)
        log.debug('compound_match {0} ? "{1}" => "{2}"'.format(self.opts['id'], tgt, results))
        try:
            return eval(results)  # pylint: disable=W0123
        except Exception:
            log.error('Invalid compound target: {0} for results: {1}'.format(tgt, results))
            return False
        return False

    def nodegroup_match(self, tgt, nodegroups):
        '''
        This is a compatibility matcher and is NOT called when using
        nodegroups for remote execution, but is called when the nodegroups
        matcher is used in states
        '''
        if tgt in nodegroups:
            return self.compound_match(
                salt.utils.minions.nodegroup_comp(tgt, nodegroups)
            )
        return False


class ProxyMinion(Minion):
    '''
    This class instantiates a 'proxy' minion--a minion that does not manipulate
    the host it runs on, but instead manipulates a device that cannot run a minion.
    '''

    # TODO: better name...
    @tornado.gen.coroutine
    def _post_master_init(self, master):
        '''
        Function to finish init after connecting to a master

        This is primarily loading modules, pillars, etc. (since they need
        to know which master they connected to)
        '''
        log.debug("subclassed _post_master_init")
        self.opts['master'] = master

        self.opts['pillar'] = yield salt.pillar.get_async_pillar(
            self.opts,
            self.opts['grains'],
            self.opts['id'],
            self.opts['environment'],
            pillarenv=self.opts.get('pillarenv'),
        ).compile_pillar()
        fq_proxyname = self.opts['pillar']['proxy']['proxytype']
        self.opts['proxy'] = self.opts['pillar']['proxy']

        # We need to do this again, because we are going to throw out a lot of grains.
        self.opts['grains'] = salt.loader.grains(self.opts)

        self.opts['proxymodule'] = salt.loader.proxy(self.opts, None, loaded_base_name=fq_proxyname)
        self.functions, self.returners, self.function_errors = self._load_modules()
        proxy_fn = self.opts['proxymodule'].loaded_base_name + '.init'
        self.opts['proxymodule'][proxy_fn](self.opts)

        self.serial = salt.payload.Serial(self.opts)
        self.mod_opts = self._prep_mod_opts()
        self.matcher = Matcher(self.opts, self.functions)
        self.beacons = salt.beacons.Beacon(self.opts, self.functions)
        uid = salt.utils.get_uid(user=self.opts.get('user', None))
        self.proc_dir = get_proc_dir(self.opts['cachedir'], uid=uid)

        self.schedule = salt.utils.schedule.Schedule(
            self.opts,
            self.functions,
            self.returners)

        # add default scheduling jobs to the minions scheduler
        if 'mine.update' in self.functions:
            log.info('Added mine.update to scheduler')
            self.schedule.add_job({
                '__mine_interval':
                    {
                        'function': 'mine.update',
                        'minutes': self.opts['mine_interval'],
                        'jid_include': True,
                        'maxrunning': 2
                    }
            }, persist=True)

        # add master_alive job if enabled
        if self.opts['master_alive_interval'] > 0:
            self.schedule.add_job({
                '__master_alive':
                    {
                        'function': 'status.master',
                        'seconds': self.opts['master_alive_interval'],
                        'jid_include': True,
                        'maxrunning': 1,
                        'kwargs': {'master': self.opts['master'],
                                   'connected': True}
                    }
            }, persist=True)

        self.grains_cache = self.opts['grains']<|MERGE_RESOLUTION|>--- conflicted
+++ resolved
@@ -315,16 +315,8 @@
         else:
             _args.append(arg)
 
-<<<<<<< HEAD
     if invalid_kwargs and not ignore_invalid:
-        raise SaltInvocationError(
-            'The following keyword arguments are not valid: {0}'
-            .format(', '.join(invalid_kwargs))
-        )
-=======
-    if invalid_kwargs:
         salt.utils.invalid_kwargs(invalid_kwargs)
->>>>>>> e57f7672
 
     if argspec.keywords and isinstance(data, dict):
         # this function accepts **kwargs, pack in the publish data
