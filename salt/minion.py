"""
Routines to set up a minion
"""

import asyncio
import binascii
import contextlib
import copy
import logging
import multiprocessing
import os
import random
import signal
import stat
import sys
import threading
import time
import traceback
import types
import uuid

import tornado
import tornado.gen
import tornado.ioloop

import salt
import salt.beacons
import salt.channel.client
import salt.cli.daemons
import salt.client
import salt.crypt
import salt.defaults.events
import salt.defaults.exitcodes
import salt.engines
import salt.loader
import salt.loader.lazy
import salt.payload
import salt.pillar
import salt.serializers.msgpack
import salt.syspaths
import salt.transport
import salt.utils.args
import salt.utils.context
import salt.utils.ctx
import salt.utils.data
import salt.utils.dictdiffer
import salt.utils.dictupdate
import salt.utils.error
import salt.utils.event
import salt.utils.extmods
import salt.utils.files
import salt.utils.jid
import salt.utils.minion
import salt.utils.minions
import salt.utils.network
import salt.utils.platform
import salt.utils.process
import salt.utils.schedule
import salt.utils.ssdp
import salt.utils.user
import salt.utils.zeromq
from salt._compat import ipaddress
from salt.config import DEFAULT_MINION_OPTS
from salt.defaults import DEFAULT_TARGET_DELIM
from salt.exceptions import (
    CommandExecutionError,
    CommandNotFoundError,
    SaltClientError,
    SaltDaemonNotRunning,
    SaltException,
    SaltInvocationError,
    SaltMasterUnresolvableError,
    SaltReqTimeoutError,
    SaltSystemExit,
)
from salt.template import SLS_ENCODING
from salt.utils.debug import enable_sigusr1_handler
from salt.utils.event import tagify
from salt.utils.network import parse_host_port
from salt.utils.odict import OrderedDict
from salt.utils.process import ProcessManager, SignalHandlingProcess, default_signals
from salt.utils.zeromq import ZMQ_VERSION_INFO, zmq

try:
    import psutil

    HAS_PSUTIL = True
except ImportError:
    HAS_PSUTIL = False

try:
    import resource

    HAS_RESOURCE = True
except ImportError:
    HAS_RESOURCE = False

try:
    import salt.utils.win_functions

    HAS_WIN_FUNCTIONS = True
except ImportError:
    HAS_WIN_FUNCTIONS = False


log = logging.getLogger(__name__)

# To set up a minion:
# 1. Read in the configuration
# 2. Generate the function mapping dict
# 3. Authenticate with the master
# 4. Store the AES key
# 5. Connect to the publisher
# 6. Handle publications


def resolve_dns(opts, fallback=True):
    """
    Resolves the master_ip and master_uri options
    """
    ret = {}
    check_dns = True
    if opts.get("file_client", "remote") == "local" and not opts.get(
        "use_master_when_local", False
    ):
        check_dns = False
    import salt.utils.network

    if check_dns is True:
        try:
            if opts["master"] == "":
                raise SaltSystemExit
            ret["master_ip"] = salt.utils.network.dns_check(
                opts["master"], int(opts["master_port"]), True, opts["ipv6"]
            )
        except SaltClientError:
            retry_dns_count = opts.get("retry_dns_count", None)
            if opts["retry_dns"]:
                while True:
                    if retry_dns_count is not None:
                        if retry_dns_count == 0:
                            raise SaltMasterUnresolvableError
                        retry_dns_count -= 1
                    log.error(
                        "Master hostname: '%s' not found or not responsive. "
                        "Retrying in %s seconds",
                        opts["master"],
                        opts["retry_dns"],
                    )
                    time.sleep(opts["retry_dns"])
                    try:
                        ret["master_ip"] = salt.utils.network.dns_check(
                            opts["master"], int(opts["master_port"]), True, opts["ipv6"]
                        )
                        break
                    except SaltClientError:
                        pass
            else:
                if fallback:
                    ret["master_ip"] = "127.0.0.1"
                else:
                    raise
        except SaltSystemExit:
            unknown_str = "unknown address"
            master = opts.get("master", unknown_str)
            if master == "":
                master = unknown_str
            if opts.get("__role") == "syndic":
                err = (
                    "Master address: '{}' could not be resolved. Invalid or"
                    " unresolveable address. Set 'syndic_master' value in minion"
                    " config.".format(master)
                )
            else:
                err = (
                    "Master address: '{}' could not be resolved. Invalid or"
                    " unresolveable address. Set 'master' value in minion config.".format(
                        master
                    )
                )
            log.error(err)
            raise SaltSystemExit(code=42, msg=err)
    else:
        ret["master_ip"] = "127.0.0.1"

    if "master_ip" in ret and "master_ip" in opts:
        if ret["master_ip"] != opts["master_ip"]:
            log.warning(
                "Master ip address changed from %s to %s",
                opts["master_ip"],
                ret["master_ip"],
            )
    if opts["source_interface_name"]:
        log.trace("Custom source interface required: %s", opts["source_interface_name"])
        interfaces = salt.utils.network.interfaces()
        log.trace("The following interfaces are available on this Minion:")
        log.trace(interfaces)
        if opts["source_interface_name"] in interfaces:
            if interfaces[opts["source_interface_name"]]["up"]:
                addrs = (
                    interfaces[opts["source_interface_name"]]["inet"]
                    if not opts["ipv6"]
                    else interfaces[opts["source_interface_name"]]["inet6"]
                )
                ret["source_ip"] = addrs[0]["address"]
                log.debug("Using %s as source IP address", ret["source_ip"])
            else:
                log.warning(
                    "The interface %s is down so it cannot be used as source to connect"
                    " to the Master",
                    opts["source_interface_name"],
                )
        else:
            log.warning(
                "%s is not a valid interface. Ignoring.", opts["source_interface_name"]
            )
    elif opts["source_address"]:
        ret["source_ip"] = salt.utils.network.dns_check(
            opts["source_address"], int(opts["source_ret_port"]), True, opts["ipv6"]
        )
        log.debug("Using %s as source IP address", ret["source_ip"])
    if opts["source_ret_port"]:
        ret["source_ret_port"] = int(opts["source_ret_port"])
        log.debug("Using %d as source port for the ret server", ret["source_ret_port"])
    if opts["source_publish_port"]:
        ret["source_publish_port"] = int(opts["source_publish_port"])
        log.debug(
            "Using %d as source port for the master pub", ret["source_publish_port"]
        )
    ret["master_uri"] = "tcp://{ip}:{port}".format(
        ip=ret["master_ip"], port=opts["master_port"]
    )
    log.debug("Master URI: %s", ret["master_uri"])

    return ret


def prep_ip_port(opts):
    """
    parse host:port values from opts['master'] and return valid:
        master: ip address or hostname as a string
        master_port: (optional) master returner port as integer

    e.g.:
      - master: 'localhost:1234' -> {'master': 'localhost', 'master_port': 1234}
      - master: '127.0.0.1:1234' -> {'master': '127.0.0.1', 'master_port' :1234}
      - master: '[::1]:1234' -> {'master': '::1', 'master_port': 1234}
      - master: 'fe80::a00:27ff:fedc:ba98' -> {'master': 'fe80::a00:27ff:fedc:ba98'}
    """
    ret = {}
    # Use given master IP if "ip_only" is set or if master_ip is an ipv6 address without
    # a port specified. The is_ipv6 check returns False if brackets are used in the IP
    # definition such as master: '[::1]:1234'.
    if opts["master_uri_format"] == "ip_only":
        ret["master"] = ipaddress.ip_address(opts["master"])
    else:
        try:
            host, port = parse_host_port(opts["master"])
        except ValueError as exc:
            raise SaltClientError(exc)
        ret = {"master": host}
        if port:
            ret.update({"master_port": port})

    return ret


def get_proc_dir(cachedir, **kwargs):
    """
    Given the cache directory, return the directory that process data is
    stored in, creating it if it doesn't exist.
    The following optional Keyword Arguments are handled:

    mode: which is anything os.makedir would accept as mode.

    uid: the uid to set, if not set, or it is None or -1 no changes are
         made. Same applies if the directory is already owned by this
         uid. Must be int. Works only on unix/unix like systems.

    gid: the gid to set, if not set, or it is None or -1 no changes are
         made. Same applies if the directory is already owned by this
         gid. Must be int. Works only on unix/unix like systems.
    """
    # pylint: disable=logging-fstring-interpolation
    fn_ = os.path.join(cachedir, "proc")
    mode = kwargs.pop("mode", None)

    if mode is None:
        mode = {}
    else:
        mode = {"mode": mode}

    # proc_dir is not present, create it with mode settings
    os.makedirs(fn_, **mode, exist_ok=True)

    d_stat = os.stat(fn_)

    # if mode is not an empty dict then we have an explicit
    # dir mode. So lets check if mode needs to be changed.
    if mode:
        mode_part = stat.S_IMODE(d_stat.st_mode)
        if mode_part != mode["mode"]:
            os.chmod(fn_, (d_stat.st_mode ^ mode_part) | mode["mode"])

    if hasattr(os, "chown"):
        # only on unix/unix like systems
        uid = kwargs.pop("uid", -1)
        gid = kwargs.pop("gid", -1)

        # pylint: disable=logging-fstring-interpolation
        # if uid and gid are both -1 then go ahead with
        # no changes at all
        if (d_stat.st_uid != uid or d_stat.st_gid != gid) and [
            i for i in (uid, gid) if i != -1
        ]:
            # pylint: disable=logging-fstring-interpolation
            os.chown(fn_, uid, gid)

    return fn_


def load_args_and_kwargs(func, args, data=None, ignore_invalid=False):
    """
    Detect the args and kwargs that need to be passed to a function call, and
    check them against what was passed.
    """
    argspec = salt.utils.args.get_function_argspec(func)
    _args = []
    _kwargs = {}
    invalid_kwargs = []

    for arg in args:
        if isinstance(arg, dict) and arg.get("__kwarg__", False) is True:
            # if the arg is a dict with __kwarg__ == True, then its a kwarg
            for key, val in arg.items():
                # Skip __kwarg__ when checking kwargs
                if key == "__kwarg__":
                    continue
                if argspec.keywords or key in argspec.args:
                    # Function supports **kwargs or is a positional argument to
                    # the function.
                    _kwargs[key] = val
                else:
                    # **kwargs not in argspec and parsed argument name not in
                    # list of positional arguments. This keyword argument is
                    # invalid.
                    invalid_kwargs.append(f"{key}={val}")
            continue

        else:
            string_kwarg = salt.utils.args.parse_input([arg], condition=False)[
                1
            ]  # pylint: disable=W0632
            if string_kwarg:
                if argspec.keywords or next(iter(string_kwarg.keys())) in argspec.args:
                    # Function supports **kwargs or is a positional argument to
                    # the function.
                    _kwargs.update(string_kwarg)
                else:
                    # **kwargs not in argspec and parsed argument name not in
                    # list of positional arguments. This keyword argument is
                    # invalid.
                    for key, val in string_kwarg.items():
                        invalid_kwargs.append(f"{key}={val}")
            else:
                _args.append(arg)

    if invalid_kwargs and not ignore_invalid:
        salt.utils.args.invalid_kwargs(invalid_kwargs)

    if argspec.keywords and isinstance(data, dict):
        # this function accepts **kwargs, pack in the publish data
        for key, val in data.items():
            _kwargs[f"__pub_{key}"] = val

    return _args, _kwargs


def eval_master_func(opts):
    """
    Evaluate master function if master type is 'func'
    and save it result in opts['master']
    """
    if "__master_func_evaluated" not in opts:
        # split module and function and try loading the module
        mod_fun = opts["master"]
        mod, fun = mod_fun.split(".")
        try:
            master_mod = salt.loader.raw_mod(opts, mod, fun)
            if not master_mod:
                raise KeyError
            # we take whatever the module returns as master address
            opts["master"] = master_mod[mod_fun]()
            # Check for valid types
            if not isinstance(opts["master"], ((str,), list)):
                raise TypeError
            opts["__master_func_evaluated"] = True
        except KeyError:
            log.error("Failed to load module %s", mod_fun)
            sys.exit(salt.defaults.exitcodes.EX_GENERIC)
        except TypeError:
            log.error("%s returned from %s is not a string", opts["master"], mod_fun)
            sys.exit(salt.defaults.exitcodes.EX_GENERIC)
        log.info("Evaluated master from module: %s", mod_fun)


def master_event(type, master=None):
    """
    Centralized master event function which will return event type based on event_map
    """
    event_map = {
        "connected": "__master_connected",
        "disconnected": "__master_disconnected",
        "failback": "__master_failback",
        "alive": "__master_alive",
    }

    if type == "alive" and master is not None:
        return f"{event_map.get(type)}_{master}"

    return event_map.get(type, None)


def service_name():
    """
    Return the proper service name based on platform
    """
    return "salt_minion" if "bsd" in sys.platform else "salt-minion"


class MinionBase:
    def __init__(self, opts):
        self.opts = opts
        self.beacons_leader = opts.get("beacons_leader", True)

    def gen_modules(self, initial_load=False, context=None):
        """
        Tell the minion to reload the execution modules

        CLI Example:

        .. code-block:: bash

            salt '*' sys.reload_modules
        """
        if context is None:
            context = {}
        if initial_load:
            self.opts["pillar"] = salt.pillar.get_pillar(
                self.opts,
                self.opts["grains"],
                self.opts["id"],
                self.opts["saltenv"],
                pillarenv=self.opts.get("pillarenv"),
            ).compile_pillar()

        self.utils = salt.loader.utils(self.opts, context=context)
        self.functions = salt.loader.minion_mods(
            self.opts, utils=self.utils, context=context
        )
        self.serializers = salt.loader.serializers(self.opts)
        self.returners = salt.loader.returners(
            self.opts, functions=self.functions, context=context
        )
        self.proxy = salt.loader.proxy(
            self.opts, functions=self.functions, returners=self.returners
        )
        # TODO: remove
        self.function_errors = {}  # Keep the funcs clean
        self.states = salt.loader.states(
            self.opts,
            functions=self.functions,
            utils=self.utils,
            serializers=self.serializers,
            context=context,
        )
        self.rend = salt.loader.render(
            self.opts, functions=self.functions, context=context
        )
        #        self.matcher = Matcher(self.opts, self.functions)
        self.matchers = salt.loader.matchers(self.opts)
        self.functions["sys.reload_modules"] = self.gen_modules
        self.executors = salt.loader.executors(
            self.opts, functions=self.functions, proxy=self.proxy, context=context
        )

    @staticmethod
    def process_schedule(minion, loop_interval):
        try:
            if hasattr(minion, "schedule"):
                minion.schedule.eval()
            else:
                log.error(
                    "Minion scheduler not initialized. Scheduled jobs will not be run."
                )
                return
            # Check if scheduler requires lower loop interval than
            # the loop_interval setting
            if minion.schedule.loop_interval < loop_interval:
                loop_interval = minion.schedule.loop_interval
                log.debug("Overriding loop_interval because of scheduled jobs.")
        except Exception as exc:  # pylint: disable=broad-except
            log.error("Exception %s occurred in scheduled job", exc)
        return loop_interval

    def process_beacons(self, functions):
        """
        Evaluate all of the configured beacons, grab the config again in case
        the pillar or grains changed
        """
        if "config.merge" in functions:
            b_conf = functions["config.merge"](
                "beacons", self.opts["beacons"], omit_opts=True
            )
            if b_conf:
                return self.beacons.process(
                    b_conf, self.opts["grains"]
                )  # pylint: disable=no-member
        return []

    @tornado.gen.coroutine
    def eval_master(self, opts, timeout=60, safe=True, failed=False, failback=False):
        """
        Evaluates and returns a tuple of the current master address and the pub_channel.

        In standard mode, just creates a pub_channel with the given master address.

        With master_type=func evaluates the current master address from the given
        module and then creates a pub_channel.

        With master_type=failover takes the list of masters and loops through them.
        The first one that allows the minion to create a pub_channel is then
        returned. If this function is called outside the minions initialization
        phase (for example from the minions main event-loop when a master connection
        loss was detected), 'failed' should be set to True. The current
        (possibly failed) master will then be removed from the list of masters.
        """
        # return early if we are not connecting to a master
        if opts["master_type"] == "disable":
            log.warning("Master is set to disable, skipping connection")
            self.connected = False
            raise tornado.gen.Return((None, None))

        # Run masters discovery over SSDP. This may modify the whole configuration,
        # depending of the networking and sets of masters.
        self._discover_masters()

        # check if master_type was altered from its default
        if opts["master_type"] != "str" and opts["__role"] != "syndic":
            # check for a valid keyword
            if opts["master_type"] == "func":
                eval_master_func(opts)

            # if failover or distributed is set, master has to be of type list
            elif opts["master_type"] in ("failover", "distributed"):
                if isinstance(opts["master"], list):
                    log.info(
                        "Got list of available master addresses: %s", opts["master"]
                    )

                    if opts["master_type"] == "distributed":
                        master_len = len(opts["master"])
                        if master_len > 1:
                            secondary_masters = opts["master"][1:]
                            master_idx = binascii.crc32(opts["id"]) % master_len
                            try:
                                preferred_masters = opts["master"]
                                preferred_masters[0] = opts["master"][master_idx]
                                preferred_masters[1:] = [
                                    m
                                    for m in opts["master"]
                                    if m != preferred_masters[0]
                                ]
                                opts["master"] = preferred_masters
                                log.info(
                                    "Distributed to the master at '%s'.",
                                    opts["master"][0],
                                )
                            except (KeyError, AttributeError, TypeError):
                                log.warning(
                                    "Failed to distribute to a specific master."
                                )
                        else:
                            log.warning(
                                "master_type = distributed needs more than 1 master."
                            )

                    if opts["master_shuffle"]:
                        log.warning(
                            "Use of 'master_shuffle' detected. 'master_shuffle' is"
                            " deprecated in favor of 'random_master'. Please update"
                            " your minion config file."
                        )
                        opts["random_master"] = opts["master_shuffle"]

                    opts["auth_tries"] = 0
                    if (
                        opts["master_failback"]
                        and opts["master_failback_interval"] == 0
                    ):
                        opts["master_failback_interval"] = opts["master_alive_interval"]
                # if opts['master'] is a str and we have never created opts['master_list']
                elif isinstance(opts["master"], str) and ("master_list" not in opts):
                    # We have a string, but a list was what was intended. Convert.
                    # See issue 23611 for details
                    opts["master"] = [opts["master"]]
                elif opts["__role"] == "syndic":
                    log.info("Syndic setting master_syndic to '%s'", opts["master"])

                # if failed=True, the minion was previously connected
                # we're probably called from the minions main-event-loop
                # because a master connection loss was detected. remove
                # the possibly failed master from the list of masters.
                elif failed:
                    if failback:
                        # failback list of masters to original config
                        opts["master"] = opts["master_list"]
                    else:
                        log.info(
                            "Moving possibly failed master %s to the end of "
                            "the list of masters",
                            opts["master"],
                        )
                        if opts["master"] in opts["local_masters"]:
                            # create new list of master with the possibly failed
                            # one moved to the end
                            failed_master = opts["master"]
                            opts["master"] = [
                                x for x in opts["local_masters"] if opts["master"] != x
                            ]
                            opts["master"].append(failed_master)
                        else:
                            opts["master"] = opts["master_list"]
                else:
                    log.error(
                        "master_type set to 'failover' but 'master' is not of type list"
                        " but of type %s",
                        type(opts["master"]),
                    )
                    sys.exit(salt.defaults.exitcodes.EX_GENERIC)
                # If failover is set, minion have to failover on DNS errors instead of retry DNS resolve.
                # See issue 21082 for details
                if opts["retry_dns"] and opts["master_type"] == "failover":
                    log.critical(
                        "'master_type' set to 'failover' but 'retry_dns' is not 0."
                        " Setting 'retry_dns' to 0 to failover to the next master on"
                        " DNS errors."
                    )
                    opts["retry_dns"] = 0
            else:
                log.error(
                    "Invalid keyword '%s' for variable 'master_type'",
                    opts["master_type"],
                )
                sys.exit(salt.defaults.exitcodes.EX_GENERIC)

        # FIXME: if SMinion don't define io_loop, it can't switch master see #29088
        # Specify kwargs for the channel factory so that SMinion doesn't need to define an io_loop
        # (The channel factories will set a default if the kwarg isn't passed)
        factory_kwargs = {"timeout": timeout, "safe": safe}
        if getattr(self, "io_loop", None):
            factory_kwargs["io_loop"] = self.io_loop  # pylint: disable=no-member

        tries = opts.get("master_tries", 1)
        attempts = 0

        # if we have a list of masters, loop through them and be
        # happy with the first one that allows us to connect
        if isinstance(opts["master"], list):
            conn = False
            last_exc = None
            opts["master_uri_list"] = []
            opts["local_masters"] = copy.copy(opts["master"])

            # shuffle the masters and then loop through them
            if opts["random_master"]:
                # master_failback is only used when master_type is set to failover
                if opts["master_type"] == "failover" and opts["master_failback"]:
                    secondary_masters = opts["local_masters"][1:]
                    random.shuffle(secondary_masters)
                    opts["local_masters"][1:] = secondary_masters
                else:
                    random.shuffle(opts["local_masters"])

            # This sits outside of the connection loop below because it needs to set
            # up a list of master URIs regardless of which masters are available
            # to connect _to_. This is primarily used for masterless mode, when
            # we need a list of master URIs to fire calls back to.
            for master in opts["local_masters"]:
                opts["master"] = master
                opts.update(prep_ip_port(opts))
                if opts["master_type"] == "failover":
                    try:
                        opts["master_uri_list"].append(
                            resolve_dns(opts, False)["master_uri"]
                        )
                    except SaltClientError:
                        continue
                else:
                    opts["master_uri_list"].append(resolve_dns(opts)["master_uri"])

            if not opts["master_uri_list"]:
                msg = "No master could be resolved"
                log.error(msg)
                raise SaltClientError(msg)

            pub_channel = None
            while True:
                if attempts != 0:
                    # Give up a little time between connection attempts
                    # to allow the IOLoop to run any other scheduled tasks.
                    yield tornado.gen.sleep(opts["acceptance_wait_time"])
                attempts += 1
                if tries > 0:
                    log.debug("Connecting to master. Attempt %s of %s", attempts, tries)
                else:
                    log.debug(
                        "Connecting to master. Attempt %s (infinite attempts)", attempts
                    )
                for master in opts["local_masters"]:
                    opts["master"] = master
                    opts.update(prep_ip_port(opts))
                    if opts["master_type"] == "failover":
                        try:
                            opts.update(resolve_dns(opts, False))
                        except SaltClientError:
                            continue
                    else:
                        opts.update(resolve_dns(opts))

                    # on first run, update self.opts with the whole master list
                    # to enable a minion to re-use old masters if they get fixed
                    if "master_list" not in opts:
                        opts["master_list"] = copy.copy(opts["local_masters"])

                    self.opts = opts

                    pub_channel = salt.channel.client.AsyncPubChannel.factory(
                        opts, **factory_kwargs
                    )
                    try:
                        yield pub_channel.connect()
                        conn = True
                        break
                    except SaltClientError as exc:
                        last_exc = exc
                        if exc.strerror.startswith("Could not access"):
                            log.info(
                                "Failed to initiate connection with Master %s: check"
                                " ownership/permissions. Error message: %s",
                                opts["master"],
                                exc,
                            )
                        else:
                            log.info(
                                "Master %s could not be reached, trying next master (if"
                                " any)",
                                opts["master"],
                            )
                        pub_channel.close()
                        pub_channel = None
                        continue

                if not conn:
                    if attempts == tries:
                        # Exhausted all attempts. Return exception.
                        self.connected = False
                        self.opts["master"] = copy.copy(self.opts["local_masters"])
                        log.error(
                            "No master could be reached or all masters "
                            "denied the minion's connection attempt."
                        )
                        if pub_channel:
                            pub_channel.close()
                        # If the code reaches this point, 'last_exc'
                        # should already be set.
                        raise last_exc  # pylint: disable=E0702
                else:
                    self.tok = pub_channel.auth.gen_token(b"salt")
                    self.connected = True
                    raise tornado.gen.Return((opts["master"], pub_channel))

        # single master sign in
        else:
            if opts["random_master"]:
                log.warning(
                    "random_master is True but there is only one master specified."
                    " Ignoring."
                )
            pub_channel = None
            while True:
                if attempts != 0:
                    # Give up a little time between connection attempts
                    # to allow the IOLoop to run any other scheduled tasks.
                    yield tornado.gen.sleep(opts["acceptance_wait_time"])
                attempts += 1
                if tries > 0:
                    log.debug("Connecting to master. Attempt %s of %s", attempts, tries)
                else:
                    log.debug(
                        "Connecting to master. Attempt %s (infinite attempts)", attempts
                    )
                opts.update(prep_ip_port(opts))
                opts.update(resolve_dns(opts))
                try:
                    if self.opts["transport"] == "detect":
                        self.opts["detect_mode"] = True
                        for trans in salt.transport.TRANSPORTS:
                            if trans == "zeromq" and not zmq:
                                continue
                            self.opts["transport"] = trans
                            pub_channel = salt.channel.client.AsyncPubChannel.factory(
                                self.opts, **factory_kwargs
                            )
                            yield pub_channel.connect()
                            if not pub_channel.auth.authenticated:
                                continue
                            del self.opts["detect_mode"]
                            break
                    else:
                        pub_channel = salt.channel.client.AsyncPubChannel.factory(
                            self.opts, **factory_kwargs
                        )
                        yield pub_channel.connect()
                    self.tok = pub_channel.auth.gen_token(b"salt")
                    self.connected = True
                    raise tornado.gen.Return((opts["master"], pub_channel))
                except SaltClientError:
                    if pub_channel:
                        pub_channel.close()
                    if attempts == tries:
                        # Exhausted all attempts. Return exception.
                        self.connected = False
                        raise

    def _discover_masters(self):
        """
        Discover master(s) and decide where to connect, if SSDP is around.
        This modifies the configuration on the fly.
        :return:
        """
        if (
            self.opts["master"] == DEFAULT_MINION_OPTS["master"]
            and self.opts["discovery"] is not False
        ):
            master_discovery_client = salt.utils.ssdp.SSDPDiscoveryClient()
            masters = {}
            for att in range(self.opts["discovery"].get("attempts", 3)):
                try:
                    att += 1
                    log.info("Attempting %s time(s) to discover masters", att)
                    masters.update(master_discovery_client.discover())
                    if not masters:
                        time.sleep(self.opts["discovery"].get("pause", 5))
                    else:
                        break
                except Exception as err:  # pylint: disable=broad-except
                    log.error("SSDP discovery failure: %s", err)
                    break

            if masters:
                policy = self.opts.get("discovery", {}).get("match", "any")
                if policy not in ["any", "all"]:
                    log.error(
                        'SSDP configuration matcher failure: unknown value "%s". '
                        'Should be "any" or "all"',
                        policy,
                    )
                else:
                    mapping = self.opts["discovery"].get("mapping", {})
                    for addr, mappings in masters.items():
                        for proto_data in mappings:
                            cnt = len(
                                [
                                    key
                                    for key, value in mapping.items()
                                    if proto_data.get("mapping", {}).get(key) == value
                                ]
                            )
                            if policy == "any" and bool(cnt) or cnt == len(mapping):
                                self.opts["master"] = proto_data["master"]
                                return

    def _return_retry_timer(self):
        """
        Based on the minion configuration, either return a randomized timer or
        just return the value of the return_retry_timer.
        """
        msg = "Minion return retry timer set to %s seconds"
        if self.opts.get("return_retry_timer_max"):
            try:
                random_retry = random.randint(
                    self.opts["return_retry_timer"], self.opts["return_retry_timer_max"]
                )
                retry_msg = msg % random_retry
                log.debug("%s (randomized)", msg % random_retry)
                return random_retry
            except ValueError:
                # Catch wiseguys using negative integers here
                log.error(
                    "Invalid value (return_retry_timer: %s or "
                    "return_retry_timer_max: %s). Both must be positive "
                    "integers.",
                    self.opts["return_retry_timer"],
                    self.opts["return_retry_timer_max"],
                )
                log.debug(msg, DEFAULT_MINION_OPTS["return_retry_timer"])
                return DEFAULT_MINION_OPTS["return_retry_timer"]
        else:
            log.debug(msg, self.opts.get("return_retry_timer"))
            return self.opts.get("return_retry_timer")


class SMinion(MinionBase):
    """
    Create an object that has loaded all of the minion module functions,
    grains, modules, returners etc.  The SMinion allows developers to
    generate all of the salt minion functions and present them with these
    functions for general use.
    """

    def __init__(self, opts, context=None):
        # Late setup of the opts grains, so we can log from the grains module
        import salt.loader

        opts["grains"] = salt.loader.grains(opts)
        super().__init__(opts)

        # Clean out the proc directory (default /var/cache/salt/minion/proc)
        if self.opts.get("file_client", "remote") == "remote" or self.opts.get(
            "use_master_when_local", False
        ):
            io_loop = tornado.ioloop.IOLoop.current()

            @tornado.gen.coroutine
            def eval_master():
                """
                Wrap eval master in order to close the returned publish channel.
                """
                master, pub_channel = yield self.eval_master(self.opts, failed=True)
                pub_channel.close()

            io_loop.run_sync(
                lambda: eval_master()  # pylint: disable=unnecessary-lambda
            )

        self.gen_modules(initial_load=True, context=context)

        # If configured, cache pillar data on the minion
        if self.opts["file_client"] == "remote" and self.opts.get(
            "minion_pillar_cache", False
        ):
            import salt.utils.yaml

            pdir = os.path.join(self.opts["cachedir"], "pillar")
            os.makedirs(pdir, 0o700, exist_ok=True)
            ptop = os.path.join(pdir, "top.sls")
            if self.opts["saltenv"] is not None:
                penv = self.opts["saltenv"]
            else:
                penv = "base"
            cache_top = {penv: {self.opts["id"]: ["cache"]}}
            with salt.utils.files.fopen(ptop, "wb") as fp_:
                salt.utils.yaml.safe_dump(cache_top, fp_, encoding=SLS_ENCODING)
                os.chmod(ptop, 0o600)
            cache_sls = os.path.join(pdir, "cache.sls")
            with salt.utils.files.fopen(cache_sls, "wb") as fp_:
                salt.utils.yaml.safe_dump(
                    self.opts["pillar"], fp_, encoding=SLS_ENCODING
                )
                os.chmod(cache_sls, 0o600)


class MasterMinion:
    """
    Create a fully loaded minion function object for generic use on the
    master. What makes this class different is that the pillar is
    omitted, otherwise everything else is loaded cleanly.
    """

    def __init__(
        self,
        opts,
        returners=True,
        states=True,
        rend=True,
        matcher=True,
        whitelist=None,
        ignore_config_errors=True,
    ):
        self.opts = salt.config.mminion_config(
            opts["conf_file"], opts, ignore_config_errors=ignore_config_errors
        )
        self.whitelist = whitelist
        self.mk_returners = returners
        self.mk_states = states

        self.mk_rend = rend
        self.mk_matcher = matcher
        self.gen_modules(initial_load=True)

    def gen_modules(self, initial_load=False):
        """
        Tell the minion to reload the execution modules

        CLI Example:

        .. code-block:: bash

            salt '*' sys.reload_modules
        """
        self.utils = salt.loader.utils(self.opts)
        self.functions = salt.loader.minion_mods(
            self.opts,
            utils=self.utils,
            whitelist=self.whitelist,
            initial_load=initial_load,
        )
        self.serializers = salt.loader.serializers(self.opts)
        if self.mk_returners:
            self.returners = salt.loader.returners(self.opts, self.functions)
        if self.mk_states:
            self.states = salt.loader.states(
                self.opts, self.functions, self.utils, self.serializers
            )
        if self.mk_rend:
            self.rend = salt.loader.render(self.opts, self.functions)
        if self.mk_matcher:
            self.matchers = salt.loader.matchers(self.opts)
        self.functions["sys.reload_modules"] = self.gen_modules


class MinionManager(MinionBase):
    """
    Create a multi minion interface, this creates as many minions as are
    defined in the master option and binds each minion object to a respective
    master.
    """

    def __init__(self, opts):
        super().__init__(opts)
        self.auth_wait = self.opts["acceptance_wait_time"]
        self.max_auth_wait = self.opts["acceptance_wait_time_max"]
        self.minions = []
        self.jid_queue = []

        self.io_loop = tornado.ioloop.IOLoop.current()
        self.process_manager = ProcessManager(name="MultiMinionProcessManager")
        self.io_loop.spawn_callback(
            self.process_manager.run, **{"asynchronous": True}
        )  # Tornado backward compat
        self.event_publisher = None
        self.event = None

    # pylint: disable=W1701
    def __del__(self):
        self.destroy()

    # pylint: enable=W1701

    def _bind(self):
        # start up the event publisher, so we can see events during startup
        ipc_publisher = salt.transport.ipc_publish_server("minion", self.opts)
        self.io_loop.spawn_callback(
            ipc_publisher.publisher, ipc_publisher.publish_payload, self.io_loop
        )
        self.event = salt.utils.event.get_event(
            "minion", opts=self.opts, io_loop=self.io_loop
        )
        self.event.subscribe("")
        self.event.set_event_handler(self.handle_event)

    @tornado.gen.coroutine
    def handle_event(self, package):
        try:
            yield [_.handle_event(package) for _ in self.minions]
        except Exception as exc:  # pylint: disable=broad-except
            log.error("Error dispatching event. %s", exc)

    def _create_minion_object(
        self,
        opts,
        timeout,
        safe,
        io_loop=None,
        loaded_base_name=None,
        jid_queue=None,
        load_grains=True,
    ):
        """
        Helper function to return the correct type of object
        """
        return Minion(
            opts,
            timeout,
            safe,
            io_loop=io_loop,
            loaded_base_name=loaded_base_name,
            jid_queue=jid_queue,
            load_grains=load_grains,
        )

    def _check_minions(self):
        """
        Check the size of self.minions and raise an error if it's empty
        """
        if not self.minions:
            log.error("Minion unable to successfully connect to a Salt Master.")

    def _spawn_minions(self, timeout=60):
        """
        Spawn all the coroutines which will sign in to masters
        """
        masters = self.opts["master"]
        if (self.opts["master_type"] in ("failover", "distributed")) or not isinstance(
            self.opts["master"], list
        ):
            masters = [masters]

        beacons_leader = True
        for master in masters:
            s_opts = copy.deepcopy(self.opts)
            s_opts["master"] = master
            s_opts["multimaster"] = True
            s_opts["beacons_leader"] = beacons_leader
            if beacons_leader:
                beacons_leader = False
            minion = self._create_minion_object(
                s_opts,
                s_opts["auth_timeout"],
                False,
                io_loop=self.io_loop,
                loaded_base_name="salt.loader.{}".format(s_opts["master"]),
                jid_queue=self.jid_queue,
            )
            self.io_loop.spawn_callback(self._connect_minion, minion)
        self.io_loop.call_later(timeout, self._check_minions)

    async def _connect_minion(self, minion):
        """Create a minion, and asynchronously connect it to a master"""
        last = 0  # never have we signed in
        auth_wait = minion.opts["acceptance_wait_time"]
        failed = False
        while True:
            try:
                if minion.opts.get("beacons_before_connect", False):
                    minion.setup_beacons(before_connect=True)
                if minion.opts.get("scheduler_before_connect", False):
                    minion.setup_scheduler(before_connect=True)
                if minion.opts.get("master_type", "str") != "disable":
                    await minion.connect_master(failed=failed)
                minion.tune_in(start=False)
                self.minions.append(minion)
                break
            except SaltClientError as exc:
                minion.destroy()
                failed = True
                log.error(
                    "Error while bringing up minion for multi-master. Is "
                    "master at %s responding? The error message was %s",
                    minion.opts["master"],
                    exc,
                    exc_info=True,
                )
                last = time.time()
                if auth_wait < self.max_auth_wait:
                    auth_wait += self.auth_wait
                await asyncio.sleep(auth_wait)
            except SaltMasterUnresolvableError:
                minion.destroy()
                err = (
                    "Master address: '{}' could not be resolved. Invalid or"
                    " unresolveable address. Set 'master' value in minion config.".format(
                        minion.opts["master"]
                    )
                )
                log.error(err)
                break
            except Exception as e:  # pylint: disable=broad-except
                minion.destroy()
                failed = True
                log.critical(
                    "Unexpected error while connecting to %s",
                    minion.opts["master"],
                    exc_info=True,
                )
                break

    # Multi Master Tune In
    def tune_in(self):
        """
        Bind to the masters

        This loop will attempt to create connections to masters it hasn't connected
        to yet, but once the initial connection is made it is up to ZMQ to do the
        reconnect (don't know of an API to get the state here in salt)
        """
        self._bind()

        # Fire off all the minion coroutines
        self._spawn_minions()

        # serve forever!
        self.io_loop.start()

    @property
    def restart(self):
        for minion in self.minions:
            if minion.restart:
                return True
        return False

    def stop(self, signum):
        for minion in self.minions:
            minion.process_manager.stop_restarting()
            minion.process_manager.send_signal_to_processes(signum)
            # kill any remaining processes
            minion.process_manager.kill_children()
            minion.destroy()
        if self.event_publisher is not None:
            self.event_publisher.close()
            self.event_publisher = None
        if self.event is not None:
            self.event.destroy()
            self.event = None

    def destroy(self):
        for minion in self.minions:
            minion.destroy()
        if self.event_publisher is not None:
            self.event_publisher.close()
            self.event_publisher = None
        if self.event is not None:
            self.event.destroy()
            self.event = None


class Minion(MinionBase):
    """
    This class instantiates a minion, runs connections for a minion,
    and loads all of the functions into the minion
    """

    def __init__(
        self,
        opts,
        timeout=60,
        safe=True,
        loaded_base_name=None,
        io_loop=None,
        jid_queue=None,
        load_grains=True,
    ):  # pylint: disable=W0231
        """
        Pass in the options dict
        """
        # this means that the parent class doesn't know *which* master we connect to
        super().__init__(opts)
        self.timeout = timeout
        self.safe = safe

        self._running = None
        self.subprocess_list = salt.utils.process.SubprocessList()
        self.loaded_base_name = loaded_base_name
        self.connected = False
        self.restart = False
        # Flag meaning minion has finished initialization including first connect to the master.
        # True means the Minion is fully functional and ready to handle events.
        self.ready = False
        self.jid_queue = [] if jid_queue is None else jid_queue
        self.periodic_callbacks = {}
        self.req_channel = None

        if io_loop is None:
            self.io_loop = tornado.ioloop.IOLoop.current()
        else:
            self.io_loop = io_loop

        # Warn if ZMQ < 3.2
        if zmq:
            if ZMQ_VERSION_INFO < (3, 2):
                log.warning(
                    "You have a version of ZMQ less than ZMQ 3.2! There are "
                    "known connection keep-alive issues with ZMQ < 3.2 which "
                    "may result in loss of contact with minions. Please "
                    "upgrade your ZMQ!"
                )
        # Late setup of the opts grains, so we can log from the grains
        # module.  If this is a proxy, however, we need to init the proxymodule
        # before we can get the grains.  We do this for proxies in the
        # post_master_init
        if not salt.utils.platform.is_proxy():
            if load_grains:
                self.opts["grains"] = salt.loader.grains(opts)
        else:
            if self.opts.get("beacons_before_connect", False):
                log.warning(
                    "'beacons_before_connect' is not supported "
                    "for proxy minions. Setting to False"
                )
                self.opts["beacons_before_connect"] = False
            if self.opts.get("scheduler_before_connect", False):
                log.warning(
                    "'scheduler_before_connect' is not supported "
                    "for proxy minions. Setting to False"
                )
                self.opts["scheduler_before_connect"] = False

        log.info("Creating minion process manager")

        if self.opts["random_startup_delay"]:
            sleep_time = random.randint(0, self.opts["random_startup_delay"])
            log.info(
                "Minion sleeping for %s seconds due to configured "
                "startup_delay between 0 and %s seconds",
                sleep_time,
                self.opts["random_startup_delay"],
            )
            time.sleep(sleep_time)

        self.process_manager = ProcessManager(name="MinionProcessManager")
        self.io_loop.spawn_callback(self.process_manager.run, **{"asynchronous": True})
        # We don't have the proxy setup yet, so we can't start engines
        # Engines need to be able to access __proxy__
        if not salt.utils.platform.is_proxy():
            self.io_loop.spawn_callback(
                salt.engines.start_engines, self.opts, self.process_manager
            )

        # Install the SIGINT/SIGTERM handlers if not done so far
        if signal.getsignal(signal.SIGINT) is signal.SIG_DFL:
            # No custom signal handling was added, install our own
            signal.signal(signal.SIGINT, self._handle_signals)

        if signal.getsignal(signal.SIGTERM) is signal.SIG_DFL:
            # No custom signal handling was added, install our own
            signal.signal(signal.SIGTERM, self._handle_signals)

    def _handle_signals(self, signum, sigframe):
        self._running = False
        # escalate the signals to the process manager
        self.process_manager._handle_signals(signum, sigframe)
        time.sleep(1)
        sys.exit(0)

    def sync_connect_master(self, timeout=None, failed=False):
        """
        Block until we are connected to a master
        """
        self._sync_connect_master_success = False
        log.debug("sync_connect_master")

        def on_connect_master_future_done(future):
            self._sync_connect_master_success = True
            self.io_loop.stop()

        self._connect_master_future = self.connect_master(failed=failed)
        # finish connecting to master
        self._connect_master_future.add_done_callback(on_connect_master_future_done)
        if timeout:
            self.io_loop.call_later(timeout, self.io_loop.stop)
        try:
            self.io_loop.start()
        except KeyboardInterrupt:
            self.destroy()
        # I made the following 3 line oddity to preserve traceback.
        # Please read PR #23978 before changing, hopefully avoiding regressions.
        # Good luck, we're all counting on you.  Thanks.
        if self._connect_master_future.done():
            future_exception = self._connect_master_future.exception()
            if future_exception:
                exc_info = self._connect_master_future.exc_info()
                # This needs to be re-raised to preserve restart_on_error behavior.
                raise exc_info[0].with_traceback(exc_info[1], exc_info[2])
        if timeout and self._sync_connect_master_success is False:
            raise SaltDaemonNotRunning("Failed to connect to the salt-master")

    @tornado.gen.coroutine
    def connect_master(self, failed=False):
        """
        Return a future which will complete when you are connected to a master
        """
        if hasattr(self, "pub_channel") and self.pub_channel:
            self.pub_channel.on_recv(None)
            if hasattr(self.pub_channel, "auth"):
                self.pub_channel.auth.invalidate()
            if hasattr(self.pub_channel, "close"):
                self.pub_channel.close()
        if hasattr(self, "req_channel") and self.req_channel:
            self.req_channel.close()
            self.req_channel = None

        # Consider refactoring so that eval_master does not have a subtle side-effect on the contents of the opts array
        master, self.pub_channel = yield self.eval_master(
            self.opts, self.timeout, self.safe, failed
        )

        # a long-running req channel
        self.req_channel = salt.channel.client.AsyncReqChannel.factory(
            self.opts, io_loop=self.io_loop
        )
        log.debug("Connecting minion's long-running req channel")
        yield self.req_channel.connect()
        yield self._post_master_init(master)

    @tornado.gen.coroutine
    def handle_payload(self, payload, reply_func):
        self.payloads.append(payload)
        yield reply_func(payload)
        self.payload_ack.notify()

    # TODO: better name...
    @tornado.gen.coroutine
    def _post_master_init(self, master):
        """
        Function to finish init after connecting to a master

        This is primarily loading modules, pillars, etc. (since they need
        to know which master they connected to)

        If this function is changed, please check ProxyMinion._post_master_init
        to see if those changes need to be propagated.

        Minions and ProxyMinions need significantly different post master setups,
        which is why the differences are not factored out into separate helper
        functions.
        """
        if self.connected:
            self.opts["master"] = master

            # Initialize pillar before loader to make pillar accessible in modules
            async_pillar = salt.pillar.get_async_pillar(
                self.opts,
                self.opts["grains"],
                self.opts["id"],
                self.opts["saltenv"],
                pillarenv=self.opts.get("pillarenv"),
            )
            self.opts["pillar"] = yield async_pillar.compile_pillar()
            async_pillar.destroy()

        if not self.ready:
            self._setup_core()
        elif self.connected and self.opts["pillar"]:
            # The pillar has changed due to the connection to the master.
            # Reload the functions so that they can use the new pillar data.
            (
                self.functions,
                self.returners,
                self.function_errors,
                self.executors,
            ) = self._load_modules()
            if hasattr(self, "schedule"):
                self.schedule.functions = self.functions
                self.schedule.returners = self.returners

        if not hasattr(self, "schedule"):
            self.schedule = salt.utils.schedule.Schedule(
                self.opts,
                self.functions,
                self.returners,
                cleanup=[master_event(type="alive")],
            )

        # add default scheduling jobs to the minions scheduler
        if self.opts["mine_enabled"] and "mine.update" in self.functions:
            self.schedule.add_job(
                {
                    "__mine_interval": {
                        "function": "mine.update",
                        "minutes": self.opts["mine_interval"],
                        "jid_include": True,
                        "maxrunning": 2,
                        "run_on_start": True,
                        "return_job": self.opts.get("mine_return_job", False),
                    }
                },
                persist=True,
            )
            log.info("Added mine.update to scheduler")
        else:
            self.schedule.delete_job("__mine_interval", persist=True)

        # add master_alive job if enabled
        if (
            self.opts["transport"] != "tcp"
            and self.opts["master_alive_interval"] > 0
            and self.connected
        ):
            self.schedule.add_job(
                {
                    master_event(type="alive", master=self.opts["master"]): {
                        "function": "status.master",
                        "seconds": self.opts["master_alive_interval"],
                        "jid_include": True,
                        "maxrunning": 1,
                        "return_job": False,
                        "kwargs": {"master": self.opts["master"], "connected": True},
                    }
                },
                persist=True,
            )
            if (
                self.opts["master_failback"]
                and "master_list" in self.opts
                and self.opts["master"] != self.opts["master_list"][0]
            ):
                self.schedule.add_job(
                    {
                        master_event(type="failback"): {
                            "function": "status.ping_master",
                            "seconds": self.opts["master_failback_interval"],
                            "jid_include": True,
                            "maxrunning": 1,
                            "return_job": False,
                            "kwargs": {"master": self.opts["master_list"][0]},
                        }
                    },
                    persist=True,
                )
            else:
                self.schedule.delete_job(master_event(type="failback"), persist=True)
        else:
            self.schedule.delete_job(
                master_event(type="alive", master=self.opts["master"]), persist=True
            )
            self.schedule.delete_job(master_event(type="failback"), persist=True)

    def _prep_mod_opts(self):
        """
        Returns a copy of the opts with key bits stripped out
        """
        mod_opts = {}
        for key, val in self.opts.items():
            if key == "logger":
                continue
            mod_opts[key] = val
        return mod_opts

    def _load_modules(
        self, force_refresh=False, notify=False, grains=None, opts=None, context=None
    ):
        """
        Return the functions and the returners loaded up from the loader
        module
        """
        opt_in = True
        if not opts:
            opts = self.opts
            opt_in = False
        # if this is a *nix system AND modules_max_memory is set, lets enforce
        # a memory limit on module imports
        # this feature ONLY works on *nix like OSs (resource module doesn't work on windows)
        modules_max_memory = False
        if opts.get("modules_max_memory", -1) > 0 and HAS_PSUTIL and HAS_RESOURCE:
            log.debug(
                "modules_max_memory set, enforcing a maximum of %s",
                opts["modules_max_memory"],
            )
            modules_max_memory = True
            old_mem_limit = resource.getrlimit(resource.RLIMIT_AS)
            rss, vms = psutil.Process(os.getpid()).memory_info()[:2]
            mem_limit = rss + vms + opts["modules_max_memory"]
            resource.setrlimit(resource.RLIMIT_AS, (mem_limit, mem_limit))
        elif opts.get("modules_max_memory", -1) > 0:
            if not HAS_PSUTIL:
                log.error(
                    "Unable to enforce modules_max_memory because psutil is missing"
                )
            if not HAS_RESOURCE:
                log.error(
                    "Unable to enforce modules_max_memory because resource is missing"
                )

        # This might be a proxy minion
        if hasattr(self, "proxy"):
            proxy = self.proxy
        else:
            proxy = None

        if context is None:
            context = {}

        if grains is None:
            opts["grains"] = salt.loader.grains(
                opts, force_refresh, proxy=proxy, context=context
            )
        self.utils = salt.loader.utils(opts, proxy=proxy, context=context)

        if opts.get("multimaster", False):
            s_opts = copy.deepcopy(opts)
            functions = salt.loader.minion_mods(
                s_opts,
                utils=self.utils,
                proxy=proxy,
                loaded_base_name=self.loaded_base_name,
                notify=notify,
                context=context,
            )
        else:
            functions = salt.loader.minion_mods(
                opts,
                utils=self.utils,
                notify=notify,
                proxy=proxy,
                context=context,
            )
        returners = salt.loader.returners(opts, functions, proxy=proxy, context=context)
        errors = {}
        if "_errors" in functions:
            errors = functions["_errors"]
            functions.pop("_errors")

        # we're done, reset the limits!
        if modules_max_memory is True:
            resource.setrlimit(resource.RLIMIT_AS, old_mem_limit)

        executors = salt.loader.executors(opts, functions, proxy=proxy, context=context)

        if opt_in:
            self.opts = opts

        return functions, returners, errors, executors

    def _send_req_sync(self, load, timeout):
        # XXX: Signing should happen in RequestChannel to be fixed in 3008
        if self.opts["minion_sign_messages"]:
            log.trace("Signing event to be published onto the bus.")
            minion_privkey_path = os.path.join(self.opts["pki_dir"], "minion.pem")
            sig = salt.crypt.sign_message(
                minion_privkey_path, salt.serializers.msgpack.serialize(load)
            )
            load["sig"] = sig
        with salt.utils.event.get_event("minion", opts=self.opts, listen=True) as event:
            request_id = str(uuid.uuid4())
            log.trace("Send request to main id=%s", request_id)
            event.fire_event(
                load,
                f"__master_req_channel_payload/{request_id}/{self.opts['master']}",
                timeout=timeout,
            )
            ret = event.get_event(
                tag=f"__master_req_channel_return/{request_id}",
                wait=timeout,
            )
            log.trace("Reply from main %s", request_id)
            return ret["ret"]

    @tornado.gen.coroutine
    def _send_req_async(self, load, timeout):
        # XXX: Signing should happen in RequestChannel to be fixed in 3008
        # XXX: This is only used by syndic
        if self.opts["minion_sign_messages"]:
            log.trace("Signing event to be published onto the bus.")
            minion_privkey_path = os.path.join(self.opts["pki_dir"], "minion.pem")
            sig = salt.crypt.sign_message(
                minion_privkey_path, salt.serializers.msgpack.serialize(load)
            )
            load["sig"] = sig
        with salt.utils.event.get_event("minion", opts=self.opts, listen=True) as event:
            request_id = str(uuid.uuid4())
            log.trace("Send request to main id=%s", request_id)
            yield event.fire_event_async(
                load,
                f"__master_req_channel_payload/{request_id}/{self.opts['master']}",
                timeout=timeout,
            )
<<<<<<< HEAD
            raise tornado.gen.Return(ret)
=======
            start = time.time()
            while time.time() - start < timeout:
                ret = event.get_event(
                    tag=f"__master_req_channel_return/{request_id}", no_block=True
                )
                if ret:
                    break
                yield salt.ext.tornado.gen.sleep(0.3)
            else:
                raise TimeoutError("Did not recieve return event")
            log.trace("Reply from main %s", request_id)
            raise salt.ext.tornado.gen.Return(ret["ret"])
>>>>>>> 59ab018e

    @salt.ext.tornado.gen.coroutine
    def _send_req_async_main(self, load, timeout):
        """
        Send a request to the master's request server. To be called from the
        top level process in the main thread only. Worker threads and
        processess should call _send_req_sync or _send_req_async as nessecery.
        """
        if self.opts["minion_sign_messages"]:
            log.trace("Signing event to be published onto the bus.")
            minion_privkey_path = os.path.join(self.opts["pki_dir"], "minion.pem")
            sig = salt.crypt.sign_message(
                minion_privkey_path, salt.serializers.msgpack.serialize(load)
            )
            load["sig"] = sig
        ret = yield self.req_channel.send(
            load, timeout=timeout, tries=self.opts["return_retry_tries"]
        )
        raise salt.ext.tornado.gen.Return(ret)

    def _fire_master_prepare(
        self, data, tag, events, pretag, include_startup_grains=False
    ):
        load = {
            "id": self.opts["id"],
            "cmd": "_minion_event",
            "pretag": pretag,
            "tok": self.tok,
        }
        if events:
            load["events"] = events
        elif data and tag:
            load["data"] = data
            load["tag"] = tag
        elif not data and tag:
            load["data"] = {}
            load["tag"] = tag
        else:
            return

        if include_startup_grains:
            grains_to_add = {
                k: v
                for k, v in self.opts.get("grains", {}).items()
                if k in self.opts["start_event_grains"]
            }
            load["grains"] = grains_to_add
        return load

    @salt.ext.tornado.gen.coroutine
    def _fire_master_main(
        self,
        data=None,
        tag=None,
        events=None,
        pretag=None,
        timeout=60,
        timeout_handler=None,
        include_startup_grains=False,
    ):
        load = self._fire_master_prepare(
            data, tag, events, pretag, include_startup_grains
        )
        if timeout_handler is None:

            def handle_timeout(*_):
                log.info(
                    "fire_master failed: master could not be contacted. Request"
                    " timed out."
                )
                return True

            timeout_handler = handle_timeout

        yield self._send_req_async_main(load, timeout)

<<<<<<< HEAD
            # pylint: disable=unexpected-keyword-arg
            self._send_req_async(load, timeout)
            # pylint: enable=unexpected-keyword-arg
=======
    def _fire_master(
        self,
        data=None,
        tag=None,
        events=None,
        pretag=None,
        timeout=60,
        timeout_handler=None,
        include_startup_grains=False,
    ):
        """
        Fire an event on the master, or drop message if unable to send.
        """
        load = self._fire_master_prepare(
            data, tag, events, pretag, include_startup_grains
        )
        try:
            self._send_req_sync(load, timeout)
        except salt.exceptions.SaltReqTimeoutError:
            log.info(
                "fire_master failed: master could not be contacted. Request timed"
                " out."
            )
            return False
        except Exception:  # pylint: disable=broad-except
            log.info("fire_master failed: %s", traceback.format_exc())
            return False
>>>>>>> 59ab018e
        return True

    async def _handle_decoded_payload(self, data):
        """
        Override this method if you wish to handle the decoded data
        differently.
        """

        # Ensure payload is unicode. Disregard failure to decode binary blobs.
        if "user" in data:
            log.info(
                "User %s Executing command %s with jid %s",
                data["user"],
                data["fun"],
                data["jid"],
            )
        else:
            log.info("Executing command %s with jid %s", data["fun"], data["jid"])
        log.debug("Command details %s", data)

        # Don't duplicate jobs
        log.trace("Started JIDs: %s", self.jid_queue)
        if self.jid_queue is not None:
            if data["jid"] in self.jid_queue:
                return
            else:
                self.jid_queue.append(data["jid"])
                if len(self.jid_queue) > self.opts["minion_jid_queue_hwm"]:
                    self.jid_queue.pop(0)

        if isinstance(data["fun"], str):
            if data["fun"] == "sys.reload_modules":
                (
                    self.functions,
                    self.returners,
                    self.function_errors,
                    self.executors,
                ) = self._load_modules()
                self.schedule.functions = self.functions
                self.schedule.returners = self.returners

        if self.opts.get("grains_refresh_pre_exec"):
            if hasattr(self, "proxy"):
                proxy = self.proxy
            else:
                proxy = None
            self.opts["grains"] = salt.loader.grains(
                self.opts, force_refresh=True, proxy=proxy
            )

        process_count_max = self.opts.get("process_count_max")
        if process_count_max > 0:
            process_count = len(salt.utils.minion.running(self.opts))
            while process_count >= process_count_max:
                log.warning(
                    "Maximum number of processes reached while executing jid %s,"
                    " waiting...",
                    data["jid"],
                )
                await asyncio.sleep(10)
                process_count = len(salt.utils.minion.running(self.opts))

        # We stash an instance references to allow for the socket
        # communication in Windows. You can't pickle functions, and thus
        # python needs to be able to reconstruct the reference on the other
        # side.
        instance = self
        creds_map = None
        multiprocessing_enabled = self.opts.get("multiprocessing", True)
        name = "ProcessPayload(jid={})".format(data["jid"])
        if multiprocessing_enabled:
            if salt.utils.platform.spawning_platform():
                # let python reconstruct the minion on the other side if we're
                # running on windows
                instance = None
                creds_map = salt.crypt.AsyncAuth.creds_map
            with default_signals(signal.SIGINT, signal.SIGTERM):
                process = SignalHandlingProcess(
                    target=self._target,
                    name=name,
                    args=(instance, self.opts, data, self.connected, creds_map),
                )
        else:
            process = threading.Thread(
                target=self._target,
                args=(instance, self.opts, data, self.connected, creds_map),
                name=name,
            )

        if multiprocessing_enabled:
            with default_signals(signal.SIGINT, signal.SIGTERM):
                # Reset current signals before starting the process in
                # order not to inherit the current signal handlers
                process.start()
        else:
            process.start()
        self.subprocess_list.add(process)

    def ctx(self):
        """
        Return a single context manager for the minion's data
        """
        exitstack = contextlib.ExitStack()
        exitstack.enter_context(self.functions.context_dict.clone())
        exitstack.enter_context(self.returners.context_dict.clone())
        exitstack.enter_context(self.executors.context_dict.clone())
        return exitstack

    @classmethod
    def _target(cls, minion_instance, opts, data, connected, creds_map):
        if creds_map:
            salt.crypt.AsyncAuth.creds_map = creds_map
        if not minion_instance:
            minion_instance = cls(opts, load_grains=False)
            minion_instance.connected = connected
            if not hasattr(minion_instance, "functions"):
                (
                    functions,
                    returners,
                    function_errors,
                    executors,
                ) = minion_instance._load_modules(grains=opts["grains"])
                minion_instance.functions = functions
                minion_instance.returners = returners
                minion_instance.function_errors = function_errors
                minion_instance.executors = executors
            if not hasattr(minion_instance, "proc_dir"):
                uid = salt.utils.user.get_uid(user=opts.get("user", None))
                minion_instance.proc_dir = get_proc_dir(opts["cachedir"], uid=uid)

        def run_func(minion_instance, opts, data):
            if isinstance(data["fun"], tuple) or isinstance(data["fun"], list):
                return Minion._thread_multi_return(minion_instance, opts, data)
            else:
                return Minion._thread_return(minion_instance, opts, data)

        with salt.utils.ctx.request_context({"data": data, "opts": opts}):
            run_func(minion_instance, opts, data)

    def _execute_job_function(
        self, function_name, function_args, executors, opts, data
    ):
        """
        Executes a function within a job given it's name, the args and the executors.
        It also checks if the function is allowed to run if 'blackout mode' is enabled.
        """
        minion_blackout_violation = False
        if self.connected and self.opts["pillar"].get("minion_blackout", False):
            whitelist = self.opts["pillar"].get("minion_blackout_whitelist", [])
            # this minion is blacked out. Only allow saltutil.refresh_pillar and the whitelist
            if (
                function_name != "saltutil.refresh_pillar"
                and function_name not in whitelist
            ):
                minion_blackout_violation = True
        # use minion_blackout_whitelist from grains if it exists
        if self.opts["grains"].get("minion_blackout", False):
            whitelist = self.opts["grains"].get("minion_blackout_whitelist", [])
            if (
                function_name != "saltutil.refresh_pillar"
                and function_name not in whitelist
            ):
                minion_blackout_violation = True
        if minion_blackout_violation:
            raise SaltInvocationError(
                "Minion in blackout mode. Set 'minion_blackout' "
                "to False in pillar or grains to resume operations. Only "
                "saltutil.refresh_pillar allowed in blackout mode."
            )

        if function_name in self.functions:
            func = self.functions[function_name]
            args, kwargs = load_args_and_kwargs(func, function_args, data)
        else:
            # only run if function_name is not in minion_instance.functions and allow_missing_funcs is True
            func = function_name
            args, kwargs = function_args, data
        self.functions.pack["__context__"]["retcode"] = 0

        if isinstance(executors, str):
            executors = [executors]
        elif not isinstance(executors, list) or not executors:
            raise SaltInvocationError(
                "Wrong executors specification: {}. String or non-empty list expected".format(
                    executors
                )
            )
        if opts.get("sudo_user", "") and executors[-1] != "sudo":
            executors[-1] = "sudo"  # replace the last one with sudo
        log.trace("Executors list %s", executors)  # pylint: disable=no-member

        for name in executors:
            fname = f"{name}.execute"
            if fname not in self.executors:
                raise SaltInvocationError(f"Executor '{name}' is not available")
            return_data = self.executors[fname](opts, data, func, args, kwargs)
            if return_data is not None:
                return return_data

        return None

    @classmethod
    def _thread_return(cls, minion_instance, opts, data):
        """
        This method should be used as a threading target, start the actual
        minion side execution.
        """
        loop = asyncio.new_event_loop()
        asyncio.set_event_loop(loop)

        minion_instance.gen_modules()
        fn_ = os.path.join(minion_instance.proc_dir, data["jid"])

        salt.utils.process.appendproctitle(f"{cls.__name__}._thread_return")

        sdata = {"pid": os.getpid()}
        sdata.update(data)
        log.info("Starting a new job %s with PID %s", data["jid"], sdata["pid"])
        with salt.utils.files.fopen(fn_, "w+b") as fp_:
            fp_.write(salt.payload.dumps(sdata))
        ret = {"success": False}
        function_name = data["fun"]
        function_args = data["arg"]
        executors = (
            data.get("module_executors")
            or getattr(minion_instance, "module_executors", [])
            or opts.get("module_executors", ["direct_call"])
        )
        allow_missing_funcs = any(
            [
                minion_instance.executors[f"{executor}.allow_missing_func"](
                    function_name
                )
                for executor in executors
                if f"{executor}.allow_missing_func" in minion_instance.executors
            ]
        )
        if function_name in minion_instance.functions or allow_missing_funcs is True:
            try:
                return_data = minion_instance._execute_job_function(
                    function_name, function_args, executors, opts, data
                )

                if isinstance(return_data, types.GeneratorType):
                    ind = 0
                    iret = {}
                    for single in return_data:
                        if isinstance(single, dict) and isinstance(iret, dict):
                            iret.update(single)
                        else:
                            if not iret:
                                iret = []
                            iret.append(single)
                        tag = tagify([data["jid"], "prog", opts["id"], str(ind)], "job")
                        event_data = {"return": single}
                        minion_instance._fire_master(event_data, tag)
                        ind += 1
                    ret["return"] = iret
                else:
                    ret["return"] = return_data

                retcode = minion_instance.functions.pack["__context__"].get(
                    "retcode", salt.defaults.exitcodes.EX_OK
                )
                if retcode == salt.defaults.exitcodes.EX_OK:
                    # No nonzero retcode in __context__ dunder. Check if return
                    # is a dictionary with a "result" or "success" key.
                    try:
                        func_result = all(
                            return_data.get(x, True) for x in ("result", "success")
                        )
                    except Exception:  # pylint: disable=broad-except
                        # return data is not a dict
                        func_result = True
                    if not func_result:
                        retcode = salt.defaults.exitcodes.EX_GENERIC

                ret["retcode"] = retcode
                ret["success"] = retcode == salt.defaults.exitcodes.EX_OK
            except CommandNotFoundError as exc:
                msg = f"Command required for '{function_name}' not found"
                log.debug(msg, exc_info=True)
                ret["return"] = f"{msg}: {exc}"
                ret["out"] = "nested"
                ret["retcode"] = salt.defaults.exitcodes.EX_GENERIC
            except CommandExecutionError as exc:
                log.error(
                    "A command in '%s' had a problem: %s",
                    function_name,
                    exc,
                    exc_info_on_loglevel=logging.DEBUG,
                )
                ret["return"] = f"ERROR: {exc}"
                ret["out"] = "nested"
                ret["retcode"] = salt.defaults.exitcodes.EX_GENERIC
            except SaltInvocationError as exc:
                log.error(
                    "Problem executing '%s': %s",
                    function_name,
                    exc,
                    exc_info_on_loglevel=logging.DEBUG,
                )
                ret["return"] = f"ERROR executing '{function_name}': {exc}"
                ret["out"] = "nested"
                ret["retcode"] = salt.defaults.exitcodes.EX_GENERIC
            except SaltClientError as exc:
                log.error(
                    "Problem executing '%s': %s",
                    function_name,
                    exc,
                )
                ret["return"] = f"ERROR executing '{function_name}': {exc}"
                ret["out"] = "nested"
                ret["retcode"] = salt.defaults.exitcodes.EX_GENERIC
            except TypeError as exc:
                # XXX: This can ba extreemly missleading when something outside of a
                # execution module call raises a TypeError. Make this it's own
                # type of exception when we start validating state and
                # execution argument module inputs.
                msg = "Passed invalid arguments to {}: {}\n{}".format(
                    function_name,
                    exc,
                    minion_instance.functions[function_name].__doc__ or "",
                )
                log.warning(msg, exc_info_on_loglevel=logging.DEBUG)
                ret["return"] = msg
                ret["out"] = "nested"
                ret["retcode"] = salt.defaults.exitcodes.EX_GENERIC
            except Exception:  # pylint: disable=broad-except
                msg = "The minion function caused an exception"
                log.warning(msg, exc_info_on_loglevel=True)
                salt.utils.error.fire_exception(
                    salt.exceptions.MinionError(msg), opts, job=data
                )
                ret["return"] = f"{msg}: {traceback.format_exc()}"
                ret["out"] = "nested"
                ret["retcode"] = salt.defaults.exitcodes.EX_GENERIC
        else:
            docs = minion_instance.functions["sys.doc"](f"{function_name}*")
            if docs:
                docs[function_name] = minion_instance.functions.missing_fun_string(
                    function_name
                )
                ret["return"] = docs
            else:
                ret["return"] = minion_instance.functions.missing_fun_string(
                    function_name
                )
                mod_name = function_name.split(".")[0]
                if mod_name in minion_instance.function_errors:
                    ret["return"] += " Possible reasons: '{}'".format(
                        minion_instance.function_errors[mod_name]
                    )
            ret["success"] = False
            ret["retcode"] = salt.defaults.exitcodes.EX_GENERIC
            ret["out"] = "nested"

        ret["jid"] = data["jid"]
        ret["fun"] = data["fun"]
        ret["fun_args"] = data["arg"]
        if "user" in data:
            ret["user"] = data["user"]
        if "master_id" in data:
            ret["master_id"] = data["master_id"]
        if "metadata" in data:
            if isinstance(data["metadata"], dict):
                ret["metadata"] = data["metadata"]
            else:
                log.warning("The metadata parameter must be a dictionary. Ignoring.")
        if minion_instance.connected:
            minion_instance._return_pub(ret)

        # Add default returners from minion config
        # Should have been converted to comma-delimited string already
        if isinstance(opts.get("return"), str):
            if data["ret"]:
                data["ret"] = ",".join((data["ret"], opts["return"]))
            else:
                data["ret"] = opts["return"]

        log.debug("minion return: %s", ret)
        # TODO: make a list? Seems odd to split it this late :/
        if data["ret"] and isinstance(data["ret"], str):
            if "ret_config" in data:
                ret["ret_config"] = data["ret_config"]
            if "ret_kwargs" in data:
                ret["ret_kwargs"] = data["ret_kwargs"]
            ret["id"] = opts["id"]
            for returner in set(data["ret"].split(",")):
                try:
                    returner_str = f"{returner}.returner"
                    if returner_str in minion_instance.returners:
                        minion_instance.returners[returner_str](ret)
                    else:
                        returner_err = minion_instance.returners.missing_fun_string(
                            returner_str
                        )
                        log.error(
                            "Returner %s could not be loaded: %s",
                            returner_str,
                            returner_err,
                        )
                except Exception as exc:  # pylint: disable=broad-except
                    log.exception("The return failed for job %s: %s", data["jid"], exc)

    @classmethod
    def _thread_multi_return(cls, minion_instance, opts, data):
        """
        This method should be used as a threading target, start the actual
        minion side execution.
        """
        loop = asyncio.new_event_loop()
        asyncio.set_event_loop(loop)

        minion_instance.gen_modules()
        fn_ = os.path.join(minion_instance.proc_dir, data["jid"])

        salt.utils.process.appendproctitle(f"{cls.__name__}._thread_multi_return")

        sdata = {"pid": os.getpid()}
        sdata.update(data)
        log.info("Starting a new job with PID %s", sdata["pid"])
        with salt.utils.files.fopen(fn_, "w+b") as fp_:
            fp_.write(salt.payload.dumps(sdata))

        multifunc_ordered = opts.get("multifunc_ordered", False)
        num_funcs = len(data["fun"])
        if multifunc_ordered:
            ret = {
                "return": [None] * num_funcs,
                "retcode": [None] * num_funcs,
                "success": [False] * num_funcs,
            }
        else:
            ret = {"return": {}, "retcode": {}, "success": {}}
        executors = (
            data.get("module_executors")
            or getattr(minion_instance, "module_executors", [])
            or opts.get("module_executors", ["direct_call"])
        )

        for ind in range(0, num_funcs):
            function_name = data["fun"][ind]
            function_args = data["arg"][ind]
            if not multifunc_ordered:
                ret["success"][function_name] = False
            try:
                return_data = minion_instance._execute_job_function(
                    function_name, function_args, executors, opts, data
                )

                key = ind if multifunc_ordered else data["fun"][ind]
                ret["return"][key] = return_data
                retcode = minion_instance.functions.pack["__context__"].get(
                    "retcode", 0
                )
                if retcode == 0:
                    # No nonzero retcode in __context__ dunder. Check if return
                    # is a dictionary with a "result" or "success" key.
                    try:
                        func_result = all(
                            ret["return"][key].get(x, True)
                            for x in ("result", "success")
                        )
                    except Exception:  # pylint: disable=broad-except
                        # return data is not a dict
                        func_result = True
                    if not func_result:
                        retcode = 1

                ret["retcode"][key] = retcode
                ret["success"][key] = retcode == 0
            except Exception as exc:  # pylint: disable=broad-except
                trb = traceback.format_exc()
                log.warning("The minion function caused an exception: %s", exc)
                if multifunc_ordered:
                    ret["return"][ind] = trb
                else:
                    ret["return"][data["fun"][ind]] = trb
            ret["jid"] = data["jid"]
            ret["fun"] = data["fun"]
            ret["fun_args"] = data["arg"]
            if "user" in data:
                ret["user"] = data["user"]
        if "metadata" in data:
            ret["metadata"] = data["metadata"]
        if minion_instance.connected:
            minion_instance._return_pub(ret)
        if data["ret"]:
            if "ret_config" in data:
                ret["ret_config"] = data["ret_config"]
            if "ret_kwargs" in data:
                ret["ret_kwargs"] = data["ret_kwargs"]
            for returner in set(data["ret"].split(",")):
                ret["id"] = opts["id"]
                try:
                    minion_instance.returners[f"{returner}.returner"](ret)
                except Exception as exc:  # pylint: disable=broad-except
                    log.error("The return failed for job %s: %s", data["jid"], exc)

    def _prepare_return_pub(self, ret, ret_cmd="_return"):
        jid = ret.get("jid", ret.get("__jid__"))
        fun = ret.get("fun", ret.get("__fun__"))
        if self.opts["multiprocessing"]:
            fn_ = os.path.join(self.proc_dir, jid)
            if os.path.isfile(fn_):
                try:
                    os.remove(fn_)
                except OSError:
                    # The file is gone already
                    pass
        log.info("Returning information for job: %s", jid)
        log.trace("Return data: %s", ret)
        if ret_cmd == "_syndic_return":
            load = {
                "cmd": ret_cmd,
                "id": self.opts["uid"],
                "jid": jid,
                "fun": fun,
                "arg": ret.get("arg"),
                "tgt": ret.get("tgt"),
                "tgt_type": ret.get("tgt_type"),
                "load": ret.get("__load__"),
            }
            if "__master_id__" in ret:
                load["master_id"] = ret["__master_id__"]
            load["return"] = {}
            for key, value in ret.items():
                if key.startswith("__"):
                    continue
                load["return"][key] = value
        else:
            load = {"cmd": ret_cmd, "id": self.opts["id"]}
            for key, value in ret.items():
                load[key] = value

        if "out" in ret:
            if isinstance(ret["out"], str):
                load["out"] = ret["out"]
            else:
                log.error("Invalid outputter %s. This is likely a bug.", ret["out"])
        else:
            try:
                oput = self.functions[fun].__outputter__
            except (KeyError, AttributeError, TypeError):
                pass
            else:
                if isinstance(oput, str):
                    load["out"] = oput
        if self.opts["cache_jobs"]:
            # Local job cache has been enabled
            if ret["jid"] == "req":
                ret["jid"] = salt.utils.jid.gen_jid(self.opts)
            salt.utils.minion.cache_jobs(self.opts, ret["jid"], ret)
        return load

    @salt.ext.tornado.gen.coroutine
    def _return_pub_main(self, ret, ret_cmd="_return", timeout=60):
        jid = ret.get("jid", ret.get("__jid__"))
        load = self._prepare_return_pub(ret, ret_cmd)
        if not self.opts["pub_ret"]:
            return ""

        def timeout_handler(*_):
            log.warning(
                "The minion failed to return the job information for job %s. "
                "This is often due to the master being shut down or "
                "overloaded. If the master is running, consider increasing "
                "the worker_threads value.",
                jid,
            )
            return True

<<<<<<< HEAD
        if sync:
            try:
                ret_val = self._send_req_sync(load, timeout=timeout)
            except SaltReqTimeoutError:
                timeout_handler()
                return ""
        else:
            # pylint: disable=unexpected-keyword-arg
            ret_val = self._send_req_async(
                load,
                timeout=timeout,
            )
            # pylint: enable=unexpected-keyword-arg
=======
        try:
            ret_val = yield self._send_req_async_main(load, timeout=timeout)
        except SaltReqTimeoutError:
            timeout_handler()
            ret_val = ""
        log.trace("ret_val = %s", ret_val)  # pylint: disable=no-member
        raise salt.ext.tornado.gen.Return(ret_val)
>>>>>>> 59ab018e

    def _return_pub(self, ret, ret_cmd="_return", timeout=60):
        """
        Return the data from the executed command to the master server
        """
        jid = ret.get("jid", ret.get("__jid__"))
        load = self._prepare_return_pub(ret, ret_cmd)
        if not self.opts["pub_ret"]:
            return ""

        def timeout_handler(*_):
            log.warning(
                "The minion failed to return the job information for job %s. "
                "This is often due to the master being shut down or "
                "overloaded. If the master is running, consider increasing "
                "the worker_threads value.",
                jid,
            )
            return True

        try:
            ret_val = self._send_req_sync(load, timeout=timeout)
        except SaltReqTimeoutError:
            timeout_handler()
            return ""
        log.trace("ret_val = %s", ret_val)  # pylint: disable=no-member
        return ret_val

    def _return_pub_multi(self, rets, ret_cmd="_return", timeout=60, sync=True):
        """
        Return the data from the executed command to the master server
        """
        # XXX: This is only used by syndic and should be moved to the Syndic class.
        # XXX: The sync flag is only called with sync=False. Which also means
        # deprecating sync means we can remove Minion._send_req_async.
        if not isinstance(rets, list):
            rets = [rets]
        jids = {}
        for ret in rets:
            jid = ret.get("jid", ret.get("__jid__"))
            fun = ret.get("fun", ret.get("__fun__"))
            if self.opts["multiprocessing"]:
                fn_ = os.path.join(self.proc_dir, jid)
                if os.path.isfile(fn_):
                    try:
                        os.remove(fn_)
                    except OSError:
                        # The file is gone already
                        pass
            log.info("Returning information for job: %s", jid)
            load = jids.setdefault(jid, {})
            if ret_cmd == "_syndic_return":
                if not load:
                    load.update(
                        {
                            "id": self.opts["id"],
                            "jid": jid,
                            "fun": fun,
                            "arg": ret.get("arg"),
                            "tgt": ret.get("tgt"),
                            "tgt_type": ret.get("tgt_type"),
                            "load": ret.get("__load__"),
                            "return": {},
                        }
                    )
                if "__master_id__" in ret:
                    load["master_id"] = ret["__master_id__"]
                for key, value in ret.items():
                    if key.startswith("__"):
                        continue
                    load["return"][key] = value
            else:
                load.update({"id": self.opts["id"]})
                for key, value in ret.items():
                    load[key] = value

            if "out" in ret:
                if isinstance(ret["out"], str):
                    load["out"] = ret["out"]
                else:
                    log.error("Invalid outputter %s. This is likely a bug.", ret["out"])
            else:
                try:
                    oput = self.functions[fun].__outputter__
                except (KeyError, AttributeError, TypeError):
                    pass
                else:
                    if isinstance(oput, str):
                        load["out"] = oput
            if self.opts["cache_jobs"]:
                # Local job cache has been enabled
                salt.utils.minion.cache_jobs(self.opts, load["jid"], ret)

        load = {"cmd": ret_cmd, "load": list(jids.values())}

        def timeout_handler(*_):
            log.warning(
                "The minion failed to return the job information for job %s. "
                "This is often due to the master being shut down or "
                "overloaded. If the master is running, consider increasing "
                "the worker_threads value.",
                jid,
            )
            return True

        if sync:
            try:
                ret_val = self._send_req_sync(load, timeout=timeout)
            except SaltReqTimeoutError:
                timeout_handler()
                return ""
        else:
            # pylint: disable=unexpected-keyword-arg
            ret_val = self._send_req_async(
                load,
                timeout=timeout,
            )
            # pylint: enable=unexpected-keyword-arg

        log.trace("ret_val = %s", ret_val)  # pylint: disable=no-member
        return ret_val

    def _state_run(self):
        """
        Execute a state run based on information set in the minion config file
        """
        if self.opts["startup_states"]:
            if (
                self.opts.get("master_type", "str") == "disable"
                and self.opts.get("file_client", "remote") == "remote"
            ):
                log.warning(
                    "Cannot run startup_states when 'master_type' is set "
                    "to 'disable' and 'file_client' is set to "
                    "'remote'. Skipping."
                )
            else:
                data = {"jid": "req", "ret": self.opts.get("ext_job_cache", "")}
                if self.opts["startup_states"] == "sls":
                    data["fun"] = "state.sls"
                    data["arg"] = [self.opts["sls_list"]]
                elif self.opts["startup_states"] == "top":
                    data["fun"] = "state.top"
                    data["arg"] = [self.opts["top_file"]]
                else:
                    data["fun"] = "state.highstate"
                    data["arg"] = []
                self._handle_decoded_payload(data)

    def _refresh_grains_watcher(self, refresh_interval_in_minutes):
        """
        Create a loop that will fire a pillar refresh to inform a master about a change in the grains of this minion
        :param refresh_interval_in_minutes:
        :return: None
        """
        if "__update_grains" not in self.opts.get("schedule", {}):
            if "schedule" not in self.opts:
                self.opts["schedule"] = {}
            self.opts["schedule"].update(
                {
                    "__update_grains": {
                        "function": "event.fire",
                        "args": [{}, "grains_refresh"],
                        "minutes": refresh_interval_in_minutes,
                    }
                }
            )

    def _fire_master_minion_start(self):
        include_grains = False
        if self.opts["start_event_grains"]:
            include_grains = True
        # Send an event to the master that the minion is live
        if self.opts["enable_legacy_startup_events"]:
            # Old style event. Defaults to False in 3001 release.
            self._fire_master_main(
                "Minion {} started at {}".format(self.opts["id"], time.asctime()),
                "minion_start",
                include_startup_grains=include_grains,
            )
        # send name spaced event
        self._fire_master_main(
            "Minion {} started at {}".format(self.opts["id"], time.asctime()),
            tagify([self.opts["id"], "start"], "minion"),
            include_startup_grains=include_grains,
        )

    def module_refresh(self, force_refresh=False, notify=False):
        """
        Refresh the functions and returners.
        """
        if not hasattr(self, "schedule"):
            return
        log.debug("Refreshing modules. Notify=%s", notify)
        self.functions, self.returners, _, self.executors = self._load_modules(
            force_refresh, notify=notify
        )

        self.schedule.functions = self.functions
        self.schedule.returners = self.returners

        self.beacons_refresh()

    def beacons_refresh(self):
        """
        Refresh the functions and returners.
        """
        if not self.beacons_leader:
            return
        log.debug("Refreshing beacons.")
        self.beacons = salt.beacons.Beacon(self.opts, self.functions)

    def matchers_refresh(self):
        """
        Refresh the matchers
        """
        log.debug("Refreshing matchers.")
        self.matchers = salt.loader.matchers(self.opts)

    def pillar_schedule_refresh(self, current, new):
        """
        Refresh the schedule in pillar
        """
        # delete any pillar schedule items not
        # in the updated pillar values.
        for item in list(current):
            if item not in new:
                del current[item]

        # Update any entries that have changed
        pillar_schedule = {}
        for item in current:
            schedule_item = current[item]
            # ignore any of the internal keys
            ignore = [item for item in schedule_item if item.startswith("_")]
            if item in new:
                diff = salt.utils.dictdiffer.deep_diff(
                    schedule_item, new[item], ignore=ignore
                )
                if diff.get("new"):
                    pillar_schedule[item] = new[item]
                else:
                    pillar_schedule[item] = schedule_item

        # Add any new entries
        for item in new:
            if item not in pillar_schedule:
                pillar_schedule[item] = new[item]

        return pillar_schedule

    # TODO: only allow one future in flight at a time?
    @tornado.gen.coroutine
    def pillar_refresh(self, force_refresh=False, clean_cache=False):
        """
        Refresh the pillar
        """
        self.module_refresh(force_refresh)

        if self.connected:
            log.debug("Refreshing pillar.")
            async_pillar = salt.pillar.get_async_pillar(
                self.opts,
                self.opts["grains"],
                self.opts["id"],
                self.opts["saltenv"],
                pillarenv=self.opts.get("pillarenv"),
                clean_cache=clean_cache,
            )
            try:
                new_pillar = yield async_pillar.compile_pillar()
            except SaltClientError:
                # Do not exit if a pillar refresh fails.
                log.error(
                    "Pillar data could not be refreshed. "
                    "One or more masters may be down!"
                )
            else:
                current_schedule = self.opts["pillar"].get("schedule", {})
                new_schedule = new_pillar.get("schedule", {})
                new_pillar["schedule"] = self.pillar_schedule_refresh(
                    current_schedule, new_schedule
                )
                self.opts["pillar"] = new_pillar
                self.functions.pack["__pillar__"] = self.opts["pillar"]
            finally:
                async_pillar.destroy()
        self.matchers_refresh()
        self.beacons_refresh()
        with salt.utils.event.get_event("minion", opts=self.opts, listen=False) as evt:
            evt.fire_event(
                {"complete": True},
                tag=salt.defaults.events.MINION_PILLAR_REFRESH_COMPLETE,
            )

    def manage_schedule(self, tag, data):
        """
        Refresh the functions and returners.
        """
        func = data.get("func", None)
        name = data.get("name", None)
        schedule = data.get("schedule", None)
        where = data.get("where", None)
        persist = data.get("persist", None)
        fire_event = data.get("fire_event", None)

        funcs = {
            "delete": ("delete_job", (name, persist)),
            "add": ("add_job", (schedule, persist)),
            "modify": ("modify_job", (name, schedule, persist)),
            "enable": ("enable_schedule", (persist,)),
            "disable": ("disable_schedule", (persist,)),
            "enable_job": ("enable_job", (name, persist)),
            "run_job": ("run_job", (name,)),
            "disable_job": ("disable_job", (name, persist)),
            "postpone_job": ("postpone_job", (name, data)),
            "skip_job": ("skip_job", (name, data)),
            "reload": ("reload", (schedule,)),
            "list": ("list", (where,)),
            "save_schedule": ("save_schedule", ()),
            "get_next_fire_time": ("get_next_fire_time", (name,)),
            "job_status": ("job_status", (name, fire_event)),
        }

        # Call the appropriate schedule function
        try:
            alias, params = funcs.get(func)
            getattr(self.schedule, alias)(*params)
        except TypeError:
            log.error('Function "%s" is unavailable in salt.utils.scheduler', func)

    def manage_beacons(self, tag, data):
        """
        Manage Beacons
        """
        if not self.beacons_leader:
            return

        func = data.get("func", None)
        name = data.get("name", None)
        beacon_data = data.get("beacon_data", None)
        include_pillar = data.get("include_pillar", None)
        include_opts = data.get("include_opts", None)

        funcs = {
            "add": ("add_beacon", {"name": name, "beacon_data": beacon_data}),
            "modify": ("modify_beacon", {"name": name, "beacon_data": beacon_data}),
            "delete": ("delete_beacon", {"name": name}),
            "enable": ("enable_beacons", {}),
            "disable": ("disable_beacons", {}),
            "enable_beacon": ("enable_beacon", {"name": name}),
            "disable_beacon": ("disable_beacon", {"name": name}),
            "list": (
                "list_beacons",
                {"include_opts": include_opts, "include_pillar": include_pillar},
            ),
            "list_available": ("list_available_beacons", {}),
            "validate_beacon": (
                "validate_beacon",
                {"name": name, "beacon_data": beacon_data},
            ),
            "reset": ("reset", {}),
        }

        # Call the appropriate beacon function
        try:
            alias, params = funcs.get(func)
            getattr(self.beacons, alias)(**params)
        except TypeError:
            log.error('Function "%s" is unavailable in salt.utils.beacons', func)

    def environ_setenv(self, tag, data):
        """
        Set the salt-minion main process environment according to
        the data contained in the minion event data
        """
        environ = data.get("environ", None)
        if environ is None:
            return False
        false_unsets = data.get("false_unsets", False)
        clear_all = data.get("clear_all", False)
        import salt.modules.environ as mod_environ

        return mod_environ.setenv(environ, false_unsets, clear_all)

    def _pre_tune(self):
        """
        Set the minion running flag and issue the appropriate warnings if
        the minion cannot be started or is already running
        """
        if self._running is None:
            self._running = True
        elif self._running is False:
            log.error(
                "This %s was scheduled to stop. Not running %s.tune_in()",
                self.__class__.__name__,
                self.__class__.__name__,
            )
            return
        elif self._running is True:
            log.error(
                "This %s is already running. Not running %s.tune_in()",
                self.__class__.__name__,
                self.__class__.__name__,
            )
            return

        try:
            log.info(
                "%s is starting as user '%s'",
                self.__class__.__name__,
                salt.utils.user.get_user(),
            )
        except Exception as err:  # pylint: disable=broad-except
            # Only windows is allowed to fail here. See #3189. Log as debug in
            # that case. Else, error.
            log.log(
                salt.utils.platform.is_windows() and logging.DEBUG or logging.ERROR,
                "Failed to get the user who is starting %s",
                self.__class__.__name__,
                exc_info=err,
            )

    def _mine_send(self, tag, data):
        """
        Send mine data to the master
        """
        # Consider using a long-running req channel to send mine data
        with salt.channel.client.ReqChannel.factory(self.opts) as channel:
            data["tok"] = self.tok
            try:
                ret = channel.send(
                    data,
                    timeout=self._return_retry_timer(),
                    tries=self.opts["return_retry_tries"],
                )
                return ret
            except SaltReqTimeoutError:
                log.warning("Unable to send mine data to master.")
                return None

    @tornado.gen.coroutine
    def handle_event(self, package):
        """
        Handle an event from the epull_sock (all local minion events)
        """
        if not self.ready:
            raise tornado.gen.Return()
        tag, data = salt.utils.event.SaltEvent.unpack(package)

        if "proxy_target" in data and self.opts.get("metaproxy") == "deltaproxy":
            proxy_target = data["proxy_target"]
            if proxy_target not in self.deltaproxy_objs:
                raise tornado.gen.Return()
            _minion = self.deltaproxy_objs[proxy_target]
        else:
            _minion = self

        log.debug("Minion of '%s' is handling event tag '%s'", self.opts["master"], tag)
        if tag.startswith("module_refresh"):
            _minion.module_refresh(
                force_refresh=data.get("force_refresh", False),
                notify=data.get("notify", False),
            )
        elif tag.startswith("__master_req_channel_payload"):
            request_id, job_master = tag.rsplit("/", 2)[1:]
            if job_master == self.opts["master"]:
                ret = None
                try:
                    ret = yield _minion.req_channel.send(
                        data,
                        timeout=_minion._return_retry_timer(),
                        tries=_minion.opts["return_retry_tries"],
                    )
                except salt.exceptions.SaltReqTimeoutError:
                    log.error(
                        "Timeout encountered while sending %r request. id=%s",
                        data,
                        request_id,
                    )
                    raise salt.ext.tornado.gen.Return()
                with salt.utils.event.get_event(
                    "minion", opts=self.opts, listen=False
                ) as event:
                    yield event.fire_event_async(
                        {"ret": ret},
                        f"__master_req_channel_return/{request_id}",
                    )
            else:
                log.debug(
                    "Skipping req for other master: cmd=%s master=%s id=%s",
                    data["cmd"],
                    job_master,
                    request_id,
                )
        elif tag.startswith("pillar_refresh"):
            yield _minion.pillar_refresh(
                force_refresh=data.get("force_refresh", False),
                clean_cache=data.get("clean_cache", False),
            )
        elif tag.startswith("beacons_refresh"):
            _minion.beacons_refresh()
        elif tag.startswith("matchers_refresh"):
            _minion.matchers_refresh()
        elif tag.startswith("manage_schedule"):
            _minion.manage_schedule(tag, data)
        elif tag.startswith("manage_beacons"):
            _minion.manage_beacons(tag, data)
        elif tag.startswith("grains_refresh"):
            if (
                data.get("force_refresh", False)
                or _minion.grains_cache != _minion.opts["grains"]
            ):
                _minion.pillar_refresh(force_refresh=True)
                _minion.grains_cache = _minion.opts["grains"]
        elif tag.startswith("environ_setenv"):
            self.environ_setenv(tag, data)
        elif tag.startswith("_minion_mine"):
            self._mine_send(tag, data)
        elif tag.startswith("fire_master"):
            if self.connected:
                log.debug(
                    "Forwarding event %s to master %s",
                    data["tag"],
                    self.opts["master"],
                )
                yield self._fire_master_main(
                    data["data"],
                    data["tag"],
                    data["events"],
                    data["pretag"],
                )
            else:
                log.debug(
                    "Master %s is not connected, dropping event %s",
                    self.opts["master"],
                    data["tag"],
                )
        elif tag.startswith(master_event(type="disconnected")) or tag.startswith(
            master_event(type="failback")
        ):
            # if the master disconnect event is for a different master, raise an exception
            if (
                tag.startswith(master_event(type="disconnected"))
                and data["master"] != self.opts["master"]
            ):
                # not mine master, ignore
                raise tornado.gen.Return()
            if tag.startswith(master_event(type="failback")):
                # if the master failback event is not for the top master, raise an exception
                if data["master"] != self.opts["master_list"][0]:
                    raise SaltException(
                        "Bad master '{}' when mine failback is '{}'".format(
                            data["master"], self.opts["master"]
                        )
                    )
                # if the master failback event is for the current master, raise an exception
                elif data["master"] == self.opts["master"][0]:
                    raise SaltException(
                        "Already connected to '{}'".format(data["master"])
                    )

            if self.connected:
                # we are not connected anymore
                self.connected = False
                log.info("Connection to master %s lost", self.opts["master"])
                if self.opts["transport"] != "tcp":
                    self.schedule.delete_job(name=master_event(type="alive"))

                log.info("Trying to tune in to next master from master-list")

                if hasattr(self, "pub_channel"):
                    self.pub_channel.on_recv(None)
                    if hasattr(self.pub_channel, "auth"):
                        self.pub_channel.auth.invalidate()
                    if hasattr(self.pub_channel, "close"):
                        self.pub_channel.close()
                if hasattr(self, "req_channel") and self.req_channel:
                    self.req_channel.close()
                    self.req_channel = None

                # if eval_master finds a new master for us, self.connected
                # will be True again on successful master authentication
                try:
                    master, self.pub_channel = yield self.eval_master(
                        opts=self.opts,
                        failed=True,
                        failback=tag.startswith(master_event(type="failback")),
                    )
                except SaltClientError:
                    pass

                if self.connected:
                    self.opts["master"] = master

                    # re-init the subsystems to work with the new master
                    log.info(
                        "Re-initialising subsystems for new master %s",
                        self.opts["master"],
                    )

                    self.req_channel = salt.channel.client.AsyncReqChannel.factory(
                        self.opts, io_loop=self.io_loop
                    )
                    yield self.req_channel.connect()

                    # put the current schedule into the new loaders
                    self.opts["schedule"] = self.schedule.option("schedule")
                    (
                        self.functions,
                        self.returners,
                        self.function_errors,
                        self.executors,
                    ) = self._load_modules()
                    # make the schedule to use the new 'functions' loader
                    self.schedule.functions = self.functions
                    self.pub_channel.on_recv(self._handle_payload)
                    self._fire_master_minion_start()
                    log.info("Minion is ready to receive requests!")

                    # update scheduled job to run with the new master addr
                    if self.opts["transport"] != "tcp":
                        schedule = {
                            "function": "status.master",
                            "seconds": self.opts["master_alive_interval"],
                            "jid_include": True,
                            "maxrunning": 1,
                            "return_job": False,
                            "kwargs": {
                                "master": self.opts["master"],
                                "connected": True,
                            },
                        }
                        self.schedule.modify_job(
                            name=master_event(type="alive", master=self.opts["master"]),
                            schedule=schedule,
                        )

                        if self.opts["master_failback"] and "master_list" in self.opts:
                            if self.opts["master"] != self.opts["master_list"][0]:
                                schedule = {
                                    "function": "status.ping_master",
                                    "seconds": self.opts["master_failback_interval"],
                                    "jid_include": True,
                                    "maxrunning": 1,
                                    "return_job": False,
                                    "kwargs": {"master": self.opts["master_list"][0]},
                                }
                                self.schedule.modify_job(
                                    name=master_event(type="failback"),
                                    schedule=schedule,
                                )
                            else:
                                self.schedule.delete_job(
                                    name=master_event(type="failback"), persist=True
                                )
                else:
                    self.restart = True
                    self.io_loop.stop()

        elif tag.startswith(master_event(type="connected")):
            # handle this event only once. otherwise it will pollute the log
            # also if master type is failover all the reconnection work is done
            # by `disconnected` event handler and this event must never happen,
            # anyway check it to be sure
            if not self.connected and self.opts["master_type"] != "failover":
                log.info("Connection to master %s re-established", self.opts["master"])
                self.connected = True
                # modify the __master_alive job to only fire,
                # if the connection is lost again
                if self.opts["transport"] != "tcp":
                    schedule = {
                        "function": "status.master",
                        "seconds": self.opts["master_alive_interval"],
                        "jid_include": True,
                        "maxrunning": 1,
                        "return_job": False,
                        "kwargs": {"master": self.opts["master"], "connected": True},
                    }

                    self.schedule.modify_job(
                        name=master_event(type="alive", master=self.opts["master"]),
                        schedule=schedule,
                    )
        elif tag.startswith("__schedule_return"):
            # reporting current connection with master
            if data["schedule"].startswith(master_event(type="alive", master="")):
                if data["return"]:
                    log.debug(
                        "Connected to master %s",
                        data["schedule"].split(master_event(type="alive", master=""))[
                            1
                        ],
                    )
            yield self._return_pub_main(data, ret_cmd="_return")
        elif tag.startswith("_salt_error"):
            if self.connected:
                log.debug("Forwarding salt error event tag=%s", tag)
                yield self._fire_master_main(data, tag)
        elif tag.startswith("salt/auth/creds"):
            key = tuple(data["key"])
            log.debug(
                "Updating auth data for %s: %s -> %s",
                key,
                salt.crypt.AsyncAuth.creds_map.get(key),
                data["creds"],
            )
            salt.crypt.AsyncAuth.creds_map[tuple(data["key"])] = data["creds"]
        elif tag.startswith("__beacons_return"):
            if self.connected:
                log.debug("Firing beacons to master")
                yield self._fire_master_main(events=data["beacons"])

    def cleanup_subprocesses(self):
        """
        Clean up subprocesses and spawned threads.
        """
        # Add an extra fallback in case a forked process leaks through
        multiprocessing.active_children()
        self.subprocess_list.cleanup()
        if self.schedule:
            self.schedule.cleanup_subprocesses()

    def _setup_core(self):
        """
        Set up the core minion attributes.
        This is safe to call multiple times.
        """
        if not self.ready:
            # First call. Initialize.
            (
                self.functions,
                self.returners,
                self.function_errors,
                self.executors,
            ) = self._load_modules()
            self.mod_opts = self._prep_mod_opts()
            #            self.matcher = Matcher(self.opts, self.functions)
            self.matchers = salt.loader.matchers(self.opts)
            if self.beacons_leader:
                self.beacons = salt.beacons.Beacon(self.opts, self.functions)
            uid = salt.utils.user.get_uid(user=self.opts.get("user", None))
            self.proc_dir = get_proc_dir(self.opts["cachedir"], uid=uid)
            self.grains_cache = self.opts["grains"]
            self.ready = True

    def setup_beacons(self, before_connect=False):
        """
        Set up the beacons.
        This is safe to call multiple times.
        """
        # In multimaster configuration the only one minion shall execute beacons
        if not self.beacons_leader:
            return

        self._setup_core()
        loop_interval = self.opts["loop_interval"]
        if "beacons" not in self.periodic_callbacks:
            self.beacons = salt.beacons.Beacon(self.opts, self.functions)

            def handle_beacons():
                # Process Beacons
                beacons = None
                try:
                    beacons = self.process_beacons(self.functions)
                except Exception:  # pylint: disable=broad-except
                    log.critical("The beacon errored: ", exc_info=True)
                if beacons:
                    with salt.utils.event.get_event(
                        "minion", opts=self.opts, listen=False
                    ) as event:
                        event.fire_event({"beacons": beacons}, "__beacons_return")

            if before_connect:
                # Make sure there is a chance for one iteration to occur before connect
                handle_beacons()

            self.add_periodic_callback("beacons", handle_beacons)

    def setup_scheduler(self, before_connect=False):
        """
        Set up the scheduler.
        This is safe to call multiple times.
        """
        self._setup_core()

        loop_interval = self.opts["loop_interval"]

        if "schedule" not in self.periodic_callbacks:
            if "schedule" not in self.opts:
                self.opts["schedule"] = {}
            if not hasattr(self, "schedule"):
                self.schedule = salt.utils.schedule.Schedule(
                    self.opts,
                    self.functions,
                    self.returners,
                    utils=self.utils,
                    cleanup=[master_event(type="alive")],
                )

            try:
                if self.opts["grains_refresh_every"]:  # In minutes, not seconds!
                    log.debug(
                        "Enabling the grains refresher. Will run every %d minute(s).",
                        self.opts["grains_refresh_every"],
                    )
                    self._refresh_grains_watcher(abs(self.opts["grains_refresh_every"]))
            except Exception as exc:  # pylint: disable=broad-except
                log.error(
                    "Exception occurred in attempt to initialize grain refresh "
                    "routine during minion tune-in: %s",
                    exc,
                )

            # TODO: actually listen to the return and change period
            def handle_schedule():
                self.process_schedule(self, loop_interval)

            if before_connect:
                # Make sure there is a chance for one iteration to occur before connect
                handle_schedule()

            self.add_periodic_callback("schedule", handle_schedule)

    def add_periodic_callback(self, name, method, interval=1):
        """
        Add a periodic callback to the event loop and call its start method.
        If a callback by the given name exists this method returns False
        """
        if name in self.periodic_callbacks:
            return False
        self.periodic_callbacks[name] = tornado.ioloop.PeriodicCallback(
            method,
            interval * 1000,
        )
        self.periodic_callbacks[name].start()
        return True

    def remove_periodic_callback(self, name):
        """
        Remove a periodic callback.
        If a callback by the given name does not exist this method returns False
        """
        callback = self.periodic_callbacks.pop(name, None)
        if callback is None:
            return False
        callback.stop()
        return True

    # Main Minion Tune In
    def tune_in(self, start=True):
        """
        Lock onto the publisher. This is the main event loop for the minion
        :rtype : None
        """
        self._pre_tune()

        log.debug("Minion '%s' trying to tune in", self.opts["id"])

        if start:
            if self.opts.get("beacons_before_connect", False):
                self.setup_beacons(before_connect=True)
            if self.opts.get("scheduler_before_connect", False):
                self.setup_scheduler(before_connect=True)
            self.sync_connect_master()
        if self.connected:
            self._fire_master_minion_start()
            log.info("Minion is ready to receive requests!")

        # Make sure to gracefully handle SIGUSR1
        enable_sigusr1_handler()

        # Make sure to gracefully handle CTRL_LOGOFF_EVENT
        if HAS_WIN_FUNCTIONS:
            salt.utils.win_functions.enable_ctrl_logoff_handler()

        # On first startup execute a state run if configured to do so
        self._state_run()

        self.setup_beacons()
        self.setup_scheduler()
        self.add_periodic_callback("cleanup", self.cleanup_subprocesses)

        # schedule the stuff that runs every interval
        ping_interval = self.opts.get("ping_interval", 0) * 60
        if ping_interval > 0 and self.connected:

            def ping_master():
                try:

                    def ping_timeout_handler(*_):
                        if self.opts.get("auth_safemode", False):
                            log.error(
                                "** Master Ping failed. Attempting to restart minion**"
                            )
                            delay = self.opts.get("random_reauth_delay", 5)
                            log.info("delaying random_reauth_delay %ss", delay)
                            try:
                                self.functions["service.restart"](service_name())
                            except KeyError:
                                # Probably no init system (running in docker?)
                                log.warning(
                                    "ping_interval reached without response "
                                    "from the master, but service.restart "
                                    "could not be run to restart the minion "
                                    "daemon. ping_interval requires that the "
                                    "minion is running under an init system."
                                )

                    self._fire_master_main(
                        "ping",
                        "minion_ping",
                        timeout_handler=ping_timeout_handler,
                    )
                except Exception:  # pylint: disable=broad-except
                    log.warning(
                        "Attempt to ping master failed.", exc_on_loglevel=logging.DEBUG
                    )

            self.remove_periodic_callback("ping")
            self.add_periodic_callback("ping", ping_master, ping_interval)

        # add handler to subscriber
        if hasattr(self, "pub_channel") and self.pub_channel is not None:
            self.pub_channel.on_recv(self._handle_payload)
        elif self.opts.get("master_type") != "disable":
            log.error("No connection to master found. Scheduled jobs will not run.")

        if start:
            try:
                self.io_loop.start()
                if self.restart:
                    self.destroy()
            except (
                KeyboardInterrupt,
                RuntimeError,
            ):  # A RuntimeError can be re-raised by Tornado on shutdown
                self.destroy()

    async def _handle_payload(self, payload):
        if payload is not None and payload["enc"] == "aes":
            if self._target_load(payload["load"]):
                await self._handle_decoded_payload(payload["load"])
            elif self.opts["zmq_filtering"]:
                # In the filtering enabled case, we'd like to know when minion sees something it shouldn't
                log.trace(
                    "Broadcast message received not for this minion, Load: %s",
                    payload["load"],
                )
        # If it's not AES, and thus has not been verified, we do nothing.
        # In the future, we could add support for some clearfuncs, but
        # the minion currently has no need.

    def _target_load(self, load):
        # Verify that the publication is valid
        if (
            "tgt" not in load
            or "jid" not in load
            or "fun" not in load
            or "arg" not in load
        ):
            return False
        # Verify that the publication applies to this minion

        # It's important to note that the master does some pre-processing
        # to determine which minions to send a request to. So for example,
        # a "salt -G 'grain_key:grain_val' test.ping" will invoke some
        # pre-processing on the master and this minion should not see the
        # publication if the master does not determine that it should.

        if "tgt_type" in load:
            match_func = self.matchers.get(
                "{}_match.match".format(load["tgt_type"]), None
            )
            if match_func is None:
                return False
            if load["tgt_type"] in ("grain", "grain_pcre", "pillar"):
                delimiter = load.get("delimiter", DEFAULT_TARGET_DELIM)
                if not match_func(load["tgt"], delimiter=delimiter):
                    return False
            elif not match_func(load["tgt"]):
                return False
        else:
            if not self.matchers["glob_match.match"](load["tgt"]):
                return False

        return True

    def destroy(self):
        """
        Tear down the minion
        """
        self._running = False
        if hasattr(self, "schedule"):
            del self.schedule
        if hasattr(self, "pub_channel") and self.pub_channel is not None:
            self.pub_channel.on_recv(None)
            self.pub_channel.close()
        if hasattr(self, "req_channel") and self.req_channel is not None:
            self.req_channel.close()
        if hasattr(self, "periodic_callbacks"):
            for cb in self.periodic_callbacks.values():
                cb.stop()

    # pylint: disable=W1701
    def __del__(self):
        self.destroy()

    # pylint: enable=W1701


class Syndic(Minion):
    """
    Make a Syndic minion, this minion will use the minion keys on the
    master to authenticate with a higher level master.
    """

    def __init__(self, opts, **kwargs):
        self.local = None
        self.forward_events = None
        self._syndic_interface = opts.get("interface")
        self._syndic = True
        # force auth_safemode True because Syndic don't support autorestart
        opts["auth_safemode"] = True
        opts["loop_interval"] = 1
        super().__init__(opts, **kwargs)
        self.mminion = salt.minion.MasterMinion(opts)
        self.jid_forward_cache = set()
        self.jids = {}
        self.raw_events = []
        self.pub_future = None
        self.async_req_channel = None

    async def _handle_decoded_payload(self, data):
        """
        Override this method if you wish to handle the decoded data
        differently.
        """
        # TODO: even do this??
        data["to"] = int(data.get("to", self.opts["timeout"])) - 1
        # Only forward the command if it didn't originate from ourselves
        if data.get("master_id", 0) != self.opts.get("master_id", 1):
            self.syndic_cmd(data)

    def syndic_cmd(self, data):
        """
        Take the now clear load and forward it on to the client cmd
        """
        # Set up default tgt_type
        if "tgt_type" not in data:
            data["tgt_type"] = "glob"

        kwargs = {"auth_list": data.pop("auth_list", [])}

        # optionally add a few fields to the publish data
        for field in (
            "master_id",  # which master the job came from
            "user",  # which user ran the job
        ):
            if field in data:
                kwargs[field] = data[field]

        def timeout_handler(*args):
            log.warning("Unable to forward pub data: %s", args[1])
            return True

        self.local.pub_async(
            data["tgt"],
            data["fun"],
            data["arg"],
            data["tgt_type"],
            data["ret"],
            data["jid"],
            data["to"],
            io_loop=self.io_loop,
            listen=False,
            **kwargs,
        )

    def _send_req_sync(self, load, timeout):
        if self.opts["minion_sign_messages"]:
            log.trace("Signing event to be published onto the bus.")
            minion_privkey_path = os.path.join(self.opts["pki_dir"], "minion.pem")
            sig = salt.crypt.sign_message(
                minion_privkey_path, salt.serializers.msgpack.serialize(load)
            )
            load["sig"] = sig
        return self.req_channel.send(
            load, timeout=timeout, tries=self.opts["return_retry_tries"]
        )

    @tornado.gen.coroutine
    def _send_req_async(self, load, timeout):
        if self.opts["minion_sign_messages"]:
            log.trace("Signing event to be published onto the bus.")
            minion_privkey_path = os.path.join(self.opts["pki_dir"], "minion.pem")
            sig = salt.crypt.sign_message(
                minion_privkey_path, salt.serializers.msgpack.serialize(load)
            )
            load["sig"] = sig
        ret = yield self.async_req_channel.send(
            load, timeout=timeout, tries=self.opts["return_retry_tries"]
        )
        return ret

    def fire_master_syndic_start(self):
        # Send an event to the master that the minion is live
        if self.opts["enable_legacy_startup_events"]:
            # Old style event. Defaults to false in 3001 release.
            self._fire_master(
                "Syndic {} started at {}".format(self.opts["id"], time.asctime()),
                "syndic_start",
            )
        self._fire_master(
            "Syndic {} started at {}".format(self.opts["id"], time.asctime()),
            tagify([self.opts["id"], "start"], "syndic"),
        )

    # TODO: clean up docs
    def tune_in_no_block(self):
        """
        Executes the tune_in sequence but omits extra logging and the
        management of the event bus assuming that these are handled outside
        the tune_in sequence
        """
        if self.req_channel:
            self.req_channel.close()
        if self.async_req_channel:
            self.async_req_channel.close()

        # Instantiate the local client
        self.local = salt.client.get_local_client(
            self.opts["_minion_conf_file"], io_loop=self.io_loop
        )

        # add handler to subscriber
        self.pub_channel.on_recv(self._process_cmd_socket)
        self.req_channel = salt.channel.client.ReqChannel.factory(self.opts)
        self.async_req_channel = salt.channel.client.AsyncReqChannel.factory(self.opts)

    async def _process_cmd_socket(self, payload):
        if payload is not None and payload["enc"] == "aes":
            log.trace("Handling payload")
            await self._handle_decoded_payload(payload["load"])
        # If it's not AES, and thus has not been verified, we do nothing.
        # In the future, we could add support for some clearfuncs, but
        # the syndic currently has no need.

    @tornado.gen.coroutine
    def reconnect(self):
        if hasattr(self, "pub_channel"):
            self.pub_channel.on_recv(None)
            if hasattr(self.pub_channel, "close"):
                self.pub_channel.close()
            del self.pub_channel

        # if eval_master finds a new master for us, self.connected
        # will be True again on successful master authentication
        master, self.pub_channel = yield self.eval_master(opts=self.opts)

        if self.connected:
            self.opts["master"] = master
            self.pub_channel.on_recv(self._process_cmd_socket)
            log.info("Minion is ready to receive requests!")

        raise tornado.gen.Return(self)

    def destroy(self):
        """
        Tear down the syndic minion
        """
        # We borrowed the local clients poller so give it back before
        # it's destroyed. Reset the local poller reference.
        super().destroy()
        if self.local is not None:
            self.local.destroy()
            self.local = None

        if self.forward_events is not None:
            self.forward_events.stop()
            self.forward_events = None


# TODO: need a way of knowing if the syndic connection is busted
class SyndicManager(MinionBase):
    """
    Make a MultiMaster syndic minion, this minion will handle relaying jobs and returns from
    all minions connected to it to the list of masters it is connected to.

    Modes (controlled by `syndic_mode`:
        sync: This mode will synchronize all events and publishes from higher level masters
        cluster: This mode will only sync job publishes and returns

    Note: jobs will be returned best-effort to the requesting master. This also means
    (since we are using zmq) that if a job was fired and the master disconnects
    between the publish and return, that the return will end up in a zmq buffer
    in this Syndic headed to that original master.

    In addition, since these classes all seem to use a mix of blocking and non-blocking
    calls (with varying timeouts along the way) this daemon does not handle failure well,
    it will (under most circumstances) stall the daemon for ~15s trying to forward events
    to the down master
    """

    # time to connect to upstream master
    SYNDIC_CONNECT_TIMEOUT = 5
    SYNDIC_EVENT_TIMEOUT = 5

    def __init__(self, opts, io_loop=None):
        opts["loop_interval"] = 1
        super().__init__(opts)
        self._closing = False
        self.mminion = salt.minion.MasterMinion(opts)
        # sync (old behavior), cluster (only returns and publishes)
        self.syndic_mode = self.opts.get("syndic_mode", "sync")
        self.syndic_failover = self.opts.get("syndic_failover", "random")

        self.auth_wait = self.opts["acceptance_wait_time"]
        self.max_auth_wait = self.opts["acceptance_wait_time_max"]

        self._has_master = threading.Event()
        self.jid_forward_cache = set()

        if io_loop is None:
            self.io_loop = tornado.ioloop.IOLoop.current()
        else:
            self.io_loop = io_loop

        # List of events
        self.raw_events = []
        # Dict of rets: {master_id: {event_tag: job_ret, ...}, ...}
        self.job_rets = {}
        # List of delayed job_rets which was unable to send for some reason and will be resend to
        # any available master
        self.delayed = []
        # Active pub futures: {master_id: (future, [job_ret, ...]), ...}
        self.pub_futures = {}

    def _spawn_syndics(self):
        """
        Spawn all the coroutines which will sign in the syndics
        """
        self._syndics = OrderedDict()  # mapping of opts['master'] -> syndic
        masters = self.opts["master"]
        if not isinstance(masters, list):
            masters = [masters]
        for master in masters:
            s_opts = copy.copy(self.opts)
            s_opts["master"] = master
            self._syndics[master] = self._connect_syndic(s_opts)

    @tornado.gen.coroutine
    def _connect_syndic(self, opts):
        """
        Create a syndic, and asynchronously connect it to a master
        """
        last = 0  # never have we signed in
        auth_wait = opts["acceptance_wait_time"]
        failed = False
        while True:
            log.debug("Syndic attempting to connect to %s", opts["master"])
            try:
                syndic = Syndic(
                    opts,
                    timeout=self.SYNDIC_CONNECT_TIMEOUT,
                    safe=False,
                    io_loop=self.io_loop,
                )
                yield syndic.connect_master(failed=failed)
                # set up the syndic to handle publishes (specifically not event forwarding)
                syndic.tune_in_no_block()

                # Send an event to the master that the minion is live
                syndic.fire_master_syndic_start()

                log.info("Syndic successfully connected to %s", opts["master"])
                break
            except SaltClientError as exc:
                failed = True
                log.error(
                    "Error while bringing up syndic for multi-syndic. Is the "
                    "master at %s responding?",
                    opts["master"],
                )
                last = time.time()
                if auth_wait < self.max_auth_wait:
                    auth_wait += self.auth_wait
                yield tornado.gen.sleep(auth_wait)  # TODO: log?
            except (KeyboardInterrupt, SystemExit):  # pylint: disable=try-except-raise
                raise
            except Exception:  # pylint: disable=broad-except
                failed = True
                log.critical(
                    "Unexpected error while connecting to %s",
                    opts["master"],
                    exc_info=True,
                )

        raise tornado.gen.Return(syndic)

    def _mark_master_dead(self, master):
        """
        Mark a master as dead. This will start the sign-in routine
        """
        # if its connected, mark it dead
        if self._syndics[master].done():
            syndic = self._syndics[master].result()  # pylint: disable=no-member
            self._syndics[master] = syndic.reconnect()
        else:
            # TODO: debug?
            log.info(
                "Attempting to mark %s as dead, although it is already marked dead",
                master,
            )

    def _call_syndic(self, func, args=(), kwargs=None, master_id=None):
        """
        Wrapper to call a given func on a syndic, best effort to get the one you asked for
        """
        if kwargs is None:
            kwargs = {}
        successful = False
        # Call for each master
        for master, syndic_future in self.iter_master_options(master_id):
            if not syndic_future.done() or syndic_future.exception():
                log.error(
                    "Unable to call %s on %s, that syndic is not connected",
                    func,
                    master,
                )
                continue

            try:
                getattr(syndic_future.result(), func)(*args, **kwargs)
                successful = True
            except SaltClientError:
                log.error("Unable to call %s on %s, trying another...", func, master)
                self._mark_master_dead(master)
        if not successful:
            log.critical("Unable to call %s on any masters!", func)

    def _return_pub_syndic(self, values, master_id=None):
        """
        Wrapper to call the '_return_pub_multi' a syndic, best effort to get the one you asked for
        """
        func = "_return_pub_multi"
        for master, syndic_future in self.iter_master_options(master_id):
            if not syndic_future.done() or syndic_future.exception():
                log.error(
                    "Unable to call %s on %s, that syndic is not connected",
                    func,
                    master,
                )
                continue

            future, data = self.pub_futures.get(master, (None, None))
            if future is not None:
                if not future.done():
                    if master == master_id:
                        # Targeted master previous send not done yet, call again later
                        return False
                    else:
                        # Fallback master is busy, try the next one
                        continue
                elif future.exception():
                    # Previous execution on this master returned an error
                    log.error(
                        "Unable to call %s on %s, trying another...", func, master
                    )
                    self._mark_master_dead(master)
                    del self.pub_futures[master]
                    # Add not sent data to the delayed list and try the next master
                    self.delayed.extend(data)
                    continue
            future = getattr(syndic_future.result(), func)(
                values, "_syndic_return", timeout=self._return_retry_timer(), sync=False
            )
            self.pub_futures[master] = (future, values)
            return True
        # Loop done and didn't exit: wasn't sent, try again later
        return False

    def iter_master_options(self, master_id=None):
        """
        Iterate (in order) over your options for master
        """
        masters = list(self._syndics.keys())
        if self.opts["syndic_failover"] == "random":
            random.shuffle(masters)
        if master_id not in self._syndics:
            master_id = masters.pop(0)
        else:
            masters.remove(master_id)

        while True:
            yield master_id, self._syndics[master_id]
            if not masters:
                break
            master_id = masters.pop(0)

    def _reset_event_aggregation(self):
        self.job_rets = {}
        self.raw_events = []

    def reconnect_event_bus(self, something):
        self.local.event.set_event_handler(self._process_event)

    # Syndic Tune In
    def tune_in(self):
        """
        Lock onto the publisher. This is the main event loop for the syndic
        """
        self._spawn_syndics()
        # Instantiate the local client
        self.local = salt.client.get_local_client(
            self.opts["_minion_conf_file"], io_loop=self.io_loop
        )
        self.local.event.subscribe("")

        log.debug("SyndicManager '%s' trying to tune in", self.opts["id"])

        # register the event sub to the poller
        self.job_rets = {}
        self.raw_events = []
        self._reset_event_aggregation()

        self.local.event.set_event_handler(self._process_event)

        # forward events every syndic_event_forward_timeout
        self.forward_events = tornado.ioloop.PeriodicCallback(
            self._forward_events,
            self.opts["syndic_event_forward_timeout"] * 1000,
        )
        self.forward_events.start()

        # Make sure to gracefully handle SIGUSR1
        enable_sigusr1_handler()

        self.io_loop.start()

    async def _process_event(self, raw):
        # TODO: cleanup: Move down into event class
        mtag, data = self.local.event.unpack(raw)
        log.trace("Got event %s", mtag)  # pylint: disable=no-member

        tag_parts = mtag.split("/")
        if (
            len(tag_parts) >= 4
            and tag_parts[1] == "job"
            and salt.utils.jid.is_jid(tag_parts[2])
            and tag_parts[3] == "ret"
            and "return" in data
        ):
            if "jid" not in data:
                # Not a job return
                return
            if self.syndic_mode == "cluster" and data.get(
                "master_id", 0
            ) == self.opts.get("master_id", 1):
                log.debug("Return received with matching master_id, not forwarding")
                return

            master = data.get("master_id")
            jdict = self.job_rets.setdefault(master, {}).setdefault(mtag, {})
            if not jdict:
                jdict["__fun__"] = data.get("fun")
                jdict["__jid__"] = data["jid"]
                jdict["__load__"] = {}
                fstr = "{}.get_load".format(self.opts["master_job_cache"])
                # Only need to forward each load once. Don't hit the disk
                # for every minion return!
                if data["jid"] not in self.jid_forward_cache:
                    jdict["__load__"].update(self.mminion.returners[fstr](data["jid"]))
                    self.jid_forward_cache.add(data["jid"])
                    if (
                        len(self.jid_forward_cache)
                        > self.opts["syndic_jid_forward_cache_hwm"]
                    ):
                        # Pop the oldest jid from the cache
                        tmp = sorted(list(self.jid_forward_cache))
                        tmp.pop(0)
                        self.jid_forward_cache = set(tmp)
            if master is not None:
                # __'s to make sure it doesn't print out on the master cli
                jdict["__master_id__"] = master
            ret = {}
            for key in "return", "retcode", "success", "fun_args":
                if key in data:
                    ret[key] = data[key]
            jdict[data["id"]] = ret
        else:
            # TODO: config to forward these? If so we'll have to keep track of who
            # has seen them
            # if we are the top level masters-- don't forward all the minion events
            if self.syndic_mode == "sync":
                # Add generic event aggregation here
                if "retcode" not in data:
                    self.raw_events.append({"data": data, "tag": mtag})

    def _forward_events(self):
        log.trace("Forwarding events")  # pylint: disable=no-member
        if self.raw_events:
            events = self.raw_events
            self.raw_events = []
            self._call_syndic(
                "_fire_master",
                kwargs={
                    "events": events,
                    "pretag": tagify(self.opts["id"], base="syndic"),
                    "timeout": self._return_retry_timer(),
                    "sync": True,  # Sync needs to be true unless being called from a coroutine
                },
            )
        if self.delayed:
            res = self._return_pub_syndic(self.delayed)
            if res:
                self.delayed = []
        for master in list(self.job_rets.keys()):
            values = list(self.job_rets[master].values())
            res = self._return_pub_syndic(values, master_id=master)
            if res:
                del self.job_rets[master]

    def destroy(self):
        if self._closing is True:
            return
        self._closing = True
        if self.local is not None:
            self.local.destroy()


class ProxyMinionManager(MinionManager):
    """
    Create the multi-minion interface but for proxy minions
    """

    def _create_minion_object(
        self,
        opts,
        timeout,
        safe,
        io_loop=None,
        loaded_base_name=None,
        jid_queue=None,
        load_grains=True,
    ):
        """
        Helper function to return the correct type of object
        """
        return ProxyMinion(
            opts,
            timeout,
            safe,
            io_loop=io_loop,
            loaded_base_name=loaded_base_name,
            jid_queue=jid_queue,
            load_grains=True,
        )


def _metaproxy_call(opts, fn_name):
    loaded_base_name = "{}.{}".format(opts["id"], salt.loader.lazy.LOADED_BASE_NAME)
    metaproxy = salt.loader.metaproxy(opts, loaded_base_name=loaded_base_name)
    try:
        metaproxy_name = opts["metaproxy"]
    except KeyError:
        metaproxy_name = "proxy"
        log.debug(
            "No metaproxy key found in opts for id %s. Defaulting to standard proxy"
            " minion",
            opts["id"],
        )

    metaproxy_fn = metaproxy_name + "." + fn_name
    return metaproxy[metaproxy_fn]


class ProxyMinion(Minion):
    """
    This class instantiates a 'proxy' minion--a minion that does not manipulate
    the host it runs on, but instead manipulates a device that cannot run a minion.
    """

    # TODO: better name...
    @tornado.gen.coroutine
    def _post_master_init(self, master):
        """
        Function to finish init after connecting to a master

        This is primarily loading modules, pillars, etc. (since they need
        to know which master they connected to)

        If this function is changed, please check Minion._post_master_init
        to see if those changes need to be propagated.

        ProxyMinions need a significantly different post master setup,
        which is why the differences are not factored out into separate helper
        functions.
        """
        mp_call = _metaproxy_call(self.opts, "post_master_init")
        yield mp_call(self, master)

    @tornado.gen.coroutine
    def subproxy_post_master_init(self, minion_id, uid):
        """
        Function to finish init for the sub proxies

        :rtype : None
        """
        mp_call = _metaproxy_call(self.opts, "subproxy_post_master_init")
        yield mp_call(self, minion_id, uid)

    def tune_in(self, start=True):
        """
        Lock onto the publisher. This is the main event loop for the minion
        :rtype : None
        """
        mp_call = _metaproxy_call(self.opts, "tune_in")
        return mp_call(self, start)

    def _target_load(self, load):
        """
        Verify that the publication is valid and applies to this minion
        """
        mp_call = _metaproxy_call(self.opts, "target_load")
        return mp_call(self, load)

    # @tornado.gen.coroutine
    async def _handle_payload(self, payload):
        mp_call = _metaproxy_call(self.opts, "handle_payload")
        return await mp_call(self, payload)

    async def _handle_decoded_payload(self, data):
        mp_call = _metaproxy_call(self.opts, "handle_decoded_payload")
        return await mp_call(self, data)

    @classmethod
    def _target(cls, minion_instance, opts, data, connected, creds_map):

        mp_call = _metaproxy_call(opts, "target")
        return mp_call(cls, minion_instance, opts, data, connected, creds_map)

    @classmethod
    def _thread_return(cls, minion_instance, opts, data):
        mp_call = _metaproxy_call(opts, "thread_return")
        return mp_call(cls, minion_instance, opts, data)

    @classmethod
    def _thread_multi_return(cls, minion_instance, opts, data):
        mp_call = _metaproxy_call(opts, "thread_multi_return")
        return mp_call(cls, minion_instance, opts, data)


class SProxyMinion(SMinion):
    """
    Create an object that has loaded all of the minion module functions,
    grains, modules, returners etc.  The SProxyMinion allows developers to
    generate all of the salt minion functions and present them with these
    functions for general use.
    """

    def gen_modules(self, initial_load=False, context=None):
        """
        Tell the minion to reload the execution modules

        CLI Example:

        .. code-block:: bash

            salt '*' sys.reload_modules
        """
        # need sync of custom grains as may be used in pillar compilation
        salt.utils.extmods.sync(self.opts, "grains")
        self.opts["grains"] = salt.loader.grains(self.opts)
        self.opts["pillar"] = salt.pillar.get_pillar(
            self.opts,
            self.opts["grains"],
            self.opts["id"],
            saltenv=self.opts["saltenv"],
            pillarenv=self.opts.get("pillarenv"),
        ).compile_pillar()

        if "proxy" not in self.opts["pillar"] and "proxy" not in self.opts:
            errmsg = (
                'No "proxy" configuration key found in pillar or opts '
                "dictionaries for id {id}. Check your pillar/options "
                "configuration and contents. Salt-proxy aborted.".format(
                    id=self.opts["id"]
                )
            )
            log.error(errmsg)
            self._running = False
            raise SaltSystemExit(code=salt.defaults.exitcodes.EX_GENERIC, msg=errmsg)

        if "proxy" not in self.opts:
            self.opts["proxy"] = self.opts["pillar"]["proxy"]

        # Then load the proxy module
        self.proxy = salt.loader.proxy(self.opts)

        self.utils = salt.loader.utils(self.opts, proxy=self.proxy, context=context)

        self.functions = salt.loader.minion_mods(
            self.opts, utils=self.utils, notify=False, proxy=self.proxy, context=context
        )
        self.returners = salt.loader.returners(
            self.opts, functions=self.functions, proxy=self.proxy, context=context
        )
        self.matchers = salt.loader.matchers(self.opts)
        self.functions["sys.reload_modules"] = self.gen_modules
        self.executors = salt.loader.executors(
            self.opts,
            functions=self.functions,
            proxy=self.proxy,
            context=context,
        )

        fq_proxyname = self.opts["proxy"]["proxytype"]

        # we can then sync any proxymodules down from the master
        # we do a sync_all here in case proxy code was installed by
        # SPM or was manually placed in /srv/salt/_modules etc.
        self.functions["saltutil.sync_all"](saltenv=self.opts["saltenv"])

        self.functions.pack["__proxy__"] = self.proxy
        self.proxy.pack["__salt__"] = self.functions
        self.proxy.pack["__ret__"] = self.returners
        self.proxy.pack["__pillar__"] = self.opts["pillar"]

        # Reload utils as well (chicken and egg, __utils__ needs __proxy__ and __proxy__ needs __utils__
        self.utils = salt.loader.utils(self.opts, proxy=self.proxy, context=context)
        self.proxy.pack["__utils__"] = self.utils

        # Reload all modules so all dunder variables are injected
        self.proxy.reload_modules()

        if (
            f"{fq_proxyname}.init" not in self.proxy
            or f"{fq_proxyname}.shutdown" not in self.proxy
        ):
            errmsg = (
                "Proxymodule {} is missing an init() or a shutdown() or both. ".format(
                    fq_proxyname
                )
                + "Check your proxymodule.  Salt-proxy aborted."
            )
            log.error(errmsg)
            self._running = False
            raise SaltSystemExit(code=salt.defaults.exitcodes.EX_GENERIC, msg=errmsg)

        self.module_executors = self.proxy.get(
            f"{fq_proxyname}.module_executors", lambda: []
        )()
        proxy_init_fn = self.proxy[fq_proxyname + ".init"]
        proxy_init_fn(self.opts)

        self.opts["grains"] = salt.loader.grains(self.opts, proxy=self.proxy)

        #  Sync the grains here so the proxy can communicate them to the master
        self.functions["saltutil.sync_grains"](saltenv="base")
        self.grains_cache = self.opts["grains"]
        self.ready = True<|MERGE_RESOLUTION|>--- conflicted
+++ resolved
@@ -1665,9 +1665,6 @@
                 f"__master_req_channel_payload/{request_id}/{self.opts['master']}",
                 timeout=timeout,
             )
-<<<<<<< HEAD
-            raise tornado.gen.Return(ret)
-=======
             start = time.time()
             while time.time() - start < timeout:
                 ret = event.get_event(
@@ -1675,14 +1672,13 @@
                 )
                 if ret:
                     break
-                yield salt.ext.tornado.gen.sleep(0.3)
+                yield tornado.gen.sleep(0.3)
             else:
                 raise TimeoutError("Did not recieve return event")
             log.trace("Reply from main %s", request_id)
-            raise salt.ext.tornado.gen.Return(ret["ret"])
->>>>>>> 59ab018e
-
-    @salt.ext.tornado.gen.coroutine
+            raise tornado.gen.Return(ret["ret"])
+
+    @tornado.gen.coroutine
     def _send_req_async_main(self, load, timeout):
         """
         Send a request to the master's request server. To be called from the
@@ -1699,7 +1695,7 @@
         ret = yield self.req_channel.send(
             load, timeout=timeout, tries=self.opts["return_retry_tries"]
         )
-        raise salt.ext.tornado.gen.Return(ret)
+        raise tornado.gen.Return(ret)
 
     def _fire_master_prepare(
         self, data, tag, events, pretag, include_startup_grains=False
@@ -1730,7 +1726,7 @@
             load["grains"] = grains_to_add
         return load
 
-    @salt.ext.tornado.gen.coroutine
+    @tornado.gen.coroutine
     def _fire_master_main(
         self,
         data=None,
@@ -1757,11 +1753,6 @@
 
         yield self._send_req_async_main(load, timeout)
 
-<<<<<<< HEAD
-            # pylint: disable=unexpected-keyword-arg
-            self._send_req_async(load, timeout)
-            # pylint: enable=unexpected-keyword-arg
-=======
     def _fire_master(
         self,
         data=None,
@@ -1789,7 +1780,6 @@
         except Exception:  # pylint: disable=broad-except
             log.info("fire_master failed: %s", traceback.format_exc())
             return False
->>>>>>> 59ab018e
         return True
 
     async def _handle_decoded_payload(self, data):
@@ -2346,7 +2336,7 @@
             salt.utils.minion.cache_jobs(self.opts, ret["jid"], ret)
         return load
 
-    @salt.ext.tornado.gen.coroutine
+    @tornado.gen.coroutine
     def _return_pub_main(self, ret, ret_cmd="_return", timeout=60):
         jid = ret.get("jid", ret.get("__jid__"))
         load = self._prepare_return_pub(ret, ret_cmd)
@@ -2363,29 +2353,13 @@
             )
             return True
 
-<<<<<<< HEAD
-        if sync:
-            try:
-                ret_val = self._send_req_sync(load, timeout=timeout)
-            except SaltReqTimeoutError:
-                timeout_handler()
-                return ""
-        else:
-            # pylint: disable=unexpected-keyword-arg
-            ret_val = self._send_req_async(
-                load,
-                timeout=timeout,
-            )
-            # pylint: enable=unexpected-keyword-arg
-=======
         try:
             ret_val = yield self._send_req_async_main(load, timeout=timeout)
         except SaltReqTimeoutError:
             timeout_handler()
             ret_val = ""
         log.trace("ret_val = %s", ret_val)  # pylint: disable=no-member
-        raise salt.ext.tornado.gen.Return(ret_val)
->>>>>>> 59ab018e
+        raise tornado.gen.Return(ret_val)
 
     def _return_pub(self, ret, ret_cmd="_return", timeout=60):
         """
@@ -2866,7 +2840,7 @@
                         data,
                         request_id,
                     )
-                    raise salt.ext.tornado.gen.Return()
+                    raise tornado.gen.Return()
                 with salt.utils.event.get_event(
                     "minion", opts=self.opts, listen=False
                 ) as event:
