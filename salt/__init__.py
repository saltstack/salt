--- conflicted
+++ resolved
@@ -20,471 +20,7 @@
 
 # Filter the backports package UserWarning about being re-imported
 warnings.filterwarnings(
-<<<<<<< HEAD
-    'ignore',
-    '^Module backports was already imported from (.*), but (.*) is being added to sys.path$',
-    UserWarning
-)
-
-# Import salt libs
-# We import log ASAP because we NEED to make sure that any logger instance salt
-# instantiates is using salt.log.setup.SaltLoggingClass
-import salt.log.setup
-
-
-# the try block below bypasses an issue at build time so that modules don't
-# cause the build to fail
-from salt.version import __version__
-from salt.utils import migrations
-from salt.utils import kinds
-from salt import ext
-
-try:
-    from salt.utils import parsers, ip_bracket
-    from salt.utils.verify import check_user, verify_env, verify_socket
-    from salt.utils.verify import verify_files
-except ImportError as exc:
-    if exc.args[0] != 'No module named _msgpack':
-        raise
-from salt.exceptions import SaltSystemExit, MasterExit
-
-
-# Let's instantiate logger using salt.log.setup.logging.getLogger() so pylint
-# leaves us alone and stops complaining about an un-used import
-logger = salt.log.setup.logging.getLogger(__name__)
-
-
-class Master(parsers.MasterOptionParser):
-    '''
-    Creates a master server
-    '''
-    def prepare(self):
-        '''
-        Run the preparation sequence required to start a salt master server.
-
-        If sub-classed, don't **ever** forget to run:
-
-            super(YourSubClass, self).prepare()
-        '''
-        self.parse_args()
-
-        try:
-            if self.config['verify_env']:
-                v_dirs = [
-                        self.config['pki_dir'],
-                        os.path.join(self.config['pki_dir'], 'minions'),
-                        os.path.join(self.config['pki_dir'], 'minions_pre'),
-                        os.path.join(self.config['pki_dir'], 'minions_denied'),
-                        os.path.join(self.config['pki_dir'],
-                                     'minions_autosign'),
-                        os.path.join(self.config['pki_dir'],
-                                     'minions_rejected'),
-                        self.config['cachedir'],
-                        os.path.join(self.config['cachedir'], 'jobs'),
-                        os.path.join(self.config['cachedir'], 'proc'),
-                        self.config['sock_dir'],
-                        self.config['token_dir'],
-                        self.config['sqlite_queue_dir'],
-                    ]
-                if self.config.get('transport') == 'raet':
-                    v_dirs.append(os.path.join(self.config['pki_dir'], 'accepted'))
-                    v_dirs.append(os.path.join(self.config['pki_dir'], 'pending'))
-                    v_dirs.append(os.path.join(self.config['pki_dir'], 'rejected'))
-                    v_dirs.append(os.path.join(self.config['cachedir'], 'raet'))
-                verify_env(
-                    v_dirs,
-                    self.config['user'],
-                    permissive=self.config['permissive_pki_access'],
-                    pki_dir=self.config['pki_dir'],
-                )
-                logfile = self.config['log_file']
-                if logfile is not None and not logfile.startswith(('tcp://',
-                                                                   'udp://',
-                                                                   'file://')):
-                    # Logfile is not using Syslog, verify
-                    verify_files([logfile], self.config['user'])
-        except OSError as err:
-            logger.exception('Failed to prepare salt environment')
-            sys.exit(err.errno)
-
-        self.setup_logfile_logger()
-        logger.info('Setting up the Salt Master')
-
-        if self.config['transport'].lower() == 'zeromq':
-            if not verify_socket(self.config['interface'],
-                                 self.config['publish_port'],
-                                 self.config['ret_port']):
-                self.exit(4, 'The ports are not available to bind\n')
-            self.config['interface'] = ip_bracket(self.config['interface'])
-            migrations.migrate_paths(self.config)
-
-            # Late import so logging works correctly
-            import salt.master
-            self.master = salt.master.Master(self.config)
-        else:
-            # Add a udp port check here
-            import salt.daemons.flo
-            self.master = salt.daemons.flo.IofloMaster(self.config)
-        self.daemonize_if_required()
-        self.set_pidfile()
-
-    def start(self):
-        '''
-        Start the actual master.
-
-        If sub-classed, don't **ever** forget to run:
-
-            super(YourSubClass, self).start()
-
-        NOTE: Run any required code before calling `super()`.
-        '''
-        self.prepare()
-        if check_user(self.config['user']):
-            self.master.start()
-
-    def shutdown(self):
-        '''
-        If sub-classed, run any shutdown operations on this method.
-        '''
-
-
-class Minion(parsers.MinionOptionParser):
-    '''
-    Create a minion server
-    '''
-    def prepare(self):
-        '''
-        Run the preparation sequence required to start a salt minion.
-
-        If sub-classed, don't **ever** forget to run:
-
-            super(YourSubClass, self).prepare()
-        '''
-        self.parse_args()
-
-        try:
-            if self.config['verify_env']:
-                confd = self.config.get('default_include')
-                if confd:
-                    # If 'default_include' is specified in config, then use it
-                    if '*' in confd:
-                        # Value is of the form "minion.d/*.conf"
-                        confd = os.path.dirname(confd)
-                    if not os.path.isabs(confd):
-                        # If configured 'default_include' is not an absolute
-                        # path, consider it relative to folder of 'conf_file'
-                        # (/etc/salt by default)
-                        confd = os.path.join(
-                            os.path.dirname(self.config['conf_file']), confd
-                        )
-                else:
-                    confd = os.path.join(
-                        os.path.dirname(self.config['conf_file']), 'minion.d'
-                    )
-                v_dirs = [
-                        self.config['pki_dir'],
-                        self.config['cachedir'],
-                        self.config['sock_dir'],
-                        self.config['extension_modules'],
-                        confd,
-                    ]
-                if self.config.get('transport') == 'raet':
-                    v_dirs.append(os.path.join(self.config['pki_dir'], 'accepted'))
-                    v_dirs.append(os.path.join(self.config['pki_dir'], 'pending'))
-                    v_dirs.append(os.path.join(self.config['pki_dir'], 'rejected'))
-                    v_dirs.append(os.path.join(self.config['cachedir'], 'raet'))
-                verify_env(
-                    v_dirs,
-                    self.config['user'],
-                    permissive=self.config['permissive_pki_access'],
-                    pki_dir=self.config['pki_dir'],
-                )
-                logfile = self.config['log_file']
-                if logfile is not None and not logfile.startswith(('tcp://',
-                                                                'udp://',
-                                                                'file://')):
-                    # Logfile is not using Syslog, verify
-                    current_umask = os.umask(0o077)
-                    verify_files([logfile], self.config['user'])
-                    os.umask(current_umask)
-        except OSError as err:
-            logger.exception('Failed to prepare salt environment')
-            sys.exit(err.errno)
-
-        self.setup_logfile_logger()
-        logger.info(
-            'Setting up the Salt Minion "{0}"'.format(
-                self.config['id']
-            )
-        )
-        migrations.migrate_paths(self.config)
-        if self.config['transport'].lower() == 'zeromq':
-            # Late import so logging works correctly
-            import salt.minion
-            # If the minion key has not been accepted, then Salt enters a loop
-            # waiting for it, if we daemonize later then the minion could halt
-            # the boot process waiting for a key to be accepted on the master.
-            # This is the latest safe place to daemonize
-            self.daemonize_if_required()
-            self.set_pidfile()
-            if isinstance(self.config.get('master'), list):
-                if self.config.get('master_type') == 'failover':
-                    self.minion = salt.minion.Minion(self.config)
-                else:
-                    self.minion = salt.minion.MultiMinion(self.config)
-            else:
-                self.minion = salt.minion.Minion(self.config)
-        else:
-            import salt.daemons.flo
-            self.daemonize_if_required()
-            self.set_pidfile()
-            self.minion = salt.daemons.flo.IofloMinion(self.config)
-
-    def start(self):
-        '''
-        Start the actual minion.
-
-        If sub-classed, don't **ever** forget to run:
-
-            super(YourSubClass, self).start()
-
-        NOTE: Run any required code before calling `super()`.
-        '''
-        try:
-            self.prepare()
-            if check_user(self.config['user']):
-                self.minion.tune_in()
-        except (KeyboardInterrupt, SaltSystemExit) as exc:
-            logger.warn('Stopping the Salt Minion')
-            if isinstance(exc, KeyboardInterrupt):
-                logger.warn('Exiting on Ctrl-c')
-            else:
-                logger.error(str(exc))
-        finally:
-            self.shutdown()
-
-    def call(self, cleanup_protecteds):
-        '''
-        Start the actual minion as a caller minion.
-
-        cleanup_protecteds is list of yard host addresses that should not be
-        cleaned up this is to fix race condition when salt-caller minion starts up
-
-        If sub-classed, don't **ever** forget to run:
-
-            super(YourSubClass, self).start()
-
-        NOTE: Run any required code before calling `super()`.
-        '''
-        try:
-            self.prepare()
-            if check_user(self.config['user']):
-                self.minion.opts['__role'] = kinds.APPL_KIND_NAMES[kinds.applKinds.caller]
-                self.minion.opts['raet_cleanup_protecteds'] = cleanup_protecteds
-                self.minion.call_in()
-        except (KeyboardInterrupt, SaltSystemExit) as exc:
-            logger.warn('Stopping the Salt Minion')
-            if isinstance(exc, KeyboardInterrupt):
-                logger.warn('Exiting on Ctrl-c')
-            else:
-                logger.error(str(exc))
-        finally:
-            self.shutdown()
-
-    def shutdown(self):
-        '''
-        If sub-classed, run any shutdown operations on this method.
-        '''
-
-
-class ProxyMinion(parsers.MinionOptionParser):
-    '''
-    Create a proxy minion server
-    '''
-    def prepare(self, proxydetails):
-        '''
-        Run the preparation sequence required to start a salt minion.
-
-        If sub-classed, don't **ever** forget to run:
-
-            super(YourSubClass, self).prepare()
-        '''
-        self.parse_args()
-
-        try:
-            if self.config['verify_env']:
-                confd = self.config.get('default_include')
-                if confd:
-                    # If 'default_include' is specified in config, then use it
-                    if '*' in confd:
-                        # Value is of the form "minion.d/*.conf"
-                        confd = os.path.dirname(confd)
-                    if not os.path.isabs(confd):
-                        # If configured 'default_include' is not an absolute
-                        # path, consider it relative to folder of 'conf_file'
-                        # (/etc/salt by default)
-                        confd = os.path.join(
-                            os.path.dirname(self.config['conf_file']), confd
-                        )
-                else:
-                    confd = os.path.join(
-                        os.path.dirname(self.config['conf_file']), 'minion.d'
-                    )
-                verify_env(
-                    [
-                        self.config['pki_dir'],
-                        self.config['cachedir'],
-                        self.config['sock_dir'],
-                        self.config['extension_modules'],
-                        confd,
-                    ],
-                    self.config['user'],
-                    permissive=self.config['permissive_pki_access'],
-                    pki_dir=self.config['pki_dir'],
-                )
-                if 'proxy_log' in proxydetails:
-                    logfile = proxydetails['proxy_log']
-                else:
-                    logfile = None
-                if logfile is not None and not logfile.startswith(('tcp://',
-                                                                   'udp://',
-                                                                   'file://')):
-                    # Logfile is not using Syslog, verify
-                    verify_files([logfile], self.config['user'])
-        except OSError as err:
-            logger.exception('Failed to prepare salt environment')
-            sys.exit(err.errno)
-
-        self.config['proxy'] = proxydetails
-        self.setup_logfile_logger()
-        logger.info(
-            'Setting up a Salt Proxy Minion "{0}"'.format(
-                self.config['id']
-            )
-        )
-        migrations.migrate_paths(self.config)
-        # Late import so logging works correctly
-        import salt.minion
-        # If the minion key has not been accepted, then Salt enters a loop
-        # waiting for it, if we daemonize later then the minion could halt
-        # the boot process waiting for a key to be accepted on the master.
-        # This is the latest safe place to daemonize
-        self.daemonize_if_required()
-        self.set_pidfile()
-        if isinstance(self.config.get('master'), list):
-            self.minion = salt.minion.MultiMinion(self.config)
-        else:
-            self.minion = salt.minion.ProxyMinion(self.config)
-
-    def start(self, proxydetails):
-        '''
-        Start the actual minion.
-
-        If sub-classed, don't **ever** forget to run:
-
-            super(YourSubClass, self).start()
-
-        NOTE: Run any required code before calling `super()`.
-        '''
-        self.prepare(proxydetails)
-        try:
-            self.minion.tune_in()
-        except (KeyboardInterrupt, SaltSystemExit) as exc:
-            logger.warn('Stopping the Salt Proxy Minion')
-            if isinstance(exc, KeyboardInterrupt):
-                logger.warn('Exiting on Ctrl-c')
-            else:
-                logger.error(str(exc))
-        finally:
-            self.shutdown()
-
-    def shutdown(self):
-        '''
-        If sub-classed, run any shutdown operations on this method.
-        '''
-        if 'proxy' in self.minion.opts:
-            self.minion.opts['proxyobject'].shutdown(self.minion.opts)
-
-
-class Syndic(parsers.SyndicOptionParser):
-    '''
-    Create a syndic server
-    '''
-
-    def prepare(self):
-        '''
-        Run the preparation sequence required to start a salt syndic minion.
-
-        If sub-classed, don't **ever** forget to run:
-
-            super(YourSubClass, self).prepare()
-        '''
-        self.parse_args()
-        try:
-            if self.config['verify_env']:
-                verify_env(
-                    [
-                        self.config['pki_dir'],
-                        self.config['cachedir'],
-                        self.config['sock_dir'],
-                        self.config['extension_modules'],
-                    ],
-                    self.config['user'],
-                    permissive=self.config['permissive_pki_access'],
-                    pki_dir=self.config['pki_dir'],
-                )
-                logfile = self.config['log_file']
-                if logfile is not None and not logfile.startswith(('tcp://',
-                                                                   'udp://',
-                                                                   'file://')):
-                    # Logfile is not using Syslog, verify
-                    verify_files([logfile], self.config['user'])
-        except OSError as err:
-            logger.exception('Failed to prepare salt environment')
-            sys.exit(err.errno)
-
-        self.setup_logfile_logger()
-        logger.info(
-            'Setting up the Salt Syndic Minion "{0}"'.format(
-                self.config['id']
-            )
-        )
-
-        # Late import so logging works correctly
-        import salt.minion
-        self.daemonize_if_required()
-        # if its a multisyndic, do so
-        if isinstance(self.config.get('master'), list):
-            self.syndic = salt.minion.MultiSyndic(self.config)
-        else:
-            self.syndic = salt.minion.Syndic(self.config)
-        self.set_pidfile()
-
-    def start(self):
-        '''
-        Start the actual syndic.
-
-        If sub-classed, don't **ever** forget to run:
-
-            super(YourSubClass, self).start()
-
-        NOTE: Run any required code before calling `super()`.
-        '''
-        self.prepare()
-        if check_user(self.config['user']):
-            try:
-                self.syndic.tune_in()
-            except KeyboardInterrupt:
-                logger.warn('Stopping the Salt Syndic Minion')
-                self.shutdown()
-
-    def shutdown(self):
-        '''
-        If sub-classed, run any shutdown operations on this method.
-        '''
-=======
  'ignore',
  '^Module backports was already imported from (.*), but (.*) is being added to sys.path$',
  UserWarning
-)
->>>>>>> 4194a22f
+)