--- conflicted
+++ resolved
@@ -5,10 +5,7 @@
 
 # Import Python libs
 from __future__ import absolute_import
-<<<<<<< HEAD
 # Import Python Libs
-=======
->>>>>>> 6ed603c3
 import warnings
 
 # All salt related deprecation warnings should be shown once each!
