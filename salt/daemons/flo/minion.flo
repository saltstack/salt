# Salt Minion floscript

house minion

framer minionudpstack be active first setup
    # Begin the pre-flight checks
    frame setup
        enter
            do salt raet cleanup
            do salt raet road stack setup per inode ".salt.road.manor"
            do salt raet manor lane setup
            do salt raet process manager setup
        go loadmodules

    # Load the minion mods
    frame loadmodules
        do salt load modules at enter
        go setupmatcher

    frame setupmatcher
        do salt raet setup matcher at enter
        go setupbeacon

    frame setupbeacon
        do salt raet setup beacon at enter
        go spawnreactor
<<<<<<< HEAD
=======
        go startengines
>>>>>>> 5448b720
        go start

    frame spawnreactor
        let me if .salt.etc.reactor
        enter
            do salt raet reactor fork
<<<<<<< HEAD
=======
        go startengines
        go start

    frame startengines
        let me if .salt.etc.engines
        enter
            do salt raet setup engines
>>>>>>> 5448b720
        go start

    # OK, let's start the minion up
    frame start
        # Start the inbound framer
        bid start inbound
        # Start the bootstrap framer
        bid start bootstrap
        # Start the eventing framer
        bid start eventing
        # Start the functionmanage framer
        bid start functionmanager
        # Start the outbound framer
        bid start outbound
        # Start the scheduler
        bid start scheduler

        # Cleanup on exit
        exit
            do salt raet road stack closer per inode ".salt.road.manor."
            do salt raet lane stack closer per inode ".salt.lane.manor."

# Framer for handling inbound traffic
framer inbound be inactive first start
    frame start
        do salt raet road stack service rx
        do salt raet lane stack service rx

framer bootstrap be inactive first setup

    frame setup
        enter
            do salt raet road clustered per inode ".salt.road.manor."
            do salt raet road usher minion setup per inode ".salt.road.manor."
        go clustermaster
        go multimaster

    frame clustermaster
        let if salt.road.manor.cluster.clustered
        print Setting Up Master Cluster ....
        go join

    frame multimaster
        print Setting Up Master or MultiMaster
        go join

    frame join
        print Joining...
        enter
            do salt raet road stack joiner per inode ".salt.road.manor."
        recur
            do salt raet road stack joined per inode ".salt.road.manor."
            do salt raet road stack rejected per inode ".salt.road.manor."

        go next if joined in .salt.road.manor.status
        go abort if rejected in .salt.road.manor.status

    frame joined
        print Joined
        go next if elapsed >= 0.5

    frame allow
        print Allowing...
        enter
            do salt raet road stack allower per inode ".salt.road.manor."
        recur
            do salt raet road stack allowed per inode ".salt.road.manor."

        go next if allowed in .salt.road.manor.status

    frame allowed
        print Allowed
        go next if elapsed >= 0.5

    frame clustering
        print Cluster Setup ...
        do salt raet road cluster load setup
        go next

    frame pillar
        print Pillaring
        enter
            do salt load pillar
        go loading

    frame loading
        print Loading
        enter
            do salt load modules
        go latestart

    frame latestart
        # Start late frames that need the pillar/modules to be available
        # Start the master events loop
        bid start masterevents
        # Start Beacon
        bid start beacon
        go router

    frame router
        # start the manager framer
        bid start manager #start alive presence from minion side
        do salt raet router minion
        go pillar if .salt.var.pillar_refresh
        go loading if .salt.var.module_refresh

    frame abort
        bid stop all

framer eventing be inactive first event
    frame event
        do salt raet eventer
        do salt raet stats eventer minion

framer functionmanager be inactive first setup
    frame setup
        go shell
        go nix
    frame shell
        let me if .salt.etc.shell_jobber
        do salt raet shell jobber
        do salt raet shell jobber check
    frame nix
        do salt raet nix jobber

framer manager be inactive first start at 10.0
    frame start
        do salt raet road stack manager per inode ".salt.road.manor"

framer beacon be inactive first start
    frame start
        do salt raet beacon

framer masterevents be inactive first start
    frame start
        do salt raet master events

# Framer for handling outbound traffic
framer outbound be inactive first start
    frame start
        do salt raet lane stack service tx
        do salt raet road stack service tx


framer scheduler be inactive first start
    frame start
        do salt schedule<|MERGE_RESOLUTION|>--- conflicted
+++ resolved
@@ -24,18 +24,13 @@
     frame setupbeacon
         do salt raet setup beacon at enter
         go spawnreactor
-<<<<<<< HEAD
-=======
         go startengines
->>>>>>> 5448b720
         go start
 
     frame spawnreactor
         let me if .salt.etc.reactor
         enter
             do salt raet reactor fork
-<<<<<<< HEAD
-=======
         go startengines
         go start
 
@@ -43,7 +38,6 @@
         let me if .salt.etc.engines
         enter
             do salt raet setup engines
->>>>>>> 5448b720
         go start
 
     # OK, let's start the minion up
