# -*- coding: utf-8 -*-
'''
The core behaviors used by minion and master
'''
# pylint: disable=W0232

# Import python libs
from __future__ import absolute_import
import os
import time
import random
import logging
import itertools
from collections import deque

# Import salt libs
import salt.daemons.masterapi
import salt.utils.args
import salt.utils.process
import salt.transport
from raet import raeting
from raet.road.stacking import RoadStack
from raet.road.estating import RemoteEstate
from raet.lane.stacking import LaneStack

from salt import daemons
from salt.daemons import salting
from salt.utils import kinds
from salt.utils.event import tagify

# Import ioflo libs
from ioflo.base.odicting import odict
import ioflo.base.deeding

from ioflo.base.consoling import getConsole
console = getConsole()

# Import Third Party Libs
# pylint: disable=import-error
HAS_PSUTIL = False
try:
    import psutil
    HAS_PSUTIL = True
except ImportError:
    pass

HAS_RESOURCE = False
try:
    import resource
    HAS_RESOURCE = True
except ImportError:
    pass
# pylint: disable=no-name-in-module,redefined-builtin
import salt.ext.six as six
from salt.ext.six.moves import range
# pylint: enable=import-error,no-name-in-module,redefined-builtin

log = logging.getLogger(__name__)


class SaltRaetCleanup(ioflo.base.deeding.Deed):
    '''
    Cleanup stray lane keep directories not reaped

    FloScript:

    do salt raet cleanup at enter

    '''
    Ioinits = {
                'opts': '.salt.opts',
            }

    def action(self):
        '''
        Should only run once to cleanup stale lane uxd files.
        '''
        if self.opts.value.get('sock_dir'):
            sockdirpath = os.path.abspath(self.opts.value['sock_dir'])
            console.concise("Cleaning up uxd files in {0}\n".format(sockdirpath))
            protecteds = self.opts.value.get('raet_cleanup_protecteds', [])
            for name in os.listdir(sockdirpath):
                path = os.path.join(sockdirpath, name)
                if os.path.isdir(path):
                    continue
                root, ext = os.path.splitext(name)
                if ext != '.uxd':
                    continue
                if not all(root.partition('.')):
                    continue
                if path in protecteds:
                    continue
                try:
                    os.unlink(path)
                    console.concise("Removed {0}\n".format(path))
                except OSError:
                    console.concise("Failed removing {0}\n".format(path))
                    raise


class SaltRaetRoadClustered(ioflo.base.deeding.Deed):
    '''
    Updates value of share .salt.road.manor.cluster.clustered
    Twith opts['cluster_mode']

    FloScript:

    do salt raet road clustered
    go next if .salt.road.manor.cluster.clustered

    '''
    Ioinits = odict(inode=".salt.road.manor.",
                    clustered=odict(ipath='cluster.clustered', ival=False),
                    opts='.salt.opts',)

    def action(self, **kwa):
        '''
        Update .cluster.clustered share from opts
        '''
        self.clustered.update(value=self.opts.value.get('cluster_mode', False))


class SaltRaetProcessManagerSetup(ioflo.base.deeding.Deed):
    '''
    Set up the process manager object
    '''
    Ioinits = {'proc_mgr': '.salt.usr.proc_mgr'}

    def action(self):
        '''
        Create the process manager
        '''
        self.proc_mgr.value = salt.utils.process.ProcessManager()


class SaltRaetRoadUsherMinionSetup(ioflo.base.deeding.Deed):
    '''
    Set up .ushers which is initial list of masters to bootstrap
    into road

    FloScript:

    do salt raet road usher minion setup at enter

    '''
    Ioinits = odict(
        inode=".salt.road.manor.",
        ushers='ushers',
        opts='.salt.opts')

    def action(self):
        '''
        Assign .ushers by parsing opts
        '''
        masters = 'master'
        port = None
        if self.opts.value.get('cluster_mode', False):
            masters = 'cluster_masters'

        self.ushers.value = daemons.extract_masters(self.opts.value,
                                                    masters=masters,
                                                    port=port)


class SaltRaetRoadUsherMasterSetup(ioflo.base.deeding.Deed):
    '''
    Set up .ushers which is initial list of masters to bootstrap
    into road

    FloScript:

    do salt raet road usher master setup at enter

    '''
    Ioinits = odict(
        inode=".salt.road.manor.",
        ushers='ushers',
        opts='.salt.opts')

    def action(self):
        '''
        Assign .ushers by parsing opts
        '''
        masters = 'cluster_masters'
        port = 'raet_port'

        self.ushers.value = daemons.extract_masters(self.opts.value,
                                                    masters=masters,
                                                    port=port,
                                                    raise_if_empty=False)


class SaltRaetRoadClusterLoadSetup(ioflo.base.deeding.Deed):
    '''
    Sets up cluster.masters for load balancing

    FloScript:

    do salt raet road cluster load setup at enter

    '''
    Ioinits = odict(
        inode='.salt.road.manor.',
        masters={'ipath': 'cluster.masters', 'ival': odict()},
        stack='stack',
        opts='.salt.opts',)

    def action(self, **kwa):
        '''
        Populate loads from masters in stack.remotes
        '''
        if self.opts.value.get('cluster_mode'):
            for remote in list(self.stack.value.remotes.values()):
                if remote.kind == kinds.applKinds.master:
                    self.masters.value[remote.name] = odict(load=0.0, expire=self.store.stamp)


class SaltRaetRoadStackSetup(ioflo.base.deeding.Deed):
    '''
    Initialize and run raet udp stack for Salt
    FloScript:

    do salt raet road stack setup at enter

    '''
    Ioinits = {
            'inode': 'salt.road.manor.',
            'stack': 'stack',
            'opts': '.salt.opts',
            'txmsgs': {'ipath': 'txmsgs',
                       'ival': deque()},
            'rxmsgs': {'ipath': 'rxmsgs',
                       'ival': deque()},
            'local': {'ipath': 'local',
                      'ival': {'main': False,
                               'mutable': False,
                               'uid': None,
                               'role': 'master',
                               'sighex': None,
                               'prihex': None}},
            }

    def _prepare(self):
        '''
        Assign class defaults
        '''
        RoadStack.Bk = raeting.BodyKind.msgpack.value
        RoadStack.JoinentTimeout = 0.0

    def action(self):
        '''
        enter action
        should only run once to setup road stack.
        moved from _prepare so can do clean up before stack is initialized

        do salt raet road stack setup at enter
        '''
        kind = self.opts.value['__role']  # application kind
        if kind not in kinds.APPL_KINDS:
            emsg = ("Invalid application kind = '{0}'.".format(kind))
            log.error(emsg + '\n')
            raise ValueError(emsg)
        role = self.opts.value.get('id', '')
        if not role:
            emsg = ("Missing role required to setup RoadStack.")
            log.error(emsg + "\n")
            raise ValueError(emsg)

        name = "{0}_{1}".format(role, kind)
        main = self.opts.value.get('raet_main', self.local.data.main)
        mutable = self.opts.value.get('raet_mutable', self.local.data.mutable)
        always = self.opts.value.get('open_mode', False)
        mutable = mutable or always  # open_made when True takes precedence
        uid = self.local.data.uid

        if kind == kinds.APPL_KIND_NAMES[kinds.applKinds.caller]:
            ha = (self.opts.value['interface'], self.opts.value['raet_alt_port'])
        else:
            ha = (self.opts.value['interface'], self.opts.value['raet_port'])

        basedirpath = os.path.abspath(os.path.join(self.opts.value['cachedir'], 'raet'))

        txMsgs = self.txmsgs.value
        rxMsgs = self.rxmsgs.value

        keep = salting.SaltKeep(opts=self.opts.value,
                                basedirpath=basedirpath,
                                stackname=name)

        roledata = keep.loadLocalRoleData()
        sighex = roledata['sighex'] or self.local.data.sighex
        prihex = roledata['prihex'] or self.local.data.prihex

        self.stack.value = RoadStack(store=self.store,
                                     keep=keep,
                                     name=name,
                                     uid=uid,
                                     ha=ha,
                                     role=role,
                                     sigkey=sighex,
                                     prikey=prihex,
                                     main=main,
                                     kind=kinds.APPL_KINDS[kind],
                                     mutable=mutable,
                                     txMsgs=txMsgs,
                                     rxMsgs=rxMsgs,
                                     period=3.0,
                                     offset=0.5)

        if self.opts.value.get('raet_clear_remotes'):
            for remote in list(self.stack.value.remotes.values()):
                self.stack.value.removeRemote(remote, clear=True)
            self.stack.puid = self.stack.value.Uid  # reset puid


class SaltRaetRoadStackCloser(ioflo.base.deeding.Deed):
    '''
    Closes stack server socket connection
    FloScript:

    do salt raet road stack closer at exit

    '''
    Ioinits = odict(
        inode=".salt.road.manor.",
        stack='stack', )

    def action(self, **kwa):
        '''
        Close udp socket
        '''
        if self.stack.value and isinstance(self.stack.value, RoadStack):
            self.stack.value.server.close()


class SaltRaetRoadStackJoiner(ioflo.base.deeding.Deed):
    '''
    Initiates join transaction with master(s)
    FloScript:

    do salt raet road stack joiner at enter

    assumes that prior the following has been run to setup .masters

    do salt raet road usher minion setup

    '''
    Ioinits = odict(
                    inode=".salt.road.manor.",
                    stack='stack',
                    ushers='ushers',
                    opts='.salt.opts')

    def action(self, **kwa):
        '''
        Join with all masters
        '''
        stack = self.stack.value
        if stack and isinstance(stack, RoadStack):
            refresh_masters = (self.opts.value.get('raet_clear_remote_masters',
                                       True) or not stack.remotes)

            refresh_all = (self.opts.value.get('raet_clear_remotes', True) or
                       not stack.remotes)

            if refresh_masters:  # clear all remote masters
                for remote in list(stack.remotes.values()):
                    if remote.kind == kinds.applKinds.master:
                        stack.removeRemote(remote, clear=True)

            if refresh_all:  # clear all remotes
                for remote in list(stack.remotes.values()):
                    stack.removeRemote(remote, clear=True)

            if refresh_all or refresh_masters:
                stack.puid = stack.Uid  # reset puid so reuse same uid each time

                for master in self.ushers.value:
                    mha = master['external']
                    stack.addRemote(RemoteEstate(stack=stack,
                                                 fuid=0,  # vacuous join
                                                 sid=0,  # always 0 for join
                                                 ha=mha,
                                                 kind=kinds.applKinds.master))

            for remote in list(stack.remotes.values()):
                if remote.kind == kinds.applKinds.master:
                    stack.join(uid=remote.uid, timeout=0.0)


class SaltRaetRoadStackJoined(ioflo.base.deeding.Deed):
    '''
    Updates status with .joined of zeroth remote estate (master)
    FloScript:

    do salt raet road stack joined
    go next if joined in .salt.road.manor.status

    '''
    Ioinits = odict(
        inode=".salt.road.manor.",
        stack='stack',
        status=odict(ipath='status', ival=odict(joined=False,
                                                allowed=False,
                                                alived=False,
                                                rejected=False,
                                                idle=False, )))

    def action(self, **kwa):
        '''
        Update .status share
        '''
        stack = self.stack.value
        joined = False
        if stack and isinstance(stack, RoadStack):
            if stack.remotes:
                joined = any([remote.joined for remote in list(stack.remotes.values())
                              if remote.kind == kinds.applKinds.master])
        self.status.update(joined=joined)


class SaltRaetRoadStackRejected(ioflo.base.deeding.Deed):
    '''
    Updates status with rejected of .acceptance of zeroth remote estate (master)
    FloScript:

    do salt raet road stack rejected
    go next if rejected in .salt.road.manor.status

    '''
    Ioinits = odict(
        inode=".salt.road.manor.",
        stack='stack',
        status=odict(ipath='status', ival=odict(joined=False,
                                                allowed=False,
                                                alived=False,
                                                rejected=False,
                                                idle=False, )))

    def action(self, **kwa):
        '''
        Update .status share
        '''
        stack = self.stack.value
        rejected = False
        if stack and isinstance(stack, RoadStack):
            if stack.remotes:
                rejected = all([remote.acceptance == raeting.Acceptance.rejected.value
                                for remote in stack.remotes.values()
                                if remote.kind == kinds.applKinds.master])
            else:  # no remotes so assume rejected
                rejected = True
        self.status.update(rejected=rejected)


class SaltRaetRoadStackAllower(ioflo.base.deeding.Deed):
    '''
    Initiates allow (CurveCP handshake) transaction with master
    FloScript:

    do salt raet road stack allower at enter

    '''
    Ioinits = odict(
        inode=".salt.road.manor.",
        stack='stack', )

    def action(self, **kwa):
        '''
        Receive any udp packets on server socket and put in rxes
        Send any packets in txes
        '''
        stack = self.stack.value
        if stack and isinstance(stack, RoadStack):
            for remote in stack.remotes.values():
                if remote.kind == kinds.applKinds.master:
                    stack.allow(uid=remote.uid, timeout=0.0)


class SaltRaetRoadStackAllowed(ioflo.base.deeding.Deed):
    '''
    Updates status with .allowed of zeroth remote estate (master)
    FloScript:

    do salt raet road stack allowed
    go next if allowed in .salt.road.manor.status

    '''
    Ioinits = odict(
        inode=".salt.road.manor.",
        stack='stack',
        status=odict(ipath='status', ival=odict(joined=False,
                                                allowed=False,
                                                alived=False,
                                                rejected=False,
                                                idle=False, )))

    def action(self, **kwa):
        '''
        Update .status share
        '''
        stack = self.stack.value
        allowed = False
        if stack and isinstance(stack, RoadStack):
            if stack.remotes:
                allowed = any([remote.allowed for remote in list(stack.remotes.values())
                               if remote.kind == kinds.applKinds.master])
        self.status.update(allowed=allowed)


class SaltRaetRoadStackManager(ioflo.base.deeding.Deed):
    '''
    Runs the manage method of RoadStack
    FloScript:
        do salt raet road stack manager

    '''
    Ioinits = odict(
        inode=".salt.road.manor.",
        stack='stack',
        alloweds={'ipath': '.salt.var.presence.alloweds',
                  'ival': odict()},
        aliveds={'ipath': '.salt.var.presence.aliveds',
                 'ival': odict()},
        reapeds={'ipath': '.salt.var.presence.reapeds',
                         'ival': odict()},
        availables={'ipath': '.salt.var.presence.availables',
                    'ival': set()},
        changeds={'ipath': '.salt.var.presence.changeds',
                  'ival': odict(plus=set(), minus=set())},
        event='.salt.event.events',)

    def _fire_events(self):
        stack = self.stack.value
        if self.changeds.data.plus or self.changeds.data.minus:
            # fire presence change event
            data = {'new': list(self.changeds.data.plus),
                    'lost': list(self.changeds.data.minus)}
            tag = tagify('change', 'presence')
            route = {'dst': (None, None, 'event_fire'),
                     'src': (None, stack.local.name, None)}
            msg = {'route': route, 'tag': tag, 'data': data}
            self.event.value.append(msg)
        # fire presence present event
        data = {'present': list(self.aliveds.value)}
        tag = tagify('present', 'presence')
        route = {'dst': (None, None, 'event_fire'),
                 'src': (None, stack.local.name, None)}
        msg = {'route': route, 'tag': tag, 'data': data}
        self.event.value.append(msg)

    def action(self, **kwa):
        '''
        Manage the presence of any remotes

        availables is set of names of alive remotes which are also allowed
        changeds is is share with two fields:
            plus is set of names of newly available remotes
            minus is set of names of newly unavailable remotes
        alloweds is dict of allowed remotes keyed by name
        aliveds is dict of alived remotes keyed by name
        reapeds is dict of reaped remotes keyed by name
        '''
        stack = self.stack.value
        if stack and isinstance(stack, RoadStack):
            stack.manage(cascade=True)
            # make copies
            self.availables.value = set(self.stack.value.availables)
            self.changeds.update(plus=set(self.stack.value.changeds['plus']))
            self.changeds.update(minus=set(self.stack.value.changeds['minus']))
            self.alloweds.value = odict(self.stack.value.alloweds)
            self.aliveds.value = odict(self.stack.value.aliveds)
            self.reapeds.value = odict(self.stack.value.reapeds)

            console.concise(" Manage {0}.\nAvailables: {1}\nChangeds:\nPlus: {2}\n"
                            "Minus: {3}\nAlloweds: {4}\nAliveds: {5}\nReapeds: {6}\n".format(
                    stack.name,
                    self.availables.value,
                    self.changeds.data.plus,
                    self.changeds.data.minus,
                    self.alloweds.value,
                    self.aliveds.value,
                    self.reapeds.value))

            self._fire_events()


class SaltRaetRoadStackPrinter(ioflo.base.deeding.Deed):
    '''
    Prints out messages on rxMsgs queue for associated stack
    FloScript:

    do raet road stack printer

    '''
    Ioinits = odict(
        inode=".salt.road.manor.",
        rxmsgs=odict(ipath='rxmsgs', ival=deque()),)

    def action(self, **kwa):
        '''
        Queue up message
        '''
        rxMsgs = self.rxmsgs.value
        while rxMsgs:
            msg, name = rxMsgs.popleft()
            console.terse("\nReceived....\n{0}\n".format(msg))


class SaltLoadModules(ioflo.base.deeding.Deed):
    '''
    Reload the minion modules
    FloScript:

    do salt load modules at enter

    '''
    Ioinits = {'opts': '.salt.opts',
               'grains': '.salt.grains',
               'modules': '.salt.loader.modules',
               'grain_time': '.salt.var.grain_time',
               'module_refresh': '.salt.var.module_refresh',
               'returners': '.salt.loader.returners'}

    def _prepare(self):
        self._load_modules()

    def action(self):
        self._load_modules()

    def _load_modules(self):
        '''
        Return the functions and the returners loaded up from the loader
        module
        '''
        if self.grain_time.value is None:
            self.grain_time.value = 0.0
        # if this is a *nix system AND modules_max_memory is set, lets enforce
        # a memory limit on module imports
        # this feature ONLY works on *nix like OSs (resource module doesn't work on windows)
        modules_max_memory = False
        if self.opts.value.get('modules_max_memory', -1) > 0 and HAS_PSUTIL and HAS_RESOURCE:
            log.debug(
                    'modules_max_memory set, enforcing a maximum of {0}'.format(
                        self.opts.value['modules_max_memory'])
                    )
            modules_max_memory = True
            old_mem_limit = resource.getrlimit(resource.RLIMIT_AS)
            rss, vms = psutil.Process(os.getpid()).get_memory_info()
            mem_limit = rss + vms + self.opts.value['modules_max_memory']
            resource.setrlimit(resource.RLIMIT_AS, (mem_limit, mem_limit))
        elif self.opts.value.get('modules_max_memory', -1) > 0:
            if not HAS_PSUTIL:
                log.error('Unable to enforce modules_max_memory because psutil is missing')
            if not HAS_RESOURCE:
                log.error('Unable to enforce modules_max_memory because resource is missing')

        if time.time() - self.grain_time.value > 300.0 or self.module_refresh.value:
            self.opts.value['grains'] = salt.loader.grains(self.opts.value)
            self.grain_time.value = time.time()
            self.grains.value = self.opts.value['grains']
        self.modules.value = salt.loader.minion_mods(self.opts.value)
        self.returners.value = salt.loader.returners(self.opts.value, self.modules.value)

        self.modules.value.clear()
        self.returners.value.clear()

        # we're done, reset the limits!
        if modules_max_memory is True:
            resource.setrlimit(resource.RLIMIT_AS, old_mem_limit)
        self.module_refresh.value = False


class SaltLoadPillar(ioflo.base.deeding.Deed):
    '''
    Load up the initial pillar for the minion

    do salt load pillar
    '''
    Ioinits = {'opts': '.salt.opts',
               'pillar': '.salt.pillar',
               'grains': '.salt.grains',
               'modules': '.salt.loader.modules',
               'pillar_refresh': '.salt.var.pillar_refresh',
               'road_stack': '.salt.road.manor.stack',
               'master_estate_name': '.salt.track.master_estate_name', }

    def action(self):
        '''
        Initial pillar
        '''
        # default master is the first remote that is allowed
        available_masters = [remote for remote in list(self.road_stack.value.remotes.values())
                                               if remote.allowed]
        while not available_masters:
            available_masters = [remote for remote in self.road_stack.value.remotes.values()
                                                           if remote.allowed]
            time.sleep(0.1)

        random_master = self.opts.value.get('random_master')
        if random_master:
            master = available_masters[random.randint(0, len(available_masters) - 1)]
        else:
            master = available_masters[0]

        self.master_estate_name.value = master.name

        route = {'src': (self.road_stack.value.local.name, None, None),
                 'dst': (master.name, None, 'remote_cmd')}
        load = {'id': self.opts.value['id'],
                'grains': self.grains.value,
                'saltenv': self.opts.value['environment'],
                'ver': '2',
                'cmd': '_pillar'}
        self.road_stack.value.transmit({'route': route, 'load': load},
                                       uid=master.uid)
        self.road_stack.value.serviceAll()
        while True:
            time.sleep(0.1)
            while self.road_stack.value.rxMsgs:
                msg, sender = self.road_stack.value.rxMsgs.popleft()
                self.pillar.value = msg.get('return', {})
                if self.pillar.value is None:
                    continue
                self.opts.value['pillar'] = self.pillar.value
                self.pillar_refresh.value = False
                return
            self.road_stack.value.serviceAll()


class SaltSchedule(ioflo.base.deeding.Deed):
    '''
    Evaluates the schedule
    FloScript:

    do salt schedule

    '''
    Ioinits = {'opts': '.salt.opts',
               'grains': '.salt.grains',
               'modules': '.salt.loader.modules',
               'returners': '.salt.loader.returners'}

    def _prepare(self):
        '''
        Map opts and make the schedule object
        '''
        self.modules.value = salt.loader.minion_mods(self.opts.value)
        self.returners.value = salt.loader.returners(self.opts.value, self.modules.value)
        self.schedule = salt.utils.schedule.Schedule(
                self.opts.value,
                self.modules.value,
                self.returners.value)

    def action(self):
        '''
        Eval the schedule
        '''
        self.schedule.eval()


class SaltRaetManorLaneSetup(ioflo.base.deeding.Deed):
    '''
    Only intended to be called once at the top of the manor house
    Sets up the LaneStack for the main yard
    FloScript:

    do salt raet manor lane setup at enter

    '''
    Ioinits = {'opts': '.salt.opts',
               'event_yards': '.salt.event.yards',
               'local_cmd': '.salt.var.local_cmd',
               'remote_cmd': '.salt.var.remote_cmd',
               'publish': '.salt.var.publish',
               'fun': '.salt.var.fun',
               'worker_verify': '.salt.var.worker_verify',
               'event': '.salt.event.events',
               'event_req': '.salt.event.event_req',
               'presence_req': '.salt.presence.event_req',
               'stats_req': '.salt.stats.event_req',
               'workers': '.salt.track.workers',
               'inode': '.salt.lane.manor.',
               'stack': 'stack',
               'local': {'ipath': 'local',
                          'ival': {'lanename': 'master'}},
            }

    def _prepare(self):
        '''
        Set up required objects and queues
        '''
        pass

    def action(self):
        '''
        Run once at enter
        '''
        kind = self.opts.value['__role']
        if kind not in kinds.APPL_KINDS:
            emsg = ("Invalid application kind = '{0}' for manor lane.".format(kind))
            log.error(emsg + "\n")
            raise ValueError(emsg)

        if kind in [kinds.APPL_KIND_NAMES[kinds.applKinds.master],
                    kinds.APPL_KIND_NAMES[kinds.applKinds.syndic]]:
            lanename = 'master'
        elif kind in [kinds.APPL_KIND_NAMES[kinds.applKinds.minion],
                      kinds.APPL_KIND_NAMES[kinds.applKinds.caller], ]:
            role = self.opts.value.get('id', '')
            if not role:
                emsg = ("Missing role required to setup manor Lane.")
                log.error(emsg + "\n")
                raise ValueError(emsg)
            lanename = "{0}_{1}".format(role, kind)
        else:
            emsg = ("Unsupported application kind = '{0}' for manor Lane.".format(kind))
            log.error(emsg + '\n')
            raise ValueError(emsg)

        name = 'manor'
        self.stack.value = LaneStack(
                                    name=name,
                                    lanename=lanename,
                                    sockdirpath=self.opts.value['sock_dir'])
        self.stack.value.Pk = raeting.PackKind.pack.value
        self.event_yards.value = set()
        self.local_cmd.value = deque()
        self.remote_cmd.value = deque()
        self.fun.value = deque()
        self.event.value = deque()
        self.event_req.value = deque()
        self.presence_req.value = deque()
        self.stats_req.value = deque()
        self.publish.value = deque()
        self.worker_verify.value = salt.utils.rand_string()
        if self.opts.value.get('worker_threads'):
            worker_seed = []
            for index in range(self.opts.value['worker_threads']):
                worker_seed.append('worker{0}'.format(index + 1))
            self.workers.value = itertools.cycle(worker_seed)


class SaltRaetLaneStackCloser(ioflo.base.deeding.Deed):  # pylint: disable=W0232
    '''
    Closes lane stack server socket connection
    FloScript:

    do raet lane stack closer at exit

    '''
    Ioinits = odict(
        inode=".salt.lane.manor",
        stack='stack',)

    def action(self, **kwa):
        '''
        Close uxd socket
        '''
        if self.stack.value and isinstance(self.stack.value, LaneStack):
            self.stack.value.server.close()


class SaltRaetRoadStackService(ioflo.base.deeding.Deed):
    '''
    Process the udp traffic
    FloScript:

    do rx

    '''
    Ioinits = {
               'road_stack': '.salt.road.manor.stack',
               }

    def action(self):
        '''
        Process inboud queues
        '''
        self.road_stack.value.serviceAll()


class SaltRaetRoadStackServiceRx(ioflo.base.deeding.Deed):
    '''
    Process the inbound Road traffic
    FloScript:

    do salt raet road stack service rx

    '''
    Ioinits = {
               'road_stack': '.salt.road.manor.stack',
               }

    def action(self):
        '''
        Process inboud queues
        '''
        self.road_stack.value.serviceAllRx()


class SaltRaetRoadStackServiceTx(ioflo.base.deeding.Deed):
    '''
    Process the outbound Road traffic
    FloScript:

    do salt raet road stack service tx

    '''
    # Yes, this class is identical to RX, this is because we still need to
    # separate out rx and tx in raet itself
    Ioinits = {
               'road_stack': '.salt.road.manor.stack',
               }

    def action(self):
        '''
        Process inbound queues
        '''
        self.road_stack.value.serviceAllTx()


class SaltRaetLaneStackServiceRx(ioflo.base.deeding.Deed):
    '''
    Process the inbound Lane traffic
    FloScript:

    do salt raet lane stack service rx

    '''
    Ioinits = {
               'lane_stack': '.salt.lane.manor.stack',
               }

    def action(self):
        '''
        Process inboud queues
        '''
        self.lane_stack.value.serviceAllRx()


class SaltRaetLaneStackServiceTx(ioflo.base.deeding.Deed):
    '''
    Process the outbound Lane traffic
    FloScript:

    do salt raet lane stack service tx

    '''
    # Yes, this class is identical to RX, this is because we still need to
    # separate out rx and tx in raet itself
    Ioinits = {
               'lane_stack': '.salt.lane.manor.stack',
               }

    def action(self):
        '''
        Process outbound queues
        '''
        self.lane_stack.value.serviceAllTx()


class SaltRaetRouter(ioflo.base.deeding.Deed):
    '''
    Routes the communication in and out of Road and Lane connections

    This is a base class

    '''
    Ioinits = {'opts': '.salt.opts',
               'local_cmd': '.salt.var.local_cmd',
               'remote_cmd': '.salt.var.remote_cmd',
               'publish': '.salt.var.publish',
               'fun': '.salt.var.fun',
               'event': '.salt.event.events',
               'event_req': '.salt.event.event_req',  # deque
               'presence_req': '.salt.presence.event_req',  # deque
               'stats_req': '.salt.stats.event_req',  # deque
               'availables': '.salt.var.presence.availables',  # set()
               'workers': '.salt.track.workers',
               'worker_verify': '.salt.var.worker_verify',
               'lane_stack': '.salt.lane.manor.stack',
               'road_stack': '.salt.road.manor.stack',
               'master_estate_name': '.salt.track.master_estate_name',
               'laters': {'ipath': '.salt.lane.manor.laters',  # requeuing when not yet routable
                          'ival': deque()}}

    def _process_road_rxmsg(self, msg, sender):
        '''
        Send to the right queue
        msg is the message body dict
        sender is the unique name of the remote estate that sent the message
        '''
        pass

    def _process_lane_rxmsg(self, msg, sender):
        '''
        Send uxd messages tot he right queue or forward them to the correct
        yard etc.

        msg is message body dict
        sender is unique name  of remote that sent the message
        '''
        pass

    def _get_master_estate_name(self, clustered=False):
        '''
        Assign and return the name of the estate for the default master or empty if none
        If the default master is no longer available then selects one of the available
        masters

        If clustered is True then use load balancing algorithm to select master
        '''
        opts = self.opts.value
        master = self.road_stack.value.nameRemotes.get(self.master_estate_name.value)
        if not master or not master.alived:  # select a different master
            available_masters = [remote for remote in
                                 six.Iterator(self.road_stack.value.remotes)
                                                       if remote.alived]
            if available_masters:
                random_master = opts.get('random_master')
                if random_master:
                    master = available_masters[random.randint(0, len(available_masters) - 1)]
                else:
                    master = available_masters[0]
            else:
                master = None

        self.master_estate_name.value = master.name if master else ''

        return self.master_estate_name.value

    def _availablize(self, minions):
        '''
        Return set that is intersection of associated minion estates for
        roles in minions and the set of available minion estates.
        '''
        suffix = '_{0}'.format(kinds.APPL_KIND_NAMES[kinds.applKinds.minion])
        return list(set(minions) &
                    set((name.rstrip(suffix) for name in self.availables.value)))

    def action(self):
        '''
        Process the messages!
        '''
        while self.road_stack.value.rxMsgs:
            msg, sender = self.road_stack.value.rxMsgs.popleft()
            self._process_road_rxmsg(msg=msg, sender=sender)
        while self.laters.value:  # process requeued LaneMsgs
            msg, sender = self.laters.value.popleft()
            self.lane_stack.value.rxMsgs.append((msg, sender))
        while self.lane_stack.value.rxMsgs:
            msg, sender = self.lane_stack.value.rxMsgs.popleft()
            self._process_lane_rxmsg(msg=msg, sender=sender)


class SaltRaetRouterMaster(SaltRaetRouter):
    '''
    Routes the communication in and out of Road and Lane connections
    Specific to Master

    do salt raet router master

    '''
    def _process_road_rxmsg(self, msg, sender):
        '''
        Send to the right queue
        msg is the message body dict
        sender is the unique name of the remote estate that sent the message
        '''
        try:
            s_estate, s_yard, s_share = msg['route']['src']
            d_estate, d_yard, d_share = msg['route']['dst']
        except (ValueError, IndexError):
            log.error('Received invalid message: {0}'.format(msg))
            return

        if s_estate is None:  # drop
            return

        log.debug("**** Road Router rxMsg **** id={0} estate={1} yard={2}\n"
                  "   msg= {3}\n".format(
                      self.opts.value['id'],
                      self.road_stack.value.local.name,
                      self.lane_stack.value.local.name,
                      msg))

        if d_estate is not None and d_estate != self.road_stack.value.local.name:
            log.error(
                'Road Router Received message for wrong estate: {0}'.format(d_estate))
            return

        if d_yard is not None:
            # Meant for another yard, send it off!
            if d_yard in self.lane_stack.value.nameRemotes:
                self.lane_stack.value.transmit(msg,
                                               self.lane_stack.value.nameRemotes[d_yard].uid)
            return
        if d_share is None:
            # No queue destination!
            log.error('Received message without share: {0}'.format(msg))
            return
        elif d_share == 'event_fire':  # rebroadcast events from other masters
            self.event.value.append(msg)
            #log.debug("\n**** Event Fire \n {0}\n".format(msg))
            return
        elif d_share == 'local_cmd':
            # Refuse local commands over the wire
            log.error('Received local command remotely! Ignoring: {0}'.format(msg))
            return
        elif d_share == 'remote_cmd':
            # Send it to a remote worker
            if 'load' in msg:
                role = self.road_stack.value.nameRemotes[sender].role
                msg['load']['id'] = role  # sender # should this be role XXXX
                self.lane_stack.value.transmit(msg,
                                               self.lane_stack.value.fetchUidByName(next(self.workers.value)))

    def _process_lane_rxmsg(self, msg, sender):
        '''
        Send uxd messages tot he right queue or forward them to the correct
        yard etc.

        msg is message body dict
        sender is unique name  of remote that sent the message
        '''
        try:
            s_estate, s_yard, s_share = msg['route']['src']
            d_estate, d_yard, d_share = msg['route']['dst']
        except (ValueError, IndexError):
            log.error('Lane Router Received invalid message: {0}'.format(msg))
            return

        if s_yard is None:
            return  # drop message

        if s_estate is None:  # substitute local estate
            s_estate = self.road_stack.value.local.name
            msg['route']['src'] = (s_estate, s_yard, s_share)

        log.debug("**** Lane Router rxMsg **** id={0} estate={1} yard={2}\n"
                  "   msg={3}\n".format(
                      self.opts.value['id'],
                      self.road_stack.value.local.name,
                      self.lane_stack.value.local.name,
                      msg))

        if d_estate is None:
            pass
        elif d_estate != self.road_stack.value.local.name:
            # Forward to the correct estate
            if d_estate in self.road_stack.value.nameRemotes:
                self.road_stack.value.message(msg,
                                              self.road_stack.value.nameRemotes[d_estate].uid)
            return

        if d_share == 'pub_ret':
            # only publish to available minions
            msg['return']['ret']['minions'] = self._availablize(msg['return']['ret']['minions'])
            if msg.get('__worker_verify') == self.worker_verify.value:
                self.publish.value.append(msg)

        if d_yard is None:
            pass
        elif d_yard != self.lane_stack.value.local.name:
            # Meant for another yard, send it off!
            if d_yard in self.lane_stack.value.nameRemotes:
                self.lane_stack.value.transmit(msg,
                                               self.lane_stack.value.nameRemotes[d_yard].uid)
            return
        if d_share is None:
            # No queue destination!
            log.error('Lane Router Received message without share: {0}'.format(msg))
            return
        elif d_share == 'local_cmd':
            self.lane_stack.value.transmit(msg,
                                           self.lane_stack.value.fetchUidByName(next(self.workers.value)))
        elif d_share == 'event_req':
            self.event_req.value.append(msg)
            #log.debug("\n**** Event Subscribe \n {0}\n".format(msg))
        elif d_share == 'event_fire':
            self.event.value.append(msg)
            #log.debug("\n**** Event Fire \n {0}\n".format(msg))
        elif d_share == 'presence_req':
            self.presence_req.value.append(msg)
            #log.debug("\n**** Presence Request \n {0}\n".format(msg))
        elif d_share == 'stats_req':
            self.stats_req.value.append(msg)
            #log.debug("\n**** Stats Request \n {0}\n".format(msg))


class SaltRaetRouterMinion(SaltRaetRouter):
    '''
    Routes the communication in and out of Road and Lane connections
    Specific to Minions

    do salt raet router minion

    '''
    def _process_road_rxmsg(self, msg, sender):
        '''
        Send to the right queue
        msg is the message body dict
        sender is the unique name of the remote estate that sent the message
        '''
        try:
            s_estate, s_yard, s_share = msg['route']['src']
            d_estate, d_yard, d_share = msg['route']['dst']
        except (ValueError, IndexError):
            log.error('Received invalid message: {0}'.format(msg))
            return

        if s_estate is None:  # drop
            return

        log.debug("**** Road Router rxMsg **** id={0} estate={1} yard={2}\n"
                  "   msg= {3}\n".format(
                      self.opts.value['id'],
                      self.road_stack.value.local.name,
                      self.lane_stack.value.local.name,
                      msg))

        if d_estate is not None and d_estate != self.road_stack.value.local.name:
            log.error(
                'Road Router Received message for wrong estate: {0}'.format(d_estate))
            return

        if d_yard is not None:
            # Meant for another yard, send it off!
            if d_yard in self.lane_stack.value.nameRemotes:
                self.lane_stack.value.transmit(msg,
                                               self.lane_stack.value.nameRemotes[d_yard].uid)
                return
            return
        if d_share is None:
            # No queue destination!
            log.error('Received message without share: {0}'.format(msg))
            return

        elif d_share == 'fun':
            if self.road_stack.value.kind == kinds.applKinds.minion:
                self.fun.value.append(msg)
        elif d_share == 'stats_req':
            self.stats_req.value.append(msg)
            #log.debug("\n**** Stats Request \n {0}\n".format(msg))

    def _process_lane_rxmsg(self, msg, sender):
        '''
        Send uxd messages tot he right queue or forward them to the correct
        yard etc.

        msg is message body dict
        sender is unique name  of remote that sent the message
        '''
        try:
            s_estate, s_yard, s_share = msg['route']['src']
            d_estate, d_yard, d_share = msg['route']['dst']
        except (ValueError, IndexError):
            log.error('Lane Router Received invalid message: {0}'.format(msg))
            return

        if s_yard is None:
            return  # drop message

        if s_estate is None:  # substitute local estate
            s_estate = self.road_stack.value.local.name
            msg['route']['src'] = (s_estate, s_yard, s_share)

        log.debug("**** Lane Router rxMsg **** id={0} estate={1} yard={2}\n"
                  "   msg={3}\n".format(
                      self.opts.value['id'],
                      self.road_stack.value.local.name,
                      self.lane_stack.value.local.name,
                      msg))

        if d_estate is None:
            pass
        elif d_estate != self.road_stack.value.local.name:
            # Forward to the correct estate
            if d_estate in self.road_stack.value.nameRemotes:
                self.road_stack.value.message(msg,
                                              self.road_stack.value.nameRemotes[d_estate].uid)
            return

        if d_yard is None:
            pass
        elif d_yard != self.lane_stack.value.local.name:
            # Meant for another yard, send it off!
            if d_yard in self.lane_stack.value.nameRemotes:
                self.lane_stack.value.transmit(msg,
                                               self.lane_stack.value.nameRemotes[d_yard].uid)
                return
            return
        if d_share is None:
            # No queue destination!
            log.error('Lane Router Received message without share: {0}'.format(msg))
            return

        elif d_share == 'event_req':
            self.event_req.value.append(msg)
            #log.debug("\n**** Event Subscribe \n {0}\n".format(msg))
        elif d_share == 'event_fire':
            self.event.value.append(msg)
            #log.debug("\n**** Event Fire \n {0}\n".format(msg))

        elif d_share == 'remote_cmd':  # assume  minion to master or salt-call
            if not self.road_stack.value.remotes:
                log.error("**** Lane Router: Missing joined master. Unable to route "
                          "remote_cmd. Requeuing".format())
                self.laters.value.append((msg, sender))
                return
            d_estate = self._get_master_estate_name(clustered=self.opts.get('cluster_mode', False))
            if not d_estate:
                log.error("**** Lane Router: No available destination estate for 'remote_cmd'."
                          "Unable to route. Requeuing".format())
                self.laters.value.append((msg, sender))
                return
            msg['route']['dst'] = (d_estate, d_yard, d_share)
            log.debug("**** Lane Router: Missing destination estate for 'remote_cmd'. "
                      "Using default route={0}.".format(msg['route']['dst']))
            self.road_stack.value.message(msg,
                                          self.road_stack.value.nameRemotes[d_estate].uid)

    def _get_master_estate_name(self, clustered=False):
        '''
        Assign and return the name of the estate for the default master or empty if none
        If the default master is no longer available then selects one of the available
        masters
        '''
        opts = self.opts.value
        master = self.road_stack.value.nameRemotes.get(self.master_estate_name.value)
        if not master or not master.alived:  # select a different master
            available_masters = [remote for remote in
                                 list(self.road_stack.value.remotes.values())
                                                       if remote.alived]
            if available_masters:
                random_master = opts.get('random_master')
                if random_master:
                    master = available_masters[random.randint(0, len(available_masters) - 1)]
                else:
                    master = available_masters[0]
            else:
                master = None

        self.master_estate_name.value = master.name if master else ''

        return self.master_estate_name.value

    def _availablize(self, minions):
        '''
        Return set that is intersection of associated minion estates for
        roles in minions and the set of available minion estates.
        '''
        suffix = '_{0}'.format(kinds.APPL_KIND_NAMES[kinds.applKinds.minion])
        return list(set(minions) &
                    set((name.rstrip(suffix) for name in self.availables.value)))


class SaltRaetEventer(ioflo.base.deeding.Deed):
    '''
    Fire events!
    FloScript:

    do salt raet eventer

    '''
    Ioinits = {'opts': '.salt.opts',
               'event_yards': '.salt.event.yards',
               'event': '.salt.event.events',
               'event_req': '.salt.event.event_req',
               'module_refresh': '.salt.var.module_refresh',
               'pillar_refresh': '.salt.var.pillar_refresh',
               'lane_stack': '.salt.lane.manor.stack',
               'road_stack': '.salt.road.manor.stack',
               'availables': '.salt.var.presence.availables', }

    def _register_event_yard(self, msg):
        '''
        register an incoming event request with the requesting yard id
        '''
        self.event_yards.value.add(msg['route']['src'][1])

    def _forward_event(self, msg):
        '''
        Forward an event message to all subscribed yards
        Event message has a route
        '''
        rm_ = []
        if msg.get('tag') == 'pillar_refresh':
            self.pillar_refresh.value = True
        if msg.get('tag') == 'module_refresh':
            self.module_refresh.value = True
        for y_name in self.event_yards.value:
            if y_name not in self.lane_stack.value.nameRemotes:  # subscriber not a remote
                rm_.append(y_name)
                continue  # drop msg don't publish
            self.lane_stack.value.transmit(msg,
                    self.lane_stack.value.fetchUidByName(y_name))
            self.lane_stack.value.serviceAll()
        for y_name in rm_:  # remove missing subscribers
            self.event_yards.value.remove(y_name)

    def action(self):
        '''
        Register event requests
        Iterate over the registered event yards and fire!
        '''
        while self.event_req.value:  # event subscription requests are msg with routes
            self._register_event_yard(
                    self.event_req.value.popleft()
                    )

        while self.event.value:  # events are msgs with routes
            self._forward_event(
                    self.event.value.popleft()
                    )


class SaltRaetEventerMaster(SaltRaetEventer):
    '''
    Fire events!
    FloScript:

    do salt raet eventer master

    '''
    def _forward_event(self, msg):
        '''
        Forward an event message to all subscribed yards
        Event message has a route
        Also rebroadcast to all masters in cluster
        '''
        super(SaltRaetEventerMaster, self)._forward_event(msg)
        if self.opts.value.get('cluster_mode'):
            if msg.get('origin') is None:
                masters = (self.availables.value &
                           set((remote.name for remote in list(self.road_stack.value.remotes.values())
                                if remote.kind == kinds.applKinds.master)))
                for name in masters:
                    remote = self.road_stack.value.nameRemotes[name]
                    msg['origin'] = self.road_stack.value.name
                    s_estate, s_yard, s_share = msg['route']['src']
                    msg['route']['src'] = (self.road_stack.value.name, s_yard, s_share)
                    msg['route']['dst'] = (remote.name, None, 'event_fire')
                    self.road_stack.value.message(msg, remote.uid)


class SaltRaetPresenter(ioflo.base.deeding.Deed):
    '''
    Fire presence events!
    FloScript:

    do salt raet presenter

    '''
    Ioinits = {'opts': '.salt.opts',
               'presence_req': '.salt.presence.event_req',
               'lane_stack': '.salt.lane.manor.stack',
               'alloweds': '.salt.var.presence.alloweds',  # odict
               'aliveds': '.salt.var.presence.aliveds',  # odict
               'reapeds': '.salt.var.presence.reapeds',  # odict
               'availables': '.salt.var.presence.availables',  # set
              }

    def _send_presence(self, msg):
        '''
        Forward an presence message to all subscribed yards
        Presence message has a route
        '''
        y_name = msg['route']['src'][1]
        if y_name not in self.lane_stack.value.nameRemotes:  # subscriber not a remote
            pass  # drop msg don't answer
        else:
            if 'data' in msg and 'state' in msg['data']:
                state = msg['data']['state']
            else:
                state = None

            # create answer message
            if state in [None, 'available', 'present']:
                present = odict()
                for name in self.availables.value:
                    minion = self.aliveds.value.get(name, None)
                    present[name] = minion.ha[0] if minion else None
                data = {'present': present}
            else:
                # TODO: update to really return joineds
                states = {'joined': self.alloweds,
                          'allowed': self.alloweds,
                          'alived': self.aliveds,
                          'reaped': self.reapeds}
                try:
                    minions = states[state].value
                except KeyError:
                    # error: wrong/unknown state requested
                    log.error('Lane Router Received invalid message: {0}'.format(msg))
                    return

                result = odict()
                for name in minions:
                    result[name] = minions[name].ha[0]
                data = {state: result}

            tag = tagify('present', 'presence')
            route = {'dst': (None, None, 'event_fire'),
                     'src': (None, self.lane_stack.value.local.name, None)}
            msg = {'route': route, 'tag': tag, 'data': data}
            self.lane_stack.value.transmit(msg,
                                           self.lane_stack.value.fetchUidByName(y_name))
            self.lane_stack.value.serviceAll()

    def action(self):
        '''
        Register presence requests
        Iterate over the registered presence yards and fire!
        '''
        while self.presence_req.value:  # presence are msgs with routes
            self._send_presence(
                self.presence_req.value.popleft()
            )


class SaltRaetStatsEventer(ioflo.base.deeding.Deed):
    '''
    Fire stats events
    FloScript:

    do salt raet state eventer

    '''
    Ioinits = {'opts': '.salt.opts',
               'stats_req': '.salt.stats.event_req',
               'lane_stack': '.salt.lane.manor.stack',
               'road_stack': '.salt.road.manor.stack',
    }

    def _send_stats(self, msg):
        '''
        Forward a stats message to all subscribed yards
        Stats message has a route
        '''
        pass

    def _get_stats(self, tag):
        if tag == tagify('road', 'stats'):
            return self.road_stack.value.stats
        elif tag == tagify('lane', 'stats'):
            return self.lane_stack.value.stats
        else:
            log.error('Missing or invalid tag: {0}'.format(tag))
            return None

    def action(self):
        '''
        Iterate over the registered stats requests and fire!
        '''
        while self.stats_req.value:  # stats are msgs with routes
            self._send_stats(
                self.stats_req.value.popleft()
            )


class SaltRaetStatsEventerMaster(SaltRaetStatsEventer):

    def _send_stats(self, msg):
        '''
        Forward a stats message to all subscribed yards
        Stats message has a route
        '''
        y_name = msg['route']['src'][1]
        if y_name not in self.lane_stack.value.nameRemotes:  # subscriber not a remote
            return  # drop msg don't answer

        stats = self._get_stats(msg.get('tag'))
        if stats is None:
            return

        route = {'dst': (None, None, 'event_fire'),
                 'src': (None, self.lane_stack.value.local.name, None)}
        repl = {'route': route, 'tag': msg.get('tag'), 'data': stats}
        self.lane_stack.value.transmit(repl,
                                       self.lane_stack.value.fetchUidByName(y_name))
        self.lane_stack.value.serviceAll()


class SaltRaetStatsEventerMinion(SaltRaetStatsEventer):

    def _send_stats(self, msg):
        '''
        Forward a stats message to all subscribed yards
        Stats message has a route
        '''
        s_estate, s_yard, s_share = msg['route']['src']
        if s_estate not in self.road_stack.value.nameRemotes:  # subscriber not a remote
            return  # drop msg don't answer

        stats = self._get_stats(msg.get('tag'))
        if stats is None:
            return

        route = {'dst': (s_estate, s_yard, 'event_fire'),
                 'src': (self.road_stack.value.name, self.lane_stack.value.name, None)}
        repl = {'route': route, 'tag': msg.get('tag'), 'data': stats}
        self.road_stack.value.transmit(repl,
                                       self.road_stack.value.fetchUidByName(s_estate))
        self.road_stack.value.serviceAll()


class SaltRaetPublisher(ioflo.base.deeding.Deed):
    '''
    Publish to the minions
    FloScript:

    do salt raet publisher

    '''
    Ioinits = {'opts': '.salt.opts',
               'publish': '.salt.var.publish',
               'stack': '.salt.road.manor.stack',
               'availables': '.salt.var.presence.availables',
            }

    def _publish(self, pub_msg):
        '''
        Publish the message out to the targeted minions
        '''
        stack = self.stack.value
        pub_data = pub_msg['return']
        # only publish to available minions by intersecting sets

        minions = (self.availables.value &
                   set((remote.name for remote in list(stack.remotes.values())
                            if remote.kind in [kinds.applKinds.minion,
                                               kinds.applKinds.syndic])))
        for minion in minions:
            uid = self.stack.value.fetchUidByName(minion)
            if uid:
                route = {
                        'dst': (minion, None, 'fun'),
                        'src': (self.stack.value.local.name, None, None)}
                msg = {'route': route, 'pub': pub_data['pub']}
                self.stack.value.message(msg, uid)

    def action(self):
        '''
        Pop the publish queue and publish the requests!
        '''
        while self.publish.value:
            self._publish(
                    self.publish.value.popleft()
                    )


class SaltRaetSetupBeacon(ioflo.base.deeding.Deed):
    '''
    Create the Beacon subsystem
    '''
    Ioinits = {'opts': '.salt.opts',
               'beacon': '.salt.beacon'}

    def action(self):
        '''
        Run the beacons
        '''
        self.beacon.value = salt.beacons.Beacon(self.opts.value)


class SaltRaetBeacon(ioflo.base.deeding.Deed):
    '''
    Run the beacons
    '''
    Ioinits = {'opts': '.salt.opts',
               'modules': '.salt.loader.modules',
               'master_events': '.salt.var.master_events',
               'event': '.salt.event.events',
               'beacon': '.salt.beacon'}

    def action(self):
        '''
        Run the beacons
        '''
        if 'config.merge' in self.modules.value:
            b_conf = self.modules.value['config.merge']('beacons')
            if b_conf:
                try:
                    events = self.beacon.value.process(b_conf)
                    self.master_events.value.extend(events)
                    self.event.value.extend(events)
                except Exception:
                    log.error('Error in the beacon system: ', exc_info=True)
        return []


class SaltRaetMasterEvents(ioflo.base.deeding.Deed):
    '''
    Take the events off the master event que and send them to the master to
    be fired
    '''
    Ioinits = {'opts': '.salt.opts',
               'road_stack': '.salt.road.manor.stack',
               'master_events': '.salt.var.master_events'}

    def postinitio(self):
        self.master_events.value = deque()

    def action(self):
        if not self.master_events.value:
            return
        events = []
        for master in self.road_stack.value.remotes:
            master_uid = master
        while self.master_events.value:
            events.append(self.master_events.value.popleft())
        route = {'src': (self.road_stack.value.local.name, None, None),
                 'dst': (next(list(self.road_stack.value.remotes.values())).name, None, 'remote_cmd')}
        load = {'id': self.opts.value['id'],
                'events': events,
                'cmd': '_minion_event'}
        self.road_stack.value.transmit({'route': route, 'load': load},
                                       uid=master_uid)


class SaltRaetSetupMatcher(ioflo.base.deeding.Deed):
    '''
    Make the matcher object
    '''
    Ioinits = {'opts': '.salt.opts',
               'modules': '.salt.loader.modules',
               'matcher': '.salt.matcher'}

    def action(self):
        self.matcher.value = salt.minion.Matcher(
                self.opts.value,
<<<<<<< HEAD
                self.modules.value)
=======
                self.modules.value)


class SaltRaetThreadShellJobber(ioflo.base.deeding.Deed):
    '''
    Execute a jobber via shelling out to salt call

    This bahavior is a fallback option for windows platforms
    and should not be called on any *NIX platform
    '''
    Ioinits = {'opts': '.salt.opts',
               'grains': '.salt.grains',
               'modules': '.salt.modules',
               'fun': '.salt.var.fun',
               'matcher': '.salt.matcher',
               'threads': '.salt.var.threads',
               }

    def postinitio(self):
        self.threads.value = deque()

    def action(self):
        '''
        Evaluate the fun options and execute them via salt-call
        '''
        while self.fun.value:
            msg = self.fun.value.popleft()
            data = msg.get('pub')
            match = getattr(
                    self.matcher.value,
                    '{0}_match'.format(
                        data.get('tgt_type', 'glob')
                        )
                    )(data['tgt'])
            if not match:
                continue
            fun = data['fun']
            if fun in self.modules.value:
                func = self.modules.value[fun]
            else:
                continue
            args, kwargs = salt.minion.load_args_and_kwargs(
                func,
                salt.utils.args.parse_input(data['arg']),
                data)
            cmd = ['salt-call',
                   '--out', 'json',
                   '--metadata',
                   '-c', salt.syspaths.CONFIG_DIR]
            if 'return' in data:
                cmd.append('--return')
                cmd.append(data['return'])
            cmd.append(fun)
            for arg in args:
                cmd.append(arg)
            for key in kwargs:
                cmd.append('{0}={1}'.format(key, kwargs[key]))
            self.threads.value.append(threading.Thread(
                    target=self.shell_thread,
                    kwargs={'cmd': cmd}
                ))
            self.threads.value[-1].start()

    def _shell_thread(self, cmd):
        '''
        Execute the jobber via a call to salt call
        '''
        self.modules.value['cmd.run'](cmd, python_shell=False)


class SaltRaetNixJobber(ioflo.base.deeding.Deed):
    '''
    Execute a function call job on a minion on a *nix based system
    FloScript:

    do salt raet nix jobber

    '''
    Ioinits = {'opts_store': '.salt.opts',
               'grains': '.salt.grains',
               'modules': '.salt.loader.modules',
               'returners': '.salt.loader.returners',
               'fun': '.salt.var.fun',
               'matcher': '.salt.matcher',
               'executors': '.salt.track.executors',
               'road_stack': '.salt.road.manor.stack', }

    def postinitio(self):
        '''
        Map opts for convenience
        '''
        self.opts = self.opts_store.value
        self.proc_dir = salt.minion.get_proc_dir(self.opts['cachedir'])
        self.serial = salt.payload.Serial(self.opts)
        self.executors.value = {}

    def _setup_jobber_stack(self):
        '''
        Setup and return the LaneStack and Yard used by the jobber yard
        to communicate with the minion manor yard

        '''
        role = self.opts.get('id', '')
        if not role:
            emsg = ("Missing role required to setup Jobber Lane.")
            log.error(emsg + "\n")
            raise ValueError(emsg)

        kind = self.opts['__role']
        if kind not in kinds.APPL_KINDS:
            emsg = ("Invalid application kind = '{0}' for Jobber lane.".format(kind))
            log.error(emsg + "\n")
            raise ValueError(emsg)

        if kind == 'minion':
            lanename = "{0}_{1}".format(role, kind)
        else:
            emsg = ("Unsupported application kind = '{0}' for Jobber Lane.".format(kind))
            log.error(emsg + '\n')
            raise ValueError(emsg)

        sockdirpath = self.opts['sock_dir']
        name = 'jobber' + nacling.uuid(size=18)
        stack = LaneStack(
                name=name,
                lanename=lanename,
                sockdirpath=sockdirpath)

        stack.Pk = raeting.PackKind.pack.value
        # add remote for the manor yard
        stack.addRemote(RemoteYard(stack=stack,
                                   name='manor',
                                   lanename=lanename,
                                   dirpath=sockdirpath))
        console.concise("Created Jobber Stack {0}\n".format(stack.name))
        return stack

    def _return_pub(self, msg, ret, stack):
        '''
        Send the return data back via the uxd socket
        '''
        route = {'src': (self.road_stack.value.local.name, stack.local.name, 'jid_ret'),
                 'dst': (msg['route']['src'][0], None, 'remote_cmd')}
        mid = self.opts['id']
        ret['cmd'] = '_return'
        ret['id'] = mid
        try:
            oput = self.modules.value[ret['fun']].__outputter__
        except (KeyError, AttributeError, TypeError):
            pass
        else:
            if isinstance(oput, str):
                ret['out'] = oput
        msg = {'route': route, 'load': ret}
        stack.transmit(msg, stack.fetchUidByName('manor'))
        stack.serviceAll()

    def action(self):
        '''
        Pull the queue for functions to execute
        '''
        while self.fun.value:
            msg = self.fun.value.popleft()
            data = msg.get('pub')
            match = getattr(
                    self.matcher.value,
                    '{0}_match'.format(
                        data.get('tgt_type', 'glob')
                        )
                    )(data['tgt'])
            if not match:
                continue
            if 'user' in data:
                log.info(
                        'User {0[user]} Executing command {0[fun]} with jid '
                        '{0[jid]}'.format(data))
            else:
                log.info(
                        'Executing command {0[fun]} with jid {0[jid]}'.format(data)
                        )
            log.debug('Command details {0}'.format(data))

            process = multiprocessing.Process(
                    target=self.proc_run,
                    kwargs={'msg': msg}
                    )
            process.start()
            process.join()

    def proc_run(self, msg):
        '''
        Execute the run in a dedicated process
        '''
        data = msg['pub']
        fn_ = os.path.join(self.proc_dir, data['jid'])
        self.opts['__ex_id'] = data['jid']
        salt.utils.daemonize_if(self.opts)

        salt.transport.jobber_stack = stack = self._setup_jobber_stack()
        # set up return destination from source
        src_estate, src_yard, src_share = msg['route']['src']
        salt.transport.jobber_estate_name = src_estate
        salt.transport.jobber_yard_name = src_yard

        sdata = {'pid': os.getpid()}
        sdata.update(data)
        with salt.utils.fopen(fn_, 'w+') as fp_:
            fp_.write(self.serial.dumps(sdata))
        ret = {'success': False}
        function_name = data['fun']
        if function_name in self.modules.value:
            try:
                func = self.modules.value[data['fun']]
                args, kwargs = salt.minion.load_args_and_kwargs(
                    func,
                    salt.utils.args.parse_input(data['arg']),
                    data)
                sys.modules[func.__module__].__context__['retcode'] = 0
                if self.opts.get('sudo_user', ''):
                    sudo_runas = self.opts.get('sudo_user')
                    if 'sudo.salt_call' in self.modules.value:
                        return_data = self.modules.value['sudo.salt_call'](
                                sudo_runas,
                                data['fun'],
                                *args,
                                **kwargs)
                else:
                    return_data = func(*args, **kwargs)
                if isinstance(return_data, types.GeneratorType):
                    ind = 0
                    iret = {}
                    for single in return_data:
                        if isinstance(single, dict) and isinstance(iret, list):
                            iret.update(single)
                        else:
                            if not iret:
                                iret = []
                            iret.append(single)
                        tag = tagify(
                                [data['jid'], 'prog', self.opts['id'], str(ind)],
                                'job')
                        event_data = {'return': single}
                        self._fire_master(event_data, tag)  # Need to look into this
                        ind += 1
                    ret['return'] = iret
                else:
                    ret['return'] = return_data
                ret['retcode'] = sys.modules[func.__module__].__context__.get(
                    'retcode',
                    0
                )
                ret['success'] = True
            except CommandNotFoundError as exc:
                msg = 'Command required for {0!r} not found'.format(
                    function_name
                )
                log.debug(msg, exc_info=True)
                ret['return'] = '{0}: {1}'.format(msg, exc)
            except CommandExecutionError as exc:
                log.error(
                    'A command in {0!r} had a problem: {1}'.format(
                        function_name,
                        exc
                    ),
                    exc_info_on_loglevel=logging.DEBUG
                )
                ret['return'] = 'ERROR: {0}'.format(exc)
            except SaltInvocationError as exc:
                log.error(
                    'Problem executing {0!r}: {1}'.format(
                        function_name,
                        exc
                    ),
                    exc_info_on_loglevel=logging.DEBUG
                )
                ret['return'] = 'ERROR executing {0!r}: {1}'.format(
                    function_name, exc
                )
            except TypeError as exc:
                msg = ('TypeError encountered executing {0}: {1}. See '
                       'debug log for more info.').format(function_name, exc)
                log.warning(msg, exc_info_on_loglevel=logging.DEBUG)
                ret['return'] = msg
            except Exception:
                msg = 'The minion function caused an exception'
                log.warning(msg, exc_info_on_loglevel=logging.DEBUG)
                ret['return'] = '{0}: {1}'.format(msg, traceback.format_exc())
        else:
            ret['return'] = '{0!r} is not available.'.format(function_name)

        ret['jid'] = data['jid']
        ret['fun'] = data['fun']
        ret['fun_args'] = data['arg']
        self._return_pub(msg, ret, stack)
        if data['ret']:
            ret['id'] = self.opts['id']
            for returner in set(data['ret'].split(',')):
                try:
                    self.returners.value['{0}.returner'.format(
                        returner
                    )](ret)
                except Exception as exc:
                    log.error(
                        'The return failed for job {0} {1}'.format(
                        data['jid'],
                        exc
                        )
                    )
        console.concise("Closing Jobber Stack {0}\n".format(stack.name))
        stack.server.close()
        salt.transport.jobber_stack = None
>>>>>>> 42cc1b31
<|MERGE_RESOLUTION|>--- conflicted
+++ resolved
@@ -1731,9 +1731,6 @@
     def action(self):
         self.matcher.value = salt.minion.Matcher(
                 self.opts.value,
-<<<<<<< HEAD
-                self.modules.value)
-=======
                 self.modules.value)
 
 
@@ -2044,5 +2041,4 @@
                     )
         console.concise("Closing Jobber Stack {0}\n".format(stack.name))
         stack.server.close()
-        salt.transport.jobber_stack = None
->>>>>>> 42cc1b31
+        salt.transport.jobber_stack = None