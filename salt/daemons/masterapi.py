# -*- coding: utf-8 -*-
"""
This module contains all of the routines needed to set up a master server, this
involves preparing the three listeners and the workers needed by the master.
"""
from __future__ import absolute_import, print_function, unicode_literals

# Import python libs
import fnmatch
import logging
import os
import re
import stat
import time

# Import salt libs
import salt.acl
import salt.auth
import salt.cache
import salt.client
import salt.crypt
import salt.exceptions
import salt.fileserver
import salt.key
import salt.minion
import salt.payload
import salt.pillar
import salt.runner
import salt.state
import salt.utils.args
import salt.utils.atomicfile
import salt.utils.dictupdate
import salt.utils.event
import salt.utils.files
import salt.utils.gitfs
import salt.utils.gzip_util
import salt.utils.jid
import salt.utils.mine
import salt.utils.minions
import salt.utils.path
import salt.utils.platform
import salt.utils.stringutils
import salt.utils.user
import salt.utils.verify
<<<<<<< HEAD
import salt.wheel
=======
import salt.utils.versions
import salt.utils.master
>>>>>>> 8abb7099
from salt.defaults import DEFAULT_TARGET_DELIM

# Import 3rd-party libs
from salt.ext import six
from salt.pillar import git_pillar

try:
    import pwd

    HAS_PWD = True
except ImportError:
    # pwd is not available on windows
    HAS_PWD = False

log = logging.getLogger(__name__)

# Things to do in lower layers:
# only accept valid minion ids


def init_git_pillar(opts):
    """
    Clear out the ext pillar caches, used when the master starts
    """
    ret = []
    for opts_dict in [x for x in opts.get("ext_pillar", [])]:
        if "git" in opts_dict:
            try:
                pillar = salt.utils.gitfs.GitPillar(
                    opts,
                    opts_dict["git"],
                    per_remote_overrides=git_pillar.PER_REMOTE_OVERRIDES,
                    per_remote_only=git_pillar.PER_REMOTE_ONLY,
                    global_only=git_pillar.GLOBAL_ONLY,
                )
                ret.append(pillar)
            except salt.exceptions.FileserverConfigError:
                if opts.get("git_pillar_verify_config", True):
                    raise
                else:
                    log.critical("Could not initialize git_pillar")
    return ret


def clean_fsbackend(opts):
    """
    Clean out the old fileserver backends
    """
    # Clear remote fileserver backend caches so they get recreated
    for backend in ("git", "hg", "svn"):
        if backend in opts["fileserver_backend"]:
            env_cache = os.path.join(
                opts["cachedir"], "{0}fs".format(backend), "envs.p"
            )
            if os.path.isfile(env_cache):
                log.debug("Clearing %sfs env cache", backend)
                try:
                    os.remove(env_cache)
                except OSError as exc:
                    log.critical(
                        "Unable to clear env cache file %s: %s", env_cache, exc
                    )

            file_lists_dir = os.path.join(
                opts["cachedir"], "file_lists", "{0}fs".format(backend)
            )
            try:
                file_lists_caches = os.listdir(file_lists_dir)
            except OSError:
                continue
            for file_lists_cache in fnmatch.filter(file_lists_caches, "*.p"):
                cache_file = os.path.join(file_lists_dir, file_lists_cache)
                try:
                    os.remove(cache_file)
                except OSError as exc:
                    log.critical(
                        "Unable to file_lists cache file %s: %s", cache_file, exc
                    )


def clean_expired_tokens(opts):
    """
    Clean expired tokens from the master
    """
    loadauth = salt.auth.LoadAuth(opts)
    for tok in loadauth.list_tokens():
        token_data = loadauth.get_tok(tok)
        if "expire" not in token_data or token_data.get("expire", 0) < time.time():
            loadauth.rm_token(tok)


def clean_pub_auth(opts):
    try:
        auth_cache = os.path.join(opts["cachedir"], "publish_auth")
        if not os.path.exists(auth_cache):
            return
        else:
            for (dirpath, dirnames, filenames) in salt.utils.path.os_walk(auth_cache):
                for auth_file in filenames:
                    auth_file_path = os.path.join(dirpath, auth_file)
                    if not os.path.isfile(auth_file_path):
                        continue
                    if time.time() - os.path.getmtime(auth_file_path) > (
                        opts["keep_jobs"] * 3600
                    ):
                        os.remove(auth_file_path)
    except (IOError, OSError):
        log.error("Unable to delete pub auth file")


def clean_old_jobs(opts):
    """
    Clean out the old jobs from the job cache
    """
    # TODO: better way to not require creating the masterminion every time?
    mminion = salt.minion.MasterMinion(opts, states=False, rend=False,)
    # If the master job cache has a clean_old_jobs, call it
    fstr = "{0}.clean_old_jobs".format(opts["master_job_cache"])
    if fstr in mminion.returners:
        mminion.returners[fstr]()


def clean_proc_dir(opts):
    '''
    Clean out old tracked jobs running on the master

    Generally, anything tracking a job should remove the job
    once the job has finished. However, this will remove any
    jobs that for some reason were not properly removed
    when finished or errored.
    '''
    serial = salt.payload.Serial(opts)
    proc_dir = os.path.join(opts['cachedir'], 'proc')
    for fn_ in os.listdir(proc_dir):
        proc_file = os.path.join(*[proc_dir, fn_])
        data = salt.utils.master.read_proc_file(proc_file, opts)
        if not data:
            try:
                log.warning(
                    "Found proc file %s without proper data. Removing from tracked proc files.",
                    proc_file
                )
                os.remove(proc_file)
            except (OSError, IOError) as err:
                log.error('Unable to remove proc file: %s.', err)
            continue
        if not salt.utils.master.is_pid_healthy(data['pid']):
            try:
                log.warning(
                    "PID %s not owned by salt or no longer running. Removing tracked proc file %s",
                    data['pid'],
                    proc_file
                )
                os.remove(proc_file)
            except (OSError, IOError) as err:
                log.error('Unable to remove proc file: %s.', err)


def mk_key(opts, user):
    if HAS_PWD:
        uid = None
        try:
            uid = pwd.getpwnam(user).pw_uid
        except KeyError:
            # User doesn't exist in the system
            if opts["client_acl_verify"]:
                return None
    if salt.utils.platform.is_windows():
        # The username may contain '\' if it is in Windows
        # 'DOMAIN\username' format. Fix this for the keyfile path.
        keyfile = os.path.join(
            opts["cachedir"], ".{0}_key".format(user.replace("\\", "_"))
        )
    else:
        keyfile = os.path.join(opts["cachedir"], ".{0}_key".format(user))

    if os.path.exists(keyfile):
        log.debug("Removing stale keyfile: %s", keyfile)
        if salt.utils.platform.is_windows() and not os.access(keyfile, os.W_OK):
            # Cannot delete read-only files on Windows.
            os.chmod(keyfile, stat.S_IRUSR | stat.S_IWUSR)
        os.unlink(keyfile)

    key = salt.crypt.Crypticle.generate_key_string()
    with salt.utils.files.set_umask(0o277):
        with salt.utils.files.fopen(keyfile, "w+") as fp_:
            fp_.write(salt.utils.stringutils.to_str(key))
    # 600 octal: Read and write access to the owner only.
    # Write access is necessary since on subsequent runs, if the file
    # exists, it needs to be written to again. Windows enforces this.
    os.chmod(keyfile, 0o600)
    if HAS_PWD and uid is not None:
        try:
            os.chown(keyfile, uid, -1)
        except OSError:
            # The master is not being run as root and can therefore not
            # chown the key file
            pass
    return key


def access_keys(opts):
    """
    A key needs to be placed in the filesystem with permissions 0400 so
    clients are required to run as root.
    """
    # TODO: Need a way to get all available users for systems not supported by pwd module.
    #       For now users pattern matching will not work for publisher_acl.
    keys = {}
    publisher_acl = opts["publisher_acl"]
    acl_users = set(publisher_acl.keys())
    if opts.get("user"):
        acl_users.add(opts["user"])
    acl_users.add(salt.utils.user.get_user())
    for user in acl_users:
        log.info("Preparing the %s key for local communication", user)
        key = mk_key(opts, user)
        if key is not None:
            keys[user] = key

    # Check other users matching ACL patterns
    if opts["client_acl_verify"] and HAS_PWD:
        log.profile("Beginning pwd.getpwall() call in masterapi access_keys function")
        for user in pwd.getpwall():
            user = user.pw_name
            if user not in keys and salt.utils.stringutils.check_whitelist_blacklist(
                user, whitelist=acl_users
            ):
                keys[user] = mk_key(opts, user)
        log.profile("End pwd.getpwall() call in masterapi access_keys function")

    return keys


def fileserver_update(fileserver):
    """
    Update the fileserver backends, requires that a salt.fileserver.Fileserver
    object be passed in
    """
    try:
        if not fileserver.servers:
            log.error(
                "No fileservers loaded, the master will not be able to "
                "serve files to minions"
            )
            raise salt.exceptions.SaltMasterError("No fileserver backends available")
        fileserver.update()
    except Exception as exc:  # pylint: disable=broad-except
        log.error(
            "Exception %s occurred in file server update",
            exc,
            exc_info_on_loglevel=logging.DEBUG,
        )


class AutoKey(object):
    """
    Implement the methods to run auto key acceptance and rejection
    """

    def __init__(self, opts):
        self.signing_files = {}
        self.opts = opts

    def check_permissions(self, filename):
        """
        Check if the specified filename has correct permissions
        """
        if salt.utils.platform.is_windows():
            return True

        # After we've ascertained we're not on windows
        groups = salt.utils.user.get_gid_list(self.opts["user"], include_default=False)
        fmode = os.stat(filename)

        if stat.S_IWOTH & fmode.st_mode:
            # don't allow others to write to the file
            return False

        if stat.S_IWGRP & fmode.st_mode:
            # if the group has write access only allow with permissive_pki_access
            if not self.opts.get("permissive_pki_access", False):
                return False
            elif os.getuid() == 0 and fmode.st_gid not in groups:
                # if salt is root it has to be in the group that has write access
                # this gives the group 'permission' to have write access
                return False

        return True

    def check_signing_file(self, keyid, signing_file):
        """
        Check a keyid for membership in a signing file
        """
        if not signing_file or not os.path.exists(signing_file):
            return False

        if not self.check_permissions(signing_file):
            log.warning("Wrong permissions for %s, ignoring content", signing_file)
            return False

        mtime = os.path.getmtime(signing_file)
        if self.signing_files.get(signing_file, {}).get("mtime") != mtime:
            self.signing_files.setdefault(signing_file, {})["mtime"] = mtime
            with salt.utils.files.fopen(signing_file, "r") as fp_:
                self.signing_files[signing_file]["data"] = [
                    entry
                    for entry in [line.strip() for line in fp_]
                    if not entry.strip().startswith("#")
                ]
        return any(
            salt.utils.stringutils.expr_match(keyid, line)
            for line in self.signing_files[signing_file].get("data", [])
        )

    def check_autosign_dir(self, keyid):
        """
        Check a keyid for membership in a autosign directory.
        """
        autosign_dir = os.path.join(self.opts["pki_dir"], "minions_autosign")

        # cleanup expired files
        expire_minutes = self.opts.get("autosign_timeout", 120)
        if expire_minutes > 0:
            min_time = time.time() - (60 * int(expire_minutes))
            for root, dirs, filenames in salt.utils.path.os_walk(autosign_dir):
                for f in filenames:
                    stub_file = os.path.join(autosign_dir, f)
                    mtime = os.path.getmtime(stub_file)
                    if mtime < min_time:
                        log.warning("Autosign keyid expired %s", stub_file)
                        os.remove(stub_file)

        stub_file = os.path.join(autosign_dir, keyid)
        if not os.path.exists(stub_file):
            return False
        os.remove(stub_file)
        return True

    def check_autosign_grains(self, autosign_grains):
        """
        Check for matching grains in the autosign_grains_dir.
        """
        if not autosign_grains or "autosign_grains_dir" not in self.opts:
            return False

        autosign_grains_dir = self.opts["autosign_grains_dir"]
        for root, dirs, filenames in os.walk(autosign_grains_dir):
            for grain in filenames:
                if grain in autosign_grains:
                    grain_file = os.path.join(autosign_grains_dir, grain)

                    if not self.check_permissions(grain_file):
                        log.warning(
                            "Wrong permissions for %s, ignoring content", grain_file
                        )
                        continue

                    with salt.utils.files.fopen(grain_file, "r") as f:
                        for line in f:
                            line = salt.utils.stringutils.to_unicode(line).strip()
                            if line.startswith("#"):
                                continue
                            if autosign_grains[grain] == line:
                                return True
        return False

    def check_autoreject(self, keyid):
        """
        Checks if the specified keyid should automatically be rejected.
        """
        return self.check_signing_file(keyid, self.opts.get("autoreject_file", None))

    def check_autosign(self, keyid, autosign_grains=None):
        """
        Checks if the specified keyid should automatically be signed.
        """
        if self.opts["auto_accept"]:
            return True
        if self.check_signing_file(keyid, self.opts.get("autosign_file", None)):
            return True
        if self.check_autosign_dir(keyid):
            return True
        if self.check_autosign_grains(autosign_grains):
            return True
        return False


class RemoteFuncs(object):
    """
    Funcitons made available to minions, this class includes the raw routines
    post validation that make up the minion access to the master
    """

    def __init__(self, opts):
        self.opts = opts
        self.event = salt.utils.event.get_event(
            "master",
            self.opts["sock_dir"],
            self.opts["transport"],
            opts=self.opts,
            listen=False,
        )
        self.serial = salt.payload.Serial(opts)
        self.ckminions = salt.utils.minions.CkMinions(opts)
        # Create the tops dict for loading external top data
        self.tops = salt.loader.tops(self.opts)
        # Make a client
        self.local = salt.client.get_local_client(mopts=self.opts)
        # Create the master minion to access the external job cache
        self.mminion = salt.minion.MasterMinion(self.opts, states=False, rend=False)
        self.__setup_fileserver()
        self.cache = salt.cache.factory(opts)

    def __setup_fileserver(self):
        """
        Set the local file objects from the file server interface
        """
        fs_ = salt.fileserver.Fileserver(self.opts)
        self._serve_file = fs_.serve_file
        self._file_find = fs_._find_file
        self._file_hash = fs_.file_hash
        self._file_list = fs_.file_list
        self._file_list_emptydirs = fs_.file_list_emptydirs
        self._dir_list = fs_.dir_list
        self._symlink_list = fs_.symlink_list
        self._file_envs = fs_.envs

    def __verify_minion_publish(self, load):
        """
        Verify that the passed information authorized a minion to execute
        """
        # Verify that the load is valid
        if "peer" not in self.opts:
            return False
        if not isinstance(self.opts["peer"], dict):
            return False
        if any(key not in load for key in ("fun", "arg", "tgt", "ret", "id")):
            return False
        # If the command will make a recursive publish don't run
        if re.match("publish.*", load["fun"]):
            return False
        # Check the permissions for this minion
        perms = []
        for match in self.opts["peer"]:
            if re.match(match, load["id"]):
                # This is the list of funcs/modules!
                if isinstance(self.opts["peer"][match], list):
                    perms.extend(self.opts["peer"][match])
        if "," in load["fun"]:
            # 'arg': [['cat', '/proc/cpuinfo'], [], ['foo']]
            load["fun"] = load["fun"].split(",")
            arg_ = []
            for arg in load["arg"]:
                arg_.append(arg.split())
            load["arg"] = arg_
        return self.ckminions.auth_check(
            perms,
            load["fun"],
            load["arg"],
            load["tgt"],
            load.get("tgt_type", "glob"),
            publish_validate=True,
        )

    def _master_opts(self, load):
        """
        Return the master options to the minion
        """
        mopts = {}
        file_roots = {}
        envs = self._file_envs()
        for saltenv in envs:
            if saltenv not in file_roots:
                file_roots[saltenv] = []
        mopts["file_roots"] = file_roots
        mopts["top_file_merging_strategy"] = self.opts["top_file_merging_strategy"]
        mopts["env_order"] = self.opts["env_order"]
        mopts["default_top"] = self.opts["default_top"]
        if load.get("env_only"):
            return mopts
        mopts["renderer"] = self.opts["renderer"]
        mopts["failhard"] = self.opts["failhard"]
        mopts["state_top"] = self.opts["state_top"]
        mopts["state_top_saltenv"] = self.opts["state_top_saltenv"]
        mopts["nodegroups"] = self.opts["nodegroups"]
        mopts["state_auto_order"] = self.opts["state_auto_order"]
        mopts["state_events"] = self.opts["state_events"]
        mopts["state_aggregate"] = self.opts["state_aggregate"]
        mopts["jinja_env"] = self.opts["jinja_env"]
        mopts["jinja_sls_env"] = self.opts["jinja_sls_env"]
        mopts["jinja_lstrip_blocks"] = self.opts["jinja_lstrip_blocks"]
        mopts["jinja_trim_blocks"] = self.opts["jinja_trim_blocks"]
        return mopts

    def _master_tops(self, load, skip_verify=False):
        """
        Return the results from master_tops if configured
        """
        if not skip_verify:
            if "id" not in load:
                log.error("Received call for external nodes without an id")
                return {}
            if not salt.utils.verify.valid_id(self.opts, load["id"]):
                return {}
        # Evaluate all configured master_tops interfaces

        opts = {}
        grains = {}
        ret = {}

        if "opts" in load:
            opts = load["opts"]
            if "grains" in load["opts"]:
                grains = load["opts"]["grains"]
        for fun in self.tops:
            if fun not in self.opts.get("master_tops", {}):
                continue
            try:
                ret = salt.utils.dictupdate.merge(
                    ret, self.tops[fun](opts=opts, grains=grains), merge_lists=True
                )
            except Exception as exc:  # pylint: disable=broad-except
                # If anything happens in the top generation, log it and move on
                log.error(
                    "Top function %s failed with error %s for minion %s",
                    fun,
                    exc,
                    load["id"],
                )
        return ret

    def _mine_get(self, load, skip_verify=False):
        """
        Gathers the data from the specified minions' mine
        """
        if not skip_verify:
            if any(key not in load for key in ("id", "tgt", "fun")):
                return {}

<<<<<<< HEAD
        if isinstance(load["fun"], six.string_types):
            functions = list(set(load["fun"].split(",")))
            _ret_dict = len(functions) > 1
        elif isinstance(load["fun"], list):
            functions = load["fun"]
=======
        if isinstance(load['fun'], six.string_types):
            functions = list(set(load['fun'].split(',')))
            _ret_dict = len(functions) > 1
        elif isinstance(load['fun'], list):
            functions = load['fun']
>>>>>>> 8abb7099
            _ret_dict = True
        else:
            return {}

        functions_allowed = []

<<<<<<< HEAD
        if "mine_get" in self.opts:
=======
        if 'mine_get' in self.opts:
>>>>>>> 8abb7099
            # If master side acl defined.
            if not isinstance(self.opts["mine_get"], dict):
                return {}
            perms = set()
<<<<<<< HEAD
            for match in self.opts["mine_get"]:
                if re.match(match, load["id"]):
                    if isinstance(self.opts["mine_get"][match], list):
                        perms.update(self.opts["mine_get"][match])
            for fun in functions:
                if any(re.match(perm, fun) for perm in perms):
                    functions_allowed.append(fun)
=======
            for match in self.opts['mine_get']:
                if re.match(match, load['id']):
                    if isinstance(self.opts['mine_get'][match], list):
                        perms.update(self.opts['mine_get'][match])

            for fun in functions:
                if any(re.match(perm, fun) for perm in perms):
                    functions_allowed.append(fun)

>>>>>>> 8abb7099
            if not functions_allowed:
                return {}
        else:
            functions_allowed = functions

        ret = {}
        if not salt.utils.verify.valid_id(self.opts, load["id"]):
            return ret

        expr_form = load.get("expr_form")
        # keep both expr_form and tgt_type to ensure
        # comptability between old versions of salt
        if expr_form is not None and "tgt_type" not in load:
            match_type = expr_form
        else:
            match_type = load.get("tgt_type", "glob")
        if match_type.lower() == "pillar":
            match_type = "pillar_exact"
        if match_type.lower() == "compound":
            match_type = "compound_pillar_exact"
        checker = salt.utils.minions.CkMinions(self.opts)
        _res = checker.check_minions(load["tgt"], match_type, greedy=False)
        minions = _res["minions"]
        minion_side_acl = {}  # Cache minion-side ACL
        for minion in minions:
<<<<<<< HEAD
            mine_data = self.cache.fetch("minions/{0}".format(minion), "mine")
            if not isinstance(mine_data, dict):
                continue
            for function in functions_allowed:
                if function not in mine_data:
                    continue
                mine_entry = mine_data[function]
                mine_result = mine_data[function]
                if (
                    isinstance(mine_entry, dict)
                    and salt.utils.mine.MINE_ITEM_ACL_ID in mine_entry
                ):
                    mine_result = mine_entry[salt.utils.mine.MINE_ITEM_ACL_DATA]
                    # Check and fill minion-side ACL cache
                    if function not in minion_side_acl.get(minion, {}):
                        if "allow_tgt" in mine_entry:
                            # Only determine allowed targets if any have been specified.
                            # This prevents having to add a list of all minions as allowed targets.
                            get_minion = checker.check_minions(
                                mine_entry["allow_tgt"],
                                mine_entry.get("allow_tgt_type", "glob"),
                            )["minions"]
                            # the minion in allow_tgt does not exist
                            if not get_minion:
                                continue
                            salt.utils.dictupdate.set_dict_key_value(
                                minion_side_acl,
                                "{}:{}".format(minion, function),
                                get_minion,
                            )
                if salt.utils.mine.minion_side_acl_denied(
                    minion_side_acl, minion, function, load["id"]
                ):
                    continue
                if _ret_dict:
                    ret.setdefault(function, {})[minion] = mine_result
                else:
                    # There is only one function in functions_allowed.
                    ret[minion] = mine_result
=======
            fdata = self.cache.fetch('minions/{0}'.format(minion), 'mine')

            if not isinstance(fdata, dict):
                continue

            if not _ret_dict and functions_allowed and functions_allowed[0] in fdata:
                ret[minion] = fdata.get(functions_allowed[0])
            elif _ret_dict:
                for fun in list(set(functions_allowed) & set(fdata.keys())):
                    ret.setdefault(fun, {})[minion] = fdata.get(fun)

>>>>>>> 8abb7099
        return ret

    def _mine(self, load, skip_verify=False):
        """
        Store/update the mine data in cache.
        """
        if not skip_verify:
            if "id" not in load or "data" not in load:
                return False
        if self.opts.get("minion_data_cache", False) or self.opts.get(
            "enforce_mine_cache", False
        ):
            cbank = "minions/{0}".format(load["id"])
            ckey = "mine"
            new_data = load["data"]
            if not load.get("clear", False):
                data = self.cache.fetch(cbank, ckey)
                if isinstance(data, dict):
                    data.update(new_data)
            self.cache.store(cbank, ckey, data)
        return True

    def _mine_delete(self, load):
        """
        Allow the minion to delete a specific function from its own mine
        """
        if "id" not in load or "fun" not in load:
            return False
        if self.opts.get("minion_data_cache", False) or self.opts.get(
            "enforce_mine_cache", False
        ):
            cbank = "minions/{0}".format(load["id"])
            ckey = "mine"
            try:
                data = self.cache.fetch(cbank, ckey)
                if not isinstance(data, dict):
                    return False
                if load["fun"] in data:
                    del data[load["fun"]]
                    self.cache.store(cbank, ckey, data)
            except OSError:
                return False
        return True

    def _mine_flush(self, load, skip_verify=False):
        """
        Allow the minion to delete all of its own mine contents
        """
        if not skip_verify and "id" not in load:
            return False
        if self.opts.get("minion_data_cache", False) or self.opts.get(
            "enforce_mine_cache", False
        ):
            return self.cache.flush("minions/{0}".format(load["id"]), "mine")
        return True

    def _file_recv(self, load):
        """
        Allows minions to send files to the master, files are sent to the
        master file cache
        """
        if any(key not in load for key in ("id", "path", "loc")):
            return False
        if not self.opts["file_recv"] or os.path.isabs(load["path"]):
            return False
        if os.path.isabs(load["path"]) or "../" in load["path"]:
            # Can overwrite master files!!
            return False
        if not salt.utils.verify.valid_id(self.opts, load["id"]):
            return False
        file_recv_max_size = 1024 * 1024 * self.opts["file_recv_max_size"]

        if "loc" in load and load["loc"] < 0:
            log.error("Invalid file pointer: load[loc] < 0")
            return False

        if load.get("size", 0) > file_recv_max_size:
            log.error("Exceeding file_recv_max_size limit: %s", file_recv_max_size)
            return False

        if len(load["data"]) + load.get("loc", 0) > file_recv_max_size:
            log.error("Exceeding file_recv_max_size limit: %s", file_recv_max_size)
            return False
        # Normalize Windows paths
        normpath = load["path"]
        if ":" in normpath:
            # make sure double backslashes are normalized
            normpath = normpath.replace("\\", "/")
            normpath = os.path.normpath(normpath)
        cpath = os.path.join(
            self.opts["cachedir"], "minions", load["id"], "files", normpath
        )
        cdir = os.path.dirname(cpath)
        if not os.path.isdir(cdir):
            try:
                os.makedirs(cdir)
            except os.error:
                pass
        if os.path.isfile(cpath) and load["loc"] != 0:
            mode = "ab"
        else:
            mode = "wb"
        with salt.utils.files.fopen(cpath, mode) as fp_:
            if load["loc"]:
                fp_.seek(load["loc"])
            fp_.write(salt.utils.stringutils.to_str(load["data"]))
        return True

    def _pillar(self, load):
        """
        Return the pillar data for the minion
        """
        if any(key not in load for key in ("id", "grains")):
            return False
        log.debug("Master _pillar using ext: %s", load.get("ext"))
        pillar = salt.pillar.get_pillar(
            self.opts,
            load["grains"],
            load["id"],
            load.get("saltenv", load.get("env")),
            load.get("ext"),
            self.mminion.functions,
            pillar_override=load.get("pillar_override", {}),
        )
        data = pillar.compile_pillar()
        if self.opts.get("minion_data_cache", False):
            self.cache.store(
                "minions/{0}".format(load["id"]),
                "data",
                {"grains": load["grains"], "pillar": data},
            )
            if self.opts.get("minion_data_cache_events") is True:
                self.event.fire_event(
                    {"comment": "Minion data cache refresh"},
                    salt.utils.event.tagify(load["id"], "refresh", "minion"),
                )
        return data

    def _minion_event(self, load):
        """
        Receive an event from the minion and fire it on the master event
        interface
        """
        if "id" not in load:
            return False
        if "events" not in load and ("tag" not in load or "data" not in load):
            return False
        if "events" in load:
            for event in load["events"]:
                if "data" in event:
                    event_data = event["data"]
                else:
                    event_data = event
                self.event.fire_event(event_data, event["tag"])  # old dup event
                if load.get("pretag") is not None:
                    self.event.fire_event(
                        event_data,
                        salt.utils.event.tagify(event["tag"], base=load["pretag"]),
                    )
        else:
            tag = load["tag"]
            self.event.fire_event(load, tag)
        return True

    def _return(self, load):
        """
        Handle the return data sent from the minions
        """
        # Generate EndTime
        endtime = salt.utils.jid.jid_to_time(salt.utils.jid.gen_jid(self.opts))
        # If the return data is invalid, just ignore it
        if any(key not in load for key in ("return", "jid", "id")):
            return False

        if load["jid"] == "req":
            # The minion is returning a standalone job, request a jobid
            prep_fstr = "{0}.prep_jid".format(self.opts["master_job_cache"])
            load["jid"] = self.mminion.returners[prep_fstr](
                nocache=load.get("nocache", False)
            )

            # save the load, since we don't have it
            saveload_fstr = "{0}.save_load".format(self.opts["master_job_cache"])
            self.mminion.returners[saveload_fstr](load["jid"], load)
        log.info("Got return from %s for job %s", load["id"], load["jid"])
        self.event.fire_event(load, load["jid"])  # old dup event
        self.event.fire_event(
            load, salt.utils.event.tagify([load["jid"], "ret", load["id"]], "job")
        )
        self.event.fire_ret_load(load)
        if not self.opts["job_cache"] or self.opts.get("ext_job_cache"):
            return

        fstr = "{0}.update_endtime".format(self.opts["master_job_cache"])
        if self.opts.get("job_cache_store_endtime") and fstr in self.mminion.returners:
            self.mminion.returners[fstr](load["jid"], endtime)

        fstr = "{0}.returner".format(self.opts["master_job_cache"])
        self.mminion.returners[fstr](load)

    def _syndic_return(self, load):
        """
        Receive a syndic minion return and format it to look like returns from
        individual minions.
        """
        # Verify the load
        if any(key not in load for key in ("return", "jid", "id")):
            return None
        # if we have a load, save it
        if "load" in load:
            fstr = "{0}.save_load".format(self.opts["master_job_cache"])
            self.mminion.returners[fstr](load["jid"], load["load"])

        # Format individual return loads
        for key, item in six.iteritems(load["return"]):
            ret = {"jid": load["jid"], "id": key, "return": item}
            if "out" in load:
                ret["out"] = load["out"]
            self._return(ret)

    def minion_runner(self, load):
        """
        Execute a runner from a minion, return the runner's function data
        """
        if "peer_run" not in self.opts:
            return {}
        if not isinstance(self.opts["peer_run"], dict):
            return {}
        if any(key not in load for key in ("fun", "arg", "id")):
            return {}
        perms = set()
        for match in self.opts["peer_run"]:
            if re.match(match, load["id"]):
                # This is the list of funcs/modules!
                if isinstance(self.opts["peer_run"][match], list):
                    perms.update(self.opts["peer_run"][match])
        good = False
        for perm in perms:
            if re.match(perm, load["fun"]):
                good = True
        if not good:
            # The minion is not who it says it is!
            # We don't want to listen to it!
            log.warning("Minion id %s is not who it says it is!", load["id"])
            return {}
        # Prepare the runner object
        opts = {}
        opts.update(self.opts)
        opts.update(
            {
                "fun": load["fun"],
                "arg": salt.utils.args.parse_input(
                    load["arg"], no_parse=load.get("no_parse", [])
                ),
                "id": load["id"],
                "doc": False,
                "conf_file": self.opts["conf_file"],
            }
        )
        runner = salt.runner.Runner(opts)
        return runner.run()

    def pub_ret(self, load, skip_verify=False):
        """
        Request the return data from a specific jid, only allowed
        if the requesting minion also initialted the execution.
        """
        if not skip_verify and any(key not in load for key in ("jid", "id")):
            return {}
        else:
            auth_cache = os.path.join(self.opts["cachedir"], "publish_auth")
            if not os.path.isdir(auth_cache):
                os.makedirs(auth_cache)
            jid_fn = os.path.join(auth_cache, load["jid"])
            with salt.utils.files.fopen(jid_fn, "r") as fp_:
                if not load["id"] == salt.utils.stringutils.to_unicode(fp_.read()):
                    return {}

            return self.local.get_cache_returns(load["jid"])

    def minion_pub(self, load):
        """
        Publish a command initiated from a minion, this method executes minion
        restrictions so that the minion publication will only work if it is
        enabled in the config.
        The configuration on the master allows minions to be matched to
        salt functions, so the minions can only publish allowed salt functions
        The config will look like this:
        peer:
            .*:
                - .*
        This configuration will enable all minions to execute all commands.
        peer:
            foo.example.com:
                - test.*
        This configuration will only allow the minion foo.example.com to
        execute commands from the test module
        """
        if not self.__verify_minion_publish(load):
            return {}
        # Set up the publication payload
        pub_load = {
            "fun": load["fun"],
            "arg": salt.utils.args.parse_input(
                load["arg"], no_parse=load.get("no_parse", [])
            ),
            "tgt_type": load.get("tgt_type", "glob"),
            "tgt": load["tgt"],
            "ret": load["ret"],
            "id": load["id"],
        }
        if "tgt_type" in load:
            if load["tgt_type"].startswith("node"):
                if load["tgt"] in self.opts["nodegroups"]:
                    pub_load["tgt"] = self.opts["nodegroups"][load["tgt"]]
                    pub_load["tgt_type"] = "compound"
                else:
                    return {}
            else:
                pub_load["tgt_type"] = load["tgt_type"]
        ret = {}
        ret["jid"] = self.local.cmd_async(**pub_load)
        _res = self.ckminions.check_minions(load["tgt"], pub_load["tgt_type"])
        ret["minions"] = _res["minions"]
        auth_cache = os.path.join(self.opts["cachedir"], "publish_auth")
        if not os.path.isdir(auth_cache):
            os.makedirs(auth_cache)
        jid_fn = os.path.join(auth_cache, six.text_type(ret["jid"]))
        with salt.utils.files.fopen(jid_fn, "w+") as fp_:
            fp_.write(salt.utils.stringutils.to_str(load["id"]))
        return ret

    def minion_publish(self, load):
        """
        Publish a command initiated from a minion, this method executes minion
        restrictions so that the minion publication will only work if it is
        enabled in the config.
        The configuration on the master allows minions to be matched to
        salt functions, so the minions can only publish allowed salt functions
        The config will look like this:
        peer:
            .*:
                - .*
        This configuration will enable all minions to execute all commands.
        peer:
            foo.example.com:
                - test.*
        This configuration will only allow the minion foo.example.com to
        execute commands from the test module
        """
        if not self.__verify_minion_publish(load):
            return {}
        # Set up the publication payload
        pub_load = {
            "fun": load["fun"],
            "arg": salt.utils.args.parse_input(
                load["arg"], no_parse=load.get("no_parse", [])
            ),
            "tgt_type": load.get("tgt_type", "glob"),
            "tgt": load["tgt"],
            "ret": load["ret"],
            "id": load["id"],
        }
        if "tmo" in load:
            try:
                pub_load["timeout"] = int(load["tmo"])
            except ValueError:
                msg = "Failed to parse timeout value: {0}".format(load["tmo"])
                log.warning(msg)
                return {}
        if "timeout" in load:
            try:
                pub_load["timeout"] = int(load["timeout"])
            except ValueError:
                msg = "Failed to parse timeout value: {0}".format(load["timeout"])
                log.warning(msg)
                return {}
        if "tgt_type" in load:
            if load["tgt_type"].startswith("node"):
                if load["tgt"] in self.opts["nodegroups"]:
                    pub_load["tgt"] = self.opts["nodegroups"][load["tgt"]]
                    pub_load["tgt_type"] = "compound"
                else:
                    return {}
            else:
                pub_load["tgt_type"] = load["tgt_type"]
        pub_load["raw"] = True
        ret = {}
        for minion in self.local.cmd_iter(**pub_load):
            if load.get("form", "") == "full":
                data = minion
                if "jid" in minion:
                    ret["__jid__"] = minion["jid"]
                data["ret"] = data.pop("return")
                ret[minion["id"]] = data
            else:
                ret[minion["id"]] = minion["return"]
                if "jid" in minion:
                    ret["__jid__"] = minion["jid"]
        for key, val in six.iteritems(self.local.get_cache_returns(ret["__jid__"])):
            if key not in ret:
                ret[key] = val
        if load.get("form", "") != "full":
            ret.pop("__jid__")
        return ret

    def revoke_auth(self, load):
        """
        Allow a minion to request revocation of its own key
        """
        if "id" not in load:
            return False
        keyapi = salt.key.Key(self.opts)
        keyapi.delete_key(
            load["id"], preserve_minions=load.get("preserve_minion_cache", False)
        )
        return True


class LocalFuncs(object):
    """
    Set up methods for use only from the local system
    """

    # The ClearFuncs object encapsulates the functions that can be executed in
    # the clear:
    # publish (The publish from the LocalClient)
    # _auth
    def __init__(self, opts, key):
        self.opts = opts
        self.serial = salt.payload.Serial(opts)
        self.key = key
        # Create the event manager
        self.event = salt.utils.event.get_event(
            "master",
            self.opts["sock_dir"],
            self.opts["transport"],
            opts=self.opts,
            listen=False,
        )
        # Make a client
        self.local = salt.client.get_local_client(mopts=self.opts)
        # Make an minion checker object
        self.ckminions = salt.utils.minions.CkMinions(opts)
        # Make an Auth object
        self.loadauth = salt.auth.LoadAuth(opts)
        # Stand up the master Minion to access returner data
        self.mminion = salt.minion.MasterMinion(self.opts, states=False, rend=False)
        # Make a wheel object
        self.wheel_ = salt.wheel.Wheel(opts)

    def runner(self, load):
        """
        Send a master control function back to the runner system
        """
        # All runner opts pass through eauth
        auth_type, err_name, key = self._prep_auth_info(load)

        # Authenticate
        auth_check = self.loadauth.check_authentication(load, auth_type)
        error = auth_check.get("error")

        if error:
            # Authentication error occurred: do not continue.
            return {"error": error}

        # Authorize
        runner_check = self.ckminions.runner_check(
            auth_check.get("auth_list", []), load["fun"], load["kwarg"]
        )
        username = auth_check.get("username")
        if not runner_check:
            return {
                "error": {
                    "name": err_name,
                    "message": 'Authentication failure of type "{0}" occurred '
                    "for user {1}.".format(auth_type, username),
                }
            }
        elif isinstance(runner_check, dict) and "error" in runner_check:
            # A dictionary with an error name/message was handled by ckminions.runner_check
            return runner_check

        # Authorized. Do the job!
        try:
            fun = load.pop("fun")
            runner_client = salt.runner.RunnerClient(self.opts)
            return runner_client.asynchronous(fun, load.get("kwarg", {}), username)
        except Exception as exc:  # pylint: disable=broad-except
            log.exception("Exception occurred while introspecting %s")
            return {
                "error": {
                    "name": exc.__class__.__name__,
                    "args": exc.args,
                    "message": six.text_type(exc),
                }
            }

    def wheel(self, load):
        """
        Send a master control function back to the wheel system
        """
        # All wheel ops pass through eauth
        auth_type, err_name, key = self._prep_auth_info(load)

        # Authenticate
        auth_check = self.loadauth.check_authentication(
            load, auth_type, key=key, show_username=True
        )
        error = auth_check.get("error")

        if error:
            # Authentication error occurred: do not continue.
            return {"error": error}

        # Authorize
        username = auth_check.get("username")
        if auth_type != "user":
            wheel_check = self.ckminions.wheel_check(
                auth_check.get("auth_list", []), load["fun"], load["kwarg"]
            )
            if not wheel_check:
                return {
                    "error": {
                        "name": err_name,
                        "message": 'Authentication failure of type "{0}" occurred for '
                        "user {1}.".format(auth_type, username),
                    }
                }
            elif isinstance(wheel_check, dict) and "error" in wheel_check:
                # A dictionary with an error name/message was handled by ckminions.wheel_check
                return wheel_check

        # Authenticated. Do the job.
        jid = salt.utils.jid.gen_jid(self.opts)
        fun = load.pop("fun")
        tag = salt.utils.event.tagify(jid, prefix="wheel")
        data = {
            "fun": "wheel.{0}".format(fun),
            "jid": jid,
            "tag": tag,
            "user": username,
        }
        try:
            self.event.fire_event(data, salt.utils.event.tagify([jid, "new"], "wheel"))
            ret = self.wheel_.call_func(fun, **load)
            data["return"] = ret
            data["success"] = True
            self.event.fire_event(data, salt.utils.event.tagify([jid, "ret"], "wheel"))
            return {"tag": tag, "data": data}
        except Exception as exc:  # pylint: disable=broad-except
            log.exception("Exception occurred while introspecting %s", fun)
            data["return"] = "Exception occurred in wheel {0}: {1}: {2}".format(
                fun, exc.__class__.__name__, exc,
            )
            data["success"] = False
            self.event.fire_event(data, salt.utils.event.tagify([jid, "ret"], "wheel"))
            return {"tag": tag, "data": data}

    def mk_token(self, load):
        """
        Create and return an authentication token, the clear load needs to
        contain the eauth key and the needed authentication creds.
        """
        token = self.loadauth.mk_token(load)
        if not token:
            log.warning('Authentication failure of type "eauth" occurred.')
            return ""
        return token

    def get_token(self, load):
        """
        Return the name associated with a token or False if the token is invalid
        """
        if "token" not in load:
            return False
        return self.loadauth.get_tok(load["token"])

    def publish(self, load):
        """
        This method sends out publications to the minions, it can only be used
        by the LocalClient.
        """
        extra = load.get("kwargs", {})

        publisher_acl = salt.acl.PublisherACL(self.opts["publisher_acl_blacklist"])

        if publisher_acl.user_is_blacklisted(
            load["user"]
        ) or publisher_acl.cmd_is_blacklisted(load["fun"]):
            log.error(
                "%s does not have permissions to run %s. Please contact "
                "your local administrator if you believe this is in error.",
                load["user"],
                load["fun"],
            )
            return {
                "error": {
                    "name": "AuthorizationError",
                    "message": "Authorization error occurred.",
                }
            }

        # Retrieve the minions list
        delimiter = load.get("kwargs", {}).get("delimiter", DEFAULT_TARGET_DELIM)
        _res = self.ckminions.check_minions(
            load["tgt"], load.get("tgt_type", "glob"), delimiter
        )
        minions = _res["minions"]

        # Check for external auth calls and authenticate
        auth_type, err_name, key = self._prep_auth_info(extra)
        if auth_type == "user":
            auth_check = self.loadauth.check_authentication(load, auth_type, key=key)
        else:
            auth_check = self.loadauth.check_authentication(extra, auth_type)

        # Setup authorization list variable and error information
        auth_list = auth_check.get("auth_list", [])
        error = auth_check.get("error")
        err_msg = 'Authentication failure of type "{0}" occurred.'.format(auth_type)

        if error:
            # Authentication error occurred: do not continue.
            log.warning(err_msg)
            return {
                "error": {
                    "name": "AuthenticationError",
                    "message": "Authentication error occurred.",
                }
            }

        # All Token, Eauth, and non-root users must pass the authorization check
        if auth_type != "user" or (auth_type == "user" and auth_list):
            # Authorize the request
            authorized = self.ckminions.auth_check(
                auth_list,
                load["fun"],
                load["arg"],
                load["tgt"],
                load.get("tgt_type", "glob"),
                minions=minions,
                # always accept find_job
                whitelist=["saltutil.find_job"],
            )

            if not authorized:
                # Authorization error occurred. Log warning and do not continue.
                log.warning(err_msg)
                return {
                    "error": {
                        "name": "AuthorizationError",
                        "message": "Authorization error occurred.",
                    }
                }

            # Perform some specific auth_type tasks after the authorization check
            if auth_type == "token":
                username = auth_check.get("username")
                load["user"] = username
                log.debug('Minion tokenized user = "%s"', username)
            elif auth_type == "eauth":
                # The username we are attempting to auth with
                load["user"] = self.loadauth.load_name(extra)

        # If we order masters (via a syndic), don't short circuit if no minions
        # are found
        if not self.opts.get("order_masters"):
            # Check for no minions
            if not minions:
                return {"enc": "clear", "load": {"jid": None, "minions": minions}}
        # Retrieve the jid
        if not load["jid"]:
            fstr = "{0}.prep_jid".format(self.opts["master_job_cache"])
            load["jid"] = self.mminion.returners[fstr](
                nocache=extra.get("nocache", False)
            )
        self.event.fire_event({"minions": minions}, load["jid"])

        new_job_load = {
            "jid": load["jid"],
            "tgt_type": load["tgt_type"],
            "tgt": load["tgt"],
            "user": load["user"],
            "fun": load["fun"],
            "arg": salt.utils.args.parse_input(
                load["arg"], no_parse=load.get("no_parse", [])
            ),
            "minions": minions,
        }

        # Announce the job on the event bus
        self.event.fire_event(new_job_load, "new_job")  # old dup event
        self.event.fire_event(
            new_job_load, salt.utils.event.tagify([load["jid"], "new"], "job")
        )

        # Save the invocation information
        if self.opts["ext_job_cache"]:
            try:
                fstr = "{0}.save_load".format(self.opts["ext_job_cache"])
                self.mminion.returners[fstr](load["jid"], load)
            except KeyError:
                log.critical(
                    "The specified returner used for the external job cache "
                    '"%s" does not have a save_load function!',
                    self.opts["ext_job_cache"],
                )
            except Exception:  # pylint: disable=broad-except
                log.critical(
                    "The specified returner threw a stack trace:", exc_info=True
                )

        # always write out to the master job cache
        try:
            fstr = "{0}.save_load".format(self.opts["master_job_cache"])
            self.mminion.returners[fstr](load["jid"], load)
        except KeyError:
            log.critical(
                "The specified returner used for the master job cache "
                '"%s" does not have a save_load function!',
                self.opts["master_job_cache"],
            )
        except Exception:  # pylint: disable=broad-except
            log.critical("The specified returner threw a stack trace:", exc_info=True)
        # Altering the contents of the publish load is serious!! Changes here
        # break compatibility with minion/master versions and even tiny
        # additions can have serious implications on the performance of the
        # publish commands.
        #
        # In short, check with Thomas Hatch before you even think about
        # touching this stuff, we can probably do what you want to do another
        # way that won't have a negative impact.
        pub_load = {
            "fun": load["fun"],
            "arg": salt.utils.args.parse_input(
                load["arg"], no_parse=load.get("no_parse", [])
            ),
            "tgt": load["tgt"],
            "jid": load["jid"],
            "ret": load["ret"],
        }

        if "id" in extra:
            pub_load["id"] = extra["id"]
        if "tgt_type" in load:
            pub_load["tgt_type"] = load["tgt_type"]
        if "to" in load:
            pub_load["to"] = load["to"]

        if "kwargs" in load:
            if "ret_config" in load["kwargs"]:
                pub_load["ret_config"] = load["kwargs"].get("ret_config")

            if "metadata" in load["kwargs"]:
                pub_load["metadata"] = load["kwargs"].get("metadata")

            if "ret_kwargs" in load["kwargs"]:
                pub_load["ret_kwargs"] = load["kwargs"].get("ret_kwargs")

        if "user" in load:
            log.info(
                "User %s Published command %s with jid %s",
                load["user"],
                load["fun"],
                load["jid"],
            )
            pub_load["user"] = load["user"]
        else:
            log.info("Published command %s with jid %s", load["fun"], load["jid"])
        log.debug("Published command details %s", pub_load)

        return {"ret": {"jid": load["jid"], "minions": minions}, "pub": pub_load}

    def _prep_auth_info(self, load):
        key = None
        if "token" in load:
            auth_type = "token"
            err_name = "TokenAuthenticationError"
        elif "eauth" in load:
            auth_type = "eauth"
            err_name = "EauthAuthenticationError"
        else:
            auth_type = "user"
            err_name = "UserAuthenticationError"
            key = self.key

        return auth_type, err_name, key<|MERGE_RESOLUTION|>--- conflicted
+++ resolved
@@ -42,12 +42,8 @@
 import salt.utils.stringutils
 import salt.utils.user
 import salt.utils.verify
-<<<<<<< HEAD
-import salt.wheel
-=======
 import salt.utils.versions
 import salt.utils.master
->>>>>>> 8abb7099
 from salt.defaults import DEFAULT_TARGET_DELIM
 
 # Import 3rd-party libs
@@ -588,43 +584,22 @@
             if any(key not in load for key in ("id", "tgt", "fun")):
                 return {}
 
-<<<<<<< HEAD
-        if isinstance(load["fun"], six.string_types):
-            functions = list(set(load["fun"].split(",")))
-            _ret_dict = len(functions) > 1
-        elif isinstance(load["fun"], list):
-            functions = load["fun"]
-=======
         if isinstance(load['fun'], six.string_types):
             functions = list(set(load['fun'].split(',')))
             _ret_dict = len(functions) > 1
         elif isinstance(load['fun'], list):
             functions = load['fun']
->>>>>>> 8abb7099
             _ret_dict = True
         else:
             return {}
 
         functions_allowed = []
 
-<<<<<<< HEAD
-        if "mine_get" in self.opts:
-=======
         if 'mine_get' in self.opts:
->>>>>>> 8abb7099
             # If master side acl defined.
             if not isinstance(self.opts["mine_get"], dict):
                 return {}
             perms = set()
-<<<<<<< HEAD
-            for match in self.opts["mine_get"]:
-                if re.match(match, load["id"]):
-                    if isinstance(self.opts["mine_get"][match], list):
-                        perms.update(self.opts["mine_get"][match])
-            for fun in functions:
-                if any(re.match(perm, fun) for perm in perms):
-                    functions_allowed.append(fun)
-=======
             for match in self.opts['mine_get']:
                 if re.match(match, load['id']):
                     if isinstance(self.opts['mine_get'][match], list):
@@ -634,7 +609,6 @@
                 if any(re.match(perm, fun) for perm in perms):
                     functions_allowed.append(fun)
 
->>>>>>> 8abb7099
             if not functions_allowed:
                 return {}
         else:
@@ -660,47 +634,6 @@
         minions = _res["minions"]
         minion_side_acl = {}  # Cache minion-side ACL
         for minion in minions:
-<<<<<<< HEAD
-            mine_data = self.cache.fetch("minions/{0}".format(minion), "mine")
-            if not isinstance(mine_data, dict):
-                continue
-            for function in functions_allowed:
-                if function not in mine_data:
-                    continue
-                mine_entry = mine_data[function]
-                mine_result = mine_data[function]
-                if (
-                    isinstance(mine_entry, dict)
-                    and salt.utils.mine.MINE_ITEM_ACL_ID in mine_entry
-                ):
-                    mine_result = mine_entry[salt.utils.mine.MINE_ITEM_ACL_DATA]
-                    # Check and fill minion-side ACL cache
-                    if function not in minion_side_acl.get(minion, {}):
-                        if "allow_tgt" in mine_entry:
-                            # Only determine allowed targets if any have been specified.
-                            # This prevents having to add a list of all minions as allowed targets.
-                            get_minion = checker.check_minions(
-                                mine_entry["allow_tgt"],
-                                mine_entry.get("allow_tgt_type", "glob"),
-                            )["minions"]
-                            # the minion in allow_tgt does not exist
-                            if not get_minion:
-                                continue
-                            salt.utils.dictupdate.set_dict_key_value(
-                                minion_side_acl,
-                                "{}:{}".format(minion, function),
-                                get_minion,
-                            )
-                if salt.utils.mine.minion_side_acl_denied(
-                    minion_side_acl, minion, function, load["id"]
-                ):
-                    continue
-                if _ret_dict:
-                    ret.setdefault(function, {})[minion] = mine_result
-                else:
-                    # There is only one function in functions_allowed.
-                    ret[minion] = mine_result
-=======
             fdata = self.cache.fetch('minions/{0}'.format(minion), 'mine')
 
             if not isinstance(fdata, dict):
@@ -712,7 +645,6 @@
                 for fun in list(set(functions_allowed) & set(fdata.keys())):
                     ret.setdefault(fun, {})[minion] = fdata.get(fun)
 
->>>>>>> 8abb7099
         return ret
 
     def _mine(self, load, skip_verify=False):
