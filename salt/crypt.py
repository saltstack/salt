"""
The crypt module manages all of the cryptography functions for minions and
masters, encrypting and decrypting payloads, preparing messages, and
authenticating peers
"""

import base64
import binascii
import copy
import getpass
import hashlib
import hmac
import logging
import os
import pathlib
import random
import stat
import sys
import tempfile
import time
import traceback
import uuid
import weakref

import tornado.gen

import salt.channel.client
import salt.defaults.exitcodes
import salt.payload
import salt.utils.crypt
import salt.utils.decorators
import salt.utils.event
import salt.utils.files
import salt.utils.rsax931
import salt.utils.sdb
import salt.utils.stringutils
import salt.utils.user
import salt.utils.verify
import salt.version
from salt.exceptions import (
    AuthenticationError,
    InvalidKeyError,
    MasterExit,
    SaltClientError,
    SaltReqTimeoutError,
    UnsupportedAlgorithm,
)

try:
    import cryptography.exceptions
    from cryptography.hazmat.primitives import hashes, serialization
    from cryptography.hazmat.primitives.asymmetric import padding, rsa
    from cryptography.hazmat.primitives.ciphers import Cipher, algorithms, modes

    HAS_CRYPTOGRAPHY = True
except ImportError:
    HAS_CRYPTOGRAPHY = False


log = logging.getLogger(__name__)

OAEP = "OAEP"
PKCS1v15 = "PKCS1v15"

SHA1 = "SHA1"
SHA224 = "SHA224"

OAEP_SHA1 = f"{OAEP}-{SHA1}"
OAEP_SHA224 = f"{OAEP}-{SHA224}"

PKCS1v15_SHA1 = f"{PKCS1v15}-{SHA1}"
PKCS1v15_SHA224 = f"{PKCS1v15}-{SHA224}"


VALID_HASHES = (
    SHA1,
    SHA224,
)

VALID_PADDING_FOR_SIGNING = (PKCS1v15,)
VALID_PADDING_FOR_ENCRYPTION = (OAEP,)
VALID_ENCRYPTION_ALGORITHMS = (
    OAEP_SHA1,
    OAEP_SHA224,
)
VALID_SIGNING_ALGORITHMS = (
    PKCS1v15_SHA1,
    PKCS1v15_SHA224,
)


def fips_enabled():
    if HAS_CRYPTOGRAPHY:
        import cryptography.hazmat.backends.openssl.backend

        return cryptography.hazmat.backends.openssl.backend._fips_enabled


def clean_key(key):
    """
    Clean the key so that it only has unix style line endings (\\n)
    """
    return "\n".join(key.strip().splitlines())


def read_dropfile(cachedir):
    dfn = os.path.join(cachedir, ".dfn")
    try:
        with salt.utils.files.fopen(dfn, "r") as fp:
            return fp.read()
    except FileNotFoundError:
        pass


def dropfile(cachedir, user=None, master_id=""):
    """
    Set an AES dropfile to request the master update the publish session key
    """
    dfn_next = os.path.join(cachedir, ".dfn-next")
    dfn = os.path.join(cachedir, ".dfn")
    # set a mask (to avoid a race condition on file creation) and store original.
    with salt.utils.files.set_umask(0o277):
        log.info("Rotating AES key")
        if os.path.isfile(dfn):
            log.info("AES key rotation already requested")
            return

        if os.path.isfile(dfn) and not os.access(dfn, os.W_OK):
            os.chmod(dfn, stat.S_IRUSR | stat.S_IWUSR)
        with salt.utils.files.fopen(dfn_next, "w+") as fp_:
            fp_.write(master_id)
        os.chmod(dfn_next, stat.S_IRUSR)
        if user:
            try:
                import pwd

                uid = pwd.getpwnam(user).pw_uid
                os.chown(dfn_next, uid, -1)
            except (KeyError, ImportError, OSError):
                pass
        os.rename(dfn_next, dfn)


def gen_keys(keydir, keyname, keysize, user=None, passphrase=None, e=65537):
    """
    Generate a RSA public keypair for use with salt

    :param str keydir: The directory to write the keypair to
    :param str keyname: The type of salt server for whom this key should be written. (i.e. 'master' or 'minion')
    :param int keysize: The number of bits in the key
    :param str user: The user on the system who should own this keypair
    :param str passphrase: The passphrase which should be used to encrypt the private key

    :rtype: str
    :return: Path on the filesystem to the RSA private key
    """
    base = os.path.join(keydir, keyname)
    priv = f"{base}.pem"
    pub = f"{base}.pub"

    gen = rsa.generate_private_key(e, keysize)

    if os.path.isfile(priv):
        # Between first checking and the generation another process has made
        # a key! Use the winner's key
        return priv

    # Do not try writing anything, if directory has no permissions.
    if not os.access(keydir, os.W_OK):
        raise OSError(
            'Write access denied to "{}" for user "{}".'.format(
                os.path.abspath(keydir), getpass.getuser()
            )
        )

    with salt.utils.files.set_umask(0o277):
        with salt.utils.files.fopen(priv, "wb+") as f:
            if passphrase:
                enc = serialization.BestAvailableEncryption(passphrase.encode())
                _format = serialization.PrivateFormat.TraditionalOpenSSL
                if fips_enabled():
                    _format = serialization.PrivateFormat.PKCS8
            else:
                enc = serialization.NoEncryption()
                _format = serialization.PrivateFormat.TraditionalOpenSSL
            pem = gen.private_bytes(
                encoding=serialization.Encoding.PEM,
                format=_format,
                encryption_algorithm=enc,
            )
            f.write(pem)

    pubkey = gen.public_key()
    with salt.utils.files.fopen(pub, "wb+") as f:
        pem = pubkey.public_bytes(
            encoding=serialization.Encoding.PEM,
            format=serialization.PublicFormat.SubjectPublicKeyInfo,
        )
        f.write(pem)

    os.chmod(priv, 0o400)
    if user:
        try:
            import pwd

            uid = pwd.getpwnam(user).pw_uid
            os.chown(priv, uid, -1)
            os.chown(pub, uid, -1)
        except (KeyError, ImportError, OSError):
            # The specified user was not found, allow the backup systems to
            # report the error
            pass
    return priv


class BaseKey:

    @staticmethod
    def parse_padding_for_signing(algorithm):
        if algorithm not in VALID_SIGNING_ALGORITHMS:
            raise UnsupportedAlgorithm(f"Invalid signing algorithm: {algorithm}")
        _pad, _hash = algorithm.split("-", 1)
        if _pad not in VALID_PADDING_FOR_SIGNING:
            raise UnsupportedAlgorithm(f"Invalid padding algorithm: {_pad}")
        return getattr(padding, _pad)

    @staticmethod
    def parse_padding_for_encryption(algorithm):
        if algorithm not in VALID_ENCRYPTION_ALGORITHMS:
            raise UnsupportedAlgorithm(f"Invalid encryption algorithm: {algorithm}")
        _pad, _hash = algorithm.split("-", 1)
        if _pad not in VALID_PADDING_FOR_ENCRYPTION:
            raise UnsupportedAlgorithm(f"Invalid padding algorithm: {_pad}")
        return getattr(padding, _pad)

    @staticmethod
    def parse_hash(algorithm):
        if "-" not in algorithm:
            raise UnsupportedAlgorithm(f"Invalid encryption algorithm: {algorithm}")
        _pad, _hash = algorithm.split("-", 1)
        if _hash not in VALID_HASHES:
            raise Exception("Invalid hashing algorithm")
        return getattr(hashes, _hash)


class PrivateKey(BaseKey):

    def __init__(self, path, passphrase=None):
        self.key = get_rsa_key(path, passphrase)

    def encrypt(self, data):
        pem = self.key.private_bytes(
            encoding=serialization.Encoding.PEM,
            format=serialization.PrivateFormat.TraditionalOpenSSL,
            encryption_algorithm=serialization.NoEncryption(),
        )
        return salt.utils.rsax931.RSAX931Signer(pem).sign(data)

    def sign(self, data, algorithm=PKCS1v15_SHA1):
        _padding = self.parse_padding_for_signing(algorithm)
        _hash = self.parse_hash(algorithm)
        try:
            return self.key.sign(
                salt.utils.stringutils.to_bytes(data), _padding(), _hash()
            )
        except cryptography.exceptions.UnsupportedAlgorithm:
            raise UnsupportedAlgorithm(f"Unsupported algorithm: {algorithm}")

    def decrypt(self, data, algorithm=OAEP_SHA1):
        _padding = self.parse_padding_for_encryption(algorithm)
        _hash = self.parse_hash(algorithm)
        try:
            return self.key.decrypt(
                data,
                _padding(
                    mgf=padding.MGF1(algorithm=_hash()),
                    algorithm=_hash(),
                    label=None,
                ),
            )
        except cryptography.exceptions.UnsupportedAlgorithm:
            raise UnsupportedAlgorithm(f"Unsupported algorithm: {algorithm}")


class PublicKey(BaseKey):
    def __init__(self, path):
        with salt.utils.files.fopen(path, "rb") as fp:
            try:
                self.key = serialization.load_pem_public_key(fp.read())
            except ValueError as exc:
                raise InvalidKeyError("Invalid key")

    def encrypt(self, data, algorithm=OAEP_SHA1):
        _padding = self.parse_padding_for_encryption(algorithm)
        _hash = self.parse_hash(algorithm)
        bdata = salt.utils.stringutils.to_bytes(data)
        try:
            return self.key.encrypt(
                bdata,
                _padding(
                    mgf=padding.MGF1(algorithm=_hash()),
                    algorithm=_hash(),
                    label=None,
                ),
            )
        except cryptography.exceptions.UnsupportedAlgorithm:
            raise UnsupportedAlgorithm(f"Unsupported algorithm: {algorithm}")

    def verify(self, data, signature, algorithm=PKCS1v15_SHA1):
        _padding = self.parse_padding_for_signing(algorithm)
        _hash = self.parse_hash(algorithm)
        try:
            self.key.verify(
                salt.utils.stringutils.to_bytes(signature),
                salt.utils.stringutils.to_bytes(data),
                _padding(),
                _hash(),
            )
        except cryptography.exceptions.InvalidSignature:
            return False
        return True

    def decrypt(self, data):
        pem = self.key.public_bytes(
            encoding=serialization.Encoding.PEM,
            format=serialization.PublicFormat.SubjectPublicKeyInfo,
        )
        verifier = salt.utils.rsax931.RSAX931Verifier(pem)
        return verifier.verify(data)


@salt.utils.decorators.memoize
def _get_key_with_evict(path, timestamp, passphrase):
    """
    Load a private key from disk.  `timestamp` above is intended to be the
    timestamp of the file's last modification. This fn is memoized so if it is
    called with the same path and timestamp (the file's last modified time) the
    second time the result is returned from the memoization.  If the file gets
    modified then the params are different and the key is loaded from disk.
    """
    log.debug("salt.crypt._get_key_with_evict: Loading private key")
    if passphrase:
        password = passphrase.encode()
    else:
        password = None
    with salt.utils.files.fopen(path, "rb") as f:
        try:
            return serialization.load_pem_private_key(
                f.read(),
                password=password,
            )
        except ValueError:
            raise InvalidKeyError("Encountered bad RSA public key")
        except cryptography.exceptions.UnsupportedAlgorithm:
            raise InvalidKeyError("Unsupported key algorithm")


def get_rsa_key(path, passphrase):
    """
    Read a private key off the disk.  Poor man's simple cache in effect here,
    we memoize the result of calling _get_rsa_with_evict.  This means the first
    time _get_key_with_evict is called with a path and a timestamp the result
    is cached.  If the file (the private key) does not change then its
    timestamp will not change and the next time the result is returned from the
    cache.  If the key DOES change the next time _get_rsa_with_evict is called
    it is called with different parameters and the fn is run fully to retrieve
    the key from disk.
    """
    log.debug("salt.crypt.get_rsa_key: Loading private key")
    return _get_key_with_evict(path, str(os.path.getmtime(path)), passphrase)


def get_rsa_pub_key(path):
    """
    Read a public key off the disk.
    """
    log.debug("salt.crypt.get_rsa_pub_key: Loading public key")
    try:
        with salt.utils.files.fopen(path, "rb") as fp:
            return serialization.load_pem_public_key(fp.read())
    except ValueError:
        raise InvalidKeyError("Encountered bad RSA public key")
    except cryptography.exceptions.UnsupportedAlgorithm:
        raise InvalidKeyError("Unsupported key algorithm")


def sign_message(privkey_path, message, passphrase=None, algorithm=PKCS1v15_SHA1):
    """
    Use Crypto.Signature.PKCS1_v1_5 to sign a message. Returns the signature.
    """
    return PrivateKey(privkey_path, passphrase).sign(message, algorithm)


def verify_signature(pubkey_path, message, signature, algorithm=PKCS1v15_SHA1):
    """
    Use Crypto.Signature.PKCS1_v1_5 to verify the signature on a message.
    Returns True for valid signature.
    """
    log.debug("salt.crypt.verify_signature: Loading public key")
    return PublicKey(pubkey_path).verify(message, signature, algorithm)


def gen_signature(priv_path, pub_path, sign_path, passphrase=None):
    """
    creates a signature for the given public-key with
    the given private key and writes it to sign_path
    """

    with salt.utils.files.fopen(pub_path) as fp_:
        mpub_64 = fp_.read()

    mpub_sig = sign_message(priv_path, mpub_64, passphrase)
    mpub_sig_64 = binascii.b2a_base64(mpub_sig)
    if os.path.isfile(sign_path):
        return False
    log.trace(
        "Calculating signature for %s with %s",
        os.path.basename(pub_path),
        os.path.basename(priv_path),
    )

    if os.path.isfile(sign_path):
        log.trace(
            "Signature file %s already exists, please remove it first and try again",
            sign_path,
        )
    else:
        with salt.utils.files.fopen(sign_path, "wb+") as sig_f:
            sig_f.write(salt.utils.stringutils.to_bytes(mpub_sig_64))
        log.trace("Wrote signature to %s", sign_path)
    return True


def pwdata_decrypt(rsa_key, pwdata):
    key = serialization.load_pem_private_key(rsa_key.encode(), password=None)
    password = key.decrypt(
        pwdata,
        padding.PKCS1v15(),
    )
    return salt.utils.stringutils.to_unicode(password)


class MasterKeys(dict):
    """
    The Master Keys class is used to manage the RSA public key pair used for
    authentication by the master.

    It also generates a signing key-pair if enabled with master_sign_key_name.
    """

    def __init__(self, opts):
        super().__init__()
        self.opts = opts
        self.master_pub_path = os.path.join(self.opts["pki_dir"], "master.pub")
        self.master_rsa_path = os.path.join(self.opts["pki_dir"], "master.pem")
        key_pass = salt.utils.sdb.sdb_get(self.opts["key_pass"], self.opts)
        self.master_key = self.__get_keys(passphrase=key_pass)

        self.cluster_pub_path = None
        self.cluster_rsa_path = None
        self.cluster_key = None
        if self.opts.get("cluster_id"):
            self.cluster_pub_path = os.path.join(
                self.opts["cluster_pki_dir"], "cluster.pub"
            )
            self.cluster_rsa_path = os.path.join(
                self.opts["cluster_pki_dir"], "cluster.pem"
            )
            self.cluster_shared_path = os.path.join(
                self.opts["cluster_pki_dir"],
                "peers",
                f"{self.opts['id']}.pub",
            )
            self.check_master_shared_pub()
            key_pass = salt.utils.sdb.sdb_get(self.opts["cluster_key_pass"], self.opts)
            self.cluster_key = self.__get_keys(
                name="cluster",
                passphrase=key_pass,
                pki_dir=self.opts["cluster_pki_dir"],
            )
        self.pub_signature = None

        # set names for the signing key-pairs
        if opts["master_sign_pubkey"]:

            # if only the signature is available, use that
            if opts["master_use_pubkey_signature"]:
                self.sig_path = os.path.join(
                    self.opts["pki_dir"], opts["master_pubkey_signature"]
                )
                if os.path.isfile(self.sig_path):
                    with salt.utils.files.fopen(self.sig_path) as fp_:
                        self.pub_signature = clean_key(fp_.read())
                    log.info(
                        "Read %s's signature from %s",
                        os.path.basename(self.pub_path),
                        self.opts["master_pubkey_signature"],
                    )
                else:
                    log.error(
                        "Signing the master.pub key with a signature is "
                        "enabled but no signature file found at the defined "
                        "location %s",
                        self.sig_path,
                    )
                    log.error(
                        "The signature-file may be either named differently "
                        "or has to be created with 'salt-key --gen-signature'"
                    )
                    sys.exit(1)

            # create a new signing key-pair to sign the masters
            # auth-replies when a minion tries to connect
            else:
                key_pass = salt.utils.sdb.sdb_get(
                    self.opts["signing_key_pass"], self.opts
                )
                self.pub_sign_path = os.path.join(
                    self.opts["pki_dir"], opts["master_sign_key_name"] + ".pub"
                )
                self.rsa_sign_path = os.path.join(
                    self.opts["pki_dir"], opts["master_sign_key_name"] + ".pem"
                )
                self.sign_key = self.__get_keys(name=opts["master_sign_key_name"])

    # We need __setstate__ and __getstate__ to avoid pickling errors since
    # some of the member variables correspond to Cython objects which are
    # not picklable.
    # These methods are only used when pickling so will not be used on
    # non-Windows platforms.
    def __setstate__(self, state):
        self.__init__(state["opts"])

    def __getstate__(self):
        return {"opts": self.opts}

    @property
    def key(self):
        if self.cluster_key:
            return self.cluster_key
        return self.master_key

    @property
    def pub_path(self):
        if self.cluster_pub_path:
            return self.cluster_pub_path
        return self.master_pub_path

    @property
    def rsa_path(self):
        if self.cluster_rsa_path:
            return self.cluster_rsa_path
        return self.master_rsa_path

    def __key_exists(self, name="master", passphrase=None, pki_dir=None):
        if pki_dir is None:
            pki_dir = self.opts["pki_dir"]
        path = os.path.join(pki_dir, name + ".pem")
        return os.path.exists(path)

    def __get_keys(self, name="master", passphrase=None, pki_dir=None):
        """
        Returns a key object for a key in the pki-dir
        """
        if pki_dir is None:
            pki_dir = self.opts["pki_dir"]
        path = os.path.join(pki_dir, name + ".pem")
        if not self.__key_exists(name, passphrase, pki_dir):
            log.info("Generating %s keys: %s", name, pki_dir)
            gen_keys(
                pki_dir,
                name,
                self.opts["keysize"],
                self.opts.get("user"),
                passphrase,
            )
        try:
            key = PrivateKey(path, passphrase)
        except ValueError as e:
            message = f"Unable to read key: {path}; file may be corrupt"
        except TypeError as e:
            message = f"Unable to read key: {path}; passphrase may be incorrect"
        except InvalidKeyError as e:
            message = f"Unable to read key: {path}; key contains unsupported algorithm"
        except cryptography.exceptions.UnsupportedAlgorithm as e:
            message = f"Unable to read key: {path}; key contains unsupported algorithm"
        else:
            log.debug("Loaded %s key: %s", name, path)
            return key
        log.error(message)
        raise MasterExit(message)

    def get_pub_str(self, name="master"):
        """
        Return the string representation of a public key
        in the pki-directory
        """
        if self.cluster_pub_path:
            path = self.cluster_pub_path
        else:
            path = self.master_pub_path
        # XXX We should always have a key present when this is called, if not
        # it's an error.
        # if not os.path.isfile(path):
        #     raise RuntimeError(f"The key {path} does not exist.")
        if not os.path.isfile(path):
            pubkey = self.key.public_key()
            with salt.utils.files.fopen(path, "wb+") as f:
                f.write(
                    pubkey.public_bytes(
                        encoding=serialization.Encoding.PEM,
                        format=serialization.PublicFormat.SubjectPublicKeyInfo,
                    )
                )
        with salt.utils.files.fopen(path) as rfh:
            return clean_key(rfh.read())

    def get_ckey_paths(self):
        return self.cluster_pub_path, self.cluster_rsa_path

    def get_mkey_paths(self):
        return self.pub_path, self.rsa_path

    def get_sign_paths(self):
        return self.pub_sign_path, self.rsa_sign_path

    def pubkey_signature(self):
        """
        returns the base64 encoded signature from the signature file
        or None if the master has its own signing keys
        """
        return self.pub_signature

    def check_master_shared_pub(self):
        """
        Check the status of the master's shared public key.

        If the shared master key does not exist, write this master's public key
        to the shared location. Otherwise validate the shared key matches our
        key. Failed validation raises MasterExit
        """
        shared_pub = pathlib.Path(self.cluster_shared_path)
        master_pub = pathlib.Path(self.master_pub_path)
        if shared_pub.exists():
            if shared_pub.read_bytes() != master_pub.read_bytes():
                message = (
                    f"Shared key does not match, remove it to continue: {shared_pub}"
                )
                log.error(message)
                raise MasterExit(message)
        else:
            # permissions
            log.debug("Writing shared key %s", shared_pub)
            shared_pub.write_bytes(master_pub.read_bytes())


class AsyncAuth:
    """
    Set up an Async object to maintain authentication with the salt master
    """

    # This class is only a singleton per minion/master pair
    # mapping of io_loop -> {key -> auth}
    instance_map = weakref.WeakKeyDictionary()

    # mapping of key -> creds
    creds_map = {}

    def __new__(cls, opts, io_loop=None):
        """
        Only create one instance of AsyncAuth per __key()
        """
        # do we have any mapping for this io_loop
        io_loop = io_loop or tornado.ioloop.IOLoop.current()
        if io_loop not in AsyncAuth.instance_map:
            AsyncAuth.instance_map[io_loop] = weakref.WeakValueDictionary()
        loop_instance_map = AsyncAuth.instance_map[io_loop]

        key = cls.__key(opts)
        auth = loop_instance_map.get(key)
        if auth is None:
            log.debug("Initializing new AsyncAuth for %s", key)
            # we need to make a local variable for this, as we are going to store
            # it in a WeakValueDictionary-- which will remove the item if no one
            # references it-- this forces a reference while we return to the caller
            auth = object.__new__(cls)
            auth.__singleton_init__(opts, io_loop=io_loop)
            loop_instance_map[key] = auth
        else:
            log.debug("Re-using AsyncAuth for %s", key)
        return auth

    @classmethod
    def __key(cls, opts, io_loop=None):
        keypath = os.path.join(opts["pki_dir"], "minion.pem")
        keytime = "0"
        if os.path.exists(keypath):
            keytime = str(os.path.getmtime(keypath))
        return (
            opts["pki_dir"],  # where the keys are stored
            opts["id"],  # minion ID
            opts["master_uri"],  # master ID
            keytime,
        )

    # has to remain empty for singletons, since __init__ will *always* be called
    def __init__(self, opts, io_loop=None):
        pass

    # an init for the singleton instance to call
    def __singleton_init__(self, opts, io_loop=None):
        """
        Init an Auth instance

        :param dict opts: Options for this server
        :return: Auth instance
        :rtype: Auth
        """
        self.opts = opts
        self.token = salt.utils.stringutils.to_bytes(Crypticle.generate_key_string())
        self.pub_path = os.path.join(self.opts["pki_dir"], "minion.pub")
        self.rsa_path = os.path.join(self.opts["pki_dir"], "minion.pem")
        self._private_key = None
        if self.opts["__role"] == "syndic":
            self.mpub = "syndic_master.pub"
        else:
            self.mpub = "minion_master.pub"
        if not os.path.isfile(self.pub_path):
            self.get_keys()
        self.io_loop = io_loop or tornado.ioloop.IOLoop.current()
        key = self.__key(self.opts)
        # TODO: if we already have creds for this key, lets just re-use
        if key in AsyncAuth.creds_map:
            creds = AsyncAuth.creds_map[key]
            self._creds = creds
            self._crypticle = Crypticle(self.opts, creds["aes"])
            self._session_crypticle = Crypticle(self.opts, creds["session"])
            self._authenticate_future = tornado.concurrent.Future()
            self._authenticate_future.set_result(True)

    def __deepcopy__(self, memo):
        cls = self.__class__
        result = cls.__new__(cls, copy.deepcopy(self.opts, memo))
        memo[id(self)] = result
        for key in self.__dict__:
            if key in ("io_loop",):
                # The io_loop has a thread Lock which will fail to be deep
                # copied. Skip it because it will just be recreated on the
                # new copy.
                continue
            setattr(result, key, copy.deepcopy(self.__dict__[key], memo))
        return result

    @property
    def session_crypticle(self):
        return self._session_crypticle

    @property
    def creds(self):
        return self._creds

    @property
    def crypticle(self):
        return self._crypticle

    @property
    def authenticated(self):
        return (
            hasattr(self, "_authenticate_future")
            and self._authenticate_future.done()
            and self._authenticate_future.exception() is None
        )

    def invalidate(self):
        if self.authenticated:
            del self._authenticate_future
            key = self.__key(self.opts)
            if key in AsyncAuth.creds_map:
                del AsyncAuth.creds_map[key]

    def authenticate(self, callback=None):
        """
        Ask for this client to reconnect to the origin

        This function will de-dupe all calls here and return a *single* future
        for the sign-in-- whis way callers can all assume there aren't others
        """
        # if an auth is in flight-- and not done-- just pass that back as the future to wait on
        if (
            hasattr(self, "_authenticate_future")
            and not self._authenticate_future.done()
        ):
            future = self._authenticate_future
        else:
            future = tornado.concurrent.Future()
            self._authenticate_future = future
            self.io_loop.add_callback(self._authenticate)

        if callback is not None:

            def handle_future(future):
                response = future.result()
                self.io_loop.add_callback(callback, response)

            future.add_done_callback(handle_future)

        return future

    @tornado.gen.coroutine
    def _authenticate(self):
        """
        Authenticate with the master, this method breaks the functional
        paradigm, it will update the master information from a fresh sign
        in, signing in can occur as often as needed to keep up with the
        revolving master AES key.

        :rtype: Crypticle
        :returns: A crypticle used for encryption operations
        """
        acceptance_wait_time = self.opts["acceptance_wait_time"]
        acceptance_wait_time_max = self.opts["acceptance_wait_time_max"]
        if not acceptance_wait_time_max:
            acceptance_wait_time_max = acceptance_wait_time
        creds = None

        with salt.channel.client.AsyncReqChannel.factory(
            self.opts, crypt="clear", io_loop=self.io_loop
        ) as channel:
            error = None
            while True:
                try:
                    creds = yield self.sign_in(channel=channel)
                except SaltClientError as exc:
                    error = exc
                    break
                if creds == "retry":
                    if self.opts.get("detect_mode") is True:
                        error = SaltClientError("Detect mode is on")
                        break
                    if self.opts.get("caller"):
                        # We have a list of masters, so we should break
                        # and try the next one in the list.
                        if self.opts.get("local_masters", None):
                            error = SaltClientError(
                                "Minion failed to authenticate"
                                " with the master, has the "
                                "minion key been accepted?"
                            )
                            break
                        else:
                            print(
                                "Minion failed to authenticate with the master, "
                                "has the minion key been accepted?"
                            )
                            sys.exit(2)
                    if acceptance_wait_time:
                        log.info(
                            "Waiting %s seconds before retry.", acceptance_wait_time
                        )
                        yield tornado.gen.sleep(acceptance_wait_time)
                    if acceptance_wait_time < acceptance_wait_time_max:
                        acceptance_wait_time += acceptance_wait_time
                        log.debug(
                            "Authentication wait time is %s", acceptance_wait_time
                        )
                    continue
                elif creds == "bad enc algo":
                    log.error(
                        "This minion is using a encryption algorithm that is "
                        "not supported by it's Master. Please check your minion configutation."
                    )
                    break
                elif creds == "bad sig algo":
                    log.error(
                        "This minion is using a signing algorithm that is "
                        "not supported by it's Master. Please check your minion configutation."
                    )
                    break
                break
            if not isinstance(creds, dict) or "aes" not in creds:
                if self.opts.get("detect_mode") is True:
                    error = SaltClientError("-|RETRY|-")
                try:
                    del AsyncAuth.creds_map[self.__key(self.opts)]
                except KeyError:
                    pass
                if not error:
                    error = SaltClientError(
                        "Attempt to authenticate with the salt master failed"
                    )
                self._authenticate_future.set_exception(error)
            else:
                key = self.__key(self.opts)
                if key not in AsyncAuth.creds_map:
                    log.debug("%s Got new master aes key.", self)
                    AsyncAuth.creds_map[key] = creds
                    self._creds = creds
                    self._crypticle = Crypticle(self.opts, creds["aes"])
                    self._session_crypticle = Crypticle(self.opts, creds["session"])
                elif (
                    self._creds["aes"] != creds["aes"]
                    or self._creds["session"] != creds["session"]
                ):
                    log.debug("%s The master's aes key has changed.", self)
                    AsyncAuth.creds_map[key] = creds
                    self._creds = creds
                    self._crypticle = Crypticle(self.opts, creds["aes"])
                    self._session_crypticle = Crypticle(self.opts, creds["session"])

                self._authenticate_future.set_result(
                    True
                )  # mark the sign-in as complete
                # Notify the bus about creds change
                if self.opts.get("auth_events") is True:
                    with salt.utils.event.get_event(
                        self.opts.get("__role"), opts=self.opts, listen=False
                    ) as event:
                        event.fire_event(
                            {"key": key, "creds": creds},
                            salt.utils.event.tagify(prefix="auth", suffix="creds"),
                        )

    @tornado.gen.coroutine
    def sign_in(self, timeout=60, safe=True, tries=1, channel=None):
        """
        Send a sign in request to the master, sets the key information and
        returns a dict containing the master publish interface to bind to
        and the decrypted aes key for transport decryption.

        :param int timeout: Number of seconds to wait before timing out the sign-in request
        :param bool safe: If True, do not raise an exception on timeout. Retry instead.
        :param int tries: The number of times to try to authenticate before giving up.

        :raises SaltReqTimeoutError: If the sign-in request has timed out and :param safe: is not set

        :return: Return a string on failure indicating the reason for failure. On success, return a dictionary
        with the publication port and the shared AES key.

        """

        auth_timeout = self.opts.get("auth_timeout", None)
        if auth_timeout is not None:
            timeout = auth_timeout
        auth_safemode = self.opts.get("auth_safemode", None)
        if auth_safemode is not None:
            safe = auth_safemode
        auth_tries = self.opts.get("auth_tries", None)
        if auth_tries is not None:
            tries = auth_tries

        close_channel = False
        if not channel:
            close_channel = True
            channel = salt.channel.client.AsyncReqChannel.factory(
                self.opts, crypt="clear", io_loop=self.io_loop
            )

        sign_in_payload = self.minion_sign_in_payload()
        try:
            payload = yield channel.send(sign_in_payload, tries=tries, timeout=timeout)
        except SaltReqTimeoutError as e:
            if safe:
                log.warning("SaltReqTimeoutError: %s", e)
                raise tornado.gen.Return("retry")
            if self.opts.get("detect_mode") is True:
                raise tornado.gen.Return("retry")
            else:
                raise SaltClientError(
                    "Attempt to authenticate with the salt master failed with timeout"
                    " error"
                )
        finally:
            if close_channel:
                channel.close()
        ret = self.handle_signin_response(sign_in_payload, payload)
        raise tornado.gen.Return(ret)

    def handle_signin_response(self, sign_in_payload, payload):
        auth = {}
        m_pub_fn = os.path.join(self.opts["pki_dir"], self.mpub)
        auth["master_uri"] = self.opts["master_uri"]
        if not isinstance(payload, dict) or "load" not in payload:
            log.error("Sign-in attempt failed: %s", payload)
            return False
        elif isinstance(payload["load"], dict) and "ret" in payload["load"]:
            if payload["load"]["ret"] == "bad enc algo":
                log.error("Sign-in attempt failed: %s", payload)
                return "bad enc algo"
            elif payload["load"]["ret"] == "bad sig algo":
                log.error("Sign-in attempt failed: %s", payload)
                return "bad sig algo"

        clear_signed_data = payload["load"]
        clear_signature = payload["sig"]
        payload = salt.payload.loads(clear_signed_data)
        if "pub_key" in payload:
            auth["aes"] = self.verify_master(
                payload, master_pub="token" in sign_in_payload
            )
            if not auth["aes"]:
                log.critical(
                    "The Salt Master server's public key did not authenticate!\n"
                    "The master may need to be updated if it is a version of Salt "
                    "lower than %s, or\n"
                    "If you are confident that you are connecting to a valid Salt "
                    "Master, then remove the master public key and restart the "
                    "Salt Minion.\nThe master public key can be found "
                    "at:\n%s",
                    salt.version.__version__,
                    m_pub_fn,
                )
                raise SaltClientError("Invalid master key")

            key = self.get_keys()
            auth["session"] = key.decrypt(
                payload["session"], self.opts["encryption_algorithm"]
            )

        master_pubkey_path = os.path.join(self.opts["pki_dir"], self.mpub)
        if os.path.exists(master_pubkey_path) and not PublicKey(
            master_pubkey_path
        ).verify(
            clear_signed_data,
            clear_signature,
            algorithm=self.opts["signing_algorithm"],
        ):
            log.critical("The payload signature did not validate.")
            raise SaltClientError("Invalid signature")

        if payload["nonce"] != sign_in_payload["nonce"]:
            log.critical("The payload nonce did not validate.")
            raise SaltClientError("Invalid nonce")

        if "ret" in payload:
            if not payload["ret"]:
                if self.opts["rejected_retry"]:
                    log.error(
                        "The Salt Master has rejected this minion's public "
                        "key.\nTo repair this issue, delete the public key "
                        "for this minion on the Salt Master.\nThe Salt "
                        "Minion will attempt to re-authenicate."
                    )
                    return "retry"
                else:
                    log.critical(
                        "The Salt Master has rejected this minion's public "
                        "key!\nTo repair this issue, delete the public key "
                        "for this minion on the Salt Master and restart this "
                        "minion.\nOr restart the Salt Master in open mode to "
                        "clean out the keys. The Salt Minion will now exit."
                    )
                    # Add a random sleep here for systems that are using a
                    # service manager to immediately restart the service to
                    # avoid overloading the system
                    time.sleep(random.randint(10, 20))
                    sys.exit(salt.defaults.exitcodes.EX_NOPERM)
            # Has the master returned that it's maxed out with minions?
            elif payload["ret"] == "full":
                return "full"
            else:
                log.error(
                    "The Salt Master has cached the public key for this "
                    "node, this salt minion will wait for %s seconds "
                    "before attempting to re-authenticate",
                    self.opts["acceptance_wait_time"],
                )
                return "retry"

        if self.opts.get("syndic_master", False):  # Is syndic
            syndic_finger = self.opts.get(
                "syndic_finger", self.opts.get("master_finger", False)
            )
            if syndic_finger:
                if (
                    salt.utils.crypt.pem_finger(
                        m_pub_fn, sum_type=self.opts["hash_type"]
                    )
                    != syndic_finger
                ):
                    self._finger_fail(syndic_finger, m_pub_fn)
        else:
            if self.opts.get("master_finger", False):
                if (
                    salt.utils.crypt.pem_finger(
                        m_pub_fn, sum_type=self.opts["hash_type"]
                    )
                    != self.opts["master_finger"]
                ):
                    self._finger_fail(self.opts["master_finger"], m_pub_fn)

        auth["publish_port"] = payload["publish_port"]
        return auth

    def get_keys(self):
        """
        Return keypair object for the minion.

        :rtype: Crypto.PublicKey.RSA._RSAobj
        :return: The RSA keypair
        """
        if self._private_key is None:
            # Make sure all key parent directories are accessible
            user = self.opts.get("user", "root")
            salt.utils.verify.check_path_traversal(self.opts["pki_dir"], user)

            if not os.path.exists(self.rsa_path):
                log.info("Generating keys: %s", self.opts["pki_dir"])
                gen_keys(
                    self.opts["pki_dir"],
                    "minion",
                    self.opts["keysize"],
                    self.opts.get("user"),
                )
            self._private_key = PrivateKey(self.rsa_path, None)
        return self._private_key

    @salt.utils.decorators.memoize
    def _gen_token(self, key, token):
        return private_encrypt(key, token)

    def gen_token(self, clear_tok):
        """
        Encrypt a string with the minion private key to verify identity
        with the master.

        :param str clear_tok: A plaintext token to encrypt
        :return: Encrypted token
        :rtype: str
        """
<<<<<<< HEAD
        return self.get_keys().encrypt(clear_tok)
=======
        return self._gen_token(self.get_keys(), clear_tok)
>>>>>>> a3b79a1c

    def minion_sign_in_payload(self):
        """
        Generates the payload used to authenticate with the master
        server. This payload consists of the passed in id_ and the ssh
        public key to encrypt the AES key sent back from the master.

        :return: Payload dictionary
        :rtype: dict
        """
        payload = {}
        payload["cmd"] = "_auth"
        payload["id"] = self.opts["id"]
        payload["nonce"] = uuid.uuid4().hex
        payload["enc_algo"] = self.opts["encryption_algorithm"]
        payload["sig_algo"] = self.opts["signing_algorithm"]
        if "autosign_grains" in self.opts:
            autosign_grains = {}
            for grain in self.opts["autosign_grains"]:
                autosign_grains[grain] = self.opts["grains"].get(grain, None)
            payload["autosign_grains"] = autosign_grains
        try:
            pubkey_path = os.path.join(self.opts["pki_dir"], self.mpub)
            pub = PublicKey(pubkey_path)
            payload["token"] = pub.encrypt(
                self.token, self.opts["encryption_algorithm"]
            )
        except FileNotFoundError:
            log.debug("Master public key not found")
        except Exception as exc:  # pylint: disable=broad-except
            log.debug("Exception while encrypting token %s", exc)
        with salt.utils.files.fopen(self.pub_path) as f:
            payload["pub"] = clean_key(f.read())
        return payload

    def decrypt_aes(self, payload, master_pub=True):
        """
        This function is used to decrypt the AES seed phrase returned from
        the master server. The seed phrase is decrypted with the SSH RSA
        host key.

        Pass in the encrypted AES key.
        Returns the decrypted AES seed key, a string

        :param dict payload: The incoming payload. This is a dictionary which may have the following keys:
            'aes': The shared AES key
            'enc': The format of the message. ('clear', 'pub', etc)
            'sig': The message signature
            'publish_port': The TCP port which published the message
            'token': The encrypted token used to verify the message.
            'pub_key': The public key of the sender.

        :rtype: str
        :return: The decrypted token that was provided, with padding.

        :rtype: str
        :return: The decrypted AES seed key
        """
        if self.opts.get("auth_trb", False):
            log.warning("Auth Called: %s", "".join(traceback.format_stack()))
        else:
            log.debug("Decrypting the current master AES key")

        key = self.get_keys()
        key_str = key.decrypt(payload["aes"], self.opts["encryption_algorithm"])
        if "sig" in payload:
            m_path = os.path.join(self.opts["pki_dir"], self.mpub)
            if os.path.exists(m_path):
                try:
                    mkey = PublicKey(m_path)
                except Exception:  # pylint: disable=broad-except
                    return "", ""
                digest = hashlib.sha256(key_str).hexdigest()
                digest = salt.utils.stringutils.to_bytes(digest)
                m_digest = mkey.decrypt(payload["sig"])
                if m_digest != digest:
                    return "", ""
        else:
            return "", ""

        key_str = salt.utils.stringutils.to_str(key_str)

        if "_|-" in key_str:
            return key_str.split("_|-")
        else:
            if "token" in payload:
                token = key.decrypt(payload["token"], self.opts["encryption_algorithm"])
                return key_str, token
            elif not master_pub:
                return key_str, ""
        return "", ""

    def verify_pubkey_sig(self, message, sig):
        """
        Wraps the verify_signature method so we have
        additional checks.

        :rtype: bool
        :return: Success or failure of public key verification
        """
        if self.opts["master_sign_key_name"]:
            path = os.path.join(
                self.opts["pki_dir"], self.opts["master_sign_key_name"] + ".pub"
            )

            if os.path.isfile(path):
                res = verify_signature(
                    path,
                    message,
                    binascii.a2b_base64(sig),
                    algorithm=self.opts["signing_algorithm"],
                )
            else:
                log.error(
                    "Verification public key %s does not exist. You need to "
                    "copy it from the master to the minions pki directory",
                    os.path.basename(path),
                )
                return False
            if res:
                log.debug(
                    "Successfully verified signature of master public key "
                    "with verification public key %s",
                    self.opts["master_sign_key_name"] + ".pub",
                )
                return True
            else:
                log.debug("Failed to verify signature of public key")
                return False
        else:
            log.error(
                "Failed to verify the signature of the message because the "
                "verification key-pairs name is not defined. Please make "
                "sure that master_sign_key_name is defined."
            )
            return False

    def verify_signing_master(self, payload):
        try:
            if self.verify_pubkey_sig(payload["pub_key"], payload["pub_sig"]):
                log.info(
                    "Received signed and verified master pubkey from master %s",
                    self.opts["master"],
                )
                m_pub_fn = os.path.join(self.opts["pki_dir"], self.mpub)
                uid = salt.utils.user.get_uid(self.opts.get("user", None))
                with salt.utils.files.fpopen(m_pub_fn, "wb+", uid=uid) as wfh:
                    wfh.write(salt.utils.stringutils.to_bytes(payload["pub_key"]))
                return True
            else:
                log.error(
                    "Received signed public-key from master %s but signature "
                    "verification failed!",
                    self.opts["master"],
                )
                return False
        except Exception as sign_exc:  # pylint: disable=broad-except
            log.error(
                "There was an error while verifying the masters public-key signature"
            )
            raise Exception(sign_exc)

    def check_auth_deps(self, payload):
        """
        Checks if both master and minion either sign (master) and
        verify (minion). If one side does not, it should fail.

        :param dict payload: The incoming payload. This is a dictionary which may have the following keys:
            'aes': The shared AES key
            'enc': The format of the message. ('clear', 'pub', 'aes')
            'publish_port': The TCP port which published the message
            'token': The encrypted token used to verify the message.
            'pub_key': The RSA public key of the sender.
        """
        # master and minion sign and verify
        if "pub_sig" in payload and self.opts["verify_master_pubkey_sign"]:
            return True
        # master and minion do NOT sign and do NOT verify
        elif "pub_sig" not in payload and not self.opts["verify_master_pubkey_sign"]:
            return True

        # master signs, but minion does NOT verify
        elif "pub_sig" in payload and not self.opts["verify_master_pubkey_sign"]:
            log.error(
                "The masters sent its public-key signature, but signature "
                "verification is not enabled on the minion. Either enable "
                "signature verification on the minion or disable signing "
                "the public key on the master!"
            )
            return False
        # master does NOT sign but minion wants to verify
        elif "pub_sig" not in payload and self.opts["verify_master_pubkey_sign"]:
            log.error(
                "The master did not send its public-key signature, but "
                "signature verification is enabled on the minion. Either "
                "disable signature verification on the minion or enable "
                "signing the public on the master!"
            )
            return False

    def extract_aes(self, payload, master_pub=True):
        """
        Return the AES key received from the master after the minion has been
        successfully authenticated.

        :param dict payload: The incoming payload. This is a dictionary which may have the following keys:
            'aes': The shared AES key
            'enc': The format of the message. ('clear', 'pub', etc)
            'publish_port': The TCP port which published the message
            'token': The encrypted token used to verify the message.
            'pub_key': The RSA public key of the sender.

        :rtype: str
        :return: The shared AES key received from the master.
        """
        if master_pub:
            try:
                aes, token = self.decrypt_aes(payload, master_pub)
                if token != self.token:
                    log.error("The master failed to decrypt the random minion token")
                    return ""
            except Exception:  # pylint: disable=broad-except
                log.error("The master failed to decrypt the random minion token")
                return ""
            return aes
        else:
            aes, token = self.decrypt_aes(payload, master_pub)
            return aes

    def verify_master(self, payload, master_pub=True):
        """
        Verify that the master is the same one that was previously accepted.

        :param dict payload: The incoming payload. This is a dictionary which may have the following keys:
            'aes': The shared AES key
            'enc': The format of the message. ('clear', 'pub', etc)
            'publish_port': The TCP port which published the message
            'token': The encrypted token used to verify the message.
            'pub_key': The RSA public key of the sender.
        :param bool master_pub: Operate as if minion had no master pubkey when it sent auth request, i.e. don't verify
        the minion signature

        :rtype: str
        :return: An empty string on verification failure. On success, the decrypted AES message in the payload.
        """
        m_pub_fn = os.path.join(self.opts["pki_dir"], self.mpub)
        m_pub_exists = os.path.isfile(m_pub_fn)
        if m_pub_exists and master_pub and not self.opts["open_mode"]:
            with salt.utils.files.fopen(m_pub_fn) as fp_:
                local_master_pub = clean_key(fp_.read())

            if payload["pub_key"] != local_master_pub:
                if not self.check_auth_deps(payload):
                    return ""

                if self.opts["verify_master_pubkey_sign"]:
                    if self.verify_signing_master(payload):
                        return self.extract_aes(payload, master_pub=False)
                    else:
                        return ""
                else:
                    # This is not the last master we connected to
                    log.error(
                        "The master key has changed, the salt master could "
                        "have been subverted, verify salt master's public "
                        "key"
                    )
                    return ""

            else:
                if not self.check_auth_deps(payload):
                    return ""
                # verify the signature of the pubkey even if it has
                # not changed compared with the one we already have
                if self.opts["always_verify_signature"]:
                    if self.verify_signing_master(payload):
                        return self.extract_aes(payload)
                    else:
                        log.error(
                            "The masters public could not be verified. Is the "
                            "verification pubkey %s up to date?",
                            self.opts["master_sign_key_name"] + ".pub",
                        )
                        return ""

                else:
                    return self.extract_aes(payload)
        else:
            if not self.check_auth_deps(payload):
                return ""

            # verify the masters pubkey signature if the minion
            # has not received any masters pubkey before
            if self.opts["verify_master_pubkey_sign"]:
                if self.verify_signing_master(payload):
                    return self.extract_aes(payload, master_pub=False)
                else:
                    return ""
            else:
                if not m_pub_exists:
                    # the minion has not received any masters pubkey yet, write
                    # the newly received pubkey to minion_master.pub
                    with salt.utils.files.fopen(m_pub_fn, "wb+") as fp_:
                        fp_.write(salt.utils.stringutils.to_bytes(payload["pub_key"]))
                return self.extract_aes(payload, master_pub=False)

    def _finger_fail(self, finger, master_key):
        log.critical(
            "The specified fingerprint in the master configuration "
            "file:\n%s\nDoes not match the authenticating master's "
            "key:\n%s\nVerify that the configured fingerprint "
            "matches the fingerprint of the correct master and that "
            "this minion is not subject to a man-in-the-middle attack.",
            finger,
            salt.utils.crypt.pem_finger(master_key, sum_type=self.opts["hash_type"]),
        )
        sys.exit(42)


# TODO: remove, we should just return a sync wrapper of AsyncAuth
class SAuth(AsyncAuth):
    """
    Set up an object to maintain authentication with the salt master
    """

    # This class is only a singleton per minion/master pair
    instances = weakref.WeakValueDictionary()

    def __new__(cls, opts, io_loop=None):
        """
        Only create one instance of SAuth per __key()
        """
        key = cls.__key(opts)
        auth = SAuth.instances.get(key)
        if auth is None:
            log.debug("Initializing new SAuth for %s", key)
            auth = object.__new__(cls)
            auth.__singleton_init__(opts)
            SAuth.instances[key] = auth
        else:
            log.debug("Re-using SAuth for %s", key)
        return auth

    @classmethod
    def __key(cls, opts, io_loop=None):
        return (
            opts["pki_dir"],  # where the keys are stored
            opts["id"],  # minion ID
            opts["master_uri"],  # master ID
        )

    # has to remain empty for singletons, since __init__ will *always* be called
    def __init__(self, opts, io_loop=None):
        super().__init__(opts, io_loop=io_loop)

    # an init for the singleton instance to call
    def __singleton_init__(self, opts, io_loop=None):
        """
        Init an Auth instance

        :param dict opts: Options for this server
        :return: Auth instance
        :rtype: Auth
        """
        self.opts = opts
        self.token = salt.utils.stringutils.to_bytes(Crypticle.generate_key_string())
        self.pub_path = os.path.join(self.opts["pki_dir"], "minion.pub")
        self.rsa_path = os.path.join(self.opts["pki_dir"], "minion.pem")
        self._private_key = None
        self._creds = None
        if "syndic_master" in self.opts:
            self.mpub = "syndic_master.pub"
        elif "alert_master" in self.opts:
            self.mpub = "monitor_master.pub"
        else:
            self.mpub = "minion_master.pub"
        if not os.path.isfile(self.pub_path):
            self.get_keys()

    @property
    def creds(self):
        if not hasattr(self, "_creds"):
            self.authenticate()
        return self._creds

    @property
    def crypticle(self):
        if not hasattr(self, "_crypticle"):
            self.authenticate()
        return self._crypticle

    def authenticate(self, _=None):  # TODO: remove unused var
        """
        Authenticate with the master, this method breaks the functional
        paradigm, it will update the master information from a fresh sign
        in, signing in can occur as often as needed to keep up with the
        revolving master AES key.

        :rtype: Crypticle
        :returns: A crypticle used for encryption operations
        """
        acceptance_wait_time = self.opts["acceptance_wait_time"]
        acceptance_wait_time_max = self.opts["acceptance_wait_time_max"]
        if not acceptance_wait_time_max:
            acceptance_wait_time_max = acceptance_wait_time
        with salt.channel.client.ReqChannel.factory(
            self.opts, crypt="clear"
        ) as channel:
            while True:
                creds = self.sign_in(channel=channel)
                if creds == "retry":
                    if self.opts.get("caller"):
                        # We have a list of masters, so we should break
                        # and try the next one in the list.
                        if self.opts.get("local_masters", None):
                            error = SaltClientError(
                                "Minion failed to authenticate"
                                " with the master, has the "
                                "minion key been accepted?"
                            )
                            break
                        else:
                            print(
                                "Minion failed to authenticate with the master, "
                                "has the minion key been accepted?"
                            )
                            sys.exit(2)
                    if acceptance_wait_time:
                        log.info(
                            "Waiting %s seconds before retry.", acceptance_wait_time
                        )
                        time.sleep(acceptance_wait_time)
                    if acceptance_wait_time < acceptance_wait_time_max:
                        acceptance_wait_time += acceptance_wait_time
                        log.debug(
                            "Authentication wait time is %s", acceptance_wait_time
                        )
                    continue
                break
            if self._creds is None:
                log.error("%s Got new master aes key.", self)
                self._creds = creds
                self._crypticle = Crypticle(self.opts, creds["aes"])
                self._session_crypticle = Crypticle(self.opts, creds["session"])
            elif (
                self._creds["aes"] != creds["aes"]
                or self._creds["session"] != creds["session"]
            ):
                log.error("%s The master's aes key has changed.", self)
                self._creds = creds
                self._crypticle = Crypticle(self.opts, creds["aes"])
                self._session_crypticle = Crypticle(self.opts, creds["session"])

    def sign_in(self, timeout=60, safe=True, tries=1, channel=None):
        """
        Send a sign in request to the master, sets the key information and
        returns a dict containing the master publish interface to bind to
        and the decrypted aes key for transport decryption.

        :param int timeout: Number of seconds to wait before timing out the sign-in request
        :param bool safe: If True, do not raise an exception on timeout. Retry instead.
        :param int tries: The number of times to try to authenticate before giving up.

        :raises SaltReqTimeoutError: If the sign-in request has timed out and :param safe: is not set

        :return: Return a string on failure indicating the reason for failure. On success, return a dictionary
        with the publication port and the shared AES key.

        """
        auth = {}

        auth_timeout = self.opts.get("auth_timeout", None)
        if auth_timeout is not None:
            timeout = auth_timeout
        auth_safemode = self.opts.get("auth_safemode", None)
        if auth_safemode is not None:
            safe = auth_safemode
        auth_tries = self.opts.get("auth_tries", None)
        if auth_tries is not None:
            tries = auth_tries

        m_pub_fn = os.path.join(self.opts["pki_dir"], self.mpub)

        auth["master_uri"] = self.opts["master_uri"]

        close_channel = False
        if not channel:
            close_channel = True
            channel = salt.channel.client.ReqChannel.factory(self.opts, crypt="clear")

        sign_in_payload = self.minion_sign_in_payload()
        try:
            payload = channel.send(sign_in_payload, tries=tries, timeout=timeout)
        except SaltReqTimeoutError as e:
            if safe:
                log.warning("SaltReqTimeoutError: %s", e)
                return "retry"
            raise SaltClientError(
                "Attempt to authenticate with the salt master failed with timeout error"
            )
        finally:
            if close_channel:
                channel.close()

        return self.handle_signin_response(sign_in_payload, payload)


class Crypticle:
    """
    Authenticated encryption class

    Encryption algorithm: AES-CBC
    Signing algorithm: HMAC-SHA256
    """

    PICKLE_PAD = b"pickle::"
    AES_BLOCK_SIZE = 16
    SIG_SIZE = hashlib.sha256().digest_size

    def __init__(self, opts, key_string, key_size=192, serial=0):
        self.key_string = key_string
        self.keys = self.extract_keys(self.key_string, key_size)
        self.key_size = key_size
        self.serial = serial

    @classmethod
    def generate_key_string(cls, key_size=192, **kwargs):
        key = os.urandom(key_size // 8 + cls.SIG_SIZE)
        b64key = base64.b64encode(key)
        b64key = b64key.decode("utf-8")
        # Return data must be a base64-encoded string, not a unicode type
        return b64key.replace("\n", "")

    @classmethod
    def write_key(cls, path, key_size=192):
        directory = pathlib.Path(path).parent
        with salt.utils.files.set_umask(0o177):
            fd, tmp = tempfile.mkstemp(dir=directory, prefix="aes")
            os.close(fd)
            with salt.utils.files.fopen(tmp, "w") as fp:
                fp.write(cls.generate_key_string(key_size))
            os.rename(tmp, path)

    @classmethod
    def read_key(cls, path):
        try:
            with salt.utils.files.fopen(path, "r") as fp:
                return fp.read()
        except FileNotFoundError:
            pass

    @classmethod
    def extract_keys(cls, key_string, key_size):
        key = salt.utils.stringutils.to_bytes(base64.b64decode(key_string))
        assert len(key) == key_size / 8 + cls.SIG_SIZE, "invalid key"
        return key[: -cls.SIG_SIZE], key[-cls.SIG_SIZE :]

    def encrypt(self, data):
        """
        encrypt data with AES-CBC and sign it with HMAC-SHA256
        """
        aes_key, hmac_key = self.keys
        pad = self.AES_BLOCK_SIZE - len(data) % self.AES_BLOCK_SIZE
        data = data + salt.utils.stringutils.to_bytes(pad * chr(pad))
        iv_bytes = os.urandom(self.AES_BLOCK_SIZE)
        cipher = Cipher(algorithms.AES(aes_key), modes.CBC(iv_bytes))
        encryptor = cipher.encryptor()
        encr = encryptor.update(data)
        encr += encryptor.finalize()
        data = iv_bytes + encr
        sig = hmac.new(hmac_key, data, hashlib.sha256).digest()
        return data + sig

    def decrypt(self, data):
        """
        verify HMAC-SHA256 signature and decrypt data with AES-CBC
        """
        aes_key, hmac_key = self.keys
        sig = data[-self.SIG_SIZE :]
        data = data[: -self.SIG_SIZE]
        if not isinstance(data, bytes):
            data = salt.utils.stringutils.to_bytes(data)
        mac_bytes = hmac.new(hmac_key, data, hashlib.sha256).digest()
        if len(mac_bytes) != len(sig):
            log.debug("Failed to authenticate message")
            raise AuthenticationError("message authentication failed")
        result = 0
        for zipped_x, zipped_y in zip(mac_bytes, sig):
            result |= zipped_x ^ zipped_y
        if result != 0:
            log.debug("Failed to authenticate message")
            raise AuthenticationError("message authentication failed")
        iv_bytes = data[: self.AES_BLOCK_SIZE]
        data = data[self.AES_BLOCK_SIZE :]
        cipher = Cipher(algorithms.AES(aes_key), modes.CBC(iv_bytes))
        decryptor = cipher.decryptor()
        data = decryptor.update(data) + decryptor.finalize()
        return data[: -data[-1]]

    def dumps(self, obj, nonce=None):
        """
        Serialize and encrypt a python object
        """
        if nonce:
            toencrypt = self.PICKLE_PAD + nonce.encode() + salt.payload.dumps(obj)
        else:
            toencrypt = self.PICKLE_PAD + salt.payload.dumps(obj)
        return self.encrypt(toencrypt)

    def loads(self, data, raw=False, nonce=None):
        """
        Decrypt and un-serialize a python object
        """
        data = self.decrypt(data)
        # simple integrity check to verify that we got meaningful data
        if not data.startswith(self.PICKLE_PAD):
            return {}
        data = data[len(self.PICKLE_PAD) :]
        if nonce:
            ret_nonce = data[:32].decode()
            data = data[32:]
            if ret_nonce != nonce:
                raise SaltClientError(f"Nonce verification error {ret_nonce} {nonce}")
        payload = salt.payload.loads(data, raw=raw)
        if isinstance(payload, dict):
            if "serial" in payload:
                serial = payload.pop("serial")
                if serial <= self.serial:
                    log.critical(
                        "A message with an invalid serial was received.\n"
                        "this serial: %d\n"
                        "last serial: %d\n"
                        "The minion will not honor this request.",
                        serial,
                        self.serial,
                    )
                    return {}
                self.serial = serial
        return payload<|MERGE_RESOLUTION|>--- conflicted
+++ resolved
@@ -1127,11 +1127,7 @@
         :return: Encrypted token
         :rtype: str
         """
-<<<<<<< HEAD
-        return self.get_keys().encrypt(clear_tok)
-=======
         return self._gen_token(self.get_keys(), clear_tok)
->>>>>>> a3b79a1c
 
     def minion_sign_in_payload(self):
         """
