--- conflicted
+++ resolved
@@ -258,19 +258,16 @@
         payload['load'] = {}
         payload['load']['cmd'] = '_auth'
         payload['load']['id'] = self.opts['id']
-<<<<<<< HEAD
+        try:
+            pub = RSA.load_pub_key(os.path.join(self.opts['pki_dir'], self.mpub))
+            payload['load']['token'] = pub.public_encrypt(self.token, 4)
+        except Exception:
+            pass
         if 'x509' in self.opts:
             log.info('Sending client''s x509 certificate.')
             with open(self.opts['x509']['client_cert'], 'r') as fp_:
                 payload['load']['x509'] = {}
                 payload['load']['x509']['client_cert'] = fp_.read()
-=======
-        try:
-            pub = RSA.load_pub_key(os.path.join(self.opts['pki_dir'], self.mpub))
-            payload['load']['token'] = pub.public_encrypt(self.token, 4)
-        except Exception:
-            pass
->>>>>>> 663d6965
         with open(tmp_pub, 'r') as fp_:
             payload['load']['pub'] = fp_.read()
         os.remove(tmp_pub)
