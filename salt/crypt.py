# -*- coding: utf-8 -*-
"""
The crypt module manages all of the cryptography functions for minions and
masters, encrypting and decrypting payloads, preparing messages, and
authenticating peers
"""

# NOTE: We can't use unicode_literals because this module implicitly uses
# the Array class, which has incompatibilities with it.
from __future__ import absolute_import, print_function

import base64
import binascii
import copy
import getpass
import hashlib
import hmac
import logging

# Import python libs
import os
import random
import stat
import sys
import time
import traceback
import weakref

# Import salt libs
import salt.defaults.exitcodes
import salt.ext.tornado.gen
import salt.payload
import salt.transport.client
import salt.transport.frame
import salt.utils.crypt
import salt.utils.decorators
import salt.utils.event
import salt.utils.files
import salt.utils.rsax931
import salt.utils.sdb
import salt.utils.stringutils
import salt.utils.user
import salt.utils.verify
import salt.version
from salt.exceptions import (
    AuthenticationError,
    MasterExit,
    SaltClientError,
    SaltReqTimeoutError,
)
from salt.ext import six

# Import third party libs
from salt.ext.six.moves import zip  # pylint: disable=import-error,redefined-builtin

try:
    from M2Crypto import RSA, EVP, BIO

    HAS_M2 = True
except ImportError:
    HAS_M2 = False

if not HAS_M2:
    try:
        from Cryptodome.Cipher import AES, PKCS1_OAEP
        from Cryptodome.Hash import SHA
        from Cryptodome.PublicKey import RSA
        from Cryptodome.Signature import PKCS1_v1_5
        import Cryptodome.Random  # pylint: disable=W0611

        HAS_CDOME = True
    except ImportError:
        HAS_CDOME = False

if not HAS_M2 and not HAS_CDOME:
    try:
        from Crypto.Cipher import AES, PKCS1_OAEP
        from Crypto.Hash import SHA
        from Crypto.PublicKey import RSA
        from Crypto.Signature import PKCS1_v1_5

        # let this be imported, if possible
        import Crypto.Random  # pylint: disable=W0611
    except ImportError:
        # No need for crypt in local mode
        pass


log = logging.getLogger(__name__)


def dropfile(cachedir, user=None):
    """
    Set an AES dropfile to request the master update the publish session key
    """
    dfn = os.path.join(cachedir, ".dfn")
    # set a mask (to avoid a race condition on file creation) and store original.
    with salt.utils.files.set_umask(0o277):
        log.info("Rotating AES key")
        if os.path.isfile(dfn):
            log.info("AES key rotation already requested")
            return

        if os.path.isfile(dfn) and not os.access(dfn, os.W_OK):
            os.chmod(dfn, stat.S_IRUSR | stat.S_IWUSR)
        with salt.utils.files.fopen(dfn, "wb+") as fp_:
            fp_.write(b"")
        os.chmod(dfn, stat.S_IRUSR)
        if user:
            try:
                import pwd

                uid = pwd.getpwnam(user).pw_uid
                os.chown(dfn, uid, -1)
            except (KeyError, ImportError, OSError, IOError):
                pass


def gen_keys(keydir, keyname, keysize, user=None, passphrase=None):
    """
    Generate a RSA public keypair for use with salt

    :param str keydir: The directory to write the keypair to
    :param str keyname: The type of salt server for whom this key should be written. (i.e. 'master' or 'minion')
    :param int keysize: The number of bits in the key
    :param str user: The user on the system who should own this keypair
    :param str passphrase: The passphrase which should be used to encrypt the private key

    :rtype: str
    :return: Path on the filesystem to the RSA private key
    """
    base = os.path.join(keydir, keyname)
    priv = "{0}.pem".format(base)
    pub = "{0}.pub".format(base)

    if HAS_M2:
        gen = RSA.gen_key(keysize, 65537, lambda: None)
    else:
        salt.utils.crypt.reinit_crypto()
        gen = RSA.generate(bits=keysize, e=65537)
    if os.path.isfile(priv):
        # Between first checking and the generation another process has made
        # a key! Use the winner's key
        return priv

    # Do not try writing anything, if directory has no permissions.
    if not os.access(keydir, os.W_OK):
        raise IOError(
            'Write access denied to "{0}" for user "{1}".'.format(
                os.path.abspath(keydir), getpass.getuser()
            )
        )

    with salt.utils.files.set_umask(0o277):
        if HAS_M2:
            # if passphrase is empty or None use no cipher
            if not passphrase:
                gen.save_pem(priv, cipher=None)
            else:
                gen.save_pem(
                    priv,
                    cipher="des_ede3_cbc",
                    callback=lambda x: salt.utils.stringutils.to_bytes(passphrase),
                )
        else:
            with salt.utils.files.fopen(priv, "wb+") as f:
                f.write(gen.exportKey("PEM", passphrase))
    if HAS_M2:
        gen.save_pub_key(pub)
    else:
        with salt.utils.files.fopen(pub, "wb+") as f:
            f.write(gen.publickey().exportKey("PEM"))
    os.chmod(priv, 0o400)
    if user:
        try:
            import pwd

            uid = pwd.getpwnam(user).pw_uid
            os.chown(priv, uid, -1)
            os.chown(pub, uid, -1)
        except (KeyError, ImportError, OSError):
            # The specified user was not found, allow the backup systems to
            # report the error
            pass
    return priv


@salt.utils.decorators.memoize
def _get_key_with_evict(path, timestamp, passphrase):
    """
    Load a private key from disk.  `timestamp` above is intended to be the
    timestamp of the file's last modification. This fn is memoized so if it is
    called with the same path and timestamp (the file's last modified time) the
    second time the result is returned from the memoiziation.  If the file gets
    modified then the params are different and the key is loaded from disk.
    """
    log.debug("salt.crypt._get_key_with_evict: Loading private key")
    if HAS_M2:
        key = RSA.load_key(path, lambda x: six.b(passphrase))
    else:
        with salt.utils.files.fopen(path) as f:
            key = RSA.importKey(f.read(), passphrase)
    return key


def get_rsa_key(path, passphrase):
    """
    Read a private key off the disk.  Poor man's simple cache in effect here,
    we memoize the result of calling _get_rsa_with_evict.  This means the first
    time _get_key_with_evict is called with a path and a timestamp the result
    is cached.  If the file (the private key) does not change then its
    timestamp will not change and the next time the result is returned from the
    cache.  If the key DOES change the next time _get_rsa_with_evict is called
    it is called with different parameters and the fn is run fully to retrieve
    the key from disk.
    """
    log.debug("salt.crypt.get_rsa_key: Loading private key")
    return _get_key_with_evict(path, six.text_type(os.path.getmtime(path)), passphrase)


def get_rsa_pub_key(path):
    """
    Read a public key off the disk.
    """
    log.debug("salt.crypt.get_rsa_pub_key: Loading public key")
    if HAS_M2:
        with salt.utils.files.fopen(path, "rb") as f:
            data = f.read().replace(b"RSA ", b"")
        bio = BIO.MemoryBuffer(data)
        key = RSA.load_pub_key_bio(bio)
    else:
        with salt.utils.files.fopen(path) as f:
            key = RSA.importKey(f.read())
    return key


def sign_message(privkey_path, message, passphrase=None):
    """
    Use Crypto.Signature.PKCS1_v1_5 to sign a message. Returns the signature.
    """
    key = get_rsa_key(privkey_path, passphrase)
    log.debug("salt.crypt.sign_message: Signing message.")
    if HAS_M2:
        md = EVP.MessageDigest("sha1")
        md.update(salt.utils.stringutils.to_bytes(message))
        digest = md.final()
        return key.sign(digest)
    else:
        signer = PKCS1_v1_5.new(key)
        return signer.sign(SHA.new(salt.utils.stringutils.to_bytes(message)))


def verify_signature(pubkey_path, message, signature):
    """
    Use Crypto.Signature.PKCS1_v1_5 to verify the signature on a message.
    Returns True for valid signature.
    """
    log.debug("salt.crypt.verify_signature: Loading public key")
    pubkey = get_rsa_pub_key(pubkey_path)
    log.debug("salt.crypt.verify_signature: Verifying signature")
    if HAS_M2:
        md = EVP.MessageDigest("sha1")
        md.update(salt.utils.stringutils.to_bytes(message))
        digest = md.final()
        return pubkey.verify(digest, signature)
    else:
        verifier = PKCS1_v1_5.new(pubkey)
        return verifier.verify(
            SHA.new(salt.utils.stringutils.to_bytes(message)), signature
        )


def gen_signature(priv_path, pub_path, sign_path, passphrase=None):
    """
    creates a signature for the given public-key with
    the given private key and writes it to sign_path
    """

    with salt.utils.files.fopen(pub_path) as fp_:
        mpub_64 = fp_.read()

    mpub_sig = sign_message(priv_path, mpub_64, passphrase)
    mpub_sig_64 = binascii.b2a_base64(mpub_sig)
    if os.path.isfile(sign_path):
        return False
    log.trace(
        "Calculating signature for %s with %s",
        os.path.basename(pub_path),
        os.path.basename(priv_path),
    )

    if os.path.isfile(sign_path):
        log.trace(
            "Signature file %s already exists, please remove it first and " "try again",
            sign_path,
        )
    else:
        with salt.utils.files.fopen(sign_path, "wb+") as sig_f:
            sig_f.write(salt.utils.stringutils.to_bytes(mpub_sig_64))
        log.trace("Wrote signature to %s", sign_path)
    return True


def private_encrypt(key, message):
    """
    Generate an M2Crypto-compatible signature

    :param Crypto.PublicKey.RSA._RSAobj key: The RSA key object
    :param str message: The message to sign
    :rtype: str
    :return: The signature, or an empty string if the signature operation failed
    """
    if HAS_M2:
        return key.private_encrypt(message, salt.utils.rsax931.RSA_X931_PADDING)
    else:
        signer = salt.utils.rsax931.RSAX931Signer(key.exportKey("PEM"))
        return signer.sign(message)


def public_decrypt(pub, message):
    """
    Verify an M2Crypto-compatible signature

    :param Crypto.PublicKey.RSA._RSAobj key: The RSA public key object
    :param str message: The signed message to verify
    :rtype: str
    :return: The message (or digest) recovered from the signature, or an
        empty string if the verification failed
    """
    if HAS_M2:
        return pub.public_decrypt(message, salt.utils.rsax931.RSA_X931_PADDING)
    else:
        verifier = salt.utils.rsax931.RSAX931Verifier(pub.exportKey("PEM"))
        return verifier.verify(message)


class MasterKeys(dict):
    """
    The Master Keys class is used to manage the RSA public key pair used for
    authentication by the master.

    It also generates a signing key-pair if enabled with master_sign_key_name.
    """

    def __init__(self, opts):
        super(MasterKeys, self).__init__()
        self.opts = opts
        self.pub_path = os.path.join(self.opts["pki_dir"], "master.pub")
        self.rsa_path = os.path.join(self.opts["pki_dir"], "master.pem")

        key_pass = salt.utils.sdb.sdb_get(self.opts["key_pass"], self.opts)
        self.key = self.__get_keys(passphrase=key_pass)

        self.pub_signature = None

        # set names for the signing key-pairs
        if opts["master_sign_pubkey"]:

            # if only the signature is available, use that
            if opts["master_use_pubkey_signature"]:
                self.sig_path = os.path.join(
                    self.opts["pki_dir"], opts["master_pubkey_signature"]
                )
                if os.path.isfile(self.sig_path):
                    with salt.utils.files.fopen(self.sig_path) as fp_:
                        self.pub_signature = fp_.read()
                    log.info(
                        "Read %s's signature from %s",
                        os.path.basename(self.pub_path),
                        self.opts["master_pubkey_signature"],
                    )
                else:
                    log.error(
                        "Signing the master.pub key with a signature is "
                        "enabled but no signature file found at the defined "
                        "location %s",
                        self.sig_path,
                    )
                    log.error(
                        "The signature-file may be either named differently "
                        "or has to be created with 'salt-key --gen-signature'"
                    )
                    sys.exit(1)

            # create a new signing key-pair to sign the masters
            # auth-replies when a minion tries to connect
            else:
                key_pass = salt.utils.sdb.sdb_get(
                    self.opts["signing_key_pass"], self.opts
                )
                self.pub_sign_path = os.path.join(
                    self.opts["pki_dir"], opts["master_sign_key_name"] + ".pub"
                )
                self.rsa_sign_path = os.path.join(
                    self.opts["pki_dir"], opts["master_sign_key_name"] + ".pem"
                )
                self.sign_key = self.__get_keys(name=opts["master_sign_key_name"])

    # We need __setstate__ and __getstate__ to avoid pickling errors since
    # some of the member variables correspond to Cython objects which are
    # not picklable.
    # These methods are only used when pickling so will not be used on
    # non-Windows platforms.
    def __setstate__(self, state):
        self.__init__(state["opts"])

    def __getstate__(self):
        return {"opts": self.opts}

    def __get_keys(self, name="master", passphrase=None):
        """
        Returns a key object for a key in the pki-dir
        """
        path = os.path.join(self.opts["pki_dir"], name + ".pem")
        if not os.path.exists(path):
            log.info("Generating %s keys: %s", name, self.opts["pki_dir"])
            gen_keys(
                self.opts["pki_dir"],
                name,
                self.opts["keysize"],
                self.opts.get("user"),
                passphrase,
            )
        if HAS_M2:
            key_error = RSA.RSAError
        else:
            key_error = ValueError
        try:
            key = get_rsa_key(path, passphrase)
        except key_error as e:
            message = "Unable to read key: {0}; passphrase may be incorrect".format(
                path
            )
            log.error(message)
            raise MasterExit(message)
        log.debug("Loaded %s key: %s", name, path)
        return key

    def get_pub_str(self, name="master"):
        """
        Return the string representation of a public key
        in the pki-directory
        """
        path = os.path.join(self.opts["pki_dir"], name + ".pub")
        if not os.path.isfile(path):
            key = self.__get_keys()
            if HAS_M2:
                key.save_pub_key(path)
            else:
                with salt.utils.files.fopen(path, "wb+") as wfh:
                    wfh.write(key.publickey().exportKey("PEM"))
        with salt.utils.files.fopen(path) as rfh:
            return rfh.read()

    def get_mkey_paths(self):
        return self.pub_path, self.rsa_path

    def get_sign_paths(self):
        return self.pub_sign_path, self.rsa_sign_path

    def pubkey_signature(self):
        """
        returns the base64 encoded signature from the signature file
        or None if the master has its own signing keys
        """
        return self.pub_signature


class AsyncAuth(object):
    """
    Set up an Async object to maintain authentication with the salt master
    """

    # This class is only a singleton per minion/master pair
    # mapping of io_loop -> {key -> auth}
    instance_map = weakref.WeakKeyDictionary()

    # mapping of key -> creds
    creds_map = {}

    def __new__(cls, opts, io_loop=None):
        """
        Only create one instance of AsyncAuth per __key()
        """
        # do we have any mapping for this io_loop
        io_loop = io_loop or salt.ext.tornado.ioloop.IOLoop.current()
        if io_loop not in AsyncAuth.instance_map:
            AsyncAuth.instance_map[io_loop] = weakref.WeakValueDictionary()
        loop_instance_map = AsyncAuth.instance_map[io_loop]

        key = cls.__key(opts)
        auth = loop_instance_map.get(key)
        if auth is None:
            log.debug("Initializing new AsyncAuth for %s", key)
            # we need to make a local variable for this, as we are going to store
            # it in a WeakValueDictionary-- which will remove the item if no one
            # references it-- this forces a reference while we return to the caller
            auth = object.__new__(cls)
            auth.__singleton_init__(opts, io_loop=io_loop)
            loop_instance_map[key] = auth
        else:
            log.debug("Re-using AsyncAuth for %s", key)
        return auth

    @classmethod
    def __key(cls, opts, io_loop=None):
        return (
            opts["pki_dir"],  # where the keys are stored
            opts["id"],  # minion ID
            opts["master_uri"],  # master ID
        )

    # has to remain empty for singletons, since __init__ will *always* be called
    def __init__(self, opts, io_loop=None):
        pass

    # an init for the singleton instance to call
    def __singleton_init__(self, opts, io_loop=None):
        """
        Init an Auth instance

        :param dict opts: Options for this server
        :return: Auth instance
        :rtype: Auth
        """
        self.opts = opts
        if six.PY2:
            self.token = Crypticle.generate_key_string()
        else:
            self.token = salt.utils.stringutils.to_bytes(
                Crypticle.generate_key_string()
            )
        self.serial = salt.payload.Serial(self.opts)
        self.pub_path = os.path.join(self.opts["pki_dir"], "minion.pub")
        self.rsa_path = os.path.join(self.opts["pki_dir"], "minion.pem")
        if self.opts["__role"] == "syndic":
            self.mpub = "syndic_master.pub"
        else:
            self.mpub = "minion_master.pub"
        if not os.path.isfile(self.pub_path):
            self.get_keys()

        self.io_loop = io_loop or salt.ext.tornado.ioloop.IOLoop.current()

        salt.utils.crypt.reinit_crypto()
        key = self.__key(self.opts)
        # TODO: if we already have creds for this key, lets just re-use
        if key in AsyncAuth.creds_map:
            creds = AsyncAuth.creds_map[key]
            self._creds = creds
            self._crypticle = Crypticle(self.opts, creds["aes"])
            self._authenticate_future = salt.ext.tornado.concurrent.Future()
            self._authenticate_future.set_result(True)
        else:
            self.authenticate()

    def __deepcopy__(self, memo):
        cls = self.__class__
        result = cls.__new__(cls, copy.deepcopy(self.opts, memo))
        memo[id(self)] = result
        for key in self.__dict__:
            if key in ("io_loop",):
                # The io_loop has a thread Lock which will fail to be deep
                # copied. Skip it because it will just be recreated on the
                # new copy.
                continue
            setattr(result, key, copy.deepcopy(self.__dict__[key], memo))
        return result

    @property
    def creds(self):
        return self._creds

    @property
    def crypticle(self):
        return self._crypticle

    @property
    def authenticated(self):
        return (
            hasattr(self, "_authenticate_future")
            and self._authenticate_future.done()
            and self._authenticate_future.exception() is None
        )

    def invalidate(self):
        if self.authenticated:
            del self._authenticate_future
            key = self.__key(self.opts)
            if key in AsyncAuth.creds_map:
                del AsyncAuth.creds_map[key]

    def authenticate(self, callback=None):
        """
        Ask for this client to reconnect to the origin

        This function will de-dupe all calls here and return a *single* future
        for the sign-in-- whis way callers can all assume there aren't others
        """
        # if an auth is in flight-- and not done-- just pass that back as the future to wait on
        if (
            hasattr(self, "_authenticate_future")
            and not self._authenticate_future.done()
        ):
            future = self._authenticate_future
        else:
            future = salt.ext.tornado.concurrent.Future()
            self._authenticate_future = future
            self.io_loop.add_callback(self._authenticate)

        if callback is not None:

            def handle_future(future):
                response = future.result()
                self.io_loop.add_callback(callback, response)

            future.add_done_callback(handle_future)

        return future

    @salt.ext.tornado.gen.coroutine
    def _authenticate(self):
        """
        Authenticate with the master, this method breaks the functional
        paradigm, it will update the master information from a fresh sign
        in, signing in can occur as often as needed to keep up with the
        revolving master AES key.

        :rtype: Crypticle
        :returns: A crypticle used for encryption operations
        """
        acceptance_wait_time = self.opts["acceptance_wait_time"]
        acceptance_wait_time_max = self.opts["acceptance_wait_time_max"]
        if not acceptance_wait_time_max:
            acceptance_wait_time_max = acceptance_wait_time
        creds = None

        with salt.transport.client.AsyncReqChannel.factory(
            self.opts, crypt="clear", io_loop=self.io_loop
        ) as channel:
            error = None
            while True:
                try:
                    creds = yield self.sign_in(channel=channel)
                except SaltClientError as exc:
                    error = exc
                    break
                if creds == "retry":
                    if self.opts.get("detect_mode") is True:
                        error = SaltClientError("Detect mode is on")
                        break
                    if self.opts.get("caller"):
                        # We have a list of masters, so we should break
                        # and try the next one in the list.
                        if self.opts.get("local_masters", None):
                            error = SaltClientError(
                                "Minion failed to authenticate"
                                " with the master, has the "
                                "minion key been accepted?"
                            )
                            break
                        else:
                            print(
                                "Minion failed to authenticate with the master, "
                                "has the minion key been accepted?"
                            )
                            sys.exit(2)
                    if acceptance_wait_time:
                        log.info(
                            "Waiting %s seconds before retry.", acceptance_wait_time
                        )
                        yield salt.ext.tornado.gen.sleep(acceptance_wait_time)
                    if acceptance_wait_time < acceptance_wait_time_max:
                        acceptance_wait_time += acceptance_wait_time
                        log.debug(
                            "Authentication wait time is %s", acceptance_wait_time
                        )
                    continue
                break
            if not isinstance(creds, dict) or "aes" not in creds:
                if self.opts.get("detect_mode") is True:
                    error = SaltClientError("-|RETRY|-")
                try:
                    del AsyncAuth.creds_map[self.__key(self.opts)]
                except KeyError:
                    pass
                if not error:
                    error = SaltClientError(
                        "Attempt to authenticate with the salt master failed"
                    )
                self._authenticate_future.set_exception(error)
            else:
                key = self.__key(self.opts)
                AsyncAuth.creds_map[key] = creds
                self._creds = creds
                self._crypticle = Crypticle(self.opts, creds["aes"])
                self._authenticate_future.set_result(
                    True
                )  # mark the sign-in as complete
                # Notify the bus about creds change
<<<<<<< HEAD
                if self.opts.get("auth_events") is True:
                    with salt.utils.event.get_event(
                        self.opts.get("__role"), opts=self.opts, listen=False
                    ) as event:
                        event.fire_event(
                            {"key": key, "creds": creds},
                            salt.utils.event.tagify(prefix="auth", suffix="creds"),
                        )
=======
                if self.opts.get('auth_events') is True:
                    with salt.utils.event.get_event(self.opts.get('__role'), opts=self.opts, listen=False) as event:
                        event.fire_event({'key': key, 'creds': creds}, salt.utils.event.tagify(prefix='auth', suffix='creds'))
        finally:
            channel.close()
>>>>>>> 8abb7099

    @salt.ext.tornado.gen.coroutine
    def sign_in(self, timeout=60, safe=True, tries=1, channel=None):
        """
        Send a sign in request to the master, sets the key information and
        returns a dict containing the master publish interface to bind to
        and the decrypted aes key for transport decryption.

        :param int timeout: Number of seconds to wait before timing out the sign-in request
        :param bool safe: If True, do not raise an exception on timeout. Retry instead.
        :param int tries: The number of times to try to authenticate before giving up.

        :raises SaltReqTimeoutError: If the sign-in request has timed out and :param safe: is not set

        :return: Return a string on failure indicating the reason for failure. On success, return a dictionary
        with the publication port and the shared AES key.

        """
        auth = {}

        auth_timeout = self.opts.get("auth_timeout", None)
        if auth_timeout is not None:
            timeout = auth_timeout
        auth_safemode = self.opts.get("auth_safemode", None)
        if auth_safemode is not None:
            safe = auth_safemode
        auth_tries = self.opts.get("auth_tries", None)
        if auth_tries is not None:
            tries = auth_tries

        m_pub_fn = os.path.join(self.opts["pki_dir"], self.mpub)

        auth["master_uri"] = self.opts["master_uri"]

        close_channel = False
        if not channel:
            close_channel = True
            channel = salt.transport.client.AsyncReqChannel.factory(
                self.opts, crypt="clear", io_loop=self.io_loop
            )

        sign_in_payload = self.minion_sign_in_payload()
        try:
            payload = yield channel.send(sign_in_payload, tries=tries, timeout=timeout)
        except SaltReqTimeoutError as e:
            if safe:
                log.warning("SaltReqTimeoutError: %s", e)
                raise salt.ext.tornado.gen.Return("retry")
            if self.opts.get("detect_mode") is True:
                raise salt.ext.tornado.gen.Return("retry")
            else:
                raise SaltClientError(
                    "Attempt to authenticate with the salt master failed with timeout error"
                )
        finally:
            if close_channel:
                channel.close()

        if not isinstance(payload, dict):
            log.error("Sign-in attempt failed: %s", payload)
            raise salt.ext.tornado.gen.Return(False)
        if "load" in payload:
            if "ret" in payload["load"]:
                if not payload["load"]["ret"]:
                    if self.opts["rejected_retry"]:
                        log.error(
                            "The Salt Master has rejected this minion's public "
                            "key.\nTo repair this issue, delete the public key "
                            "for this minion on the Salt Master.\nThe Salt "
                            "Minion will attempt to to re-authenicate."
                        )
                        raise salt.ext.tornado.gen.Return("retry")
                    else:
                        log.critical(
                            "The Salt Master has rejected this minion's public "
                            "key!\nTo repair this issue, delete the public key "
                            "for this minion on the Salt Master and restart this "
                            "minion.\nOr restart the Salt Master in open mode to "
                            "clean out the keys. The Salt Minion will now exit."
                        )
                        # Add a random sleep here for systems that are using a
                        # a service manager to immediately restart the service
                        # to avoid overloading the system
                        time.sleep(random.randint(10, 20))
                        sys.exit(salt.defaults.exitcodes.EX_NOPERM)
                # has the master returned that its maxed out with minions?
                elif payload["load"]["ret"] == "full":
                    raise salt.ext.tornado.gen.Return("full")
                else:
                    log.error(
                        "The Salt Master has cached the public key for this "
                        "node, this salt minion will wait for %s seconds "
                        "before attempting to re-authenticate",
                        self.opts["acceptance_wait_time"],
                    )
                    raise salt.ext.tornado.gen.Return("retry")
        auth["aes"] = self.verify_master(payload, master_pub="token" in sign_in_payload)
        if not auth["aes"]:
            log.critical(
                "The Salt Master server's public key did not authenticate!\n"
                "The master may need to be updated if it is a version of Salt "
                "lower than %s, or\n"
                "If you are confident that you are connecting to a valid Salt "
                "Master, then remove the master public key and restart the "
                "Salt Minion.\nThe master public key can be found "
                "at:\n%s",
                salt.version.__version__,
                m_pub_fn,
            )
            raise SaltClientError("Invalid master key")
        if self.opts.get("syndic_master", False):  # Is syndic
            syndic_finger = self.opts.get(
                "syndic_finger", self.opts.get("master_finger", False)
            )
            if syndic_finger:
                if (
                    salt.utils.crypt.pem_finger(
                        m_pub_fn, sum_type=self.opts["hash_type"]
                    )
                    != syndic_finger
                ):
                    self._finger_fail(syndic_finger, m_pub_fn)
        else:
            if self.opts.get("master_finger", False):
                if (
                    salt.utils.crypt.pem_finger(
                        m_pub_fn, sum_type=self.opts["hash_type"]
                    )
                    != self.opts["master_finger"]
                ):
                    self._finger_fail(self.opts["master_finger"], m_pub_fn)
        auth["publish_port"] = payload["publish_port"]
        raise salt.ext.tornado.gen.Return(auth)

    def get_keys(self):
        """
        Return keypair object for the minion.

        :rtype: Crypto.PublicKey.RSA._RSAobj
        :return: The RSA keypair
        """
        # Make sure all key parent directories are accessible
        user = self.opts.get("user", "root")
        salt.utils.verify.check_path_traversal(self.opts["pki_dir"], user)

        if not os.path.exists(self.rsa_path):
            log.info("Generating keys: %s", self.opts["pki_dir"])
            gen_keys(
                self.opts["pki_dir"],
                "minion",
                self.opts["keysize"],
                self.opts.get("user"),
            )
        key = get_rsa_key(self.rsa_path, None)
        log.debug("Loaded minion key: %s", self.rsa_path)
        return key

    def gen_token(self, clear_tok):
        """
        Encrypt a string with the minion private key to verify identity
        with the master.

        :param str clear_tok: A plaintext token to encrypt
        :return: Encrypted token
        :rtype: str
        """
        return private_encrypt(self.get_keys(), clear_tok)

    def minion_sign_in_payload(self):
        """
        Generates the payload used to authenticate with the master
        server. This payload consists of the passed in id_ and the ssh
        public key to encrypt the AES key sent back from the master.

        :return: Payload dictionary
        :rtype: dict
        """
        payload = {}
        payload["cmd"] = "_auth"
        payload["id"] = self.opts["id"]
        if "autosign_grains" in self.opts:
            autosign_grains = {}
            for grain in self.opts["autosign_grains"]:
                autosign_grains[grain] = self.opts["grains"].get(grain, None)
            payload["autosign_grains"] = autosign_grains
        try:
            pubkey_path = os.path.join(self.opts["pki_dir"], self.mpub)
            pub = get_rsa_pub_key(pubkey_path)
            if HAS_M2:
                payload["token"] = pub.public_encrypt(
                    self.token, RSA.pkcs1_oaep_padding
                )
            else:
                cipher = PKCS1_OAEP.new(pub)
                payload["token"] = cipher.encrypt(self.token)
        except Exception:  # pylint: disable=broad-except
            pass
        with salt.utils.files.fopen(self.pub_path) as f:
            payload["pub"] = f.read()
        return payload

    def decrypt_aes(self, payload, master_pub=True):
        """
        This function is used to decrypt the AES seed phrase returned from
        the master server. The seed phrase is decrypted with the SSH RSA
        host key.

        Pass in the encrypted AES key.
        Returns the decrypted AES seed key, a string

        :param dict payload: The incoming payload. This is a dictionary which may have the following keys:
            'aes': The shared AES key
            'enc': The format of the message. ('clear', 'pub', etc)
            'sig': The message signature
            'publish_port': The TCP port which published the message
            'token': The encrypted token used to verify the message.
            'pub_key': The public key of the sender.

        :rtype: str
        :return: The decrypted token that was provided, with padding.

        :rtype: str
        :return: The decrypted AES seed key
        """
        if self.opts.get("auth_trb", False):
            log.warning("Auth Called: %s", "".join(traceback.format_stack()))
        else:
            log.debug("Decrypting the current master AES key")
        key = self.get_keys()
        if HAS_M2:
            key_str = key.private_decrypt(payload["aes"], RSA.pkcs1_oaep_padding)
        else:
            cipher = PKCS1_OAEP.new(key)
            key_str = cipher.decrypt(payload["aes"])
        if "sig" in payload:
            m_path = os.path.join(self.opts["pki_dir"], self.mpub)
            if os.path.exists(m_path):
                try:
                    mkey = get_rsa_pub_key(m_path)
                except Exception:  # pylint: disable=broad-except
                    return "", ""
                digest = hashlib.sha256(key_str).hexdigest()
                if six.PY3:
                    digest = salt.utils.stringutils.to_bytes(digest)
                if HAS_M2:
                    m_digest = public_decrypt(mkey, payload["sig"])
                else:
                    m_digest = public_decrypt(mkey.publickey(), payload["sig"])
                if m_digest != digest:
                    return "", ""
        else:
            return "", ""

        if six.PY3:
            key_str = salt.utils.stringutils.to_str(key_str)

        if "_|-" in key_str:
            return key_str.split("_|-")
        else:
            if "token" in payload:
                if HAS_M2:
                    token = key.private_decrypt(
                        payload["token"], RSA.pkcs1_oaep_padding
                    )
                else:
                    token = cipher.decrypt(payload["token"])
                return key_str, token
            elif not master_pub:
                return key_str, ""
        return "", ""

    def verify_pubkey_sig(self, message, sig):
        """
        Wraps the verify_signature method so we have
        additional checks.

        :rtype: bool
        :return: Success or failure of public key verification
        """
        if self.opts["master_sign_key_name"]:
            path = os.path.join(
                self.opts["pki_dir"], self.opts["master_sign_key_name"] + ".pub"
            )

            if os.path.isfile(path):
                res = verify_signature(path, message, binascii.a2b_base64(sig))
            else:
                log.error(
                    "Verification public key %s does not exist. You need to "
                    "copy it from the master to the minions pki directory",
                    os.path.basename(path),
                )
                return False
            if res:
                log.debug(
                    "Successfully verified signature of master public key "
                    "with verification public key %s",
                    self.opts["master_sign_key_name"] + ".pub",
                )
                return True
            else:
                log.debug("Failed to verify signature of public key")
                return False
        else:
            log.error(
                "Failed to verify the signature of the message because the "
                "verification key-pairs name is not defined. Please make "
                "sure that master_sign_key_name is defined."
            )
            return False

    def verify_signing_master(self, payload):
        try:
            if self.verify_pubkey_sig(payload["pub_key"], payload["pub_sig"]):
                log.info(
                    "Received signed and verified master pubkey from master %s",
                    self.opts["master"],
                )
                m_pub_fn = os.path.join(self.opts["pki_dir"], self.mpub)
                uid = salt.utils.user.get_uid(self.opts.get("user", None))
                with salt.utils.files.fpopen(m_pub_fn, "wb+", uid=uid) as wfh:
                    wfh.write(salt.utils.stringutils.to_bytes(payload["pub_key"]))
                return True
            else:
                log.error(
                    "Received signed public-key from master %s but signature "
                    "verification failed!",
                    self.opts["master"],
                )
                return False
        except Exception as sign_exc:  # pylint: disable=broad-except
            log.error(
                "There was an error while verifying the masters public-key " "signature"
            )
            raise Exception(sign_exc)

    def check_auth_deps(self, payload):
        """
        Checks if both master and minion either sign (master) and
        verify (minion). If one side does not, it should fail.

        :param dict payload: The incoming payload. This is a dictionary which may have the following keys:
            'aes': The shared AES key
            'enc': The format of the message. ('clear', 'pub', 'aes')
            'publish_port': The TCP port which published the message
            'token': The encrypted token used to verify the message.
            'pub_key': The RSA public key of the sender.
        """
        # master and minion sign and verify
        if "pub_sig" in payload and self.opts["verify_master_pubkey_sign"]:
            return True
        # master and minion do NOT sign and do NOT verify
        elif "pub_sig" not in payload and not self.opts["verify_master_pubkey_sign"]:
            return True

        # master signs, but minion does NOT verify
        elif "pub_sig" in payload and not self.opts["verify_master_pubkey_sign"]:
            log.error(
                "The masters sent its public-key signature, but signature "
                "verification is not enabled on the minion. Either enable "
                "signature verification on the minion or disable signing "
                "the public key on the master!"
            )
            return False
        # master does NOT sign but minion wants to verify
        elif "pub_sig" not in payload and self.opts["verify_master_pubkey_sign"]:
            log.error(
                "The master did not send its public-key signature, but "
                "signature verification is enabled on the minion. Either "
                "disable signature verification on the minion or enable "
                "signing the public on the master!"
            )
            return False

    def extract_aes(self, payload, master_pub=True):
        """
        Return the AES key received from the master after the minion has been
        successfully authenticated.

        :param dict payload: The incoming payload. This is a dictionary which may have the following keys:
            'aes': The shared AES key
            'enc': The format of the message. ('clear', 'pub', etc)
            'publish_port': The TCP port which published the message
            'token': The encrypted token used to verify the message.
            'pub_key': The RSA public key of the sender.

        :rtype: str
        :return: The shared AES key received from the master.
        """
        if master_pub:
            try:
                aes, token = self.decrypt_aes(payload, master_pub)
                if token != self.token:
                    log.error("The master failed to decrypt the random minion token")
                    return ""
            except Exception:  # pylint: disable=broad-except
                log.error("The master failed to decrypt the random minion token")
                return ""
            return aes
        else:
            aes, token = self.decrypt_aes(payload, master_pub)
            return aes

    def verify_master(self, payload, master_pub=True):
        """
        Verify that the master is the same one that was previously accepted.

        :param dict payload: The incoming payload. This is a dictionary which may have the following keys:
            'aes': The shared AES key
            'enc': The format of the message. ('clear', 'pub', etc)
            'publish_port': The TCP port which published the message
            'token': The encrypted token used to verify the message.
            'pub_key': The RSA public key of the sender.
        :param bool master_pub: Operate as if minion had no master pubkey when it sent auth request, i.e. don't verify
        the minion signature

        :rtype: str
        :return: An empty string on verification failure. On success, the decrypted AES message in the payload.
        """
        m_pub_fn = os.path.join(self.opts["pki_dir"], self.mpub)
        m_pub_exists = os.path.isfile(m_pub_fn)
        if m_pub_exists and master_pub and not self.opts["open_mode"]:
            with salt.utils.files.fopen(m_pub_fn) as fp_:
                local_master_pub = fp_.read()

            if payload["pub_key"].replace("\n", "").replace(
                "\r", ""
            ) != local_master_pub.replace("\n", "").replace("\r", ""):
                if not self.check_auth_deps(payload):
                    return ""

                if self.opts["verify_master_pubkey_sign"]:
                    if self.verify_signing_master(payload):
                        return self.extract_aes(payload, master_pub=False)
                    else:
                        return ""
                else:
                    # This is not the last master we connected to
                    log.error(
                        "The master key has changed, the salt master could "
                        "have been subverted, verify salt master's public "
                        "key"
                    )
                    return ""

            else:
                if not self.check_auth_deps(payload):
                    return ""
                # verify the signature of the pubkey even if it has
                # not changed compared with the one we already have
                if self.opts["always_verify_signature"]:
                    if self.verify_signing_master(payload):
                        return self.extract_aes(payload)
                    else:
                        log.error(
                            "The masters public could not be verified. Is the "
                            "verification pubkey %s up to date?",
                            self.opts["master_sign_key_name"] + ".pub",
                        )
                        return ""

                else:
                    return self.extract_aes(payload)
        else:
            if not self.check_auth_deps(payload):
                return ""

            # verify the masters pubkey signature if the minion
            # has not received any masters pubkey before
            if self.opts["verify_master_pubkey_sign"]:
                if self.verify_signing_master(payload):
                    return self.extract_aes(payload, master_pub=False)
                else:
                    return ""
            else:
                if not m_pub_exists:
                    # the minion has not received any masters pubkey yet, write
                    # the newly received pubkey to minion_master.pub
                    with salt.utils.files.fopen(m_pub_fn, "wb+") as fp_:
                        fp_.write(salt.utils.stringutils.to_bytes(payload["pub_key"]))
                return self.extract_aes(payload, master_pub=False)

    def _finger_fail(self, finger, master_key):
        log.critical(
            "The specified fingerprint in the master configuration "
            "file:\n%s\nDoes not match the authenticating master's "
            "key:\n%s\nVerify that the configured fingerprint "
            "matches the fingerprint of the correct master and that "
            "this minion is not subject to a man-in-the-middle attack.",
            finger,
            salt.utils.crypt.pem_finger(master_key, sum_type=self.opts["hash_type"]),
        )
        sys.exit(42)


# TODO: remove, we should just return a sync wrapper of AsyncAuth
class SAuth(AsyncAuth):
    """
    Set up an object to maintain authentication with the salt master
    """

    # This class is only a singleton per minion/master pair
    instances = weakref.WeakValueDictionary()

    def __new__(cls, opts, io_loop=None):
        """
        Only create one instance of SAuth per __key()
        """
        key = cls.__key(opts)
        auth = SAuth.instances.get(key)
        if auth is None:
            log.debug("Initializing new SAuth for %s", key)
            auth = object.__new__(cls)
            auth.__singleton_init__(opts)
            SAuth.instances[key] = auth
        else:
            log.debug("Re-using SAuth for %s", key)
        return auth

    @classmethod
    def __key(cls, opts, io_loop=None):
        return (
            opts["pki_dir"],  # where the keys are stored
            opts["id"],  # minion ID
            opts["master_uri"],  # master ID
        )

    # has to remain empty for singletons, since __init__ will *always* be called
    def __init__(self, opts, io_loop=None):
        super(SAuth, self).__init__(opts, io_loop=io_loop)

    # an init for the singleton instance to call
    def __singleton_init__(self, opts, io_loop=None):
        """
        Init an Auth instance

        :param dict opts: Options for this server
        :return: Auth instance
        :rtype: Auth
        """
        self.opts = opts
        if six.PY2:
            self.token = Crypticle.generate_key_string()
        else:
            self.token = salt.utils.stringutils.to_bytes(
                Crypticle.generate_key_string()
            )
        self.serial = salt.payload.Serial(self.opts)
        self.pub_path = os.path.join(self.opts["pki_dir"], "minion.pub")
        self.rsa_path = os.path.join(self.opts["pki_dir"], "minion.pem")
        if "syndic_master" in self.opts:
            self.mpub = "syndic_master.pub"
        elif "alert_master" in self.opts:
            self.mpub = "monitor_master.pub"
        else:
            self.mpub = "minion_master.pub"
        if not os.path.isfile(self.pub_path):
            self.get_keys()

    @property
    def creds(self):
        if not hasattr(self, "_creds"):
            self.authenticate()
        return self._creds

    @property
    def crypticle(self):
        if not hasattr(self, "_crypticle"):
            self.authenticate()
        return self._crypticle

    def authenticate(self, _=None):  # TODO: remove unused var
        """
        Authenticate with the master, this method breaks the functional
        paradigm, it will update the master information from a fresh sign
        in, signing in can occur as often as needed to keep up with the
        revolving master AES key.

        :rtype: Crypticle
        :returns: A crypticle used for encryption operations
        """
        acceptance_wait_time = self.opts["acceptance_wait_time"]
        acceptance_wait_time_max = self.opts["acceptance_wait_time_max"]
        if not acceptance_wait_time_max:
            acceptance_wait_time_max = acceptance_wait_time
        with salt.transport.client.ReqChannel.factory(
            self.opts, crypt="clear"
        ) as channel:
            while True:
                creds = self.sign_in(channel=channel)
                if creds == "retry":
                    if self.opts.get("caller"):
                        # We have a list of masters, so we should break
                        # and try the next one in the list.
                        if self.opts.get("local_masters", None):
                            error = SaltClientError(
                                "Minion failed to authenticate"
                                " with the master, has the "
                                "minion key been accepted?"
                            )
                            break
                        else:
                            print(
                                "Minion failed to authenticate with the master, "
                                "has the minion key been accepted?"
                            )
                            sys.exit(2)
                    if acceptance_wait_time:
                        log.info(
                            "Waiting %s seconds before retry.", acceptance_wait_time
                        )
                        time.sleep(acceptance_wait_time)
                    if acceptance_wait_time < acceptance_wait_time_max:
                        acceptance_wait_time += acceptance_wait_time
                        log.debug(
                            "Authentication wait time is %s", acceptance_wait_time
                        )
                    continue
                break
            self._creds = creds
            self._crypticle = Crypticle(self.opts, creds["aes"])

    def sign_in(self, timeout=60, safe=True, tries=1, channel=None):
        """
        Send a sign in request to the master, sets the key information and
        returns a dict containing the master publish interface to bind to
        and the decrypted aes key for transport decryption.

        :param int timeout: Number of seconds to wait before timing out the sign-in request
        :param bool safe: If True, do not raise an exception on timeout. Retry instead.
        :param int tries: The number of times to try to authenticate before giving up.

        :raises SaltReqTimeoutError: If the sign-in request has timed out and :param safe: is not set

        :return: Return a string on failure indicating the reason for failure. On success, return a dictionary
        with the publication port and the shared AES key.

        """
        auth = {}

        auth_timeout = self.opts.get("auth_timeout", None)
        if auth_timeout is not None:
            timeout = auth_timeout
        auth_safemode = self.opts.get("auth_safemode", None)
        if auth_safemode is not None:
            safe = auth_safemode
        auth_tries = self.opts.get("auth_tries", None)
        if auth_tries is not None:
            tries = auth_tries

        m_pub_fn = os.path.join(self.opts["pki_dir"], self.mpub)

        auth["master_uri"] = self.opts["master_uri"]

        close_channel = False
        if not channel:
            close_channel = True
            channel = salt.transport.client.ReqChannel.factory(self.opts, crypt="clear")

        sign_in_payload = self.minion_sign_in_payload()
        try:
            payload = channel.send(sign_in_payload, tries=tries, timeout=timeout)
        except SaltReqTimeoutError as e:
            if safe:
                log.warning("SaltReqTimeoutError: %s", e)
                return "retry"
            raise SaltClientError(
                "Attempt to authenticate with the salt master failed with timeout error"
            )
        finally:
            if close_channel:
                channel.close()

        if "load" in payload:
            if "ret" in payload["load"]:
                if not payload["load"]["ret"]:
                    if self.opts["rejected_retry"]:
                        log.error(
                            "The Salt Master has rejected this minion's public "
                            "key.\nTo repair this issue, delete the public key "
                            "for this minion on the Salt Master.\nThe Salt "
                            "Minion will attempt to to re-authenicate."
                        )
                        return "retry"
                    else:
                        log.critical(
                            "The Salt Master has rejected this minion's public "
                            "key!\nTo repair this issue, delete the public key "
                            "for this minion on the Salt Master and restart this "
                            "minion.\nOr restart the Salt Master in open mode to "
                            "clean out the keys. The Salt Minion will now exit."
                        )
                        sys.exit(salt.defaults.exitcodes.EX_NOPERM)
                # has the master returned that its maxed out with minions?
                elif payload["load"]["ret"] == "full":
                    return "full"
                else:
                    log.error(
                        "The Salt Master has cached the public key for this "
                        "node. If this is the first time connecting to this "
                        "master then this key may need to be accepted using "
                        "'salt-key -a %s' on the salt master. This salt "
                        "minion will wait for %s seconds before attempting "
                        "to re-authenticate.",
                        self.opts["id"],
                        self.opts["acceptance_wait_time"],
                    )
                    return "retry"
        auth["aes"] = self.verify_master(payload, master_pub="token" in sign_in_payload)
        if not auth["aes"]:
            log.critical(
                "The Salt Master server's public key did not authenticate!\n"
                "The master may need to be updated if it is a version of Salt "
                "lower than %s, or\n"
                "If you are confident that you are connecting to a valid Salt "
                "Master, then remove the master public key and restart the "
                "Salt Minion.\nThe master public key can be found "
                "at:\n%s",
                salt.version.__version__,
                m_pub_fn,
            )
            sys.exit(42)
        if self.opts.get("syndic_master", False):  # Is syndic
            syndic_finger = self.opts.get(
                "syndic_finger", self.opts.get("master_finger", False)
            )
            if syndic_finger:
                if (
                    salt.utils.crypt.pem_finger(
                        m_pub_fn, sum_type=self.opts["hash_type"]
                    )
                    != syndic_finger
                ):
                    self._finger_fail(syndic_finger, m_pub_fn)
        else:
            if self.opts.get("master_finger", False):
                if (
                    salt.utils.crypt.pem_finger(
                        m_pub_fn, sum_type=self.opts["hash_type"]
                    )
                    != self.opts["master_finger"]
                ):
                    self._finger_fail(self.opts["master_finger"], m_pub_fn)
        auth["publish_port"] = payload["publish_port"]
        return auth


class Crypticle(object):
    """
    Authenticated encryption class

    Encryption algorithm: AES-CBC
    Signing algorithm: HMAC-SHA256
    """

    PICKLE_PAD = b"pickle::"
    AES_BLOCK_SIZE = 16
    SIG_SIZE = hashlib.sha256().digest_size

    def __init__(self, opts, key_string, key_size=192):
        self.key_string = key_string
        self.keys = self.extract_keys(self.key_string, key_size)
        self.key_size = key_size
        self.serial = salt.payload.Serial(opts)

    @classmethod
    def generate_key_string(cls, key_size=192):
        key = os.urandom(key_size // 8 + cls.SIG_SIZE)
        b64key = base64.b64encode(key)
        if six.PY3:
            b64key = b64key.decode("utf-8")
        # Return data must be a base64-encoded string, not a unicode type
        return b64key.replace("\n", "")

    @classmethod
    def extract_keys(cls, key_string, key_size):
        if six.PY2:
            key = key_string.decode("base64")
        else:
            key = salt.utils.stringutils.to_bytes(base64.b64decode(key_string))
        assert len(key) == key_size / 8 + cls.SIG_SIZE, "invalid key"
        return key[: -cls.SIG_SIZE], key[-cls.SIG_SIZE :]

    def encrypt(self, data):
        """
        encrypt data with AES-CBC and sign it with HMAC-SHA256
        """
        aes_key, hmac_key = self.keys
        pad = self.AES_BLOCK_SIZE - len(data) % self.AES_BLOCK_SIZE
        if six.PY2:
            data = data + pad * chr(pad)
        else:
            data = data + salt.utils.stringutils.to_bytes(pad * chr(pad))
        iv_bytes = os.urandom(self.AES_BLOCK_SIZE)
        if HAS_M2:
            cypher = EVP.Cipher(
                alg="aes_192_cbc", key=aes_key, iv=iv_bytes, op=1, padding=False
            )
            encr = cypher.update(data)
            encr += cypher.final()
        else:
            cypher = AES.new(aes_key, AES.MODE_CBC, iv_bytes)
            encr = cypher.encrypt(data)
        data = iv_bytes + encr
        sig = hmac.new(hmac_key, data, hashlib.sha256).digest()
        return data + sig

    def decrypt(self, data):
        """
        verify HMAC-SHA256 signature and decrypt data with AES-CBC
        """
        aes_key, hmac_key = self.keys
        sig = data[-self.SIG_SIZE :]
        data = data[: -self.SIG_SIZE]
        if six.PY3 and not isinstance(data, bytes):
            data = salt.utils.stringutils.to_bytes(data)
        mac_bytes = hmac.new(hmac_key, data, hashlib.sha256).digest()
        if len(mac_bytes) != len(sig):
            log.debug("Failed to authenticate message")
            raise AuthenticationError("message authentication failed")
        result = 0

        if six.PY2:
            for zipped_x, zipped_y in zip(mac_bytes, sig):
                result |= ord(zipped_x) ^ ord(zipped_y)
        else:
            for zipped_x, zipped_y in zip(mac_bytes, sig):
                result |= zipped_x ^ zipped_y
        if result != 0:
            log.debug("Failed to authenticate message")
            raise AuthenticationError("message authentication failed")
        iv_bytes = data[: self.AES_BLOCK_SIZE]
        data = data[self.AES_BLOCK_SIZE :]
        if HAS_M2:
            cypher = EVP.Cipher(
                alg="aes_192_cbc", key=aes_key, iv=iv_bytes, op=0, padding=False
            )
            encr = cypher.update(data)
            data = encr + cypher.final()
        else:
            cypher = AES.new(aes_key, AES.MODE_CBC, iv_bytes)
            data = cypher.decrypt(data)
        if six.PY2:
            return data[: -ord(data[-1])]
        else:
            return data[: -data[-1]]

    def dumps(self, obj):
        """
        Serialize and encrypt a python object
        """
        return self.encrypt(self.PICKLE_PAD + self.serial.dumps(obj))

    def loads(self, data, raw=False):
        """
        Decrypt and un-serialize a python object
        """
        data = self.decrypt(data)
        # simple integrity check to verify that we got meaningful data
        if not data.startswith(self.PICKLE_PAD):
            return {}
        load = self.serial.loads(data[len(self.PICKLE_PAD) :], raw=raw)
        return load<|MERGE_RESOLUTION|>--- conflicted
+++ resolved
@@ -698,22 +698,11 @@
                     True
                 )  # mark the sign-in as complete
                 # Notify the bus about creds change
-<<<<<<< HEAD
-                if self.opts.get("auth_events") is True:
-                    with salt.utils.event.get_event(
-                        self.opts.get("__role"), opts=self.opts, listen=False
-                    ) as event:
-                        event.fire_event(
-                            {"key": key, "creds": creds},
-                            salt.utils.event.tagify(prefix="auth", suffix="creds"),
-                        )
-=======
                 if self.opts.get('auth_events') is True:
                     with salt.utils.event.get_event(self.opts.get('__role'), opts=self.opts, listen=False) as event:
                         event.fire_event({'key': key, 'creds': creds}, salt.utils.event.tagify(prefix='auth', suffix='creds'))
         finally:
             channel.close()
->>>>>>> 8abb7099
 
     @salt.ext.tornado.gen.coroutine
     def sign_in(self, timeout=60, safe=True, tries=1, channel=None):
