--- conflicted
+++ resolved
@@ -19,12 +19,10 @@
 import traceback
 import weakref
 
-<<<<<<< HEAD
 # Import third party libs
 from salt.ext.six.moves import zip  # pylint: disable=import-error,redefined-builtin
 from salt.ext import six
 from salt.utils.data import traverse_dict_and_list
-=======
 import salt.defaults.exitcodes
 import salt.ext.tornado.gen
 import salt.payload
@@ -48,7 +46,6 @@
     SaltReqTimeoutError,
 )
 
->>>>>>> b49cc7ca
 try:
     from M2Crypto import RSA, EVP, BIO
 
@@ -901,7 +898,6 @@
         payload["id"] = self.opts["id"]
         if "autosign_grains" in self.opts:
             autosign_grains = {}
-<<<<<<< HEAD
             for grain in self.opts['autosign_grains']:
                 log.trace('Autosign Grains - grain %s - Looking for value', grain)
                 autosign_grains[grain] = None
@@ -921,11 +917,6 @@
                     log.trace('Autosign Grains - grain %s - NOT FOUND - %s', grain, element)
                 autosign_grains[grain] = element
             payload['autosign_grains'] = autosign_grains
-=======
-            for grain in self.opts["autosign_grains"]:
-                autosign_grains[grain] = self.opts["grains"].get(grain, None)
-            payload["autosign_grains"] = autosign_grains
->>>>>>> b49cc7ca
         try:
             pubkey_path = os.path.join(self.opts["pki_dir"], self.mpub)
             pub = get_rsa_pub_key(pubkey_path)
