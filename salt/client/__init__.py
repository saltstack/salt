--- conflicted
+++ resolved
@@ -459,21 +459,6 @@
             return 0
 
     def cmd_subset(
-<<<<<<< HEAD
-            self,
-            tgt,
-            fun,
-            arg=(),
-            tgt_type='glob',
-            ret='',
-            kwarg=None,
-            subset=3,
-            cli=False,
-            progress=False,
-            full_return=False,
-            **kwargs):
-        '''
-=======
         self,
         tgt,
         fun,
@@ -481,14 +466,13 @@
         tgt_type="glob",
         ret="",
         kwarg=None,
-        sub=3,
+        subset=3,
         cli=False,
         progress=False,
         full_return=False,
         **kwargs
     ):
         """
->>>>>>> 557fea96
         Execute a command on a random subset of the targeted systems
 
         The function signature is the same as :py:meth:`cmd` with the
