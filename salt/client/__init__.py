--- conflicted
+++ resolved
@@ -62,25 +62,12 @@
     Read in the config and return the correct LocalClient object based on
     the configured transport
     '''
-<<<<<<< HEAD
-    if mopts:
-        opts = mopts
-    else:
-        import salt.config
-        opts = salt.config.client_config(c_path)
-    if opts['transport'] == 'raet':
-        import salt.client.raet
-        return salt.client.raet.LocalClient(mopts=opts)
-    elif opts['transport'] == 'zeromq':
-        return LocalClient(mopts=opts)
-=======
     if isinstance(kwarg, dict) and kwarg:
         kw_ = {'__kwarg__': True}
         for key, val in kwarg.items():
             kw_[key] = val
         return list(arg) + [kw_]
     return arg
->>>>>>> dbed0be4
 
 
 class LocalClient(object):
@@ -199,20 +186,13 @@
         timeout = self.opts['gather_job_timeout']
 
         arg = [jid]
-<<<<<<< HEAD
-=======
         arg = condition_kwarg(arg, kwargs)
->>>>>>> dbed0be4
         pub_data = self.run_job(tgt,
                                 'saltutil.find_job',
                                 arg=arg,
                                 expr_form=tgt_type,
                                 timeout=timeout,
-<<<<<<< HEAD
-                               )
-=======
                                 **kwargs)
->>>>>>> dbed0be4
 
         if not pub_data:
             return pub_data
@@ -1074,26 +1054,6 @@
             for fn_ in os.listdir(jid_dir):
                 if fn_.startswith('.'):
                     continue
-<<<<<<< HEAD
-                if fn_ not in ret:
-                    retp = os.path.join(jid_dir, fn_, 'return.p')
-                    outp = os.path.join(jid_dir, fn_, 'out.p')
-                    if not os.path.isfile(retp):
-                        continue
-                    while fn_ not in ret:
-                        try:
-                            ret_data = self.serial.load(
-                                salt.utils.fopen(retp, 'rb'))
-                            ret[fn_] = {'ret': ret_data}
-                            if os.path.isfile(outp):
-                                ret[fn_]['out'] = self.serial.load(
-                                    salt.utils.fopen(outp, 'rb'))
-                        except Exception:
-                            pass
-        except IOError:
-            pass
-
-=======
                 while fn_ not in ret:
                     try:
                         ret_data = self.serial.load(
@@ -1104,7 +1064,6 @@
                                 salt.utils.fopen(outp, 'rb'))
                     except Exception:
                         pass
->>>>>>> dbed0be4
         return ret
 
     def get_cli_static_event_returns(
