--- conflicted
+++ resolved
@@ -22,17 +22,9 @@
 from __future__ import absolute_import, print_function
 import os
 import time
-<<<<<<< HEAD
-import copy
-=======
-import logging
->>>>>>> 7c471ef1
 import errno
 import logging
 from datetime import datetime
-
-# Import 3rd-party libs
-
 
 # Import salt libs
 import salt.config
