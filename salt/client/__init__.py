--- conflicted
+++ resolved
@@ -530,20 +530,10 @@
         '''
         # Late import - not used anywhere else in this file
         import salt.cli.batch
-<<<<<<< HEAD
-        opts = salt.cli.batch._batch_get_opts(
-            tgt, fun, batch, self.opts,
-            arg=arg, tgt_type=tgt_type, ret=ret, kwarg=kwarg, **kwargs)
-
-        eauth = salt.cli.batch._batch_get_eauth(kwargs)
-=======
         opts = salt.cli.batch.batch_get_opts(
             tgt, fun, batch, self.opts,
             arg=arg, tgt_type=tgt_type, ret=ret, kwarg=kwarg, **kwargs)
-
         eauth = salt.cli.batch.batch_get_eauth(kwargs)
->>>>>>> 7b48f54f
-
         batch = salt.cli.batch.Batch(opts, eauth=eauth, quiet=True)
         for ret in batch.run():
             yield ret
