--- conflicted
+++ resolved
@@ -339,19 +339,15 @@
         scp a file or files to a remote system
         """
         if makedirs:
-<<<<<<< HEAD
             pardir = os.path.dirname(remote)
             if not pardir:
                 log.warning(
-                    f"Makedirs called on relative filename: '{remote}'. Skipping."
+                    "Makedirs called on relative filename: '%s'. Skipping.", remote
                 )
             else:
                 ret = self.exec_cmd("mkdir -p " + shlex.quote(pardir))
                 if ret[2]:
                     return ret
-=======
-            self.exec_cmd(f"mkdir -p {os.path.dirname(remote)}")
->>>>>>> fcb38a54
 
         # scp needs [<ipv6>]
         host = self.host
