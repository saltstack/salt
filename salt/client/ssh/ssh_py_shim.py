# pylint: disable=W9903
'''
This is a shim that handles checking and updating salt thin and
then invoking thin.

This is not intended to be instantiated as a module, rather it is a
helper script used by salt.client.ssh.Single.  It is here, in a
separate file, for convenience of development.
'''

from __future__ import absolute_import

import hashlib
import tarfile
import shutil
import sys
import os
import stat
import subprocess

THIN_ARCHIVE = 'salt-thin.tgz'
EXT_ARCHIVE = 'salt-ext_mods.tgz'

# Keep these in sync with salt/defaults/exitcodes.py
EX_THIN_DEPLOY = 11
EX_THIN_CHECKSUM = 12
EX_MOD_DEPLOY = 13
EX_SCP_NOT_FOUND = 14
<<<<<<< HEAD
=======
EX_CANTCREAT = 73
>>>>>>> a2d46547


class OBJ(object):
    """An empty class for holding instance attribute values."""
    pass


OPTIONS = None
ARGS = None
# The below line is where OPTIONS can be redefined with internal options
# (rather than cli arguments) when the shim is bundled by
# client.ssh.Single._cmd_str()
# pylint: disable=block-comment-should-start-with-cardinal-space
#%%OPTS


def need_deployment():
    """
    Salt thin needs to be deployed - prep the target directory and emit the
    delimeter and exit code that signals a required deployment.
    """
    if os.path.exists(OPTIONS.saltdir):
        shutil.rmtree(OPTIONS.saltdir)
    old_umask = os.umask(0o077)
    os.makedirs(OPTIONS.saltdir)
    os.umask(old_umask)
    # Verify perms on saltdir
    euid = os.geteuid()
    dstat = os.stat(OPTIONS.saltdir)
    if dstat.st_uid != euid:
        # Attack detected, try again
        need_deployment()
    if dstat.st_mode != 16832:
        # Attack detected
        need_deployment()
    # If SUDOing then also give the super user group write permissions
    sudo_gid = os.environ.get('SUDO_GID')
    if sudo_gid:
        os.chown(OPTIONS.saltdir, -1, int(sudo_gid))
        stt = os.stat(OPTIONS.saltdir)
        os.chmod(OPTIONS.saltdir, stt.st_mode | stat.S_IWGRP | stat.S_IRGRP | stat.S_IXGRP)

    # Delimiter emitted on stdout *only* to indicate shim message to master.
    sys.stdout.write("{0}\ndeploy\n".format(OPTIONS.delimiter))
    sys.exit(EX_THIN_DEPLOY)


# Adapted from salt.utils.get_hash()
def get_hash(path, form='sha1', chunk_size=4096):
    """Generate a hash digest string for a file."""
    try:
        hash_type = getattr(hashlib, form)
    except AttributeError:
        raise ValueError('Invalid hash type: {0}'.format(form))
    with open(path, 'rb') as ifile:
        hash_obj = hash_type()
        # read the file in in chunks, not the entire file
        for chunk in iter(lambda: ifile.read(chunk_size), b''):
            hash_obj.update(chunk)
        return hash_obj.hexdigest()


def unpack_thin(thin_path):
    """Unpack the Salt thin archive."""
    tfile = tarfile.TarFile.gzopen(thin_path)
    tfile.extractall(path=OPTIONS.saltdir)
    tfile.close()
    os.unlink(thin_path)


def need_ext():
    """Signal that external modules need to be deployed."""
    sys.stdout.write("{0}\next_mods\n".format(OPTIONS.delimiter))
    sys.exit(EX_MOD_DEPLOY)


def unpack_ext(ext_path):
    """Unpack the external modules."""
    modcache = os.path.join(
            OPTIONS.saltdir,
            'running_data',
            'var',
            'cache',
            'salt',
            'minion',
            'extmods')
    tfile = tarfile.TarFile.gzopen(ext_path)
    tfile.extractall(path=modcache)
    tfile.close()
    os.unlink(ext_path)
    ver_path = os.path.join(modcache, 'ext_version')
    ver_dst = os.path.join(OPTIONS.saltdir, 'ext_version')
    shutil.move(ver_path, ver_dst)


def main(argv):  # pylint: disable=W0613
    """Main program body"""
    thin_path = os.path.join(OPTIONS.saltdir, THIN_ARCHIVE)
    if os.path.isfile(thin_path):
        if OPTIONS.checksum != get_hash(thin_path, OPTIONS.hashfunc):
            sys.stderr.write('{0}\n'.format(OPTIONS.checksum))
            sys.stderr.write('{0}\n'.format(get_hash(thin_path, OPTIONS.hashfunc)))
            os.unlink(thin_path)
            sys.stderr.write('WARNING: checksum mismatch for "{0}"\n'.format(thin_path))
            sys.exit(EX_THIN_CHECKSUM)
        unpack_thin(thin_path)
        # Salt thin now is available to use
    else:
<<<<<<< HEAD
        scpstat = subprocess.Popen(['/bin/bash', '-c', 'command -v scp']).wait()
=======
        scpstat = subprocess.Popen(['/bin/sh', '-c', 'command -v scp']).wait()
>>>>>>> a2d46547
        if not scpstat == 0:
            sys.exit(EX_SCP_NOT_FOUND)

        if not os.path.exists(OPTIONS.saltdir):
            need_deployment()

        if not os.path.isdir(OPTIONS.saltdir):
            sys.stderr.write(
                'ERROR: salt path "{0}" exists but is'
                ' not a directory\n'.format(OPTIONS.saltdir)
            )
            sys.exit(EX_CANTCREAT)

        version_path = os.path.join(OPTIONS.saltdir, 'version')
        if not os.path.exists(version_path) or not os.path.isfile(version_path):
            sys.stderr.write(
                'WARNING: Unable to locate current thin '
                ' version: {0}.\n'.format(version_path)
            )
            need_deployment()
        with open(version_path, 'r') as vpo:
            cur_version = vpo.readline().strip()
        if cur_version != OPTIONS.version:
            sys.stderr.write(
                'WARNING: current thin version {0}'
                ' is not up-to-date with {1}.\n'.format(
                    cur_version, OPTIONS.version
                )
            )
            need_deployment()
        # Salt thin exists and is up-to-date - fall through and use it

    salt_call_path = os.path.join(OPTIONS.saltdir, 'salt-call')
    if not os.path.isfile(salt_call_path):
        sys.stderr.write('ERROR: thin is missing "{0}"\n'.format(salt_call_path))
        need_deployment()

    with open(os.path.join(OPTIONS.saltdir, 'minion'), 'w') as config:
        config.write(OPTIONS.config + '\n')
    if OPTIONS.ext_mods:
        ext_path = os.path.join(OPTIONS.saltdir, EXT_ARCHIVE)
        if os.path.exists(ext_path):
            unpack_ext(ext_path)
        else:
            version_path = os.path.join(OPTIONS.saltdir, 'ext_version')
            if not os.path.exists(version_path) or not os.path.isfile(version_path):
                need_ext()
            with open(version_path, 'r') as vpo:
                cur_version = vpo.readline().strip()
            if cur_version != OPTIONS.ext_mods:
                need_ext()
    # Fix parameter passing issue
    if len(ARGS) == 1:
        argv_prepared = ARGS[0].split()
    else:
        argv_prepared = ARGS

    salt_argv = [
        sys.executable,
        salt_call_path,
        '--local',
        '--metadata',
        '--out', 'json',
        '-l', 'quiet',
        '-c', OPTIONS.saltdir,
        '--',
    ] + argv_prepared

    sys.stderr.write('SALT_ARGV: {0}\n'.format(salt_argv))

    # Only emit the delimiter on *both* stdout and stderr when completely successful.
    # Yes, the flush() is necessary.
    sys.stdout.write(OPTIONS.delimiter + '\n')
    sys.stdout.flush()
    sys.stderr.write(OPTIONS.delimiter + '\n')
    sys.stderr.flush()
    if OPTIONS.tty:
        stdout, _ = subprocess.Popen(salt_argv, stdout=subprocess.PIPE, stderr=subprocess.PIPE).communicate()
        sys.stdout.write(stdout)
        sys.stdout.flush()
        if OPTIONS.wipe:
            shutil.rmtree(OPTIONS.saltdir)
    elif OPTIONS.wipe:
        subprocess.call(salt_argv)
        shutil.rmtree(OPTIONS.saltdir)
    else:
        os.execv(sys.executable, salt_argv)

if __name__ == '__main__':
    sys.exit(main(sys.argv))<|MERGE_RESOLUTION|>--- conflicted
+++ resolved
@@ -26,10 +26,7 @@
 EX_THIN_CHECKSUM = 12
 EX_MOD_DEPLOY = 13
 EX_SCP_NOT_FOUND = 14
-<<<<<<< HEAD
-=======
 EX_CANTCREAT = 73
->>>>>>> a2d46547
 
 
 class OBJ(object):
@@ -138,11 +135,7 @@
         unpack_thin(thin_path)
         # Salt thin now is available to use
     else:
-<<<<<<< HEAD
-        scpstat = subprocess.Popen(['/bin/bash', '-c', 'command -v scp']).wait()
-=======
         scpstat = subprocess.Popen(['/bin/sh', '-c', 'command -v scp']).wait()
->>>>>>> a2d46547
         if not scpstat == 0:
             sys.exit(EX_SCP_NOT_FOUND)
 
