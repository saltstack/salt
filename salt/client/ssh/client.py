--- conflicted
+++ resolved
@@ -68,8 +68,6 @@
             ("ignore_host_keys", bool),
             ("raw_shell", bool),
             ("extra_filerefs", str),
-<<<<<<< HEAD
-=======
             ("min_extra_mods", str),
             ("thin_extra_mods", str),
             ("verbose", bool),
@@ -82,7 +80,6 @@
             ("ssh_run_pre_flight", bool),
             ("no_host_keys", bool),
             ("saltfile", str),
->>>>>>> 027263b7
         ]
         sane_kwargs = {}
         for name, kind in roster_vals:
