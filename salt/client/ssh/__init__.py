# -*- coding: utf-8 -*-
'''
Create ssh executor system
'''
# Import python libs
from __future__ import print_function
<<<<<<< HEAD
import copy
import getpass
import json
import logging
import multiprocessing
=======
>>>>>>> dbed0be4
import os
import re
import shutil
import tarfile
import tempfile
import time
import yaml

# Import salt libs
import salt.client.ssh.shell
import salt.client.ssh.wrapper
import salt.config
import salt.exceptions
import salt.loader
import salt.minion
import salt.roster
import salt.state
import salt.utils
import salt.utils.args
import salt.utils.event
import salt.utils.atomicfile
import salt.utils.thin
import salt.utils.verify
import salt.utils.event
<<<<<<< HEAD
from salt._compat import string_types
=======
import salt.roster
import salt.state
import salt.loader
import salt.minion
import salt.exceptions
import salt.config
>>>>>>> dbed0be4

# This is just a delimiter to distinguish the beginning of salt STDOUT.  There
# is no special meaning
RSTR = '_edbc7885e4f9aac9b83b35999b68d015148caf467b78fa39c05f669c0ff89878'


# This shim facilitates remote salt-call operations
# - Uses /bin/sh for maximum compatibility
#
# 1. Identify a suitable python
# 2. Test for remote salt-call and version if present
# 3. Signal to (re)deploy if missing or out of date
#    - If this is a a first deploy, then test python version
# 4. Perform salt-call

# Note there are two levels of formatting.
# - First format pass inserts salt version and delimiter
# - Second pass at run-time and inserts optional "sudo" and command
SSH_SHIM = r'''/bin/sh << 'EOF'
      #!/bin/sh

      MISS_PKG=""

      command -v tar >/dev/null
      if [ $? -ne 0 ]
      then
         MISS_PKG="$MISS_PKG tar"
      fi

      for py_candidate in \
            python27      \
            python2.7     \
            python26      \
            python2.6     \
            python2       \
            python        ;
      do
         command -v $py_candidate >/dev/null
         if [ $? -eq 0 ]
         then
               PYTHON="$py_candidate"
               break
         fi
      done

      if [ -z "$PYTHON" ]
<<<<<<< HEAD
      then
         MISS_PKG="$MISS_PKG python"
      fi

      SALT="/tmp/.salt/salt-call"
      if [ "{{2}}" = "md5" ]
      then
         for md5_candidate in \
            md5sum            \
            md5               \
            csum              \
            digest            ;
=======
      then
         MISS_PKG="$MISS_PKG python"
      fi

      SALT="/tmp/.salt/salt-call"
      if [ "{{2}}" = "md5" ]
      then
         for md5_candidate in \
            md5sum            \
            md5               \
            csum              ;
>>>>>>> dbed0be4
         do
            command -v $md5_candidate >/dev/null
            if [ $? -eq 0 ]
            then
                SUMCHECK="$md5_candidate"
                break
            fi
         done
      else
<<<<<<< HEAD
         command -v "{{2}}" >/dev/null
         if [ $? -eq 0 ]
=======
         if [ $(command -v "{{2}}" >/dev/null) ]
>>>>>>> dbed0be4
         then
            SUMCHECK="{{2}}"
         fi
      fi

      if [ -z "$SUMCHECK" ]
      then
         MISS_PKG="$MISS_PKG md5sum/md5/csum"
<<<<<<< HEAD
      fi

      if [ -n "$MISS_PKG" ]
      then
            echo "The following required Packages are missing: $MISS_PKG" >&2
            exit 127
      fi

      # MD5 check for systems with a BSD userland (includes OSX).
      if [ "$SUMCHECK" = "md5" ]
      then
         SUMCHECK="md5 -q"
      # MD5 check for AIX systems.
      elif [ "$SUMCHECK" = "csum" ]
      then
         SUMCHECK="csum -h MD5"
      # MD5 check for Solaris systems.
      elif [ "$SUMCHECK" = "digest" ]
      then
         SUMCHECK="digest -a md5"
      fi

      if [ -f "$SALT" ]
      then
         if [ "`cat /tmp/.salt/version`" != "{0}" ]
=======
      fi

      if [ -n "$MISS_PKG" ]
      then
            echo "The following required Packages are missing: $MISS_PKG" >&2
            exit 127
      fi

      # MD5 check for systems with a BSD userland (includes OSX).
      if [ "$SUMCHECK" = "md5" ]
      then
         SUMCHECK="md5 -q"
      # MD5 check for AIX systems.
      elif [ "$SUMCHECK" = "csum" ]
      then
         SUMCHECK="csum -h MD5"
      fi

      if [ -f "$SALT" ]
      then
         if [ "$(cat /tmp/.salt/version)" != "{0}" ]
>>>>>>> dbed0be4
         then
            {{0}} rm -rf /tmp/.salt && mkdir -m 0700 -p /tmp/.salt
            if [ $? -ne 0 ]; then
                exit 1
            fi
            echo "{1}"
            echo "deploy"
            exit 1
         fi
      else
<<<<<<< HEAD
         PY_TOO_OLD=`$PYTHON -c "import sys; print sys.hexversion < 0x02060000"`
=======
         PY_TOO_OLD="$($PYTHON -c "import sys; print sys.hexversion < 0x02060000")"
>>>>>>> dbed0be4
         if [ "$PY_TOO_OLD" = "True" ];
         then
            echo "Python too old" >&2
            exit 1
         fi
         if [ -f /tmp/.salt/salt-thin.tgz ]
         then
<<<<<<< HEAD
             if [ "`$SUMCHECK /tmp/.salt/salt-thin.tgz | cut -f1 -d\ `" = "{{3}}" ]
=======
             if [ "$($SUMCHECK /tmp/.salt/salt-thin.tgz | cut -f1 -d\ )" = "{{3}}" ]
>>>>>>> dbed0be4
             then
                 cd /tmp/.salt/ && gunzip -c salt-thin.tgz | {{0}} tar opxvf -
             else
                 echo "Mismatched checksum for /tmp/.salt/salt-thin.tgz" >&2
                 exit 1
             fi
         else
             mkdir -m 0700 -p /tmp/.salt
             echo "{1}"
             echo "deploy"
             exit 1
         fi
      fi
      echo "{{4}}" > /tmp/.salt/minion
      echo "{1}"
      {{0}} $PYTHON $SALT --local --out json -l quiet {{1}} -c /tmp/.salt
EOF'''.format(salt.__version__, RSTR)

log = logging.getLogger(__name__)


class SSH(object):
    '''
    Create an SSH execution system
    '''
    def __init__(self, opts):
        self.verify_env()
        if salt.utils.verify.verify_socket(
                opts['interface'],
                opts['publish_port'],
                opts['ret_port']):
            self.event = salt.utils.event.get_event(
                    'master',
                    opts['sock_dir'],
                    opts['transport'],
                    listen=False)
        else:
            self.event = None
        self.opts = opts
        self.tgt_type = self.opts['selected_target_option'] \
                if self.opts['selected_target_option'] else 'glob'
        self.roster = salt.roster.Roster(opts)
        self.targets = self.roster.targets(
                self.opts['tgt'],
                self.tgt_type)
        priv = self.opts.get(
                'ssh_priv',
                os.path.join(
                    self.opts['pki_dir'],
                    'ssh',
                    'salt-ssh.rsa'
                    )
                )
        if not os.path.isfile(priv):
            salt.client.ssh.shell.gen_key(priv)
        self.defaults = {
            'user': self.opts.get(
                'ssh_user',
                salt.config.DEFAULT_MASTER_OPTS['ssh_user']
            ),
            'port': self.opts.get(
                'ssh_port',
                salt.config.DEFAULT_MASTER_OPTS['ssh_port']
            ),
            'passwd': self.opts.get(
                'ssh_passwd',
                salt.config.DEFAULT_MASTER_OPTS['ssh_passwd']
            ),
            'priv': priv,
            'timeout': self.opts.get(
                'ssh_timeout',
                salt.config.DEFAULT_MASTER_OPTS['ssh_timeout']
            ) + self.opts.get(
                'timeout',
                salt.config.DEFAULT_MASTER_OPTS['timeout']
            ),
            'sudo': self.opts.get(
                'ssh_sudo',
                salt.config.DEFAULT_MASTER_OPTS['ssh_sudo']
            ),
        }
        self.serial = salt.payload.Serial(opts)

    def verify_env(self):
        '''
        Verify that salt-ssh is ready to run
        '''
        if not salt.utils.which('sshpass'):
            log.warning('Warning:  sshpass is not present, so password-based '
                        'authentication is not available.')

    def get_pubkey(self):
        '''
        Return the key string for the SSH public key
        '''
        priv = self.opts.get(
                'ssh_priv',
                os.path.join(
                    self.opts['pki_dir'],
                    'ssh',
                    'salt-ssh.rsa'
                    )
                )
        pub = '{0}.pub'.format(priv)
        with open(pub, 'r') as fp_:
            return '{0} rsa root@master'.format(fp_.read().split()[1])

    def key_deploy(self, host, ret):
        '''
        Deploy the SSH key if the minions don't auth
        '''
        if not isinstance(ret[host], string_types):
            if self.opts.get('ssh_key_deploy'):
                target = self.targets[host]
                if 'passwd' in target:
                    self._key_deploy_run(host, target, False)
            return ret
        if ret[host].startswith('Permission denied'):
            target = self.targets[host]
            # permission denied, attempt to auto deploy ssh key
            print(('Permission denied for host {0}, do you want to deploy '
                   'the salt-ssh key? (password required):').format(host))
            deploy = raw_input('[Y/n]')
            if deploy.startswith(('n', 'N')):
                return ret
            target['passwd'] = getpass.getpass(
                    'Password for {0}@{1}:'.format(target['user'], host)
                )
            return self._key_deploy_run(host, target, True)
        return ret

    def _key_deploy_run(self, host, target, re_run=True):
        '''
        The ssh-copy-id routine
        '''
        arg_str = 'ssh.set_auth_key {0} {1}'.format(
                target.get('user', 'root'),
                self.get_pubkey())

        single = Single(
                self.opts,
                arg_str,
                host,
                **target)
        if salt.utils.which('ssh-copy-id'):
            # we have ssh-copy-id, use it!
            stdout, stderr, retcode = single.shell.copy_id()
        else:
            stdout, stderr, retcode = single.run()
        if re_run:
            target.pop('passwd')
            single = Single(
                    self.opts,
                    self.opts['arg_str'],
                    host,
                    **target)
            stdout, stderr, retcode = single.cmd_block()
            try:
                data = salt.utils.find_json(stdout)
                return {host: data.get('local', data)}
            except Exception:
                if stderr:
                    return {host: stderr}
                return {host: 'Bad Return'}
        if os.EX_OK != retcode:
            return {host: stderr}
        return {host: stdout}

    def handle_routine(self, que, opts, host, target):
        '''
        Run the routine in a "Thread", put a dict on the queue
        '''
        opts = copy.deepcopy(opts)
        single = Single(
                opts,
                opts['arg_str'],
                host,
                **target)
        ret = {'id': single.id}
        stdout, stderr, retcode = single.run()
        if stdout.startswith('deploy'):
            single.deploy()
            stdout, stderr, retcode = single.run()
        # This job is done, yield
        try:
            data = salt.utils.find_json(stdout)
            if len(data) < 2 and 'local' in data:
                ret['ret'] = data['local']
            else:
                ret['ret'] = {
                    'stdout': stdout,
                    'stderr': stderr,
                    'retcode': retcode,
                }
        except Exception:
            ret['ret'] = {
                'stdout': stdout,
                'stderr': stderr,
                'retcode': retcode,
            }
        que.put(ret)

    def handle_ssh(self):
        '''
        Spin up the needed threads or processes and execute the subsequent
        routines
        '''
        que = multiprocessing.Queue()
        running = {}
        target_iter = self.targets.__iter__()
        returned = set()
        rets = set()
        init = False
        while True:
            if len(running) < self.opts.get('ssh_max_procs', 25) and not init:
                try:
                    host = next(target_iter)
                except StopIteration:
                    init = True
                    continue
                for default in self.defaults:
                    if not default in self.targets[host]:
                        self.targets[host][default] = self.defaults[default]
                args = (
                        que,
                        self.opts,
                        host,
                        self.targets[host],
                        )
                routine = multiprocessing.Process(
                                target=self.handle_routine,
                                args=args)
                routine.start()
                running[host] = {'thread': routine}
                continue
            ret = {}
            try:
                ret = que.get(False)
                if 'id' in ret:
                    returned.add(ret['id'])
            except Exception:
                pass
            for host in running:
                if host in returned:
                    if not running[host]['thread'].is_alive():
                        running[host]['thread'].join()
                        rets.add(host)
            for host in rets:
                if host in running:
                    running.pop(host)
            if ret:
                if not isinstance(ret, dict):
                    continue
                yield {ret['id']: ret['ret']}
            if len(rets) >= len(self.targets):
                break

    def run_iter(self):
        '''
        Execute and yield returns as they come in, do not print to the display
        '''
        for ret in self.handle_ssh():
            yield ret

    def cache_job(self, jid, id_, ret):
        '''
        Cache the job information
        '''
        jid_dir = salt.utils.jid_dir(
                jid,
                self.opts['cachedir'],
                self.opts['hash_type']
                )
        if not os.path.isdir(jid_dir):
            log.error(
                'An inconsistency occurred, a job was received with a job id '
                'that is not present on the master: {0}'.format(jid)
            )
            return False
        if os.path.exists(os.path.join(jid_dir, 'nocache')):
            return
        hn_dir = os.path.join(jid_dir, id_)
        if not os.path.isdir(hn_dir):
            os.makedirs(hn_dir)
        # Otherwise the minion has already returned this jid and it should
        # be dropped
        else:
            log.error(
                'An extra return was detected from minion {0}, please verify '
                'the minion, this could be a replay attack'.format(
                    id_
                )
            )
            return False

        self.serial.dump(
            ret,
            # Use atomic open here to avoid the file being read before it's
            # completely written to. Refs #1935
            salt.utils.atomicfile.atomic_open(
                os.path.join(hn_dir, 'return.p'), 'w+b'
            )
        )

    def run(self):
        '''
        Execute the overall routine
        '''
        jid = salt.utils.prep_jid(
                self.opts['cachedir'],
                self.opts['hash_type'],
                self.opts['user'])

        jid_dir = salt.utils.jid_dir(jid, self.opts['cachedir'], self.opts['hash_type'])
        # Save the invocation information
        arg_str = self.opts['arg_str']

        if self.opts['raw_shell']:
            fun = 'ssh._raw'
            args = [arg_str]
        else:
            cmd_args = arg_str.split(None, 1)
            fun = cmd_args[0]
            args = [cmd_args[1]]

        job_load = {
            'jid': jid,
            'tgt_type': self.tgt_type,
            'tgt': self.opts['tgt'],
            'user': self.opts['user'],
            'fun': fun,
            'arg': args,
            }
        self.serial.dump(
                job_load,
                salt.utils.fopen(os.path.join(jid_dir, '.load.p'), 'w+b')
                )
        # save the targets to a cache so we can see them in the UI
        targets = self.targets.keys()
        targets.sort()
        self.serial.dump(
                targets,
                salt.utils.fopen(os.path.join(jid_dir, '.minions.p'), 'w+b')
                )

        if self.opts.get('verbose'):
            msg = 'Executing job with jid {0}'.format(jid)
            print(msg)
            print('-' * len(msg) + '\n')
            print('')
        for ret in self.handle_ssh():
            host = ret.keys()[0]
            self.cache_job(jid, host, ret)
            ret = self.key_deploy(host, ret)
            salt.output.display_output(
                    ret,
                    self.opts.get('output', 'nested'),
                    self.opts)
            if self.event:
                self.event.fire_event(
                        ret,
                        salt.utils.event.tagify(
                            [jid, 'ret', host],
                            'job'))


class Single(object):
    '''
    Hold onto a single ssh execution
    '''
    # 1. Get command ready
    # 2. Check if target has salt
    # 3. deploy salt-thin
    # 4. execute requested command via salt-thin
    def __init__(
            self,
            opts,
            arg_str,
            id_,
            host,
            user=None,
            port=None,
            passwd=None,
            priv=None,
            timeout=None,
            sudo=False,
            tty=False,
            **kwargs):
        self.opts = opts
        self.arg_str = arg_str
        self.fun, self.arg = self.__arg_comps()
        self.id = id_

        args = {'host': host,
                'user': user,
                'port': port,
                'passwd': passwd,
                'priv': priv,
                'timeout': timeout,
                'sudo': sudo,
                'tty': tty}
        self.shell = salt.client.ssh.shell.Shell(opts, **args)
        self.minion_config = yaml.dump(
                {
                    'root_dir': '/tmp/.salt/running_data',
                    'id': self.id,
                }).strip()
        self.target = kwargs
        self.target.update(args)
        self.serial = salt.payload.Serial(opts)
        self.wfuncs = salt.loader.ssh_wrapper(opts)

    def __arg_comps(self):
        '''
        Return the function name and the arg list
        '''
        comps = self.arg_str.split()
        fun = comps[0] if comps else ''
        arg = comps[1:]
        return fun, arg

    def deploy(self):
        '''
        Deploy salt-thin
        '''
        thin = salt.utils.thin.gen_thin(self.opts['cachedir'])
        self.shell.send(
                thin,
                '/tmp/.salt/salt-thin.tgz')
        return True

    def run(self, deploy_attempted=False):
        '''
        Execute the routine, the routine can be either:
        1. Execute a raw shell command
        2. Execute a wrapper func
        3. Execute a remote Salt command

        If a (re)deploy is needed, then retry the operation after a deploy
        attempt

        Returns tuple of (stdout, stderr, retcode)
        '''
        stdout = stderr = retcode = None
        arg_str = self.arg_str

        if self.opts.get('raw_shell'):
            if not arg_str.startswith(('"', "'")) and not arg_str.endswith(('"', "'")):
                arg_str = "'{0}'".format(arg_str)
            stdout, stderr, retcode = self.shell.exec_cmd(arg_str)

        elif self.fun in self.wfuncs:
            stdout, stderr, retcode = self.run_wfunc()

        else:
            stdout, stderr, retcode = self.cmd_block()

        if stdout.startswith('deploy') and not deploy_attempted:
            self.deploy()
            return self.run(deploy_attempted=True)

        return stdout, stderr, retcode

    def run_wfunc(self):
        '''
        Execute a wrapper function

        Returns tuple of (json_data, '')
        '''
        # Ensure that opts/grains are up to date
        # Execute routine
        cdir = os.path.join(self.opts['cachedir'], 'minions', self.id)
        if not os.path.isdir(cdir):
            os.makedirs(cdir)
        datap = os.path.join(cdir, 'data.p')
        refresh = False
        if not os.path.isfile(datap):
            refresh = True
        else:
            passed_time = (time.time() - os.stat(datap).st_mtime) / 60
            if passed_time > self.opts.get('cache_life', 60):
                refresh = True
        if self.opts.get('refresh_cache'):
            refresh = True
        if refresh:
            # Make the datap
            # TODO: Auto expire the datap
            pre_wrapper = salt.client.ssh.wrapper.FunctionWrapper(
                self.opts,
                self.id,
                **self.target)
            opts_pkg = pre_wrapper['test.opts_pkg']()
            opts_pkg['file_roots'] = self.opts['file_roots']
            opts_pkg['pillar_roots'] = self.opts['pillar_roots']
            # Use the ID defined in the roster file
            opts_pkg['id'] = self.id
            pillar = salt.pillar.Pillar(
                    opts_pkg,
                    opts_pkg['grains'],
                    opts_pkg['id'],
                    opts_pkg.get('environment', 'base')
                    )
            pillar_data = pillar.compile_pillar()

            # TODO: cache minion opts in datap in master.py
            with salt.utils.fopen(datap, 'w+b') as fp_:
                fp_.write(
                        self.serial.dumps(
                            {'opts': opts_pkg,
                                'grains': opts_pkg['grains'],
                                'pillar': pillar_data}
                            )
                        )
        with salt.utils.fopen(datap, 'rb') as fp_:
            data = self.serial.load(fp_)
        opts = data.get('opts', {})
        opts['grains'] = data.get('grains')
        opts['pillar'] = data.get('pillar')
        wrapper = salt.client.ssh.wrapper.FunctionWrapper(
            opts,
            self.id,
            **self.target)
        self.wfuncs = salt.loader.ssh_wrapper(opts, wrapper)
        wrapper.wfuncs = self.wfuncs
        ret = json.dumps(self.wfuncs[self.fun](*self.arg))
        return ret, '', None

    def cmd(self):
        '''
        Prepare the pre-check command to send to the subsystem
        '''
        # 1. check if python is on the target
        # 2. check is salt-call is on the target
        # 3. deploy salt-thin
        # 4. execute command
        if self.arg_str.startswith('state.highstate'):
            self.highstate_seed()
        if self.arg_str.startswith('state.sls'):
            args, kwargs = salt.minion.load_args_and_kwargs(
                self.sls_seed,
                salt.utils.args.parse_input(self.arg)
            )
            self.sls_seed(*args, **kwargs)
        sudo = 'sudo' if self.target['sudo'] else ''
        thin_sum = salt.utils.thin.thin_sum(
                self.opts['cachedir'],
                self.opts['hash_type'])
        cmd = SSH_SHIM.format(
                sudo,
                self.arg_str,
                self.opts['hash_type'],
                thin_sum,
                self.minion_config)
        for stdout, stderr, retcode in self.shell.exec_nb_cmd(cmd):
            yield stdout, stderr, retcode

    def cmd_block(self, is_retry=False):
        '''
        Prepare the pre-check command to send to the subsystem
        '''
        # 1. check if python is on the target
        # 2. check is salt-call is on the target
        # 3. deploy salt-thin
        # 4. execute command
        if self.arg_str.startswith('cmd.run'):
            arg_split = self.arg_str.split()
            cmd = arg_split[0]
            cmd_args = ' '.join(arg_split[1:])
            if not cmd_args.startswith("'") and not cmd_args.endswith("'"):
                self.arg_str = "{0} '{1}'".format(cmd, cmd_args)
        sudo = 'sudo' if self.target['sudo'] else ''
        thin_sum = salt.utils.thin.thin_sum(
                self.opts['cachedir'],
                self.opts['hash_type'])
        cmd = SSH_SHIM.format(
                sudo,
                self.arg_str,
                self.opts['hash_type'],
                thin_sum,
                self.minion_config)
        log.debug('Performing shimmed command as follows:\n{0}'.format(cmd))
        stdout, stderr, retcode = self.shell.exec_cmd(cmd)

        log.debug('STDOUT {1}\n{0}'.format(stdout, self.target['host']))
        log.debug('STDERR {1}\n{0}'.format(stderr, self.target['host']))
        log.debug('RETCODE {1}\n{0}'.format(retcode, self.target['host']))

        error = self.categorize_shim_errors(stdout, stderr, retcode)
        if error:
            return 'ERROR: {0}'.format(error), stderr, retcode

        if RSTR in stdout:
            stdout = stdout.split(RSTR)[1].strip()
        if stdout.startswith('deploy'):
            self.deploy()
            stdout, stderr, retcode = self.shell.exec_cmd(cmd)
            if RSTR in stdout:
                stdout = stdout.split(RSTR)[1].strip()

        return stdout, stderr, retcode

    def categorize_shim_errors(self, stdout, stderr, retcode):
        # Unused stdout and retcode for now but these may be used to
        # categorize errors
        _ = stdout
        _ = retcode

        perm_error_fmt = 'Permissions problem, target user may need '\
                         'to be root or use sudo:\n {0}'
        if stderr.startswith('Permission denied'):
            return None
        errors = [
            ('sudo: no tty present and no askpass program specified',
                'sudo expected a password, NOPASSWD required'),
            ('Python too old',
                'salt requires python 2.6 or better on target hosts'),
            ('sudo: sorry, you must have a tty to run sudo',
                'sudo is configured with requiretty'),
            ('Failed to open log file',
                perm_error_fmt.format(stderr)),
            ('Permission denied:.*/salt',
                perm_error_fmt.format(stderr)),
            ('Failed to create directory path.*/salt',
                perm_error_fmt.format(stderr)),
            ]

        for error in errors:
            if re.search(error[0], stderr):
                return error[1]
        return None

    def sls_seed(self,
                 mods,
                 saltenv='base',
                 test=None,
                 exclude=None,
                 env=None,
                 **kwargs):
        '''
        Create the seed file for a state.sls run
        '''
        if env is not None:
            salt.utils.warn_until(
                'Boron',
                'Passing a salt environment should be done using \'saltenv\' '
                'not \'env\'. This functionality will be removed in Salt '
                'Boron.'
            )
        # Backwards compatibility
        saltenv = env

        wrapper = salt.client.ssh.wrapper.FunctionWrapper(
                self.opts,
                self.id,
                **self.target)
        minion_opts = copy.deepcopy(self.opts)
        minion_opts.update(wrapper['test.opts_pkg']())
        pillar = kwargs.get('pillar', {})
        st_ = SSHHighState(minion_opts, pillar, wrapper)
        if isinstance(mods, str):
            mods = mods.split(',')
        high, errors = st_.render_highstate({saltenv: mods})
        if exclude:
            if isinstance(exclude, str):
                exclude = exclude.split(',')
            if '__exclude__' in high:
                high['__exclude__'].extend(exclude)
            else:
                high['__exclude__'] = exclude
        high, ext_errors = st_.state.reconcile_extend(high)
        errors += ext_errors
        errors += st_.state.verify_high(high)
        if errors:
            return errors
        high, req_in_errors = st_.state.requisite_in(high)
        errors += req_in_errors
        high = st_.state.apply_exclude(high)
        # Verify that the high data is structurally sound
        if errors:
            return errors
        # Compile and verify the raw chunks
        chunks = st_.state.compile_high_data(high)
        file_refs = lowstate_file_refs(chunks)
        trans_tar = prep_trans_tar(self.opts, chunks, file_refs)
        self.shell.send(
                trans_tar,
                '/tmp/salt_state.tgz')
        self.arg_str = 'state.pkg /tmp/salt_state.tgz test={0}'.format(test)


class SSHState(salt.state.State):
    '''
    Create a State object which wraps the SSH functions for state operations
    '''
    def __init__(self, opts, pillar=None, wrapper=None):
        self.wrapper = wrapper
        super(SSHState, self).__init__(opts, pillar)

    def load_modules(self, data=None):
        '''
        Load up the modules for remote compilation via ssh
        '''
        self.functions = self.wrapper
        self.states = salt.loader.states(self.opts, self.functions)
        self.rend = salt.loader.render(self.opts, self.functions)

    def check_refresh(self, data, ret):
        '''
        Stub out check_refresh
        '''
        return

    def module_refresh(self):
        '''
        Module refresh is not needed, stub it out
        '''
        return


class SSHHighState(salt.state.BaseHighState):
    '''
    Used to compile the highstate on the master
    '''
    stack = []

    def __init__(self, opts, pillar=None, wrapper=None):
        self.client = salt.fileclient.LocalClient(opts)
        salt.state.BaseHighState.__init__(self, opts)
        self.state = SSHState(opts, pillar, wrapper)
        self.matcher = salt.minion.Matcher(self.opts)


def lowstate_file_refs(chunks):
    '''
    Create a list of file ref objects to reconcile
    '''
    refs = {}
    for chunk in chunks:
        saltenv = 'base'
        crefs = []
        for state in chunk:
            if state == '__env__':
                saltenv = chunk[state]
            elif state == 'saltenv':
                saltenv = chunk[state]
            elif state.startswith('__'):
                continue
            crefs.extend(salt_refs(chunk[state]))
        if crefs:
            if saltenv not in refs:
                refs[saltenv] = []
            refs[saltenv].append(crefs)
    return refs


def salt_refs(data):
    '''
    Pull salt file references out of the states
    '''
    proto = 'salt://'
    ret = []
    if isinstance(data, str):
        if data.startswith(proto):
            return [data]
    if isinstance(data, list):
        for comp in data:
            if isinstance(comp, str):
                if comp.startswith(proto):
                    ret.append(comp)
    return ret


def prep_trans_tar(opts, chunks, file_refs):
    '''
    Generate the execution package from the env file refs and a low state
    data structure
    '''
    gendir = tempfile.mkdtemp()
    trans_tar = salt.utils.mkstemp()
    file_client = salt.fileclient.LocalClient(opts)
    lowfn = os.path.join(gendir, 'lowstate.json')
    with open(lowfn, 'w+') as fp_:
        fp_.write(json.dumps(chunks))
    for saltenv in file_refs:
        env_root = os.path.join(gendir, saltenv)
        if not os.path.isdir(env_root):
            os.makedirs(env_root)
        for ref in file_refs[saltenv]:
            for name in ref:
                short = name[7:]
                path = file_client.cache_file(name, saltenv)
                if path:
                    tgt = os.path.join(env_root, short)
                    tgt_dir = os.path.dirname(tgt)
                    if not os.path.isdir(tgt_dir):
                        os.makedirs(tgt_dir)
                    shutil.copy(path, tgt)
                    break
                files = file_client.cache_dir(name, saltenv, True)
                if files:
                    for filename in files:
                        tgt = os.path.join(
                                env_root,
                                short,
                                filename[filename.find(short) + len(short):],
                                )
                        tgt_dir = os.path.dirname(tgt)
                        if not os.path.isdir(tgt_dir):
                            os.makedirs(tgt_dir)
                        shutil.copy(path, tgt)
                    break
    cwd = os.getcwd()
    os.chdir(gendir)
    with tarfile.open(trans_tar, 'w:gz') as tfp:
        for root, dirs, files in os.walk(gendir):
            for name in files:
                full = os.path.join(root, name)
                tfp.add(full[len(gendir):].lstrip(os.sep))
    os.chdir(cwd)
    shutil.rmtree(gendir)
    return trans_tar<|MERGE_RESOLUTION|>--- conflicted
+++ resolved
@@ -4,14 +4,6 @@
 '''
 # Import python libs
 from __future__ import print_function
-<<<<<<< HEAD
-import copy
-import getpass
-import json
-import logging
-import multiprocessing
-=======
->>>>>>> dbed0be4
 import os
 import re
 import shutil
@@ -36,16 +28,12 @@
 import salt.utils.thin
 import salt.utils.verify
 import salt.utils.event
-<<<<<<< HEAD
-from salt._compat import string_types
-=======
 import salt.roster
 import salt.state
 import salt.loader
 import salt.minion
 import salt.exceptions
 import salt.config
->>>>>>> dbed0be4
 
 # This is just a delimiter to distinguish the beginning of salt STDOUT.  There
 # is no special meaning
@@ -92,20 +80,6 @@
       done
 
       if [ -z "$PYTHON" ]
-<<<<<<< HEAD
-      then
-         MISS_PKG="$MISS_PKG python"
-      fi
-
-      SALT="/tmp/.salt/salt-call"
-      if [ "{{2}}" = "md5" ]
-      then
-         for md5_candidate in \
-            md5sum            \
-            md5               \
-            csum              \
-            digest            ;
-=======
       then
          MISS_PKG="$MISS_PKG python"
       fi
@@ -117,7 +91,6 @@
             md5sum            \
             md5               \
             csum              ;
->>>>>>> dbed0be4
          do
             command -v $md5_candidate >/dev/null
             if [ $? -eq 0 ]
@@ -127,12 +100,7 @@
             fi
          done
       else
-<<<<<<< HEAD
-         command -v "{{2}}" >/dev/null
-         if [ $? -eq 0 ]
-=======
          if [ $(command -v "{{2}}" >/dev/null) ]
->>>>>>> dbed0be4
          then
             SUMCHECK="{{2}}"
          fi
@@ -141,33 +109,6 @@
       if [ -z "$SUMCHECK" ]
       then
          MISS_PKG="$MISS_PKG md5sum/md5/csum"
-<<<<<<< HEAD
-      fi
-
-      if [ -n "$MISS_PKG" ]
-      then
-            echo "The following required Packages are missing: $MISS_PKG" >&2
-            exit 127
-      fi
-
-      # MD5 check for systems with a BSD userland (includes OSX).
-      if [ "$SUMCHECK" = "md5" ]
-      then
-         SUMCHECK="md5 -q"
-      # MD5 check for AIX systems.
-      elif [ "$SUMCHECK" = "csum" ]
-      then
-         SUMCHECK="csum -h MD5"
-      # MD5 check for Solaris systems.
-      elif [ "$SUMCHECK" = "digest" ]
-      then
-         SUMCHECK="digest -a md5"
-      fi
-
-      if [ -f "$SALT" ]
-      then
-         if [ "`cat /tmp/.salt/version`" != "{0}" ]
-=======
       fi
 
       if [ -n "$MISS_PKG" ]
@@ -189,7 +130,6 @@
       if [ -f "$SALT" ]
       then
          if [ "$(cat /tmp/.salt/version)" != "{0}" ]
->>>>>>> dbed0be4
          then
             {{0}} rm -rf /tmp/.salt && mkdir -m 0700 -p /tmp/.salt
             if [ $? -ne 0 ]; then
@@ -200,11 +140,7 @@
             exit 1
          fi
       else
-<<<<<<< HEAD
-         PY_TOO_OLD=`$PYTHON -c "import sys; print sys.hexversion < 0x02060000"`
-=======
          PY_TOO_OLD="$($PYTHON -c "import sys; print sys.hexversion < 0x02060000")"
->>>>>>> dbed0be4
          if [ "$PY_TOO_OLD" = "True" ];
          then
             echo "Python too old" >&2
@@ -212,11 +148,7 @@
          fi
          if [ -f /tmp/.salt/salt-thin.tgz ]
          then
-<<<<<<< HEAD
-             if [ "`$SUMCHECK /tmp/.salt/salt-thin.tgz | cut -f1 -d\ `" = "{{3}}" ]
-=======
              if [ "$($SUMCHECK /tmp/.salt/salt-thin.tgz | cut -f1 -d\ )" = "{{3}}" ]
->>>>>>> dbed0be4
              then
                  cd /tmp/.salt/ && gunzip -c salt-thin.tgz | {{0}} tar opxvf -
              else
