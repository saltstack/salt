# coding: utf-8
"""
A collection of mixins useful for the various *Client interfaces
"""

# Import Python libs
from __future__ import absolute_import, print_function, unicode_literals, with_statement

import copy as pycopy
import fnmatch
import logging
import signal
import traceback
<<<<<<< HEAD
import weakref
=======
import collections
import os
import copy as pycopy
>>>>>>> 8abb7099

# Import Salt libs
import salt.exceptions

# Import 3rd-party libs
import salt.ext.tornado.stack_context
import salt.log.setup
import salt.minion
import salt.transport.client
import salt.utils.args
import salt.utils.doc
import salt.utils.error
import salt.utils.event
import salt.utils.jid
import salt.utils.job
import salt.utils.lazy
import salt.utils.platform
import salt.utils.process
import salt.utils.state
import salt.utils.user
import salt.utils.versions
<<<<<<< HEAD
=======
import salt.utils.files
import salt.serializers.json
import salt.transport.client
import salt.log.setup
import salt.output
import salt.utils.text

>>>>>>> 8abb7099
from salt.ext import six

try:
    from collections.abc import Mapping, MutableMapping
except ImportError:
    # pylint: disable=no-name-in-module
    from collections import Mapping, MutableMapping


log = logging.getLogger(__name__)

CLIENT_INTERNAL_KEYWORDS = frozenset(
    [
        "client",
        "cmd",
        "eauth",
        "fun",
        "kwarg",
        "match",
        "token",
        "__jid__",
        "__tag__",
        "__user__",
        "username",
        "password",
        "full_return",
        "print_event",
    ]
)


class ClientFuncsDict(MutableMapping):
    """
    Class to make a read-only dict for accessing runner funcs "directly"
    """

    def __init__(self, client):
        self.client = client

    def __getattr__(self, attr):
        """
        Provide access eg. to 'pack'
        """
        return getattr(self.client.functions, attr)

    def __setitem__(self, key, val):
        raise NotImplementedError()

    def __delitem__(self, key):
        raise NotImplementedError()

    def __getitem__(self, key):
        """
        Return a function that you can call with regular func params, but
        will do all the _proc_function magic
        """
        if key not in self.client.functions:
            raise KeyError

        def wrapper(*args, **kwargs):
            low = {
                "fun": key,
                "args": args,
                "kwargs": kwargs,
            }
            pub_data = {}
            # Copy kwargs keys so we can iterate over and pop the pub data
            kwargs_keys = list(kwargs)

            # pull out pub_data if you have it
            for kwargs_key in kwargs_keys:
                if kwargs_key.startswith("__pub_"):
                    pub_data[kwargs_key] = kwargs.pop(kwargs_key)

            async_pub = self.client._gen_async_pub(pub_data.get("__pub_jid"))

            user = salt.utils.user.get_specific_user()
            return self.client._proc_function(
                key,
                low,
                user,
                async_pub["tag"],  # TODO: fix
                async_pub["jid"],  # TODO: fix
                False,  # Don't daemonize
            )

        return wrapper

    def __len__(self):
        return len(self.client.functions)

    def __iter__(self):
        return iter(self.client.functions)


class SyncClientMixin(object):
    """
    A mixin for *Client interfaces to abstract common function execution
    """

    functions = ()

    def functions_dict(self):
        """
        Return a dict that will mimic the "functions" dict used all over salt.
        It creates a wrapper around the function allowing **kwargs, and if pub_data
        is passed in as kwargs, will re-use the JID passed in
        """
        return ClientFuncsDict(self)

    def master_call(self, **kwargs):
        """
        Execute a function through the master network interface.
        """
        load = kwargs
        load["cmd"] = self.client

        with salt.transport.client.ReqChannel.factory(
            self.opts, crypt="clear", usage="master_call"
        ) as channel:
            ret = channel.send(load)
            if isinstance(ret, Mapping):
                if "error" in ret:
                    salt.utils.error.raise_error(**ret["error"])
            return ret

    def cmd_sync(self, low, timeout=None, full_return=False):
        """
        Execute a runner function synchronously; eauth is respected

        This function requires that :conf_master:`external_auth` is configured
        and the user is authorized to execute runner functions: (``@runner``).

        .. code-block:: python

            runner.eauth_sync({
                'fun': 'jobs.list_jobs',
                'username': 'saltdev',
                'password': 'saltdev',
                'eauth': 'pam',
            })
<<<<<<< HEAD
        """
        with salt.utils.event.get_master_event(
            self.opts, self.opts["sock_dir"], listen=True
        ) as event:
            job = self.master_call(**low)
            ret_tag = salt.utils.event.tagify("ret", base=job["tag"])

            if timeout is None:
                timeout = self.opts.get("rest_timeout", 300)
            ret = event.get_event(
                tag=ret_tag, full=True, wait=timeout, auto_reconnect=True
            )
            if ret is None:
                raise salt.exceptions.SaltClientTimeout(
                    "RunnerClient job '{0}' timed out".format(job["jid"]),
                    jid=job["jid"],
                )

            return ret if full_return else ret["data"]["return"]

    def cmd(
        self,
        fun,
        arg=None,
        pub_data=None,
        kwarg=None,
        print_event=True,
        full_return=False,
    ):
        """
=======
        '''
        with salt.utils.event.get_master_event(self.opts, self.opts['sock_dir'], listen=True) as event:
            job = self.master_call(**low)
            ret_tag = salt.utils.event.tagify('ret', base=job['tag'])

            if timeout is None:
                timeout = self.opts.get('rest_timeout', 300)
            ret = event.get_event(tag=ret_tag, full=True, wait=timeout, auto_reconnect=True)
            if ret is None:
                raise salt.exceptions.SaltClientTimeout(
                    "RunnerClient job '{0}' timed out".format(job['jid']),
                    jid=job['jid'])

            return ret if full_return else ret['data']['return']

    def cmd(self, fun, arg=None, pub_data=None, kwarg=None, print_event=True, full_return=False):
        '''
>>>>>>> 8abb7099
        Execute a function

        .. code-block:: python

            >>> opts = salt.config.master_config('/etc/salt/master')
            >>> runner = salt.runner.RunnerClient(opts)
            >>> runner.cmd('jobs.list_jobs', [])
            {
                '20131219215650131543': {
                    'Arguments': [300],
                    'Function': 'test.sleep',
                    'StartTime': '2013, Dec 19 21:56:50.131543',
                    'Target': '*',
                    'Target-type': 'glob',
                    'User': 'saltdev'
                },
                '20131219215921857715': {
                    'Arguments': [300],
                    'Function': 'test.sleep',
                    'StartTime': '2013, Dec 19 21:59:21.857715',
                    'Target': '*',
                    'Target-type': 'glob',
                    'User': 'saltdev'
                },
            }

        """
        if arg is None:
            arg = tuple()
        if not isinstance(arg, list) and not isinstance(arg, tuple):
            raise salt.exceptions.SaltInvocationError(
                "arg must be formatted as a list/tuple"
            )
        if pub_data is None:
            pub_data = {}
        if not isinstance(pub_data, dict):
            raise salt.exceptions.SaltInvocationError(
                "pub_data must be formatted as a dictionary"
            )
        if kwarg is None:
            kwarg = {}
        if not isinstance(kwarg, dict):
            raise salt.exceptions.SaltInvocationError(
                "kwarg must be formatted as a dictionary"
            )
        arglist = salt.utils.args.parse_input(
            arg, no_parse=self.opts.get("no_parse", [])
        )

        # if you were passed kwarg, add it to arglist
        if kwarg:
            kwarg["__kwarg__"] = True
            arglist.append(kwarg)

        args, kwargs = salt.minion.load_args_and_kwargs(
            self.functions[fun], arglist, pub_data
        )
        low = {"fun": fun, "arg": args, "kwarg": kwargs}
        return self.low(fun, low, print_event=print_event, full_return=full_return)

    @property
    def mminion(self):
        if not hasattr(self, "_mminion"):
            self._mminion = salt.minion.MasterMinion(
                self.opts, states=False, rend=False
            )
        return self._mminion

    @property
    def store_job(self):
        """
        Helper that allows us to turn off storing jobs for different classes
        that may incorporate this mixin.
        """
        try:
            class_name = self.__class__.__name__.lower()
        except AttributeError:
            log.warning(
                "Unable to determine class name", exc_info_on_loglevel=logging.DEBUG
            )
            return True

        try:
            return self.opts["{0}_returns".format(class_name)]
        except KeyError:
            # No such option, assume this isn't one we care about gating and
            # just return True.
            return True

    def low(self, fun, low, print_event=True, full_return=False):
        """
        Execute a function from low data
        Low data includes:
            required:
                - fun: the name of the function to run
            optional:
                - arg: a list of args to pass to fun
                - kwarg: kwargs for fun
                - __user__: user who is running the command
                - __jid__: jid to run under
                - __tag__: tag to run under
        """
        # fire the mminion loading (if not already done) here
        # this is not to clutter the output with the module loading
        # if we have a high debug level.
        self.mminion  # pylint: disable=W0104
<<<<<<< HEAD
        jid = low.get("__jid__", salt.utils.jid.gen_jid(self.opts))
        tag = low.get("__tag__", salt.utils.event.tagify(jid, prefix=self.tag_prefix))

        data = {
            "fun": "{0}.{1}".format(self.client, fun),
            "jid": jid,
            "user": low.get("__user__", "UNKNOWN"),
        }
=======
        jid = low.get('__jid__', salt.utils.jid.gen_jid(self.opts))
        tag = low.get('__tag__', salt.utils.event.tagify(jid, prefix=self.tag_prefix))

        data = {'fun': '{0}.{1}'.format(self.client, fun),
                'jid': jid,
                'user': low.get('__user__', 'UNKNOWN'),
               }
>>>>>>> 8abb7099

        if print_event:
            print_func = (
                self.print_async_event if hasattr(self, "print_async_event") else None
            )
        else:
            # Suppress printing of return event (this keeps us from printing
            # runner/wheel output during orchestration).
            print_func = None

        with salt.utils.event.NamespacedEvent(
            salt.utils.event.get_event(
<<<<<<< HEAD
                "master",
                self.opts["sock_dir"],
                self.opts["transport"],
=======
                'master',
                self.opts['sock_dir'],
                self.opts['transport'],
>>>>>>> 8abb7099
                opts=self.opts,
                listen=False,
            ),
            tag,
<<<<<<< HEAD
            print_func=print_func,
=======
            print_func=print_func
>>>>>>> 8abb7099
        ) as namespaced_event:

            # TODO: test that they exist
            # TODO: Other things to inject??
<<<<<<< HEAD
            func_globals = {
                "__jid__": jid,
                "__user__": data["user"],
                "__tag__": tag,
                # weak ref to avoid the Exception in interpreter
                # teardown of event
                "__jid_event__": weakref.proxy(namespaced_event),
            }
=======
            func_globals = {'__jid__': jid,
                            '__user__': data['user'],
                            '__tag__': tag,
                            # weak ref to avoid the Exception in interpreter
                            # teardown of event
                            '__jid_event__': weakref.proxy(namespaced_event),
                            }
>>>>>>> 8abb7099

            try:
                self_functions = pycopy.copy(self.functions)
                salt.utils.lazy.verify_fun(self_functions, fun)

                # Inject some useful globals to *all* the function's global
                # namespace only once per module-- not per func
                completed_funcs = []

                for mod_name in six.iterkeys(self_functions):
<<<<<<< HEAD
                    if "." not in mod_name:
                        continue
                    mod, _ = mod_name.split(".", 1)
=======
                    if '.' not in mod_name:
                        continue
                    mod, _ = mod_name.split('.', 1)
>>>>>>> 8abb7099
                    if mod in completed_funcs:
                        continue
                    completed_funcs.append(mod)
                    for global_key, value in six.iteritems(func_globals):
                        self.functions[mod_name].__globals__[global_key] = value

                # There are some discrepancies of what a "low" structure is in the
                # publisher world it is a dict including stuff such as jid, fun,
                # arg (a list of args, with kwargs packed in). Historically this
                # particular one has had no "arg" and just has had all the kwargs
                # packed into the top level object. The plan is to move away from
                # that since the caller knows what is an arg vs a kwarg, but while
                # we make the transition we will load "kwargs" using format_call if
                # there are no kwargs in the low object passed in.

<<<<<<< HEAD
                if "arg" in low and "kwarg" in low:
                    args = low["arg"]
                    kwargs = low["kwarg"]
=======
                if 'arg' in low and 'kwarg' in low:
                    args = low['arg']
                    kwargs = low['kwarg']
>>>>>>> 8abb7099
                else:
                    f_call = salt.utils.args.format_call(
                        self.functions[fun],
                        low,
<<<<<<< HEAD
                        expected_extra_kws=CLIENT_INTERNAL_KEYWORDS,
                    )
                    args = f_call.get("args", ())
                    kwargs = f_call.get("kwargs", {})

                # Update the event data with loaded args and kwargs
                data["fun_args"] = list(args) + ([kwargs] if kwargs else [])
                func_globals["__jid_event__"].fire_event(data, "new")

                # Initialize a context for executing the method.
                with salt.ext.tornado.stack_context.StackContext(
                    self.functions.context_dict.clone
                ):
                    func = self.functions[fun]
                    try:
                        data["return"] = func(*args, **kwargs)
                    except TypeError as exc:
                        data[
                            "return"
                        ] = "\nPassed invalid arguments: {0}\n\nUsage:\n{1}".format(
                            exc, func.__doc__
                        )
                    try:
                        data["success"] = self.context.get("retcode", 0) == 0
                    except AttributeError:
                        # Assume a True result if no context attribute
                        data["success"] = True
                    if isinstance(data["return"], dict) and "data" in data["return"]:
                        # some functions can return boolean values
                        data["success"] = salt.utils.state.check_result(
                            data["return"]["data"]
                        )
            except (Exception, SystemExit) as ex:  # pylint: disable=broad-except
                if isinstance(ex, salt.exceptions.NotImplemented):
                    data["return"] = six.text_type(ex)
                else:
                    data["return"] = "Exception occurred in {0} {1}: {2}".format(
                        self.client, fun, traceback.format_exc(),
                    )
                data["success"] = False

            if self.store_job:
                try:
                    salt.utils.job.store_job(
                        self.opts,
                        {
                            "id": self.opts["id"],
                            "tgt": self.opts["id"],
                            "jid": data["jid"],
                            "return": data,
                        },
                        event=None,
                        mminion=self.mminion,
                    )
                except salt.exceptions.SaltCacheError:
                    log.error(
                        "Could not store job cache info. "
                        "Job details for this run may be unavailable."
                    )

            # Outputters _can_ mutate data so write to the job cache first!
            namespaced_event.fire_event(data, "ret")

            # if we fired an event, make sure to delete the event object.
            # This will ensure that we call destroy, which will do the 0MQ linger
            log.info("Runner completed: %s", data["jid"])
            return data if full_return else data["return"]
=======
                        expected_extra_kws=CLIENT_INTERNAL_KEYWORDS
                    )
                    args = f_call.get('args', ())
                    kwargs = f_call.get('kwargs', {})

                # Update the event data with loaded args and kwargs
                data['fun_args'] = list(args) + ([kwargs] if kwargs else [])
                func_globals['__jid_event__'].fire_event(data, 'new')

                # Track the job locally so we know what is running on the master
                serial = salt.payload.Serial(self.opts)
                jid_proc_file = os.path.join(*[self.opts['cachedir'], 'proc', jid])
                data['pid'] = os.getpid()
                with salt.utils.files.fopen(jid_proc_file, 'w+b') as fp_:
                    fp_.write(serial.dumps(data))
                del data['pid']

                # Initialize a context for executing the method.
                with tornado.stack_context.StackContext(self.functions.context_dict.clone):
                    func = self.functions[fun]
                    try:
                        data['return'] = func(*args, **kwargs)
                    except TypeError as exc:
                        data['return'] = salt.utils.text.cli_info(
                            'Error: {exc}\nUsage:\n{doc}'.format(
                                exc=exc,
                                doc=func.__doc__
                            ),
                            'Passed invalid arguments'
                        )
                    except Exception as exc:
                        data['return'] = salt.utils.text.cli_info(six.text_type(exc), 'General error occurred')
                    try:
                        data['success'] = self.context.get('retcode', 0) == 0
                    except AttributeError:
                        # Assume a True result if no context attribute
                        data['success'] = True
                    if isinstance(data['return'], dict) and 'data' in data['return']:
                        # some functions can return boolean values
                        data['success'] = salt.utils.state.check_result(data['return']['data'])
            except (Exception, SystemExit) as ex:
                if isinstance(ex, salt.exceptions.NotImplemented):
                    data['return'] = six.text_type(ex)
                else:
                    data['return'] = 'Exception occurred in {0} {1}: {2}'.format(
                        self.client,
                        fun,
                        traceback.format_exc(),
                        )
                data['success'] = False
            finally:
                # Job has finished or issue found, so let's clean up after ourselves
                try:
                    os.remove(jid_proc_file)
                except OSError as err:
                    log.error("Error attempting to remove master job tracker: %s", err)

            if self.store_job:
                try:
                    salt.utils.job.store_job(
                        self.opts,
                        {
                            'id': self.opts['id'],
                            'tgt': self.opts['id'],
                            'jid': data['jid'],
                            'return': data,
                        },
                        event=None,
                        mminion=self.mminion,
                        )
                except salt.exceptions.SaltCacheError:
                    log.error('Could not store job cache info. '
                              'Job details for this run may be unavailable.')

            # Outputters _can_ mutate data so write to the job cache first!
            namespaced_event.fire_event(data, 'ret')

            # if we fired an event, make sure to delete the event object.
            # This will ensure that we call destroy, which will do the 0MQ linger
            log.info('Runner completed: %s', data['jid'])
            return data if full_return else data['return']
>>>>>>> 8abb7099

    def get_docs(self, arg=None):
        """
        Return a dictionary of functions and the inline documentation for each
        """
        if arg:
            if "*" in arg:
                target_mod = arg
                _use_fnmatch = True
            else:
                target_mod = arg + "." if not arg.endswith(".") else arg
                _use_fnmatch = False
            if _use_fnmatch:
                docs = [
                    (fun, self.functions[fun].__doc__)
                    for fun in fnmatch.filter(self.functions, target_mod)
                ]
            else:
                docs = [
                    (fun, self.functions[fun].__doc__)
                    for fun in sorted(self.functions)
                    if fun == arg or fun.startswith(target_mod)
                ]
        else:
            docs = [
                (fun, self.functions[fun].__doc__) for fun in sorted(self.functions)
            ]
        docs = dict(docs)
        return salt.utils.doc.strip_rst(docs)


class AsyncClientMixin(object):
    """
    A mixin for *Client interfaces to enable easy asynchronous function execution
    """

    client = None
    tag_prefix = None

    def _proc_function(self, fun, low, user, tag, jid, daemonize=True):
        """
        Run this method in a multiprocess target to execute the function in a
        multiprocess and fire the return data on the event bus
        """
        if daemonize and not salt.utils.platform.is_windows():
            # Shutdown the multiprocessing before daemonizing
            salt.log.setup.shutdown_multiprocessing_logging()

            salt.utils.process.daemonize()

            # Reconfigure multiprocessing logging after daemonizing
            salt.log.setup.setup_multiprocessing_logging()

        # pack a few things into low
        low["__jid__"] = jid
        low["__user__"] = user
        low["__tag__"] = tag

        return self.low(fun, low, full_return=False)

    def cmd_async(self, low):
        """
        Execute a function asynchronously; eauth is respected

        This function requires that :conf_master:`external_auth` is configured
        and the user is authorized

        .. code-block:: python

            >>> wheel.cmd_async({
                'fun': 'key.finger',
                'match': 'jerry',
                'eauth': 'auto',
                'username': 'saltdev',
                'password': 'saltdev',
            })
            {'jid': '20131219224744416681', 'tag': 'salt/wheel/20131219224744416681'}
        """
        return self.master_call(**low)

    def _gen_async_pub(self, jid=None):
        if jid is None:
            jid = salt.utils.jid.gen_jid(self.opts)
        tag = salt.utils.event.tagify(jid, prefix=self.tag_prefix)
        return {"tag": tag, "jid": jid}

    def asynchronous(self, fun, low, user="UNKNOWN", pub=None):
        """
        Execute the function in a multiprocess and return the event tag to use
        to watch for the return
        """
        async_pub = pub if pub is not None else self._gen_async_pub()
        proc = salt.utils.process.SignalHandlingProcess(
            target=self._proc_function,
            name="ProcessFunc",
            args=(fun, low, user, async_pub["tag"], async_pub["jid"]),
        )
        with salt.utils.process.default_signals(signal.SIGINT, signal.SIGTERM):
            # Reset current signals before starting the process in
            # order not to inherit the current signal handlers
            proc.start()
        proc.join()  # MUST join, otherwise we leave zombies all over
        return async_pub

    def print_async_event(self, suffix, event):
        """
        Print all of the events with the prefix 'tag'
        """
        if not isinstance(event, dict):
            return

        # if we are "quiet", don't print
        if self.opts.get("quiet", False):
            return

        # some suffixes we don't want to print
        if suffix in ("new",):
            return

        try:
            outputter = self.opts.get(
                "output",
                event.get("outputter", None) or event.get("return").get("outputter"),
            )
        except AttributeError:
            outputter = None

        # if this is a ret, we have our own set of rules
        if suffix == "ret":
            # Check if outputter was passed in the return data. If this is the case,
            # then the return data will be a dict two keys: 'data' and 'outputter'
            if isinstance(event.get("return"), dict) and set(event["return"]) == set(
                ("data", "outputter")
            ):
                event_data = event["return"]["data"]
                outputter = event["return"]["outputter"]
            else:
                event_data = event["return"]
        else:
            event_data = {"suffix": suffix, "event": event}

        salt.output.display_output(event_data, outputter, self.opts)<|MERGE_RESOLUTION|>--- conflicted
+++ resolved
@@ -11,13 +11,9 @@
 import logging
 import signal
 import traceback
-<<<<<<< HEAD
-import weakref
-=======
 import collections
 import os
 import copy as pycopy
->>>>>>> 8abb7099
 
 # Import Salt libs
 import salt.exceptions
@@ -39,8 +35,6 @@
 import salt.utils.state
 import salt.utils.user
 import salt.utils.versions
-<<<<<<< HEAD
-=======
 import salt.utils.files
 import salt.serializers.json
 import salt.transport.client
@@ -48,7 +42,6 @@
 import salt.output
 import salt.utils.text
 
->>>>>>> 8abb7099
 from salt.ext import six
 
 try:
@@ -190,7 +183,6 @@
                 'password': 'saltdev',
                 'eauth': 'pam',
             })
-<<<<<<< HEAD
         """
         with salt.utils.event.get_master_event(
             self.opts, self.opts["sock_dir"], listen=True
@@ -221,25 +213,6 @@
         full_return=False,
     ):
         """
-=======
-        '''
-        with salt.utils.event.get_master_event(self.opts, self.opts['sock_dir'], listen=True) as event:
-            job = self.master_call(**low)
-            ret_tag = salt.utils.event.tagify('ret', base=job['tag'])
-
-            if timeout is None:
-                timeout = self.opts.get('rest_timeout', 300)
-            ret = event.get_event(tag=ret_tag, full=True, wait=timeout, auto_reconnect=True)
-            if ret is None:
-                raise salt.exceptions.SaltClientTimeout(
-                    "RunnerClient job '{0}' timed out".format(job['jid']),
-                    jid=job['jid'])
-
-            return ret if full_return else ret['data']['return']
-
-    def cmd(self, fun, arg=None, pub_data=None, kwarg=None, print_event=True, full_return=False):
-        '''
->>>>>>> 8abb7099
         Execute a function
 
         .. code-block:: python
@@ -346,7 +319,6 @@
         # this is not to clutter the output with the module loading
         # if we have a high debug level.
         self.mminion  # pylint: disable=W0104
-<<<<<<< HEAD
         jid = low.get("__jid__", salt.utils.jid.gen_jid(self.opts))
         tag = low.get("__tag__", salt.utils.event.tagify(jid, prefix=self.tag_prefix))
 
@@ -355,15 +327,6 @@
             "jid": jid,
             "user": low.get("__user__", "UNKNOWN"),
         }
-=======
-        jid = low.get('__jid__', salt.utils.jid.gen_jid(self.opts))
-        tag = low.get('__tag__', salt.utils.event.tagify(jid, prefix=self.tag_prefix))
-
-        data = {'fun': '{0}.{1}'.format(self.client, fun),
-                'jid': jid,
-                'user': low.get('__user__', 'UNKNOWN'),
-               }
->>>>>>> 8abb7099
 
         if print_event:
             print_func = (
@@ -376,38 +339,18 @@
 
         with salt.utils.event.NamespacedEvent(
             salt.utils.event.get_event(
-<<<<<<< HEAD
                 "master",
                 self.opts["sock_dir"],
                 self.opts["transport"],
-=======
-                'master',
-                self.opts['sock_dir'],
-                self.opts['transport'],
->>>>>>> 8abb7099
                 opts=self.opts,
                 listen=False,
             ),
             tag,
-<<<<<<< HEAD
             print_func=print_func,
-=======
-            print_func=print_func
->>>>>>> 8abb7099
         ) as namespaced_event:
 
             # TODO: test that they exist
             # TODO: Other things to inject??
-<<<<<<< HEAD
-            func_globals = {
-                "__jid__": jid,
-                "__user__": data["user"],
-                "__tag__": tag,
-                # weak ref to avoid the Exception in interpreter
-                # teardown of event
-                "__jid_event__": weakref.proxy(namespaced_event),
-            }
-=======
             func_globals = {'__jid__': jid,
                             '__user__': data['user'],
                             '__tag__': tag,
@@ -415,7 +358,6 @@
                             # teardown of event
                             '__jid_event__': weakref.proxy(namespaced_event),
                             }
->>>>>>> 8abb7099
 
             try:
                 self_functions = pycopy.copy(self.functions)
@@ -426,15 +368,9 @@
                 completed_funcs = []
 
                 for mod_name in six.iterkeys(self_functions):
-<<<<<<< HEAD
                     if "." not in mod_name:
                         continue
                     mod, _ = mod_name.split(".", 1)
-=======
-                    if '.' not in mod_name:
-                        continue
-                    mod, _ = mod_name.split('.', 1)
->>>>>>> 8abb7099
                     if mod in completed_funcs:
                         continue
                     completed_funcs.append(mod)
@@ -450,20 +386,13 @@
                 # we make the transition we will load "kwargs" using format_call if
                 # there are no kwargs in the low object passed in.
 
-<<<<<<< HEAD
                 if "arg" in low and "kwarg" in low:
                     args = low["arg"]
                     kwargs = low["kwarg"]
-=======
-                if 'arg' in low and 'kwarg' in low:
-                    args = low['arg']
-                    kwargs = low['kwarg']
->>>>>>> 8abb7099
                 else:
                     f_call = salt.utils.args.format_call(
                         self.functions[fun],
                         low,
-<<<<<<< HEAD
                         expected_extra_kws=CLIENT_INTERNAL_KEYWORDS,
                     )
                     args = f_call.get("args", ())
@@ -472,6 +401,14 @@
                 # Update the event data with loaded args and kwargs
                 data["fun_args"] = list(args) + ([kwargs] if kwargs else [])
                 func_globals["__jid_event__"].fire_event(data, "new")
+
+                # Track the job locally so we know what is running on the master
+                serial = salt.payload.Serial(self.opts)
+                jid_proc_file = os.path.join(*[self.opts['cachedir'], 'proc', jid])
+                data['pid'] = os.getpid()
+                with salt.utils.files.fopen(jid_proc_file, 'w+b') as fp_:
+                    fp_.write(serial.dumps(data))
+                del data['pid']
 
                 # Initialize a context for executing the method.
                 with salt.ext.tornado.stack_context.StackContext(
@@ -481,11 +418,15 @@
                     try:
                         data["return"] = func(*args, **kwargs)
                     except TypeError as exc:
-                        data[
-                            "return"
-                        ] = "\nPassed invalid arguments: {0}\n\nUsage:\n{1}".format(
-                            exc, func.__doc__
+                        data['return'] = salt.utils.text.cli_info(
+                            'Error: {exc}\nUsage:\n{doc}'.format(
+                                exc=exc,
+                                doc=func.__doc__
+                            ),
+                            'Passed invalid arguments'
                         )
+                    except Exception as exc:
+                        data['return'] = salt.utils.text.cli_info(six.text_type(exc), 'General error occurred')
                     try:
                         data["success"] = self.context.get("retcode", 0) == 0
                     except AttributeError:
@@ -500,10 +441,18 @@
                 if isinstance(ex, salt.exceptions.NotImplemented):
                     data["return"] = six.text_type(ex)
                 else:
-                    data["return"] = "Exception occurred in {0} {1}: {2}".format(
-                        self.client, fun, traceback.format_exc(),
-                    )
-                data["success"] = False
+                    data['return'] = 'Exception occurred in {0} {1}: {2}'.format(
+                        self.client,
+                        fun,
+                        traceback.format_exc(),
+                        )
+                data['success'] = False
+            finally:
+                # Job has finished or issue found, so let's clean up after ourselves
+                try:
+                    os.remove(jid_proc_file)
+                except OSError as err:
+                    log.error("Error attempting to remove master job tracker: %s", err)
 
             if self.store_job:
                 try:
@@ -531,89 +480,6 @@
             # This will ensure that we call destroy, which will do the 0MQ linger
             log.info("Runner completed: %s", data["jid"])
             return data if full_return else data["return"]
-=======
-                        expected_extra_kws=CLIENT_INTERNAL_KEYWORDS
-                    )
-                    args = f_call.get('args', ())
-                    kwargs = f_call.get('kwargs', {})
-
-                # Update the event data with loaded args and kwargs
-                data['fun_args'] = list(args) + ([kwargs] if kwargs else [])
-                func_globals['__jid_event__'].fire_event(data, 'new')
-
-                # Track the job locally so we know what is running on the master
-                serial = salt.payload.Serial(self.opts)
-                jid_proc_file = os.path.join(*[self.opts['cachedir'], 'proc', jid])
-                data['pid'] = os.getpid()
-                with salt.utils.files.fopen(jid_proc_file, 'w+b') as fp_:
-                    fp_.write(serial.dumps(data))
-                del data['pid']
-
-                # Initialize a context for executing the method.
-                with tornado.stack_context.StackContext(self.functions.context_dict.clone):
-                    func = self.functions[fun]
-                    try:
-                        data['return'] = func(*args, **kwargs)
-                    except TypeError as exc:
-                        data['return'] = salt.utils.text.cli_info(
-                            'Error: {exc}\nUsage:\n{doc}'.format(
-                                exc=exc,
-                                doc=func.__doc__
-                            ),
-                            'Passed invalid arguments'
-                        )
-                    except Exception as exc:
-                        data['return'] = salt.utils.text.cli_info(six.text_type(exc), 'General error occurred')
-                    try:
-                        data['success'] = self.context.get('retcode', 0) == 0
-                    except AttributeError:
-                        # Assume a True result if no context attribute
-                        data['success'] = True
-                    if isinstance(data['return'], dict) and 'data' in data['return']:
-                        # some functions can return boolean values
-                        data['success'] = salt.utils.state.check_result(data['return']['data'])
-            except (Exception, SystemExit) as ex:
-                if isinstance(ex, salt.exceptions.NotImplemented):
-                    data['return'] = six.text_type(ex)
-                else:
-                    data['return'] = 'Exception occurred in {0} {1}: {2}'.format(
-                        self.client,
-                        fun,
-                        traceback.format_exc(),
-                        )
-                data['success'] = False
-            finally:
-                # Job has finished or issue found, so let's clean up after ourselves
-                try:
-                    os.remove(jid_proc_file)
-                except OSError as err:
-                    log.error("Error attempting to remove master job tracker: %s", err)
-
-            if self.store_job:
-                try:
-                    salt.utils.job.store_job(
-                        self.opts,
-                        {
-                            'id': self.opts['id'],
-                            'tgt': self.opts['id'],
-                            'jid': data['jid'],
-                            'return': data,
-                        },
-                        event=None,
-                        mminion=self.mminion,
-                        )
-                except salt.exceptions.SaltCacheError:
-                    log.error('Could not store job cache info. '
-                              'Job details for this run may be unavailable.')
-
-            # Outputters _can_ mutate data so write to the job cache first!
-            namespaced_event.fire_event(data, 'ret')
-
-            # if we fired an event, make sure to delete the event object.
-            # This will ensure that we call destroy, which will do the 0MQ linger
-            log.info('Runner completed: %s', data['jid'])
-            return data if full_return else data['return']
->>>>>>> 8abb7099
 
     def get_docs(self, arg=None):
         """
