# coding: utf-8
'''
A collection of mixins useful for the various *Client interfaces
'''
from __future__ import print_function
from __future__ import absolute_import
import collections
import logging
import traceback
<<<<<<< HEAD
import time
=======
>>>>>>> 8d9e4161
import multiprocessing
import weakref

import salt.exceptions
import salt.utils
import salt.utils.event
import salt.utils.jid
import salt.transport
from salt.utils.error import raise_error
from salt.utils.event import tagify
from salt.utils.doc import strip_rst as _strip_rst

log = logging.getLogger(__name__)


class SyncClientMixin(object):
    '''
    A mixin for *Client interfaces to abstract common function execution
    '''
    functions = ()

    def _verify_fun(self, fun):
        '''
        Check that the function passed really exists
        '''
        if not fun:
            err = 'Must specify a function to run'
            raise salt.exceptions.CommandExecutionError(err)
        if fun not in self.functions:
            err = 'Function {0!r} is unavailable'.format(fun)
            raise salt.exceptions.CommandExecutionError(err)

    def master_call(self, **kwargs):
        '''
        Execute a function through the master network interface.
        '''
        load = kwargs
        load['cmd'] = self.client
        channel = salt.transport.Channel.factory(self.opts,
                                                 crypt='clear',
                                                 usage='master_call')
        ret = channel.send(load)
        if isinstance(ret, collections.Mapping):
            if 'error' in ret:
                raise_error(**ret['error'])
        return ret

    def cmd_sync(self, low, timeout=None):
        '''
        Execute a runner function synchronously; eauth is respected

        This function requires that :conf_master:`external_auth` is configured
        and the user is authorized to execute runner functions: (``@runner``).

        .. code-block:: python

            runner.eauth_sync({
                'fun': 'jobs.list_jobs',
                'username': 'saltdev',
                'password': 'saltdev',
                'eauth': 'pam',
            })
        '''
        event = salt.utils.event.get_master_event(self.opts, self.opts['sock_dir'])
        job = self.master_call(**low)
        ret_tag = salt.utils.event.tagify('ret', base=job['tag'])

        if timeout is None:
            timeout = 300
        ret = event.get_event(tag=ret_tag, full=True, wait=timeout)
        if ret is None:
            raise salt.exceptions.SaltClientTimeout(
                "RunnerClient job '{0}' timed out".format(job['jid']),
                jid=job['jid'])

        return ret['data']['return']

    def cmd(self, fun, arg=None, pub_data=None, kwarg=None):
        '''
        Execute a function

        .. code-block:: python

            >>> opts = salt.config.master_config('/etc/salt/master')
            >>> runner = salt.runner.RunnerClient(opts)
            >>> runner.cmd('jobs.list_jobs', [])
            {
                '20131219215650131543': {
                    'Arguments': [300],
                    'Function': 'test.sleep',
                    'StartTime': '2013, Dec 19 21:56:50.131543',
                    'Target': '*',
                    'Target-type': 'glob',
                    'User': 'saltdev'
                },
                '20131219215921857715': {
                    'Arguments': [300],
                    'Function': 'test.sleep',
                    'StartTime': '2013, Dec 19 21:59:21.857715',
                    'Target': '*',
                    'Target-type': 'glob',
                    'User': 'saltdev'
                },
            }

        '''
        if arg is None:
            arg = tuple()
        if not isinstance(arg, list) and not isinstance(arg, tuple):
            raise salt.exceptions.SaltInvocationError(
                'arg must be formatted as a list/tuple'
            )
        if pub_data is None:
            pub_data = {}
        if not isinstance(pub_data, dict):
            raise salt.exceptions.SaltInvocationError(
                'pub_data must be formatted as a dictionary'
            )
        if kwarg is None:
            kwarg = {}
        if not isinstance(kwarg, dict):
            raise salt.exceptions.SaltInvocationError(
                'kwarg must be formatted as a dictionary'
            )
        arglist = salt.utils.args.parse_input(arg)

        # if you were passed kwarg, add it to arglist
        if kwarg:
            kwarg['__kwarg__'] = True
            arglist.append(kwarg)

        args, kwargs = salt.minion.load_args_and_kwargs(
            self.functions[fun], arglist, pub_data
        )
        low = {'fun': fun,
               'args': args,
               'kwargs': kwargs}
        return self.low(fun, low)

    def low(self, fun, low):
        '''
        Execute a function from low data
        Low data includes:
            required:
                - fun: the name of the function to run
            optional:
                - args: a list of args to pass to fun
                - kwargs: kwargs for fun
                - __user__: user who is running the command
                - __jid__: jid to run under
                - __tag__: tag to run under
        '''
        jid = low.get('__jid__', salt.utils.jid.gen_jid())
        tag = low.get('__tag__', tagify(jid, prefix=self.tag_prefix))
        data = {'fun': '{0}.{1}'.format(self.client, fun),
                'jid': jid,
                'user': low.get('__user__', 'UNKNOWN'),
                }
        event = salt.utils.event.get_event(
                'master',
                self.opts['sock_dir'],
                self.opts['transport'],
                opts=self.opts,
                listen=False)

        namespaced_event = salt.utils.event.NamespacedEvent(event,
                                                            tag,
                                                            print_func=self.print_async_event if hasattr(self, 'print_async_event') else None)
        # TODO: document these, and test that they exist
        # TODO: Other things to inject??
        func_globals = {'__jid__': jid,
                        '__user__': data['user'],
                        '__tag__': tag,
                        # weak ref to avoid the Exception in interpreter teardown
                        # of event
                        '__jid_event__': weakref.proxy(namespaced_event),
                        }

<<<<<<< HEAD
        def over_print(output):
            '''
            Print and duplicate the print to an event
            '''
            print_event = {'data': output,
                           'outputter': 'pprint'}
            func_globals['__jid_event__'].fire_event(print_event, 'print')
            __builtin__.print(output)  # and do the old style printout
        func_globals['print'] = over_print
=======
        func_globals['__jid_event__'].fire_event(data, 'new')
>>>>>>> 8d9e4161

        # Inject some useful globals to *all* the funciton's global namespace
        # only once per module-- not per func
        completed_funcs = []
        for mod_name, mod_func in self.functions.iteritems():
            mod, _ = mod_name.split('.', 1)
            if mod in completed_funcs:
                continue
            completed_funcs.append(mod)
            for global_key, value in func_globals.iteritems():
                self.functions[mod_name].func_globals[global_key] = value
        try:
            self._verify_fun(fun)

            # There are some descrepencies of what a "low" structure is
            # in the publisher world it is a dict including stuff such as jid,
            # fun, arg (a list of args, with kwargs packed in). Historically
            # this particular one has had no "arg" and just has had all the
            # kwargs packed into the top level object. The plan is to move away
            # from that since the caller knows what is an arg vs a kwarg, but
            # while we make the transition we will load "kwargs" using format_call
            # if there are no kwargs in the low object passed in
            f_call = None
            if 'args' not in low:
                f_call = salt.utils.format_call(self.functions[fun], low)
                args = f_call.get('args', ())
            else:
                args = low['args']
            if 'kwargs' not in low:
                if f_call is None:
                    f_call = salt.utils.format_call(self.functions[fun], low)
                kwargs = f_call.get('kwargs', {})

                # throw a warning for the badly formed low data if we found
                # kwargs using the old mechanism
                if kwargs:
                    salt.utils.warn_until(
                        'Boron',
                        'kwargs must be passed inside the low under "kwargs"'
                    )
            else:
                kwargs = low['kwargs']

            data['return'] = self.functions[fun](*args, **kwargs)
            data['success'] = True
<<<<<<< HEAD
        except (Exception, SystemExit):
            trace = traceback.format_exc()
            data['return'] = 'Exception occurred in {0} {1}:\n{2}'.format(
                self.client, fun, trace)
=======
        except (Exception, SystemExit) as exc:
            data['return'] = 'Exception occurred in {0} {1}: {2}'.format(
                            self.client,
                            fun,
                            traceback.format_exc(),
                            )
>>>>>>> 8d9e4161
            data['success'] = False

        namespaced_event.fire_event(data, 'ret')
        # if we fired an event, make sure to delete the event object.
        # This will ensure that we call destroy, which will do the 0MQ linger
        del event
        del namespaced_event
        return data['return']

    def get_docs(self, arg=None):
        '''
        Return a dictionary of functions and the inline documentation for each
        '''
        if arg:
            target_mod = arg + '.' if not arg.endswith('.') else arg
            docs = [(fun, self.functions[fun].__doc__)
                    for fun in sorted(self.functions)
                    if fun == arg or fun.startswith(target_mod)]
        else:
            docs = [(fun, self.functions[fun].__doc__)
                    for fun in sorted(self.functions)]
        docs = dict(docs)
        return _strip_rst(docs)


class AsyncClientMixin(object):
    '''
    A mixin for *Client interfaces to enable easy async function execution
    '''
    client = None
    tag_prefix = None

    def _proc_function(self, fun, low, user, tag, jid, daemonize=True):
        '''
        Run this method in a multiprocess target to execute the function in a
        multiprocess and fire the return data on the event bus
        '''
        if daemonize:
<<<<<<< HEAD
            salt.utils.daemonize(redirect_out=False)
=======
            salt.utils.daemonize()
>>>>>>> 8d9e4161

        # pack a few things into low
        low['__jid__'] = jid
        low['__user__'] = user
        low['__tag__'] = tag

        return self.low(fun, low)

    def cmd_async(self, low):
        '''
        Execute a function asynchronously; eauth is respected

        This function requires that :conf_master:`external_auth` is configured
        and the user is authorized

        .. code-block:: python

            >>> wheel.cmd_async({
                'fun': 'key.finger',
                'match': 'jerry',
                'eauth': 'auto',
                'username': 'saltdev',
                'password': 'saltdev',
            })
            {'jid': '20131219224744416681', 'tag': 'salt/wheel/20131219224744416681'}
        '''
        return self.master_call(**low)

    def _gen_async_pub(self):
        jid = salt.utils.jid.gen_jid()
        tag = tagify(jid, prefix=self.tag_prefix)
        return {'tag': tag, 'jid': jid}

    def async(self, fun, low, user='UNKNOWN'):
        '''
        Execute the function in a multiprocess and return the event tag to use
        to watch for the return
        '''
        async_pub = self._gen_async_pub()

        proc = multiprocessing.Process(
                target=self._proc_function,
                args=(fun, low, user, async_pub['tag'], async_pub['jid']))
        proc.start()
        proc.join()  # MUST join, otherwise we leave zombies all over
        return async_pub

    def print_async_event(self, suffix, event):
        '''
        Print all of the events with the prefix 'tag'
        '''
        # some suffixes we don't want to print
        if suffix in ('new', ):
            return

        # TODO: clean up this event print out. We probably want something
        # more general, since this will get *really* messy as
        # people use more events that don't quite fit into this mold
        if suffix == 'ret':  # for "ret" just print out return
            salt.output.display_output(event['return'], None, self.opts)
        elif isinstance(event, dict) and 'outputter' in event and event['outputter'] is not None:
            print(self.outputters[event['outputter']](event['data']))
        # otherwise fall back on basic printing
        else:
            event.pop('_stamp')  # remove the timestamp before printing
            print('{tag}: {event}'.format(tag=suffix,
                                          event=event))<|MERGE_RESOLUTION|>--- conflicted
+++ resolved
@@ -7,10 +7,6 @@
 import collections
 import logging
 import traceback
-<<<<<<< HEAD
-import time
-=======
->>>>>>> 8d9e4161
 import multiprocessing
 import weakref
 
@@ -189,19 +185,7 @@
                         '__jid_event__': weakref.proxy(namespaced_event),
                         }
 
-<<<<<<< HEAD
-        def over_print(output):
-            '''
-            Print and duplicate the print to an event
-            '''
-            print_event = {'data': output,
-                           'outputter': 'pprint'}
-            func_globals['__jid_event__'].fire_event(print_event, 'print')
-            __builtin__.print(output)  # and do the old style printout
-        func_globals['print'] = over_print
-=======
         func_globals['__jid_event__'].fire_event(data, 'new')
->>>>>>> 8d9e4161
 
         # Inject some useful globals to *all* the funciton's global namespace
         # only once per module-- not per func
@@ -247,19 +231,12 @@
 
             data['return'] = self.functions[fun](*args, **kwargs)
             data['success'] = True
-<<<<<<< HEAD
-        except (Exception, SystemExit):
-            trace = traceback.format_exc()
-            data['return'] = 'Exception occurred in {0} {1}:\n{2}'.format(
-                self.client, fun, trace)
-=======
         except (Exception, SystemExit) as exc:
             data['return'] = 'Exception occurred in {0} {1}: {2}'.format(
                             self.client,
                             fun,
                             traceback.format_exc(),
                             )
->>>>>>> 8d9e4161
             data['success'] = False
 
         namespaced_event.fire_event(data, 'ret')
@@ -298,11 +275,7 @@
         multiprocess and fire the return data on the event bus
         '''
         if daemonize:
-<<<<<<< HEAD
-            salt.utils.daemonize(redirect_out=False)
-=======
             salt.utils.daemonize()
->>>>>>> 8d9e4161
 
         # pack a few things into low
         low['__jid__'] = jid
