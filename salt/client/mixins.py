# coding: utf-8
'''
A collection of mixins useful for the various *Client interfaces
'''
from __future__ import print_function
from __future__ import absolute_import
import __builtin__
import collections
import logging
import traceback
import time
import multiprocessing

import salt.exceptions
import salt.utils
import salt.utils.event
import salt.utils.jid
import salt.transport
from salt.utils.error import raise_error
from salt.utils.event import tagify
from salt.utils.doc import strip_rst as _strip_rst

log = logging.getLogger(__name__)


class SyncClientMixin(object):
    '''
    A mixin for *Client interfaces to abstract common function execution
    '''
    functions = ()

    def _verify_fun(self, fun):
        '''
        Check that the function passed really exists
        '''
        if not fun:
            err = 'Must specify a function to run'
            raise salt.exceptions.CommandExecutionError(err)
        if fun not in self.functions:
            err = 'Function {0!r} is unavailable'.format(fun)
            raise salt.exceptions.CommandExecutionError(err)

    def master_call(self, **kwargs):
        '''
        Execute a function through the master network interface.
        '''
        load = kwargs
        load['cmd'] = self.client
        channel = salt.transport.Channel.factory(self.opts,
                                                 crypt='clear',
                                                 usage='master_call')
        ret = channel.send(load)
        if isinstance(ret, collections.Mapping):
            if 'error' in ret:
                raise_error(**ret['error'])
        return ret

    def cmd_sync(self, low, timeout=None):
        '''
        Execute a runner function synchronously; eauth is respected

        This function requires that :conf_master:`external_auth` is configured
        and the user is authorized to execute runner functions: (``@runner``).

        .. code-block:: python

            runner.eauth_sync({
                'fun': 'jobs.list_jobs',
                'username': 'saltdev',
                'password': 'saltdev',
                'eauth': 'pam',
            })
        '''
        event = salt.utils.event.get_master_event(self.opts, self.opts['sock_dir'])
        job = self.master_call(**low)
        ret_tag = salt.utils.event.tagify('ret', base=job['tag'])

        if timeout is None:
            timeout = 300
        ret = event.get_event(tag=ret_tag, full=True, wait=timeout)
        if ret is None:
            raise salt.exceptions.SaltClientTimeout(
                "RunnerClient job '{0}' timed out".format(job['jid']),
                jid=job['jid'])

        return ret['data']['return']

    def cmd(self, fun, arg=None, pub_data=None, kwarg=None):
        '''
        Execute a function

        .. code-block:: python

            >>> opts = salt.config.master_config('/etc/salt/master')
            >>> runner = salt.runner.RunnerClient(opts)
            >>> runner.cmd('jobs.list_jobs', [])
            {
                '20131219215650131543': {
                    'Arguments': [300],
                    'Function': 'test.sleep',
                    'StartTime': '2013, Dec 19 21:56:50.131543',
                    'Target': '*',
                    'Target-type': 'glob',
                    'User': 'saltdev'
                },
                '20131219215921857715': {
                    'Arguments': [300],
                    'Function': 'test.sleep',
                    'StartTime': '2013, Dec 19 21:59:21.857715',
                    'Target': '*',
                    'Target-type': 'glob',
                    'User': 'saltdev'
                },
            }

        '''
        if arg is None:
            arg = tuple()
        if not isinstance(arg, list) and not isinstance(arg, tuple):
            raise salt.exceptions.SaltInvocationError(
                'arg must be formatted as a list/tuple'
            )
        if pub_data is None:
            pub_data = {}
        if not isinstance(pub_data, dict):
            raise salt.exceptions.SaltInvocationError(
                'pub_data must be formatted as a dictionary'
            )
        if kwarg is None:
            kwarg = {}
        if not isinstance(kwarg, dict):
            raise salt.exceptions.SaltInvocationError(
                'kwarg must be formatted as a dictionary'
            )
        arglist = salt.utils.args.parse_input(arg)

        # if you were passed kwarg, add it to arglist
        if kwarg:
            kwarg['__kwarg__'] = True
            arglist.append(kwarg)

        args, kwargs = salt.minion.load_args_and_kwargs(
            self.functions[fun], arglist, pub_data
        )
        low = {'fun': fun,
               'args': args,
               'kwargs': kwargs}
        return self.low(fun, low)

    def low(self, fun, low):
        '''
        Execute a function from low data
        Low data includes:
            required:
                - fun: the name of the function to run
            optional:
                - args: a list of args to pass to fun
                - kwargs: kwargs for fun
                - __user__: user who is running the command
                - __jid__: jid to run under
                - __tag__: tag to run under
        '''
        jid = low.get('__jid__', salt.utils.jid.gen_jid())
        tag = low.get('__tag__', tagify(jid, prefix=self.tag_prefix))
        data = {'fun': '{0}.{1}'.format(self.client, fun),
                'jid': jid,
                'user': low.get('__user__', 'UNKNOWN'),
                }
        event = salt.utils.event.get_event(
                'master',
                self.opts['sock_dir'],
                self.opts['transport'],
                opts=self.opts,
                listen=False)
        event.fire_event(data, tagify('new', base=tag))

        # TODO: document these, and test that they exist
        # TODO: Other things to inject??
        func_globals = {'__jid__': jid,
                        '__user__': data['user'],
                        '__tag__': tag,
                        '__jid_event__': salt.utils.event.NamespacedEvent(event, tag),
                        }

        def over_print(output):
            '''
            Print and duplicate the print to an event
            '''
            print_event = {'data': output,
                           'outputter': 'pprint'}
            func_globals['__jid_event__'].fire_event(print_event, 'print')
            __builtin__.print(output)  # and do the old style printout
        func_globals['print'] = over_print

        # Inject some useful globals to *all* the funciton's global namespace
        # only once per module-- not per func
        completed_funcs = []
        for mod_name, mod_func in self.functions.iteritems():
            mod, _ = mod_name.split('.', 1)
            if mod in completed_funcs:
                continue
            completed_funcs.append(mod)
            for global_key, value in func_globals.iteritems():
                self.functions[mod_name].func_globals[global_key] = value
        try:
            self._verify_fun(fun)

            # There are some descrepencies of what a "low" structure is
            # in the publisher world it is a dict including stuff such as jid,
            # fun, arg (a list of args, with kwargs packed in). Historically
            # this particular one has had no "arg" and just has had all the
            # kwargs packed into the top level object. The plan is to move away
            # from that since the caller knows what is an arg vs a kwarg, but
            # while we make the transition we will load "kwargs" using format_call
            # if there are no kwargs in the low object passed in
            f_call = None
            if 'args' not in low:
                f_call = salt.utils.format_call(self.functions[fun], low)
                args = f_call.get('args', ())
            else:
                args = low['args']
            if 'kwargs' not in low:
                if f_call is None:
                    f_call = salt.utils.format_call(self.functions[fun], low)
                kwargs = f_call.get('kwargs', {})

                # throw a warning for the badly formed low data if we found
                # kwargs using the old mechanism
                if kwargs:
                    salt.utils.warn_until(
                        'Boron',
                        'kwargs must be passed inside the low under "kwargs"'
                    )
            else:
                kwargs = low['kwargs']

            data['return'] = self.functions[fun](*args, **kwargs)
            data['success'] = True
        except (Exception, SystemExit):
            trace = traceback.format_exc()
            data['return'] = 'Exception occurred in {0} {1}:\n{2}'.format(
                self.client, fun, trace)
            data['success'] = False

        event.fire_event(data, tagify('ret', base=tag))
        # if we fired an event, make sure to delete the event object.
        # This will ensure that we call destroy, which will do the 0MQ linger
        #
        # The process ends and the zmq linger appears NOT to be respected. As
        # a result, at time the del event kills the socket before the above
        # fire_event can finish. There may be a better way to wait for the event
        # to fire but for now we will insert a small delay.
        time.sleep(0.25)
        del event
        return data['return']

    def get_docs(self, arg=None):
        '''
        Return a dictionary of functions and the inline documentation for each
        '''
        if arg:
            target_mod = arg + '.' if not arg.endswith('.') else arg
            docs = [(fun, self.functions[fun].__doc__)
                    for fun in sorted(self.functions)
                    if fun == arg or fun.startswith(target_mod)]
        else:
            docs = [(fun, self.functions[fun].__doc__)
                    for fun in sorted(self.functions)]
        docs = dict(docs)
        return _strip_rst(docs)


class AsyncClientMixin(object):
    '''
    A mixin for *Client interfaces to enable easy async function execution
    '''
    client = None
    tag_prefix = None

    def _proc_function(self, fun, low, user, tag, jid, daemonize=True):
        '''
        Run this method in a multiprocess target to execute the function in a
        multiprocess and fire the return data on the event bus
        '''
<<<<<<< HEAD
        if daemonize:
            salt.utils.daemonize()
=======
        salt.utils.daemonize(redirect_out=False)
>>>>>>> 94e441e7

        # pack a few things into low
        low['__jid__'] = jid
        low['__user__'] = user
        low['__tag__'] = tag

        self.low(fun, low)

    def cmd_async(self, low):
        '''
        Execute a function asynchronously; eauth is respected

        This function requires that :conf_master:`external_auth` is configured
        and the user is authorized

        .. code-block:: python

            >>> wheel.cmd_async({
                'fun': 'key.finger',
                'match': 'jerry',
                'eauth': 'auto',
                'username': 'saltdev',
                'password': 'saltdev',
            })
            {'jid': '20131219224744416681', 'tag': 'salt/wheel/20131219224744416681'}
        '''
        return self.master_call(**low)

    def _gen_async_pub(self):
        jid = salt.utils.jid.gen_jid()
        tag = tagify(jid, prefix=self.tag_prefix)
        return {'tag': tag, 'jid': jid}

    def async(self, fun, low, user='UNKNOWN'):
        '''
        Execute the function in a multiprocess and return the event tag to use
        to watch for the return
        '''
        async_pub = self._gen_async_pub()

        proc = multiprocessing.Process(
                target=self._proc_function,
                args=(fun, low, user, async_pub['tag'], async_pub['jid']))
        proc.start()
        proc.join()  # MUST join, otherwise we leave zombies all over
        return async_pub

    def print_async_event(self, suffix, event):
        '''
        Print all of the events with the prefix 'tag'
        '''
        # some suffixes we don't want to print
        if suffix in ('new', ):
            return

        # TODO: clean up this event print out. We probably want something
        # more general, since this will get *really* messy as
        # people use more events that don't quite fit into this mold
        if suffix == 'ret':  # for "ret" just print out return
            salt.output.display_output(event['return'], '', self.opts)
        elif isinstance(event, dict) and 'outputter' in event and event['outputter'] is not None:
            print(self.outputters[event['outputter']](event['data']))
        # otherwise fall back on basic printing
        else:
            event.pop('_stamp')  # remove the timestamp before printing
            print('{tag}: {event}'.format(tag=suffix,
                                          event=event))

    def get_async_returns(self, tag, timeout=None, event=None):
        '''
        Yield all events from a given tag until "ret" is received or timeout is
        reached.
        '''
        if timeout is None:
            timeout = self.opts['timeout'] * 2

        if event is None:
            event = salt.utils.event.get_master_event(self.opts, self.opts['sock_dir'])
        timeout_at = time.time() + timeout
        last_progress_timestamp = time.time()
        basetag_depth = tag.count('/') + 1

        # no need to have a sleep, get_event has one inside
        while True:
            raw = event.get_event(timeout, tag=tag, full=True)
            # If we saw no events in the event bus timeout
            # OR
            # we have reached the total timeout
            # AND
            # have not seen any progress events for the length of the timeout.
            now = time.time()
            if raw is None and (now > timeout_at and
                                now - last_progress_timestamp > timeout):
                # Timeout reached
                break
            try:
                tag_parts = raw['tag'].split('/')
                suffix = '/'.join(tag_parts[basetag_depth:])
                last_progress_timestamp = now
                yield suffix, raw['data']
                if tag_parts[3] == 'ret':
                    raise StopIteration()  # we are done, we got return
            except (IndexError, KeyError):
                continue<|MERGE_RESOLUTION|>--- conflicted
+++ resolved
@@ -282,12 +282,8 @@
         Run this method in a multiprocess target to execute the function in a
         multiprocess and fire the return data on the event bus
         '''
-<<<<<<< HEAD
         if daemonize:
-            salt.utils.daemonize()
-=======
-        salt.utils.daemonize(redirect_out=False)
->>>>>>> 94e441e7
+            salt.utils.daemonize(redirect_out=False)
 
         # pack a few things into low
         low['__jid__'] = jid
