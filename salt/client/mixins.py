--- conflicted
+++ resolved
@@ -285,11 +285,8 @@
             # namespace only once per module-- not per func
             completed_funcs = []
             for mod_name in six.iterkeys(self.functions):
-<<<<<<< HEAD
-=======
                 if '.' not in mod_name:
                     continue
->>>>>>> 6a554d56
                 mod, _ = mod_name.split('.', 1)
                 if mod in completed_funcs:
                     continue
