# coding: utf-8
'''
A collection of mixins useful for the various *Client interfaces
'''

# Import Python libs
from __future__ import absolute_import, print_function
import logging
import weakref
import traceback
import collections
import multiprocessing

# Import Salt libs
import salt.exceptions
import salt.minion
import salt.utils
import salt.utils.event
import salt.utils.jid
import salt.utils.job
import salt.transport
from salt.utils.error import raise_error
from salt.utils.event import tagify
from salt.utils.doc import strip_rst as _strip_rst

# Import 3rd-party libs
import salt.ext.six as six

log = logging.getLogger(__name__)

CLIENT_INTERNAL_KEYWORDS = frozenset([
    'client',
    'cmd',
    'eauth',
    'fun',
    'kwarg',
    'match',
    'token',
    '__jid__',
    '__tag__',
    '__user__',
    'username',
    'password'
])


class ClientFuncsDict(collections.MutableMapping):
    '''
    Class to make a read-only dict for accessing runner funcs "directly"
    '''
    def __init__(self, client):
        self.client = client

    def __setitem__(self, key, val):
        raise NotImplementedError()

    def __delitem__(self, key):
        raise NotImplementedError()

    def __getitem__(self, key):
        '''
        Return a function that you can call with regular func params, but
        will do all the _proc_function magic
        '''
        if key not in self.client.functions:
            raise KeyError

        def wrapper(*args, **kwargs):
            low = {'fun': key,
                   'args': args,
                   'kwargs': kwargs,
                   }
            pub_data = {}
            # pull out pub_data if you have it
            for k, v in six.iteritems(dict(kwargs)):
                if k.startswith('__pub_'):
                    pub_data[k] = kwargs.pop(k)

            async_pub = self.client._gen_async_pub(pub_data.get('__pub_jid'))

            user = salt.utils.get_specific_user()
            return self.client._proc_function(key,
                   low,
                   user,
                   async_pub['tag'],  # TODO: fix
                   async_pub['jid'],  # TODO: fix
                   False,  # Don't daemonize
                   )
        return wrapper

    def __len__(self):
        return len(self.client.functions)

    def __iter__(self):
        return iter(self.client.functions)


class SyncClientMixin(object):
    '''
    A mixin for *Client interfaces to abstract common function execution
    '''
    functions = ()

    def functions_dict(self):
        '''
        Return a dict that will mimic the "functions" dict used all over salt.
        It creates a wrapper around the function allowing **kwargs, and if pub_data
        is passed in as kwargs, will re-use the JID passed in
        '''
        return ClientFuncsDict(self)

    def _verify_fun(self, fun):
        '''
        Check that the function passed really exists
        '''
        if not fun:
            err = 'Must specify a function to run'
            raise salt.exceptions.CommandExecutionError(err)
        if fun not in self.functions:
            err = 'Function {0!r} is unavailable'.format(fun)
            raise salt.exceptions.CommandExecutionError(err)

    def master_call(self, **kwargs):
        '''
        Execute a function through the master network interface.
        '''
        load = kwargs
        load['cmd'] = self.client
        channel = salt.transport.Channel.factory(self.opts,
                                                 crypt='clear',
                                                 usage='master_call')
        ret = channel.send(load)
        if isinstance(ret, collections.Mapping):
            if 'error' in ret:
                raise_error(**ret['error'])
        return ret

    def cmd_sync(self, low, timeout=None):
        '''
        Execute a runner function synchronously; eauth is respected

        This function requires that :conf_master:`external_auth` is configured
        and the user is authorized to execute runner functions: (``@runner``).

        .. code-block:: python

            runner.eauth_sync({
                'fun': 'jobs.list_jobs',
                'username': 'saltdev',
                'password': 'saltdev',
                'eauth': 'pam',
            })
        '''
        event = salt.utils.event.get_master_event(self.opts, self.opts['sock_dir'])
        job = self.master_call(**low)
        ret_tag = salt.utils.event.tagify('ret', base=job['tag'])

        if timeout is None:
            timeout = 300
        ret = event.get_event(tag=ret_tag, full=True, wait=timeout)
        if ret is None:
            raise salt.exceptions.SaltClientTimeout(
                "RunnerClient job '{0}' timed out".format(job['jid']),
                jid=job['jid'])

        return ret['data']['return']

    def cmd(self, fun, arg=None, pub_data=None, kwarg=None):
        '''
        Execute a function

        .. code-block:: python

            >>> opts = salt.config.master_config('/etc/salt/master')
            >>> runner = salt.runner.RunnerClient(opts)
            >>> runner.cmd('jobs.list_jobs', [])
            {
                '20131219215650131543': {
                    'Arguments': [300],
                    'Function': 'test.sleep',
                    'StartTime': '2013, Dec 19 21:56:50.131543',
                    'Target': '*',
                    'Target-type': 'glob',
                    'User': 'saltdev'
                },
                '20131219215921857715': {
                    'Arguments': [300],
                    'Function': 'test.sleep',
                    'StartTime': '2013, Dec 19 21:59:21.857715',
                    'Target': '*',
                    'Target-type': 'glob',
                    'User': 'saltdev'
                },
            }

        '''
        if arg is None:
            arg = tuple()
        if not isinstance(arg, list) and not isinstance(arg, tuple):
            raise salt.exceptions.SaltInvocationError(
                'arg must be formatted as a list/tuple'
            )
        if pub_data is None:
            pub_data = {}
        if not isinstance(pub_data, dict):
            raise salt.exceptions.SaltInvocationError(
                'pub_data must be formatted as a dictionary'
            )
        if kwarg is None:
            kwarg = {}
        if not isinstance(kwarg, dict):
            raise salt.exceptions.SaltInvocationError(
                'kwarg must be formatted as a dictionary'
            )
        arglist = salt.utils.args.parse_input(arg)

        # if you were passed kwarg, add it to arglist
        if kwarg:
            kwarg['__kwarg__'] = True
            arglist.append(kwarg)

        args, kwargs = salt.minion.load_args_and_kwargs(
            self.functions[fun], arglist, pub_data
        )
        low = {'fun': fun,
               'args': args,
               'kwargs': kwargs}
        return self.low(fun, low)

    @property
    def mminion(self):
        if not hasattr(self, '_mminion'):
            self._mminion = salt.minion.MasterMinion(self.opts, states=False, rend=False)
        return self._mminion

    def low(self, fun, low):
        '''
        Execute a function from low data
        Low data includes:
            required:
                - fun: the name of the function to run
            optional:
                - args: a list of args to pass to fun
                - kwargs: kwargs for fun
                - __user__: user who is running the command
                - __jid__: jid to run under
                - __tag__: tag to run under
        '''
        # fire the mminion loading (if not already done) here
        # this is not to clutter the output with the module loading
        # if we have a high debug level.
<<<<<<< HEAD
        self.mminion # pylint: disable=W0104
=======
        self.mminion  # pylint: disable=W0104
>>>>>>> a0440c61
        jid = low.get('__jid__', salt.utils.jid.gen_jid())
        tag = low.get('__tag__', tagify(jid, prefix=self.tag_prefix))

        data = {'fun': '{0}.{1}'.format(self.client, fun),
                'jid': jid,
                'user': low.get('__user__', 'UNKNOWN'),
                }
        event = salt.utils.event.get_event(
                'master',
                self.opts['sock_dir'],
                self.opts['transport'],
                opts=self.opts,
                listen=False)

        namespaced_event = salt.utils.event.NamespacedEvent(
            event,
            tag,
            print_func=self.print_async_event if hasattr(self, 'print_async_event') else None
        )
        # TODO: document these, and test that they exist
        # TODO: Other things to inject??
        func_globals = {'__jid__': jid,
                        '__user__': data['user'],
                        '__tag__': tag,
                        # weak ref to avoid the Exception in interpreter teardown
                        # of event
                        '__jid_event__': weakref.proxy(namespaced_event),
                        }

        func_globals['__jid_event__'].fire_event(data, 'new')

        try:
            self._verify_fun(fun)

            # Inject some useful globals to *all* the funciton's global namespace
            # only once per module-- not per func
            completed_funcs = []
            for mod_name in six.iterkeys(self.functions):
                mod, _ = mod_name.split('.', 1)
                if mod in completed_funcs:
                    continue
                completed_funcs.append(mod)
                for global_key, value in six.iteritems(func_globals):
                    self.functions[fun].__globals__[global_key] = value

            # There are some descrepencies of what a "low" structure is
            # in the publisher world it is a dict including stuff such as jid,
            # fun, arg (a list of args, with kwargs packed in). Historically
            # this particular one has had no "arg" and just has had all the
            # kwargs packed into the top level object. The plan is to move away
            # from that since the caller knows what is an arg vs a kwarg, but
            # while we make the transition we will load "kwargs" using format_call
            # if there are no kwargs in the low object passed in
            f_call = None
            if 'args' not in low:
                f_call = salt.utils.format_call(self.functions[fun], low, expected_extra_kws=CLIENT_INTERNAL_KEYWORDS)
                args = f_call.get('args', ())
            else:
                args = low['args']
            if 'kwargs' not in low:
                if f_call is None:
                    f_call = salt.utils.format_call(self.functions[fun], low, expected_extra_kws=CLIENT_INTERNAL_KEYWORDS)
                kwargs = f_call.get('kwargs', {})

                # throw a warning for the badly formed low data if we found
                # kwargs using the old mechanism
                if kwargs:
                    salt.utils.warn_until(
                        'Boron',
                        'kwargs must be passed inside the low under "kwargs"'
                    )
            else:
                kwargs = low['kwargs']

            data['return'] = self.functions[fun](*args, **kwargs)
            data['success'] = True
        except (Exception, SystemExit):
            data['return'] = 'Exception occurred in {0} {1}: {2}'.format(
                            self.client,
                            fun,
                            traceback.format_exc(),
                            )
            data['success'] = False

        namespaced_event.fire_event(data, 'ret')
        salt.utils.job.store_job(
            self.opts,
            {'id': self.opts['id'],
             'tgt': self.opts['id'],
             'jid': data['jid'],
             'return': data,
             },
            event=None,
            mminion=self.mminion,
            )
        # if we fired an event, make sure to delete the event object.
        # This will ensure that we call destroy, which will do the 0MQ linger
        log.info('Runner completed: {0}'.format(data['jid']))
        del event
        del namespaced_event
        return data['return']

    def get_docs(self, arg=None):
        '''
        Return a dictionary of functions and the inline documentation for each
        '''
        if arg:
            target_mod = arg + '.' if not arg.endswith('.') else arg
            docs = [(fun, self.functions[fun].__doc__)
                    for fun in sorted(self.functions)
                    if fun == arg or fun.startswith(target_mod)]
        else:
            docs = [(fun, self.functions[fun].__doc__)
                    for fun in sorted(self.functions)]
        docs = dict(docs)
        return _strip_rst(docs)


class AsyncClientMixin(object):
    '''
    A mixin for *Client interfaces to enable easy async function execution
    '''
    client = None
    tag_prefix = None

    def _proc_function(self, fun, low, user, tag, jid, daemonize=True):
        '''
        Run this method in a multiprocess target to execute the function in a
        multiprocess and fire the return data on the event bus
        '''
        if daemonize:
            salt.utils.daemonize()

        # pack a few things into low
        low['__jid__'] = jid
        low['__user__'] = user
        low['__tag__'] = tag

        return self.low(fun, low)

    def cmd_async(self, low):
        '''
        Execute a function asynchronously; eauth is respected

        This function requires that :conf_master:`external_auth` is configured
        and the user is authorized

        .. code-block:: python

            >>> wheel.cmd_async({
                'fun': 'key.finger',
                'match': 'jerry',
                'eauth': 'auto',
                'username': 'saltdev',
                'password': 'saltdev',
            })
            {'jid': '20131219224744416681', 'tag': 'salt/wheel/20131219224744416681'}
        '''
        return self.master_call(**low)

    def _gen_async_pub(self, jid=None):
        if jid is None:
            jid = salt.utils.jid.gen_jid()
        tag = tagify(jid, prefix=self.tag_prefix)
        return {'tag': tag, 'jid': jid}

    def async(self, fun, low, user='UNKNOWN'):
        '''
        Execute the function in a multiprocess and return the event tag to use
        to watch for the return
        '''
        async_pub = self._gen_async_pub()

        proc = multiprocessing.Process(
                target=self._proc_function,
                args=(fun, low, user, async_pub['tag'], async_pub['jid']))
        proc.start()
        proc.join()  # MUST join, otherwise we leave zombies all over
        return async_pub

    def print_async_event(self, suffix, event):
        '''
        Print all of the events with the prefix 'tag'
        '''
        # if we are "quiet", don't print
        if self.opts.get('quiet', False):
            return

        # some suffixes we don't want to print
        if suffix in ('new', ):
            return

        # TODO: clean up this event print out. We probably want something
        # more general, since this will get *really* messy as
        # people use more events that don't quite fit into this mold
        if suffix == 'ret':  # for "ret" just print out return
            if isinstance(event['return'], dict):
                outputter = event['return'].pop('outputter', None)
            else:
                outputter = None
            salt.output.display_output(event['return'], outputter, self.opts)
        elif isinstance(event, dict) and 'outputter' in event and event['outputter'] is not None:
            print(self.outputters[event['outputter']](event['data']))
        # otherwise fall back on basic printing
        else:
            print('{tag}: {event}'.format(tag=suffix,
                                          event=event))<|MERGE_RESOLUTION|>--- conflicted
+++ resolved
@@ -249,11 +249,7 @@
         # fire the mminion loading (if not already done) here
         # this is not to clutter the output with the module loading
         # if we have a high debug level.
-<<<<<<< HEAD
-        self.mminion # pylint: disable=W0104
-=======
         self.mminion  # pylint: disable=W0104
->>>>>>> a0440c61
         jid = low.get('__jid__', salt.utils.jid.gen_jid())
         tag = low.get('__tag__', tagify(jid, prefix=self.tag_prefix))
 
