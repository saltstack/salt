--- conflicted
+++ resolved
@@ -241,13 +241,10 @@
             data['success'] = False
 
         namespaced_event.fire_event(data, 'ret')
-<<<<<<< HEAD
-=======
         salt.utils.job.store_job(
             self.opts,
             {'id': self.opts['id'], 'jid': data['jid'], 'return': data},
             event=None)
->>>>>>> 3d5246c9
         # if we fired an event, make sure to delete the event object.
         # This will ensure that we call destroy, which will do the 0MQ linger
         del event
