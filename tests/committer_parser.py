#!/usr/bin/python
# -*- coding: utf-8 -*-
#
# committer_parser.py
#
# Simple script to parse the output of 'git log' and generate some statistics.
# May leverage GitHub API in the future
#
"""
To use this commit parser script pipe git log into the stdin:

    git log | committer_parser.py -c -
"""
# pylint: disable=resource-leakage

# Import python libs
from __future__ import absolute_import, print_function

import datetime
import email.utils
import getopt
import re
import sys


class Usage(Exception):
    def __init__(self, msg):  # pylint: disable=W0231
        self.msg = (
            "committer_parser.py [-c | --contributor-detail] - |" " <logfilename>\n"
        )
        self.msg += (
            "   : Parse commit log from git and print number of "
            "commits and unique committers\n"
        )
        self.msg += "   : by month.  Accepts a filename or reads from stdin.\n"
        self.msg += (
            "   : -c | --contributor-detail generates output by "
            "contributor, by month, in a tab-separated table\n"
        )
        if msg:
            self.msg += "\n"
            self.msg += msg


def parse_date(datestr):
    d = email.utils.parsedate(datestr)
    return datetime.datetime(d[0], d[1], d[2], d[3], d[4], d[5], d[6])


def parse_gitlog(filename=None):
    """
    Parse out the gitlog cli data
    """
    results = {}
    commits = {}
    commits_by_contributor = {}

    if not filename or filename == "-":
        fh = sys.stdin
    else:
        fh = open(filename, "r+")

    try:
        commitcount = 0
        for line in fh.readlines():
            line = line.rstrip()
            if line.startswith("commit "):
                new_commit = True
                commitcount += 1
                continue

            if line.startswith("Author:"):
                author = re.match(r"Author:\s+(.*)\s+<(.*)>", line)
                if author:
                    email = author.group(2)
                continue

            if line.startswith("Date:"):

                isodate = re.match(r"Date:\s+(.*)", line)
                d = parse_date(isodate.group(1))
                continue

            if len(line) < 2 and new_commit:
                new_commit = False
                key = "{0}-{1}".format(d.year, str(d.month).zfill(2))

                if key not in results:
                    results[key] = []

                if key not in commits:
                    commits[key] = 0

                if email not in commits_by_contributor:
                    commits_by_contributor[email] = {}

                if key not in commits_by_contributor[email]:
                    commits_by_contributor[email][key] = 1
                else:
                    commits_by_contributor[email][key] += 1

                    if email not in results[key]:
                        results[key].append(email)

                    commits[key] += commitcount
                    commitcount = 0
    finally:
        fh.close()
    return (results, commits, commits_by_contributor)


def counts_by_contributor(commits_by_contributor, results):
    output = ""
    dates = sorted(results.keys())
    for d in dates:
        output += "\t{0}".format(d)

    output += "\n"

    for email in sorted(commits_by_contributor.keys()):
        output += "'{0}".format(email)
        for d in dates:
            if d in commits_by_contributor[email]:
                output += "\t{0}".format(commits_by_contributor[email][d])
            else:
                output += "\t"
        output += "\n"
    return output


def count_results(results, commits):
    result_str = ""
    print("Date\tContributors\tCommits")
    for k in sorted(results.keys()):
        result_str += "{0}\t{1}\t{2}".format(k, len(results[k]), commits[k])
        result_str += "\n"
    return result_str


def main(argv=None):
    if argv is None:
        argv = sys.argv
    try:
        try:
<<<<<<< HEAD
            opts, args = getopt.getopt(argv[1:], "hc", ["help", "contributor-detail"])
            if len(args) < 1:
                raise Usage(
                    "committer_parser.py needs a filename or '-' to read from stdin"
                )
=======
            opts, args = getopt.getopt(argv[1:], 'hc', ['help', 'contributor-detail'])
            if not args:
                raise Usage('committer_parser.py needs a filename or \'-\' to read from stdin')
>>>>>>> 8abb7099
        except getopt.error as msg:
            raise Usage(msg)
    except Usage as err:
        print(err.msg, file=sys.stderr)
        return 2

<<<<<<< HEAD
    if len(opts) > 0:
        if "-h" in opts[0] or "--help" in opts[0]:
=======
    if opts:
        if '-h' in opts[0] or '--help' in opts[0]:
>>>>>>> 8abb7099
            return 0

    data, counts, commits_by_contributor = parse_gitlog(filename=args[0])

<<<<<<< HEAD
    if len(opts) > 0:
        if "-c" or "--contributor-detail":
=======
    if opts:
        if '-c' or '--contributor-detail':
>>>>>>> 8abb7099
            print(counts_by_contributor(commits_by_contributor, data))
    else:
        print(count_results(data, counts))


if __name__ == "__main__":
    sys.exit(main())<|MERGE_RESOLUTION|>--- conflicted
+++ resolved
@@ -142,41 +142,23 @@
         argv = sys.argv
     try:
         try:
-<<<<<<< HEAD
-            opts, args = getopt.getopt(argv[1:], "hc", ["help", "contributor-detail"])
-            if len(args) < 1:
-                raise Usage(
-                    "committer_parser.py needs a filename or '-' to read from stdin"
-                )
-=======
             opts, args = getopt.getopt(argv[1:], 'hc', ['help', 'contributor-detail'])
             if not args:
                 raise Usage('committer_parser.py needs a filename or \'-\' to read from stdin')
->>>>>>> 8abb7099
         except getopt.error as msg:
             raise Usage(msg)
     except Usage as err:
         print(err.msg, file=sys.stderr)
         return 2
 
-<<<<<<< HEAD
-    if len(opts) > 0:
-        if "-h" in opts[0] or "--help" in opts[0]:
-=======
     if opts:
         if '-h' in opts[0] or '--help' in opts[0]:
->>>>>>> 8abb7099
             return 0
 
     data, counts, commits_by_contributor = parse_gitlog(filename=args[0])
 
-<<<<<<< HEAD
-    if len(opts) > 0:
-        if "-c" or "--contributor-detail":
-=======
     if opts:
         if '-c' or '--contributor-detail':
->>>>>>> 8abb7099
             print(counts_by_contributor(commits_by_contributor, data))
     else:
         print(count_results(data, counts))
