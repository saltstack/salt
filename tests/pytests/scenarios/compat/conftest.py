"""
    tests.e2e.compat.conftest
    ~~~~~~~~~~~~~~~~~~~~~~~~~

    Salt Compatibility PyTest Fixtures
"""
import logging
import os
import shutil

import pytest
import salt.utils.path
from saltfactories.daemons.container import Container
from saltfactories.utils import random_string
from tests.support.runtests import RUNTIME_VARS
from tests.support.sminion import create_sminion

<<<<<<< HEAD
try:
    import docker
    from docker.errors import DockerException
except ImportError:
    docker = None

    class DockerException(Exception):
        pass
=======
docker = pytest.importorskip("docker")
# pylint: disable=3rd-party-module-not-gated,no-name-in-module
from docker.errors import DockerException  # isort:skip

# pylint: enable=3rd-party-module-not-gated,no-name-in-module

pytestmark = [
    pytest.mark.slow_test,
    pytest.mark.skip_if_binaries_missing("docker"),
]
>>>>>>> 4fba02c9


log = logging.getLogger(__name__)


@pytest.fixture(scope="session")
def docker_client():
    if docker is None:
        pytest.skip("The docker python library is not available")

    if salt.utils.path.which("docker") is None:
        pytest.skip("The docker binary is not available")
    try:
        client = docker.from_env()
        connectable = Container.client_connectable(client)
        if connectable is not True:  # pragma: no cover
            pytest.skip(connectable)
        return client
    except DockerException:
        pytest.skip("Failed to get a connection to docker running on the system")


@pytest.fixture(scope="session")
def host_docker_network_ip_address(docker_client):
    sminion = create_sminion()
    network_name = "salt-e2e"
    network_subnet = "10.0.20.0/24"
    network_gateway = "10.0.20.1"
    try:
        ret = sminion.states.docker_network.present(
            network_name,
            driver="bridge",
            ipam_pools=[{"subnet": network_subnet, "gateway": network_gateway}],
        )
        assert isinstance(ret, dict), ret
        assert ret["result"], "Failed to create docker network: {}".format(ret)
        yield network_gateway
    finally:
        sminion.states.docker_network.absent(network_name)


@pytest.fixture(scope="session")
def salt_factories_config(salt_factories_config, host_docker_network_ip_address):
    """
    Return a dictionary with the keyworkd arguments for FactoriesManager
    """
    config = salt_factories_config.copy()
    config["log_server_host"] = host_docker_network_ip_address
    return config


@pytest.fixture(scope="package")
def integration_files_dir(tmp_path_factory):
    """
    Fixture which returns the salt integration files directory path.
    Creates the directory if it does not yet exist.
    """
    dirname = tmp_path_factory.mktemp("integration-files")
    try:
        yield dirname
    finally:
        shutil.rmtree(str(dirname), ignore_errors=True)


@pytest.fixture(scope="package")
def state_tree(integration_files_dir):
    """
    Fixture which returns the salt state tree root directory path.
    Creates the directory if it does not yet exist.
    """
    dirname = integration_files_dir / "state-tree"
    dirname.mkdir(exist_ok=True)
    return dirname


@pytest.fixture(scope="package")
def pillar_tree(integration_files_dir):
    """
    Fixture which returns the salt pillar tree root directory path.
    Creates the directory if it does not yet exist.
    """
    dirname = integration_files_dir / "pillar-tree"
    dirname.mkdir(exist_ok=True)
    return dirname


@pytest.fixture(scope="package")
def salt_master(
    request,
    salt_factories,
    host_docker_network_ip_address,
    state_tree,
    pillar_tree,
):
    master_id = random_string("master-compat-", uppercase=False)
    root_dir = salt_factories.get_root_dir_for_daemon(master_id)
    conf_dir = root_dir / "conf"
    conf_dir.mkdir(exist_ok=True)

    config_defaults = {
        "root_dir": str(root_dir),
        "transport": request.config.getoption("--transport"),
    }
    config_overrides = {
        "interface": host_docker_network_ip_address,
        "log_level_logfile": "quiet",
        # We also want to scrutinize the key acceptance
        "open_mode": False,
    }

    # We need to copy the extension modules into the new master root_dir or
    # it will be prefixed by it
    extension_modules_path = str(root_dir / "extension_modules")
    if not os.path.exists(extension_modules_path):
        shutil.copytree(
            os.path.join(RUNTIME_VARS.FILES, "extension_modules"),
            extension_modules_path,
        )

    config_overrides.update(
        {
            "extension_modules": extension_modules_path,
            "file_roots": {"base": [str(state_tree)]},
            "pillar_roots": {"base": [str(pillar_tree)]},
        }
    )
    factory = salt_factories.salt_master_daemon(
        master_id,
        defaults=config_defaults,
        overrides=config_overrides,
    )
    with factory.started():
        yield factory


@pytest.fixture
def salt_cli(salt_master):
    return salt_master.salt_cli()


@pytest.fixture
def salt_cp_cli(salt_master):
    return salt_master.salt_cp_cli()<|MERGE_RESOLUTION|>--- conflicted
+++ resolved
@@ -15,16 +15,6 @@
 from tests.support.runtests import RUNTIME_VARS
 from tests.support.sminion import create_sminion
 
-<<<<<<< HEAD
-try:
-    import docker
-    from docker.errors import DockerException
-except ImportError:
-    docker = None
-
-    class DockerException(Exception):
-        pass
-=======
 docker = pytest.importorskip("docker")
 # pylint: disable=3rd-party-module-not-gated,no-name-in-module
 from docker.errors import DockerException  # isort:skip
@@ -35,7 +25,6 @@
     pytest.mark.slow_test,
     pytest.mark.skip_if_binaries_missing("docker"),
 ]
->>>>>>> 4fba02c9
 
 
 log = logging.getLogger(__name__)
