--- conflicted
+++ resolved
@@ -3,11 +3,7 @@
 pytestmark = [
     pytest.mark.windows_whitelisted,
     pytest.mark.core_test,
-<<<<<<< HEAD
-    pytest.mark.timeout_unless_on_windows(120),
-=======
     pytest.mark.timeout_unless_on_windows(240),
->>>>>>> e50d3a19
 ]
 
 
