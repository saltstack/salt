--- conflicted
+++ resolved
@@ -1,13 +1,8 @@
-<<<<<<< HEAD
 import asyncio
+import copy
 import logging
 import os
-=======
-import copy
-import logging
 import random
-import threading
->>>>>>> 20fd3421
 import time
 from contextlib import contextmanager
 
