--- conflicted
+++ resolved
@@ -1,20 +1,18 @@
+import ctypes
 import logging
 import multiprocessing
 import time
 from concurrent.futures.thread import ThreadPoolExecutor
 
 import pytest
+import salt.channel.client
+import salt.channel.server
 import salt.config
 import salt.exceptions
 import salt.ext.tornado.gen
 import salt.ext.tornado.ioloop
 import salt.log.setup
 import salt.master
-<<<<<<< HEAD
-=======
-import salt.transport.client
-import salt.transport.server
->>>>>>> 064729c1
 import salt.transport.zeromq
 import salt.utils.platform
 import salt.utils.process
@@ -27,11 +25,14 @@
 
 
 class Collector(salt.utils.process.SignalHandlingProcess):
-    def __init__(self, minion_config, pub_uri, timeout=30, zmq_filtering=False):
+    def __init__(
+        self, minion_config, pub_uri, aes_key, timeout=30, zmq_filtering=False
+    ):
         super().__init__()
         self.minion_config = minion_config
         self.pub_uri = pub_uri
         self.timeout = timeout
+        self.aes_key = aes_key
         self.hard_timeout = time.time() + timeout + 30
         self.manager = multiprocessing.Manager()
         self.results = self.manager.list()
@@ -66,6 +67,7 @@
         sock.setsockopt(zmq.SUBSCRIBE, b"")
         sock.connect(self.pub_uri)
         last_msg = time.time()
+        crypticle = salt.crypt.Crypticle(self.minion_config, self.aes_key)
         self.started.set()
         while True:
             curr_time = time.time()
@@ -79,14 +81,10 @@
                 time.sleep(0.1)
             else:
                 try:
-<<<<<<< HEAD
-                    payload = salt.payload.loads(payload)
-=======
                     serial_payload = salt.payload.loads(payload)
                     payload = crypticle.loads(serial_payload["load"])
                     if not payload:
                         continue
->>>>>>> 064729c1
                     if "start" in payload:
                         self.running.set()
                         continue
@@ -128,8 +126,6 @@
         self.master_config = master_config
         self.minion_config = minion_config
         self.collector_kwargs = collector_kwargs
-<<<<<<< HEAD
-=======
         self.aes_key = salt.crypt.Crypticle.generate_key_string()
         salt.master.SMaster.secrets["aes"] = {
             "secret": multiprocessing.Array(
@@ -140,11 +136,10 @@
                 ctypes.c_longlong, lock=False  # We'll use the lock from 'secret'
             ),
         }
->>>>>>> 064729c1
         self.process_manager = salt.utils.process.ProcessManager(
             name="ZMQ-PubServer-ProcessManager"
         )
-        self.pub_server_channel = salt.transport.zeromq.PublishServer(
+        self.pub_server_channel = salt.channel.server.PubServerChannel.factory(
             self.master_config
         )
         self.pub_server_channel.pre_fork(self.process_manager)
@@ -152,11 +147,7 @@
         self.queue = multiprocessing.Queue()
         self.stopped = multiprocessing.Event()
         self.collector = Collector(
-<<<<<<< HEAD
-            self.minion_config, self.pub_uri, **self.collector_kwargs
-=======
             self.minion_config, self.pub_uri, self.aes_key, **self.collector_kwargs
->>>>>>> 064729c1
         )
 
     def run(self):
@@ -183,7 +174,7 @@
         if self.process_manager is None:
             return
         self.process_manager.terminate()
-        self.pub_server_channel.pub_close()
+        self.pub_server_channel.close()
         # Really terminate any process still left behind
         for pid in self.process_manager._process_map:
             terminate_process(pid=pid, kill_children=True, slow_stop=False)
@@ -254,15 +245,16 @@
     """
 
     def _send_small(opts, sid, num=10):
-        server_channel = salt.transport.zeromq.ZeroMQPubServerChannel(opts)
+        server_channel = salt.channel.server.PubServerChannel.factory(opts)
         for idx in range(num):
             load = {"tgt_type": "glob", "tgt": "*", "jid": "{}-s{}".format(sid, idx)}
             server_channel.publish(load)
         time.sleep(0.3)
+        time.sleep(3)
         server_channel.close_pub()
 
     def _send_large(opts, sid, num=10, size=250000 * 3):
-        server_channel = salt.transport.zeromq.ZeroMQPubServerChannel(opts)
+        server_channel = salt.channel.server.PubServerChannel.factory(opts)
         for idx in range(num):
             load = {
                 "tgt_type": "glob",
@@ -272,6 +264,7 @@
             }
             server_channel.publish(load)
         time.sleep(0.3)
+        time.sleep(3)
         server_channel.close_pub()
 
     opts = dict(salt_master.config.copy(), ipc_mode="tcp", pub_hwm=0)
