--- conflicted
+++ resolved
@@ -12,10 +12,8 @@
 import salt.exceptions
 import salt.ext.tornado.gen
 import salt.ext.tornado.ioloop
-<<<<<<< HEAD
 import salt.master
 import salt.transport.zeromq
-=======
 import salt.log.setup
 import salt.master
 import salt.transport.client
@@ -24,7 +22,6 @@
 import salt.transport.zeromq
 import salt.utils.msgpack
 import salt.utils.platform
->>>>>>> 4fba02c9
 import salt.utils.process
 import salt.utils.stringutils
 import zmq
@@ -34,19 +31,18 @@
 log = logging.getLogger(__name__)
 
 
-<<<<<<< HEAD
 pytestmark = [
     pytest.mark.skip_on_spawning_platform(
         reason="These tests are currently broken on spawning platforms. Need to be rewritten.",
     )
 ]
-=======
+
+
 class RecvError(Exception):
     """
     Raised by the Collector's _recv method when there is a problem
     getting publishes from to the publisher.
     """
->>>>>>> 4fba02c9
 
 
 class Collector(salt.utils.process.SignalHandlingProcess):
@@ -55,13 +51,9 @@
     ):
         super().__init__()
         self.minion_config = minion_config
-<<<<<<< HEAD
-        self.pub_uri = pub_uri
-=======
         self.interface = interface
         self.port = port
         self.aes_key = aes_key
->>>>>>> 4fba02c9
         self.timeout = timeout
         self.aes_key = aes_key
         self.hard_timeout = time.time() + timeout + 30
@@ -78,13 +70,10 @@
             msgpack_kwargs = {"encoding": "utf-8"}
         self.unpacker = salt.utils.msgpack.Unpacker(**msgpack_kwargs)
 
-<<<<<<< HEAD
-=======
     @property
     def transport(self):
         return self.minion_config["transport"]
 
->>>>>>> 4fba02c9
     def _rotate_secrets(self, now=None):
         salt.master.SMaster.secrets["aes"] = {
             "secret": multiprocessing.Array(
@@ -100,18 +89,6 @@
             "rotate_master_key": self._rotate_secrets,
         }
 
-<<<<<<< HEAD
-    def run(self):
-        """
-        Gather results until then number of seconds specified by timeout passes
-        without receiving a message
-        """
-        ctx = zmq.Context()
-        sock = ctx.socket(zmq.SUB)
-        sock.setsockopt(zmq.LINGER, -1)
-        sock.setsockopt(zmq.SUBSCRIBE, b"")
-        sock.connect(self.pub_uri)
-=======
     def _setup_listener(self):
         if self.transport == "zeromq":
             ctx = zmq.Context()
@@ -158,44 +135,44 @@
 
     @salt.ext.tornado.gen.coroutine
     def _run(self, loop):
-        self._setup_listener()
->>>>>>> 4fba02c9
+        try:
+            self._setup_listener()
+        except Exception:  # pylint: disable=broad-except
+            self.started.set()
+            log.exception("Failed to start listening")
+            return
+        self.started.set()
         last_msg = time.time()
+        serial = salt.payload.Serial(self.minion_config)
         crypticle = salt.crypt.Crypticle(self.minion_config, self.aes_key)
-        self.started.set()
         while True:
             curr_time = time.time()
             if time.time() > self.hard_timeout:
+                log.error("Hard timeout reaced in test collector!")
                 break
             if curr_time - last_msg >= self.timeout:
+                log.error("Receive timeout reaced in test collector!")
                 break
             try:
-<<<<<<< HEAD
-                payload = sock.recv(zmq.NOBLOCK)
-            except zmq.ZMQError:
-                time.sleep(0.1)
-            else:
-                try:
-                    serial_payload = salt.payload.loads(payload)
-                    payload = crypticle.loads(serial_payload["load"])
-=======
                 payload = yield self._recv()
             except RecvError:
                 time.sleep(0.01)
             else:
                 try:
                     payload = crypticle.loads(payload["load"])
->>>>>>> 4fba02c9
                     if not payload:
                         continue
                     if "start" in payload:
+                        log.info("Collector started")
                         self.running.set()
                         continue
                     if "stop" in payload:
+                        log.info("Collector stopped")
                         break
                     last_msg = time.time()
                     self.results.append(payload["jid"])
                 except salt.exceptions.SaltDeserializationError:
+                    log.error("Deserializer Error")
                     if not self.zmq_filtering:
                         log.exception("Failed to deserialize...")
                         break
@@ -252,7 +229,6 @@
         self.process_manager = salt.utils.process.ProcessManager(
             name="ZMQ-PubServer-ProcessManager"
         )
-<<<<<<< HEAD
         self.pub_server_channel = salt.channel.server.PubServerChannel.factory(
             self.master_config
         )
@@ -262,23 +238,6 @@
         self.stopped = multiprocessing.Event()
         self.collector = Collector(
             self.minion_config, self.pub_uri, self.aes_key, **self.collector_kwargs
-=======
-        self.pub_server_channel = salt.transport.server.PubServerChannel.factory(
-            self.master_config
-        )
-        self.pub_server_channel.pre_fork(
-            self.process_manager,
-            kwargs={"log_queue": salt.log.setup.get_multiprocessing_logging_queue()},
-        )
-        self.queue = multiprocessing.Queue()
-        self.stopped = multiprocessing.Event()
-        self.collector = Collector(
-            self.minion_config,
-            self.master_config["interface"],
-            self.master_config["publish_port"],
-            self.aes_key,
-            **self.collector_kwargs
->>>>>>> 4fba02c9
         )
 
     def run(self):
@@ -305,12 +264,8 @@
         if self.process_manager is None:
             return
         self.process_manager.terminate()
-<<<<<<< HEAD
-        self.pub_server_channel.close()
-=======
         if hasattr(self.pub_server_channel, "pub_close"):
             self.pub_server_channel.pub_close()
->>>>>>> 4fba02c9
         # Really terminate any process still left behind
         for pid in self.process_manager._process_map:
             terminate_process(pid=pid, kill_children=True, slow_stop=False)
@@ -389,27 +344,16 @@
     """
 
     def _send_small(opts, sid, num=10):
-<<<<<<< HEAD
         server_channel = salt.channel.server.PubServerChannel.factory(opts)
         for idx in range(num):
             load = {"tgt_type": "glob", "tgt": "*", "jid": "{}-s{}".format(sid, idx)}
             server_channel.publish(load)
         time.sleep(0.3)
-=======
-        server_channel = salt.transport.server.PubServerChannel.factory(opts)
-        for idx in range(num):
-            load = {"tgt_type": "glob", "tgt": "*", "jid": "{}-s{}".format(sid, idx)}
-            server_channel.publish(load)
->>>>>>> 4fba02c9
         time.sleep(3)
         server_channel.close_pub()
 
     def _send_large(opts, sid, num=10, size=250000 * 3):
-<<<<<<< HEAD
         server_channel = salt.channel.server.PubServerChannel.factory(opts)
-=======
-        server_channel = salt.transport.server.PubServerChannel.factory(opts)
->>>>>>> 4fba02c9
         for idx in range(num):
             load = {
                 "tgt_type": "glob",
@@ -418,11 +362,7 @@
                 "xdata": "0" * size,
             }
             server_channel.publish(load)
-<<<<<<< HEAD
         time.sleep(0.3)
-=======
->>>>>>> 4fba02c9
-        time.sleep(3)
         server_channel.close_pub()
 
     opts = dict(salt_master.config.copy(), ipc_mode="tcp", pub_hwm=0)
