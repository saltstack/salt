import ctypes
import logging
import multiprocessing

import pytest
import salt.channel.client
import salt.channel.server
import salt.config
import salt.exceptions
import salt.ext.tornado.gen
import salt.log.setup
<<<<<<< HEAD
=======
import salt.master
import salt.transport.client
import salt.transport.server
>>>>>>> 064729c1
import salt.utils.platform
import salt.utils.process
import salt.utils.stringutils
from saltfactories.utils.processes import terminate_process

log = logging.getLogger(__name__)


class ReqServerChannelProcess(salt.utils.process.SignalHandlingProcess):
    def __init__(self, config, req_channel_crypt):
        super().__init__()
        self._closing = False
        self.config = config
        self.req_channel_crypt = req_channel_crypt
        self.process_manager = salt.utils.process.ProcessManager(
            name="ReqServer-ProcessManager"
        )
        self.req_server_channel = salt.channel.server.ReqServerChannel.factory(
            self.config
        )
        self.req_server_channel.pre_fork(self.process_manager)
        self.io_loop = None
        self.running = multiprocessing.Event()

    def run(self):
        salt.master.SMaster.secrets["aes"] = {
            "secret": multiprocessing.Array(
                ctypes.c_char,
                salt.utils.stringutils.to_bytes(
                    salt.crypt.Crypticle.generate_key_string()
                ),
            ),
            "serial": multiprocessing.Value(
                ctypes.c_longlong, lock=False  # We'll use the lock from 'secret'
            ),
        }

        self.io_loop = salt.ext.tornado.ioloop.IOLoop()
        self.io_loop.make_current()
        self.req_server_channel.post_fork(self._handle_payload, io_loop=self.io_loop)
        self.io_loop.add_callback(self.running.set)
        try:
            self.io_loop.start()
        except KeyboardInterrupt:
            pass

    def _handle_signals(self, signum, sigframe):
        self.close()
        super()._handle_signals(signum, sigframe)

    def __enter__(self):
        self.start()
        self.running.wait()
        return self

    def __exit__(self, *args):
        self.close()
        self.terminate()

    def close(self):
        if self._closing:
            return
        self._closing = True
        if self.req_server_channel is not None:
            self.req_server_channel.close()
            self.req_server_channel = None
        if self.process_manager is not None:
            self.process_manager.terminate()
            # Really terminate any process still left behind
            for pid in self.process_manager._process_map:
                terminate_process(pid=pid, kill_children=True, slow_stop=False)
            self.process_manager = None

    @salt.ext.tornado.gen.coroutine
    def _handle_payload(self, payload):
        if self.req_channel_crypt == "clear":
            raise salt.ext.tornado.gen.Return((payload, {"fun": "send_clear"}))
        raise salt.ext.tornado.gen.Return((payload, {"fun": "send"}))


@pytest.fixture
def req_server_channel(salt_master, req_channel_crypt):
    req_server_channel_process = ReqServerChannelProcess(
        salt_master.config.copy(), req_channel_crypt
    )
    try:
        with req_server_channel_process:
            yield
    finally:
        terminate_process(
            pid=req_server_channel_process.pid, kill_children=True, slow_stop=False
        )


def req_channel_crypt_ids(value):
    return "ReqChannel(crypt='{}')".format(value)


@pytest.fixture(params=["clear", "aes"], ids=req_channel_crypt_ids)
def req_channel_crypt(request):
    return request.param


@pytest.fixture
def push_channel(req_server_channel, salt_minion, req_channel_crypt):
    with salt.channel.client.ReqChannel.factory(
        salt_minion.config, crypt=req_channel_crypt
    ) as _req_channel:
        try:
            yield _req_channel
        finally:
            # Force termination of singleton
            _req_channel.obj._refcount = 0


def test_basic(push_channel):
    """
    Test a variety of messages, make sure we get the expected responses
    """
    msgs = [
        {"foo": "bar"},
        {"bar": "baz"},
        {"baz": "qux", "list": [1, 2, 3]},
    ]
    for msg in msgs:
<<<<<<< HEAD
        ret = push_channel.send(msg, timeout=5, tries=1)
=======
        ret = req_channel.send(dict(msg), timeout=5, tries=1)
>>>>>>> 064729c1
        assert ret["load"] == msg


def test_normalization(push_channel):
    """
    Since we use msgpack, we need to test that list types are converted to lists
    """
    types = {
        "list": list,
    }
    msgs = [
        {"list": tuple([1, 2, 3])},
    ]
    for msg in msgs:
        ret = push_channel.send(msg, timeout=5, tries=1)
        for key, value in ret["load"].items():
            assert types[key] == type(value)


def test_badload(push_channel, req_channel_crypt):
    """
    Test a variety of bad requests, make sure that we get some sort of error
    """
    msgs = ["", [], tuple()]
    if req_channel_crypt == "clear":
        for msg in msgs:
            ret = push_channel.send(msg, timeout=5, tries=1)
            assert ret == "payload and load must be a dict"
    else:
        for msg in msgs:
            with pytest.raises(salt.exceptions.AuthenticationError):
                push_channel.send(msg, timeout=5, tries=1)<|MERGE_RESOLUTION|>--- conflicted
+++ resolved
@@ -9,12 +9,9 @@
 import salt.exceptions
 import salt.ext.tornado.gen
 import salt.log.setup
-<<<<<<< HEAD
-=======
 import salt.master
 import salt.transport.client
 import salt.transport.server
->>>>>>> 064729c1
 import salt.utils.platform
 import salt.utils.process
 import salt.utils.stringutils
@@ -140,11 +137,7 @@
         {"baz": "qux", "list": [1, 2, 3]},
     ]
     for msg in msgs:
-<<<<<<< HEAD
-        ret = push_channel.send(msg, timeout=5, tries=1)
-=======
-        ret = req_channel.send(dict(msg), timeout=5, tries=1)
->>>>>>> 064729c1
+        ret = push_channel.send(dict(msg), timeout=5, tries=1)
         assert ret["load"] == msg
 
 
