import logging
import threading
import time
from concurrent.futures.thread import ThreadPoolExecutor

import pytest
from saltfactories.utils import random_string

import salt.channel.server
import salt.master
from tests.support.pytest.transport import PubServerChannelProcess

log = logging.getLogger(__name__)


pytestmark = [
    pytest.mark.skip_on_fips_enabled_platform,
    pytest.mark.skip_on_spawning_platform(
        reason="These tests are currently broken on spawning platforms. Need to be rewritten.",
    ),
    pytest.mark.skipif(
        "grains['osfinger'] == 'Rocky Linux-8' and grains['osarch'] == 'aarch64'",
        reason="Temporarily skip on Rocky Linux 8 Arm64",
    ),
]


@pytest.fixture(scope="module", params=["zeromq", "tcp"])
def transport(request):
    yield request.param


@pytest.fixture(scope="module")
def salt_master(salt_factories, transport):
    config_defaults = {
        "transport": transport,
        "auto_accept": True,
        "sign_pub_messages": False,
    }
    factory = salt_factories.salt_master_daemon(
        random_string("ipc-master-"), defaults=config_defaults
    )
    return factory


@pytest.fixture(scope="module")
def salt_minion(salt_master):
    config_defaults = {
        "transport": salt_master.config["transport"],
        "master_ip": "127.0.0.1",
        "master_port": salt_master.config["ret_port"],
        "auth_timeout": 5,
        "auth_tries": 1,
        "master_uri": "tcp://127.0.0.1:{}".format(salt_master.config["ret_port"]),
    }
    factory = salt_master.salt_minion_daemon(
        random_string("zeromq-minion-"), defaults=config_defaults
    )
    return factory


@pytest.mark.skip_on_windows
@pytest.mark.slow_test
def test_publish_to_pubserv_ipc(salt_master, salt_minion, transport):
    """
    Test sending 10K messags to ZeroMQPubServerChannel using IPC transport

    ZMQ's ipc transport not supported on Windows
    """

    opts = dict(
        salt_master.config.copy(),
        ipc_mode="ipc",
        pub_hwm=0,
        transport=transport,
    )
    minion_opts = dict(salt_minion.config.copy(), transport=transport)
    with PubServerChannelProcess(opts, minion_opts) as server_channel:
        send_num = 10000
        expect = []
        for idx in range(send_num):
            expect.append(idx)
            load = {"tgt_type": "glob", "tgt": "*", "jid": idx}
            server_channel.publish(load)
    results = server_channel.collector.results
    assert len(results) == send_num, "{} != {}, difference: {}".format(
        len(results), send_num, set(expect).difference(results)
    )


@pytest.mark.skip_on_freebsd
@pytest.mark.slow_test
def test_issue_36469_tcp(salt_master, salt_minion, transport):
    """
    Test sending both large and small messages to publisher using TCP

    https://github.com/saltstack/salt/issues/36469
    """

    def _send_small(queue, finished_event, sid, num=10):
        try:
            for idx in range(num):
                load = {"tgt_type": "glob", "tgt": "*", "jid": f"{sid}-s{idx}"}
                queue.put(load)
        finally:
            finished_event.set()

    def _send_large(queue, finished_event, sid, num=10, size=250000 * 3):
        try:
            for idx in range(num):
                load = {
                    "tgt_type": "glob",
                    "tgt": "*",
                    "jid": f"{sid}-l{idx}",
                    "xdata": "0" * size,
                }
<<<<<<< HEAD
                await server_channel.publish(load)

        asyncio.run(send())
        # Allow some time for sends to finish
        time.sleep(3)
        server_channel.close()
        loop.close()
        asyncio.set_event_loop(None)
=======
                queue.put(load)
        finally:
            finished_event.set()
>>>>>>> e530ad48

    opts = dict(salt_master.config.copy(), ipc_mode="tcp", pub_hwm=0)
    send_num = 10 * 4
    expect = []
    with PubServerChannelProcess(opts, salt_minion.config.copy()) as server_channel:
        assert "aes" in salt.master.SMaster.secrets
        finished_events = [threading.Event() for _ in range(4)]
        with ThreadPoolExecutor(max_workers=4) as executor:
            executor.submit(_send_small, server_channel.queue, finished_events[0], 1)
            executor.submit(_send_large, server_channel.queue, finished_events[1], 2)
            executor.submit(_send_small, server_channel.queue, finished_events[2], 3)
            executor.submit(_send_large, server_channel.queue, finished_events[3], 4)
        expect.extend([f"{sid}-s{idx}" for sid in (1, 3) for idx in range(10)])
        expect.extend([f"{sid}-l{idx}" for sid in (2, 4) for idx in range(10)])

        # Wait for all expected publishes to be observed before leaving the context.
        expected_set = set(expect)
        # The overall test has a 90s timeout; cap the wait so we fail fast if
        # pubs are stuck but still allow slower builders a chance to flush.
        deadline = time.monotonic() + 45
        interval = 0.5
        missing = expected_set
        while time.monotonic() < deadline:
            received = set(server_channel.collector.results)
            missing = expected_set - received
            if not missing:
                break
            log.debug(
                "Collector waiting for publishes; received=%s missing=%s",
                len(received),
                list(sorted(missing))[:5],
            )
            time.sleep(interval)
        else:
            pytest.fail(
                "Collector timed out waiting for publishes: "
                f"received={len(received)} expected={len(expected_set)} "
                f"missing={list(sorted(missing))[:5]}"
            )
        for event in finished_events:
            if not event.wait(timeout=5):
                pytest.fail("Publisher thread did not signal completion")
    results = server_channel.collector.results
    assert len(results) == send_num, "{} != {}, difference: {}".format(
        len(results), send_num, set(expect).difference(results)
    )<|MERGE_RESOLUTION|>--- conflicted
+++ resolved
@@ -114,20 +114,9 @@
                     "jid": f"{sid}-l{idx}",
                     "xdata": "0" * size,
                 }
-<<<<<<< HEAD
-                await server_channel.publish(load)
-
-        asyncio.run(send())
-        # Allow some time for sends to finish
-        time.sleep(3)
-        server_channel.close()
-        loop.close()
-        asyncio.set_event_loop(None)
-=======
                 queue.put(load)
         finally:
             finished_event.set()
->>>>>>> e530ad48
 
     opts = dict(salt_master.config.copy(), ipc_mode="tcp", pub_hwm=0)
     send_num = 10 * 4
