--- conflicted
+++ resolved
@@ -1,4 +1,3 @@
-import asyncio
 import logging
 import threading
 import time
@@ -100,35 +99,6 @@
     #  if transport == "tcp":
     #      pytest.skip("Test not applicable to the ZeroMQ transport.")
 
-<<<<<<< HEAD
-    def _send_small(opts, sid, num=10):
-        loop = asyncio.new_event_loop()
-        asyncio.set_event_loop(loop)
-        server_channel = salt.channel.server.PubServerChannel.factory(opts)
-
-        async def send():
-            for idx in range(num):
-                load = {
-                    "tgt_type": "glob",
-                    "tgt": "*",
-                    "jid": f"{sid}-s{idx}",
-                }
-                await server_channel.publish(load)
-
-        asyncio.run(send())
-        # Allow some time for sends to finish
-        time.sleep(3)
-        server_channel.close()
-        loop.close()
-        asyncio.set_event_loop(None)
-
-    def _send_large(opts, sid, num=10, size=250000 * 3):
-        loop = asyncio.new_event_loop()
-        asyncio.set_event_loop(loop)
-        server_channel = salt.channel.server.PubServerChannel.factory(opts)
-
-        async def send():
-=======
     def _send_small(queue, finished_event, sid, num=10):
         try:
             for idx in range(num):
@@ -139,7 +109,6 @@
 
     def _send_large(queue, finished_event, sid, num=10, size=250000 * 3):
         try:
->>>>>>> 3ef6e907
             for idx in range(num):
                 load = {
                     "tgt_type": "glob",
@@ -147,19 +116,9 @@
                     "jid": f"{sid}-l{idx}",
                     "xdata": "0" * size,
                 }
-<<<<<<< HEAD
-                await server_channel.publish(load)
-
-        asyncio.run(send())
-        time.sleep(0.3)
-        server_channel.close()
-        loop.close()
-        asyncio.set_event_loop(None)
-=======
                 queue.put(load)
         finally:
             finished_event.set()
->>>>>>> 3ef6e907
 
     opts = dict(salt_master.config.copy(), ipc_mode="tcp", pub_hwm=0)
     send_num = 10 * 4
