<<<<<<< HEAD
import os.path
import posixpath
=======
from collections import OrderedDict
>>>>>>> e039c3c5

import pytest

import salt.fileserver.roots as roots
from tests.support.mock import patch

pytestmark = [
    pytest.mark.windows_whitelisted,
]


@pytest.fixture(scope="function")
def configure_loader_modules(minion_opts):
    return {roots: {"__opts__": minion_opts}}


# nox -e pytest-zeromq-3.8(coverage=False) -- -vvv --run-slow --run-destructive tests\pytests\functional\fileserver\test_roots.py
def test_symlink_list(state_tree):
    with pytest.helpers.temp_file("target", "data", state_tree) as target:
        link = state_tree / "link"
        link.symlink_to(str(target))
        ret = roots.symlink_list({"saltenv": "base"})
        assert ret == {"link": str(target).replace(os.path.sep, posixpath.sep)}


@pytest.mark.parametrize(
    "env",
    ("base", "something-else", "cool_path_123", "__env__"),
)
def test_fileserver_roots_find_file_envs_path_substitution(env, minion_opts, tmp_path):
    """
    Test fileserver access to a dynamic path using __env__
    """
    fn = "test.txt"
    if env == "__env__":
        # __env__ saltenv will pass "dynamic" as saltenv and
        # expect to be routed to the "dynamic" directory
        actual_env = "dynamic"
        leaf_dir = actual_env
    else:
        # any other saltenv will pass saltenv normally and
        # expect to be routed to a static "__env__" directory
        actual_env = env
        leaf_dir = "__env__"

    envpath = tmp_path / leaf_dir
    envpath.mkdir(parents=True, exist_ok=True)
    filepath = envpath / fn
    filepath.touch()

    # Stop using OrderedDict once we drop Py3.5 support
    expected = OrderedDict()
    expected["rel"] = fn
    expected["path"] = str(filepath)

    # Stop using OrderedDict once we drop Py3.5 support
    minion_opts["file_roots"] = OrderedDict()
    minion_opts["file_roots"][env] = [str(tmp_path / leaf_dir)]

    with patch("salt.fileserver.roots.__opts__", minion_opts, create=True):
        ret = roots.find_file(fn, saltenv=actual_env)
    ret.pop("stat")
    assert ret == expected


@pytest.mark.parametrize(
    "saltenv", ("base", "something-else", "cool_path_123", "__env__")
)
def test_fileserver_roots__file_lists_envs_path_substitution(
    saltenv, tmp_path, minion_opts
):
    """
    Test fileserver access to a dynamic path using __env__
    """

    # We need our saltenv directory as well as some other env directory.
    # It doesn't really matter what it is - expected saltenv and not expected
    # saltenv
    # The filenames should be different, because cache lists the filenames.
    other_env = "something_completely_different"
    other_filename = "different.txt"
    expected_filename = "test.txt"
    expected = [expected_filename]
    expected_different_ret = [other_filename]

    # __env__ saltenv will pass "dynamic" as saltenv and
    # expect to be routed to the "dynamic" directory
    actual_env = "dynamic" if saltenv == "__env__" else saltenv

    # If `__env__` is in the path and is the file roots (see
    # doc/ref/configuration/master.rst) then `__env__` will be replaced in the
    # file path with the actual saltenv. So we need the file_roots path, as
    # well as both our expected saltenv and our not expected saltenv. We also
    # need some files in the directories.
    file_roots = tmp_path / "__env__" / "cool"
    envpath = tmp_path / actual_env / "cool"
    otherpath = tmp_path / other_env / "cool"
    envpath.mkdir(parents=True, exist_ok=True)
    otherpath.mkdir(parents=True, exist_ok=True)
    (envpath / expected_filename).touch()
    (otherpath / other_filename).touch()

    # Stop using OrderedDict once we drop Py3.5 support
    minion_opts["file_roots"] = OrderedDict()
    minion_opts["file_roots"]["__env__"] = [str(file_roots)]

    with patch("salt.fileserver.roots.__opts__", minion_opts, create=True):
        # actual_env is our target. The other env doesn't really matter, but
        # it should be different than our expected one and also contain its
        # own file(s)
        ret = roots._file_lists({"saltenv": actual_env}, "files")
        different_ret = roots._file_lists({"saltenv": other_env}, "files")

    assert ret == expected
    assert different_ret != ret
    assert different_ret == expected_different_ret<|MERGE_RESOLUTION|>--- conflicted
+++ resolved
@@ -1,9 +1,6 @@
-<<<<<<< HEAD
 import os.path
 import posixpath
-=======
 from collections import OrderedDict
->>>>>>> e039c3c5
 
 import pytest
 
