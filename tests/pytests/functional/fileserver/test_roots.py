<<<<<<< HEAD
import os.path
import posixpath
=======
from collections import OrderedDict
>>>>>>> 0fc0c206

import pytest

import salt.fileserver.roots as roots
from tests.support.mock import patch

pytestmark = [
    pytest.mark.windows_whitelisted,
]


@pytest.fixture(scope="function")
def configure_loader_modules(minion_opts):
    return {roots: {"__opts__": minion_opts}}


# nox -e pytest-zeromq-3.8(coverage=False) -- -vvv --run-slow --run-destructive tests\pytests\functional\fileserver\test_roots.py
def test_symlink_list(state_tree):
    with pytest.helpers.temp_file("target", "data", state_tree) as target:
        link = state_tree / "link"
        link.symlink_to(str(target))
        ret = roots.symlink_list({"saltenv": "base"})
        assert ret == {"link": str(target).replace(os.path.sep, posixpath.sep)}


@pytest.mark.parametrize(
    "env",
    ("base", "something-else", "cool_path_123", "__env__"),
)
def test_fileserver_roots_find_file_envs_path_substitution(env, minion_opts, tmp_path):
    """
    Test fileserver access to a dynamic path using __env__
    """
    fn = "test.txt"
    if env == "__env__":
        # __env__ saltenv will pass "dynamic" as saltenv and
        # expect to be routed to the "dynamic" directory
        actual_env = "dynamic"
        leaf_dir = actual_env
    else:
        # any other saltenv will pass saltenv normally and
        # expect to be routed to a static "__env__" directory
        actual_env = env
        leaf_dir = "__env__"

    envpath = tmp_path / leaf_dir
    envpath.mkdir(parents=True, exist_ok=True)
    filepath = envpath / fn
    filepath.touch()

    # Stop using OrderedDict once we drop Py3.5 support
    expected = OrderedDict()
    expected["rel"] = fn
    expected["path"] = str(filepath)

    # Stop using OrderedDict once we drop Py3.5 support
    minion_opts["file_roots"] = OrderedDict()
    minion_opts["file_roots"][env] = [str(tmp_path / leaf_dir)]

    with patch("salt.fileserver.roots.__opts__", minion_opts, create=True):
        ret = roots.find_file(fn, saltenv=actual_env)
    ret.pop("stat")
    assert ret == expected


@pytest.mark.parametrize(
    "saltenv", ("base", "something-else", "cool_path_123", "__env__")
)
def test_fileserver_roots__file_lists_envs_path_substitution(
    saltenv, tmp_path, minion_opts
):
    """
    Test fileserver access to a dynamic path using __env__
    """

    # We need our saltenv directory as well as some other env directory.
    # It doesn't really matter what it is - expected saltenv and not expected
    # saltenv
    # The filenames should be different, because cache lists the filenames.
    other_env = "something_completely_different"
    other_filename = "different.txt"
    expected_filename = "test.txt"
    expected = [expected_filename]
    expected_different_ret = [other_filename]

    # __env__ saltenv will pass "dynamic" as saltenv and
    # expect to be routed to the "dynamic" directory
    actual_env = "dynamic" if saltenv == "__env__" else saltenv

    # If `__env__` is in the path and is the file roots (see
    # doc/ref/configuration/master.rst) then `__env__` will be replaced in the
    # file path with the actual saltenv. So we need the file_roots path, as
    # well as both our expected saltenv and our not expected saltenv. We also
    # need some files in the directories.
    file_roots = tmp_path / "__env__" / "cool"
    envpath = tmp_path / actual_env / "cool"
    otherpath = tmp_path / other_env / "cool"
    envpath.mkdir(parents=True, exist_ok=True)
    otherpath.mkdir(parents=True, exist_ok=True)
    (envpath / expected_filename).touch()
    (otherpath / other_filename).touch()

    # Stop using OrderedDict once we drop Py3.5 support
    minion_opts["file_roots"] = OrderedDict()
    minion_opts["file_roots"]["__env__"] = [str(file_roots)]

    with patch("salt.fileserver.roots.__opts__", minion_opts, create=True):
        # actual_env is our target. The other env doesn't really matter, but
        # it should be different than our expected one and also contain its
        # own file(s)
        ret = roots._file_lists({"saltenv": actual_env}, "files")
        different_ret = roots._file_lists({"saltenv": other_env}, "files")

    assert ret == expected
    assert different_ret != ret
    assert different_ret == expected_different_ret<|MERGE_RESOLUTION|>--- conflicted
+++ resolved
@@ -1,9 +1,4 @@
-<<<<<<< HEAD
-import os.path
-import posixpath
-=======
 from collections import OrderedDict
->>>>>>> 0fc0c206
 
 import pytest
 
@@ -26,7 +21,7 @@
         link = state_tree / "link"
         link.symlink_to(str(target))
         ret = roots.symlink_list({"saltenv": "base"})
-        assert ret == {"link": str(target).replace(os.path.sep, posixpath.sep)}
+        assert ret == {"link": str(target)}
 
 
 @pytest.mark.parametrize(
