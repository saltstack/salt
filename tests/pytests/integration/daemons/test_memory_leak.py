--- conflicted
+++ resolved
@@ -48,16 +48,9 @@
         yield sls_name
 
 
-<<<<<<< HEAD
-=======
 # This test is fundimentally flawed. Needs to be re-factored to test the memory
 # consuption of the minoin process not system wide memory.
 @pytest.mark.skip(reason="Flawed test")
-@pytest.mark.skip_on_fips_enabled_platform
-@pytest.mark.skip_on_windows(reason="Windows is a spawning platform, won't work")
-@pytest.mark.skip_on_darwin(reason="MacOS is a spawning platform, won't work")
->>>>>>> 0c502227
-@pytest.mark.flaky(max_runs=4)
 def test_memory_leak(salt_cli, salt_minion, file_add_delete_sls):
     max_usg = None
 
