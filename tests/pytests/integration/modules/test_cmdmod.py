import logging

import pytest

<<<<<<< HEAD
import salt.utils.user

log = logging.getLogger(__name__)
=======
import salt.utils.platform

pytestmark = [
    pytest.mark.windows_whitelisted,
]
>>>>>>> 0fc0c206


@pytest.fixture(scope="module")
def non_root_account():
    with pytest.helpers.create_account() as account:
        yield account


@pytest.fixture
<<<<<<< HEAD
def running_username():
    """
    Return the username that is running the code.
    """
    return salt.utils.user.get_user()
=======
def shell():
    if salt.utils.platform.is_windows():
        return "cmd"
    else:
        return "bash"
>>>>>>> 0fc0c206


@pytest.mark.skip_if_not_root
def test_exec_code_all(salt_call_cli, non_root_account, shell):
    ret = salt_call_cli.run(
        "cmd.exec_code_all", shell, "echo good", runas=non_root_account.username
    )
    assert ret.returncode == 0


@pytest.mark.skip_on_windows(reason="No vt on Windows")
def test_long_stdout(salt_cli, salt_minion):
    echo_str = "salt" * 1000
    ret = salt_cli.run(
        "cmd.run", f"echo {echo_str}", use_vt=True, minion_tgt=salt_minion.id
    )
    assert ret.returncode == 0
    assert len(ret.data.strip()) == len(echo_str)


@pytest.mark.skip_if_not_root
@pytest.mark.skip_on_windows(reason="Skip on Windows, uses unix commands")
def test_avoid_injecting_shell_code_as_root(
    salt_call_cli, non_root_account, running_username
):
    """
    cmd.run should execute the whole command as the "runas" user, not
    running substitutions as root.
    """
    cmd = "echo $(id -u)"

    ret = salt_call_cli.run("cmd.run_stdout", cmd, python_shell=True)
    root_id = ret.json
    ret = salt_call_cli.run(
        "cmd.run_stdout", cmd, runas=running_username, python_shell=True
    )
    runas_root_id = ret.json

    ret = salt_call_cli.run(
        "cmd.run_stdout", cmd, runas=non_root_account.username, python_shell=True
    )
    user_id = ret.json

    assert user_id != root_id
    assert user_id != runas_root_id
    assert root_id == runas_root_id


@pytest.mark.slow_test
@pytest.mark.flaky(max_runs=4)
def test_blacklist_glob(salt_call_cli):
    """
    cmd_blacklist_glob
    """
    cmd = "bad_command --foo"
    ret = salt_call_cli.run(
        "cmd.run",
        cmd,
    )

    assert (
        ret.stderr.rstrip()
        == "Error running 'cmd.run': The shell command \"bad_command --foo\" is not permitted"
    )


@pytest.mark.slow_test
def test_hide_output(salt_call_cli):
    """
    Test the hide_output argument
    """
    ls_command = (
        ["ls", "/"] if not salt.utils.platform.is_windows() else ["dir", "c:\\"]
    )

    error_command = ["thiscommanddoesnotexist"]

    # cmd.run
    ret = salt_call_cli.run("cmd.run", ls_command, hide_output=True)
    assert ret.data == ""

    # cmd.shell
    ret = salt_call_cli.run("cmd.shell", ls_command, hide_output=True)
    assert ret.data == ""

    # cmd.run_stdout
    ret = salt_call_cli.run("cmd.run_stdout", ls_command, hide_output=True)
    assert ret.data == ""

    # cmd.run_stderr
    ret = salt_call_cli.run("cmd.shell", error_command, hide_output=True)
    assert ret.data == ""

    # cmd.run_all (command should have produced stdout)
    ret = salt_call_cli.run("cmd.run_all", ls_command, hide_output=True)
    assert ret.data["stdout"] == ""
    assert ret.data["stderr"] == ""

    # cmd.run_all (command should have produced stderr)
    ret = salt_call_cli.run(
        "cmd.run_all", error_command, hide_output=True, python_shell=True
    )
    assert ret.data["stdout"] == ""
    assert ret.data["stderr"] == ""<|MERGE_RESOLUTION|>--- conflicted
+++ resolved
@@ -1,18 +1,10 @@
-import logging
-
 import pytest
 
-<<<<<<< HEAD
-import salt.utils.user
-
-log = logging.getLogger(__name__)
-=======
 import salt.utils.platform
 
 pytestmark = [
     pytest.mark.windows_whitelisted,
 ]
->>>>>>> 0fc0c206
 
 
 @pytest.fixture(scope="module")
@@ -22,19 +14,11 @@
 
 
 @pytest.fixture
-<<<<<<< HEAD
-def running_username():
-    """
-    Return the username that is running the code.
-    """
-    return salt.utils.user.get_user()
-=======
 def shell():
     if salt.utils.platform.is_windows():
         return "cmd"
     else:
         return "bash"
->>>>>>> 0fc0c206
 
 
 @pytest.mark.skip_if_not_root
@@ -52,90 +36,4 @@
         "cmd.run", f"echo {echo_str}", use_vt=True, minion_tgt=salt_minion.id
     )
     assert ret.returncode == 0
-    assert len(ret.data.strip()) == len(echo_str)
-
-
-@pytest.mark.skip_if_not_root
-@pytest.mark.skip_on_windows(reason="Skip on Windows, uses unix commands")
-def test_avoid_injecting_shell_code_as_root(
-    salt_call_cli, non_root_account, running_username
-):
-    """
-    cmd.run should execute the whole command as the "runas" user, not
-    running substitutions as root.
-    """
-    cmd = "echo $(id -u)"
-
-    ret = salt_call_cli.run("cmd.run_stdout", cmd, python_shell=True)
-    root_id = ret.json
-    ret = salt_call_cli.run(
-        "cmd.run_stdout", cmd, runas=running_username, python_shell=True
-    )
-    runas_root_id = ret.json
-
-    ret = salt_call_cli.run(
-        "cmd.run_stdout", cmd, runas=non_root_account.username, python_shell=True
-    )
-    user_id = ret.json
-
-    assert user_id != root_id
-    assert user_id != runas_root_id
-    assert root_id == runas_root_id
-
-
-@pytest.mark.slow_test
-@pytest.mark.flaky(max_runs=4)
-def test_blacklist_glob(salt_call_cli):
-    """
-    cmd_blacklist_glob
-    """
-    cmd = "bad_command --foo"
-    ret = salt_call_cli.run(
-        "cmd.run",
-        cmd,
-    )
-
-    assert (
-        ret.stderr.rstrip()
-        == "Error running 'cmd.run': The shell command \"bad_command --foo\" is not permitted"
-    )
-
-
-@pytest.mark.slow_test
-def test_hide_output(salt_call_cli):
-    """
-    Test the hide_output argument
-    """
-    ls_command = (
-        ["ls", "/"] if not salt.utils.platform.is_windows() else ["dir", "c:\\"]
-    )
-
-    error_command = ["thiscommanddoesnotexist"]
-
-    # cmd.run
-    ret = salt_call_cli.run("cmd.run", ls_command, hide_output=True)
-    assert ret.data == ""
-
-    # cmd.shell
-    ret = salt_call_cli.run("cmd.shell", ls_command, hide_output=True)
-    assert ret.data == ""
-
-    # cmd.run_stdout
-    ret = salt_call_cli.run("cmd.run_stdout", ls_command, hide_output=True)
-    assert ret.data == ""
-
-    # cmd.run_stderr
-    ret = salt_call_cli.run("cmd.shell", error_command, hide_output=True)
-    assert ret.data == ""
-
-    # cmd.run_all (command should have produced stdout)
-    ret = salt_call_cli.run("cmd.run_all", ls_command, hide_output=True)
-    assert ret.data["stdout"] == ""
-    assert ret.data["stderr"] == ""
-
-    # cmd.run_all (command should have produced stderr)
-    ret = salt_call_cli.run(
-        "cmd.run_all", error_command, hide_output=True, python_shell=True
-    )
-    assert ret.data["stdout"] == ""
-    assert ret.data["stderr"] == ""+    assert len(ret.data.strip()) == len(echo_str)