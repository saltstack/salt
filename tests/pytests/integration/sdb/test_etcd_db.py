--- conflicted
+++ resolved
@@ -23,45 +23,6 @@
 @pytest.fixture(scope="module")
 def docker_client():
     try:
-<<<<<<< HEAD
-        client = docker.from_env()
-    except docker.errors.DockerException:
-        pytest.skip("Failed to get a connection to docker running on the system")
-    connectable = Container.client_connectable(client)
-    if connectable is not True:  # pragma: nocover
-        pytest.skip(connectable)
-    return client
-
-
-@pytest.fixture(scope="module")
-def docker_image_name(docker_client):
-    image_name = "bitnami/etcd:3"
-    try:
-        docker_client.images.pull(image_name)
-    except docker.errors.APIError as exc:
-        pytest.skip("Failed to pull docker image '{}': {}".format(image_name, exc))
-    return image_name
-
-
-# TODO: Use our own etcd image to avoid reliance on a third party
-@pytest.fixture(scope="module", autouse=True)
-def etcd_container(salt_factories, docker_client, sdb_etcd_port, docker_image_name):
-    container = salt_factories.get_container(
-        random_string("etcd-server-"),
-        image_name=docker_image_name,
-        docker_client=docker_client,
-        check_ports=[sdb_etcd_port],
-        container_run_kwargs={
-            "environment": {
-                "ALLOW_NONE_AUTHENTICATION": "yes",
-                "ETCD_ENABLE_V2": "true",
-            },
-            "ports": {"2379/tcp": sdb_etcd_port},
-        },
-    )
-    with container.started() as factory:
-        yield factory
-=======
         ret = salt_call_cli.run(
             "state.single", "docker_image.present", name="bitnami/etcd", tag="latest"
         )
@@ -112,7 +73,6 @@
             assert ret.json
             state_run = next(iter(ret.json.values()))
             assert state_run["result"] is True
->>>>>>> d5bfa7bb
 
 
 @pytest.fixture(scope="module")
