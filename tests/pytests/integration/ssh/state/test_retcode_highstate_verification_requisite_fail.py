--- conflicted
+++ resolved
@@ -6,11 +6,7 @@
 import pytest
 
 from salt.defaults.exitcodes import EX_AGGREGATE
-<<<<<<< HEAD
-from tests.pytests.integration.ssh import check_system_python_version
-=======
 from tests.support.helpers import system_python_version
->>>>>>> e039c3c5
 
 pytestmark = [
     pytest.mark.skip_on_windows(reason="salt-ssh not available on Windows"),
@@ -20,7 +16,7 @@
     ),
     pytest.mark.slow_test,
     pytest.mark.skipif(
-        not check_system_python_version(), reason="Needs system python >= 3.9"
+        system_python_version() < (3, 10),
     ),
 ]
 
