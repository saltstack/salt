"""
Integration tests for salt-ssh py_versions
"""
import logging
import shutil
import subprocess

import pytest
from saltfactories.utils import random_string

pytest.importorskip("docker")


log = logging.getLogger(__name__)

pytestmark = [
    pytest.mark.slow_test,
    pytest.mark.skip_if_binaries_missing("dockerd"),
]


class Keys:
    """
    Temporary ssh key pair
    """

    def __init__(self, tmp_path_factory):
        priv_path = tmp_path_factory.mktemp(".ssh") / "key"
        self.priv_path = priv_path

    def generate(self):
        subprocess.run(
            ["ssh-keygen", "-q", "-N", "", "-f", str(self.priv_path)], check=True
        )

    @property
    def pub_path(self):
        return self.priv_path.with_name("{}.pub".format(self.priv_path.name))

    @property
    def pub(self):
        return self.pub_path.read_text()

    @property
    def priv(self):
        return self.priv_path.read_text()

    def __enter__(self):
        self.generate()
        return self

    def __exit__(self, *_):
        shutil.rmtree(str(self.priv_path.parent), ignore_errors=True)


@pytest.fixture(scope="module")
def ssh_keys(tmp_path_factory):
    """
    Temporary ssh key fixture
    """
    with Keys(tmp_path_factory) as keys:
        yield keys


@pytest.fixture(scope="module")
def ssh_docker_container(salt_factories, ssh_keys):
    """
    Temporary docker container with python 3.6 and ssh enabled
    """
    container = salt_factories.get_container(
        random_string("ssh-py_versions-"),
        "dwoz1/cicd:ssh",
        container_run_kwargs={
            "ports": {
                "22/tcp": None,
            },
            "environment": {
                "SSH_USER": "centos",
                "SSH_AUTHORIZED_KEYS": ssh_keys.pub,
            },
            "cap_add": "IPC_LOCK",
        },
        pull_before_start=True,
        skip_on_pull_failure=True,
        skip_if_docker_client_not_connectable=True,
    )
    with container.started() as factory:
        yield factory


@pytest.fixture(scope="module")
def ssh_port(ssh_docker_container):
    return ssh_docker_container.get_host_port_binding(22, protocol="tcp")


@pytest.fixture(scope="module")
def salt_ssh_roster_file(ssh_port, ssh_keys, salt_master):
    """
    Temporary roster for ssh docker container
    """
    roster = """
    pyvertest:
      host: localhost
      user: centos
      port: {}
      priv: {}
      ssh_options:
        - StrictHostKeyChecking=no
        - UserKnownHostsFile=/dev/null
    """.format(
        ssh_port, ssh_keys.priv_path
    )
    with pytest.helpers.temp_file(
        "py_versions_roster", roster, salt_master.config_dir
    ) as roster_file:
        yield roster_file


@pytest.fixture(scope="module")
def salt_ssh_cli(salt_master, salt_ssh_roster_file, ssh_keys, ssh_docker_container):
    assert salt_master.is_running()
    assert ssh_docker_container.is_running()
    return salt_master.salt_ssh_cli(
        timeout=180,
        roster_file=salt_ssh_roster_file,
        target_host="localhost",
        client_key=str(ssh_keys.priv_path),
        base_script_args=["--ignore-host-keys"],
    )


@pytest.mark.slow_test
def test_py36_target(salt_ssh_cli):
    """
    Test that a python >3.6 master can salt ssh to a <3.6 target
    """
    ret = salt_ssh_cli.run("test.ping", minion_tgt="pyvertest")
<<<<<<< HEAD
    assert ret.json
    if "kex_exchange_identification" in ret.stdout:
        pytest.skip("Container closed ssh connection, skipping for now")
    assert ret.exitcode == 0
    assert ret.json is True
=======
    assert ret.returncode == 0
    assert ret.data
    assert ret.data is True
>>>>>>> 72220982
<|MERGE_RESOLUTION|>--- conflicted
+++ resolved
@@ -135,14 +135,7 @@
     Test that a python >3.6 master can salt ssh to a <3.6 target
     """
     ret = salt_ssh_cli.run("test.ping", minion_tgt="pyvertest")
-<<<<<<< HEAD
-    assert ret.json
     if "kex_exchange_identification" in ret.stdout:
         pytest.skip("Container closed ssh connection, skipping for now")
-    assert ret.exitcode == 0
-    assert ret.json is True
-=======
     assert ret.returncode == 0
-    assert ret.data
-    assert ret.data is True
->>>>>>> 72220982
+    assert ret.data is True