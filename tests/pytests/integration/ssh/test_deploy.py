--- conflicted
+++ resolved
@@ -10,15 +10,10 @@
 import salt.utils.files
 import salt.utils.yaml
 from salt.defaults.exitcodes import EX_AGGREGATE
-from tests.support.helpers import system_python_version
 
 pytestmark = [
     pytest.mark.slow_test,
     pytest.mark.skip_on_windows(reason="salt-ssh not available on Windows"),
-    pytest.mark.skipif(
-        system_python_version() < (3, 10),
-        reason="System python too old for these tests",
-    ),
 ]
 
 
@@ -282,10 +277,9 @@
     """
     ret = salt_ssh_cli.run("check_exception.failure")
     assert ret.returncode == EX_AGGREGATE
-    # "Probably got garbage" would be returned as a string (the module return),
-    # so no need to check
     assert isinstance(ret.data, dict)
     assert ret.data
+    assert "Probably got garbage" not in ret.data["stderr"]
     assert (
         "Error running 'disk.usage': Invalid flag passed to disk.usage"
         in ret.data["stderr"]
@@ -299,13 +293,10 @@
     """
     ret = salt_ssh_cli.run("check_parsing.failure", "whoops")
     assert ret.returncode == EX_AGGREGATE
-    assert isinstance(ret.data, dict)
-<<<<<<< HEAD
     assert ret.data
-    assert ret.data["_error"] == "Failed to return clean data"
-=======
+    assert "Probably got garbage" not in ret.data["stderr"]
+    assert isinstance(ret.data, dict)
     assert ret.data["_error"] == "Return dict was malformed"
->>>>>>> 0fc0c206
     assert ret.data["retcode"] == 0
     assert (
         ret.data["stdout"]
@@ -321,8 +312,9 @@
     """
     ret = salt_ssh_cli.run("check_parsing.failure", "whoopsiedoodle")
     assert ret.returncode == EX_AGGREGATE
-    assert isinstance(ret.data, dict)
     assert ret.data
+    assert "Probably got garbage" not in ret.data
+    assert isinstance(ret.data, dict)
     assert ret.data["_error"] == "Return dict was malformed"
     assert ret.data["retcode"] == 0
     assert (
