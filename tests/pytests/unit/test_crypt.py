--- conflicted
+++ resolved
@@ -66,14 +66,10 @@
         opts["master_uri"],  # master ID
         str(os.path.getmtime(os.path.join(opts["pki_dir"], "minion.pem"))),
     )
-<<<<<<< HEAD
     priv, pub = crypt.gen_keys(opts["keysize"])
     keypath = pki_dir / "minion"
     keypath.with_suffix(".pem").write_text(priv)
     keypath.with_suffix(".pub").write_text(pub)
-=======
-
->>>>>>> b3f3e3ed
     aes = crypt.Crypticle.generate_key_string()
     session = crypt.Crypticle.generate_key_string()
 
@@ -137,7 +133,6 @@
         "acceptance_wait_time": 60,
         "acceptance_wait_time_max": 60,
     }
-<<<<<<< HEAD
     credskey = (
         opts["pki_dir"],  # where the keys are stored
         opts["id"],  # minion ID
@@ -147,9 +142,6 @@
     keypath = pki_dir / "minion"
     keypath.with_suffix(".pem").write_text(priv)
     keypath.with_suffix(".pub").write_text(pub)
-=======
-    crypt.gen_keys(pki_dir, "minion", opts["keysize"])
->>>>>>> b3f3e3ed
 
     aes = crypt.Crypticle.generate_key_string()
     session = crypt.Crypticle.generate_key_string()
