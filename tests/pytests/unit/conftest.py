--- conflicted
+++ resolved
@@ -1,8 +1,5 @@
-<<<<<<< HEAD
 import asyncio
-=======
 import os
->>>>>>> a3ed549f
 
 import pytest
 
@@ -65,7 +62,7 @@
         dirpath.mkdir(parents=True)
         opts[name] = str(dirpath)
     opts["log_file"] = "logs/syndic.log"
-<<<<<<< HEAD
+    opts["conf_file"] = os.path.join(opts["conf_dir"], "syndic")
     return opts
 
 
@@ -77,8 +74,4 @@
     transport.connect.return_value = future
     future.set_result(True)
     with patch("salt.transport.tcp.TCPPubClient", transport):
-        yield
-=======
-    opts["conf_file"] = os.path.join(opts["conf_dir"], "syndic")
-    return opts
->>>>>>> a3ed549f
+        yield