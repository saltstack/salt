import logging
import os
import signal

import pytest
import salt.utils.vt as vt


@pytest.mark.skip_on_windows(reason="salt.utils.vt.Terminal doesn't have _spawn.")
def test_isalive_no_child():
    term = vt.Terminal(
        "sleep 100",
        shell=True,
        stream_stdout=False,
        stream_stderr=False,
    )

    # make sure we have a valid term before we kill the term
    # commenting out for now, terminal seems to be stopping before this point
    aliveness = term.isalive()
    assert term.exitstatus is None
    assert aliveness is True
    # use a large hammer to make sure pid is really dead which will cause it to
    # raise an exception that we want to test for.
    os.kill(term.pid, signal.SIGKILL)
    os.waitpid(term.pid, 0)
    aliveness = term.isalive()
    assert term.exitstatus == 0
    assert aliveness is False


@pytest.mark.parametrize("test_cmd", ["echo", "ls"])
@pytest.mark.skip_on_windows()
def test_log_sanitize(test_cmd, caplog):
    """
    test when log_sanitize is passed in
    we do not see the password in either
    standard out or standard error logs
    """
    password = "123456"
    cmd = [test_cmd, password]
    term = vt.Terminal(
        cmd,
        log_stdout=True,
        log_stderr=True,
        log_stdout_level="debug",
        log_stderr_level="debug",
        log_sanitize=password,
        stream_stdout=False,
        stream_stderr=False,
    )
    with caplog.at_level(logging.DEBUG):
<<<<<<< HEAD
        ret = term.recv()
=======
        term.recv()
>>>>>>> f906ca50
    assert password not in caplog.text
    assert "******" in caplog.text<|MERGE_RESOLUTION|>--- conflicted
+++ resolved
@@ -50,10 +50,6 @@
         stream_stderr=False,
     )
     with caplog.at_level(logging.DEBUG):
-<<<<<<< HEAD
-        ret = term.recv()
-=======
         term.recv()
->>>>>>> f906ca50
     assert password not in caplog.text
     assert "******" in caplog.text