--- conflicted
+++ resolved
@@ -1,9 +1,3 @@
-<<<<<<< HEAD
-import importlib
-import os
-import sys
-
-=======
 """
     :codeauthor: :email:`Bo Maryniuk <bo@suse.de>`
 """
@@ -18,9 +12,7 @@
 import types
 
 import jinja2
->>>>>>> 0fc0c206
 import pytest
-import saltfactories.utils.saltext
 
 import salt.exceptions
 import salt.utils.hashutils
@@ -41,9 +33,6 @@
 from salt.utils.stringutils import to_bytes as bts
 from tests.support.helpers import TstSuiteLoggingHandler, VirtualEnv
 from tests.support.mock import MagicMock, patch
-<<<<<<< HEAD
-from tests.support.pytest.helpers import FakeSaltExtension
-=======
 from tests.support.runtests import RUNTIME_VARS
 
 
@@ -125,7 +114,6 @@
         yield ctx
     finally:
         ctx.cleanup()
->>>>>>> 0fc0c206
 
 
 def _popen(return_value=None, side_effect=None, returncode=0):
@@ -309,16 +297,10 @@
 @patch("salt.utils.thin.os.path.isfile", MagicMock(return_value=True))
 def test_get_ext_tops_config_pass(thin_ctx):
     """
-<<<<<<< HEAD
-    python3 = False
-    if tuple(version) >= (3, 0):
-        python3 = True
-=======
     Test thin.get_ext_tops configuration
 
     :return:
     """
->>>>>>> 0fc0c206
     cfg = {
         "namespace": {
             "path": "/foo",
@@ -328,11 +310,7 @@
                 "yaml": "/yaml/",
                 "tornado": "/tornado/tornado.py",
                 "msgpack": "msgpack.py",
-<<<<<<< HEAD
-                "networkx": "/networkx/networkx.py",
-=======
                 "distro": "distro.py",
->>>>>>> 0fc0c206
             },
         }
     }
@@ -665,55 +643,6 @@
     assert len(tops) == len(base_tops)
     assert sorted(tops) == sorted(base_tops)
 
-<<<<<<< HEAD
-    if python3:
-        assert "distro" in err.value.code
-    else:
-        assert not [x for x in ret["namespace"]["dependencies"] if "distro" in x]
-        assert [x for x in ret["namespace"]["dependencies"] if "msgpack" in x]
-
-
-def test_get_package_root_mod():
-    res = salt.utils.thin._get_package_root_mod(saltfactories.utils.saltext)
-    assert res[0] is saltfactories
-    assert res[1] == ()
-
-
-@pytest.fixture
-def namespaced_saltext(tmp_path_factory):
-    with FakeSaltExtension(
-        tmp_path_factory=tmp_path_factory,
-        name="saltext.wut",
-    ) as extension:
-        try:
-            sys.path.insert(0, str(extension.srcdir / "src"))
-            yield extension
-        finally:
-            sys.path.pop(0)
-
-
-def test_get_namespaced_package_root_mod(namespaced_saltext):
-    saltext = importlib.import_module(namespaced_saltext.name)
-    res = salt.utils.thin._get_package_root_mod(saltext)
-    assert res[0].__name__ == namespaced_saltext.name
-    assert res[1] == ("saltext",)
-
-
-def test_discover_saltexts():
-    """
-    pytest-salt-factories provides a saltext, which can be discovered here.
-    """
-    mods, dists = salt.utils.thin._discover_saltexts()
-    assert mods
-    assert any(mod.endswith(f"{os.sep}saltfactories") and not ns for mod, ns in mods)
-    assert dists
-    dist = "pytest-salt-factories"
-    assert dist in dists
-    assert "entrypoints" in dists[dist]
-    assert "name" in dists[dist]
-    assert dists[dist]["name"].startswith("pytest_salt_factories")
-    assert dists[dist]["name"].endswith(".dist-info")
-=======
 
 @patch(
     "salt.utils.thin.distro",
@@ -1547,5 +1476,4 @@
                 "--version",
                 check=False,
             )
-        assert ret.returncode == 0, ret
->>>>>>> 0fc0c206
+        assert ret.returncode == 0, ret