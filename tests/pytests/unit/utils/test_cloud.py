"""
    :codeauthor: Pedro Algarvio (pedro@algarvio.me)
    tests.unit.utils.cloud_test
    ~~~~~~~~~~~~~~~~~~~~~~~~~~~
    Test the salt-cloud utilities module.

"""


import os
import tempfile

import pytest
import salt.utils.cloud as cloud
from salt.utils.cloud import __ssh_gateway_arguments as ssh_gateway_arguments
from tests.support.mock import MagicMock, patch


@pytest.fixture()
def configure_loader_modules():
    return {
        cloud: {"__opts__": {"sock_dir": "master"}},
    }


@pytest.fixture
def create_class(tmp_path):
    old_cwd = os.getcwd()
    gpg_keydir = tmp_path / "gpg-keydir"
    gpg_keydir.mkdir()
    try:
        # The keyring library uses `getcwd()`, let's make sure we in a good directory
        # before importing keyring
        os.chdir(str(gpg_keydir))
        # Late import because of the above reason
        import keyring
        import keyring.backend

        class CustomKeyring(keyring.backend.KeyringBackend):
            """
            A test keyring which always outputs same password
            """

            def __init__(self):
                self.__storage = {}

            def supported(self):
                return 0

            def set_password(
                self, servicename, username, password
            ):  # pylint: disable=arguments-differ
                self.__storage.setdefault(servicename, {}).update({username: password})
                return 0

            def get_password(
                self, servicename, username
            ):  # pylint: disable=arguments-differ
                return self.__storage.setdefault(servicename, {}).get(username)

            def delete_password(
                self, servicename, username
            ):  # pylint: disable=arguments-differ
                self.__storage.setdefault(servicename, {}).pop(username, None)
                return 0

        # set the keyring for keyring lib
        keyring.set_keyring(CustomKeyring())
        yield
    except ImportError:
        pytest.skip('The "keyring" python module is not installed')
    finally:
        os.chdir(old_cwd)


def test_ssh_password_regex(create_class):
    """Test matching ssh password patterns"""
    for pattern in (
        "Password for root@127.0.0.1:",
        "root@127.0.0.1 Password:",
        " Password:",
    ):
        assert cloud.SSH_PASSWORD_PROMP_RE.match(pattern) is not None
        assert cloud.SSH_PASSWORD_PROMP_RE.match(pattern.lower()) is not None
        assert cloud.SSH_PASSWORD_PROMP_RE.match(pattern.strip()) is not None
        assert cloud.SSH_PASSWORD_PROMP_RE.match(pattern.lower().strip()) is not None


def test__save_password_in_keyring(create_class):
    """
    Test storing password in the keyring
    """
    # Late import
    import keyring

    cloud._save_password_in_keyring(
        "salt.cloud.provider.test_case_provider",
        "fake_username",
        "fake_password_c8231",
    )
    stored_pw = keyring.get_password(
        "salt.cloud.provider.test_case_provider", "fake_username",
    )
    keyring.delete_password(
        "salt.cloud.provider.test_case_provider", "fake_username",
    )
    assert stored_pw == "fake_password_c8231"


def test_retrieve_password_from_keyring(create_class):
    # Late import
    import keyring

    keyring.set_password(
        "salt.cloud.provider.test_case_provider",
        "fake_username",
        "fake_password_c8231",
    )
    pw_in_keyring = cloud.retrieve_password_from_keyring(
        "salt.cloud.provider.test_case_provider", "fake_username"
    )
    assert pw_in_keyring == "fake_password_c8231"


def test_sftp_file_with_content_under_python3(create_class):
    with pytest.raises(Exception) as context:
        cloud.sftp_file("/tmp/test", "ТЕSТ test content")
        # we successful pass the place with os.write(tmpfd, ...
        assert "a bytes-like object is required, not 'str'" != str(context.exception)


@pytest.mark.skip_on_windows(reason="Not applicable for Windows.")
def test_check_key_path_and_mode(create_class):
    with tempfile.NamedTemporaryFile() as f:
        key_file = f.name

        os.chmod(key_file, 0o644)
        assert cloud.check_key_path_and_mode("foo", key_file) is False
        os.chmod(key_file, 0o600)
        assert cloud.check_key_path_and_mode("foo", key_file) is True
        os.chmod(key_file, 0o400)
        assert cloud.check_key_path_and_mode("foo", key_file) is True

    # tmp file removed
    assert cloud.check_key_path_and_mode("foo", key_file) is False


@pytest.mark.skip_unless_on_windows(reason="Only applicable for Windows.")
def test_deploy_windows_default_port():
    """
    Test deploy_windows with default port
    """
    mock_true = MagicMock(return_value=True)
    mock_tuple = MagicMock(return_value=(0, 0, 0))
    # fmt: off
    with patch("salt.utils.smb.get_conn", MagicMock()) as mock,\
            patch("salt.utils.smb.mkdirs", MagicMock()), \
            patch("salt.utils.smb.put_file", MagicMock()), \
            patch("salt.utils.smb.delete_file", MagicMock()), \
            patch("salt.utils.smb.delete_directory", MagicMock()), \
            patch("time.sleep", MagicMock()),\
            patch.object(cloud, "wait_for_port", mock_true), \
            patch.object(cloud, "fire_event", MagicMock()), \
            patch.object(cloud, "wait_for_psexecsvc", mock_true),\
            patch.object(cloud, "run_psexec_command", mock_tuple):

        cloud.deploy_windows(host="test", win_installer="")
        mock.assert_called_once_with("test", "Administrator", None, 445)
    # fmt: on


@pytest.mark.skip_unless_on_windows(reason="Only applicable for Windows.")
def test_deploy_windows_custom_port():
    """
    Test deploy_windows with a custom port
    """
    mock_true = MagicMock(return_value=True)
    mock_tuple = MagicMock(return_value=(0, 0, 0))
    # fmt: off
    with patch("salt.utils.smb.get_conn", MagicMock()) as mock, \
            patch("salt.utils.smb.mkdirs", MagicMock()), \
            patch("salt.utils.smb.put_file", MagicMock()), \
            patch("salt.utils.smb.delete_file", MagicMock()), \
            patch("salt.utils.smb.delete_directory", MagicMock()), \
            patch("time.sleep", MagicMock()), \
            patch.object(cloud, "wait_for_port", mock_true), \
            patch.object(cloud, "fire_event", MagicMock()), \
            patch.object(cloud, "wait_for_psexecsvc", mock_true), \
            patch.object(cloud, "run_psexec_command", mock_tuple):

        cloud.deploy_windows(host="test", port=1234, win_installer="")
        mock.assert_called_once_with("test", "Administrator", None, 1234)
    # fmt: on


@pytest.mark.skip_unless_on_windows(reason="Only applicable for Windows.")
def test_winrm_pinnned_version():
    """
    Test that winrm is pinned to a version 0.3.0 or higher.
    """
    mock_true = MagicMock(return_value=True)
    mock_tuple = MagicMock(return_value=(0, 0, 0))
    # fmt: off
    with patch("salt.utils.smb.get_conn", MagicMock()),\
            patch("salt.utils.smb.mkdirs", MagicMock()), \
            patch("salt.utils.smb.put_file", MagicMock()), \
            patch("salt.utils.smb.delete_file", MagicMock()), \
            patch("salt.utils.smb.delete_directory", MagicMock()), \
            patch("time.sleep", MagicMock()),\
            patch.object(cloud, "wait_for_port", mock_true), \
            patch.object(cloud, "fire_event", MagicMock()), \
            patch.object(cloud, "wait_for_psexecsvc", mock_true),\
            patch.object(cloud, "run_psexec_command", mock_tuple):

        try:
            import winrm
        except ImportError:
            raise pytest.skip('The "winrm" python module is not installed in this env.')
        else:
            import pkg_resources
            winrm_pkg = pkg_resources.get_distribution("pywinrm")
            assert winrm_pkg.version >= '0.3.0'
    # fmt: on


<<<<<<< HEAD
def test_ssh_gateway_arguments_default_alive_args():
    server_alive_interval = 60
    server_alive_count_max = 3
    arguments = ssh_gateway_arguments({"ssh_gateway": "host"})
    assert "-oServerAliveInterval={}".format(server_alive_interval) in arguments
    assert "-oServerAliveCountMax={}".format(server_alive_count_max) in arguments


def test_ssh_gateway_arguments_alive_args():
    server_alive_interval = 10
    server_alive_count_max = 8
    arguments = ssh_gateway_arguments(
        {
            "ssh_gateway": "host",
            "server_alive_interval": server_alive_interval,
            "server_alive_count_max": server_alive_count_max,
        }
    )
    assert "-oServerAliveInterval={}".format(server_alive_interval) in arguments
    assert "-oServerAliveCountMax={}".format(server_alive_count_max) in arguments


def test_wait_for_port_default_alive_args():
    server_alive_interval = 60
    server_alive_count_max = 3
    with patch("salt.utils.cloud.socket", autospec=True), patch(
        "salt.utils.cloud._exec_ssh_cmd", autospec=True, return_value=0
    ) as exec_ssh_cmd:
        cloud.wait_for_port(
            "127.0.0.1", gateway={"ssh_gateway": "host", "ssh_gateway_user": "user"},
        )
        assert exec_ssh_cmd.call_count == 2
        ssh_call = exec_ssh_cmd.call_args[0][0]
        assert "-oServerAliveInterval={}".format(server_alive_interval) in ssh_call
        assert "-oServerAliveCountMax={}".format(server_alive_count_max) in ssh_call


def test_wait_for_port_alive_args():
    server_alive_interval = 66
    server_alive_count_max = 1
    with patch("salt.utils.cloud.socket", autospec=True), patch(
        "salt.utils.cloud._exec_ssh_cmd", autospec=True, return_value=0
    ) as exec_ssh_cmd:
        cloud.wait_for_port(
            "127.0.0.1",
            server_alive_interval=server_alive_interval,
            server_alive_count_max=server_alive_count_max,
            gateway={"ssh_gateway": "host", "ssh_gateway_user": "user"},
        )
        assert exec_ssh_cmd.call_count == 2
        ssh_call = exec_ssh_cmd.call_args[0][0]
        assert "-oServerAliveInterval={}".format(server_alive_interval) in ssh_call
        assert "-oServerAliveCountMax={}".format(server_alive_count_max) in ssh_call


def test_scp_file_default_alive_args():
    server_alive_interval = 60
    server_alive_count_max = 3
    with patch("salt.utils.cloud.socket", autospec=True), patch(
        "salt.utils.cloud._exec_ssh_cmd", autospec=True, return_value=0
    ) as exec_ssh_cmd:
        cloud.scp_file(
            "/salt.txt",
            contents=None,
            kwargs={"hostname": "127.0.0.1", "username": "user"},
            local_file="/salt.txt",
        )
        assert exec_ssh_cmd.call_count == 1
        ssh_call = exec_ssh_cmd.call_args[0][0]
        assert "-oServerAliveInterval={}".format(server_alive_interval) in ssh_call
        assert "-oServerAliveCountMax={}".format(server_alive_count_max) in ssh_call


def test_scp_file_alive_args():
    server_alive_interval = 64
    server_alive_count_max = 4
    with patch("salt.utils.cloud.socket", autospec=True), patch(
        "salt.utils.cloud._exec_ssh_cmd", autospec=True, return_value=0
    ) as exec_ssh_cmd:
        cloud.scp_file(
            "/salt.txt",
            contents=None,
            kwargs={
                "hostname": "127.0.0.1",
                "username": "user",
                "server_alive_interval": server_alive_interval,
                "server_alive_count_max": server_alive_count_max,
            },
            local_file="/salt.txt",
        )
        assert exec_ssh_cmd.call_count == 1
        ssh_call = exec_ssh_cmd.call_args[0][0]
        assert "-oServerAliveInterval={}".format(server_alive_interval) in ssh_call
        assert "-oServerAliveCountMax={}".format(server_alive_count_max) in ssh_call


def test_sftp_file_default_alive_args():
    server_alive_interval = 60
    server_alive_count_max = 3
    with patch("salt.utils.cloud.socket", autospec=True), patch(
        "salt.utils.cloud._exec_ssh_cmd", autospec=True, return_value=0
    ) as exec_ssh_cmd:
        cloud.sftp_file(
            "/salt.txt",
            contents=None,
            kwargs={"hostname": "127.0.0.1", "username": "user"},
            local_file="/salt.txt",
        )
        assert exec_ssh_cmd.call_count == 1
        ssh_call = exec_ssh_cmd.call_args[0][0]
        assert "-oServerAliveInterval={}".format(server_alive_interval) in ssh_call
        assert "-oServerAliveCountMax={}".format(server_alive_count_max) in ssh_call


def test_sftp_file_alive_args():
    server_alive_interval = 62
    server_alive_count_max = 6
    with patch("salt.utils.cloud.socket", autospec=True), patch(
        "salt.utils.cloud._exec_ssh_cmd", autospec=True, return_value=0
    ) as exec_ssh_cmd:
        cloud.sftp_file(
            "/salt.txt",
            contents=None,
            kwargs={
                "hostname": "127.0.0.1",
                "username": "user",
                "server_alive_interval": server_alive_interval,
                "server_alive_count_max": server_alive_count_max,
            },
            local_file="/salt.txt",
        )
        assert exec_ssh_cmd.call_count == 1
        ssh_call = exec_ssh_cmd.call_args[0][0]
        assert "-oServerAliveInterval={}".format(server_alive_interval) in ssh_call
        assert "-oServerAliveCountMax={}".format(server_alive_count_max) in ssh_call
=======
def test_deploy_script_ssh_timeout():
    with patch("salt.utils.cloud.root_cmd", return_value=False) as root_cmd, patch(
        "salt.utils.cloud.wait_for_port", return_value=True
    ), patch("salt.utils.cloud.wait_for_passwd", return_value=True), patch(
        "salt.utils.cloud._exec_ssh_cmd"
    ):
        cloud.deploy_script("127.0.0.1", ssh_timeout=34)
        # verify that ssh_timeout made it into ssh_kwargs
        assert root_cmd.call_count == 1
        ssh_kwargs = root_cmd.call_args.kwargs
        assert "ssh_timeout" in ssh_kwargs
        assert ssh_kwargs["ssh_timeout"] == 34
>>>>>>> c64ba92e
<|MERGE_RESOLUTION|>--- conflicted
+++ resolved
@@ -222,8 +222,6 @@
             assert winrm_pkg.version >= '0.3.0'
     # fmt: on
 
-
-<<<<<<< HEAD
 def test_ssh_gateway_arguments_default_alive_args():
     server_alive_interval = 60
     server_alive_count_max = 3
@@ -359,7 +357,7 @@
         ssh_call = exec_ssh_cmd.call_args[0][0]
         assert "-oServerAliveInterval={}".format(server_alive_interval) in ssh_call
         assert "-oServerAliveCountMax={}".format(server_alive_count_max) in ssh_call
-=======
+
 def test_deploy_script_ssh_timeout():
     with patch("salt.utils.cloud.root_cmd", return_value=False) as root_cmd, patch(
         "salt.utils.cloud.wait_for_port", return_value=True
@@ -372,4 +370,3 @@
         ssh_kwargs = root_cmd.call_args.kwargs
         assert "ssh_timeout" in ssh_kwargs
         assert ssh_kwargs["ssh_timeout"] == 34
->>>>>>> c64ba92e
