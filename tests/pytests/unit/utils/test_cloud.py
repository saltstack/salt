"""
    :codeauthor: Pedro Algarvio (pedro@algarvio.me)
    tests.unit.utils.cloud_test
    ~~~~~~~~~~~~~~~~~~~~~~~~~~~
    Test the salt-cloud utilities module.

"""


import os
import tempfile

import pytest
import salt.utils.cloud as cloud
from salt.utils.cloud import __ssh_gateway_arguments as ssh_gateway_arguments
from tests.support.mock import MagicMock, patch


@pytest.fixture()
def configure_loader_modules():
    return {
        cloud: {"__opts__": {"sock_dir": "master"}},
    }


@pytest.fixture
def create_class(tmp_path):
    old_cwd = os.getcwd()
    gpg_keydir = tmp_path / "gpg-keydir"
    gpg_keydir.mkdir()
    try:
        # The keyring library uses `getcwd()`, let's make sure we in a good directory
        # before importing keyring
        os.chdir(str(gpg_keydir))
        # Late import because of the above reason
        import keyring
        import keyring.backend

        class CustomKeyring(keyring.backend.KeyringBackend):
            """
            A test keyring which always outputs same password
            """

            def __init__(self):
                self.__storage = {}

            def supported(self):
                return 0

            def set_password(
                self, servicename, username, password
            ):  # pylint: disable=arguments-differ
                self.__storage.setdefault(servicename, {}).update({username: password})
                return 0

            def get_password(
                self, servicename, username
            ):  # pylint: disable=arguments-differ
                return self.__storage.setdefault(servicename, {}).get(username)

            def delete_password(
                self, servicename, username
            ):  # pylint: disable=arguments-differ
                self.__storage.setdefault(servicename, {}).pop(username, None)
                return 0

        # set the keyring for keyring lib
        keyring.set_keyring(CustomKeyring())
        yield
    except ImportError:
        pytest.skip('The "keyring" python module is not installed')
    finally:
        os.chdir(old_cwd)


def test_ssh_password_regex(create_class):
    """Test matching ssh password patterns"""
    for pattern in (
        "Password for root@127.0.0.1:",
        "root@127.0.0.1 Password:",
        " Password:",
    ):
        assert cloud.SSH_PASSWORD_PROMP_RE.match(pattern) is not None
        assert cloud.SSH_PASSWORD_PROMP_RE.match(pattern.lower()) is not None
        assert cloud.SSH_PASSWORD_PROMP_RE.match(pattern.strip()) is not None
        assert cloud.SSH_PASSWORD_PROMP_RE.match(pattern.lower().strip()) is not None


def test__save_password_in_keyring(create_class):
    """
    Test storing password in the keyring
    """
    # Late import
    import keyring

    cloud._save_password_in_keyring(
        "salt.cloud.provider.test_case_provider",
        "fake_username",
        "fake_password_c8231",
    )
    stored_pw = keyring.get_password(
        "salt.cloud.provider.test_case_provider",
        "fake_username",
    )
    keyring.delete_password(
        "salt.cloud.provider.test_case_provider",
        "fake_username",
    )
    assert stored_pw == "fake_password_c8231"


def test_retrieve_password_from_keyring(create_class):
    # Late import
    import keyring

    keyring.set_password(
        "salt.cloud.provider.test_case_provider",
        "fake_username",
        "fake_password_c8231",
    )
    pw_in_keyring = cloud.retrieve_password_from_keyring(
        "salt.cloud.provider.test_case_provider", "fake_username"
    )
    assert pw_in_keyring == "fake_password_c8231"


def test_sftp_file_with_content_under_python3(create_class):
    with pytest.raises(Exception) as context:
        cloud.sftp_file("/tmp/test", "ТЕSТ test content")
        # we successful pass the place with os.write(tmpfd, ...
        assert "a bytes-like object is required, not 'str'" != str(context.exception)


@pytest.mark.skip_on_windows(reason="Not applicable for Windows.")
def test_check_key_path_and_mode(create_class):
    with tempfile.NamedTemporaryFile() as f:
        key_file = f.name

        os.chmod(key_file, 0o644)
        assert cloud.check_key_path_and_mode("foo", key_file) is False
        os.chmod(key_file, 0o600)
        assert cloud.check_key_path_and_mode("foo", key_file) is True
        os.chmod(key_file, 0o400)
        assert cloud.check_key_path_and_mode("foo", key_file) is True

    # tmp file removed
    assert cloud.check_key_path_and_mode("foo", key_file) is False


@pytest.mark.skip_unless_on_windows(reason="Only applicable for Windows.")
def test_deploy_windows_default_port():
    """
    Test deploy_windows with default port
    """
    mock_true = MagicMock(return_value=True)
    mock_tuple = MagicMock(return_value=(0, 0, 0))
    with patch("salt.utils.smb.get_conn", MagicMock()) as mock, patch(
        "salt.utils.smb.mkdirs", MagicMock()
    ), patch("salt.utils.smb.put_file", MagicMock()), patch(
        "salt.utils.smb.delete_file", MagicMock()
    ), patch(
        "salt.utils.smb.delete_directory", MagicMock()
    ), patch(
        "time.sleep", MagicMock()
    ), patch.object(
        cloud, "wait_for_port", mock_true
    ), patch.object(
        cloud, "fire_event", MagicMock()
    ), patch.object(
        cloud, "wait_for_psexecsvc", mock_true
    ), patch.object(
        cloud, "run_psexec_command", mock_tuple
    ):

        cloud.deploy_windows(host="test", win_installer="")
        mock.assert_called_once_with("test", "Administrator", None, 445)


@pytest.mark.skip_unless_on_windows(reason="Only applicable for Windows.")
def test_deploy_windows_custom_port():
    """
    Test deploy_windows with a custom port
    """
    mock_true = MagicMock(return_value=True)
    mock_tuple = MagicMock(return_value=(0, 0, 0))
    with patch("salt.utils.smb.get_conn", MagicMock()) as mock, patch(
        "salt.utils.smb.mkdirs", MagicMock()
    ), patch("salt.utils.smb.put_file", MagicMock()), patch(
        "salt.utils.smb.delete_file", MagicMock()
    ), patch(
        "salt.utils.smb.delete_directory", MagicMock()
    ), patch(
        "time.sleep", MagicMock()
    ), patch.object(
        cloud, "wait_for_port", mock_true
    ), patch.object(
        cloud, "fire_event", MagicMock()
    ), patch.object(
        cloud, "wait_for_psexecsvc", mock_true
    ), patch.object(
        cloud, "run_psexec_command", mock_tuple
    ):

        cloud.deploy_windows(host="test", port=1234, win_installer="")
        mock.assert_called_once_with("test", "Administrator", None, 1234)


@pytest.mark.skip_unless_on_windows(reason="Only applicable for Windows.")
def test_winrm_pinnned_version():
    """
    Test that winrm is pinned to a version 0.3.0 or higher.
    """
    mock_true = MagicMock(return_value=True)
    mock_tuple = MagicMock(return_value=(0, 0, 0))
    with patch("salt.utils.smb.get_conn", MagicMock()), patch(
        "salt.utils.smb.mkdirs", MagicMock()
    ), patch("salt.utils.smb.put_file", MagicMock()), patch(
        "salt.utils.smb.delete_file", MagicMock()
    ), patch(
        "salt.utils.smb.delete_directory", MagicMock()
    ), patch(
        "time.sleep", MagicMock()
    ), patch.object(
        cloud, "wait_for_port", mock_true
    ), patch.object(
        cloud, "fire_event", MagicMock()
    ), patch.object(
        cloud, "wait_for_psexecsvc", mock_true
    ), patch.object(
        cloud, "run_psexec_command", mock_tuple
    ):

        try:
            import winrm
        except ImportError:
            raise pytest.skip('The "winrm" python module is not installed in this env.')
        else:
            import pkg_resources

            winrm_pkg = pkg_resources.get_distribution("pywinrm")
<<<<<<< HEAD
            assert winrm_pkg.version >= "0.3.0"
=======
            assert winrm_pkg.version >= '0.3.0'
    # fmt: on


def test_ssh_gateway_arguments_default_alive_args():
    server_alive_interval = 60
    server_alive_count_max = 3
    arguments = ssh_gateway_arguments({"ssh_gateway": "host"})
    assert "-oServerAliveInterval={}".format(server_alive_interval) in arguments
    assert "-oServerAliveCountMax={}".format(server_alive_count_max) in arguments


def test_ssh_gateway_arguments_alive_args():
    server_alive_interval = 10
    server_alive_count_max = 8
    arguments = ssh_gateway_arguments(
        {
            "ssh_gateway": "host",
            "server_alive_interval": server_alive_interval,
            "server_alive_count_max": server_alive_count_max,
        }
    )
    assert "-oServerAliveInterval={}".format(server_alive_interval) in arguments
    assert "-oServerAliveCountMax={}".format(server_alive_count_max) in arguments


def test_wait_for_port_default_alive_args():
    server_alive_interval = 60
    server_alive_count_max = 3
    with patch("salt.utils.cloud.socket", autospec=True), patch(
        "salt.utils.cloud._exec_ssh_cmd", autospec=True, return_value=0
    ) as exec_ssh_cmd:
        cloud.wait_for_port(
            "127.0.0.1", gateway={"ssh_gateway": "host", "ssh_gateway_user": "user"},
        )
        assert exec_ssh_cmd.call_count == 2
        ssh_call = exec_ssh_cmd.call_args[0][0]
        assert "-oServerAliveInterval={}".format(server_alive_interval) in ssh_call
        assert "-oServerAliveCountMax={}".format(server_alive_count_max) in ssh_call


def test_wait_for_port_alive_args():
    server_alive_interval = 66
    server_alive_count_max = 1
    with patch("salt.utils.cloud.socket", autospec=True), patch(
        "salt.utils.cloud._exec_ssh_cmd", autospec=True, return_value=0
    ) as exec_ssh_cmd:
        cloud.wait_for_port(
            "127.0.0.1",
            server_alive_interval=server_alive_interval,
            server_alive_count_max=server_alive_count_max,
            gateway={"ssh_gateway": "host", "ssh_gateway_user": "user"},
        )
        assert exec_ssh_cmd.call_count == 2
        ssh_call = exec_ssh_cmd.call_args[0][0]
        assert "-oServerAliveInterval={}".format(server_alive_interval) in ssh_call
        assert "-oServerAliveCountMax={}".format(server_alive_count_max) in ssh_call


def test_scp_file_default_alive_args():
    server_alive_interval = 60
    server_alive_count_max = 3
    with patch("salt.utils.cloud.socket", autospec=True), patch(
        "salt.utils.cloud._exec_ssh_cmd", autospec=True, return_value=0
    ) as exec_ssh_cmd:
        cloud.scp_file(
            "/salt.txt",
            contents=None,
            kwargs={"hostname": "127.0.0.1", "username": "user"},
            local_file="/salt.txt",
        )
        assert exec_ssh_cmd.call_count == 1
        ssh_call = exec_ssh_cmd.call_args[0][0]
        assert "-oServerAliveInterval={}".format(server_alive_interval) in ssh_call
        assert "-oServerAliveCountMax={}".format(server_alive_count_max) in ssh_call


def test_scp_file_alive_args():
    server_alive_interval = 64
    server_alive_count_max = 4
    with patch("salt.utils.cloud.socket", autospec=True), patch(
        "salt.utils.cloud._exec_ssh_cmd", autospec=True, return_value=0
    ) as exec_ssh_cmd:
        cloud.scp_file(
            "/salt.txt",
            contents=None,
            kwargs={
                "hostname": "127.0.0.1",
                "username": "user",
                "server_alive_interval": server_alive_interval,
                "server_alive_count_max": server_alive_count_max,
            },
            local_file="/salt.txt",
        )
        assert exec_ssh_cmd.call_count == 1
        ssh_call = exec_ssh_cmd.call_args[0][0]
        assert "-oServerAliveInterval={}".format(server_alive_interval) in ssh_call
        assert "-oServerAliveCountMax={}".format(server_alive_count_max) in ssh_call


def test_sftp_file_default_alive_args():
    server_alive_interval = 60
    server_alive_count_max = 3
    with patch("salt.utils.cloud.socket", autospec=True), patch(
        "salt.utils.cloud._exec_ssh_cmd", autospec=True, return_value=0
    ) as exec_ssh_cmd:
        cloud.sftp_file(
            "/salt.txt",
            contents=None,
            kwargs={"hostname": "127.0.0.1", "username": "user"},
            local_file="/salt.txt",
        )
        assert exec_ssh_cmd.call_count == 1
        ssh_call = exec_ssh_cmd.call_args[0][0]
        assert "-oServerAliveInterval={}".format(server_alive_interval) in ssh_call
        assert "-oServerAliveCountMax={}".format(server_alive_count_max) in ssh_call


def test_sftp_file_alive_args():
    server_alive_interval = 62
    server_alive_count_max = 6
    with patch("salt.utils.cloud.socket", autospec=True), patch(
        "salt.utils.cloud._exec_ssh_cmd", autospec=True, return_value=0
    ) as exec_ssh_cmd:
        cloud.sftp_file(
            "/salt.txt",
            contents=None,
            kwargs={
                "hostname": "127.0.0.1",
                "username": "user",
                "server_alive_interval": server_alive_interval,
                "server_alive_count_max": server_alive_count_max,
            },
            local_file="/salt.txt",
        )
        assert exec_ssh_cmd.call_count == 1
        ssh_call = exec_ssh_cmd.call_args[0][0]
        assert "-oServerAliveInterval={}".format(server_alive_interval) in ssh_call
        assert "-oServerAliveCountMax={}".format(server_alive_count_max) in ssh_call


def test_deploy_script_ssh_timeout():
    with patch("salt.utils.cloud.root_cmd", return_value=False) as root_cmd, patch(
        "salt.utils.cloud.wait_for_port", return_value=True
    ), patch("salt.utils.cloud.wait_for_passwd", return_value=True), patch(
        "salt.utils.cloud._exec_ssh_cmd"
    ):
        cloud.deploy_script("127.0.0.1", ssh_timeout=34)
        # verify that ssh_timeout made it into ssh_kwargs
        assert root_cmd.call_count == 1
        ssh_kwargs = root_cmd.call_args.kwargs
        assert "ssh_timeout" in ssh_kwargs
        assert ssh_kwargs["ssh_timeout"] == 34
>>>>>>> adc23f3b
<|MERGE_RESOLUTION|>--- conflicted
+++ resolved
@@ -238,10 +238,7 @@
             import pkg_resources
 
             winrm_pkg = pkg_resources.get_distribution("pywinrm")
-<<<<<<< HEAD
             assert winrm_pkg.version >= "0.3.0"
-=======
-            assert winrm_pkg.version >= '0.3.0'
     # fmt: on
 
 
@@ -274,7 +271,8 @@
         "salt.utils.cloud._exec_ssh_cmd", autospec=True, return_value=0
     ) as exec_ssh_cmd:
         cloud.wait_for_port(
-            "127.0.0.1", gateway={"ssh_gateway": "host", "ssh_gateway_user": "user"},
+            "127.0.0.1",
+            gateway={"ssh_gateway": "host", "ssh_gateway_user": "user"},
         )
         assert exec_ssh_cmd.call_count == 2
         ssh_call = exec_ssh_cmd.call_args[0][0]
@@ -393,5 +391,4 @@
         assert root_cmd.call_count == 1
         ssh_kwargs = root_cmd.call_args.kwargs
         assert "ssh_timeout" in ssh_kwargs
-        assert ssh_kwargs["ssh_timeout"] == 34
->>>>>>> adc23f3b
+        assert ssh_kwargs["ssh_timeout"] == 34