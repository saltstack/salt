--- conflicted
+++ resolved
@@ -10,11 +10,7 @@
 import salt.modules.status as status
 import salt.utils.platform
 from salt.exceptions import CommandExecutionError
-<<<<<<< HEAD
 from tests.support.mock import MagicMock, Mock, mock_open, patch
-=======
-from tests.support.mock import MagicMock, Mock, patch
->>>>>>> 3127dec7
 
 
 @pytest.fixture
@@ -56,7 +52,6 @@
             status._get_boot_time_aix()
 
 
-<<<<<<< HEAD
 def _set_up_test_uptime():
     """
     Define common mock data for status.uptime tests
@@ -454,7 +449,7 @@
             with patch.object(os, "getpid", return_value="6674"):
                 ret = status.pid("httpd")
                 assert ret == m.ret
-=======
+
 def test_custom():
     mock = MagicMock()
     mock2 = MagicMock()
@@ -483,5 +478,4 @@
     mock2.return_value = {"status.uptime.custom": ["day"]}
     with patch.dict(status.__salt__, {"config.dot_vals": mock2}):
         with patch.dict(status.__salt__, {"status.uptime": mock}):
-            assert status.custom() == {"day": "UNKNOWN"}
->>>>>>> 3127dec7
+            assert status.custom() == {"day": "UNKNOWN"}