import copy
import importlib
import logging
import os
import pathlib
import textwrap

import pytest

import salt.modules.aptpkg as aptpkg
import salt.modules.pkg_resource as pkg_resource
import salt.utils.path
from salt.exceptions import (
    CommandExecutionError,
    CommandNotFoundError,
    SaltInvocationError,
)
from salt.utils.odict import OrderedDict
from tests.support.mock import MagicMock, Mock, call, patch

log = logging.getLogger(__name__)


@pytest.fixture(scope="module")
def repo_keys_var():
    return {
        "46181433FBB75451": {
            "algorithm": 17,
            "bits": 1024,
            "capability": "scSC",
            "date_creation": 1104433784,
            "date_expiration": None,
            "fingerprint": "C5986B4F1257FFA86632CBA746181433FBB75451",
            "keyid": "46181433FBB75451",
            "uid": "Ubuntu CD Image Automatic Signing Key <cdimage@ubuntu.com>",
            "uid_hash": "B4D41942D4B35FF44182C7F9D00C99AF27B93AD0",
            "validity": "-",
        }
    }


@pytest.fixture(scope="module")
def packages_var():
    return {"wget": "1.15-1ubuntu1.14.04.2"}


@pytest.fixture(scope="module")
def lowpkg_files_var():
    return {
        "errors": {},
        "packages": {
            "wget": [
                "/.",
                "/etc",
                "/etc/wgetrc",
                "/usr",
                "/usr/bin",
                "/usr/bin/wget",
                "/usr/share",
                "/usr/share/info",
                "/usr/share/info/wget.info.gz",
                "/usr/share/doc",
                "/usr/share/doc/wget",
                "/usr/share/doc/wget/MAILING-LIST",
                "/usr/share/doc/wget/NEWS.gz",
                "/usr/share/doc/wget/AUTHORS",
                "/usr/share/doc/wget/copyright",
                "/usr/share/doc/wget/changelog.Debian.gz",
                "/usr/share/doc/wget/README",
                "/usr/share/man",
                "/usr/share/man/man1",
                "/usr/share/man/man1/wget.1.gz",
            ]
        },
    }


@pytest.fixture(scope="module")
def lowpkg_info_var():
    return {
        "wget": {
            "architecture": "amd64",
            "description": "retrieves files from the web",
            "homepage": "http://www.gnu.org/software/wget/",
            "install_date": "2016-08-30T22:20:15Z",
            "maintainer": "Ubuntu Developers <ubuntu-devel-discuss@lists.ubuntu.com>",
            "name": "wget",
            "section": "web",
            "source": "wget",
            "version": "1.15-1ubuntu1.14.04.2",
            "status": "ii",
        },
        "apache2": {
            "architecture": "amd64",
            "description": """Apache HTTP Server
     The Apache HTTP Server Project's goal is to build a secure, efficient and
     extensible HTTP server as standards-compliant open source software. The
     result has long been the number one web server on the Internet.
     .
     Installing this package results in a full installation, including the
     configuration files, init scripts and support scripts.""",
            "homepage": "http://httpd.apache.org/",
            "install_date": "2016-08-30T22:20:15Z",
            "maintainer": "Ubuntu Developers <ubuntu-devel-discuss@lists.ubuntu.com>",
            "name": "apache2",
            "section": "httpd",
            "source": "apache2",
            "version": "2.4.18-2ubuntu3.9",
            "status": "rc",
        },
    }


@pytest.fixture(scope="module")
def apt_q_update_var():
    return """
    Get:1 http://security.ubuntu.com trusty-security InRelease [65 kB]
    Get:2 http://security.ubuntu.com trusty-security/main Sources [120 kB]
    Get:3 http://security.ubuntu.com trusty-security/main amd64 Packages [548 kB]
    Get:4 http://security.ubuntu.com trusty-security/main i386 Packages [507 kB]
    Hit http://security.ubuntu.com trusty-security/main Translation-en
    Fetched 1240 kB in 10s (124 kB/s)
    Reading package lists...
    """


@pytest.fixture(scope="module")
def apt_q_update_error_var():
    return """
    Err http://security.ubuntu.com trusty InRelease

    Err http://security.ubuntu.com trusty Release.gpg
    Unable to connect to security.ubuntu.com:http:
    Reading package lists...
    W: Failed to fetch http://security.ubuntu.com/ubuntu/dists/trusty/InRelease

    W: Failed to fetch http://security.ubuntu.com/ubuntu/dists/trusty/Release.gpg  Unable to connect to security.ubuntu.com:http:

    W: Some index files failed to download. They have been ignored, or old ones used instead.
    """


@pytest.fixture(scope="module")
def autoremove_var():
    return """
    Reading package lists... Done
    Building dependency tree
    Reading state information... Done
    0 upgraded, 0 newly installed, 0 to remove and 0 not upgraded.
    """


@pytest.fixture(scope="module")
def upgrade_var():
    return """
    Reading package lists...
    Building dependency tree...
    Reading state information...
    0 upgraded, 0 newly installed, 0 to remove and 0 not upgraded.
    """


@pytest.fixture(scope="module")
def uninstall_var():
    return {"tmux": {"new": "", "old": "1.8-5"}}


@pytest.fixture(scope="module")
def install_var():
    return {"tmux": {"new": "1.8-5", "old": ""}}


def _get_uri(repo):
    """
    Get the URI portion of the a string
    """
    splits = repo.split()
    for val in splits:
        if any(val.startswith(x) for x in ("http://", "https://", "ftp://")):
            return val


class MockSourceEntry:
    def __init__(self, uri, source_type, line, invalid, dist="", file=None):
        self.uri = uri
        self.type = source_type
        self.line = line
        self.invalid = invalid
        self.file = file
        self.disabled = False
        self.dist = dist
        self.comps = []
        self.architectures = []
        self.signedby = ""

    def mysplit(self, line):
        return line.split()


class MockSourceList:
    def __init__(self):
        self.list = []

    def __iter__(self):
        yield from self.list

    def save(self):
        pass


@pytest.fixture
def configure_loader_modules():
    return {aptpkg: {"__grains__": {}}}


def test_version(lowpkg_info_var):
    """
    Test - Returns a string representing the package version or an empty string if
    not installed.
    """
    version = lowpkg_info_var["wget"]["version"]
    mock = MagicMock(return_value=version)
    with patch.dict(aptpkg.__salt__, {"pkg_resource.version": mock}):
        assert aptpkg.version(*["wget"]) == version


def test_upgrade_available():
    """
    Test - Check whether or not an upgrade is available for a given package.
    """
    with patch("salt.modules.aptpkg.latest_version", MagicMock(return_value="")):
        assert aptpkg.upgrade_available("wget") is False


def test_add_repo_key(repo_keys_var):
    """
    Test - Add a repo key.
    """
    with patch(
        "salt.modules.aptpkg.get_repo_keys", MagicMock(return_value=repo_keys_var)
    ):
        mock = MagicMock(return_value={"retcode": 0, "stdout": "OK"})
        with patch.dict(aptpkg.__salt__, {"cmd.run_all": mock}):
            assert (
                aptpkg.add_repo_key(
                    keyserver="keyserver.ubuntu.com",
                    keyid="FBB75451",
                    keyfile="test-key.gpg",
                )
                is True
            )


def test_add_repo_key_none_specified(repo_keys_var):
    """
    Test - Add a repo key when we do not specify any arguments
    """
    with patch(
        "salt.modules.aptpkg.get_repo_keys", MagicMock(return_value=repo_keys_var)
    ):
        mock = MagicMock(return_value={"retcode": 0, "stdout": "OK"})
        with patch.dict(aptpkg.__salt__, {"cmd.run_all": mock}):
            with pytest.raises(TypeError) as err:
                aptpkg.add_repo_key()
        assert err.value.args[0] == "add_repo_key() takes at least 1 argument (0 given)"


def test_add_repo_key_no_keyfile(repo_keys_var, caplog, tmp_path):
    """
    Test - Add a repo key when aptkey is false
    and keyfile not specified when using a keyserver
    """
    with patch("salt.modules.aptpkg.get_repo_keys", MagicMock(return_value={})):
        mock = MagicMock(return_value={"retcode": 0, "stdout": "OK"})
        with patch.dict(aptpkg.__salt__, {"cmd.run_all": mock}):
            ret = aptpkg.add_repo_key(
                keyserver="keyserver.ubuntu.com",
                keyid="FBB75451",
                keydir=tmp_path,
                aptkey=False,
            )
            assert ret is False
            assert (
                "You must define the name of the key file to save the key"
                in caplog.text
            )


def test_add_repo_key_failed(repo_keys_var):
    """
    Test - Add a repo key using incomplete input data.
    """
    with patch(
        "salt.modules.aptpkg.get_repo_keys", MagicMock(return_value=repo_keys_var)
    ):
        kwargs = {"keyserver": "keyserver.ubuntu.com"}
        mock = MagicMock(return_value={"retcode": 0, "stdout": "OK"})
        with patch.dict(aptpkg.__salt__, {"cmd.run_all": mock}):
            with pytest.raises(SaltInvocationError):
                aptpkg.add_repo_key(**kwargs)


def test_add_repo_key_keydir_not_exists(repo_keys_var, tmp_path, caplog):
    """
    Test - Add a repo key when aptkey is False
    and the keydir does not exist
    """
    with patch(
        "salt.modules.aptpkg.get_repo_keys", MagicMock(return_value=repo_keys_var)
    ):
        mock = MagicMock(return_value={"retcode": 0, "stdout": "OK"})
        with patch.dict(aptpkg.__salt__, {"cmd.run_all": mock}):
            ret = aptpkg.add_repo_key(
                keyserver="keyserver.ubuntu.com",
                keyid="FBB75451",
                keyfile="test-key.gpg",
                aptkey=False,
                keydir=str(tmp_path / "doesnotexist"),
            )
            assert "does not exist. Please create this directory" in caplog.text
            assert ret is False


@pytest.mark.parametrize(
    "kwargs, err_msg",
    [
        (
            {"keyid": "FBB75451", "keyfile": "test-key.gpg"},
            "No keyserver specified for keyid",
        ),
        (
            {"keyserver": "keyserver.ubuntu.com", "keyfile": "test-key.gpg"},
            "No keyid or keyid too short for keyserver",
        ),
    ],
)
def test_add_repo_key_keyserver_keyid_not_sepcified(
    repo_keys_var, tmp_path, caplog, kwargs, err_msg
):
    """
    Test - Add a repo key when and keyid is set without a keyserver
    Also test when keyserver is set but without keyid
    """
    short_key = list(repo_keys_var.keys())[0][-8:]
    with patch("salt.modules.aptpkg.get_repo_keys", MagicMock(return_value={})):
        mock = MagicMock(return_value={"retcode": 0, "stdout": "OK"})
        with patch.dict(aptpkg.__salt__, {"cmd.run_all": mock}):
            with pytest.raises(SaltInvocationError) as err:
                aptpkg.add_repo_key(**kwargs)
        assert err_msg in err.value.message


def test_get_repo_keys(repo_keys_var):
    """
    Test - List known repo key details.
    """
    APT_KEY_LIST = r"""
    pub:-:1024:17:46181433FBB75451:1104433784:::-:::scSC:
    fpr:::::::::C5986B4F1257FFA86632CBA746181433FBB75451:
    uid:-::::1104433784::B4D41942D4B35FF44182C7F9D00C99AF27B93AD0::Ubuntu CD Image Automatic Signing Key <cdimage@ubuntu.com>:
    """

    mock = MagicMock(return_value={"retcode": 0, "stdout": APT_KEY_LIST})

    with patch.dict(aptpkg.__salt__, {"cmd.run_all": mock}):
        with patch("os.listdir", return_value="/tmp/keys"):
            with patch("pathlib.Path.is_dir", return_value=True):
                assert aptpkg.get_repo_keys() == repo_keys_var


def test_file_dict(lowpkg_files_var):
    """
    Test - List the files that belong to a package, grouped by package.
    """
    mock = MagicMock(return_value=lowpkg_files_var)
    with patch.dict(aptpkg.__salt__, {"lowpkg.file_dict": mock}):
        assert aptpkg.file_dict("wget") == lowpkg_files_var


def test_file_list(lowpkg_files_var):
    """
    Test - List the files that belong to a package.
    """
    files = {
        "errors": lowpkg_files_var["errors"],
        "files": lowpkg_files_var["packages"]["wget"],
    }
    mock = MagicMock(return_value=files)
    with patch.dict(aptpkg.__salt__, {"lowpkg.file_list": mock}):
        assert aptpkg.file_list("wget") == files


def test_get_selections():
    """
    Test - View package state from the dpkg database.
    """
    selections = {"install": ["wget"]}
    mock = MagicMock(return_value="wget\t\t\t\t\t\tinstall")
    with patch.dict(aptpkg.__salt__, {"cmd.run_stdout": mock}):
        assert aptpkg.get_selections("wget") == selections


def test_info_installed(lowpkg_info_var):
    """
    Test - Return the information of the named package(s) installed on the system.
    """
    names = {"group": "section", "packager": "maintainer", "url": "homepage"}

    installed = copy.deepcopy({"wget": lowpkg_info_var["wget"]})
    for name in names:
        if installed["wget"].get(names[name], False):
            installed["wget"][name] = installed["wget"].pop(names[name])

    mock = MagicMock(return_value=lowpkg_info_var)
    with patch.dict(aptpkg.__salt__, {"lowpkg.info": mock}):
        del installed["wget"]["status"]
        assert aptpkg.info_installed("wget") == installed
        assert len(aptpkg.info_installed()) == 1


def test_owner():
    """
    Test - Return the name of the package that owns the file.
    """
    paths = ["/usr/bin/wget"]
    mock = MagicMock(return_value="wget: /usr/bin/wget")
    with patch.dict(aptpkg.__salt__, {"cmd.run_stdout": mock}):
        assert aptpkg.owner(*paths) == "wget"


def test_owner_no_path():
    """
    Test owner when path is not passed
    """
    ret = aptpkg.owner()
    assert ret == ""


def test_owner_doesnotexist():
    """
    Test owner when the path does not exist
    """
    mock = MagicMock(return_value="")
    with patch.dict(aptpkg.__salt__, {"cmd.run_stdout": mock}):
        ret = aptpkg.owner("/doesnotexist")
        assert ret == ""


def test_get_http_proxy_url_username_passwd():
    """
    Test _get_http_proxy_url when username and passwod set
    """
    host = "packages.broadcom.com"
    port = "888"
    user = "user"
    passwd = "password"
    mock_conf = MagicMock()
    mock_conf.side_effect = [host, port, user, passwd]
    patch_conf = patch.dict(aptpkg.__salt__, {"config.option": mock_conf})
    with patch_conf:
        ret = aptpkg._get_http_proxy_url()
    assert ret == f"http://{user}:{passwd}@{host}:{port}"


def test_get_http_proxy_url():
    """
    Test basic functionality for _get_http_proxy_url
    """
    host = "packages.broadcom.com"
    port = "888"
    user = ""
    passwd = ""
    mock_conf = MagicMock()
    mock_conf.side_effect = [host, port, user, passwd]
    patch_conf = patch.dict(aptpkg.__salt__, {"config.option": mock_conf})
    with patch_conf:
        ret = aptpkg._get_http_proxy_url()
    assert ret == f"http://{host}:{port}"


def test_get_http_proxy_url_empty():
    """
    Test _get_http_proxy_Url when host and port are empty
    """
    host = ""
    port = ""
    user = ""
    passwd = ""
    mock_conf = MagicMock()
    mock_conf.side_effect = [host, port, user, passwd]
    patch_conf = patch.dict(aptpkg.__salt__, {"config.option": mock_conf})
    with patch_conf:
        ret = aptpkg._get_http_proxy_url()
    assert ret == ""


def test_list_upgrades():
    """
    Test basic functinoality for list_upgrades
    """
    patch_data = patch("salt.utils.data.is_true", return_value=True)
    patch_refresh = patch("salt.modules.aptpkg.refresh_db")
    apt_ret = {
        "pid": 2791,
        "retcode": 0,
        "stdout": "Reading package lists...\nBuilding dependency tree...\nReading state information...\nCalculating upgrade...\nThe following NEW packages will be installed:\n  linux-cloud-tools-5.15.0-86 linux-cloud-tools-5.15.0-86-generic\n  linux-headers-5.15.0-86 linux-headers-5.15.0-86-generic\n  linux-image-5.15.0-86-generic linux-modules-5.15.0-86-generic\n  linux-modules-extra-5.15.0-86-generic\nThe following packages have been kept back:\n  libnetplan0 libsgutils2-2 netplan. io sg3-utils sg3-utils-udev\nThe following packages will be upgraded:\n  linux-cloud-tools-virtual linux-generic linux-headers-generic\n  linux-image-generic\n4 upgraded, 7 newly installed, 0 to remove and 5 not upgraded.\nInst linux-cloud-tools-5.15.0-86 (5.15.0-86.96 Ubuntu:22.04/jammy-updates, Ubuntu:22.04/jammy-security [amd64])\nInst linux-cloud-tools-5.15.0-86-generic (5.15.0-86.96 Ubuntu:22.04/jammy-updates, Ubuntu:22.04/jammy-security [amd64])\nInst linux-cloud-tools-virtual [5.15.0.69.67] (5.15.0.86.83 Ubuntu:22.04/jammy-updates, Ubuntu:22.04/jammy-security [amd64])\nInst linux-modules-5.15.0-86-generic (5.15.0-86.96 Ubuntu:22.04/jammy-updates, Ubuntu:22.04/jammy-security [amd64]) []\nInst linux-image-5.15.0-86-generic (5.15.0-86.96 Ubuntu:22.04/jammy-updates, Ubuntu:22.04/jammy-security [amd64])\nInst linux-modules-extra-5.15.0-86-generic (5.15.0-86.96 Ubuntu:22.04/jammy-updates, Ubuntu:22.04/jammy-security [amd64])\nInst linux-generic [5.15.0.69.67] (5.15.0.86.83 Ubuntu:22.04/jammy-updates, Ubuntu:22.04/jammy-security [amd64]) []\nInst linux-image-generic [5.15.0.69.67] (5.15.0.86.83 Ubuntu:22.04/jammy-updates, Ubuntu:22.04/jammy-security [amd64]) []\nInst linux-headers-5.15.0-86 (5.15.0-86.96 Ubuntu:22.04/jammy-updates, Ubuntu:22.04/jammy-security [all]) []\nInst linux-headers-5.15.0-86-generic (5.15.0-86.96 Ubuntu:22.04/jammy-updates, Ubuntu:22.04/jammy-security [amd64]) []\nInst linux-headers-generic [5.15.0.69.67] (5.15.0.86.83 Ubuntu:22.04/jammy-updates, Ubuntu:22.04/jammy-security [amd64])\nConf linux-cloud-tools-5.15.0-86 (5.15.0-86.96 Ubuntu:22.04/jammy-updates, Ubuntu:22.04/jammy-security [amd64])\nConf linux-cloud-tools-5.15.0-86-generic (5.15.0-86.96 Ubuntu:22.04/jammy-updates, Ubuntu:22.04/jammy-security [amd64])\nConf linux-cloud-tools-virtual (5.15.0.86.83 Ubuntu:22.04/jammy-updates, Ubuntu:22.04/jammy-security [amd64])\nConf linux-modules-5.15.0-86-generic (5.15.0-86.96 Ubuntu:22.04/jammy-updates, Ubuntu:22.04/jammy-security [amd64])\nConf linux-image-5.15.0-86-generic (5.15.0-86.96 Ubuntu:22.04/jammy-updates, Ubuntu:22.04/jammy-security [amd64])\nConf linux-modules-extra-5.15.0-86-generic (5.15.0-86.96 Ubuntu:22.04/jammy-updates, Ubuntu:22.04/jammy-security [amd64])\nConf linux-generic (5.15.0.86.83 Ubuntu:22.04/jammy-updates, Ubuntu:22.04/jammy-security [amd64])\nConf linux-image-generic (5.15.0.86.83 Ubuntu:22.04/jammy-updates, Ubuntu:22.04/jammy-security [amd64])\nConf linux-headers-5.15.0-86 (5.15.0-86.96 Ubuntu:22.04/jammy-updates, Ubuntu:22.04/jammy-security [all])\nConf linux-headers-5.15.0-86-generic (5.15.0-86.96 Ubuntu:22.04/jammy-updates, Ubuntu:22.04/jammy-security [amd64])\nConf linux-headers-generic (5.15.0.86.83 Ubuntu:22.04/jammy-updates, Ubuntu:22.04/jammy-security [amd64])",
        "stderr": "Running scope as unit: run-r014f3eae66364254b1cdacf701f1ab73.scope",
    }
    mock_apt = MagicMock(return_value=apt_ret)
    patch_apt = patch("salt.modules.aptpkg._call_apt", mock_apt)
    with patch_data, patch_refresh, patch_apt:
        ret = aptpkg.list_upgrades(dist_upgrade=False)
        assert ret == {
            "linux-cloud-tools-5.15.0-86": "5.15.0-86.96",
            "linux-cloud-tools-5.15.0-86-generic": "5.15.0-86.96",
            "linux-cloud-tools-virtual": "5.15.0.86.83",
            "linux-modules-5.15.0-86-generic": "5.15.0-86.96",
            "linux-image-5.15.0-86-generic": "5.15.0-86.96",
            "linux-modules-extra-5.15.0-86-generic": "5.15.0-86.96",
            "linux-generic": "5.15.0.86.83",
            "linux-image-generic": "5.15.0.86.83",
            "linux-headers-5.15.0-86": "5.15.0-86.96",
            "linux-headers-5.15.0-86-generic": "5.15.0-86.96",
            "linux-headers-generic": "5.15.0.86.83",
        }


def test_refresh_db(apt_q_update_var):
    """
    Test - Updates the APT database to latest packages based upon repositories.
    """
    refresh_db = {
        "http://security.ubuntu.com trusty-security InRelease": True,
        "http://security.ubuntu.com trusty-security/main Sources": True,
        "http://security.ubuntu.com trusty-security/main Translation-en": None,
        "http://security.ubuntu.com trusty-security/main amd64 Packages": True,
        "http://security.ubuntu.com trusty-security/main i386 Packages": True,
    }
    mock = MagicMock(return_value={"retcode": 0, "stdout": apt_q_update_var})
    with patch("salt.utils.pkg.clear_rtag", MagicMock()):
        with patch.dict(
            aptpkg.__salt__,
            {"cmd.run_all": mock, "config.get": MagicMock(return_value=False)},
        ):
            assert aptpkg.refresh_db() == refresh_db


def test_refresh_db_failed(apt_q_update_error_var):
    """
    Test - Update the APT database using unreachable repositories.
    """
    kwargs = {"failhard": True}
    mock = MagicMock(return_value={"retcode": 0, "stdout": apt_q_update_error_var})
    with patch("salt.utils.pkg.clear_rtag", MagicMock()):
        with patch.dict(
            aptpkg.__salt__,
            {"cmd.run_all": mock, "config.get": MagicMock(return_value=False)},
        ):
            with pytest.raises(CommandExecutionError):
                aptpkg.refresh_db(**kwargs)


def test_autoremove(packages_var, autoremove_var):
    """
    Test - Remove packages not required by another package.
    """
    with patch("salt.modules.aptpkg.list_pkgs", MagicMock(return_value=packages_var)):
        patch_kwargs = {
            "__salt__": {
                "config.get": MagicMock(return_value=True),
                "cmd.run_all": MagicMock(
                    return_value=MagicMock(return_value=autoremove_var)
                ),
            }
        }
        with patch.multiple(aptpkg, **patch_kwargs):
            assert aptpkg.autoremove() == {}
            assert aptpkg.autoremove(purge=True) == {}
            assert aptpkg.autoremove(list_only=True) == []
            assert aptpkg.autoremove(list_only=True, purge=True) == []


def test_install(install_var):
    """
    Test - Install packages.
    """
    with patch("salt.modules.aptpkg.install", MagicMock(return_value=install_var)):
        assert aptpkg.install(name="tmux") == install_var
        kwargs = {"force_conf_new": True}
        assert aptpkg.install(name="tmux", **kwargs) == install_var

    patch_kwargs = {
        "__salt__": {
            "pkg_resource.parse_targets": MagicMock(
                return_value=({"tmux": None}, "repository")
            ),
            "pkg_resource.sort_pkglist": MagicMock(),
            "pkg_resource.stringify": MagicMock(),
            "cmd.run_stdout": MagicMock(return_value="install ok installed python3\n"),
        }
    }
    mock_call_apt_ret = {
        "pid": 48174,
        "retcode": 0,
        "stdout": "Reading package lists...\nBuilding dependency tree...\nReading state information...\nvim is already the newest version (2:8.2.3995-1ubuntu2.4).\n",
        "stderr": "Running scope as unit: run-rc2803bccd0b445a5b00788cd74b4e635.scope",
    }
    mock_call_apt = MagicMock(return_value=mock_call_apt_ret)
    expected_call = call(
        [
            "apt-get",
            "-q",
            "-y",
            "-o",
            "DPkg::Options::=--force-confold",
            "-o",
            "DPkg::Options::=--force-confdef",
            "install",
            "tmux",
        ],
        scope=True,
    )
    with patch.multiple(aptpkg, **patch_kwargs):
        with patch(
            "salt.modules.aptpkg.get_selections", MagicMock(return_value={"hold": []})
        ):
            with patch("salt.modules.aptpkg._call_apt", mock_call_apt):
                ret = aptpkg.install(name="tmux", scope=True)
                assert expected_call in mock_call_apt.mock_calls


def test_remove(uninstall_var):
    """
    Test - Remove packages.
    """
    with patch("salt.modules.aptpkg._uninstall", MagicMock(return_value=uninstall_var)):
        assert aptpkg.remove(name="tmux") == uninstall_var


def test_purge(uninstall_var):
    """
    Test - Remove packages along with all configuration files.
    """
    with patch("salt.modules.aptpkg._uninstall", MagicMock(return_value=uninstall_var)):
        assert aptpkg.purge(name="tmux") == uninstall_var


def test_upgrade(uninstall_var, upgrade_var):
    """
    Test - Upgrades all packages.
    """
    with patch("salt.utils.pkg.clear_rtag", MagicMock()):
        with patch(
            "salt.modules.aptpkg.list_pkgs", MagicMock(return_value=uninstall_var)
        ):
            mock_cmd = MagicMock(return_value={"retcode": 0, "stdout": upgrade_var})
            patch_kwargs = {
                "__salt__": {
                    "config.get": MagicMock(return_value=True),
                    "cmd.run_all": mock_cmd,
                }
            }
            with patch.multiple(aptpkg, **patch_kwargs):
                assert aptpkg.upgrade() == dict()
                kwargs = {"force_conf_new": True}
                assert aptpkg.upgrade(**kwargs) == dict()


def test_upgrade_downloadonly(uninstall_var, upgrade_var):
    """
    Tests the download-only options for upgrade.
    """
    with patch("salt.utils.pkg.clear_rtag", MagicMock()):
        with patch(
            "salt.modules.aptpkg.list_pkgs", MagicMock(return_value=uninstall_var)
        ):
            mock_cmd = MagicMock(return_value={"retcode": 0, "stdout": upgrade_var})
            patch_kwargs = {
                "__salt__": {
                    "config.get": MagicMock(return_value=True),
                    "cmd.run_all": mock_cmd,
                },
            }
            with patch.multiple(aptpkg, **patch_kwargs):
                aptpkg.upgrade()
                args_matching = [
                    True
                    for args in patch_kwargs["__salt__"]["cmd.run_all"].call_args[0]
                    if "--download-only" in args
                ]
                # Here we shouldn't see the parameter and args_matching should be empty.
                assert any(args_matching) is False

                aptpkg.upgrade(downloadonly=True)
                args_matching = [
                    True
                    for args in patch_kwargs["__salt__"]["cmd.run_all"].call_args[0]
                    if "--download-only" in args
                ]
                # --download-only should be in the args list and we should have at least on True in the list.
                assert any(args_matching) is True

                aptpkg.upgrade(download_only=True)
                args_matching = [
                    True
                    for args in patch_kwargs["__salt__"]["cmd.run_all"].call_args[0]
                    if "--download-only" in args
                ]
                # --download-only should be in the args list and we should have at least on True in the list.
                assert any(args_matching) is True


def test_upgrade_allow_downgrades(uninstall_var, upgrade_var):
    """
    Tests the allow_downgrades option for upgrade.
    """
    with patch("salt.utils.pkg.clear_rtag", MagicMock()):
        with patch(
            "salt.modules.aptpkg.list_pkgs", MagicMock(return_value=uninstall_var)
        ):
            mock_cmd = MagicMock(return_value={"retcode": 0, "stdout": upgrade_var})
            patch_kwargs = {
                "__salt__": {
                    "config.get": MagicMock(return_value=True),
                    "cmd.run_all": mock_cmd,
                },
            }
            with patch.multiple(aptpkg, **patch_kwargs):
                aptpkg.upgrade()
                args_matching = [
                    True
                    for args in patch_kwargs["__salt__"]["cmd.run_all"].call_args[0]
                    if "--allow-downgrades" in args
                ]
                # Here we shouldn't see the parameter and args_matching should be empty.
                assert any(args_matching) is False

                aptpkg.upgrade(allow_downgrades=True)
                args_matching = [
                    True
                    for args in patch_kwargs["__salt__"]["cmd.run_all"].call_args[0]
                    if "--allow-downgrades" in args
                ]
                # --allow-downgrades should be in the args list and we should have at least on True in the list.
                assert any(args_matching) is True


def test_show():
    """
    Test that the pkg.show function properly parses apt-cache show output.
    This test uses an abridged output per package, for simplicity.
    """
    show_mock_success = MagicMock(
        return_value={
            "retcode": 0,
            "pid": 12345,
            "stderr": "",
            "stdout": textwrap.dedent(
                """\
            Package: foo1.0
            Architecture: amd64
            Version: 1.0.5-3ubuntu4
            Description: A silly package (1.0 release cycle)
            Provides: foo
            Suggests: foo-doc

            Package: foo1.0
            Architecture: amd64
            Version: 1.0.4-2ubuntu1
            Description: A silly package (1.0 release cycle)
            Provides: foo
            Suggests: foo-doc

            Package: foo-doc
            Architecture: all
            Version: 1.0.5-3ubuntu4
            Description: Silly documentation for a silly package (1.0 release cycle)

            Package: foo-doc
            Architecture: all
            Version: 1.0.4-2ubuntu1
            Description: Silly documentation for a silly package (1.0 release cycle)

            """
            ),
        }
    )

    show_mock_failure = MagicMock(
        return_value={
            "retcode": 1,
            "pid": 12345,
            "stderr": textwrap.dedent(
                """\
            N: Unable to locate package foo*
            N: Couldn't find any package by glob 'foo*'
            N: Couldn't find any package by regex 'foo*'
            E: No packages found
            """
            ),
            "stdout": "",
        }
    )

    refresh_mock = Mock()

    expected = {
        "foo1.0": {
            "1.0.5-3ubuntu4": {
                "Architecture": "amd64",
                "Description": "A silly package (1.0 release cycle)",
                "Provides": "foo",
                "Suggests": "foo-doc",
            },
            "1.0.4-2ubuntu1": {
                "Architecture": "amd64",
                "Description": "A silly package (1.0 release cycle)",
                "Provides": "foo",
                "Suggests": "foo-doc",
            },
        },
        "foo-doc": {
            "1.0.5-3ubuntu4": {
                "Architecture": "all",
                "Description": (
                    "Silly documentation for a silly package (1.0 release cycle)"
                ),
            },
            "1.0.4-2ubuntu1": {
                "Architecture": "all",
                "Description": (
                    "Silly documentation for a silly package (1.0 release cycle)"
                ),
            },
        },
    }

    # Make a copy of the above dict and strip out some keys to produce the
    # expected filtered result.
    filtered = copy.deepcopy(expected)
    for k1 in filtered:
        for k2 in filtered[k1]:
            # Using list() because we will modify the dict during iteration
            for k3 in list(filtered[k1][k2]):
                if k3 not in ("Description", "Provides"):
                    filtered[k1][k2].pop(k3)

    with patch.dict(aptpkg.__salt__, {"cmd.run_all": show_mock_success}), patch.object(
        aptpkg, "refresh_db", refresh_mock
    ):

        # Test success (no refresh)
        assert aptpkg.show("foo*") == expected
        refresh_mock.assert_not_called()
        refresh_mock.reset_mock()

        # Test success (with refresh)
        assert aptpkg.show("foo*", refresh=True) == expected
        refresh_mock.assert_called_once()
        refresh_mock.reset_mock()

        # Test filtered return
        assert aptpkg.show("foo*", filter="description,provides") == filtered
        refresh_mock.assert_not_called()
        refresh_mock.reset_mock()

    with patch.dict(aptpkg.__salt__, {"cmd.run_all": show_mock_failure}), patch.object(
        aptpkg, "refresh_db", refresh_mock
    ):

        # Test failure (no refresh)
        assert aptpkg.show("foo*") == {}
        refresh_mock.assert_not_called()
        refresh_mock.reset_mock()

        # Test failure (with refresh)
        assert aptpkg.show("foo*", refresh=True) == {}
        refresh_mock.assert_called_once()
        refresh_mock.reset_mock()


@pytest.mark.skipif(
    not (pathlib.Path("/etc") / "apt" / "sources.list").is_file(),
    reason="Requires sources.list file",
)
def test_mod_repo_enabled():
    """
    Checks if a repo is enabled or disabled depending on the passed kwargs.
    """
    source_type = "deb"
    source_uri = "http://cdn-aws.deb.debian.org/debian/"
    source_line = "deb http://cdn-aws.deb.debian.org/debian/ stretch main\n"

    mock_source = MockSourceEntry(source_uri, source_type, source_line, False)

    with patch.dict(
        aptpkg.__salt__,
        {"config.option": MagicMock(), "no_proxy": MagicMock(return_value=False)},
    ):
        with patch("salt.modules.aptpkg.refresh_db", MagicMock(return_value={})):
            with patch(
                "salt.utils.data.is_true", MagicMock(return_value=True)
            ) as data_is_true:
                with patch("salt.modules.aptpkg.SourcesList", MagicMock(), create=True):
                    with patch(
                        "salt.modules.aptpkg.SourceEntry",
                        MagicMock(return_value=mock_source),
                        create=True,
                    ):
                        with patch("pathlib.Path", MagicMock()):
                            repo = aptpkg.mod_repo("foo", enabled=False)
                            data_is_true.assert_called_with(False)
                            # with disabled=True; should call salt.utils.data.is_true True
                            data_is_true.reset_mock()
                            repo = aptpkg.mod_repo("foo", disabled=True)
                            data_is_true.assert_called_with(True)
                            # with enabled=True; should call salt.utils.data.is_true with False
                            data_is_true.reset_mock()
                            repo = aptpkg.mod_repo("foo", enabled=True)
                            data_is_true.assert_called_with(True)
                            # with disabled=True; should call salt.utils.data.is_true False
                            data_is_true.reset_mock()
                            repo = aptpkg.mod_repo("foo", disabled=False)
                            data_is_true.assert_called_with(False)


def test_mod_repo_match():
    """
    Checks if a repo is matched without taking into account any ending "/" in the uri.
    """
    source_type = "deb"
    source_uri = "http://cdn-aws.deb.debian.org/debian/"
    source_line = "deb http://cdn-aws.deb.debian.org/debian/ stretch main\n"

    mock_source = MockSourceEntry(
        source_uri, source_type, source_line, False, "stretch"
    )
    mock_source_list = MockSourceList()
    mock_source_list.list = [mock_source]

    with patch.dict(
        aptpkg.__salt__,
        {"config.option": MagicMock(), "no_proxy": MagicMock(return_value=False)},
    ):
        with patch("salt.modules.aptpkg.refresh_db", MagicMock(return_value={})):
            with patch("salt.utils.data.is_true", MagicMock(return_value=True)):
                with patch("salt.modules.aptpkg.SourceEntry", MagicMock(), create=True):
                    with patch(
                        "salt.modules.aptpkg.SourcesList",
                        MagicMock(return_value=mock_source_list),
                        create=True,
                    ):
                        with patch(
                            "salt.modules.aptpkg._split_repo_str",
                            MagicMock(
                                return_value={
                                    "type": "deb",
                                    "architectures": [],
                                    "uri": "http://cdn-aws.deb.debian.org/debian/",
                                    "dist": "stretch",
                                    "comps": ["main"],
                                    "signedby": "",
                                }
                            ),
                        ):
                            source_line_no_slash = (
                                "deb http://cdn-aws.deb.debian.org/debian"
                                " stretch main"
                            )
                            if salt.utils.path.which("apt-key"):
                                repo = aptpkg.mod_repo(
                                    source_line_no_slash, enabled=False
                                )
                                assert repo[source_line_no_slash]["uri"] == source_uri
                            else:
                                with pytest.raises(Exception) as err:
                                    repo = aptpkg.mod_repo(
                                        source_line_no_slash, enabled=False
                                    )
                                assert (
                                    "missing 'signedby' option when apt-key is missing"
                                    in str(err.value)
                                )


def test_list_downloaded():
    """
    Test downloaded packages listing.
    :return:
    """
    DOWNLOADED_RET = {
        "test-package": {
            "1.0": {
                "path": "/var/cache/apt/archive/test_package.rpm",
                "size": 123456,
                "creation_date_time_t": 1234567890,
                "creation_date_time": "2009-02-13T23:31:30",
            }
        }
    }
    with patch(
        "salt.utils.path.os_walk", MagicMock(return_value=[("test", "test", "test")])
    ), patch("os.path.getsize", MagicMock(return_value=123456)), patch(
        "os.path.getctime", MagicMock(return_value=1234567890.123456)
    ), patch(
        "fnmatch.filter",
        MagicMock(return_value=["/var/cache/apt/archive/test_package.rpm"]),
    ), patch.dict(
        aptpkg.__salt__,
        {
            "lowpkg.bin_pkg_info": MagicMock(
                return_value={"name": "test-package", "version": "1.0"}
            )
        },
    ):
        list_downloaded = aptpkg.list_downloaded()
        assert len(list_downloaded) == 1
        assert list_downloaded == DOWNLOADED_RET


def test__skip_source():
    """
    Test __skip_source.
    :return:
    """
    # Valid source
    source_type = "deb"
    source_uri = "http://cdn-aws.deb.debian.org/debian"
    source_line = "deb http://cdn-aws.deb.debian.org/debian stretch main\n"

    mock_source = MockSourceEntry(source_uri, source_type, source_line, False)

    ret = aptpkg._skip_source(mock_source)
    assert ret is False

    # Invalid source type
    source_type = "ded"
    source_uri = "http://cdn-aws.deb.debian.org/debian"
    source_line = "deb http://cdn-aws.deb.debian.org/debian stretch main\n"

    mock_source = MockSourceEntry(source_uri, source_type, source_line, True)

    ret = aptpkg._skip_source(mock_source)
    assert ret is True

    # Invalid source type , not skipped
    source_type = "deb"
    source_uri = "http://cdn-aws.deb.debian.org/debian"
    source_line = "deb [http://cdn-aws.deb.debian.org/debian] stretch main\n"

    mock_source = MockSourceEntry(source_uri, source_type, source_line, True)

    ret = aptpkg._skip_source(mock_source)
    assert ret is False


@pytest.mark.parametrize(
    "case",
    (
        {"ok": False, "line": "", "invalid": True, "disabled": False},
        {"ok": False, "line": "#", "invalid": True, "disabled": True},
        {"ok": False, "line": "##", "invalid": True, "disabled": True},
        {"ok": False, "line": "# comment", "invalid": True, "disabled": True},
        {"ok": False, "line": "## comment", "invalid": True, "disabled": True},
        {"ok": False, "line": "deb #", "invalid": True, "disabled": False},
        {"ok": False, "line": "# deb #", "invalid": True, "disabled": True},
        {"ok": False, "line": "deb [ invalid line", "invalid": True, "disabled": False},
        {
            "ok": True,
            "line": "# deb http://debian.org/debian/ stretch main\n",
            "invalid": False,
            "disabled": True,
        },
        {
            "ok": True,
            "line": "deb http://debian.org/debian/ stretch main # comment\n",
            "invalid": False,
            "disabled": False,
        },
        {
            "ok": True,
            "line": "deb [trusted=yes] http://debian.org/debian/ stretch main\n",
            "invalid": False,
            "disabled": False,
        },
        {
            "ok": True,
            "line": (
                "# deb cdrom:[Debian GNU/Linux 11.4.0 _Bullseye_ - Official amd64 NETINST 20220709-10:31]/ bullseye main\n"
                "\n"
                "deb http://httpredir.debian.org/debian bullseye main\n"
                "deb-src http://httpredir.debian.org/debian bullseye main\n"
            ),
            "invalid": False,
            "disabled": True,
        },
    ),
)
def test__parse_source(case):
    with patch.dict("sys.modules", {"aptsources.sourceslist": None}):
        importlib.reload(aptpkg)
        NoAptSourceEntry = aptpkg.SourceEntry
    importlib.reload(aptpkg)

    source = NoAptSourceEntry(case["line"])
    ok = source._parse_sources(case["line"])

    assert ok is case["ok"]
    assert source.invalid is case["invalid"]
    assert source.disabled is case["disabled"]


def test_normalize_name():
    """
    Test that package is normalized only when it should be
    """
    with patch.dict(aptpkg.__grains__, {"osarch": "amd64"}):
        result = aptpkg.normalize_name("foo")
        assert result == "foo", result
        result = aptpkg.normalize_name("foo:amd64")
        assert result == "foo", result
        result = aptpkg.normalize_name("foo:any")
        assert result == "foo", result
        result = aptpkg.normalize_name("foo:all")
        assert result == "foo", result
        result = aptpkg.normalize_name("foo:i386")
        assert result == "foo:i386", result


def test_list_repos():
    """
    Checks results from list_repos
    """
    # Valid source
    source_type = "deb"
    source_uri = "http://cdn-aws.deb.debian.org/debian/"
    source_line = "deb http://cdn-aws.deb.debian.org/debian/ stretch main\n"

    mock_source = MockSourceEntry(source_uri, source_type, source_line, False)
    mock_source_list = MockSourceList()
    mock_source_list.list = [mock_source]

    with patch("salt.modules.aptpkg.SourcesList", MagicMock(), create=True):
        with patch("salt.modules.aptpkg.SourceEntry", MagicMock(), create=True):
            with patch(
                "salt.modules.aptpkg.SourcesList",
                MagicMock(return_value=mock_source_list),
                create=True,
            ):
                repos = aptpkg.list_repos()
                assert source_uri in repos

                assert isinstance(repos[source_uri], list)
                assert len(repos[source_uri]) == 1

                # Make sure last character in of the URI in line is still a /
                assert "line" in repos[source_uri][0]
                _uri = _get_uri(repos[source_uri][0]["line"])
                assert _uri[-1] == "/"

                # Make sure last character in URI is still a /
                assert "uri" in repos[source_uri][0]
                assert repos[source_uri][0]["uri"][-1] == "/"


def test__expand_repo_def():
    """
    Checks results from _expand_repo_def
    """
    source_file = "/etc/apt/sources.list"

    # Valid source
    repo = "deb http://cdn-aws.deb.debian.org/debian/ stretch main\n"
    sanitized = aptpkg._expand_repo_def(
        os_name="debian", os_codename="stretch", repo=repo, file=source_file
    )

    assert isinstance(sanitized, dict)
    assert "uri" in sanitized

    # Make sure last character in of the URI is still a /
    assert sanitized["uri"][-1] == "/"

    # Pass the architecture and make sure it is added the line attribute
    repo = "deb http://cdn-aws.deb.debian.org/debian/ stretch main\n"
    sanitized = aptpkg._expand_repo_def(
        os_name="debian",
        os_codename="stretch",
        repo=repo,
        file=source_file,
        architectures="amd64",
    )

    # Make sure line is in the dict
    assert isinstance(sanitized, dict)
    assert "line" in sanitized

    # Make sure the architecture is in line
    assert (
        sanitized["line"]
        == "deb [arch=amd64] http://cdn-aws.deb.debian.org/debian/ stretch main"
    )


def test__expand_repo_def_cdrom():
    """
    Checks results from _expand_repo_def
    """
    source_file = "/etc/apt/sources.list"

    # Valid source
    repo = "# deb cdrom:[Debian GNU/Linux 11.4.0 _Bullseye_ - Official amd64 NETINST 20220709-10:31]/ bullseye main\n"
    sanitized = aptpkg._expand_repo_def(
        os_name="debian", os_codename="bullseye", repo=repo, file=source_file
    )

    assert isinstance(sanitized, dict)
    assert "uri" in sanitized

    # Make sure last character in of the URI is still a /
    assert sanitized["uri"][-1] == "/"

    # Pass the architecture and make sure it is added the line attribute
    repo = "deb http://cdn-aws.deb.debian.org/debian/ stretch main\n"
    sanitized = aptpkg._expand_repo_def(
        os_name="debian",
        os_codename="stretch",
        repo=repo,
        file=source_file,
        architectures="amd64",
    )

    # Make sure line is in the dict
    assert isinstance(sanitized, dict)
    assert "line" in sanitized

    # Make sure the architecture is in line
    assert (
        sanitized["line"]
        == "deb [arch=amd64] http://cdn-aws.deb.debian.org/debian/ stretch main"
    )


def test_expand_repo_def_cdrom():
    """
    Checks results from expand_repo_def
    """
    source_file = "/etc/apt/sources.list"

    # Valid source
    repo = "# deb cdrom:[Debian GNU/Linux 11.4.0 _Bullseye_ - Official amd64 NETINST 20220709-10:31]/ bullseye main\n"
    sanitized = aptpkg._expand_repo_def(os_name="debian", repo=repo, file=source_file)
    log.debug("SAN: %s", sanitized)

    assert isinstance(sanitized, dict)
    assert "uri" in sanitized

    # Make sure last character in of the URI is still a /
    assert sanitized["uri"][-1] == "/"

    # Pass the architecture and make sure it is added the line attribute
    repo = "deb http://cdn-aws.deb.debian.org/debian/ stretch main\n"
    sanitized = aptpkg._expand_repo_def(
        os_name="debian", repo=repo, file=source_file, architectures="amd64"
    )

    # Make sure line is in the dict
    assert isinstance(sanitized, dict)
    assert "line" in sanitized

    # Make sure the architecture is in line
    assert (
        sanitized["line"]
        == "deb [arch=amd64] http://cdn-aws.deb.debian.org/debian/ stretch main"
    )


def test__expand_repo_def_not_repo():
    """
    Checks results from _expand_repo_def
    when repo is not in kwargs
    """
    with pytest.raises(SaltInvocationError) as err:
        aptpkg._expand_repo_def(
            os_name="debian",
            os_codename="stretch",
            architectures="amd64",
        )
    assert err.value.message == "missing 'repo' argument"


def test_list_pkgs():
    """
    Test packages listing.

    :return:
    """

    def _add_data(data, key, value):
        data.setdefault(key, []).append(value)

    apt_out = [
        "install ok installed accountsservice 0.6.55-0ubuntu12~20.04.1 amd64",
        "install ok installed acpid 1:2.0.32-1ubuntu1 amd64",
        "install ok installed adduser 3.118ubuntu2 all",
        "install ok installed alsa-topology-conf 1.2.2-1 all",
        "install ok installed alsa-ucm-conf 1.2.2-1ubuntu0.4 all",
        "install ok installed apparmor 2.13.3-7ubuntu5.1 amd64",
        "install ok installed apport 2.20.11-0ubuntu27.9 all",
        "install ok installed apport-symptoms 0.23 all",
        "install ok installed apt 2.0.2ubuntu0.1 amd64",
        "install ok installed apt-utils 2.0.2ubuntu0.1 amd64",
        "install ok installed at 3.1.23-1ubuntu1 amd64",
    ]
    with patch.dict(aptpkg.__grains__, {"osarch": "x86_64"}), patch.dict(
        aptpkg.__salt__,
        {"cmd.run_stdout": MagicMock(return_value=os.linesep.join(apt_out))},
    ), patch.dict(aptpkg.__salt__, {"pkg_resource.add_pkg": _add_data}), patch.dict(
        aptpkg.__salt__,
        {"pkg_resource.format_pkg_list": pkg_resource.format_pkg_list},
    ), patch.dict(
        aptpkg.__salt__, {"pkg_resource.sort_pkglist": pkg_resource.sort_pkglist}
    ):
        pkgs = aptpkg.list_pkgs(versions_as_list=True)
        for pkg_name, pkg_version in {
            "accountsservice": "0.6.55-0ubuntu12~20.04.1",
            "acpid": "1:2.0.32-1ubuntu1",
            "adduser": "3.118ubuntu2",
            "alsa-topology-conf": "1.2.2-1",
            "alsa-ucm-conf": "1.2.2-1ubuntu0.4",
            "apparmor": "2.13.3-7ubuntu5.1",
            "apport": "2.20.11-0ubuntu27.9",
            "apport-symptoms": "0.23",
            "apt": "2.0.2ubuntu0.1",
            "apt-utils": "2.0.2ubuntu0.1",
            "at": "3.1.23-1ubuntu1",
        }.items():
            assert pkgs[pkg_name] == [pkg_version]


def test_list_pkgs_no_context():
    """
    Test packages listing and ensure __context__ for pkg.list_pkgs is absent.

    :return:
    """

    def _add_data(data, key, value):
        data.setdefault(key, []).append(value)

    apt_out = [
        "install ok installed accountsservice 0.6.55-0ubuntu12~20.04.1 amd64",
        "install ok installed acpid 1:2.0.32-1ubuntu1 amd64",
        "install ok installed adduser 3.118ubuntu2 all",
        "install ok installed alsa-topology-conf 1.2.2-1 all",
        "install ok installed alsa-ucm-conf 1.2.2-1ubuntu0.4 all",
        "install ok installed apparmor 2.13.3-7ubuntu5.1 amd64",
        "install ok installed apport 2.20.11-0ubuntu27.9 all",
        "install ok installed apport-symptoms 0.23 all",
        "install ok installed apt 2.0.2ubuntu0.1 amd64",
        "install ok installed apt-utils 2.0.2ubuntu0.1 amd64",
        "install ok installed at 3.1.23-1ubuntu1 amd64",
    ]
    with patch.dict(aptpkg.__grains__, {"osarch": "x86_64"}), patch.dict(
        aptpkg.__salt__,
        {"cmd.run_stdout": MagicMock(return_value=os.linesep.join(apt_out))},
    ), patch.dict(aptpkg.__salt__, {"pkg_resource.add_pkg": _add_data}), patch.dict(
        aptpkg.__salt__,
        {"pkg_resource.format_pkg_list": pkg_resource.format_pkg_list},
    ), patch.dict(
        aptpkg.__salt__, {"pkg_resource.sort_pkglist": pkg_resource.sort_pkglist}
    ), patch.object(
        aptpkg, "_list_pkgs_from_context"
    ) as list_pkgs_context_mock:
        pkgs = aptpkg.list_pkgs(versions_as_list=True, use_context=False)
        list_pkgs_context_mock.assert_not_called()
        list_pkgs_context_mock.reset_mock()

        pkgs = aptpkg.list_pkgs(versions_as_list=True, use_context=False)
        list_pkgs_context_mock.assert_not_called()
        list_pkgs_context_mock.reset_mock()


def test_call_apt_default():
    """
    Call default apt.
    :return:
    """
    with patch.dict(
        aptpkg.__salt__,
        {"cmd.run_all": MagicMock(), "config.get": MagicMock(return_value=False)},
    ):
        aptpkg._call_apt(["apt-get", "install", "emacs"])  # pylint: disable=W0106
        aptpkg.__salt__["cmd.run_all"].assert_called_once_with(
            ["apt-get", "install", "emacs"],
            env={},
            output_loglevel="trace",
            python_shell=False,
        )


def test_call_apt_in_scope():
    """
    Call apt within the scope.
    :return:
    """
    with patch(
        "salt.utils.systemd.has_scope", MagicMock(return_value=True)
    ), patch.dict(
        aptpkg.__salt__,
        {"cmd.run_all": MagicMock(), "config.get": MagicMock(return_value=True)},
    ):
        aptpkg._call_apt(["apt-get", "purge", "vim"])  # pylint: disable=W0106
        aptpkg.__salt__["cmd.run_all"].assert_called_once_with(
            [
                "systemd-run",
                "--scope",
                "--description",
                '"salt.modules.aptpkg"',
                "apt-get",
                "purge",
                "vim",
            ],
            env={},
            output_loglevel="trace",
            python_shell=False,
        )


def test_call_apt_with_kwargs():
    """
    Call apt with the optinal keyword arguments.
    :return:
    """
    with patch.dict(
        aptpkg.__salt__,
        {"cmd.run_all": MagicMock(), "config.get": MagicMock(return_value=False)},
    ):
        aptpkg._call_apt(
            ["dpkg", "-l", "python"],
            python_shell=True,
            output_loglevel="quiet",
            ignore_retcode=False,
            username="Darth Vader",
        )  # pylint: disable=W0106
        aptpkg.__salt__["cmd.run_all"].assert_called_once_with(
            ["dpkg", "-l", "python"],
            env={},
            ignore_retcode=False,
            output_loglevel="quiet",
            python_shell=True,
            username="Darth Vader",
        )


def test_call_apt_dpkg_lock():
    """
    Call apt and ensure the dpkg locking is handled
    :return:
    """
    cmd_side_effect = [
        {"stderr": "Could not get lock"},
        {"stderr": "Could not get lock"},
        {"stderr": "Could not get lock"},
        {"stderr": "Could not get lock"},
        {"stderr": "", "stdout": ""},
    ]

    cmd_mock = MagicMock(side_effect=cmd_side_effect)
    cmd_call = [
        call(
            ["dpkg", "-l", "python"],
            output_loglevel="quiet",
            python_shell=True,
            env={},
            ignore_retcode=False,
            username="Darth Vader",
        ),
    ]
    expected_calls = cmd_call * 5

    with patch.dict(
        aptpkg.__salt__,
        {"cmd.run_all": cmd_mock, "config.get": MagicMock(return_value=False)},
    ):
        with patch("salt.modules.aptpkg.time.sleep", MagicMock()) as sleep_mock:
            aptpkg._call_apt(
                ["dpkg", "-l", "python"],
                python_shell=True,
                output_loglevel="quiet",
                ignore_retcode=False,
                username="Darth Vader",
            )  # pylint: disable=W0106

            # We should have sleept at least 4 times
            assert sleep_mock.call_count >= 4

            # We should attempt to call the cmd 5 times
            assert cmd_mock.call_count == 5
            cmd_mock.assert_has_calls(expected_calls)


def test_services_need_restart_checkrestart_missing():
    """Test that the user is informed about the required dependency."""

    with patch("salt.utils.path.which_bin", Mock(return_value=None)):
        with pytest.raises(CommandNotFoundError):
            aptpkg.services_need_restart()


def test_services_need_restart():
    """
    Test that checkrestart output is parsed correctly
    """
    cr_output = """
PROCESSES: 24
PROGRAMS: 17
PACKAGES: 8
SERVICE:rsyslog,385,/usr/sbin/rsyslogd
SERVICE:cups-daemon,390,/usr/sbin/cupsd
    """
    with patch(
        "salt.utils.path.which_bin", Mock(return_value="/usr/sbin/checkrestart")
    ), patch.dict(aptpkg.__salt__, {"cmd.run_stdout": Mock(return_value=cr_output)}):
        assert sorted(aptpkg.services_need_restart()) == [
            "cups-daemon",
            "rsyslog",
        ]


@pytest.fixture
def _test_sourceslist_multiple_comps_fs(fs):
    fs.create_dir("/etc/apt/sources.list.d")
    fs.create_file(
        "/etc/apt/sources.list",
        contents="deb http://archive.ubuntu.com/ubuntu/ focal-updates main restricted",
    )
    yield


@pytest.mark.usefixtures("_test_sourceslist_multiple_comps_fs")
def test_sourceslist_multiple_comps():
    """
    Test SourcesList when repo has multiple comps
    """
    sources = aptpkg.SourcesList()
    for source in sources:
        assert source.type == "deb"
        assert source.uri == "http://archive.ubuntu.com/ubuntu/"
        assert source.comps == ["main", "restricted"]
        assert source.dist == "focal-updates"


@pytest.fixture(
    params=(
        "deb [ arch=amd64 ] http://archive.ubuntu.com/ubuntu/ focal-updates main restricted",
        "deb [arch=amd64 ] http://archive.ubuntu.com/ubuntu/ focal-updates main restricted",
        "deb [arch=amd64 test=one ] http://archive.ubuntu.com/ubuntu/ focal-updates main restricted",
        "deb [arch=amd64,armel test=one ] http://archive.ubuntu.com/ubuntu/ focal-updates main restricted",
        "deb [ arch=amd64,armel test=one ] http://archive.ubuntu.com/ubuntu/ focal-updates main restricted",
        "deb [ arch=amd64,armel test=one] http://archive.ubuntu.com/ubuntu/ focal-updates main restricted",
        "deb [arch=amd64] http://archive.ubuntu.com/ubuntu/ focal-updates main restricted",
    )
)
def repo_line(request, fs):
    fs.create_dir("/etc/apt/sources.list.d")
    fs.create_file("/etc/apt/sources.list", contents=request.param)
    yield request.param


def test_sourceslist_architectures(repo_line):
    """
    Test SourcesList when architectures is in repo
    """
    sources = aptpkg.SourcesList()
    for source in sources:
        assert source.type == "deb"
        assert source.uri == "http://archive.ubuntu.com/ubuntu/"
        assert source.comps == ["main", "restricted"]
        assert source.dist == "focal-updates"
        if "," in repo_line:
            assert source.architectures == ["amd64", "armel"]
        else:
            assert source.architectures == ["amd64"]


@pytest.mark.parametrize(
    "pkg,arch",
    [
        ("zsh", "amd64"),
        ("php", "x86_64"),
    ],
)
def test_parse_arch(pkg, arch):
    """
    Test parse_arch when we pass in
    valid package and arch names
    """
    ret = aptpkg.parse_arch(f"{pkg}:{arch}")
    assert ret == {"name": pkg, "arch": arch}


@pytest.mark.parametrize(
    "pkg",
    [
        "php",
    ],
)
def test_parse_arch_invalid(pkg):
    """
    Test parse_arch when we pass in
    invalid package and arch names
    """
    ret = aptpkg.parse_arch(f"{pkg}")
    assert ret == {"name": pkg, "arch": None}


def test_latest_version_repo_kwarg():
    """
    Test latest_version when `repo` is passed in as a kwarg
    """
    with pytest.raises(SaltInvocationError) as exc:
        aptpkg.latest_version("php", repo="https://repo.com")
    assert exc.value.message == "The 'repo' argument is invalid, use 'fromrepo' instead"


def test_latest_version_names_empty():
    """
    Test latest_version when names is empty
    """
    ret = aptpkg.latest_version()
    assert ret == ""


def test_latest_version_fromrepo():
    """
    test latest_version when `fromrepo` is passed in as a kwarg
    """
    version = "5.15.0.86.83"
    fromrepo = "jammy-updates"
    list_ret = {"linux-cloud-tools-virtual": [version]}
    apt_ret = {
        "pid": 4361,
        "retcode": 0,
        "stdout": "linux-cloud-tools-virtual:\n"
        f"Installed: 5.15.0.69.67\n  Candidate: {version}\n  Version"
        f"table:\n     {version} 990\n 990"
        f"https://mirrors.edge.kernel.org/ubuntu {fromrepo}/main amd64"
        "Packages\n        500 https://mirrors.edge.kernel.org/ubuntu"
        "jammy-security/main amd64 Packages\n ***5.15.0.69.67 100\n"
        "100 /var/lib/dpkg/status\n     5.15.0.25.27 500\n        500"
        "https://mirrors.edge.kernel.org/ubuntu jammy/main amd64 Packages",
        "stderr": "",
    }
    mock_apt = MagicMock(return_value=apt_ret)
    patch_apt = patch("salt.modules.aptpkg._call_apt", mock_apt)
    mock_list_pkgs = MagicMock(return_value=list_ret)
    patch_list_pkgs = patch("salt.modules.aptpkg.list_pkgs", mock_list_pkgs)
    with patch_apt, patch_list_pkgs:
        ret = aptpkg.latest_version(
            "linux-cloud-tools-virtual",
            fromrepo=fromrepo,
            refresh=False,
            show_installed=True,
        )
        assert ret == version
        assert mock_apt.call_args == call(
            [
                "apt-cache",
                "-q",
                "policy",
                "linux-cloud-tools-virtual",
                "-o",
                f"APT::Default-Release={fromrepo}",
            ],
            scope=False,
        )


def test_latest_version_fromrepo_multiple_names():
    """
    test latest_version when multiple names of pkgs are pased
    """
    version = "5.15.0.86.83"
    fromrepo = "jammy-updates"
    list_ret = {
        "linux-cloud-tools-virtual": ["5.15.0.69.67"],
        "linux-generic": ["5.15.0.69.67"],
    }
    apt_ret = {
        "pid": 4361,
        "retcode": 0,
        "stdout": textwrap.dedent(
            f"""\
            linux-cloud-tools-virtual:
            Installed: 5.15.0.69.67
            Candidate: {version}
            Versiontable:
                {version} 990
            990https://mirrors.edge.kernel.org/ubuntu {fromrepo}/main amd64Packages
                    500 https://mirrors.edge.kernel.org/ubuntujammy-security/main amd64 Packages
            ***5.15.0.69.67 100
            100 /var/lib/dpkg/status
                5.15.0.25.27 500
                    500https://mirrors.edge.kernel.org/ubuntu jammy/main amd64 Packages
            linux-generic:
            Installed: 5.15.0.69.67
            Candidate: {version}
            Version table:
                {version} 990
                    990https://mirrors.edge.kernel.org/ubuntujammy-updates/main amd64 Packages
                    500https://mirrors.edge.kernel.org/ubuntujammy-security/main amd64 Packages
            *** 5.15.0.69.67100
                    100 /var/lib/dpkg/status
            5.15.0.25.27500
                    500 https://mirrors.edge.kernel.org/ubuntujammy/main amd64 Packages
        """
        ),
        "stderr": "",
    }

    mock_apt = MagicMock(return_value=apt_ret)
    patch_apt = patch("salt.modules.aptpkg._call_apt", mock_apt)
    mock_list_pkgs = MagicMock(return_value=list_ret)
    patch_list_pkgs = patch("salt.modules.aptpkg.list_pkgs", mock_list_pkgs)
    with patch_apt, patch_list_pkgs:
        ret = aptpkg.latest_version(
            "linux-cloud-tools-virtual",
            "linux-generic",
            fromrepo=fromrepo,
            refresh=False,
            show_installed=True,
        )
        assert ret == {"linux-cloud-tools-virtual": version, "linux-generic": version}
        mock_apt.assert_called_once_with(
            [
                "apt-cache",
                "-q",
                "policy",
                "linux-cloud-tools-virtual",
                "linux-generic",
                "-o",
                "APT::Default-Release=jammy-updates",
            ],
            scope=False,
        )


def test_hold():
    """
    test aptpkg.hold() when passing in the name of a package
    """
    set_sel = {"vim": {"old": "install", "new": "hold"}}
    get_sel = {"hold": []}
    patch_get_sel = patch("salt.modules.aptpkg.get_selections", return_value=get_sel)
    patch_set_sel = patch("salt.modules.aptpkg.set_selections", return_value=set_sel)
    with patch_get_sel, patch_set_sel:
        ret = aptpkg.hold("vim")
    assert ret == {
        "vim": {
            "name": "vim",
            "changes": {"old": "install", "new": "hold"},
            "result": True,
            "comment": "Package vim is now being held.",
        }
    }


def test_hold_no_name_pkgs():
    """
    test aptpkg.hold when we do not pass in a name or list of pkgs
    """
    with pytest.raises(SaltInvocationError) as err:
        aptpkg.hold()
    assert err.value.message == "One of name, pkgs, or sources must be specified."


def test_hold_pkgs_sources():
    """
    test aptpkg.hold when we we set sources and a list of pkgs.
    """
    with pytest.raises(SaltInvocationError) as err:
        aptpkg.hold(
            pkgs=["vim", "apache2"], sources=["http://source1", "http://source2"]
        )
    assert err.value.message == "Only one of pkgs or sources can be specified."


@pytest.mark.parametrize(
    "sources",
    [
        [
            OrderedDict(
                [
                    (
                        "vim",
                        "https://mirrors.edge.kernel.org/ubuntu/pool/main/v/vim/vim_8.2.3995-1ubuntu2.12_amd64.deb",
                    )
                ]
            )
        ],
        [
            (
                "vim",
                "https://mirrors.edge.kernel.org/ubuntu/pool/main/v/vim/vim_8.2.3995-1ubuntu2.12_amd64.deb",
            )
        ],
    ],
)
def test_hold_sources(sources):
    """
    test aptpkg.hold when using sources
    """
    set_sel = {"vim": {"old": "install", "new": "hold"}}
    get_sel = {"hold": []}
    patch_get_sel = patch("salt.modules.aptpkg.get_selections", return_value=get_sel)
    patch_set_sel = patch("salt.modules.aptpkg.set_selections", return_value=set_sel)
    with patch_get_sel, patch_set_sel:
        ret = aptpkg.hold(sources=sources)
    assert ret == {
        "vim": {
            "name": "vim",
            "changes": {"old": "install", "new": "hold"},
            "result": True,
            "comment": "Package vim is now being held.",
        }
    }


def test_hold_true():
    """
    test aptpkg.hold() when passing in the name of a package
    and test is True
    """
    set_sel = {"vim": {"old": "install", "new": "hold"}}
    get_sel = {"hold": []}
    patch_get_sel = patch("salt.modules.aptpkg.get_selections", return_value=get_sel)
    patch_set_sel = patch("salt.modules.aptpkg.set_selections", return_value=set_sel)
    with patch_get_sel, patch_set_sel:
        with patch.dict(aptpkg.__opts__, {"test": True}):
            ret = aptpkg.hold("vim")
    assert ret == {
        "vim": {
            "name": "vim",
            "changes": {},
            "result": None,
            "comment": "Package vim is set to be held.",
        }
    }


def test_hold_already_set():
    """
    test aptpkg.hold() when the pkg is already set
    """
    get_sel = {"hold": ["vim"]}
    patch_get_sel = patch("salt.modules.aptpkg.get_selections", return_value=get_sel)
    with patch_get_sel:
        ret = aptpkg.hold("vim")
    assert ret == {
        "vim": {
            "name": "vim",
            "changes": {},
            "result": True,
            "comment": "Package vim is already set to be held.",
        }
    }


def test_hold_pkgs():
    """
    test aptpkg.hold() when passing in pkgs
    """
    get_sel = {"hold": []}
    mock_set_sel = MagicMock()
    mock_set_sel.side_effect = [
        {"vim": {"old": "install", "new": "hold"}},
        {"vim-nox": {"old": "install", "new": "hold"}},
    ]
    patch_get_sel = patch("salt.modules.aptpkg.get_selections", return_value=get_sel)
    patch_set_sel = patch("salt.modules.aptpkg.set_selections", mock_set_sel)
    with patch_get_sel, patch_set_sel:
        ret = aptpkg.hold(pkgs=["vim", "vim-nox"])
        assert ret == {
            "vim": {
                "name": "vim",
                "changes": {"old": "install", "new": "hold"},
                "result": True,
                "comment": "Package vim is now being held.",
            },
            "vim-nox": {
                "name": "vim-nox",
                "changes": {"old": "install", "new": "hold"},
                "result": True,
                "comment": "Package vim-nox is now being held.",
            },
        }


def test_unhold():
    """
    test aptpkg.unhold when passing pacakge as name
    """
    set_sel = {"vim": {"old": "hold", "new": "install"}}
    get_sel = {"hold": ["vim"]}
    patch_get_sel = patch("salt.modules.aptpkg.get_selections", return_value=get_sel)
    patch_set_sel = patch("salt.modules.aptpkg.set_selections", return_value=set_sel)
    with patch_get_sel, patch_set_sel:
        ret = aptpkg.unhold("vim")
        assert ret == {
            "vim": {
                "name": "vim",
                "changes": {"old": "hold", "new": "install"},
                "result": True,
                "comment": "Package vim is no longer being held.",
            }
        }


def test_unhold_no_name_pkgs():
    """
    test aptpkg.unhold when we do not pass in a name or list of pkgs
    """
    with pytest.raises(SaltInvocationError) as err:
        aptpkg.unhold()
    assert err.value.message == "One of name, pkgs, or sources must be specified."


def test_unhold_pkgs_sources():
    """
    test aptpkg.unhold when we we set sources and a list of pkgs.
    """
    with pytest.raises(SaltInvocationError) as err:
        aptpkg.unhold(
            pkgs=["vim", "apache2"], sources=["http://source1", "http://source2"]
        )
    assert err.value.message == "Only one of pkgs or sources can be specified."


@pytest.mark.parametrize(
    "sources",
    [
        [
            OrderedDict(
                [
                    (
                        "vim",
                        "https://mirrors.edge.kernel.org/ubuntu/pool/main/v/vim/vim_8.2.3995-1ubuntu2.12_amd64.deb",
                    )
                ]
            )
        ],
        [
            (
                "vim",
                "https://mirrors.edge.kernel.org/ubuntu/pool/main/v/vim/vim_8.2.3995-1ubuntu2.12_amd64.deb",
            )
        ],
    ],
)
def test_unhold_sources(sources):
    """
    test aptpkg.unhold when using sources
    """
    set_sel = {"vim": {"old": "hold", "new": "install"}}
    get_sel = {"hold": ["vim"]}
    patch_get_sel = patch("salt.modules.aptpkg.get_selections", return_value=get_sel)
    patch_set_sel = patch("salt.modules.aptpkg.set_selections", return_value=set_sel)
    with patch_get_sel, patch_set_sel:
        ret = aptpkg.unhold(sources=sources)
    assert ret == {
        "vim": {
            "name": "vim",
            "changes": {"old": "hold", "new": "install"},
            "result": True,
            "comment": "Package vim is no longer being held.",
        }
    }


def test_unhold_true():
    """
    test aptpkg.unhold() when passing in the name of a package
    and test is True
    """
    set_sel = {"vim": {"old": "install", "new": "hold"}}
    get_sel = {"hold": ["vim"]}
    patch_get_sel = patch("salt.modules.aptpkg.get_selections", return_value=get_sel)
    patch_set_sel = patch("salt.modules.aptpkg.set_selections", return_value=set_sel)
    with patch_get_sel, patch_set_sel:
        with patch.dict(aptpkg.__opts__, {"test": True}):
            ret = aptpkg.unhold("vim")
    assert ret == {
        "vim": {
            "name": "vim",
            "changes": {},
            "result": None,
            "comment": "Package vim is set not to be held.",
        }
    }


def test_unhold_already_set():
    """
    test aptpkg.unhold() when the pkg is already set
    """
    get_sel = {"install": ["vim"]}
    patch_get_sel = patch("salt.modules.aptpkg.get_selections", return_value=get_sel)
    with patch_get_sel:
        ret = aptpkg.unhold("vim")
    assert ret == {
        "vim": {
            "name": "vim",
            "changes": {},
            "result": True,
            "comment": "Package vim is already set not to be held.",
        }
    }


def test_unhold_pkgs():
    """
    test aptpkg.hold() when passing in pkgs
    """
    mock_get_sel = MagicMock()
    mock_get_sel.side_effect = [{"hold": ["vim"]}, {"hold": ["vim-nox"]}]
    mock_set_sel = MagicMock()
    mock_set_sel.side_effect = [
        {"vim": {"old": "hold", "new": "install"}},
        {"vim-nox": {"old": "hold", "new": "install"}},
    ]
    patch_get_sel = patch("salt.modules.aptpkg.get_selections", mock_get_sel)
    patch_set_sel = patch("salt.modules.aptpkg.set_selections", mock_set_sel)
    with patch_get_sel, patch_set_sel:
        ret = aptpkg.unhold(pkgs=["vim", "vim-nox"])
        assert ret == {
            "vim": {
                "name": "vim",
                "changes": {"old": "hold", "new": "install"},
                "result": True,
                "comment": "Package vim is no longer being held.",
            },
            "vim-nox": {
                "name": "vim-nox",
                "changes": {"old": "hold", "new": "install"},
                "result": True,
                "comment": "Package vim-nox is no longer being held.",
            },
        }


def test_get_key_from_id_keylength_not_valid(tmp_path, caplog):
    """
    test _get_key_from_id when the keyid lenght is not valid
    """
    ret = aptpkg._get_key_from_id(tmp_path, "FBB754512")
    assert ret is False
    assert "The keyid needs to be either 8 or 16 characters" in caplog.text


def test_get_key_from_id_not_added(tmp_path, caplog):
    """
    test _get_key_from_id when the keyfile is not added
    """
    ret = aptpkg._get_key_from_id(tmp_path, "FBB75451")
    assert ret is False
    assert "Could not find the key file for keyid" in caplog.text


def test_del_repo_key_keydir_doesnotexist(tmp_path, caplog):
    """
    test del_repo_key when keydir does not exist and aptkey is False
    """
    ret = aptpkg.del_repo_key(
        keyid="0E08A149DE57BFBE", keydir=str(tmp_path / "keydir"), aptkey=False
    )
    assert ret is False
    assert "does not exist. Please create this directory" in caplog.text


def test_del_repo_key_keyid_doesnotexist(tmp_path, caplog):
    """
    test del_repo_key when keyid is not passed in
    """
    with patch("salt.utils.path.which", return_value=False):
        with pytest.raises(SaltInvocationError) as err:
            ret = aptpkg.del_repo_key(keydir=tmp_path, aptkey=False)

    assert err.value.message == "keyid or keyid_ppa and PPA name must be passed"


def test_del_repo_key_keyfile_doesnotexist(tmp_path, caplog):
    """
    test del_repo_key when keyfile does not exist
    """
    with patch("salt.utils.path.which", return_value=False):
        ret = aptpkg.del_repo_key(
            keyid="0E08A149DE57BFBE", keydir=tmp_path, aptkey=False
        )
        assert ret is False


def test_set_selections():
    """
    test set_selections() with valid state
    """
    pkg = "salt-minion"
    mock_get_sel = MagicMock(
        return_value={
            "install": ["adduser", pkg, "apparmor"],
            "deinstall": ["python3-json-pointer"],
        }
    )
    patch_get_sel = patch("salt.modules.aptpkg.get_selections", mock_get_sel)
    mock_call_apt = MagicMock(
        return_value={"pid": 8748, "retcode": 0, "stdout": "", "stderr": ""}
    )
    patch_call_apt = patch("salt.modules.aptpkg._call_apt", mock_call_apt)
    patch_opts = patch.dict(aptpkg.__opts__, {"test": False})
    with patch_get_sel, patch_call_apt, patch_opts:
        ret = aptpkg.set_selections(selection=f'{{"hold": [{pkg}]}}')
    assert ret == {pkg: {"old": "install", "new": "hold"}}


def test_set_selections_no_path_selection():
    """
    test set_selections() when path or selection are not passed
    """
    pkg = "salt-minion"
    mock_get_sel = MagicMock(
        return_value={
            "install": ["adduser", pkg, "apparmor"],
            "deinstall": ["python3-json-pointer"],
        }
    )
    patch_get_sel = patch("salt.modules.aptpkg.get_selections", mock_get_sel)
    mock_call_apt = MagicMock(
        return_value={"pid": 8748, "retcode": 0, "stdout": "", "stderr": ""}
    )
    patch_call_apt = patch("salt.modules.aptpkg._call_apt", mock_call_apt)
    patch_opts = patch.dict(aptpkg.__opts__, {"test": False})
    with patch_get_sel, patch_call_apt, patch_opts:
        ret = aptpkg.set_selections()
    assert ret == {}


def test_set_selections_path_and_selection(tmp_path):
    """
    test set_selections() when path and selection are passed
    """
    pkg = "salt-minion"
    mock_get_sel = MagicMock(
        return_value={
            "install": ["adduser", pkg, "apparmor"],
            "deinstall": ["python3-json-pointer"],
        }
    )
    patch_get_sel = patch("salt.modules.aptpkg.get_selections", mock_get_sel)
    mock_call_apt = MagicMock(
        return_value={"pid": 8748, "retcode": 0, "stdout": "", "stderr": ""}
    )
    patch_call_apt = patch("salt.modules.aptpkg._call_apt", mock_call_apt)
    patch_opts = patch.dict(aptpkg.__opts__, {"test": False})
    with patch_get_sel, patch_call_apt, patch_opts:
        with pytest.raises(SaltInvocationError) as err:
            ret = aptpkg.set_selections(selection=f'{{"hold": [{pkg}]}}', path=tmp_path)
    assert "The 'selection' and 'path' arguments" in err.value.message


def test_set_selections_invalid_yaml():
    """
    test set_selections() with invalid yaml with selections
    """
    pkg = "salt-minion"
    mock_get_sel = MagicMock(
        return_value={
            "install": ["adduser", pkg, "apparmor"],
            "deinstall": ["python3-json-pointer"],
        }
    )
    patch_get_sel = patch("salt.modules.aptpkg.get_selections", mock_get_sel)
    mock_call_apt = MagicMock(
        return_value={"pid": 8748, "retcode": 0, "stdout": "", "stderr": ""}
    )
    patch_call_apt = patch("salt.modules.aptpkg._call_apt", mock_call_apt)
    patch_opts = patch.dict(aptpkg.__opts__, {"test": False})
    with patch_get_sel, patch_call_apt, patch_opts:
        with pytest.raises(SaltInvocationError) as err:
            aptpkg.set_selections(selection='{{"hold": [{pkg}]}')
    assert "Improperly-formatted selection" in err.value.message


def test_set_selections_path(tmp_path):
    """
    test set_selections() with path
    """
    pkg = "salt-minion"
    select_file = tmp_path / "select"
    mock_get_sel = MagicMock(
        return_value={
            "install": ["adduser", pkg, "apparmor"],
            "deinstall": ["python3-json-pointer"],
        }
    )
    patch_get_sel = patch("salt.modules.aptpkg.get_selections", mock_get_sel)
    mock_call_apt = MagicMock(
        return_value={"pid": 8748, "retcode": 0, "stdout": "", "stderr": ""}
    )
    patch_call_apt = patch("salt.modules.aptpkg._call_apt", mock_call_apt)
    patch_opts = patch.dict(aptpkg.__opts__, {"test": False})
    patch_salt = patch.dict(
        aptpkg.__salt__, {"cp.cache_file": MagicMock(return_value=select_file)}
    )

    with salt.utils.files.fopen(select_file, "w") as fp:
        fp.write("salt-minion hold\n adduser hold")
    with patch_get_sel, patch_call_apt, patch_opts, patch_salt:
        ret = aptpkg.set_selections(path=str(select_file))
        assert ret == {
            pkg: {"old": "install", "new": "hold"},
            "adduser": {"old": "install", "new": "hold"},
        }


def test_set_selections_invalid_state():
    """
    test set_selections() with invalid state
    """
    pkg = "salt-minion"
    mock_get_sel = MagicMock(
        return_value={
            "install": ["adduser", pkg, "apparmor"],
            "deinstall": ["python3-json-pointer"],
        }
    )
    patch_get_sel = patch("salt.modules.aptpkg.get_selections", mock_get_sel)
    mock_call_apt = MagicMock(
        return_value={"pid": 8748, "retcode": 0, "stdout": "", "stderr": ""}
    )
    patch_call_apt = patch("salt.modules.aptpkg._call_apt", mock_call_apt)
    patch_opts = patch.dict(aptpkg.__opts__, {"test": False})
    with patch_get_sel, patch_call_apt, patch_opts:
        with pytest.raises(SaltInvocationError) as err:
            aptpkg.set_selections(selection=f'{{"doesnotexist": [{pkg}]}}')

    assert err.value.message == "Invalid state(s): doesnotexist"


def test_set_selections_test():
    """
    test set_selections() with valid state and test is True in opts
    """
    pkg = "salt-minion"
    mock_get_sel = MagicMock(
        return_value={
            "install": ["adduser", pkg, "apparmor"],
            "deinstall": ["python3-json-pointer"],
        }
    )
    patch_get_sel = patch("salt.modules.aptpkg.get_selections", mock_get_sel)
    mock_call_apt = MagicMock(
        return_value={"pid": 8748, "retcode": 0, "stdout": "", "stderr": ""}
    )
    patch_call_apt = patch("salt.modules.aptpkg._call_apt", mock_call_apt)
    patch_opts = patch.dict(aptpkg.__opts__, {"test": True})
    with patch_get_sel, patch_call_apt, patch_opts:
        ret = aptpkg.set_selections(selection=f'{{"hold": [{pkg}]}}')
    assert ret == {}


def test_latest_version_calls_aptcache_once_per_run():
    """
    Performance Test - don't call apt-cache once for each pkg, call once and parse output
    """
    mock_list_pkgs = MagicMock(return_value={"sudo": "1.8.27-1+deb10u5"})
    apt_cache_ret = {
        "stdout": textwrap.dedent(
            """sudo:
              Installed: 1.8.27-1+deb10u5
              Candidate: 1.8.27-1+deb10u5
              Version table:
             *** 1.8.27-1+deb10u5 500
                    500 http://security.debian.org/debian-security buster/updates/main amd64 Packages
                    100 /var/lib/dpkg/status
                 1.8.27-1+deb10u3 500
                    500 http://deb.debian.org/debian buster/main amd64 Packages
            unzip:
              Installed: (none)
              Candidate: 6.0-23+deb10u3
              Version table:
                 6.0-23+deb10u3 500
                    500 http://security.debian.org/debian-security buster/updates/main amd64 Packages
                 6.0-23+deb10u2 500
                    500 http://deb.debian.org/debian buster/main amd64 Packages
            """
        )
    }
    mock_apt_cache = MagicMock(return_value=apt_cache_ret)
    with patch("salt.modules.aptpkg._call_apt", mock_apt_cache), patch(
        "salt.modules.aptpkg.list_pkgs", mock_list_pkgs
    ):
        ret = aptpkg.latest_version("sudo", "unzip", refresh=False)
    mock_apt_cache.assert_called_once()
<<<<<<< HEAD
    assert ret == {"sudo": "6.0-23+deb10u3", "unzip": ""}
=======
    assert ret == {"sudo": "1.8.27-1+deb10u5", "unzip": "6.0-23+deb10u3"}


def test_latest_version_with_exclusive_foreign_arch_pkg():
    """
    Test behavior with foreign architecture packages
    """
    _short_name, _foreign_arch = "wine32", "i386"
    mock_list_pkgs = MagicMock(
        return_value={
            _short_name: "10.0~repack-5",
            f"{_short_name}:{_foreign_arch}": "10.0~repack-6",
        }
    )
    apt_cache_ret = {
        "stdout": textwrap.dedent(
            f"""{_short_name}:{_foreign_arch}:
              Installed: (none)
              Candidate: 10.0~repack-6
              Version table:
                 10.0~repack-6 500
                    500 http://deb.debian.org/debian testing/main {_foreign_arch} Packages
            """
        )
    }
    mock_apt_cache = MagicMock(return_value=apt_cache_ret)
    with patch("salt.modules.aptpkg._call_apt", mock_apt_cache), patch(
        "salt.modules.aptpkg.list_pkgs", mock_list_pkgs
    ):
        ret = aptpkg.latest_version("wine32", refresh=False)
    mock_apt_cache.assert_called_once()
    assert ret == "10.0~repack-6"


@pytest.mark.parametrize(
    "oneline,result",
    (
        (
            "deb [signed-by=/etc/apt/keyrings/example.key arch=amd64] https://example.com/pub/repos/apt xenial main",
            {
                "signedby": {
                    "full": "signed-by=/etc/apt/keyrings/example.key",
                    "value": "/etc/apt/keyrings/example.key",
                },
                "arch": {"full": "arch=amd64", "value": ["amd64"]},
            },
        ),
        (
            "deb [arch=amd64 signed-by=/etc/apt/keyrings/example.key]  https://example.com/pub/repos/apt xenial main",
            {
                "arch": {"full": "arch=amd64", "value": ["amd64"]},
                "signedby": {
                    "full": "signed-by=/etc/apt/keyrings/example.key",
                    "value": "/etc/apt/keyrings/example.key",
                },
            },
        ),
        (
            "deb [arch=amd64]  https://example.com/pub/repos/apt xenial main",
            {
                "arch": {"full": "arch=amd64", "value": ["amd64"]},
            },
        ),
    ),
)
def test__get_opts(oneline, result):
    ret = aptpkg._get_opts(oneline)
    assert ret == result
>>>>>>> b3f3e3ed
<|MERGE_RESOLUTION|>--- conflicted
+++ resolved
@@ -2301,9 +2301,6 @@
     ):
         ret = aptpkg.latest_version("sudo", "unzip", refresh=False)
     mock_apt_cache.assert_called_once()
-<<<<<<< HEAD
-    assert ret == {"sudo": "6.0-23+deb10u3", "unzip": ""}
-=======
     assert ret == {"sudo": "1.8.27-1+deb10u5", "unzip": "6.0-23+deb10u3"}
 
 
@@ -2371,5 +2368,4 @@
 )
 def test__get_opts(oneline, result):
     ret = aptpkg._get_opts(oneline)
-    assert ret == result
->>>>>>> b3f3e3ed
+    assert ret == result