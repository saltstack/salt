import asyncio
import copy
import logging
import os
import uuid

import pytest
import tornado
import tornado.gen
import tornado.testing

import salt.minion
import salt.modules.test as test_mod
import salt.syspaths
import salt.utils.crypt
import salt.utils.event as event
import salt.utils.jid
import salt.utils.platform
import salt.utils.process
from salt._compat import ipaddress
from salt.exceptions import SaltClientError, SaltMasterUnresolvableError, SaltSystemExit
from tests.support.mock import MagicMock, patch

log = logging.getLogger(__name__)


@pytest.fixture
def connect_master_mock():
    class ConnectMasterMock:
        """
        Mock connect master call.

        The first call will raise an exception stored on the exc attribute.
        Subsequent calls will return True.
        """

        def __init__(self):
            self.calls = 0
            self.exc = Exception

        @tornado.gen.coroutine
        def __call__(self, *args, **kwargs):
            self.calls += 1
            if self.calls == 1:
                raise self.exc()
            else:
                return True

    return ConnectMasterMock()


def test_minion_load_grains_false(minion_opts):
    """
    Minion does not generate grains when load_grains is False
    """
    minion_opts["grains"] = {"foo": "bar"}
    with patch("salt.loader.grains") as grainsfunc:
        minion = salt.minion.Minion(minion_opts, load_grains=False)
        try:
            assert minion.opts["grains"] == minion_opts["grains"]
            grainsfunc.assert_not_called()
        finally:
            minion.destroy()


def test_minion_load_grains_true(minion_opts):
    """
    Minion generates grains when load_grains is True
    """
    with patch("salt.loader.grains") as grainsfunc:
        minion = salt.minion.Minion(minion_opts, load_grains=True)
        try:
            assert minion.opts["grains"] != {}
            grainsfunc.assert_called()
        finally:
            minion.destroy()


def test_minion_load_grains_default(minion_opts):
    """
    Minion load_grains defaults to True
    """
    with patch("salt.loader.grains") as grainsfunc:
        minion = salt.minion.Minion(minion_opts)
        try:
            assert minion.opts["grains"] != {}
            grainsfunc.assert_called()
        finally:
            minion.destroy()


@pytest.mark.parametrize(
    "event",
    [
        (
            "fire_event",
            lambda data, tag, cb=None, timeout=60: True,
        ),
        (
            "fire_event_async",
            lambda data, tag, cb=None, timeout=60: tornado.gen.maybe_future(True),
        ),
    ],
)
def test_send_req_fires_completion_event(event, minion_opts):
    req_id = uuid.uuid4()
    event_enter = MagicMock()
    event_enter.send.side_effect = event[1]
    event = MagicMock()
    event.__enter__.return_value = event_enter

    with patch("salt.utils.event.get_event", return_value=event), patch(
        "uuid.uuid4", return_value=req_id
    ):
        minion_opts["random_startup_delay"] = 0
        minion_opts["return_retry_tries"] = 30
        minion_opts["grains"] = {}
        with patch("salt.loader.grains"):
            minion = salt.minion.Minion(minion_opts)

<<<<<<< HEAD
            try:
                load = {"load": "value"}
                timeout = 60

                # XXX This is buggy because "async" in event[0] will never evaluate
                # to True and if it *did* evaluate to true the test would fail
                # because you Mock isn't a co-routine.
                if "async" in event[0]:
                    rtn = minion._send_req_async(load, timeout).result()
                else:
                    rtn = minion._send_req_sync(load, timeout)

                # get the
                for idx, call in enumerate(event.mock_calls, 1):
                    if "fire_event" in call[0]:
                        condition_event_tag = (
                            len(call.args) > 1
                            and call.args[1]
                            == f"__master_req_channel_payload/{minion_opts['master']}"
                        )
                        condition_event_tag_error = (
                            "{} != {}; Call(number={}): {}".format(
                                idx, call, call.args[1], "__master_req_channel_payload"
                            )
                        )
                        condition_timeout = (
                            len(call.kwargs) == 1 and call.kwargs["timeout"] == timeout
                        )
                        condition_timeout_error = (
                            "{} != {}; Call(number={}): {}".format(
                                idx, call, call.kwargs["timeout"], timeout
                            )
                        )

                        fire_event_called = True
                        assert condition_event_tag, condition_event_tag_error
                        assert condition_timeout, condition_timeout_error

                assert fire_event_called
                assert rtn
            finally:
                minion.destroy()
=======
            load = {"load": "value"}
            timeout = 60

            # XXX This is buggy because "async" in event[0] will never evaluate
            # to True and if it *did* evaluate to true the test would fail
            # because you Mock isn't a co-routine.
            if "async" in event[0]:
                rtn = minion._send_req_async(load, timeout).result()
            else:
                rtn = minion._send_req_sync(load, timeout)

            # get the
            for idx, call in enumerate(event.mock_calls, 1):
                if "fire_event" in call[0]:
                    condition_event_tag = (
                        len(call.args) > 1
                        and call.args[1]
                        == f"__master_req_channel_payload/{req_id}/{minion_opts['master']}"
                    )
                    condition_event_tag_error = "{} != {}; Call(number={}): {}".format(
                        idx, call, call.args[1], "__master_req_channel_payload"
                    )
                    condition_timeout = (
                        len(call.kwargs) == 1 and call.kwargs["timeout"] == timeout
                    )
                    condition_timeout_error = "{} != {}; Call(number={}): {}".format(
                        idx, call, call.kwargs["timeout"], timeout
                    )

                    fire_event_called = True
                    assert condition_event_tag, condition_event_tag_error
                    assert condition_timeout, condition_timeout_error

            assert fire_event_called
            assert rtn
>>>>>>> 59ab018e


async def test_send_req_async_regression_62453(minion_opts):
    event_enter = MagicMock()
    event_enter.send.side_effect = (
        lambda data, tag, cb=None, timeout=60: tornado.gen.maybe_future(True)
    )
    event = MagicMock()
    event.__enter__.return_value = event_enter

    minion_opts["random_startup_delay"] = 0
    minion_opts["return_retry_tries"] = 30
    minion_opts["grains"] = {}
    minion_opts["ipc_mode"] = "tcp"
    with patch("salt.loader.grains"):
        minion = salt.minion.Minion(minion_opts)

        load = {"load": "value"}
        timeout = 1

        # We are just validating no exception is raised
        with pytest.raises(TimeoutError):
            rtn = await minion._send_req_async(load, timeout)


def test_mine_send_tries(minion_opts):
    channel_enter = MagicMock()
    channel_enter.send.side_effect = lambda load, timeout, tries: tries
    channel = MagicMock()
    channel.__enter__.return_value = channel_enter

    minion_opts["return_retry_tries"] = 20
    with patch("salt.channel.client.ReqChannel.factory", return_value=channel), patch(
        "salt.loader.grains"
    ):
        minion = salt.minion.Minion(minion_opts)
        minion.tok = "token"

        data = {}
        tag = "tag"

        rtn = minion._mine_send(tag, data)
        assert rtn == 20


def test_invalid_master_address(minion_opts):
    minion_opts.update(
        {
            "ipv6": False,
            "master": float("127.0"),
            "master_port": "4555",
            "retry_dns": False,
        }
    )
    with pytest.raises(SaltSystemExit):
        salt.minion.resolve_dns(minion_opts)


def test_source_int_name_local(minion_opts):
    """
    test when file_client local and
    source_interface_name is set
    """
    interfaces = {
        "bond0.1234": {
            "hwaddr": "01:01:01:d0:d0:d0",
            "up": True,
            "inet": [
                {
                    "broadcast": "111.1.111.255",
                    "netmask": "111.1.0.0",
                    "label": "bond0",
                    "address": "111.1.0.1",
                }
            ],
        }
    }
    minion_opts.update(
        {
            "ipv6": False,
            "master": "127.0.0.1",
            "master_port": "4555",
            "file_client": "local",
            "source_interface_name": "bond0.1234",
            "source_ret_port": 49017,
            "source_publish_port": 49018,
        },
    )
    with patch("salt.utils.network.interfaces", MagicMock(return_value=interfaces)):
        assert salt.minion.resolve_dns(minion_opts) == {
            "master_ip": "127.0.0.1",
            "source_ip": "111.1.0.1",
            "source_ret_port": 49017,
            "source_publish_port": 49018,
            "master_uri": "tcp://127.0.0.1:4555",
        }


@pytest.mark.slow_test
def test_source_int_name_remote(minion_opts):
    """
    test when file_client remote and
    source_interface_name is set and
    interface is down
    """
    interfaces = {
        "bond0.1234": {
            "hwaddr": "01:01:01:d0:d0:d0",
            "up": False,
            "inet": [
                {
                    "broadcast": "111.1.111.255",
                    "netmask": "111.1.0.0",
                    "label": "bond0",
                    "address": "111.1.0.1",
                }
            ],
        }
    }
    minion_opts.update(
        {
            "ipv6": False,
            "master": "127.0.0.1",
            "master_port": "4555",
            "file_client": "remote",
            "source_interface_name": "bond0.1234",
            "source_ret_port": 49017,
            "source_publish_port": 49018,
        },
    )
    with patch("salt.utils.network.interfaces", MagicMock(return_value=interfaces)):
        assert salt.minion.resolve_dns(minion_opts) == {
            "master_ip": "127.0.0.1",
            "source_ret_port": 49017,
            "source_publish_port": 49018,
            "master_uri": "tcp://127.0.0.1:4555",
        }


@pytest.mark.slow_test
def test_source_address(minion_opts):
    """
    test when source_address is set
    """
    interfaces = {
        "bond0.1234": {
            "hwaddr": "01:01:01:d0:d0:d0",
            "up": False,
            "inet": [
                {
                    "broadcast": "111.1.111.255",
                    "netmask": "111.1.0.0",
                    "label": "bond0",
                    "address": "111.1.0.1",
                }
            ],
        }
    }
    minion_opts.update(
        {
            "ipv6": False,
            "master": "127.0.0.1",
            "master_port": "4555",
            "file_client": "local",
            "source_interface_name": "",
            "source_address": "111.1.0.1",
            "source_ret_port": 49017,
            "source_publish_port": 49018,
        },
    )
    with patch("salt.utils.network.interfaces", MagicMock(return_value=interfaces)):
        assert salt.minion.resolve_dns(minion_opts) == {
            "source_publish_port": 49018,
            "source_ret_port": 49017,
            "master_uri": "tcp://127.0.0.1:4555",
            "source_ip": "111.1.0.1",
            "master_ip": "127.0.0.1",
        }


# Tests for _handle_decoded_payload in the salt.minion.Minion() class: 3
@pytest.mark.slow_test
async def test_handle_decoded_payload_jid_match_in_jid_queue(minion_opts, io_loop):
    """
    Tests that the _handle_decoded_payload function returns when a jid is given that is already present
    in the jid_queue.

    Note: This test doesn't contain all of the patch decorators above the function like the other tests
    for _handle_decoded_payload below. This is essential to this test as the call to the function must
    return None BEFORE any of the processes are spun up because we should be avoiding firing duplicate
    jobs.
    """
    mock_data = {"fun": "foo.bar", "jid": 123}
    mock_jid_queue = [123]
    minion = salt.minion.Minion(
        minion_opts,
        jid_queue=copy.copy(mock_jid_queue),
        io_loop=io_loop,
    )
    try:
        ret = await minion._handle_decoded_payload(mock_data)
        assert minion.jid_queue == mock_jid_queue
        assert ret is None
    finally:
        minion.destroy()


@pytest.mark.slow_test
async def test_handle_decoded_payload_jid_queue_addition(minion_opts, io_loop):
    """
    Tests that the _handle_decoded_payload function adds a jid to the minion's jid_queue when the new
    jid isn't already present in the jid_queue.
    """
    with patch("salt.minion.Minion.ctx", MagicMock(return_value={})), patch(
        "salt.utils.process.SignalHandlingProcess.start",
        MagicMock(return_value=True),
    ), patch(
        "salt.utils.process.SignalHandlingProcess.join",
        MagicMock(return_value=True),
    ):
        mock_jid = 11111
        mock_data = {"fun": "foo.bar", "jid": mock_jid}
        mock_jid_queue = [123, 456]
        minion = salt.minion.Minion(
            minion_opts,
            jid_queue=copy.copy(mock_jid_queue),
            io_loop=io_loop,
        )
        try:

            # Assert that the minion's jid_queue attribute matches the mock_jid_queue as a baseline
            # This can help debug any test failures if the _handle_decoded_payload call fails.
            assert minion.jid_queue == mock_jid_queue

            # Call the _handle_decoded_payload function and update the mock_jid_queue to include the new
            # mock_jid. The mock_jid should have been added to the jid_queue since the mock_jid wasn't
            # previously included. The minion's jid_queue attribute and the mock_jid_queue should be equal.
            await minion._handle_decoded_payload(mock_data)
            mock_jid_queue.append(mock_jid)
            assert minion.jid_queue == mock_jid_queue
        finally:
            minion.destroy()


@pytest.mark.slow_test
async def test_handle_decoded_payload_jid_queue_reduced_minion_jid_queue_hwm(
    minion_opts, io_loop
):
    """
    Tests that the _handle_decoded_payload function removes a jid from the minion's jid_queue when the
    minion's jid_queue high water mark (minion_jid_queue_hwm) is hit.
    """
    with patch("salt.minion.Minion.ctx", MagicMock(return_value={})), patch(
        "salt.utils.process.SignalHandlingProcess.start",
        MagicMock(return_value=True),
    ), patch(
        "salt.utils.process.SignalHandlingProcess.join",
        MagicMock(return_value=True),
    ):
        minion_opts["minion_jid_queue_hwm"] = 2
        mock_data = {"fun": "foo.bar", "jid": 789}
        mock_jid_queue = [123, 456]
        minion = salt.minion.Minion(
            minion_opts,
            jid_queue=copy.copy(mock_jid_queue),
            io_loop=io_loop,
        )
        try:

            # Assert that the minion's jid_queue attribute matches the mock_jid_queue as a baseline
            # This can help debug any test failures if the _handle_decoded_payload call fails.
            assert minion.jid_queue == mock_jid_queue

            # Call the _handle_decoded_payload function and check that the queue is smaller by one item
            # and contains the new jid
            await minion._handle_decoded_payload(mock_data)
            assert len(minion.jid_queue) == 2
            assert minion.jid_queue == [456, 789]
        finally:
            minion.destroy()


@pytest.mark.slow_test
async def test_process_count_max(minion_opts, io_loop):
    """
    Tests that the _handle_decoded_payload function does not spawn more than the configured amount of processes,
    as per process_count_max.
    """
    with patch("salt.minion.Minion.ctx", MagicMock(return_value={})), patch(
        "salt.utils.process.SignalHandlingProcess.start",
        MagicMock(return_value=True),
    ), patch(
        "salt.utils.process.SignalHandlingProcess.join",
        MagicMock(return_value=True),
    ), patch(
        "salt.utils.minion.running", MagicMock(return_value=[])
    ), patch(
        "asyncio.sleep",
        MagicMock(return_value=asyncio.Future()),
    ):
        process_count_max = 10
        minion_opts["__role"] = "minion"
        minion_opts["minion_jid_queue_hwm"] = 100
        minion_opts["process_count_max"] = process_count_max

        minion = salt.minion.Minion(minion_opts, jid_queue=[], io_loop=io_loop)
        try:

            # mock gen.sleep to throw a special Exception when called, so that we detect it
            class SleepCalledException(Exception):
                """Thrown when sleep is called"""

            asyncio.sleep.return_value.set_exception(asyncio.TimeoutError())

            # up until process_count_max: gen.sleep does not get called, processes are started normally
            for i in range(process_count_max):
                mock_data = {"fun": "foo.bar", "jid": i}
                await minion._handle_decoded_payload(mock_data)
                assert (
                    salt.utils.process.SignalHandlingProcess.start.call_count == i + 1
                )
                assert len(minion.jid_queue) == i + 1
                salt.utils.minion.running.return_value += [i]

            # above process_count_max: gen.sleep does get called, JIDs are created but no new processes are started
            mock_data = {"fun": "foo.bar", "jid": process_count_max + 1}

            with pytest.raises(asyncio.exceptions.TimeoutError):
                await minion._handle_decoded_payload(mock_data)
            assert (
                salt.utils.process.SignalHandlingProcess.start.call_count
                == process_count_max
            )
            assert len(minion.jid_queue) == process_count_max + 1
        finally:
            minion.destroy()


@pytest.mark.slow_test
def test_beacons_before_connect(minion_opts):
    """
    Tests that the 'beacons_before_connect' option causes the beacons to be initialized before connect.
    """
    with patch("salt.minion.Minion.ctx", MagicMock(return_value={})), patch(
        "salt.minion.Minion.sync_connect_master",
        MagicMock(side_effect=RuntimeError("stop execution")),
    ), patch(
        "salt.utils.process.SignalHandlingProcess.start",
        MagicMock(return_value=True),
    ), patch(
        "salt.utils.process.SignalHandlingProcess.join",
        MagicMock(return_value=True),
    ):
        minion_opts["beacons_before_connect"] = True
        io_loop = tornado.ioloop.IOLoop()
        minion = salt.minion.Minion(minion_opts, io_loop=io_loop)
        try:

            try:
                minion.tune_in(start=True)
            except RuntimeError:
                pass

            # Make sure beacons are initialized but the sheduler is not
            assert "beacons" in minion.periodic_callbacks
            assert "schedule" not in minion.periodic_callbacks
        finally:
            minion.destroy()


@pytest.mark.slow_test
def test_scheduler_before_connect(minion_opts):
    """
    Tests that the 'scheduler_before_connect' option causes the scheduler to be initialized before connect.
    """
    with patch("salt.minion.Minion.ctx", MagicMock(return_value={})), patch(
        "salt.minion.Minion.sync_connect_master",
        MagicMock(side_effect=RuntimeError("stop execution")),
    ), patch(
        "salt.utils.process.SignalHandlingProcess.start",
        MagicMock(return_value=True),
    ), patch(
        "salt.utils.process.SignalHandlingProcess.join",
        MagicMock(return_value=True),
    ):
        minion_opts["scheduler_before_connect"] = True
        io_loop = tornado.ioloop.IOLoop()
        minion = salt.minion.Minion(minion_opts, io_loop=io_loop)
        try:
            try:
                minion.tune_in(start=True)
            except RuntimeError:
                pass

            # Make sure the scheduler is initialized but the beacons are not
            assert "schedule" in minion.periodic_callbacks
            assert "beacons" not in minion.periodic_callbacks
        finally:
            minion.destroy()


def test_minion_module_refresh(minion_opts):
    """
    Tests that the 'module_refresh' just return in case there is no 'schedule'
    because destroy method was already called.
    """
    with patch("salt.minion.Minion.ctx", MagicMock(return_value={})), patch(
        "salt.utils.process.SignalHandlingProcess.start",
        MagicMock(return_value=True),
    ), patch(
        "salt.utils.process.SignalHandlingProcess.join",
        MagicMock(return_value=True),
    ):
        try:
            minion = salt.minion.Minion(
                minion_opts,
                io_loop=tornado.ioloop.IOLoop(),
            )
            minion.schedule = salt.utils.schedule.Schedule(
                minion_opts, {}, returners={}
            )
            assert hasattr(minion, "schedule")
            minion.destroy()
            assert not hasattr(minion, "schedule")
            assert not minion.module_refresh()
        finally:
            minion.destroy()


def test_minion_module_refresh_beacons_refresh(minion_opts):
    """
    Tests that 'module_refresh' calls beacons_refresh and that the
    minion object has a beacons attribute with beacons.
    """
    with patch("salt.minion.Minion.ctx", MagicMock(return_value={})), patch(
        "salt.utils.process.SignalHandlingProcess.start",
        MagicMock(return_value=True),
    ), patch(
        "salt.utils.process.SignalHandlingProcess.join",
        MagicMock(return_value=True),
    ):
        try:
            minion = salt.minion.Minion(
                minion_opts,
                io_loop=tornado.ioloop.IOLoop(),
            )
            minion.schedule = salt.utils.schedule.Schedule(
                minion_opts, {}, returners={}
            )
            assert not hasattr(minion, "beacons")
            minion.module_refresh()
            assert hasattr(minion, "beacons")
            assert hasattr(minion.beacons, "beacons")
            assert "service.beacon" in minion.beacons.beacons
            minion.destroy()
        finally:
            minion.destroy()


@pytest.mark.slow_test
def test_when_ping_interval_is_set_the_callback_should_be_added_to_periodic_callbacks(
    minion_opts,
):
    with patch("salt.minion.Minion.ctx", MagicMock(return_value={})), patch(
        "salt.minion.Minion.sync_connect_master",
        MagicMock(side_effect=RuntimeError("stop execution")),
    ), patch(
        "salt.utils.process.SignalHandlingProcess.start",
        MagicMock(return_value=True),
    ), patch(
        "salt.utils.process.SignalHandlingProcess.join",
        MagicMock(return_value=True),
    ):
        minion_opts["ping_interval"] = 10
        io_loop = tornado.ioloop.IOLoop()
        minion = salt.minion.Minion(minion_opts, io_loop=io_loop)
        try:
            try:
                minion.connected = MagicMock(side_effect=(False, True))
                minion._fire_master_minion_start = MagicMock()
                minion.tune_in(start=False)
            except RuntimeError:
                pass

            # Make sure the scheduler is initialized but the beacons are not
            assert "ping" in minion.periodic_callbacks
        finally:
            minion.destroy()


@pytest.mark.slow_test
def test_when_passed_start_event_grains(minion_opts):
    # provide mock opts an os grain since we'll look for it later.
    minion_opts["grains"]["os"] = "linux"
    minion_opts["start_event_grains"] = ["os"]
    io_loop = tornado.ioloop.IOLoop()
    minion = salt.minion.Minion(minion_opts, io_loop=io_loop)
    try:
        minion.tok = MagicMock()
        minion._send_req_sync = MagicMock()
        minion._fire_master(
            "Minion has started", "minion_start", include_startup_grains=True
        )
        load = minion._send_req_sync.call_args[0][0]

        assert "grains" in load
        assert "os" in load["grains"]
    finally:
        minion.destroy()


@pytest.mark.slow_test
def test_when_not_passed_start_event_grains(minion_opts):
    io_loop = tornado.ioloop.IOLoop()
    minion = salt.minion.Minion(minion_opts, io_loop=io_loop)
    try:
        minion.tok = MagicMock()
        minion._send_req_sync = MagicMock()
        minion._fire_master("Minion has started", "minion_start")
        load = minion._send_req_sync.call_args[0][0]

        assert "grains" not in load
    finally:
        minion.destroy()


@pytest.mark.slow_test
def test_when_other_events_fired_and_start_event_grains_are_set(minion_opts):
    minion_opts["start_event_grains"] = ["os"]
    io_loop = tornado.ioloop.IOLoop()
    minion = salt.minion.Minion(minion_opts, io_loop=io_loop)
    try:
        minion.tok = MagicMock()
        minion._send_req_sync = MagicMock()
        minion._fire_master("Custm_event_fired", "custom_event")
        load = minion._send_req_sync.call_args[0][0]

        assert "grains" not in load
    finally:
        minion.destroy()


@pytest.mark.slow_test
def test_minion_retry_dns_count(minion_opts):
    """
    Tests that the resolve_dns will retry dns look ups for a maximum of
    3 times before raising a SaltMasterUnresolvableError exception.
    """
    minion_opts.update(
        {
            "ipv6": False,
            "master": "dummy",
            "master_port": "4555",
            "retry_dns": 1,
            "retry_dns_count": 3,
        },
    )
    with pytest.raises(SaltMasterUnresolvableError):
        salt.minion.resolve_dns(minion_opts)


@pytest.mark.slow_test
def test_gen_modules_executors(minion_opts):
    """
    Ensure gen_modules is called with the correct arguments #54429
    """
    io_loop = tornado.ioloop.IOLoop()
    minion = salt.minion.Minion(minion_opts, io_loop=io_loop)

    class MockPillarCompiler:
        def compile_pillar(self):
            return {}

    try:
        with patch("salt.pillar.get_pillar", return_value=MockPillarCompiler()):
            with patch("salt.loader.executors", mock=MagicMock()) as execmock:
                minion.gen_modules()
        execmock.assert_called_once_with(
            minion.opts, functions=minion.functions, proxy=minion.proxy, context={}
        )
    finally:
        minion.destroy()


def test_minion_manage_schedule(minion_opts):
    """
    Tests that the manage_schedule will call the add function, adding
    schedule data into opts.
    """
    with patch("salt.minion.Minion.ctx", MagicMock(return_value={})), patch(
        "salt.minion.Minion.sync_connect_master",
        MagicMock(side_effect=RuntimeError("stop execution")),
    ), patch(
        "salt.utils.process.SignalHandlingProcess.start",
        MagicMock(return_value=True),
    ), patch(
        "salt.utils.process.SignalHandlingProcess.join",
        MagicMock(return_value=True),
    ):
        io_loop = tornado.ioloop.IOLoop()

        with patch("salt.utils.schedule.clean_proc_dir", MagicMock(return_value=None)):
            try:
                mock_functions = {"test.ping": None}

                minion = salt.minion.Minion(minion_opts, io_loop=io_loop)
                minion.schedule = salt.utils.schedule.Schedule(
                    minion_opts,
                    mock_functions,
                    returners={},
                    new_instance=True,
                )

                minion.opts["foo"] = "bar"
                schedule_data = {
                    "test_job": {
                        "function": "test.ping",
                        "return_job": False,
                        "jid_include": True,
                        "maxrunning": 2,
                        "seconds": 10,
                    }
                }

                data = {
                    "name": "test-item",
                    "schedule": schedule_data,
                    "func": "add",
                    "persist": False,
                }
                tag = "manage_schedule"

                minion.manage_schedule(tag, data)
                assert "test_job" in minion.opts["schedule"]
            finally:
                del minion.schedule
                minion.destroy()
                del minion


def test_minion_manage_beacons(minion_opts):
    """
    Tests that the manage_beacons will call the add function, adding
    beacon data into opts.
    """
    with patch("salt.minion.Minion.ctx", MagicMock(return_value={})), patch(
        "salt.minion.Minion.sync_connect_master",
        MagicMock(side_effect=RuntimeError("stop execution")),
    ), patch(
        "salt.utils.process.SignalHandlingProcess.start",
        MagicMock(return_value=True),
    ), patch(
        "salt.utils.process.SignalHandlingProcess.join",
        MagicMock(return_value=True),
    ):
        try:
            minion_opts["beacons"] = {}

            io_loop = MagicMock()

            mock_functions = {"test.ping": None}
            minion = salt.minion.Minion(minion_opts, io_loop=io_loop)
            minion.beacons = salt.beacons.Beacon(minion_opts, mock_functions)

            bdata = [{"salt-master": "stopped"}, {"apache2": "stopped"}]
            data = {"name": "ps", "beacon_data": bdata, "func": "add"}

            tag = "manage_beacons"
            log.debug("==== minion.opts %s ====", minion.opts)

            minion.manage_beacons(tag, data)
            assert "ps" in minion.opts["beacons"]
            assert minion.opts["beacons"]["ps"] == bdata
        finally:
            minion.destroy()


def test_prep_ip_port():
    _ip = ipaddress.ip_address

    opts = {"master": "10.10.0.3", "master_uri_format": "ip_only"}
    ret = salt.minion.prep_ip_port(opts)
    assert ret == {"master": _ip("10.10.0.3")}

    opts = {
        "master": "10.10.0.3",
        "master_port": 1234,
        "master_uri_format": "default",
    }
    ret = salt.minion.prep_ip_port(opts)
    assert ret == {"master": "10.10.0.3"}

    opts = {"master": "10.10.0.3:1234", "master_uri_format": "default"}
    ret = salt.minion.prep_ip_port(opts)
    assert ret == {"master": "10.10.0.3", "master_port": 1234}

    opts = {"master": "host name", "master_uri_format": "default"}
    pytest.raises(SaltClientError, salt.minion.prep_ip_port, opts)

    opts = {"master": "10.10.0.3:abcd", "master_uri_format": "default"}
    pytest.raises(SaltClientError, salt.minion.prep_ip_port, opts)

    opts = {"master": "10.10.0.3::1234", "master_uri_format": "default"}
    pytest.raises(SaltClientError, salt.minion.prep_ip_port, opts)


@pytest.mark.skip_if_not_root
def test_sock_path_len(minion_opts):
    """
    This tests whether or not a larger hash causes the sock path to exceed
    the system's max sock path length. See the below link for more
    information.

    https://github.com/saltstack/salt/issues/12172#issuecomment-43903643
    """
    minion_opts.update(
        {
            "id": "salt-testing",
            "hash_type": "sha512",
            "sock_dir": os.path.join(salt.syspaths.SOCK_DIR, "minion"),
            "extension_modules": "",
        }
    )
    try:
        event_publisher = event.AsyncEventPublisher(minion_opts)
        result = True
    except ValueError:
        #  There are rare cases where we operate a closed socket, especially in containers.
        # In this case, don't fail the test because we'll catch it down the road.
        result = True
    except SaltSystemExit:
        result = False
    assert result


@pytest.mark.skip_on_windows(reason="Skippin, no Salt master running on Windows.")
async def test_master_type_failover(minion_opts):
    """
    Tests master_type "failover" to not fall back to 127.0.0.1 address when master does not resolve in DNS
    """
    minion_opts.update(
        {
            "master_type": "failover",
            "master": ["master1", "master2"],
            "__role": "",
            "retry_dns": 0,
        }
    )

    class MockPubChannel:
        def connect(self):
            raise SaltClientError("MockedChannel")

        def close(self):
            return

    def mock_resolve_dns(opts, fallback=False):
        assert not fallback

        if opts["master"] == "master1":
            raise SaltClientError("Cannot resolve {}".format(opts["master"]))

        return {
            "master_ip": "192.168.2.1",
            "master_uri": "tcp://192.168.2.1:4505",
        }

    def mock_channel_factory(opts, **kwargs):
        assert opts["master"] == "master2"
        return MockPubChannel()

    with patch("salt.minion.resolve_dns", mock_resolve_dns), patch(
        "salt.channel.client.AsyncPubChannel.factory", mock_channel_factory
    ), patch("salt.loader.grains", MagicMock(return_value=[])):
        with pytest.raises(SaltClientError):
            minion = salt.minion.Minion(minion_opts)
            await minion.connect_master()


async def test_master_type_failover_no_masters(minion_opts):
    """
    Tests master_type "failover" to not fall back to 127.0.0.1 address when no master can be resolved
    """
    minion_opts.update(
        {
            "master_type": "failover",
            "master": ["master1", "master2"],
            "__role": "",
            "retry_dns": 0,
        }
    )

    def mock_resolve_dns(opts, fallback=False):
        assert not fallback
        raise SaltClientError("Cannot resolve {}".format(opts["master"]))

    with patch("salt.minion.resolve_dns", mock_resolve_dns), patch(
        "salt.loader.grains", MagicMock(return_value=[])
    ):
        with pytest.raises(SaltClientError):
            minion = salt.minion.Minion(minion_opts)
            # Mock the io_loop so calls to stop/close won't happen.
            minion.io_loop = MagicMock()
            await minion.connect_master()


def test_config_cache_path_overrides():
    cachedir = os.path.abspath("/path/to/master/cache")
    opts = {"cachedir": cachedir, "conf_file": None}

    mminion = salt.minion.MasterMinion(opts)
    assert mminion.opts["cachedir"] == cachedir


async def test_minion_grains_refresh_pre_exec_false(minion_opts):
    """
    Minion does not refresh grains when grains_refresh_pre_exec is False
    """
    minion_opts["multiprocessing"] = False
    minion_opts["grains_refresh_pre_exec"] = False
    mock_data = {"fun": "foo.bar", "jid": 123}
    with patch("salt.loader.grains") as grainsfunc, patch(
        "salt.minion.Minion._target", MagicMock(return_value=True)
    ):
        minion = salt.minion.Minion(
            minion_opts,
            jid_queue=None,
            io_loop=tornado.ioloop.IOLoop(),
            load_grains=False,
        )
        try:
            ret = await minion._handle_decoded_payload(mock_data)
            grainsfunc.assert_not_called()
        finally:
            minion.destroy()


async def test_minion_grains_refresh_pre_exec_true(minion_opts):
    """
    Minion refreshes grains when grains_refresh_pre_exec is True
    """
    minion_opts["multiprocessing"] = False
    minion_opts["grains_refresh_pre_exec"] = True
    mock_data = {"fun": "foo.bar", "jid": 123}
    with patch("salt.loader.grains") as grainsfunc, patch(
        "salt.minion.Minion._target", MagicMock(return_value=True)
    ):
        minion = salt.minion.Minion(
            minion_opts,
            jid_queue=None,
            io_loop=tornado.ioloop.IOLoop(),
            load_grains=False,
        )
        try:
            ret = await minion._handle_decoded_payload(mock_data)
            grainsfunc.assert_called()
        finally:
            minion.destroy()


@pytest.mark.skip_on_darwin(
    reason="Skip on MacOS, where this does not raise an exception."
)
def test_valid_ipv4_master_address_ipv6_enabled(minion_opts):
    """
    Tests that the lookups fail back to ipv4 when ipv6 fails.
    """
    interfaces = {
        "bond0.1234": {
            "hwaddr": "01:01:01:d0:d0:d0",
            "up": False,
            "inet": [
                {
                    "broadcast": "111.1.111.255",
                    "netmask": "111.1.0.0",
                    "label": "bond0",
                    "address": "111.1.0.1",
                }
            ],
        }
    }
    minion_opts.update(
        {
            "ipv6": True,
            "master": "127.0.0.1",
            "master_port": "4555",
            "retry_dns": False,
            "source_address": "111.1.0.1",
            "source_interface_name": "bond0.1234",
            "source_ret_port": 49017,
            "source_publish_port": 49018,
        },
    )
    with patch("salt.utils.network.interfaces", MagicMock(return_value=interfaces)):
        expected = {
            "source_publish_port": 49018,
            "master_uri": "tcp://127.0.0.1:4555",
            "source_ret_port": 49017,
            "master_ip": "127.0.0.1",
        }
        assert salt.minion.resolve_dns(minion_opts) == expected


async def test_master_type_disable(minion_opts):
    """
    Tests master_type "disable" to not even attempt connecting to a master.
    """
    minion_opts.update(
        {
            "master_type": "disable",
            "master": None,
            "__role": "",
            "pub_ret": False,
            "file_client": "local",
        }
    )

    minion = salt.minion.Minion(minion_opts)
    try:

        try:
            minion_man = salt.minion.MinionManager(minion_opts)
            await minion_man._connect_minion(minion)
        except RuntimeError:
            pytest.fail("_connect_minion(minion) threw an error, This was not expected")

        # Make sure beacons and sheduler are initialized
        assert "beacons" in minion.periodic_callbacks
        assert "schedule" in minion.periodic_callbacks
        assert minion.connected is False
    finally:
        # Mock the io_loop so calls to stop/close won't happen.
        minion.io_loop = MagicMock()
        minion.destroy()


async def test_syndic_async_req_channel(syndic_opts):
    syndic_opts["_minion_conf_file"] = ""
    syndic_opts["master_uri"] = "tcp://127.0.0.1:4506"
    syndic = salt.minion.Syndic(syndic_opts)
    syndic.pub_channel = MagicMock()
    syndic.tune_in_no_block()
    assert isinstance(syndic.async_req_channel, salt.channel.client.AsyncReqChannel)


@pytest.mark.slow_test
def test_load_args_and_kwargs(minion_opts):
    """
    Ensure load_args_and_kwargs performs correctly
    """
    _args = [{"max": 40, "__kwarg__": True}]
    ret = salt.minion.load_args_and_kwargs(test_mod.rand_sleep, _args)
    assert ret == ([], {"max": 40})
    assert all([True if "__kwarg__" in item else False for item in _args])

    # Test invalid arguments
    _args = [{"max_sleep": 40, "__kwarg__": True}]
    with pytest.raises(salt.exceptions.SaltInvocationError):
        ret = salt.minion.load_args_and_kwargs(test_mod.rand_sleep, _args)


async def test_connect_master_salt_client_error(minion_opts, connect_master_mock):
    """
    Ensure minion's destory method is called on an salt client error while connecting to master.
    """
    minion_opts["acceptance_wait_time"] = 0
    mm = salt.minion.MinionManager(minion_opts)
    minion = salt.minion.Minion(minion_opts)

    connect_master_mock.exc = SaltClientError
    minion.connect_master = connect_master_mock
    minion.destroy = MagicMock()
    await mm._connect_minion(minion)
    minion.destroy.assert_called_once()

    # The first call raised an error which caused minion.destroy to get called,
    # the second call is a success.
    assert minion.connect_master.calls == 2


async def test_connect_master_unresolveable_error(minion_opts, connect_master_mock):
    """
    Ensure minion's destory method is called on an unresolvable while connecting to master.
    """
    mm = salt.minion.MinionManager(minion_opts)
    minion = salt.minion.Minion(minion_opts)
    connect_master_mock.exc = SaltMasterUnresolvableError
    minion.connect_master = connect_master_mock
    minion.destroy = MagicMock()
    await mm._connect_minion(minion)
    minion.destroy.assert_called_once()

    # Unresolvable errors break out of the loop.
    assert minion.connect_master.calls == 1


async def test_connect_master_general_exception_error(minion_opts, connect_master_mock):
    """
    Ensure minion's destory method is called on an un-handled exception while connecting to master.
    """
    mm = salt.minion.MinionManager(minion_opts)
    minion = salt.minion.Minion(minion_opts)
    connect_master_mock.exc = SaltClientError
    minion.connect_master = connect_master_mock
    minion.destroy = MagicMock()
    await mm._connect_minion(minion)
    minion.destroy.assert_called_once()

    # The first call raised an error which caused minion.destroy to get called,
    # the second call is a success.
    assert minion.connect_master.calls == 2<|MERGE_RESOLUTION|>--- conflicted
+++ resolved
@@ -118,7 +118,6 @@
         with patch("salt.loader.grains"):
             minion = salt.minion.Minion(minion_opts)
 
-<<<<<<< HEAD
             try:
                 load = {"load": "value"}
                 timeout = 60
@@ -137,7 +136,7 @@
                         condition_event_tag = (
                             len(call.args) > 1
                             and call.args[1]
-                            == f"__master_req_channel_payload/{minion_opts['master']}"
+                            == f"__master_req_channel_payload/{req_id}/{minion_opts['master']}"
                         )
                         condition_event_tag_error = (
                             "{} != {}; Call(number={}): {}".format(
@@ -161,43 +160,6 @@
                 assert rtn
             finally:
                 minion.destroy()
-=======
-            load = {"load": "value"}
-            timeout = 60
-
-            # XXX This is buggy because "async" in event[0] will never evaluate
-            # to True and if it *did* evaluate to true the test would fail
-            # because you Mock isn't a co-routine.
-            if "async" in event[0]:
-                rtn = minion._send_req_async(load, timeout).result()
-            else:
-                rtn = minion._send_req_sync(load, timeout)
-
-            # get the
-            for idx, call in enumerate(event.mock_calls, 1):
-                if "fire_event" in call[0]:
-                    condition_event_tag = (
-                        len(call.args) > 1
-                        and call.args[1]
-                        == f"__master_req_channel_payload/{req_id}/{minion_opts['master']}"
-                    )
-                    condition_event_tag_error = "{} != {}; Call(number={}): {}".format(
-                        idx, call, call.args[1], "__master_req_channel_payload"
-                    )
-                    condition_timeout = (
-                        len(call.kwargs) == 1 and call.kwargs["timeout"] == timeout
-                    )
-                    condition_timeout_error = "{} != {}; Call(number={}): {}".format(
-                        idx, call, call.kwargs["timeout"], timeout
-                    )
-
-                    fire_event_called = True
-                    assert condition_event_tag, condition_event_tag_error
-                    assert condition_timeout, condition_timeout_error
-
-            assert fire_event_called
-            assert rtn
->>>>>>> 59ab018e
 
 
 async def test_send_req_async_regression_62453(minion_opts):
@@ -209,7 +171,7 @@
     event.__enter__.return_value = event_enter
 
     minion_opts["random_startup_delay"] = 0
-    minion_opts["return_retry_tries"] = 30
+    minion_opts["return_retry_tries"] = 5
     minion_opts["grains"] = {}
     minion_opts["ipc_mode"] = "tcp"
     with patch("salt.loader.grains"):
