--- conflicted
+++ resolved
@@ -9,11 +9,9 @@
 import os
 import uuid
 
-<<<<<<< HEAD
+import pytest
 import salt.channel.client
-=======
-import pytest
->>>>>>> 064729c1
+import salt.channel.server
 import salt.config
 import salt.crypt
 import salt.exceptions
@@ -24,11 +22,7 @@
 import salt.utils.platform
 import salt.utils.process
 import salt.utils.stringutils
-<<<<<<< HEAD
-=======
 from salt.master import SMaster
-from salt.transport.zeromq import AsyncReqMessageClientPool
->>>>>>> 064729c1
 from tests.support.mock import MagicMock, patch
 
 try:
@@ -468,7 +462,7 @@
         "__role": "minion",
         "keysize": 4096,
     }
-    server = salt.transport.zeromq.ZeroMQReqServerChannel(opts)
+    server = salt.channel.server.ReqServerChannel.factory(opts)
     dictkey = "pillar"
     nonce = "abcdefg"
     pillar_data = {"pillar1": "meh"}
@@ -512,7 +506,7 @@
         "__role": "minion",
         "keysize": 4096,
     }
-    server = salt.transport.zeromq.ZeroMQReqServerChannel(opts)
+    server = salt.channel.server.ReqServerChannel.factory(opts)
     dictkey = "pillar"
     nonce = "abcdefg"
     pillar_data = {"pillar1": "meh"}
@@ -546,8 +540,8 @@
         "keysize": 4096,
     }
     master_opts = dict(opts, pki_dir=str(pki_dir.join("master")))
-    server = salt.transport.zeromq.ZeroMQReqServerChannel(master_opts)
-    client = salt.transport.zeromq.AsyncZeroMQReqChannel(opts, io_loop=mockloop)
+    server = salt.channel.server.ReqServerChannel.factory(master_opts)
+    client = salt.channel.client.ReqChannel.factory(opts, io_loop=mockloop)
     dictkey = "pillar"
     target = "minion"
     pillar_data = {"pillar1": "meh"}
@@ -577,8 +571,8 @@
         "keysize": 4096,
     }
     master_opts = dict(opts, pki_dir=str(pki_dir.join("master")))
-    server = salt.transport.zeromq.ZeroMQReqServerChannel(master_opts)
-    client = salt.transport.zeromq.AsyncZeroMQReqChannel(opts, io_loop=mockloop)
+    server = salt.channel.server.ReqServerChannel.factory(master_opts)
+    client = salt.channel.client.AsyncReqChannel.factory(opts, io_loop=mockloop)
 
     dictkey = "pillar"
     target = "minion"
@@ -592,18 +586,18 @@
     client.auth.get_keys = auth.get_keys
     client.auth.crypticle.dumps = auth.crypticle.dumps
     client.auth.crypticle.loads = auth.crypticle.loads
-    client.message_client = MagicMock()
+    client.transport = MagicMock()
 
     @salt.ext.tornado.gen.coroutine
     def mocksend(msg, timeout=60, tries=3):
-        client.message_client.msg = msg
+        client.transport.msg = msg
         load = client.auth.crypticle.loads(msg["load"])
         ret = server._encrypt_private(
             pillar_data, dictkey, target, nonce=load["nonce"], sign_messages=True
         )
         raise salt.ext.tornado.gen.Return(ret)
 
-    client.message_client.send = mocksend
+    client.transport.send = mocksend
 
     # Note the 'ver' value in 'load' does not represent the the 'version' sent
     # in the top level of the transport's message.
@@ -621,8 +615,8 @@
         load,
         dictkey="pillar",
     )
-    assert "version" in client.message_client.msg
-    assert client.message_client.msg["version"] == 2
+    assert "version" in client.transport.msg
+    assert client.transport.msg["version"] == 2
     assert ret == {"pillar1": "meh"}
 
 
@@ -640,8 +634,8 @@
         "keysize": 4096,
     }
     master_opts = dict(opts, pki_dir=str(pki_dir.join("master")))
-    server = salt.transport.zeromq.ZeroMQReqServerChannel(master_opts)
-    client = salt.transport.zeromq.AsyncZeroMQReqChannel(opts, io_loop=mockloop)
+    server = salt.channel.server.ReqServerChannel.factory(master_opts)
+    client = salt.channel.client.AsyncReqChannel.factory(opts, io_loop=mockloop)
 
     dictkey = "pillar"
     badnonce = "abcdefg"
@@ -656,17 +650,17 @@
     client.auth.get_keys = auth.get_keys
     client.auth.crypticle.dumps = auth.crypticle.dumps
     client.auth.crypticle.loads = auth.crypticle.loads
-    client.message_client = MagicMock()
+    client.transport = MagicMock()
     ret = server._encrypt_private(
         pillar_data, dictkey, target, nonce=badnonce, sign_messages=True
     )
 
     @salt.ext.tornado.gen.coroutine
     def mocksend(msg, timeout=60, tries=3):
-        client.message_client.msg = msg
+        client.transport.msg = msg
         raise salt.ext.tornado.gen.Return(ret)
 
-    client.message_client.send = mocksend
+    client.transport.send = mocksend
 
     # Note the 'ver' value in 'load' does not represent the the 'version' sent
     # in the top level of the transport's message.
@@ -703,8 +697,8 @@
         "keysize": 4096,
     }
     master_opts = dict(opts, pki_dir=str(pki_dir.join("master")))
-    server = salt.transport.zeromq.ZeroMQReqServerChannel(master_opts)
-    client = salt.transport.zeromq.AsyncZeroMQReqChannel(opts, io_loop=mockloop)
+    server = salt.channel.server.ReqServerChannel.factory(master_opts)
+    client = salt.channel.client.AsyncReqChannel.factory(opts, io_loop=mockloop)
 
     dictkey = "pillar"
     badnonce = "abcdefg"
@@ -719,11 +713,11 @@
     client.auth.get_keys = auth.get_keys
     client.auth.crypticle.dumps = auth.crypticle.dumps
     client.auth.crypticle.loads = auth.crypticle.loads
-    client.message_client = MagicMock()
+    client.transport = MagicMock()
 
     @salt.ext.tornado.gen.coroutine
     def mocksend(msg, timeout=60, tries=3):
-        client.message_client.msg = msg
+        client.transport.msg = msg
         load = client.auth.crypticle.loads(msg["load"])
         ret = server._encrypt_private(
             pillar_data, dictkey, target, nonce=load["nonce"], sign_messages=True
@@ -745,7 +739,7 @@
         ret[dictkey] = pcrypt.dumps(signed_msg)
         raise salt.ext.tornado.gen.Return(ret)
 
-    client.message_client.send = mocksend
+    client.transport.send = mocksend
 
     # Note the 'ver' value in 'load' does not represent the the 'version' sent
     # in the top level of the transport's message.
@@ -782,8 +776,8 @@
         "keysize": 4096,
     }
     master_opts = dict(opts, pki_dir=str(pki_dir.join("master")))
-    server = salt.transport.zeromq.ZeroMQReqServerChannel(master_opts)
-    client = salt.transport.zeromq.AsyncZeroMQReqChannel(opts, io_loop=mockloop)
+    server = salt.channel.server.ReqServerChannel.factory(master_opts)
+    client = salt.channel.client.AsyncReqChannel.factory(opts, io_loop=mockloop)
 
     dictkey = "pillar"
     badnonce = "abcdefg"
@@ -798,11 +792,11 @@
     client.auth.get_keys = auth.get_keys
     client.auth.crypticle.dumps = auth.crypticle.dumps
     client.auth.crypticle.loads = auth.crypticle.loads
-    client.message_client = MagicMock()
+    client.transport = MagicMock()
 
     @salt.ext.tornado.gen.coroutine
     def mocksend(msg, timeout=60, tries=3):
-        client.message_client.msg = msg
+        client.transport.msg = msg
         load = client.auth.crypticle.loads(msg["load"])
         ret = server._encrypt_private(
             pillar_data, dictkey, target, nonce=load["nonce"], sign_messages=True
@@ -831,7 +825,7 @@
             ret["key"] = cipher.encrypt(key)
         raise salt.ext.tornado.gen.Return(ret)
 
-    client.message_client.send = mocksend
+    client.transport.send = mocksend
 
     # Note the 'ver' value in 'load' does not represent the the 'version' sent
     # in the top level of the transport's message.
@@ -882,7 +876,7 @@
         "reload": salt.crypt.Crypticle.generate_key_string,
     }
     master_opts = dict(opts, pki_dir=str(pki_dir.join("master")))
-    server = salt.transport.zeromq.ZeroMQReqServerChannel(master_opts)
+    server = salt.channel.server.ReqServerChannel.factory(master_opts)
     server.auto_key = salt.daemons.masterapi.AutoKey(server.opts)
     server.cache_cli = False
     server.master_key = salt.crypt.MasterKeys(server.opts)
@@ -934,7 +928,7 @@
         "reload": salt.crypt.Crypticle.generate_key_string,
     }
     master_opts = dict(opts, pki_dir=str(pki_dir.join("master")))
-    server = salt.transport.zeromq.ZeroMQReqServerChannel(master_opts)
+    server = salt.channel.server.ReqServerChannel.factory(master_opts)
     server.auto_key = salt.daemons.masterapi.AutoKey(server.opts)
     server.cache_cli = False
     server.master_key = salt.crypt.MasterKeys(server.opts)
@@ -988,13 +982,13 @@
     }
     master_opts = dict(opts, pki_dir=str(pki_dir.join("master")))
     master_opts["master_sign_pubkey"] = False
-    server = salt.transport.zeromq.ZeroMQReqServerChannel(master_opts)
+    server = salt.channel.server.ReqServerChannel.factory(master_opts)
     server.auto_key = salt.daemons.masterapi.AutoKey(server.opts)
     server.cache_cli = False
     server.master_key = salt.crypt.MasterKeys(server.opts)
     opts["verify_master_pubkey_sign"] = False
     opts["always_verify_signature"] = False
-    client = salt.transport.zeromq.AsyncZeroMQReqChannel(opts, io_loop=io_loop)
+    client = salt.channel.client.AsyncReqChannel.factory(opts, io_loop=io_loop)
     signin_payload = client.auth.minion_sign_in_payload()
     pload = client._package_load(signin_payload)
     assert "version" in pload
@@ -1039,7 +1033,7 @@
     master_opts["master_use_pubkey_signature"] = False
     master_opts["signing_key_pass"] = True
     master_opts["master_sign_key_name"] = "master_sign"
-    server = salt.transport.zeromq.ZeroMQReqServerChannel(master_opts)
+    server = salt.channel.server.ReqServerChannel.factory(master_opts)
     server.auto_key = salt.daemons.masterapi.AutoKey(server.opts)
     server.cache_cli = False
     server.master_key = salt.crypt.MasterKeys(server.opts)
@@ -1053,7 +1047,7 @@
         == pki_dir.join("master", "master.pub").read()
     )
 
-    client = salt.transport.zeromq.AsyncZeroMQReqChannel(opts, io_loop=io_loop)
+    client = salt.channel.client.AsyncReqChannel.factory(opts, io_loop=io_loop)
     signin_payload = client.auth.minion_sign_in_payload()
     pload = client._package_load(signin_payload)
     assert "version" in pload
@@ -1078,7 +1072,7 @@
     mapub.remove()
     mapub.write(MASTER2_PUB_KEY.strip())
 
-    server = salt.transport.zeromq.ZeroMQReqServerChannel(master_opts)
+    server = salt.channel.server.ReqServerChannel.factory(master_opts)
     server.auto_key = salt.daemons.masterapi.AutoKey(server.opts)
     server.cache_cli = False
     server.master_key = salt.crypt.MasterKeys(server.opts)
@@ -1129,13 +1123,13 @@
     }
     master_opts = dict(opts, pki_dir=str(pki_dir.join("master")))
     master_opts["master_sign_pubkey"] = False
-    server = salt.transport.zeromq.ZeroMQReqServerChannel(master_opts)
+    server = salt.channel.server.ReqServerChannel.factory(master_opts)
     server.auto_key = salt.daemons.masterapi.AutoKey(server.opts)
     server.cache_cli = False
     server.master_key = salt.crypt.MasterKeys(server.opts)
     opts["verify_master_pubkey_sign"] = False
     opts["always_verify_signature"] = False
-    client = salt.transport.zeromq.AsyncZeroMQReqChannel(opts, io_loop=io_loop)
+    client = salt.channel.client.AsyncReqChannel.factory(opts, io_loop=io_loop)
     signin_payload = client.auth.minion_sign_in_payload()
     pload = client._package_load(signin_payload)
     assert "version" in pload
@@ -1187,13 +1181,13 @@
     }
     master_opts = dict(opts, pki_dir=str(pki_dir.join("master")))
     master_opts["master_sign_pubkey"] = False
-    server = salt.transport.zeromq.ZeroMQReqServerChannel(master_opts)
+    server = salt.channel.server.ReqServerChannel.factory(master_opts)
     server.auto_key = salt.daemons.masterapi.AutoKey(server.opts)
     server.cache_cli = False
     server.master_key = salt.crypt.MasterKeys(server.opts)
     opts["verify_master_pubkey_sign"] = False
     opts["always_verify_signature"] = False
-    client = salt.transport.zeromq.AsyncZeroMQReqChannel(opts, io_loop=io_loop)
+    client = salt.channel.client.AsyncReqChannel.factory(opts, io_loop=io_loop)
     signin_payload = client.auth.minion_sign_in_payload()
     pload = client._package_load(signin_payload)
     assert "version" in pload
@@ -1237,13 +1231,13 @@
     }
     master_opts = dict(opts, pki_dir=str(pki_dir.join("master")))
     master_opts["master_sign_pubkey"] = False
-    server = salt.transport.zeromq.ZeroMQReqServerChannel(master_opts)
+    server = salt.channel.server.ReqServerChannel.factory(master_opts)
     server.auto_key = salt.daemons.masterapi.AutoKey(server.opts)
     server.cache_cli = False
     server.master_key = salt.crypt.MasterKeys(server.opts)
     opts["verify_master_pubkey_sign"] = False
     opts["always_verify_signature"] = False
-    client = salt.transport.zeromq.AsyncZeroMQReqChannel(opts, io_loop=io_loop)
+    client = salt.channel.client.AsyncReqChannel.factory(opts, io_loop=io_loop)
     signin_payload = client.auth.minion_sign_in_payload()
     pload = client._package_load(signin_payload)
     assert "version" in pload
