--- conflicted
+++ resolved
@@ -1960,7 +1960,6 @@
         assert ret["load"]["ret"] == "bad enc algo"
 
 
-<<<<<<< HEAD
 async def test_request_server_continue_on_errors(io_loop):
     opts = {}
     server = salt.transport.zeromq.RequestServer(opts)
@@ -2035,7 +2034,7 @@
         assert server._socket.calls > 1
         assert "Exception in request handler" in caplog.text
         assert "Traceback" in caplog.text
-=======
+
 def test_backoff_timer():
     start = 0.0003
     maximum = 0.3
@@ -2058,5 +2057,4 @@
         assert backoff._count == ourcount
         next_iteration += next_iteration * percent * ourcount
     assert ourcount == 39
-    assert backoff() == maximum
->>>>>>> a3b79a1c
+    assert backoff() == maximum