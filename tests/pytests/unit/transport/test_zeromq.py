import ctypes
import hashlib
import logging
import multiprocessing
import os
import threading
import time
import uuid

import msgpack
import pytest
import tornado.gen
import tornado.ioloop
import zmq.eventloop.future

import salt.config
import salt.transport.base
import salt.transport.zeromq
import salt.utils.platform
import salt.utils.process
import salt.utils.stringutils
from salt.master import SMaster
from tests.conftest import FIPS_TESTRUN
from tests.support.mock import AsyncMock, MagicMock, patch

log = logging.getLogger(__name__)


pytestmark = [
    pytest.mark.core_test,
]


MASTER_PRIV_KEY = """
-----BEGIN RSA PRIVATE KEY-----
MIIEogIBAAKCAQEAoAsMPt+4kuIG6vKyw9r3+OuZrVBee/2vDdVetW+Js5dTlgrJ
aghWWn3doGmKlEjqh7E4UTa+t2Jd6w8RSLnyHNJ/HpVhMG0M07MF6FMfILtDrrt8
ZX7eDVt8sx5gCEpYI+XG8Y07Ga9i3Hiczt+fu6HYwu96HggmG2pqkOrn3iGfqBvV
YVFJzSZYe7e4c1PeEs0xYcrA4k+apyGsMtpef8vRUrNicRLc7dAcvfhtgt2DXEZ2
d72t/CR4ygtUvPXzisaTPW0G7OWAheCloqvTIIPQIjR8htFxGTz02STVXfnhnJ0Z
k8KhqKF2v1SQvIYxsZU7jaDgl5i3zpeh58cYOwIDAQABAoIBABZUJEO7Y91+UnfC
H6XKrZEZkcnH7j6/UIaOD9YhdyVKxhsnax1zh1S9vceNIgv5NltzIsfV6vrb6v2K
Dx/F7Z0O0zR5o+MlO8ZncjoNKskex10gBEWG00Uqz/WPlddiQ/TSMJTv3uCBAzp+
S2Zjdb4wYPUlgzSgb2ygxrhsRahMcSMG9PoX6klxMXFKMD1JxiY8QfAHahPzQXy9
F7COZ0fCVo6BE+MqNuQ8tZeIxu8mOULQCCkLFwXmkz1FpfK/kNRmhIyhxwvCS+z4
JuErW3uXfE64RLERiLp1bSxlDdpvRO2R41HAoNELTsKXJOEt4JANRHm/CeyA5wsh
NpscufUCgYEAxhgPfcMDy2v3nL6KtkgYjdcOyRvsAF50QRbEa8ldO+87IoMDD/Oe
osFERJ5hhyyEO78QnaLVegnykiw5DWEF02RKMhD/4XU+1UYVhY0wJjKQIBadsufB
2dnaKjvwzUhPh5BrBqNHl/FXwNCRDiYqXa79eWCPC9OFbZcUWWq70s8CgYEAztOI
61zRfmXJ7f70GgYbHg+GA7IrsAcsGRITsFR82Ho0lqdFFCxz7oK8QfL6bwMCGKyk
nzk+twh6hhj5UNp18KN8wktlo02zTgzgemHwaLa2cd6xKgmAyuPiTgcgnzt5LVNG
FOjIWkLwSlpkDTl7ZzY2QSy7t+mq5d750fpIrtUCgYBWXZUbcpPL88WgDB7z/Bjg
dlvW6JqLSqMK4b8/cyp4AARbNp12LfQC55o5BIhm48y/M70tzRmfvIiKnEc/gwaE
NJx4mZrGFFURrR2i/Xx5mt/lbZbRsmN89JM+iKWjCpzJ8PgIi9Wh9DIbOZOUhKVB
9RJEAgo70LvCnPTdS0CaVwKBgDJW3BllAvw/rBFIH4OB/vGnF5gosmdqp3oGo1Ik
jipmPAx6895AH4tquIVYrUl9svHsezjhxvjnkGK5C115foEuWXw0u60uiTiy+6Pt
2IS0C93VNMulenpnUrppE7CN2iWFAiaura0CY9fE/lsVpYpucHAWgi32Kok+ZxGL
WEttAoGAN9Ehsz4LeQxEj3x8wVeEMHF6OsznpwYsI2oVh6VxpS4AjgKYqeLVcnNi
TlZFsuQcqgod8OgzA91tdB+Rp86NygmWD5WzeKXpCOg9uA+y/YL+0sgZZHsuvbK6
PllUgXdYxqClk/hdBFB7v9AQoaj7K9Ga22v32msftYDQRJ94xOI=
-----END RSA PRIVATE KEY-----
"""


MASTER_PUB_KEY = """
-----BEGIN PUBLIC KEY-----
MIIBIjANBgkqhkiG9w0BAQEFAAOCAQ8AMIIBCgKCAQEAoAsMPt+4kuIG6vKyw9r3
+OuZrVBee/2vDdVetW+Js5dTlgrJaghWWn3doGmKlEjqh7E4UTa+t2Jd6w8RSLny
HNJ/HpVhMG0M07MF6FMfILtDrrt8ZX7eDVt8sx5gCEpYI+XG8Y07Ga9i3Hiczt+f
u6HYwu96HggmG2pqkOrn3iGfqBvVYVFJzSZYe7e4c1PeEs0xYcrA4k+apyGsMtpe
f8vRUrNicRLc7dAcvfhtgt2DXEZ2d72t/CR4ygtUvPXzisaTPW0G7OWAheCloqvT
IIPQIjR8htFxGTz02STVXfnhnJ0Zk8KhqKF2v1SQvIYxsZU7jaDgl5i3zpeh58cY
OwIDAQAB
-----END PUBLIC KEY-----
"""

MASTER2_PRIV_KEY = """
-----BEGIN RSA PRIVATE KEY-----
MIIEogIBAAKCAQEAp+8cTxguO6Vg+YO92VfHgNld3Zy8aM3JbZvpJcjTnis+YFJ7
Zlkcc647yPRRwY9nYBNywahnt5kIeuT1rTvTsMBZWvmUoEVUj1Xg8XXQkBvb9Ozy
Gqy/G/p8KDDpzMP/U+XCnUeHiXTZrgnqgBIc2cKeCVvWFqDi0GRFGzyaXLaX3PPm
M7DJ0MIPL1qgmcDq6+7Ze0gJ9SrDYFAeLmbuT1OqDfufXWQl/82JXeiwU2cOpqWq
7n5fvPOWim7l1tzQ+dSiMRRm0xa6uNexCJww3oJSwvMbAmgzvOhqqhlqv+K7u0u7
FrFFojESsL36Gq4GBrISnvu2tk7u4GGNTYYQbQIDAQABAoIBAADrqWDQnd5DVZEA
lR+WINiWuHJAy/KaIC7K4kAMBgbxrz2ZbiY9Ok/zBk5fcnxIZDVtXd1sZicmPlro
GuWodIxdPZAnWpZ3UtOXUayZK/vCP1YsH1agmEqXuKsCu6Fc+K8VzReOHxLUkmXn
FYM+tixGahXcjEOi/aNNTWitEB6OemRM1UeLJFzRcfyXiqzHpHCIZwBpTUAsmzcG
QiVDkMTKubwo/m+PVXburX2CGibUydctgbrYIc7EJvyx/cpRiPZXo1PhHQWdu4Y1
SOaC66WLsP/wqvtHo58JQ6EN/gjSsbAgGGVkZ1xMo66nR+pLpR27coS7o03xCks6
DY/0mukCgYEAuLIGgBnqoh7YsOBLd/Bc1UTfDMxJhNseo+hZemtkSXz2Jn51322F
Zw/FVN4ArXgluH+XsOhvG/MFFpojwZSrb0Qq5b1MRdo9qycq8lGqNtlN1WHqosDQ
zW29kpL0tlRrSDpww3wRESsN9rH5XIrJ1b3ZXuO7asR+KBVQMy/+NcUCgYEA6MSC
c+fywltKPgmPl5j0DPoDe5SXE/6JQy7w/vVGrGfWGf/zEJmhzS2R+CcfTTEqaT0T
Yw8+XbFgKAqsxwtE9MUXLTVLI3sSUyE4g7blCYscOqhZ8ItCUKDXWkSpt++rG0Um
1+cEJP/0oCazG6MWqvBC4NpQ1nzh46QpjWqMwokCgYAKDLXJ1p8rvx3vUeUJW6zR
dfPlEGCXuAyMwqHLxXgpf4EtSwhC5gSyPOtx2LqUtcrnpRmt6JfTH4ARYMW9TMef
QEhNQ+WYj213mKP/l235mg1gJPnNbUxvQR9lkFV8bk+AGJ32JRQQqRUTbU+yN2MQ
HEptnVqfTp3GtJIultfwOQKBgG+RyYmu8wBP650izg33BXu21raEeYne5oIqXN+I
R5DZ0JjzwtkBGroTDrVoYyuH1nFNEh7YLqeQHqvyufBKKYo9cid8NQDTu+vWr5UK
tGvHnwdKrJmM1oN5JOAiq0r7+QMAOWchVy449VNSWWV03aeftB685iR5BXkstbIQ
EVopAoGAfcGBTAhmceK/4Q83H/FXBWy0PAa1kZGg/q8+Z0KY76AqyxOVl0/CU/rB
3tO3sKhaMTHPME/MiQjQQGoaK1JgPY6JHYvly2KomrJ8QTugqNGyMzdVJkXAK2AM
GAwC8ivAkHf8CHrHa1W7l8t2IqBjW1aRt7mOW92nfG88Hck0Mbo=
-----END RSA PRIVATE KEY-----
"""


MASTER2_PUB_KEY = """
-----BEGIN PUBLIC KEY-----
MIIBIjANBgkqhkiG9w0BAQEFAAOCAQ8AMIIBCgKCAQEAp+8cTxguO6Vg+YO92VfH
gNld3Zy8aM3JbZvpJcjTnis+YFJ7Zlkcc647yPRRwY9nYBNywahnt5kIeuT1rTvT
sMBZWvmUoEVUj1Xg8XXQkBvb9OzyGqy/G/p8KDDpzMP/U+XCnUeHiXTZrgnqgBIc
2cKeCVvWFqDi0GRFGzyaXLaX3PPmM7DJ0MIPL1qgmcDq6+7Ze0gJ9SrDYFAeLmbu
T1OqDfufXWQl/82JXeiwU2cOpqWq7n5fvPOWim7l1tzQ+dSiMRRm0xa6uNexCJww
3oJSwvMbAmgzvOhqqhlqv+K7u0u7FrFFojESsL36Gq4GBrISnvu2tk7u4GGNTYYQ
bQIDAQAB
-----END PUBLIC KEY-----
"""


MASTER_SIGNING_PRIV = """
-----BEGIN RSA PRIVATE KEY-----
MIIEpAIBAAKCAQEAtieqrBMTM0MSIbhPKkDcozHqyXKyL/+bXYYw+iVPsns7c7bJ
zBqenLQlWoRVyrVyBFrrwQSrKu/0Mqn3l639iOGPlUoR3I7aZKIpyEdDkqd3xGIC
e+BtNNDqhUai67L63hEdG+iYAchi8UZw3LZGtcGpJ3FkBH4cYFX9EOam2QjbD7WY
EO7m1+j6XEYIOTCmAP9dGAvBbU0Jblc+wYxG3qNr+2dBWsK76QXWEqib2VSOGP+z
gjJa8tqY7PXXdOJpalQXNphmD/4o4pHKR4Euy0yL/1oMkpacmrV61LWB8Trnx9nS
9gdVrUteQF/cL1KAGwOsdVmiLpHfvqLLRqSAAQIDAQABAoIBABjB+HEN4Kixf4fk
wKHKEhL+SF6b/7sFX00NXZ/KLXRhSnnWSMQ8g/1hgMg2P2DfW4FbCDsCUu9xkLvI
HTZY+CJAIh9U42uaYPWXkt09TmJi76TZ+2Nx4/XvRUjbCm7Fs1I2ekHeUbbAUS5g
+BsPjTnL+h05zLHNoDa5yT0gVGIgFsQcX/w38arZCe8Rjp9le7PXUB5IIqASsDiw
t8zJvdyWToeXd0WswCHTQu5coHvKo5MCjIZZ1Ink1yJcCCc3rKDc+q3jB2z9T9oW
cUsKzJ4VuleiYj1eRxFITBmXbjKrb/GPRRUkeqCQbs68Hyj2d3UtOFDPeF4vng/3
jGsHPq8CgYEA0AHAbwykVC6NMa37BTvEqcKoxbjTtErxR+yczlmVDfma9vkwtZvx
FJdbS/+WGA/ucDby5x5b2T5k1J9ueMR86xukb+HnyS0WKsZ94Ie8WnJAcbp+38M6
7LD0u74Cgk93oagDAzUHqdLq9cXxv/ppBpxVB1Uvu8DfVMHj+wt6ie8CgYEA4C7u
u+6b8EmbGqEdtlPpScKG0WFstJEDGXRARDCRiVP2w6wm25v8UssCPvWcwf8U1Hoq
lhMY+H6a5dnRRiNYql1MGQAsqMi7VeJNYb0B1uxi7X8MPM+SvXoAglX7wm1z0cVy
O4CE5sEKbBg6aQabx1x9tzdrm80SKuSsLc5HRQ8CgYEAp/mCKSuQWNru8ruJBwTp
IB4upN1JOUN77ZVKW+lD0XFMjz1U9JPl77b65ziTQQM8jioRpkqB6cHVM088qxIh
vssn06Iex/s893YrmPKETJYPLMhqRNEn+JQ+To53ADykY0uGg0SD18SYMbmULHBP
+CKvF6jXT0vGDnA1ZzoxzskCgYEA2nQhYrRS9EVlhP93KpJ+A8gxA5tCCHo+YPFt
JoWFbCKLlYUNoHZR3IPCPoOsK0Zbj+kz0mXtsUf9vPkR+py669haLQqEejyQgFIz
QYiiYEKc6/0feapzvXtDP751w7JQaBtVAzJrT0jQ1SCO2oT8C7rPLlgs3fdpOq72
MPSPcnUCgYBWHm6bn4HvaoUSr0v2hyD9fHZS/wDTnlXVe5c1XXgyKlJemo5dvycf
HUCmN/xIuO6AsiMdqIzv+arNJdboz+O+bNtS43LkTJfEH3xj2/DdUogdvOgG/iPM
u9KBT1h+euws7PqC5qt4vqLwCTTCZXmUS8Riv+62RCC3kZ5AbpT3ZA==
-----END RSA PRIVATE KEY-----
"""

MASTER_SIGNING_PUB = """
-----BEGIN PUBLIC KEY-----
MIIBIjANBgkqhkiG9w0BAQEFAAOCAQ8AMIIBCgKCAQEAtieqrBMTM0MSIbhPKkDc
ozHqyXKyL/+bXYYw+iVPsns7c7bJzBqenLQlWoRVyrVyBFrrwQSrKu/0Mqn3l639
iOGPlUoR3I7aZKIpyEdDkqd3xGICe+BtNNDqhUai67L63hEdG+iYAchi8UZw3LZG
tcGpJ3FkBH4cYFX9EOam2QjbD7WYEO7m1+j6XEYIOTCmAP9dGAvBbU0Jblc+wYxG
3qNr+2dBWsK76QXWEqib2VSOGP+zgjJa8tqY7PXXdOJpalQXNphmD/4o4pHKR4Eu
y0yL/1oMkpacmrV61LWB8Trnx9nS9gdVrUteQF/cL1KAGwOsdVmiLpHfvqLLRqSA
AQIDAQAB
-----END PUBLIC KEY-----
"""

MINION_PRIV_KEY = """
-----BEGIN RSA PRIVATE KEY-----
MIIEowIBAAKCAQEAsT6TwnlI0L7urjXu6D5E11tFJ/NglQ45jW/WN9tAUNvphq6Q
cjJCd/aWmdqlqe7ix8y9M/8rgwghRQsnPXblVBvPwFcUEXhMRnOGzqbq/0zyQX01
KecT0plBhlDt2lTyCLU6E4XCqyLbPfOxgXzsVqM0/TnzRtpVvGNy+5N4eFGylrjb
cJhPxKt2G9TDOCM/hYacDs5RVIYQQmcYb8LJq7G3++FfWpYRDaxdKoHNFDspEynd
jzr67hgThnwzc388OKNJx/7B2atwPTunPb3YBjgwDyRO/01OKK4gUHdw5KoctFgp
kDCDjwjemlyXV+MYODRTIdtOlAP83ZkntEuLoQIDAQABAoIBAAJOKNtvFGfF2l9H
S4CXZSUGU0a+JaCkR+wmnjsPwPn/dXDpAe8nGpidpNicPWqRm6WABjeQHaxda+fB
lpSrRtEdo3zoi2957xQJ5wddDtI1pmXJQrdbm0H/K39oIg/Xtv/IZT769TM6OtVg
paUxG/aftmeGXDtGfIL8w1jkuPABRBLOakWQA9uVdeG19KTU0Ag8ilpJdEX64uFJ
W75bpVjT+KO/6aV1inuCntQSP097aYvUWajRwuiYVJOxoBZHme3IObcE6mdnYXeQ
wblyWBpJUHrOS4MP4HCODV2pHKZ2rr7Nwhh8lMNw/eY9OP0ifz2AcAqe3sUMQOKP
T0qRC6ECgYEAyeU5JvUPOpxXvvChYh6gJ8pYTIh1ueDP0O5e4t3vhz6lfy9DKtRN
ROJLUorHvw/yVXMR72nT07a0z2VswcrUSw8ov3sI53F0NkLGEafQ35lVhTGs4vTl
CFoQCuAKPsxeUl4AIbfbpkDsLGQqzW1diFArK7YeQkpGuGaGodXl480CgYEA4L40
x5cUXnAhTPsybo7sbcpiwFHoGblmdkvpYvHA2QxtNSi2iHHdqGo8qP1YsZjKQn58
371NhtqidrJ6i/8EBFP1dy+y/jr9qYlZNNGcQeBi+lshrEOIf1ct56KePG79s8lm
DmD1OY8tO2R37+Py46Nq1n6viT/ST4NjLQI3GyUCgYEAiOswSDA3ZLs0cqRD/gPg
/zsliLmehTFmHj4aEWcLkz+0Ar3tojUaNdX12QOPFQ7efH6uMhwl8NVeZ6xUBlTk
hgbAzqLE1hjGBCpiowSZDZqyOcMHiV8ll/VkHcv0hsQYT2m6UyOaDXTH9g70TB6Y
KOKddGZsvO4cad/1+/jQkB0CgYAzDEEkzLY9tS57M9uCrUgasAu6L2CO50PUvu1m
Ig9xvZbYqkS7vVFhva/FmrYYsOHQNLbcgz0m0mZwm52mSuh4qzFoPxdjE7cmWSJA
ExRxCiyxPR3q6PQKKJ0urgtPIs7RlX9u6KsKxfC6OtnbTWWQO0A7NE9e13ZHxUoz
oPsvWQKBgCa0+Fb2lzUeiQz9bV1CBkWneDZUXuZHmabAZomokX+h/bq+GcJFzZjW
3kAHwYkIy9IAy3SyO/6CP0V3vAye1p+XbotiwsQ/XZnr0pflSQL3J1l1CyN3aopg
Niv7k/zBn15B72aK73R/CpUSk9W/eJGqk1NcNwf8hJHsboRYx6BR
-----END RSA PRIVATE KEY-----
"""


MINION_PUB_KEY = """
-----BEGIN PUBLIC KEY-----
MIIBIjANBgkqhkiG9w0BAQEFAAOCAQ8AMIIBCgKCAQEAsT6TwnlI0L7urjXu6D5E
11tFJ/NglQ45jW/WN9tAUNvphq6QcjJCd/aWmdqlqe7ix8y9M/8rgwghRQsnPXbl
VBvPwFcUEXhMRnOGzqbq/0zyQX01KecT0plBhlDt2lTyCLU6E4XCqyLbPfOxgXzs
VqM0/TnzRtpVvGNy+5N4eFGylrjbcJhPxKt2G9TDOCM/hYacDs5RVIYQQmcYb8LJ
q7G3++FfWpYRDaxdKoHNFDspEyndjzr67hgThnwzc388OKNJx/7B2atwPTunPb3Y
BjgwDyRO/01OKK4gUHdw5KoctFgpkDCDjwjemlyXV+MYODRTIdtOlAP83ZkntEuL
oQIDAQAB
-----END PUBLIC KEY-----
"""

AES_KEY = "8wxWlOaMMQ4d3yT74LL4+hGrGTf65w8VgrcNjLJeLRQ2Q6zMa8ItY2EQUgMKKDb7JY+RnPUxbB0="


@pytest.fixture
def signing_algorithm():
    if FIPS_TESTRUN:
        return salt.crypt.PKCS1v15_SHA224
    return salt.crypt.PKCS1v15_SHA1


@pytest.fixture
def encryption_algorithm():
    if FIPS_TESTRUN:
        return salt.crypt.OAEP_SHA224
    return salt.crypt.OAEP_SHA1


@pytest.fixture
def pki_dir(tmp_path):
    _pki_dir = tmp_path / "pki"
    _pki_dir.mkdir()
    madir = _pki_dir / "master"
    madir.mkdir()

    mapriv = madir / "master.pem"
    mapriv.write_text(MASTER_PRIV_KEY.strip())
    mapub = madir / "master.pub"
    mapub.write_text(MASTER_PUB_KEY.strip())

    maspriv = madir / "master_sign.pem"
    maspriv.write_text(MASTER_SIGNING_PRIV.strip())
    maspub = madir / "master_sign.pub"
    maspub.write_text(MASTER_SIGNING_PUB.strip())

    misdir = madir / "minions"
    misdir.mkdir()
    misdir.joinpath("minion").write_text(MINION_PUB_KEY.strip())
    for sdir in [
        "minions_autosign",
        "minions_denied",
        "minions_pre",
        "minions_rejected",
    ]:
        madir.joinpath(sdir).mkdir()

    midir = _pki_dir / "minion"
    midir.mkdir()
    mipub = midir / "minion.pub"
    mipub.write_text(MINION_PUB_KEY.strip())
    mipriv = midir / "minion.pem"
    mipriv.write_text(MINION_PRIV_KEY.strip())
    mimapriv = midir / "minion_master.pub"
    mimapriv.write_text(MASTER_PUB_KEY.strip())
    mimaspriv = midir / "master_sign.pub"
    mimaspriv.write_text(MASTER_SIGNING_PUB.strip())
    yield _pki_dir


def run_loop_in_thread(loop, evt):
    """
    Run the provided loop until an event is set
    """
    loop.make_current()

    @tornado.gen.coroutine
    def stopper():
        yield tornado.gen.sleep(0.1)
        while True:
            if not evt.is_set():
                loop.stop()
                break
            yield tornado.gen.sleep(0.3)

    loop.add_callback(evt.set)
    loop.add_callback(stopper)
    try:
        loop.start()
    finally:
        loop.close()


class MockSaltMinionMaster:
    mock = MagicMock()

    def __init__(self, temp_salt_minion, temp_salt_master):
        SMaster.secrets["aes"] = {
            "secret": multiprocessing.Array(
                ctypes.c_char,
                salt.utils.stringutils.to_bytes(
                    salt.crypt.Crypticle.generate_key_string()
                ),
            ),
            "reload": salt.crypt.Crypticle.generate_key_string,
        }
        self.process_manager = salt.utils.process.ProcessManager(
            name="ReqServer_ProcessManager"
        )

        master_opts = temp_salt_master.config.copy()
        master_opts.update({"transport": "zeromq"})
        self.server_channel = salt.channel.server.ReqServerChannel.factory(master_opts)
        self.server_channel.pre_fork(self.process_manager)

        self.io_loop = tornado.ioloop.IOLoop()
        self.evt = threading.Event()
        self.server_channel.post_fork(self._handle_payload, io_loop=self.io_loop)
        self.server_thread = threading.Thread(
            target=run_loop_in_thread, args=(self.io_loop, self.evt)
        )
        self.server_thread.start()
        minion_opts = temp_salt_minion.config.copy()
        minion_opts.update(
            {
                "master_ip": "127.0.0.1",
                "transport": "zeromq",
            }
        )
        self.channel = salt.channel.client.ReqChannel.factory(
            minion_opts, crypt="clear"
        )

    def __enter__(self):
        self.channel.__enter__()
        self.evt.wait()
        return self

    def __exit__(self, *args, **kwargs):
        self.channel.__exit__(*args, **kwargs)
        del self.channel
        # Attempting to kill the children hangs the test suite.
        # Let the test suite handle this instead.
        self.process_manager.stop_restarting()
        self.process_manager.kill_children()
        self.evt.clear()
        self.server_thread.join()
        # Give the procs a chance to fully close before we stop the io_loop
        time.sleep(2)
        self.server_channel.close()
        SMaster.secrets.pop("aes")
        del self.server_channel
        del self.io_loop
        del self.process_manager
        del self.server_thread

    # pylint: enable=W1701
    @classmethod
    @tornado.gen.coroutine
    def _handle_payload(cls, payload):
        """
        TODO: something besides echo
        """
        cls.mock._handle_payload_hook()
        raise tornado.gen.Return((payload, {"fun": "send_clear"}))


def test_master_uri():
    """
    test _get_master_uri method
    """

    m_ip = "127.0.0.1"
    m_port = 4505
    s_ip = "111.1.0.1"
    s_port = 4058

    m_ip6 = "1234:5678::9abc"
    s_ip6 = "1234:5678::1:9abc"

    with patch("salt.transport.zeromq.LIBZMQ_VERSION_INFO", (4, 1, 6)), patch(
        "salt.transport.zeromq.ZMQ_VERSION_INFO", (16, 0, 1)
    ):
        # pass in both source_ip and source_port
        assert (
            salt.transport.zeromq._get_master_uri(
                master_ip=m_ip, master_port=m_port, source_ip=s_ip, source_port=s_port
            )
            == f"tcp://{s_ip}:{s_port};{m_ip}:{m_port}"
        )

        assert (
            salt.transport.zeromq._get_master_uri(
                master_ip=m_ip6, master_port=m_port, source_ip=s_ip6, source_port=s_port
            )
            == f"tcp://[{s_ip6}]:{s_port};[{m_ip6}]:{m_port}"
        )

        # source ip and source_port empty
        assert (
            salt.transport.zeromq._get_master_uri(master_ip=m_ip, master_port=m_port)
            == f"tcp://{m_ip}:{m_port}"
        )

        assert (
            salt.transport.zeromq._get_master_uri(master_ip=m_ip6, master_port=m_port)
            == f"tcp://[{m_ip6}]:{m_port}"
        )

        # pass in only source_ip
        assert (
            salt.transport.zeromq._get_master_uri(
                master_ip=m_ip, master_port=m_port, source_ip=s_ip
            )
            == f"tcp://{s_ip}:0;{m_ip}:{m_port}"
        )

        assert (
            salt.transport.zeromq._get_master_uri(
                master_ip=m_ip6, master_port=m_port, source_ip=s_ip6
            )
            == f"tcp://[{s_ip6}]:0;[{m_ip6}]:{m_port}"
        )

        # pass in only source_port
        assert (
            salt.transport.zeromq._get_master_uri(
                master_ip=m_ip, master_port=m_port, source_port=s_port
            )
            == f"tcp://0.0.0.0:{s_port};{m_ip}:{m_port}"
        )


def test_clear_req_channel_master_uri_override(temp_salt_minion, temp_salt_master):
    """
    ensure master_uri kwarg is respected
    """
    opts = temp_salt_minion.config.copy()
    # minion_config should be 127.0.0.1, we want a different uri that still connects
    opts.update(
        {
            "id": "root",
            "transport": "zeromq",
            "auth_tries": 1,
            "auth_timeout": 5,
            "master_ip": "127.0.0.1",
            "master_port": temp_salt_master.config["ret_port"],
            "master_uri": "tcp://127.0.0.1:{}".format(
                temp_salt_master.config["ret_port"]
            ),
        }
    )
    master_uri = "tcp://{master_ip}:{master_port}".format(
        master_ip="localhost", master_port=opts["master_port"]
    )
    with salt.channel.client.ReqChannel.factory(opts, master_uri=master_uri) as channel:
        assert "127.0.0.1" in channel.transport.master_uri


@pytest.mark.parametrize("message", ["", [], ()])
def test_badload(temp_salt_minion, temp_salt_master, message):
    """
    Test a variety of bad requests, make sure that we get some sort of error
    """
    with MockSaltMinionMaster(temp_salt_minion, temp_salt_master) as minion_master:
        ret = minion_master.channel.send(message, timeout=5, tries=1)
        assert ret == "payload and load must be a dict"


def test_payload_handling_exception(temp_salt_minion, temp_salt_master):
    """
    test of getting exception on payload handling
    """
    with MockSaltMinionMaster(temp_salt_minion, temp_salt_master) as minion_master:
        with patch.object(minion_master.mock, "_handle_payload_hook") as _mock:
            _mock.side_effect = Exception()
            ret = minion_master.channel.send({}, timeout=5, tries=1)
            assert ret == "Some exception handling minion payload"


def test_serverside_exception(temp_salt_minion, temp_salt_master):
    """
    test of getting server side exception on payload handling
    """
    with MockSaltMinionMaster(temp_salt_minion, temp_salt_master) as minion_master:
        with patch.object(minion_master.mock, "_handle_payload_hook") as _mock:
            _mock.side_effect = tornado.gen.Return(({}, {"fun": "madeup-fun"}))
            ret = minion_master.channel.send({}, timeout=5, tries=1)
            assert ret == "Server-side exception handling payload"


async def test_zeromq_async_pub_channel_publish_port(temp_salt_master):
    """
    test when connecting that we use the publish_port set in opts when its not 4506
    """
    opts = dict(
        temp_salt_master.config.copy(),
        ipc_mode="ipc",
        pub_hwm=0,
        recon_randomize=False,
        publish_port=455505,
        recon_default=1,
        recon_max=2,
        master_ip="127.0.0.1",
        acceptance_wait_time=5,
        acceptance_wait_time_max=5,
        sign_pub_messages=False,
    )
    opts["master_uri"] = "tcp://{interface}:{publish_port}".format(**opts)
    ioloop = tornado.ioloop.IOLoop()
    transport = salt.transport.zeromq.PublishClient(
        opts, ioloop, host=opts["interface"], port=opts["publish_port"]
    )
    with transport:
        patch_socket = MagicMock(return_value=True)
        patch_auth = MagicMock(return_value=True)
        with patch.object(transport, "_socket", patch_socket):
            await transport.connect(455505)
    assert str(opts["publish_port"]) in patch_socket.mock_calls[0][1][0]


def test_zeromq_async_pub_channel_filtering_decode_message_no_match(
    temp_salt_master, io_loop
):
    """
    test zeromq PublishClient _decode_messages when
    zmq_filtering enabled and minion does not match
    """
    message = [
        b"4f26aeafdb2367620a393c973eddbe8f8b846eb",
        b"\x82\xa3enc\xa3aes\xa4load\xda\x00`\xeeR\xcf"
        b"\x0eaI#V\x17if\xcf\xae\x05\xa7\xb3bN\xf7\xb2\xe2"
        b'\xd0sF\xd1\xd4\xecB\xe8\xaf"/*ml\x80Q3\xdb\xaexg'
        b"\x8e\x8a\x8c\xd3l\x03\\,J\xa7\x01i\xd1:]\xe3\x8d"
        b"\xf4\x03\x88K\x84\n`\xe8\x9a\xad\xad\xc6\x8ea\x15>"
        b"\x92m\x9e\xc7aM\x11?\x18;\xbd\x04c\x07\x85\x99\xa3\xea[\x00D",
    ]

    opts = dict(
        temp_salt_master.config.copy(),
        ipc_mode="ipc",
        pub_hwm=0,
        zmq_filtering=True,
        recon_randomize=False,
        recon_default=1,
        recon_max=2,
        master_ip="127.0.0.1",
        acceptance_wait_time=5,
        acceptance_wait_time_max=5,
        sign_pub_messages=False,
    )
    opts["master_uri"] = "tcp://{interface}:{publish_port}".format(**opts)
    channel = salt.transport.zeromq.PublishClient(opts, io_loop, host="127.0.0.1")
    with channel:
        with patch(
            "salt.crypt.AsyncAuth.crypticle",
            MagicMock(return_value={"tgt_type": "glob", "tgt": "*", "jid": 1}),
        ):
            res = channel._decode_messages(message)
    assert res is None


def test_zeromq_async_pub_channel_filtering_decode_message(
    temp_salt_master, temp_salt_minion
):
    """
    test AsyncZeroMQPublishClient _decode_messages when zmq_filtered enabled
    """
    minion_hexid = salt.utils.stringutils.to_bytes(
        hashlib.sha1(salt.utils.stringutils.to_bytes(temp_salt_minion.id)).hexdigest()
    )

    message = [
        minion_hexid,
        b"\x82\xa3enc\xa3aes\xa4load\xda\x00`\xeeR\xcf"
        b"\x0eaI#V\x17if\xcf\xae\x05\xa7\xb3bN\xf7\xb2\xe2"
        b'\xd0sF\xd1\xd4\xecB\xe8\xaf"/*ml\x80Q3\xdb\xaexg'
        b"\x8e\x8a\x8c\xd3l\x03\\,J\xa7\x01i\xd1:]\xe3\x8d"
        b"\xf4\x03\x88K\x84\n`\xe8\x9a\xad\xad\xc6\x8ea\x15>"
        b"\x92m\x9e\xc7aM\x11?\x18;\xbd\x04c\x07\x85\x99\xa3\xea[\x00D",
    ]

    opts = dict(
        temp_salt_master.config.copy(),
        id=temp_salt_minion.id,
        ipc_mode="ipc",
        pub_hwm=0,
        zmq_filtering=True,
        recon_randomize=False,
        recon_default=1,
        recon_max=2,
        master_ip="127.0.0.1",
        acceptance_wait_time=5,
        acceptance_wait_time_max=5,
        sign_pub_messages=False,
    )
    opts["master_uri"] = "tcp://{interface}:{publish_port}".format(**opts)

    ioloop = tornado.ioloop.IOLoop()
    channel = salt.transport.zeromq.PublishClient(
        opts, ioloop, host=opts["interface"], port=opts["publish_port"]
    )
    with channel:
        with patch(
            "salt.crypt.AsyncAuth.crypticle",
            MagicMock(return_value={"tgt_type": "glob", "tgt": "*", "jid": 1}),
        ) as mock_test:
            res = channel._decode_messages(message)

    assert res["enc"] == "aes"


def test_req_server_chan_encrypt_v2(
    pki_dir, encryption_algorithm, signing_algorithm, master_opts
):
    loop = tornado.ioloop.IOLoop.current()
    master_opts.update(
        {
            "worker_threads": 1,
            "master_uri": "tcp://127.0.0.1:4506",
            "interface": "127.0.0.1",
            "ret_port": 4506,
            "ipv6": False,
            "zmq_monitor": False,
            "mworker_queue_niceness": False,
            "sock_dir": ".",
            "pki_dir": str(pki_dir.joinpath("master")),
            "id": "minion",
            "__role": "minion",
            "keysize": 4096,
        }
    )
    server = salt.channel.server.ReqServerChannel.factory(master_opts)
    dictkey = "pillar"
    nonce = "abcdefg"
    pillar_data = {"pillar1": "meh"}
    ret = server._encrypt_private(
        pillar_data,
        dictkey,
        "minion",
        nonce,
        encryption_algorithm=encryption_algorithm,
        signing_algorithm=signing_algorithm,
    )
    assert "key" in ret
    assert dictkey in ret

    key = salt.crypt.PrivateKey.from_file(str(pki_dir.joinpath("minion", "minion.pem")))
    aes = key.decrypt(ret["key"], encryption_algorithm)
    pcrypt = salt.crypt.Crypticle(master_opts, aes)
    signed_msg = pcrypt.loads(ret[dictkey])

    assert "sig" in signed_msg
    assert "data" in signed_msg
    data = salt.payload.loads(signed_msg["data"])
    assert "key" in data
    assert data["key"] == ret["key"]
    assert "key" in data
    assert data["nonce"] == nonce
    assert "pillar" in data
    assert data["pillar"] == pillar_data


def test_req_server_chan_encrypt_v1(pki_dir, encryption_algorithm, master_opts):
    loop = tornado.ioloop.IOLoop.current()
    master_opts.update(
        {
            "worker_threads": 1,
            "master_uri": "tcp://127.0.0.1:4506",
            "interface": "127.0.0.1",
            "ret_port": 4506,
            "ipv6": False,
            "zmq_monitor": False,
            "mworker_queue_niceness": False,
            "sock_dir": ".",
            "pki_dir": str(pki_dir.joinpath("master")),
            "id": "minion",
            "__role": "minion",
            "keysize": 4096,
        }
    )
    server = salt.channel.server.ReqServerChannel.factory(master_opts)
    dictkey = "pillar"
    nonce = "abcdefg"
    pillar_data = {"pillar1": "meh"}
    ret = server._encrypt_private(
        pillar_data,
        dictkey,
        "minion",
        sign_messages=False,
        encryption_algorithm=encryption_algorithm,
    )

    assert "key" in ret
    assert dictkey in ret

    key = salt.crypt.PrivateKey.from_file(str(pki_dir.joinpath("minion", "minion.pem")))
    aes = key.decrypt(ret["key"], encryption_algorithm)
    pcrypt = salt.crypt.Crypticle(master_opts, aes)
    data = pcrypt.loads(ret[dictkey])
    assert data == pillar_data


def test_req_chan_decode_data_dict_entry_v1(
    pki_dir, encryption_algorithm, minion_opts, master_opts
):
    mockloop = MagicMock()
    minion_opts.update(
        {
            "master_uri": "tcp://127.0.0.1:4506",
            "interface": "127.0.0.1",
            "ret_port": 4506,
            "ipv6": False,
            "sock_dir": ".",
            "pki_dir": str(pki_dir.joinpath("minion")),
            "id": "minion",
            "__role": "minion",
            "keysize": 4096,
            "acceptance_wait_time": 3,
            "acceptance_wait_time_max": 3,
        }
    )
    master_opts = dict(master_opts, pki_dir=str(pki_dir.joinpath("master")))
    server = salt.channel.server.ReqServerChannel.factory(master_opts)
    client = salt.channel.client.ReqChannel.factory(minion_opts, io_loop=mockloop)
    dictkey = "pillar"
    target = "minion"
    pillar_data = {"pillar1": "meh"}
    ret = server._encrypt_private(
        pillar_data,
        dictkey,
        target,
        sign_messages=False,
        encryption_algorithm=encryption_algorithm,
    )
    key = client.auth.get_keys()
    aes = key.decrypt(ret["key"], encryption_algorithm)
    pcrypt = salt.crypt.Crypticle(client.opts, aes)
    ret_pillar_data = pcrypt.loads(ret[dictkey])
    assert ret_pillar_data == pillar_data


async def test_req_chan_decode_data_dict_entry_v2(minion_opts, master_opts, pki_dir):
    mockloop = MagicMock()
    minion_opts.update(
        {
            "master_uri": "tcp://127.0.0.1:4506",
            "interface": "127.0.0.1",
            "ret_port": 4506,
            "ipv6": False,
            "sock_dir": ".",
            "pki_dir": str(pki_dir.joinpath("minion")),
            "id": "minion",
            "__role": "minion",
            "keysize": 4096,
            "acceptance_wait_time": 3,
            "acceptance_wait_time_max": 3,
        }
    )
    master_opts.update(pki_dir=str(pki_dir.joinpath("master")))
    server = salt.channel.server.ReqServerChannel.factory(master_opts)
    client = salt.channel.client.AsyncReqChannel.factory(minion_opts, io_loop=mockloop)

    dictkey = "pillar"
    target = "minion"
    pillar_data = {"pillar1": "meh"}

    # Mock auth and message client.
    auth = client.auth
    auth._crypticle = salt.crypt.Crypticle(minion_opts, AES_KEY)
    auth._session_crypticle = salt.crypt.Crypticle(
        minion_opts, server.session_key(target)
    )
    client.auth = MagicMock()
    client.auth.mpub = auth.mpub
    client.auth.authenticated = True
    client.auth.get_keys = auth.get_keys
    client.auth.gen_token = auth.gen_token
    client.auth.crypticle.dumps = auth.crypticle.dumps
    client.auth.crypticle.loads = auth.crypticle.loads
    client.auth.session_crypticle.dumps = auth.session_crypticle.dumps
    client.auth.session_crypticle.loads = auth.session_crypticle.loads
    transport = client.transport
    client.transport = MagicMock()

    @tornado.gen.coroutine
    def mocksend(msg, timeout=60, tries=3):
        client.transport.msg = msg
        load = client.auth.session_crypticle.loads(msg["load"])
        ret = server._encrypt_private(
            pillar_data,
            dictkey,
            target,
            nonce=load["nonce"],
            sign_messages=True,
            encryption_algorithm=minion_opts["encryption_algorithm"],
            signing_algorithm=minion_opts["signing_algorithm"],
        )
        raise tornado.gen.Return(ret)

    client.transport.send = mocksend

    # Note the 'ver' value in 'load' does not represent the the 'version' sent
    # in the top level of the transport's message.
    load = {
        "id": target,
        "grains": {},
        "saltenv": "base",
        "pillarenv": "base",
        "pillar_override": True,
        "extra_minion_data": {},
        "ver": "3",
        "cmd": "_pillar",
    }
    ret = await client.crypted_transfer_decode_dictentry(  # pylint: disable=E1121,E1123
        load,
        dictkey="pillar",
    )
    try:
        assert "version" in client.transport.msg
        assert client.transport.msg["version"] == 3
        assert ret == {"pillar1": "meh"}
    finally:
        server.close()
        client.close()
        transport.close()


async def test_req_chan_decode_data_dict_entry_v2_bad_nonce(
    pki_dir, minion_opts, master_opts
):
    mockloop = MagicMock()
    minion_opts.update(
        {
            "master_uri": "tcp://127.0.0.1:4506",
            "interface": "127.0.0.1",
            "ret_port": 4506,
            "ipv6": False,
            "sock_dir": ".",
            "pki_dir": str(pki_dir.joinpath("minion")),
            "id": "minion",
            "__role": "minion",
            "keysize": 4096,
            "acceptance_wait_time": 3,
            "acceptance_wait_time_max": 3,
        }
    )
    master_opts.update(pki_dir=str(pki_dir.joinpath("master")))
    server = salt.channel.server.ReqServerChannel.factory(master_opts)
    client = salt.channel.client.AsyncReqChannel.factory(minion_opts, io_loop=mockloop)

    dictkey = "pillar"
    badnonce = "abcdefg"
    target = "minion"
    pillar_data = {"pillar1": "meh"}

    # Mock auth and message client.
    auth = client.auth
    auth._crypticle = salt.crypt.Crypticle(minion_opts, AES_KEY)
    client.auth = MagicMock()
    client.auth.mpub = auth.mpub
    client.auth.authenticated = True
    client.auth.get_keys = auth.get_keys
    client.auth.crypticle.dumps = auth.crypticle.dumps
    client.auth.crypticle.loads = auth.crypticle.loads
    transport = client.transport
    client.transport = MagicMock()
    ret = server._encrypt_private(
        pillar_data,
        dictkey,
        target,
        nonce=badnonce,
        sign_messages=True,
        encryption_algorithm=minion_opts["encryption_algorithm"],
        signing_algorithm=minion_opts["signing_algorithm"],
    )

    @tornado.gen.coroutine
    def mocksend(msg, timeout=60, tries=3):
        client.transport.msg = msg
        raise tornado.gen.Return(ret)

    client.transport.send = mocksend

    # Note the 'ver' value in 'load' does not represent the the 'version' sent
    # in the top level of the transport's message.
    load = {
        "id": target,
        "grains": {},
        "saltenv": "base",
        "pillarenv": "base",
        "pillar_override": True,
        "extra_minion_data": {},
        "ver": "2",
        "cmd": "_pillar",
    }

    with pytest.raises(salt.crypt.AuthenticationError) as excinfo:
        ret = await client.crypted_transfer_decode_dictentry(  # pylint: disable=E1121,E1123
            load,
            dictkey="pillar",
        )
    try:
        assert "Pillar nonce verification failed." == excinfo.value.message
    finally:
        server.close()
        client.close()
        transport.close()


async def test_req_chan_decode_data_dict_entry_v2_bad_signature(
    pki_dir, minion_opts, master_opts
):
    mockloop = MagicMock()
    minion_opts.update(
        {
            "master_uri": "tcp://127.0.0.1:4506",
            "interface": "127.0.0.1",
            "ret_port": 4506,
            "ipv6": False,
            "sock_dir": ".",
            "pki_dir": str(pki_dir.joinpath("minion")),
            "id": "minion",
            "__role": "minion",
            "keysize": 4096,
            "acceptance_wait_time": 3,
            "acceptance_wait_time_max": 3,
        }
    )
    master_opts.update(pki_dir=str(pki_dir.joinpath("master")))
    server = salt.channel.server.ReqServerChannel.factory(master_opts)
    client = salt.channel.client.AsyncReqChannel.factory(minion_opts, io_loop=mockloop)

    dictkey = "pillar"
    badnonce = "abcdefg"
    target = "minion"
    pillar_data = {"pillar1": "meh"}

    # Mock auth and message client.
    auth = client.auth
    auth._crypticle = salt.crypt.Crypticle(minion_opts, AES_KEY)
    auth._session_crypticle = salt.crypt.Crypticle(
        minion_opts, server.session_key(target)
    )
    client.auth = MagicMock()
    client.auth.mpub = auth.mpub
    client.auth.authenticated = True
    client.auth.get_keys = auth.get_keys
    client.auth.gen_token = auth.gen_token
    client.auth.crypticle.dumps = auth.crypticle.dumps
    client.auth.crypticle.loads = auth.crypticle.loads
    client.auth.session_crypticle.dumps = auth.session_crypticle.dumps
    client.auth.session_crypticle.loads = auth.session_crypticle.loads
    transport = client.transport
    client.transport = MagicMock()

    @tornado.gen.coroutine
    def mocksend(msg, timeout=60, tries=3):
        client.transport.msg = msg
        load = client.auth.session_crypticle.loads(msg["load"])
        ret = server._encrypt_private(
            pillar_data,
            dictkey,
            target,
            nonce=load["nonce"],
            sign_messages=True,
            encryption_algorithm=minion_opts["encryption_algorithm"],
            signing_algorithm=minion_opts["signing_algorithm"],
        )

        key = client.auth.get_keys()
        aes = key.decrypt(ret["key"], minion_opts["encryption_algorithm"])
        pcrypt = salt.crypt.Crypticle(client.opts, aes)
        signed_msg = pcrypt.loads(ret[dictkey])
        # Changing the pillar data will cause the signature verification to
        # fail.
        data = salt.payload.loads(signed_msg["data"])
        data["pillar"] = {"pillar1": "bar"}
        signed_msg["data"] = salt.payload.dumps(data)
        ret[dictkey] = pcrypt.dumps(signed_msg)
        raise tornado.gen.Return(ret)

    client.transport.send = mocksend

    # Minion should try to authenticate on bad signature
    @tornado.gen.coroutine
    def mockauthenticate():
        pass

    client.auth.authenticate = MagicMock(wraps=mockauthenticate)

    # Note the 'ver' value in 'load' does not represent the the 'version' sent
    # in the top level of the transport's message.
    load = {
        "id": target,
        "grains": {},
        "saltenv": "base",
        "pillarenv": "base",
        "pillar_override": True,
        "extra_minion_data": {},
        "ver": "3",
        "cmd": "_pillar",
    }

    with pytest.raises(salt.crypt.AuthenticationError) as excinfo:
        ret = await client.crypted_transfer_decode_dictentry(  # pylint: disable=E1121,E1123
            load,
            dictkey="pillar",
        )
    try:
        assert "Pillar payload signature failed to validate." == excinfo.value.message
        client.auth.authenticate.assert_called_once()
    finally:
        server.close()
        client.close()
        transport.close()


async def test_req_chan_decode_data_dict_entry_v2_bad_key(
    pki_dir, minion_opts, master_opts
):
    mockloop = MagicMock()
    minion_opts.update(
        {
            "master_uri": "tcp://127.0.0.1:4506",
            "interface": "127.0.0.1",
            "ret_port": 4506,
            "ipv6": False,
            "sock_dir": ".",
            "pki_dir": str(pki_dir.joinpath("minion")),
            "id": "minion",
            "__role": "minion",
            "keysize": 4096,
            "acceptance_wait_time": 3,
            "acceptance_wait_time_max": 3,
        }
    )
    master_opts.update(pki_dir=str(pki_dir.joinpath("master")))
    server = salt.channel.server.ReqServerChannel.factory(master_opts)
    client = salt.channel.client.AsyncReqChannel.factory(minion_opts, io_loop=mockloop)

    dictkey = "pillar"
    badnonce = "abcdefg"
    target = "minion"
    pillar_data = {"pillar1": "meh"}

    # Mock auth and message client.
    auth = client.auth
    auth._crypticle = salt.crypt.Crypticle(master_opts, AES_KEY)
    auth._session_crypticle = salt.crypt.Crypticle(
        minion_opts, server.session_key(target)
    )
    client.auth = MagicMock()
    client.auth.mpub = auth.mpub
    client.auth.authenticated = True
    client.auth.get_keys = auth.get_keys
    client.auth.gen_token = auth.gen_token
    client.auth.crypticle.dumps = auth.crypticle.dumps
    client.auth.crypticle.loads = auth.crypticle.loads
    client.auth.session_crypticle.dumps = auth.session_crypticle.dumps
    client.auth.session_crypticle.loads = auth.session_crypticle.loads
    transport = client.transport
    client.transport = MagicMock()

    @tornado.gen.coroutine
    def mocksend(msg, timeout=60, tries=3):
        client.transport.msg = msg
        load = client.auth.session_crypticle.loads(msg["load"])
        ret = server._encrypt_private(
            pillar_data,
            dictkey,
            target,
            nonce=load["nonce"],
            sign_messages=True,
            encryption_algorithm=minion_opts["encryption_algorithm"],
            signing_algorithm=minion_opts["signing_algorithm"],
        )

        mkey = client.auth.get_keys()
        aes = mkey.decrypt(ret["key"], minion_opts["encryption_algorithm"])
        pcrypt = salt.crypt.Crypticle(client.opts, aes)
        signed_msg = pcrypt.loads(ret[dictkey])

        # Now encrypt with a different key
        key = salt.crypt.Crypticle.generate_key_string()
        pcrypt = salt.crypt.Crypticle(master_opts, key)
        pubfn = os.path.join(master_opts["pki_dir"], "minions", "minion")
        pub = salt.crypt.PublicKey.from_file(pubfn)
        ret[dictkey] = pcrypt.dumps(signed_msg)
        key = salt.utils.stringutils.to_bytes(key)
        ret["key"] = pub.encrypt(key, minion_opts["encryption_algorithm"])
        raise tornado.gen.Return(ret)

    client.transport.send = mocksend

    # Note the 'ver' value in 'load' does not represent the the 'version' sent
    # in the top level of the transport's message.
    load = {
        "id": target,
        "grains": {},
        "saltenv": "base",
        "pillarenv": "base",
        "pillar_override": True,
        "extra_minion_data": {},
        "ver": "2",
        "cmd": "_pillar",
    }
    try:
        with pytest.raises(salt.crypt.AuthenticationError) as excinfo:
            await client.crypted_transfer_decode_dictentry(  # pylint: disable=E1121,E1123
                load,
                dictkey="pillar",
            )
        assert "Key verification failed." == excinfo.value.message
    finally:
        client.close()
        server.close()
        transport.close()


async def test_req_serv_auth_v1(pki_dir, minion_opts, master_opts):
    minion_opts.update(
        {
            "master_uri": "tcp://127.0.0.1:4506",
            "interface": "127.0.0.1",
            "ret_port": 4506,
            "ipv6": False,
            "sock_dir": ".",
            "pki_dir": str(pki_dir.joinpath("minion")),
            "id": "minion",
            "__role": "minion",
            "keysize": 4096,
            "max_minions": 0,
            "auto_accept": False,
            "open_mode": False,
            "key_pass": None,
            "master_sign_pubkey": False,
            "publish_port": 4505,
            "auth_mode": 1,
        }
    )
    SMaster.secrets["aes"] = {
        "secret": multiprocessing.Array(
            ctypes.c_char,
            salt.utils.stringutils.to_bytes(salt.crypt.Crypticle.generate_key_string()),
        ),
        "reload": salt.crypt.Crypticle.generate_key_string,
    }
    master_opts.update(pki_dir=str(pki_dir.joinpath("master")))
    server = salt.channel.server.ReqServerChannel.factory(master_opts)

    server.auto_key = salt.daemons.masterapi.AutoKey(server.opts)
    server.cache_cli = False
    server.event = salt.utils.event.get_master_event(
        master_opts, master_opts["sock_dir"], listen=False
    )
    server.master_key = salt.crypt.MasterKeys(server.opts)

    pub = salt.crypt.get_rsa_pub_key(str(pki_dir.joinpath("minion", "minion.pub")))
    token = salt.utils.stringutils.to_bytes(salt.crypt.Crypticle.generate_key_string())
    nonce = uuid.uuid4().hex

    # We need to read the public key with fopen otherwise the newlines might
    # not match on windows.
    with salt.utils.files.fopen(
        str(pki_dir.joinpath("minion", "minion.pub")), "r"
    ) as fp:
        pub_key = salt.crypt.clean_key(fp.read())

    load = {
        "cmd": "_auth",
        "id": "minion",
        "token": token,
        "pub": pub_key,
        "enc_algo": minion_opts["encryption_algorithm"],
        "sig_algo": minion_opts["signing_algorithm"],
    }
    ret = server._auth(load, sign_messages=False)
    try:
        assert "load" not in ret
    finally:
        server.close()


async def test_req_serv_auth_v2(pki_dir, minion_opts, master_opts):
    minion_opts.update(
        {
            "master_uri": "tcp://127.0.0.1:4506",
            "interface": "127.0.0.1",
            "ret_port": 4506,
            "ipv6": False,
            "sock_dir": ".",
            "pki_dir": str(pki_dir.joinpath("minion")),
            "id": "minion",
            "__role": "minion",
            "keysize": 4096,
            "max_minions": 0,
            "auto_accept": False,
            "open_mode": False,
            "key_pass": None,
            "master_sign_pubkey": False,
            "publish_port": 4505,
            "auth_mode": 1,
        }
    )
    SMaster.secrets["aes"] = {
        "secret": multiprocessing.Array(
            ctypes.c_char,
            salt.utils.stringutils.to_bytes(salt.crypt.Crypticle.generate_key_string()),
        ),
        "reload": salt.crypt.Crypticle.generate_key_string,
    }
    master_opts.update(pki_dir=str(pki_dir.joinpath("master")))
    server = salt.channel.server.ReqServerChannel.factory(master_opts)
    server.auto_key = salt.daemons.masterapi.AutoKey(server.opts)
    server.cache_cli = False
    server.event = salt.utils.event.get_master_event(
        master_opts, master_opts["sock_dir"], listen=False
    )
    server.master_key = salt.crypt.MasterKeys(server.opts)

    pub = salt.crypt.get_rsa_pub_key(str(pki_dir.joinpath("minion", "minion.pub")))
    token = salt.utils.stringutils.to_bytes(salt.crypt.Crypticle.generate_key_string())
    nonce = uuid.uuid4().hex

    # We need to read the public key with fopen otherwise the newlines might
    # not match on windows.
    with salt.utils.files.fopen(
        str(pki_dir.joinpath("minion", "minion.pub")), "r"
    ) as fp:
        pub_key = fp.read()

    load = {
        "cmd": "_auth",
        "id": "minion",
        "nonce": nonce,
        "token": token,
        "pub": pub_key,
        "enc_algo": minion_opts["encryption_algorithm"],
        "sig_algo": minion_opts["signing_algorithm"],
    }
    ret = server._auth(load, sign_messages=True)
    try:
        assert "sig" in ret
        assert "load" in ret
    finally:
        server.close()


async def test_req_chan_auth_v2(pki_dir, io_loop, minion_opts, master_opts):
    minion_opts.update(
        {
            "master_uri": "tcp://127.0.0.1:4506",
            "interface": "127.0.0.1",
            "ret_port": 4506,
            "ipv6": False,
            "sock_dir": ".",
            "pki_dir": str(pki_dir.joinpath("minion")),
            "id": "minion",
            "__role": "minion",
            "keysize": 4096,
            "max_minions": 0,
            "auto_accept": False,
            "open_mode": False,
            "key_pass": None,
            "publish_port": 4505,
            "auth_mode": 1,
            "acceptance_wait_time": 3,
            "acceptance_wait_time_max": 3,
        }
    )
    SMaster.secrets["aes"] = {
        "secret": multiprocessing.Array(
            ctypes.c_char,
            salt.utils.stringutils.to_bytes(salt.crypt.Crypticle.generate_key_string()),
        ),
        "reload": salt.crypt.Crypticle.generate_key_string,
    }
    master_opts.update(pki_dir=str(pki_dir.joinpath("master")))
    master_opts["master_sign_pubkey"] = False
    server = salt.channel.server.ReqServerChannel.factory(master_opts)
    server.auto_key = salt.daemons.masterapi.AutoKey(server.opts)
    server.cache_cli = False
    server.event = salt.utils.event.get_master_event(
        master_opts, master_opts["sock_dir"], listen=False
    )
    server.master_key = salt.crypt.MasterKeys(server.opts)
    minion_opts["verify_master_pubkey_sign"] = False
    minion_opts["always_verify_signature"] = False
    client = salt.channel.client.AsyncReqChannel.factory(minion_opts, io_loop=io_loop)
    auth_client = salt.channel.client.AsyncReqChannel.factory(
        minion_opts, io_loop=io_loop, crypt="clear"
    )
    signin_payload = client.auth.minion_sign_in_payload()
    pload = auth_client._package_load(signin_payload)
    try:
        assert "version" in pload
        assert pload["version"] == 3

        ret = server._auth(pload["load"], sign_messages=True)
        assert "sig" in ret
        ret = client.auth.handle_signin_response(signin_payload, ret)
        assert "aes" in ret
        assert "master_uri" in ret
        assert "publish_port" in ret
    finally:
        server.close()
        client.close()


async def test_req_chan_auth_v2_with_master_signing(
    pki_dir, io_loop, minion_opts, master_opts
):
    minion_opts.update(
        {
            "master_uri": "tcp://127.0.0.1:4506",
            "interface": "127.0.0.1",
            "ret_port": 4506,
            "ipv6": False,
            "sock_dir": ".",
            "pki_dir": str(pki_dir.joinpath("minion")),
            "id": "minion",
            "__role": "minion",
            "keysize": 4096,
            "max_minions": 0,
            "auto_accept": False,
            "open_mode": False,
            "key_pass": None,
            "publish_port": 4505,
            "auth_mode": 1,
            "acceptance_wait_time": 3,
            "acceptance_wait_time_max": 3,
        }
    )
    SMaster.secrets["aes"] = {
        "secret": multiprocessing.Array(
            ctypes.c_char,
            salt.utils.stringutils.to_bytes(salt.crypt.Crypticle.generate_key_string()),
        ),
        "reload": salt.crypt.Crypticle.generate_key_string,
    }
    master_opts = dict(master_opts, pki_dir=str(pki_dir.joinpath("master")))
    master_opts["master_sign_pubkey"] = True
    master_opts["master_use_pubkey_signature"] = False
    master_opts["signing_key_pass"] = ""
    master_opts["master_sign_key_name"] = "master_sign"
    server = salt.channel.server.ReqServerChannel.factory(master_opts)
    server.auto_key = salt.daemons.masterapi.AutoKey(server.opts)
    server.cache_cli = False
    server.event = salt.utils.event.get_master_event(
        master_opts, master_opts["sock_dir"], listen=False
    )
    server.master_key = salt.crypt.MasterKeys(server.opts)
    minion_opts["verify_master_pubkey_sign"] = True
    minion_opts["always_verify_signature"] = True
    minion_opts["master_sign_key_name"] = "master_sign"
    minion_opts["master"] = "master"

    assert (
        pki_dir.joinpath("minion", "minion_master.pub").read_text()
        == pki_dir.joinpath("master", f"{server.master_key.master_id}.pub").read_text()
    )

    client = salt.channel.client.AsyncReqChannel.factory(minion_opts, io_loop=io_loop)
    auth_client = salt.channel.client.AsyncReqChannel.factory(
        minion_opts, io_loop=io_loop, crypt="clear"
    )
    signin_payload = client.auth.minion_sign_in_payload()
    pload = auth_client._package_load(signin_payload)
<<<<<<< HEAD
    assert "version" in pload
    assert pload["version"] == 3

    server_reply = server._auth(pload["load"], sign_messages=True)
    # With version 2 we always get a clear signed response
    assert "enc" in server_reply
    assert server_reply["enc"] == "clear"
    assert "sig" in server_reply
    assert "load" in server_reply
    ret = client.auth.handle_signin_response(signin_payload, server_reply)
    assert "aes" in ret
    assert "master_uri" in ret
    assert "publish_port" in ret

    # Now create a new master key pair and try auth with it.
    mapriv = pki_dir.joinpath("master", f"{server.master_key.master_id}.pem")
    mapriv.unlink()
    mapriv.write_text(MASTER2_PRIV_KEY.strip())
    mapub = pki_dir.joinpath("master", f"{server.master_key.master_id}.pub")
    mapub.unlink()
    mapub.write_text(MASTER2_PUB_KEY.strip())
=======
    try:
        assert "version" in pload
        assert pload["version"] == 3
>>>>>>> 9a1089a0

        server_reply = server._auth(pload["load"], sign_messages=True)
        # With version 2 we always get a clear signed response
        assert "enc" in server_reply
        assert server_reply["enc"] == "clear"
        assert "sig" in server_reply
        assert "load" in server_reply
        ret = client.auth.handle_signin_response(signin_payload, server_reply)
        assert "aes" in ret
        assert "master_uri" in ret
        assert "publish_port" in ret

        # Now create a new master key pair and try auth with it.
        mapriv = pki_dir.joinpath("master", "master.pem")
        mapriv.unlink()
        mapriv.write_text(MASTER2_PRIV_KEY.strip())
        mapub = pki_dir.joinpath("master", "master.pub")
        mapub.unlink()
        mapub.write_text(MASTER2_PUB_KEY.strip())

        server = salt.channel.server.ReqServerChannel.factory(master_opts)
        server.auto_key = salt.daemons.masterapi.AutoKey(server.opts)
        server.cache_cli = False
        server.event = salt.utils.event.get_master_event(
            master_opts, master_opts["sock_dir"], listen=False
        )
        server.master_key = salt.crypt.MasterKeys(server.opts)

        signin_payload = client.auth.minion_sign_in_payload()

        pload = auth_client._package_load(signin_payload)
        server_reply = server._auth(pload["load"], sign_messages=True)
        ret = client.auth.handle_signin_response(signin_payload, server_reply)

        assert "aes" in ret
        assert "master_uri" in ret
        assert "publish_port" in ret

<<<<<<< HEAD
    assert (
        pki_dir.joinpath("minion", "minion_master.pub").read_text()
        == pki_dir.joinpath("master", f"{server.master_key.master_id}.pub").read_text()
    )
=======
        assert (
            pki_dir.joinpath("minion", "minion_master.pub").read_text()
            == pki_dir.joinpath("master", "master.pub").read_text()
        )
    finally:
        server.close()
        client.close()
        auth_client.close()
>>>>>>> 9a1089a0


async def test_req_chan_auth_v2_new_minion_with_master_pub(
    pki_dir, io_loop, minion_opts, master_opts
):

    pki_dir.joinpath("master", "minions", "minion").unlink()
    minion_opts.update(
        {
            "master_uri": "tcp://127.0.0.1:4506",
            "interface": "127.0.0.1",
            "ret_port": 4506,
            "ipv6": False,
            "sock_dir": ".",
            "pki_dir": str(pki_dir.joinpath("minion")),
            "id": "minion",
            "__role": "minion",
            "keysize": 4096,
            "max_minions": 0,
            "auto_accept": False,
            "open_mode": False,
            "key_pass": None,
            "publish_port": 4505,
            "auth_mode": 1,
            "acceptance_wait_time": 3,
            "acceptance_wait_time_max": 3,
        }
    )
    SMaster.secrets["aes"] = {
        "secret": multiprocessing.Array(
            ctypes.c_char,
            salt.utils.stringutils.to_bytes(salt.crypt.Crypticle.generate_key_string()),
        ),
        "reload": salt.crypt.Crypticle.generate_key_string,
    }
    master_opts.update(pki_dir=str(pki_dir.joinpath("master")))
    master_opts["master_sign_pubkey"] = False
    server = salt.channel.server.ReqServerChannel.factory(master_opts)
    server.auto_key = salt.daemons.masterapi.AutoKey(server.opts)
    server.cache_cli = False
    server.event = salt.utils.event.get_master_event(
        master_opts, master_opts["sock_dir"], listen=False
    )
    server.master_key = salt.crypt.MasterKeys(server.opts)
    minion_opts["verify_master_pubkey_sign"] = False
    minion_opts["always_verify_signature"] = False
    client = salt.channel.client.AsyncReqChannel.factory(minion_opts, io_loop=io_loop)
    auth_client = salt.channel.client.AsyncReqChannel.factory(
        minion_opts, io_loop=io_loop, crypt="clear"
    )
    signin_payload = client.auth.minion_sign_in_payload()
    pload = auth_client._package_load(signin_payload)
    try:
        assert "version" in pload
        assert pload["version"] == 3

        ret = server._auth(pload["load"], sign_messages=True)
        assert "sig" in ret
        ret = client.auth.handle_signin_response(signin_payload, ret)
        assert ret == "retry"
    finally:
        server.close()
        client.close()
        auth_client.close()


async def test_req_chan_auth_v2_new_minion_with_master_pub_bad_sig(
    pki_dir, io_loop, minion_opts, master_opts
):

    pki_dir.joinpath("master", "minions", "minion").unlink()

    # Give the master a different key than the minion has.
    mapriv = pki_dir.joinpath("master", "master.pem")
    mapriv.unlink()
    mapriv.write_text(MASTER2_PRIV_KEY.strip())
    mapub = pki_dir.joinpath("master", "master.pub")
    mapub.unlink()
    mapub.write_text(MASTER2_PUB_KEY.strip())

    minion_opts.update(
        {
            "master_uri": "tcp://127.0.0.1:4506",
            "interface": "127.0.0.1",
            "ret_port": 4506,
            "ipv6": False,
            "sock_dir": ".",
            "pki_dir": str(pki_dir.joinpath("minion")),
            "id": "minion",
            "__role": "minion",
            "keysize": 4096,
            "max_minions": 0,
            "auto_accept": False,
            "open_mode": False,
            "key_pass": None,
            "publish_port": 4505,
            "auth_mode": 1,
            "acceptance_wait_time": 3,
            "acceptance_wait_time_max": 3,
        }
    )
    SMaster.secrets["aes"] = {
        "secret": multiprocessing.Array(
            ctypes.c_char,
            salt.utils.stringutils.to_bytes(salt.crypt.Crypticle.generate_key_string()),
        ),
        "reload": salt.crypt.Crypticle.generate_key_string,
    }
    master_opts.update(
        pki_dir=str(pki_dir.joinpath("master")), master_sign_pubkey=False
    )
    server = salt.channel.server.ReqServerChannel.factory(master_opts)
    server.auto_key = salt.daemons.masterapi.AutoKey(server.opts)
    server.cache_cli = False
    server.event = salt.utils.event.get_master_event(
        master_opts, master_opts["sock_dir"], listen=False
    )
    server.master_key = salt.crypt.MasterKeys(server.opts)
    minion_opts["verify_master_pubkey_sign"] = False
    minion_opts["always_verify_signature"] = False
    client = salt.channel.client.AsyncReqChannel.factory(minion_opts, io_loop=io_loop)
    signin_payload = client.auth.minion_sign_in_payload()
    auth_client = salt.channel.client.AsyncReqChannel.factory(
        minion_opts, io_loop=io_loop, crypt="clear"
    )
    pload = auth_client._package_load(signin_payload)
    try:
        assert "version" in pload
        assert pload["version"] == 3

        ret = server._auth(pload["load"], sign_messages=True)
        assert "sig" in ret
        with pytest.raises(salt.crypt.SaltClientError, match="Invalid signature"):
            ret = client.auth.handle_signin_response(signin_payload, ret)
    finally:
        server.close()
        client.close()
        auth_client.close()


async def test_req_chan_auth_v2_new_minion_without_master_pub(
    minion_opts,
    master_opts,
    pki_dir,
    io_loop,
):

    pki_dir.joinpath("master", "minions", "minion").unlink()
    pki_dir.joinpath("minion", "minion_master.pub").unlink()
    minion_opts.update(
        {
            "master_uri": "tcp://127.0.0.1:4506",
            "interface": "127.0.0.1",
            "ret_port": 4506,
            "ipv6": False,
            "sock_dir": ".",
            "pki_dir": str(pki_dir.joinpath("minion")),
            "id": "minion",
            "__role": "minion",
            "keysize": 4096,
            "max_minions": 0,
            "auto_accept": False,
            "open_mode": False,
            "key_pass": None,
            "publish_port": 4505,
            "auth_mode": 1,
            "acceptance_wait_time": 3,
            "acceptance_wait_time_max": 3,
        }
    )
    SMaster.secrets["aes"] = {
        "secret": multiprocessing.Array(
            ctypes.c_char,
            salt.utils.stringutils.to_bytes(salt.crypt.Crypticle.generate_key_string()),
        ),
        "reload": salt.crypt.Crypticle.generate_key_string,
    }
    master_opts.update(pki_dir=str(pki_dir.joinpath("master")))
    master_opts["master_sign_pubkey"] = False
    server = salt.channel.server.ReqServerChannel.factory(master_opts)
    server.auto_key = salt.daemons.masterapi.AutoKey(server.opts)
    server.cache_cli = False
    server.event = salt.utils.event.get_master_event(
        master_opts, master_opts["sock_dir"], listen=False
    )
    server.master_key = salt.crypt.MasterKeys(server.opts)
    minion_opts["verify_master_pubkey_sign"] = False
    minion_opts["always_verify_signature"] = False
    client = salt.channel.client.AsyncReqChannel.factory(minion_opts, io_loop=io_loop)
    auth_client = salt.channel.client.AsyncReqChannel.factory(
        minion_opts, io_loop=io_loop, crypt="clear"
    )
    signin_payload = client.auth.minion_sign_in_payload()
    pload = auth_client._package_load(signin_payload)
    try:
        assert "version" in pload
        assert pload["version"] == 3

        ret = server._auth(pload["load"], sign_messages=True)
        assert "sig" in ret
        ret = client.auth.handle_signin_response(signin_payload, ret)
        assert ret == "retry"
    finally:
        client.close()
        server.close()


async def test_req_server_garbage_request(io_loop):
    """
    Validate invalid msgpack messages will not raise exceptions in the
    RequestServers's message handler.
    """
    opts = salt.config.master_config("")
    request_server = salt.transport.zeromq.RequestServer(opts)

    def message_handler(payload):
        return payload

    request_server.post_fork(message_handler, io_loop)

    byts = msgpack.dumps({"foo": "bar"})
    badbyts = byts[:3] + b"^M" + byts[3:]

    try:
        ret = await request_server.handle_message(None, badbyts)
    except Exception as exc:  # pylint: disable=broad-except
        pytest.fail(f"Exception was raised {exc}")
    finally:
        request_server.close()

    assert ret == {"msg": "bad load"}


async def test_req_chan_bad_payload_to_decode(pki_dir, io_loop, caplog):
    opts = {
        "master_uri": "tcp://127.0.0.1:4506",
        "interface": "127.0.0.1",
        "ret_port": 4506,
        "ipv6": False,
        "sock_dir": ".",
        "cachedir": "",
        "pki_dir": str(pki_dir.joinpath("minion")),
        "id": "minion",
        "__role": "minion",
        "keysize": 4096,
        "max_minions": 0,
        "auto_accept": False,
        "open_mode": False,
        "key_pass": None,
        "publish_port": 4505,
        "auth_mode": 1,
        "acceptance_wait_time": 3,
        "acceptance_wait_time_max": 3,
        "keys.cache_driver": "localfs_key",
        "master_sign_key_name": "master_sign",
        "optimization_order": [0, 1, 2],
        "permissive_pki_access": True,
        "cluster_id": None,
    }
    SMaster.secrets["aes"] = {
        "secret": multiprocessing.Array(
            ctypes.c_char,
            salt.utils.stringutils.to_bytes(salt.crypt.Crypticle.generate_key_string()),
        ),
        "reload": salt.crypt.Crypticle.generate_key_string,
    }
    master_opts = dict(opts, pki_dir=str(pki_dir.joinpath("master")))
    master_opts["master_sign_pubkey"] = False
    server = salt.channel.server.ReqServerChannel.factory(master_opts)
    try:

        with caplog.at_level(logging.WARNING):
            await server.handle_message(None)
            assert "bad load received on socket" in caplog.text
        caplog.clear()

        with caplog.at_level(logging.WARNING):
            await server.handle_message({})
            assert "bad load received on socket" in caplog.text
        caplog.clear()

        with caplog.at_level(logging.WARNING):
            await server.handle_message(12345)
            assert "bad load received on socket" in caplog.text
    finally:
        server.close()


async def test_client_timeout_msg(minion_opts):
    client = salt.transport.zeromq.AsyncReqMessageClient(
        minion_opts, "tcp://127.0.0.1:4506"
    )
    client.connect()
    try:
        with pytest.raises(salt.exceptions.SaltReqTimeoutError):
            await client.send({"meh": "bah"}, 1)
    finally:
        client.close()


async def test_client_send_recv_on_cancelled_error(minion_opts):
    client = salt.transport.zeromq.AsyncReqMessageClient(
        minion_opts, "tcp://127.0.0.1:4506"
    )

    mock_future = MagicMock(**{"done.return_value": True})

    try:
        client.socket = AsyncMock()
        client.socket.poll.side_effect = zmq.eventloop.future.CancelledError
        client._queue.put_nowait((mock_future, {"meh": "bah"}))
        await client._send_recv(client.socket)
        mock_future.set_exception.assert_not_called()
    finally:
        client.close()


def test_pub_client_init(minion_opts, io_loop):
    minion_opts["id"] = "minion"
    minion_opts["__role"] = "syndic"
    minion_opts["master_ip"] = "127.0.0.1"
    minion_opts["zmq_filtering"] = True
    minion_opts["zmq_monitor"] = True
    with salt.transport.zeromq.PublishClient(
        minion_opts, io_loop, host=minion_opts["master_ip"], port=121212
    ) as client:
        client.send(b"asf")


async def test_unclosed_request_client(minion_opts, io_loop):
    minion_opts["master_uri"] = "tcp://127.0.0.1:4506"
    client = salt.transport.zeromq.RequestClient(minion_opts, io_loop)
    await client.connect()
    try:
        assert client._closing is False
        with pytest.warns(salt.transport.base.TransportWarning):
            client.__del__()  # pylint: disable=unnecessary-dunder-call
    finally:
        client.close()


async def test_unclosed_publish_client(minion_opts, io_loop):
    minion_opts["id"] = "minion"
    minion_opts["__role"] = "minion"
    minion_opts["master_ip"] = "127.0.0.1"
    minion_opts["zmq_filtering"] = True
    minion_opts["zmq_monitor"] = True
    client = salt.transport.zeromq.PublishClient(
        minion_opts, io_loop, host=minion_opts["master_ip"], port=121212
    )
    await client.connect()
    try:
        assert client._closing is False
        with pytest.warns(salt.transport.base.TransportWarning):
            client.__del__()  # pylint: disable=unnecessary-dunder-call
    finally:
        client.close()


@pytest.mark.skipif(not FIPS_TESTRUN, reason="Only run on fips enabled platforms")
def test_req_server_auth_unsupported_sig_algo(
    pki_dir, minion_opts, master_opts, caplog
):
    minion_opts.update(
        {
            "master_uri": "tcp://127.0.0.1:4506",
            "interface": "127.0.0.1",
            "ret_port": 4506,
            "ipv6": False,
            "sock_dir": ".",
            "pki_dir": str(pki_dir.joinpath("minion")),
            "id": "minion",
            "__role": "minion",
            "keysize": 4096,
            "max_minions": 0,
            "auto_accept": False,
            "open_mode": False,
            "key_pass": None,
            "master_sign_pubkey": False,
            "publish_port": 4505,
            "auth_mode": 1,
        }
    )
    SMaster.secrets["aes"] = {
        "secret": multiprocessing.Array(
            ctypes.c_char,
            salt.utils.stringutils.to_bytes(salt.crypt.Crypticle.generate_key_string()),
        ),
        "reload": salt.crypt.Crypticle.generate_key_string,
    }
    master_opts.update(pki_dir=str(pki_dir.joinpath("master")))
    server = salt.channel.server.ReqServerChannel.factory(master_opts)

    server.auto_key = salt.daemons.masterapi.AutoKey(server.opts)
    server.cache_cli = False
    server.event = salt.utils.event.get_master_event(
        master_opts, master_opts["sock_dir"], listen=False
    )
    server.master_key = salt.crypt.MasterKeys(server.opts)
    pub = salt.crypt.PublicKey(str(pki_dir.joinpath("master", "master.pub")))
    token = pub.encrypt(
        salt.utils.stringutils.to_bytes(salt.crypt.Crypticle.generate_key_string()),
        algorithm=minion_opts["encryption_algorithm"],
    )
    nonce = uuid.uuid4().hex

    # We need to read the public key with fopen otherwise the newlines might
    # not match on windows.
    with salt.utils.files.fopen(
        str(pki_dir.joinpath("minion", "minion.pub")), "r"
    ) as fp:
        pub_key = salt.crypt.clean_key(fp.read())

    load = {
        "version": 2,
        "cmd": "_auth",
        "id": "minion",
        "token": token,
        "pub": pub_key,
        "nonce": "asdfse",
        "enc_algo": minion_opts["encryption_algorithm"],
        "sig_algo": salt.crypt.PKCS1v15_SHA1,
    }
    try:
        with caplog.at_level(logging.INFO):
            ret = server._auth(load, sign_messages=True)
            assert (
                "Minion tried to authenticate with unsupported signing algorithm: PKCS1v15-SHA1"
                in caplog.text
            )
            assert "load" in ret
            assert "ret" in ret["load"]
            assert ret["load"]["ret"] == "bad sig algo"
    finally:
        server.close()


def test_req_server_auth_garbage_sig_algo(pki_dir, minion_opts, master_opts, caplog):
    minion_opts.update(
        {
            "master_uri": "tcp://127.0.0.1:4506",
            "interface": "127.0.0.1",
            "ret_port": 4506,
            "ipv6": False,
            "sock_dir": ".",
            "pki_dir": str(pki_dir.joinpath("minion")),
            "id": "minion",
            "__role": "minion",
            "keysize": 4096,
            "max_minions": 0,
            "auto_accept": False,
            "open_mode": False,
            "key_pass": None,
            "master_sign_pubkey": False,
            "publish_port": 4505,
            "auth_mode": 1,
        }
    )
    SMaster.secrets["aes"] = {
        "secret": multiprocessing.Array(
            ctypes.c_char,
            salt.utils.stringutils.to_bytes(salt.crypt.Crypticle.generate_key_string()),
        ),
        "reload": salt.crypt.Crypticle.generate_key_string,
    }
    master_opts.update(pki_dir=str(pki_dir.joinpath("master")))
    server = salt.channel.server.ReqServerChannel.factory(master_opts)

    server.auto_key = salt.daemons.masterapi.AutoKey(server.opts)
    server.cache_cli = False
    server.event = salt.utils.event.get_master_event(
        master_opts, master_opts["sock_dir"], listen=False
    )
    server.master_key = salt.crypt.MasterKeys(server.opts)
    pub = salt.crypt.PublicKey.from_file(str(pki_dir.joinpath("master", "master.pub")))
    token = pub.encrypt(
        salt.utils.stringutils.to_bytes(salt.crypt.Crypticle.generate_key_string()),
        algorithm=minion_opts["encryption_algorithm"],
    )
    nonce = uuid.uuid4().hex

    # We need to read the public key with fopen otherwise the newlines might
    # not match on windows.
    with salt.utils.files.fopen(
        str(pki_dir.joinpath("minion", "minion.pub")), "r"
    ) as fp:
        pub_key = salt.crypt.clean_key(fp.read())

    load = {
        "version": 2,
        "cmd": "_auth",
        "id": "minion",
        "token": token,
        "pub": pub_key,
        "nonce": "asdfse",
        "enc_algo": minion_opts["encryption_algorithm"],
        "sig_algo": "IAMNOTANALGO",
    }
    try:
        with caplog.at_level(logging.INFO):
            ret = server._auth(load, sign_messages=True)
            assert (
                "Minion tried to authenticate with unsupported signing algorithm: IAMNOTANALGO"
                in caplog.text
            )
            assert "load" in ret
            assert "ret" in ret["load"]
            assert ret["load"]["ret"] == "bad sig algo"
    finally:
        server.close()


@pytest.mark.skipif(not FIPS_TESTRUN, reason="Only run on fips enabled platforms")
def test_req_server_auth_unsupported_enc_algo(
    pki_dir, minion_opts, master_opts, caplog
):
    minion_opts.update(
        {
            "master_uri": "tcp://127.0.0.1:4506",
            "interface": "127.0.0.1",
            "ret_port": 4506,
            "ipv6": False,
            "sock_dir": ".",
            "pki_dir": str(pki_dir.joinpath("minion")),
            "id": "minion",
            "__role": "minion",
            "keysize": 4096,
            "max_minions": 0,
            "auto_accept": False,
            "open_mode": False,
            "key_pass": None,
            "master_sign_pubkey": False,
            "publish_port": 4505,
            "auth_mode": 1,
        }
    )
    SMaster.secrets["aes"] = {
        "secret": multiprocessing.Array(
            ctypes.c_char,
            salt.utils.stringutils.to_bytes(salt.crypt.Crypticle.generate_key_string()),
        ),
        "reload": salt.crypt.Crypticle.generate_key_string,
    }
    master_opts.update(pki_dir=str(pki_dir.joinpath("master")))
    server = salt.channel.server.ReqServerChannel.factory(master_opts)

    server.auto_key = salt.daemons.masterapi.AutoKey(server.opts)
    server.cache_cli = False
    server.event = salt.utils.event.get_master_event(
        master_opts, master_opts["sock_dir"], listen=False
    )
    server.master_key = salt.crypt.MasterKeys(server.opts)
    import tests.pytests.unit.crypt

    pub = tests.pytests.unit.crypt.LegacyPublicKey(
        str(pki_dir.joinpath("master", "master.pub"))
    )
    token = pub.encrypt(
        salt.utils.stringutils.to_bytes(salt.crypt.Crypticle.generate_key_string()),
    )
    nonce = uuid.uuid4().hex

    # We need to read the public key with fopen otherwise the newlines might
    # not match on windows.
    with salt.utils.files.fopen(
        str(pki_dir.joinpath("minion", "minion.pub")), "r"
    ) as fp:
        pub_key = salt.crypt.clean_key(fp.read())

    load = {
        "version": 2,
        "cmd": "_auth",
        "id": "minion",
        "token": token,
        "pub": pub_key,
        "nonce": "asdfse",
        "enc_algo": "OAEP-SHA1",
        "sig_algo": minion_opts["signing_algorithm"],
    }
    try:
        with caplog.at_level(logging.INFO):
            ret = server._auth(load, sign_messages=True)
            assert (
                "Minion minion tried to authenticate with unsupported encryption algorithm: OAEP-SHA1"
                in caplog.text
            )
            assert "load" in ret
            assert "ret" in ret["load"]
            assert ret["load"]["ret"] == "bad enc algo"
    finally:
        server.close()


def test_req_server_auth_garbage_enc_algo(pki_dir, minion_opts, master_opts, caplog):
    minion_opts.update(
        {
            "master_uri": "tcp://127.0.0.1:4506",
            "interface": "127.0.0.1",
            "ret_port": 4506,
            "ipv6": False,
            "sock_dir": ".",
            "pki_dir": str(pki_dir.joinpath("minion")),
            "id": "minion",
            "__role": "minion",
            "keysize": 4096,
            "max_minions": 0,
            "auto_accept": False,
            "open_mode": False,
            "key_pass": None,
            "master_sign_pubkey": False,
            "publish_port": 4505,
            "auth_mode": 1,
        }
    )
    SMaster.secrets["aes"] = {
        "secret": multiprocessing.Array(
            ctypes.c_char,
            salt.utils.stringutils.to_bytes(salt.crypt.Crypticle.generate_key_string()),
        ),
        "reload": salt.crypt.Crypticle.generate_key_string,
    }
    master_opts.update(pki_dir=str(pki_dir.joinpath("master")))
    server = salt.channel.server.ReqServerChannel.factory(master_opts)

    server.auto_key = salt.daemons.masterapi.AutoKey(server.opts)
    server.cache_cli = False
    server.event = salt.utils.event.get_master_event(
        master_opts, master_opts["sock_dir"], listen=False
    )
    server.master_key = salt.crypt.MasterKeys(server.opts)
    import tests.pytests.unit.crypt

    pub = tests.pytests.unit.crypt.LegacyPublicKey(
        str(pki_dir.joinpath("master", "master.pub"))
    )
    token = pub.encrypt(
        salt.utils.stringutils.to_bytes(salt.crypt.Crypticle.generate_key_string()),
    )
    nonce = uuid.uuid4().hex

    # We need to read the public key with fopen otherwise the newlines might
    # not match on windows.
    with salt.utils.files.fopen(
        str(pki_dir.joinpath("minion", "minion.pub")), "r"
    ) as fp:
        pub_key = salt.crypt.clean_key(fp.read())

    load = {
        "version": 2,
        "cmd": "_auth",
        "id": "minion",
        "token": token,
        "pub": pub_key,
        "nonce": "asdfse",
        "enc_algo": "IAMNOTAENCALGO",
        "sig_algo": minion_opts["signing_algorithm"],
    }
    try:
        with caplog.at_level(logging.INFO):
            ret = server._auth(load, sign_messages=True)
            assert (
                "Minion minion tried to authenticate with unsupported encryption algorithm: IAMNOTAENCALGO"
                in caplog.text
            )
            assert "load" in ret
            assert "ret" in ret["load"]
            assert ret["load"]["ret"] == "bad enc algo"
    finally:
        server.close()
        try:
            server.event.destroy()
        except ValueError:
            pass


async def test_request_server_continue_on_errors(io_loop):
    opts = {}
    server = salt.transport.zeromq.RequestServer(opts)

    class Socket:
        def __init__(self):
            self.calls = 0

        async def recv(self):
            self.calls += 1
            raise zmq.error.Again()

    server._socket = Socket()

    def stop():
        server._event.set()

    io_loop.call_later(0.1, stop)

    await server.request_handler()

    assert server._socket.calls > 1


async def test_request_server_continue_on_errors_log_info(io_loop, caplog):
    opts = {}
    server = salt.transport.zeromq.RequestServer(opts)

    class Socket:
        def __init__(self):
            self.calls = 0

        async def recv(self):
            self.calls += 1
            raise Exception()

    server._socket = Socket()

    def stop():
        server._event.set()

    io_loop.call_later(0.1, stop)

    with caplog.at_level(logging.INFO):
        await server.request_handler()
        assert server._socket.calls > 1
        assert "Exception in request handler" in caplog.text
        assert "Traceback" not in caplog.text


async def test_request_server_continue_on_errors_log_debug(io_loop, caplog):
    opts = {}
    server = salt.transport.zeromq.RequestServer(opts)

    class Socket:
        def __init__(self):
            self.calls = 0

        async def recv(self):
            self.calls += 1
            raise Exception()

    server._socket = Socket()

    def stop():
        server._event.set()

    io_loop.call_later(0.1, stop)

    with caplog.at_level(logging.DEBUG):
        await server.request_handler()
        assert server._socket.calls > 1
        assert "Exception in request handler" in caplog.text
        assert "Traceback" in caplog.text


@pytest.mark.xfail
def test_backoff_timer():
    start = 0.0003
    maximum = 0.3
    percent = 0.01
    backoff = salt.transport.zeromq.BackoffTimeout(
        start,
        maximum,
        percent,
    )
    ourcount = 1
    next_iteration = start
    assert backoff._count == 0
    assert backoff() == next_iteration
    assert backoff._count == ourcount

    next_iteration += next_iteration * percent * ourcount
    while next_iteration < maximum:
        assert backoff() == next_iteration, ourcount
        ourcount += 1
        assert backoff._count == ourcount
        next_iteration += next_iteration * percent * ourcount
    assert ourcount == 39
    assert backoff() == maximum<|MERGE_RESOLUTION|>--- conflicted
+++ resolved
@@ -1360,33 +1360,9 @@
     )
     signin_payload = client.auth.minion_sign_in_payload()
     pload = auth_client._package_load(signin_payload)
-<<<<<<< HEAD
-    assert "version" in pload
-    assert pload["version"] == 3
-
-    server_reply = server._auth(pload["load"], sign_messages=True)
-    # With version 2 we always get a clear signed response
-    assert "enc" in server_reply
-    assert server_reply["enc"] == "clear"
-    assert "sig" in server_reply
-    assert "load" in server_reply
-    ret = client.auth.handle_signin_response(signin_payload, server_reply)
-    assert "aes" in ret
-    assert "master_uri" in ret
-    assert "publish_port" in ret
-
-    # Now create a new master key pair and try auth with it.
-    mapriv = pki_dir.joinpath("master", f"{server.master_key.master_id}.pem")
-    mapriv.unlink()
-    mapriv.write_text(MASTER2_PRIV_KEY.strip())
-    mapub = pki_dir.joinpath("master", f"{server.master_key.master_id}.pub")
-    mapub.unlink()
-    mapub.write_text(MASTER2_PUB_KEY.strip())
-=======
     try:
         assert "version" in pload
         assert pload["version"] == 3
->>>>>>> 9a1089a0
 
         server_reply = server._auth(pload["load"], sign_messages=True)
         # With version 2 we always get a clear signed response
@@ -1400,10 +1376,10 @@
         assert "publish_port" in ret
 
         # Now create a new master key pair and try auth with it.
-        mapriv = pki_dir.joinpath("master", "master.pem")
+        mapriv = pki_dir.joinpath("master", f"{server.master_key.master_id}.pem")
         mapriv.unlink()
         mapriv.write_text(MASTER2_PRIV_KEY.strip())
-        mapub = pki_dir.joinpath("master", "master.pub")
+        mapub = pki_dir.joinpath("master", f"{server.master_key.master_id}.pub")
         mapub.unlink()
         mapub.write_text(MASTER2_PUB_KEY.strip())
 
@@ -1425,21 +1401,16 @@
         assert "master_uri" in ret
         assert "publish_port" in ret
 
-<<<<<<< HEAD
-    assert (
-        pki_dir.joinpath("minion", "minion_master.pub").read_text()
-        == pki_dir.joinpath("master", f"{server.master_key.master_id}.pub").read_text()
-    )
-=======
         assert (
             pki_dir.joinpath("minion", "minion_master.pub").read_text()
-            == pki_dir.joinpath("master", "master.pub").read_text()
+            == pki_dir.joinpath(
+                "master", f"{server.master_key.master_id}.pub"
+            ).read_text()
         )
     finally:
         server.close()
         client.close()
         auth_client.close()
->>>>>>> 9a1089a0
 
 
 async def test_req_chan_auth_v2_new_minion_with_master_pub(
