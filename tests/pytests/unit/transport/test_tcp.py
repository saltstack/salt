import socket

import attr
import pytest
import salt.exceptions
import salt.ext.tornado
import salt.transport.tcp
from saltfactories.utils.ports import get_unused_localhost_port
from tests.support.mock import MagicMock, patch


@attr.s(frozen=True, slots=True)
class ClientSocket:
    listen_on = attr.ib(init=False, default="127.0.0.1")
    port = attr.ib(init=False, default=attr.Factory(get_unused_localhost_port))
    sock = attr.ib(init=False, repr=False)

    @sock.default
    def _sock_default(self):
        return socket.socket(socket.AF_INET, socket.SOCK_STREAM)

    def __enter__(self):
        self.sock.setsockopt(socket.SOL_SOCKET, socket.SO_REUSEADDR, 1)
        self.sock.bind((self.listen_on, self.port))
        self.sock.listen(1)
        return self

    def __exit__(self, *args):
        self.sock.close()


@pytest.fixture
def client_socket():
    with ClientSocket() as _client_socket:
        yield _client_socket


def test_message_client_cleanup_on_close(client_socket, temp_salt_master):
    """
    test message client cleanup on close
    """
    orig_loop = salt.ext.tornado.ioloop.IOLoop()
    orig_loop.make_current()

    opts = dict(temp_salt_master.config.copy(), transport="tcp")
    client = salt.transport.tcp.MessageClient(
        opts, client_socket.listen_on, client_socket.port
    )

    # Mock the io_loop's stop method so we know when it has been called.
    orig_loop.real_stop = orig_loop.stop
    orig_loop.stop_called = False

    def stop(*args, **kwargs):
        orig_loop.stop_called = True
        orig_loop.real_stop()

    orig_loop.stop = stop
    try:
        assert client.io_loop == orig_loop
        client.io_loop.run_sync(client.connect)

        # Ensure we are testing the _read_until_future and io_loop teardown
        assert client._stream is not None
        assert orig_loop.stop_called is True

        # The run_sync call will set stop_called, reset it
        # orig_loop.stop_called = False
        client.close()

        # Stop should be called again, client's io_loop should be None
        # assert orig_loop.stop_called is True
        # assert client.io_loop is None
    finally:
        orig_loop.stop = orig_loop.real_stop
        del orig_loop.real_stop
        del orig_loop.stop_called
        orig_loop.clear_current()
        orig_loop.close(all_fds=True)


<<<<<<< HEAD
# XXX: Test channel for this
# def test_tcp_pub_server_channel_publish_filtering(temp_salt_master):
#    opts = dict(
#        temp_salt_master.config.copy(),
#        sign_pub_messages=False,
#        transport="tcp",
#        acceptance_wait_time=5,
#        acceptance_wait_time_max=5,
#    )
#    with patch("salt.master.SMaster.secrets") as secrets, patch(
#        "salt.crypt.Crypticle"
#    ) as crypticle, patch("salt.utils.asynchronous.SyncWrapper") as SyncWrapper:
#        channel = salt.transport.tcp.TCPPubServerChannel(opts)
#        wrap = MagicMock()
#        crypt = MagicMock()
#        crypt.dumps.return_value = {"test": "value"}
#
#        secrets.return_value = {"aes": {"secret": None}}
#        crypticle.return_value = crypt
#        SyncWrapper.return_value = wrap
#
#        # try simple publish with glob tgt_type
#        channel.publish({"test": "value", "tgt_type": "glob", "tgt": "*"})
#        payload = wrap.send.call_args[0][0]
#
#        # verify we send it without any specific topic
#        assert "topic_lst" not in payload
#
#        # try simple publish with list tgt_type
#        channel.publish({"test": "value", "tgt_type": "list", "tgt": ["minion01"]})
#        payload = wrap.send.call_args[0][0]
#
#        # verify we send it with correct topic
#        assert "topic_lst" in payload
#        assert payload["topic_lst"] == ["minion01"]
#
#        # try with syndic settings
#        opts["order_masters"] = True
#        channel.publish({"test": "value", "tgt_type": "list", "tgt": ["minion01"]})
#        payload = wrap.send.call_args[0][0]
#
#        # verify we send it without topic for syndics
#        assert "topic_lst" not in payload


# def test_tcp_pub_server_channel_publish_filtering_str_list(temp_salt_master):
#    opts = dict(
#        temp_salt_master.config.copy(),
#        transport="tcp",
#        sign_pub_messages=False,
#        acceptance_wait_time=5,
#        acceptance_wait_time_max=5,
#    )
#    with patch("salt.master.SMaster.secrets") as secrets, patch(
#        "salt.crypt.Crypticle"
#    ) as crypticle, patch("salt.utils.asynchronous.SyncWrapper") as SyncWrapper, patch(
#        "salt.utils.minions.CkMinions.check_minions"
#    ) as check_minions:
#        channel = salt.transport.tcp.TCPPubServerChannel(opts)
#        wrap = MagicMock()
#        crypt = MagicMock()
#        crypt.dumps.return_value = {"test": "value"}
#
#        secrets.return_value = {"aes": {"secret": None}}
#        crypticle.return_value = crypt
#        SyncWrapper.return_value = wrap
#        check_minions.return_value = {"minions": ["minion02"]}
#
#        # try simple publish with list tgt_type
#        channel.publish({"test": "value", "tgt_type": "list", "tgt": "minion02"})
#        payload = wrap.send.call_args[0][0]
#
#        # verify we send it with correct topic
#        assert "topic_lst" in payload
#        assert payload["topic_lst"] == ["minion02"]
#
#        # verify it was correctly calling check_minions
#        check_minions.assert_called_with("minion02", tgt_type="list")
=======
async def test_async_tcp_pub_channel_connect_publish_port(
    temp_salt_master, client_socket
):
    """
    test when publish_port is not 4506
    """
    opts = dict(
        temp_salt_master.config.copy(),
        master_uri="",
        master_ip="127.0.0.1",
        publish_port=1234,
        transport="tcp",
        acceptance_wait_time=5,
        acceptance_wait_time_max=5,
    )
    channel = salt.transport.tcp.AsyncTCPPubChannel(opts)
    patch_auth = MagicMock(return_value=True)
    patch_client_pool = MagicMock(spec=salt.transport.tcp.SaltMessageClientPool)
    with patch("salt.crypt.AsyncAuth.gen_token", patch_auth), patch(
        "salt.crypt.AsyncAuth.authenticated", patch_auth
    ), patch("salt.transport.tcp.SaltMessageClientPool", patch_client_pool):
        with channel:
            # We won't be able to succeed the connection because we're not mocking the tornado coroutine
            with pytest.raises(salt.exceptions.SaltClientError):
                await channel.connect()
    # The first call to the mock is the instance's __init__, and the first argument to those calls is the opts dict
    assert patch_client_pool.call_args[0][0]["publish_port"] == opts["publish_port"]


def test_tcp_pub_server_channel_publish_filtering(temp_salt_master):
    opts = dict(
        temp_salt_master.config.copy(),
        sign_pub_messages=False,
        transport="tcp",
        acceptance_wait_time=5,
        acceptance_wait_time_max=5,
    )
    with patch("salt.master.SMaster.secrets") as secrets, patch(
        "salt.crypt.Crypticle"
    ) as crypticle, patch("salt.utils.asynchronous.SyncWrapper") as SyncWrapper:
        channel = salt.transport.tcp.TCPPubServerChannel(opts)
        wrap = MagicMock()
        crypt = MagicMock()
        crypt.dumps.return_value = {"test": "value"}

        secrets.return_value = {"aes": {"secret": None}}
        crypticle.return_value = crypt
        SyncWrapper.return_value = wrap

        # try simple publish with glob tgt_type
        payload = channel.pack_publish(
            {"test": "value", "tgt_type": "glob", "tgt": "*"}
        )

        # verify we send it without any specific topic
        assert "topic_lst" not in payload

        # try simple publish with list tgt_type
        payload = channel.pack_publish(
            {"test": "value", "tgt_type": "list", "tgt": ["minion01"]}
        )

        # verify we send it with correct topic
        assert "topic_lst" in payload
        assert payload["topic_lst"] == ["minion01"]

        # try with syndic settings
        opts["order_masters"] = True
        payload = channel.pack_publish(
            {"test": "value", "tgt_type": "list", "tgt": ["minion01"]}
        )

        # verify we send it without topic for syndics
        assert "topic_lst" not in payload


def test_tcp_pub_server_channel_publish_filtering_str_list(temp_salt_master):
    opts = dict(
        temp_salt_master.config.copy(),
        transport="tcp",
        sign_pub_messages=False,
        acceptance_wait_time=5,
        acceptance_wait_time_max=5,
    )
    with patch("salt.master.SMaster.secrets") as secrets, patch(
        "salt.crypt.Crypticle"
    ) as crypticle, patch("salt.utils.asynchronous.SyncWrapper") as SyncWrapper, patch(
        "salt.utils.minions.CkMinions.check_minions"
    ) as check_minions:
        channel = salt.transport.tcp.TCPPubServerChannel(opts)
        wrap = MagicMock()
        crypt = MagicMock()
        crypt.dumps.return_value = {"test": "value"}

        secrets.return_value = {"aes": {"secret": None}}
        crypticle.return_value = crypt
        SyncWrapper.return_value = wrap
        check_minions.return_value = {"minions": ["minion02"]}

        # try simple publish with list tgt_type
        payload = channel.pack_publish(
            {"test": "value", "tgt_type": "list", "tgt": "minion02"}
        )

        # verify we send it with correct topic
        assert "topic_lst" in payload
        assert payload["topic_lst"] == ["minion02"]

        # verify it was correctly calling check_minions
        check_minions.assert_called_with("minion02", tgt_type="list")
>>>>>>> 064729c1


@pytest.fixture(scope="function")
def salt_message_client():
    io_loop_mock = MagicMock(spec=salt.ext.tornado.ioloop.IOLoop)
    io_loop_mock.call_later.side_effect = lambda *args, **kwargs: (args, kwargs)

    client = salt.transport.tcp.MessageClient(
        {}, "127.0.0.1", get_unused_localhost_port(), io_loop=io_loop_mock
    )

    try:
        yield client
    finally:
        client.close()


# XXX we don't reutnr a future anymore, this needs a different way of testing.
# def test_send_future_set_retry(salt_message_client):
#    future = salt_message_client.send({"some": "message"}, tries=10, timeout=30)
#
#    # assert we have proper props in future
#    assert future.tries == 10
#    assert future.timeout == 30
#    assert future.attempts == 0
#
#    # assert the timeout callback was created
#    assert len(salt_message_client.send_queue) == 1
#    message_id = salt_message_client.send_queue.pop()[0]
#
#    assert message_id in salt_message_client.send_timeout_map
#
#    timeout = salt_message_client.send_timeout_map[message_id]
#    assert timeout[0][0] == 30
#    assert timeout[0][2] == message_id
#    assert timeout[0][3] == {"some": "message"}
#
#    # try again, now with set future
#    future.attempts = 1
#
#    future = salt_message_client.send(
#        {"some": "message"}, tries=10, timeout=30, future=future
#    )
#
#    # assert we have proper props in future
#    assert future.tries == 10
#    assert future.timeout == 30
#    assert future.attempts == 1
#
#    # assert the timeout callback was created
#    assert len(salt_message_client.send_queue) == 1
#    message_id_new = salt_message_client.send_queue.pop()[0]
#
#    # check new message id is generated
#    assert message_id != message_id_new
#
#    assert message_id_new in salt_message_client.send_timeout_map
#
#    timeout = salt_message_client.send_timeout_map[message_id_new]
#    assert timeout[0][0] == 30
#    assert timeout[0][2] == message_id_new
#    assert timeout[0][3] == {"some": "message"}


# def test_timeout_message_retry(salt_message_client):
#    # verify send is triggered with first retry
#    msg = {"some": "message"}
#    future = salt_message_client.send(msg, tries=1, timeout=30)
#    assert future.attempts == 0
#
#    timeout = next(iter(salt_message_client.send_timeout_map.values()))
#    message_id_1 = timeout[0][2]
#    message_body_1 = timeout[0][3]
#
#    assert message_body_1 == msg
#
#    # trigger timeout callback
#    salt_message_client.timeout_message(message_id_1, message_body_1)
#
#    # assert send got called, yielding potentially new message id, but same message
#    future_new = next(iter(salt_message_client.send_future_map.values()))
#    timeout_new = next(iter(salt_message_client.send_timeout_map.values()))
#
#    message_id_2 = timeout_new[0][2]
#    message_body_2 = timeout_new[0][3]
#
#    assert future_new.attempts == 1
#    assert future.tries == future_new.tries
#    assert future.timeout == future_new.timeout
#
#    assert message_body_1 == message_body_2
#
#    # now try again, should not call send
#    with contextlib.suppress(salt.exceptions.SaltReqTimeoutError):
#        salt_message_client.timeout_message(message_id_2, message_body_2)
#        raise future_new.exception()
#
#    # assert it's really "consumed"
#    assert message_id_2 not in salt_message_client.send_future_map
#    assert message_id_2 not in salt_message_client.send_timeout_map


def test_timeout_message_unknown_future(salt_message_client):
    #    # test we don't fail on unknown message_id
    #    salt_message_client.timeout_message(-1, "message")

    # if we do have the actual future stored under the id, but it's none
    # we shouldn't fail as well
    message_id = 1
    future = salt.ext.tornado.concurrent.Future()
    future.attempts = 1
    future.tries = 1
    salt_message_client.send_future_map[message_id] = future

    salt_message_client.timeout_message(message_id, "message")

    assert message_id not in salt_message_client.send_future_map


def xtest_client_reconnect_backoff(client_socket):
    opts = {"tcp_reconnect_backoff": 5}

    client = salt.transport.tcp.MessageClient(
        opts, client_socket.listen_on, client_socket.port
    )

    def _sleep(t):
        client.close()
        assert t == 5
        return
        # return salt.ext.tornado.gen.sleep()

    @salt.ext.tornado.gen.coroutine
    def connect(*args, **kwargs):
        raise Exception("err")

    client._tcp_client.connect = connect

    try:
        with patch("salt.ext.tornado.gen.sleep", side_effect=_sleep):
            client.io_loop.run_sync(client.connect)
    finally:
        client.close()<|MERGE_RESOLUTION|>--- conflicted
+++ resolved
@@ -2,6 +2,7 @@
 
 import attr
 import pytest
+import salt.channel.server
 import salt.exceptions
 import salt.ext.tornado
 import salt.transport.tcp
@@ -79,86 +80,6 @@
         orig_loop.close(all_fds=True)
 
 
-<<<<<<< HEAD
-# XXX: Test channel for this
-# def test_tcp_pub_server_channel_publish_filtering(temp_salt_master):
-#    opts = dict(
-#        temp_salt_master.config.copy(),
-#        sign_pub_messages=False,
-#        transport="tcp",
-#        acceptance_wait_time=5,
-#        acceptance_wait_time_max=5,
-#    )
-#    with patch("salt.master.SMaster.secrets") as secrets, patch(
-#        "salt.crypt.Crypticle"
-#    ) as crypticle, patch("salt.utils.asynchronous.SyncWrapper") as SyncWrapper:
-#        channel = salt.transport.tcp.TCPPubServerChannel(opts)
-#        wrap = MagicMock()
-#        crypt = MagicMock()
-#        crypt.dumps.return_value = {"test": "value"}
-#
-#        secrets.return_value = {"aes": {"secret": None}}
-#        crypticle.return_value = crypt
-#        SyncWrapper.return_value = wrap
-#
-#        # try simple publish with glob tgt_type
-#        channel.publish({"test": "value", "tgt_type": "glob", "tgt": "*"})
-#        payload = wrap.send.call_args[0][0]
-#
-#        # verify we send it without any specific topic
-#        assert "topic_lst" not in payload
-#
-#        # try simple publish with list tgt_type
-#        channel.publish({"test": "value", "tgt_type": "list", "tgt": ["minion01"]})
-#        payload = wrap.send.call_args[0][0]
-#
-#        # verify we send it with correct topic
-#        assert "topic_lst" in payload
-#        assert payload["topic_lst"] == ["minion01"]
-#
-#        # try with syndic settings
-#        opts["order_masters"] = True
-#        channel.publish({"test": "value", "tgt_type": "list", "tgt": ["minion01"]})
-#        payload = wrap.send.call_args[0][0]
-#
-#        # verify we send it without topic for syndics
-#        assert "topic_lst" not in payload
-
-
-# def test_tcp_pub_server_channel_publish_filtering_str_list(temp_salt_master):
-#    opts = dict(
-#        temp_salt_master.config.copy(),
-#        transport="tcp",
-#        sign_pub_messages=False,
-#        acceptance_wait_time=5,
-#        acceptance_wait_time_max=5,
-#    )
-#    with patch("salt.master.SMaster.secrets") as secrets, patch(
-#        "salt.crypt.Crypticle"
-#    ) as crypticle, patch("salt.utils.asynchronous.SyncWrapper") as SyncWrapper, patch(
-#        "salt.utils.minions.CkMinions.check_minions"
-#    ) as check_minions:
-#        channel = salt.transport.tcp.TCPPubServerChannel(opts)
-#        wrap = MagicMock()
-#        crypt = MagicMock()
-#        crypt.dumps.return_value = {"test": "value"}
-#
-#        secrets.return_value = {"aes": {"secret": None}}
-#        crypticle.return_value = crypt
-#        SyncWrapper.return_value = wrap
-#        check_minions.return_value = {"minions": ["minion02"]}
-#
-#        # try simple publish with list tgt_type
-#        channel.publish({"test": "value", "tgt_type": "list", "tgt": "minion02"})
-#        payload = wrap.send.call_args[0][0]
-#
-#        # verify we send it with correct topic
-#        assert "topic_lst" in payload
-#        assert payload["topic_lst"] == ["minion02"]
-#
-#        # verify it was correctly calling check_minions
-#        check_minions.assert_called_with("minion02", tgt_type="list")
-=======
 async def test_async_tcp_pub_channel_connect_publish_port(
     temp_salt_master, client_socket
 ):
@@ -167,25 +88,25 @@
     """
     opts = dict(
         temp_salt_master.config.copy(),
-        master_uri="",
+        master_uri="tcp://127.0.0.1:1234",
         master_ip="127.0.0.1",
         publish_port=1234,
         transport="tcp",
         acceptance_wait_time=5,
         acceptance_wait_time_max=5,
     )
-    channel = salt.transport.tcp.AsyncTCPPubChannel(opts)
     patch_auth = MagicMock(return_value=True)
-    patch_client_pool = MagicMock(spec=salt.transport.tcp.SaltMessageClientPool)
+    transport = MagicMock(spec=salt.transport.tcp.TCPPubClient)
     with patch("salt.crypt.AsyncAuth.gen_token", patch_auth), patch(
         "salt.crypt.AsyncAuth.authenticated", patch_auth
-    ), patch("salt.transport.tcp.SaltMessageClientPool", patch_client_pool):
+    ), patch("salt.transport.tcp.TCPPubClient", transport):
+        channel = salt.channel.client.AsyncPubChannel.factory(opts)
         with channel:
             # We won't be able to succeed the connection because we're not mocking the tornado coroutine
             with pytest.raises(salt.exceptions.SaltClientError):
                 await channel.connect()
     # The first call to the mock is the instance's __init__, and the first argument to those calls is the opts dict
-    assert patch_client_pool.call_args[0][0]["publish_port"] == opts["publish_port"]
+    assert channel.transport.connect.call_args[0][0] == opts["publish_port"]
 
 
 def test_tcp_pub_server_channel_publish_filtering(temp_salt_master):
@@ -199,7 +120,7 @@
     with patch("salt.master.SMaster.secrets") as secrets, patch(
         "salt.crypt.Crypticle"
     ) as crypticle, patch("salt.utils.asynchronous.SyncWrapper") as SyncWrapper:
-        channel = salt.transport.tcp.TCPPubServerChannel(opts)
+        channel = salt.channel.server.PubServerChannel.factory(opts)
         wrap = MagicMock()
         crypt = MagicMock()
         crypt.dumps.return_value = {"test": "value"}
@@ -209,15 +130,16 @@
         SyncWrapper.return_value = wrap
 
         # try simple publish with glob tgt_type
-        payload = channel.pack_publish(
+        payload = channel.wrap_payload(
             {"test": "value", "tgt_type": "glob", "tgt": "*"}
         )
 
         # verify we send it without any specific topic
-        assert "topic_lst" not in payload
+        assert "topic_lst" in payload
+        assert payload["topic_lst"] == []  # "minion01"]
 
         # try simple publish with list tgt_type
-        payload = channel.pack_publish(
+        payload = channel.wrap_payload(
             {"test": "value", "tgt_type": "list", "tgt": ["minion01"]}
         )
 
@@ -227,7 +149,8 @@
 
         # try with syndic settings
         opts["order_masters"] = True
-        payload = channel.pack_publish(
+        channel = salt.channel.server.PubServerChannel.factory(opts)
+        payload = channel.wrap_payload(
             {"test": "value", "tgt_type": "list", "tgt": ["minion01"]}
         )
 
@@ -248,7 +171,7 @@
     ) as crypticle, patch("salt.utils.asynchronous.SyncWrapper") as SyncWrapper, patch(
         "salt.utils.minions.CkMinions.check_minions"
     ) as check_minions:
-        channel = salt.transport.tcp.TCPPubServerChannel(opts)
+        channel = salt.channel.server.PubServerChannel.factory(opts)
         wrap = MagicMock()
         crypt = MagicMock()
         crypt.dumps.return_value = {"test": "value"}
@@ -259,7 +182,7 @@
         check_minions.return_value = {"minions": ["minion02"]}
 
         # try simple publish with list tgt_type
-        payload = channel.pack_publish(
+        payload = channel.wrap_payload(
             {"test": "value", "tgt_type": "list", "tgt": "minion02"}
         )
 
@@ -269,7 +192,6 @@
 
         # verify it was correctly calling check_minions
         check_minions.assert_called_with("minion02", tgt_type="list")
->>>>>>> 064729c1
 
 
 @pytest.fixture(scope="function")
