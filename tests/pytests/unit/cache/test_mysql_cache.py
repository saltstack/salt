"""
unit tests for the mysql_cache cache
"""


import logging

import pytest
import salt.cache.mysql_cache as mysql_cache
import salt.payload
import salt.utils.files
from salt.exceptions import SaltCacheError
from tests.support.mock import MagicMock, call, patch

log = logging.getLogger(__name__)

pytestmark = [
    pytest.mark.skipif(
        mysql_cache.MySQLdb is None, reason="No python mysql client installed."
    )
]


@pytest.fixture
def configure_loader_modules():
    return {mysql_cache: {}}


@pytest.fixture
def master_config():
    opts = salt.config.DEFAULT_MASTER_OPTS.copy()
    opts["__role"] = "master"
    return opts


def test_run_query():
    """
    Tests that a SaltCacheError is raised when there is a problem writing to the
    cache file.
    """
    with patch("MySQLdb.connect", MagicMock()) as mock_connect:
        expected_calls = call.cursor().execute("SELECT 1;")
        mysql_cache.run_query(conn=mock_connect, query="SELECT 1;")
        mock_connect.assert_has_calls((expected_calls,), True)


def test_store(master_config):
    """
    Tests that the store function writes the data to the serializer for storage.
    """

    mock_connect_client = MagicMock()
    with patch.object(mysql_cache, "_init_client") as mock_init_client:
        with patch.dict(
            mysql_cache.__context__,
            {
                "mysql_table_name": "salt",
                "mysql_client": mock_connect_client,
            },
        ):
            with patch.object(mysql_cache, "run_query") as mock_run_query:
                mock_run_query.return_value = (MagicMock(), 1)

                expected_calls = [
                    call(
                        mock_connect_client,
                        "REPLACE INTO salt (bank, etcd_key, data) values(%s,%s,%s)",
                        args=("minions/minion", "key1", b"\xa4data"),
                    )
                ]

                try:
                    mysql_cache.store(bank="minions/minion", key="key1", data="data")
                except SaltCacheError:
                    pytest.fail("This test should not raise an exception")
                mock_run_query.assert_has_calls(expected_calls, True)

            with patch.object(mysql_cache, "run_query") as mock_run_query:
                mock_run_query.return_value = (MagicMock(), 2)

                expected_calls = [
                    call(
                        mock_connect_client,
                        "REPLACE INTO salt (bank, etcd_key, data) values(%s,%s,%s)",
                        args=("minions/minion", "key2", b"\xa4data"),
                    )
                ]

                try:
                    mysql_cache.store(bank="minions/minion", key="key2", data="data")
                except SaltCacheError:
                    pytest.fail("This test should not raise an exception")
                mock_run_query.assert_has_calls(expected_calls, True)

            with patch.object(mysql_cache, "run_query") as mock_run_query:
                mock_run_query.return_value = (MagicMock(), 0)
                with pytest.raises(SaltCacheError) as exc_info:
                    mysql_cache.store(bank="minions/minion", key="data", data="data")
                expected = "Error storing minions/minion data returned 0"
                assert expected in str(exc_info.value)


def test_fetch(master_config):
    """
    Tests that the fetch function reads the data from the serializer for storage.
    """

    with patch.object(mysql_cache, "_init_client") as mock_init_client:
        with patch("MySQLdb.connect") as mock_connect:
            mock_connection = mock_connect.return_value
            cursor = mock_connection.cursor.return_value
            cursor.fetchone.return_value = (b"\xa5hello",)

            with patch.dict(
                mysql_cache.__context__,
                {
                    "mysql_client": mock_connection,
                    "mysql_table_name": "salt",
                },
            ):
                ret = mysql_cache.fetch(bank="bank", key="key")
                assert ret == "hello"


def test_flush():
    """
    Tests the flush function in mysql_cache.
    """
    mock_connect_client = MagicMock()
    with patch.object(mysql_cache, "_init_client") as mock_init_client:
        with patch.dict(
            mysql_cache.__context__,
            {"mysql_client": mock_connect_client, "mysql_table_name": "salt"},
        ):
            with patch.object(mysql_cache, "run_query") as mock_run_query:

                expected_calls = [
<<<<<<< HEAD
                    call(
                        mock_connect_client,
                        "DELETE FROM salt WHERE bank=%s",
                        args=("bank",),
                    ),
=======
                    call(mock_connect_client, "DELETE FROM salt WHERE bank='bank'")
>>>>>>> 6d1db5ea
                ]
                mock_run_query.return_value = (MagicMock(), "")
                mysql_cache.flush(bank="bank")
                mock_run_query.assert_has_calls(expected_calls, True)

                expected_calls = [
                    call(
                        mock_connect_client,
                        "DELETE FROM salt WHERE bank=%s AND etcd_key=%s",
                        args=("bank", "key"),
                    )
                ]
                mysql_cache.flush(bank="bank", key="key")
                mock_run_query.assert_has_calls(expected_calls, True)


def test_init_client(master_config):
    """
    Tests that the _init_client places the correct information in __context__
    """
    with patch.dict(
        mysql_cache.__opts__,
        {"mysql.max_allowed_packet": 100000},
    ):
        with patch.object(mysql_cache, "_create_table") as mock_create_table:
            mysql_cache._init_client()

            assert "mysql_table_name" in mysql_cache.__context__
            assert mysql_cache.__context__["mysql_table_name"] == "salt"

            assert "mysql_kwargs" in mysql_cache.__context__
            assert mysql_cache.__context__["mysql_kwargs"]["autocommit"]
            assert mysql_cache.__context__["mysql_kwargs"]["host"] == "127.0.0.1"
            assert mysql_cache.__context__["mysql_kwargs"]["db"] == "salt_cache"
            assert mysql_cache.__context__["mysql_kwargs"]["port"] == 3306
            assert (
                mysql_cache.__context__["mysql_kwargs"]["max_allowed_packet"] == 100000
            )

    with patch.dict(
        mysql_cache.__opts__,
        {
            "mysql.max_allowed_packet": 100000,
            "mysql.db": "salt_mysql_db",
            "mysql.host": "mysql-host",
        },
    ):
        with patch.object(mysql_cache, "_create_table") as mock_create_table:
            mysql_cache._init_client()

            assert "mysql_table_name" in mysql_cache.__context__
            assert mysql_cache.__context__["mysql_table_name"] == "salt"

            assert "mysql_kwargs" in mysql_cache.__context__
            assert mysql_cache.__context__["mysql_kwargs"]["autocommit"]
            assert mysql_cache.__context__["mysql_kwargs"]["host"] == "mysql-host"
            assert mysql_cache.__context__["mysql_kwargs"]["db"] == "salt_mysql_db"
            assert mysql_cache.__context__["mysql_kwargs"]["port"] == 3306
            assert (
                mysql_cache.__context__["mysql_kwargs"]["max_allowed_packet"] == 100000
            )


def test_create_table(master_config):
    """
    Tests that the _create_table
    """

    mock_connect_client = MagicMock()
    with patch.dict(
        mysql_cache.__context__,
        {
            "mysql_table_name": "salt",
            "mysql_client": mock_connect_client,
            "mysql_kwargs": {"db": "salt_cache"},
        },
    ):
        with patch.object(mysql_cache, "run_query") as mock_run_query:
            mock_run_query.return_value = (MagicMock(), 1)

            sql_call = """CREATE TABLE IF NOT EXISTS salt (
      bank CHAR(255),
      etcd_key CHAR(255),
      data MEDIUMBLOB,
      last_update TIMESTAMP NOT NULL
                  DEFAULT CURRENT_TIMESTAMP
                  ON UPDATE CURRENT_TIMESTAMP,
      PRIMARY KEY(bank, etcd_key)
    );"""
            expected_calls = [call(mock_connect_client, sql_call)]
            try:
                mysql_cache._create_table()
            except SaltCacheError:
                pytest.fail("This test should not raise an exception")
            mock_run_query.assert_has_calls(expected_calls, True)<|MERGE_RESOLUTION|>--- conflicted
+++ resolved
@@ -135,15 +135,11 @@
             with patch.object(mysql_cache, "run_query") as mock_run_query:
 
                 expected_calls = [
-<<<<<<< HEAD
                     call(
                         mock_connect_client,
                         "DELETE FROM salt WHERE bank=%s",
                         args=("bank",),
                     ),
-=======
-                    call(mock_connect_client, "DELETE FROM salt WHERE bank='bank'")
->>>>>>> 6d1db5ea
                 ]
                 mock_run_query.return_value = (MagicMock(), "")
                 mysql_cache.flush(bank="bank")
