--- conflicted
+++ resolved
@@ -51,10 +51,6 @@
     HAS_GITHUB = False
 
 SALT_GIT_URL = 'https://github.com/saltstack/salt.git'
-<<<<<<< HEAD
-
-=======
->>>>>>> 9d0722d6
 
 
 def build_pillar_data(options):
@@ -165,13 +161,8 @@
                 'SALT_PR_GIT_URL={0}'.format(PR.head.repo.clone_url),
                 'SALT_PR_GIT_COMMIT={0}'.format(PR.head.sha)
             ])
-<<<<<<< HEAD
-            options.salt_url = PR.head.repo.clone_url
-            options.commit = PR.head.sha
-=======
             options.test_git_url = PR.head.repo.clone_url
             options.test_git_commit = PR.head.sha
->>>>>>> 9d0722d6
         except ValueError:
             print('# Failed to get the PR id from the environment')
 
@@ -372,37 +363,6 @@
     sys.stdout.flush()
     time.sleep(5)
 
-<<<<<<< HEAD
-    # Do we need extra setup?
-    if opts.salt_url != SALT_GIT_URL:
-        cmds = (
-            'salt -t 100 {vm_name} git.remote_set /testing name={0!r} url={1!r}'.format(
-                'upstream',
-                SALT_GIT_URL,
-                vm_name=vm_name
-            ),
-            'salt -t 100 {vm_name} git.fetch /testing \'upstream --tags\''.format(
-                vm_name=vm_name
-            )
-        )
-        for cmd in cmds:
-            print('Running CMD: {0}'.format(cmd))
-            sys.stdout.flush()
-
-            proc = subprocess.Popen(
-                cmd,
-                shell=True,
-                stdout=subprocess.PIPE,
-                stderr=subprocess.STDOUT,
-            )
-            stdout, _ = proc.communicate()
-
-            if stdout:
-                print(stdout)
-            sys.stdout.flush()
-
-    # Run tests here
-=======
     if opts.bootstrap_salt_commit is not None:
         # Let's find out if the installed version matches the passed in pillar
         # information
@@ -451,7 +411,6 @@
 
     # Run preparation SLS
     time.sleep(3)
->>>>>>> 9d0722d6
     cmd = (
         'salt -t 1800 {target} state.sls {prep_sls} pillar="{pillar}" '
         '--no-color'.format(
