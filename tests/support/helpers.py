# -*- coding: utf-8 -*-
'''
    :copyright: Copyright 2013-2017 by the SaltStack Team, see AUTHORS for more details.
    :license: Apache 2.0, see LICENSE for more details.


    tests.support.helpers
    ~~~~~~~~~~~~~~~~~~~~~

    Test support helpers
'''
# pylint: disable=repr-flag-used-in-string,wrong-import-order

# Import Python libs
from __future__ import absolute_import, print_function, unicode_literals
import base64
import errno
import functools
import inspect
import logging
import os
import random
import shutil
import signal
import socket
import string
import subprocess
import sys
import tempfile
import textwrap
import threading
import time
import tornado.ioloop
import tornado.web
import types

# Import 3rd-party libs
import psutil  # pylint: disable=3rd-party-module-not-gated
from salt.ext import six
from salt.ext.six.moves import range, builtins  # pylint: disable=import-error,redefined-builtin
try:
    from pytestsalt.utils import get_unused_localhost_port  # pylint: disable=unused-import
except ImportError:
    def get_unused_localhost_port():
        '''
        Return a random unused port on localhost
        '''
        usock = socket.socket(family=socket.AF_INET, type=socket.SOCK_STREAM)
        usock.bind(('127.0.0.1', 0))
        port = usock.getsockname()[1]
        usock.close()
        return port

# Import Salt Tests Support libs
from tests.support.unit import skip, _id
from tests.support.mock import patch
from tests.support.paths import FILES, TMP

# Import Salt libs
import salt.utils.files
import salt.utils.platform
import salt.utils.stringutils

if salt.utils.platform.is_windows():
    import salt.utils.win_functions
else:
    import pwd

log = logging.getLogger(__name__)

HAS_SYMLINKS = None


def no_symlinks():
    '''
    Check if git is installed and has symlinks enabled in the configuration.
    '''
    global HAS_SYMLINKS
    if HAS_SYMLINKS is not None:
        return not HAS_SYMLINKS
    output = ''
    try:
        output = subprocess.Popen(
            ['git', 'config', '--get', 'core.symlinks'],
            cwd=TMP,
            stdout=subprocess.PIPE).communicate()[0]
    except OSError as exc:
        if exc.errno != errno.ENOENT:
            raise
    except subprocess.CalledProcessError:
        # git returned non-zero status
        pass
    HAS_SYMLINKS = False
    if output.strip() == 'true':
        HAS_SYMLINKS = True
    return not HAS_SYMLINKS


def destructiveTest(caller):
    '''
    Mark a test case as a destructive test for example adding or removing users
    from your system.

    .. code-block:: python

        class MyTestCase(TestCase):

            @destructiveTest
            def test_create_user(self):
                pass
    '''
    if inspect.isclass(caller):
        # We're decorating a class
        old_setup = getattr(caller, 'setUp', None)

        def setUp(self, *args, **kwargs):
            if os.environ.get('DESTRUCTIVE_TESTS', 'False').lower() == 'false':
                self.skipTest('Destructive tests are disabled')
            if old_setup is not None:
                old_setup(self, *args, **kwargs)
        caller.setUp = setUp
        return caller

    # We're simply decorating functions
    @functools.wraps(caller)
    def wrap(cls):
        if os.environ.get('DESTRUCTIVE_TESTS', 'False').lower() == 'false':
            cls.skipTest('Destructive tests are disabled')
        return caller(cls)
    return wrap


def expensiveTest(caller):
    '''
    Mark a test case as an expensive test, for example, a test which can cost
    money(Salt's cloud provider tests).

    .. code-block:: python

        class MyTestCase(TestCase):

            @expensiveTest
            def test_create_user(self):
                pass
    '''
    if inspect.isclass(caller):
        # We're decorating a class
        old_setup = getattr(caller, 'setUp', None)

        def setUp(self, *args, **kwargs):
            if os.environ.get('EXPENSIVE_TESTS', 'False').lower() == 'false':
                self.skipTest('Expensive tests are disabled')
            if old_setup is not None:
                old_setup(self, *args, **kwargs)
        caller.setUp = setUp
        return caller

    # We're simply decorating functions
    @functools.wraps(caller)
    def wrap(cls):
        if os.environ.get('EXPENSIVE_TESTS', 'False').lower() == 'false':
            cls.skipTest('Expensive tests are disabled')
        return caller(cls)
    return wrap


def flaky(caller=None, condition=True):
    '''
    Mark a test as flaky. The test will attempt to run five times,
    looking for a successful run. After an immediate second try,
    it will use an exponential backoff starting with one second.

    .. code-block:: python

        class MyTestCase(TestCase):

        @flaky
        def test_sometimes_works(self):
            pass
    '''
    if caller is None:
        return functools.partial(flaky, condition=condition)

    if isinstance(condition, bool) and condition is False:
        # Don't even decorate
        return caller
    elif callable(condition):
        if condition() is False:
            # Don't even decorate
            return caller

    if inspect.isclass(caller):
        attrs = [n for n in dir(caller) if n.startswith('test_')]
        for attrname in attrs:
            try:
                function = getattr(caller, attrname)
                if not inspect.isfunction(function) and not inspect.ismethod(function):
                    continue
                setattr(caller, attrname, flaky(caller=function, condition=condition))
            except Exception as exc:
                log.exception(exc)
                continue
        return caller

    @functools.wraps(caller)
    def wrap(cls):
        for attempt in range(0, 4):
            try:
                return caller(cls)
            except Exception as exc:
                if attempt >= 3:
<<<<<<< HEAD
                    if six.PY2:
                        raise
                    else:
                        raise exc
=======
                    six.reraise(*sys.exc_info())
>>>>>>> 295e4fb1
                backoff_time = attempt ** 2
                log.info(
                    'Found Exception. Waiting %s seconds to retry.',
                    backoff_time
                )
                time.sleep(backoff_time)
        return cls
    return wrap


def requires_sshd_server(caller):
    '''
    Mark a test as requiring the tests SSH daemon running.

    .. code-block:: python

        class MyTestCase(TestCase):

            @requiresSshdServer
            def test_create_user(self):
                pass
    '''
    if inspect.isclass(caller):
        # We're decorating a class
        old_setup = getattr(caller, 'setUp', None)

        def setUp(self, *args, **kwargs):
            if os.environ.get('SSH_DAEMON_RUNNING', 'False').lower() == 'false':
                self.skipTest('SSH tests are disabled')
            if old_setup is not None:
                old_setup(self, *args, **kwargs)
        caller.setUp = setUp
        return caller

    # We're simply decorating functions
    @functools.wraps(caller)
    def wrap(cls):
        if os.environ.get('SSH_DAEMON_RUNNING', 'False').lower() == 'false':
            cls.skipTest('SSH tests are disabled')
        return caller(cls)
    return wrap


class RedirectStdStreams(object):
    '''
    Temporarily redirect system output to file like objects.
    Default is to redirect to `os.devnull`, which just mutes output, `stdout`
    and `stderr`.
    '''

    def __init__(self, stdout=None, stderr=None):
        # Late import
        import salt.utils.files
        if stdout is None:
            stdout = salt.utils.files.fopen(os.devnull, 'w')  # pylint: disable=resource-leakage
        if stderr is None:
            stderr = salt.utils.files.fopen(os.devnull, 'w')  # pylint: disable=resource-leakage

        self.__stdout = stdout
        self.__stderr = stderr
        self.__redirected = False
        self.patcher = patch.multiple(sys, stderr=self.__stderr, stdout=self.__stdout)

    def __enter__(self):
        self.redirect()
        return self

    def __exit__(self, exc_type, exc_value, traceback):
        self.unredirect()

    def redirect(self):
        self.old_stdout = sys.stdout
        self.old_stdout.flush()
        self.old_stderr = sys.stderr
        self.old_stderr.flush()
        self.patcher.start()
        self.__redirected = True

    def unredirect(self):
        if not self.__redirected:
            return
        try:
            self.__stdout.flush()
            self.__stdout.close()
        except ValueError:
            # already closed?
            pass
        try:
            self.__stderr.flush()
            self.__stderr.close()
        except ValueError:
            # already closed?
            pass
        self.patcher.stop()

    def flush(self):
        if self.__redirected:
            try:
                self.__stdout.flush()
            except Exception:
                pass
            try:
                self.__stderr.flush()
            except Exception:
                pass


class TestsLoggingHandler(object):
    '''
    Simple logging handler which can be used to test if certain logging
    messages get emitted or not:

    .. code-block:: python

        with TestsLoggingHandler() as handler:
            # (...)               Do what ever you wish here
            handler.messages    # here are the emitted log messages

    '''
    def __init__(self, level=0, format='%(levelname)s:%(message)s'):
        self.level = level
        self.format = format
        self.activated = False
        self.prev_logging_level = None

    def activate(self):
        class Handler(logging.Handler):
            def __init__(self, level):
                logging.Handler.__init__(self, level)
                self.messages = []

            def emit(self, record):
                self.messages.append(self.format(record))

        self.handler = Handler(self.level)
        formatter = logging.Formatter(self.format)
        self.handler.setFormatter(formatter)
        logging.root.addHandler(self.handler)
        self.activated = True
        # Make sure we're running with the lowest logging level with our
        # tests logging handler
        current_logging_level = logging.root.getEffectiveLevel()
        if current_logging_level > logging.DEBUG:
            self.prev_logging_level = current_logging_level
            logging.root.setLevel(0)

    def deactivate(self):
        if not self.activated:
            return
        logging.root.removeHandler(self.handler)
        # Restore previous logging level if changed
        if self.prev_logging_level is not None:
            logging.root.setLevel(self.prev_logging_level)

    @property
    def messages(self):
        if not self.activated:
            return []
        return self.handler.messages

    def clear(self):
        self.handler.messages = []

    def __enter__(self):
        self.activate()
        return self

    def __exit__(self, type, value, traceback):
        self.deactivate()
        self.activated = False

    # Mimic some handler attributes and methods
    @property
    def lock(self):
        if self.activated:
            return self.handler.lock

    def createLock(self):
        if self.activated:
            return self.handler.createLock()

    def acquire(self):
        if self.activated:
            return self.handler.acquire()

    def release(self):
        if self.activated:
            return self.handler.release()


def relative_import(import_name, relative_from='../'):
    '''
    Update sys.path to include `relative_from` before importing `import_name`
    '''
    try:
        return __import__(import_name)
    except ImportError:
        previous_frame = inspect.getframeinfo(inspect.currentframe().f_back)
        sys.path.insert(
            0, os.path.realpath(
                os.path.join(
                    os.path.abspath(
                        os.path.dirname(previous_frame.filename)
                    ),
                    relative_from
                )
            )
        )
    return __import__(import_name)


class ForceImportErrorOn(object):
    '''
    This class is meant to be used in mock'ed test cases which require an
    ``ImportError`` to be raised.

    >>> import os.path
    >>> with ForceImportErrorOn('os.path'):
    ...     import os.path
    ...
    Traceback (most recent call last):
      File "<stdin>", line 2, in <module>
      File "salttesting/helpers.py", line 263, in __import__
        'Forced ImportError raised for {0!r}'.format(name)
    ImportError: Forced ImportError raised for 'os.path'
    >>>


    >>> with ForceImportErrorOn(('os', 'path')):
    ...     import os.path
    ...     sys.modules.pop('os', None)
    ...     from os import path
    ...
    <module 'os' from '/usr/lib/python2.7/os.pyc'>
    Traceback (most recent call last):
      File "<stdin>", line 4, in <module>
      File "salttesting/helpers.py", line 288, in __fake_import__
        name, ', '.join(fromlist)
    ImportError: Forced ImportError raised for 'from os import path'
    >>>


    >>> with ForceImportErrorOn(('os', 'path'), 'os.path'):
    ...     import os.path
    ...     sys.modules.pop('os', None)
    ...     from os import path
    ...
    Traceback (most recent call last):
      File "<stdin>", line 2, in <module>
      File "salttesting/helpers.py", line 281, in __fake_import__
        'Forced ImportError raised for {0!r}'.format(name)
    ImportError: Forced ImportError raised for 'os.path'
    >>>
    '''
    def __init__(self, *module_names):
        self.__module_names = {}
        for entry in module_names:
            if isinstance(entry, (list, tuple)):
                modname = entry[0]
                self.__module_names[modname] = set(entry[1:])
            else:
                self.__module_names[entry] = None
        self.__original_import = builtins.__import__
        self.patcher = patch.object(builtins, '__import__', self.__fake_import__)

    def patch_import_function(self):
        self.patcher.start()

    def restore_import_funtion(self):
        self.patcher.stop()

    def __fake_import__(self,
                        name,
                        globals_={} if six.PY2 else None,
                        locals_={} if six.PY2 else None,
                        fromlist=[] if six.PY2 else (),
                        level=-1 if six.PY2 else 0):
        if name in self.__module_names:
            importerror_fromlist = self.__module_names.get(name)
            if importerror_fromlist is None:
                raise ImportError(
                    'Forced ImportError raised for {0!r}'.format(name)
                )

            if importerror_fromlist.intersection(set(fromlist)):
                raise ImportError(
                    'Forced ImportError raised for {0!r}'.format(
                        'from {0} import {1}'.format(
                            name, ', '.join(fromlist)
                        )
                    )
                )
        return self.__original_import(name, globals_, locals_, fromlist, level)

    def __enter__(self):
        self.patch_import_function()
        return self

    def __exit__(self, exc_type, exc_value, traceback):
        self.restore_import_funtion()


class MockWraps(object):
    '''
    Helper class to be used with the mock library.
    To be used in the ``wraps`` keyword of ``Mock`` or ``MagicMock`` where you
    want to trigger a side effect for X times, and afterwards, call the
    original and un-mocked method.

    As an example:

    >>> def original():
    ...     print 'original'
    ...
    >>> def side_effect():
    ...     print 'side effect'
    ...
    >>> mw = MockWraps(original, 2, side_effect)
    >>> mw()
    side effect
    >>> mw()
    side effect
    >>> mw()
    original
    >>>

    '''
    def __init__(self, original, expected_failures, side_effect):
        self.__original = original
        self.__expected_failures = expected_failures
        self.__side_effect = side_effect
        self.__call_counter = 0

    def __call__(self, *args, **kwargs):
        try:
            if self.__call_counter < self.__expected_failures:
                if isinstance(self.__side_effect, types.FunctionType):
                    return self.__side_effect()
                raise self.__side_effect
            return self.__original(*args, **kwargs)
        finally:
            self.__call_counter += 1


def requires_network(only_local_network=False):
    '''
    Simple decorator which is supposed to skip a test case in case there's no
    network connection to the internet.
    '''
    def decorator(func):
        @functools.wraps(func)
        def wrapper(cls):
            has_local_network = False
            # First lets try if we have a local network. Inspired in
            # verify_socket
            try:
                pubsock = socket.socket(socket.AF_INET, socket.SOCK_STREAM)
                retsock = socket.socket(socket.AF_INET, socket.SOCK_STREAM)
                pubsock.setsockopt(socket.SOL_SOCKET, socket.SO_REUSEADDR, 1)
                pubsock.bind(('', 18000))
                pubsock.close()
                retsock.setsockopt(socket.SOL_SOCKET, socket.SO_REUSEADDR, 1)
                retsock.bind(('', 18001))
                retsock.close()
                has_local_network = True
            except socket.error:
                # I wonder if we just have IPV6 support?
                try:
                    pubsock = socket.socket(socket.AF_INET6, socket.SOCK_STREAM)
                    retsock = socket.socket(socket.AF_INET6, socket.SOCK_STREAM)
                    pubsock.setsockopt(
                        socket.SOL_SOCKET, socket.SO_REUSEADDR, 1
                    )
                    pubsock.bind(('', 18000))
                    pubsock.close()
                    retsock.setsockopt(
                        socket.SOL_SOCKET, socket.SO_REUSEADDR, 1
                    )
                    retsock.bind(('', 18001))
                    retsock.close()
                    has_local_network = True
                except socket.error:
                    # Let's continue
                    pass

            if only_local_network is True:
                if has_local_network is False:
                    # Since we're only supposed to check local network, and no
                    # local network was detected, skip the test
                    cls.skipTest('No local network was detected')
                return func(cls)

            # We are using the google.com DNS records as numerical IPs to avoid
            # DNS lookups which could greatly slow down this check
            for addr in ('173.194.41.198', '173.194.41.199', '173.194.41.200',
                         '173.194.41.201', '173.194.41.206', '173.194.41.192',
                         '173.194.41.193', '173.194.41.194', '173.194.41.195',
                         '173.194.41.196', '173.194.41.197'):
                sock = socket.socket(socket.AF_INET, socket.SOCK_STREAM)
                try:
                    sock.settimeout(0.25)
                    sock.connect((addr, 80))
                    # We connected? Stop the loop
                    break
                except socket.error:
                    # Let's check the next IP
                    continue
                else:
                    cls.skipTest('No internet network connection was detected')
                finally:
                    sock.close()
            return func(cls)
        return wrapper
    return decorator


def with_system_user(username, on_existing='delete', delete=True, password=None):
    '''
    Create and optionally destroy a system user to be used within a test
    case. The system user is created using the ``user`` salt module.

    The decorated testcase function must accept 'username' as an argument.

    :param username: The desired username for the system user.
    :param on_existing: What to do when the desired username is taken. The
      available options are:

      * nothing: Do nothing, act as if the user was created.
      * delete: delete and re-create the existing user
      * skip: skip the test case
    '''
    if on_existing not in ('nothing', 'delete', 'skip'):
        raise RuntimeError(
            'The value of \'on_existing\' can only be one of, '
            '\'nothing\', \'delete\' and \'skip\''
        )

    if not isinstance(delete, bool):
        raise RuntimeError(
            'The value of \'delete\' can only be \'True\' or \'False\''
        )

    def decorator(func):

        @functools.wraps(func)
        def wrap(cls):

            # Let's add the user to the system.
            log.debug('Creating system user {0!r}'.format(username))
            kwargs = {'timeout': 60}
            if salt.utils.platform.is_windows():
                kwargs.update({'password': password})
            create_user = cls.run_function('user.add', [username], **kwargs)
            if not create_user:
                log.debug('Failed to create system user')
                # The user was not created
                if on_existing == 'skip':
                    cls.skipTest(
                        'Failed to create system user {0!r}'.format(
                            username
                        )
                    )

                if on_existing == 'delete':
                    log.debug(
                        'Deleting the system user {0!r}'.format(
                            username
                        )
                    )
                    delete_user = cls.run_function(
                        'user.delete', [username, True, True]
                    )
                    if not delete_user:
                        cls.skipTest(
                            'A user named {0!r} already existed on the '
                            'system and re-creating it was not possible'
                            .format(username)
                        )
                    log.debug(
                        'Second time creating system user {0!r}'.format(
                            username
                        )
                    )
                    create_user = cls.run_function('user.add', [username])
                    if not create_user:
                        cls.skipTest(
                            'A user named {0!r} already existed, was deleted '
                            'as requested, but re-creating it was not possible'
                            .format(username)
                        )

            failure = None
            try:
                try:
                    return func(cls, username)
                except Exception as exc:  # pylint: disable=W0703
                    log.error(
                        'Running {0!r} raised an exception: {1}'.format(
                            func, exc
                        ),
                        exc_info=True
                    )
                    # Store the original exception details which will be raised
                    # a little further down the code
                    failure = sys.exc_info()
            finally:
                if delete:
                    delete_user = cls.run_function(
                        'user.delete', [username, True, True], timeout=60
                    )
                    if not delete_user:
                        if failure is None:
                            log.warning(
                                'Although the actual test-case did not fail, '
                                'deleting the created system user {0!r} '
                                'afterwards did.'.format(username)
                            )
                        else:
                            log.warning(
                                'The test-case failed and also did the removal'
                                ' of the system user {0!r}'.format(username)
                            )
                if failure is not None:
                    # If an exception was thrown, raise it
                    six.reraise(failure[0], failure[1], failure[2])
        return wrap
    return decorator


def with_system_group(group, on_existing='delete', delete=True):
    '''
    Create and optionally destroy a system group to be used within a test
    case. The system user is crated using the ``group`` salt module.

    The decorated testcase function must accept 'group' as an argument.

    :param group: The desired group name for the system user.
    :param on_existing: What to do when the desired username is taken. The
      available options are:

      * nothing: Do nothing, act as if the group was created
      * delete: delete and re-create the existing user
      * skip: skip the test case
    '''
    if on_existing not in ('nothing', 'delete', 'skip'):
        raise RuntimeError(
            'The value of \'on_existing\' can only be one of, '
            '\'nothing\', \'delete\' and \'skip\''
        )

    if not isinstance(delete, bool):
        raise RuntimeError(
            'The value of \'delete\' can only be \'True\' or \'False\''
        )

    def decorator(func):

        @functools.wraps(func)
        def wrap(cls):

            # Let's add the user to the system.
            log.debug('Creating system group {0!r}'.format(group))
            create_group = cls.run_function('group.add', [group])
            if not create_group:
                log.debug('Failed to create system group')
                # The group was not created
                if on_existing == 'skip':
                    cls.skipTest(
                        'Failed to create system group {0!r}'.format(group)
                    )

                if on_existing == 'delete':
                    log.debug(
                        'Deleting the system group {0!r}'.format(group)
                    )
                    delete_group = cls.run_function('group.delete', [group])
                    if not delete_group:
                        cls.skipTest(
                            'A group named {0!r} already existed on the '
                            'system and re-creating it was not possible'
                            .format(group)
                        )
                    log.debug(
                        'Second time creating system group {0!r}'.format(
                            group
                        )
                    )
                    create_group = cls.run_function('group.add', [group])
                    if not create_group:
                        cls.skipTest(
                            'A group named {0!r} already existed, was deleted '
                            'as requested, but re-creating it was not possible'
                            .format(group)
                        )

            failure = None
            try:
                try:
                    return func(cls, group)
                except Exception as exc:  # pylint: disable=W0703
                    log.error(
                        'Running {0!r} raised an exception: {1}'.format(
                            func, exc
                        ),
                        exc_info=True
                    )
                    # Store the original exception details which will be raised
                    # a little further down the code
                    failure = sys.exc_info()
            finally:
                if delete:
                    delete_group = cls.run_function('group.delete', [group])
                    if not delete_group:
                        if failure is None:
                            log.warning(
                                'Although the actual test-case did not fail, '
                                'deleting the created system group {0!r} '
                                'afterwards did.'.format(group)
                            )
                        else:
                            log.warning(
                                'The test-case failed and also did the removal'
                                ' of the system group {0!r}'.format(group)
                            )
                if failure is not None:
                    # If an exception was thrown, raise it
                    six.reraise(failure[0], failure[1], failure[2])
        return wrap
    return decorator


def with_system_user_and_group(username, group,
                               on_existing='delete', delete=True):
    '''
    Create and optionally destroy a system user and group to be used within a
    test case. The system user is crated using the ``user`` salt module, and
    the system group is created with the ``group`` salt module.

    The decorated testcase function must accept both the 'username' and 'group'
    arguments.

    :param username: The desired username for the system user.
    :param group: The desired name for the system group.
    :param on_existing: What to do when the desired username is taken. The
      available options are:

      * nothing: Do nothing, act as if the user was created.
      * delete: delete and re-create the existing user
      * skip: skip the test case
    '''
    if on_existing not in ('nothing', 'delete', 'skip'):
        raise RuntimeError(
            'The value of \'on_existing\' can only be one of, '
            '\'nothing\', \'delete\' and \'skip\''
        )

    if not isinstance(delete, bool):
        raise RuntimeError(
            'The value of \'delete\' can only be \'True\' or \'False\''
        )

    def decorator(func):

        @functools.wraps(func)
        def wrap(cls):

            # Let's add the user to the system.
            log.debug('Creating system user {0!r}'.format(username))
            create_user = cls.run_function('user.add', [username])
            log.debug('Creating system group {0!r}'.format(group))
            create_group = cls.run_function('group.add', [group])
            if not create_user:
                log.debug('Failed to create system user')
                # The user was not created
                if on_existing == 'skip':
                    cls.skipTest(
                        'Failed to create system user {0!r}'.format(
                            username
                        )
                    )

                if on_existing == 'delete':
                    log.debug(
                        'Deleting the system user {0!r}'.format(
                            username
                        )
                    )
                    delete_user = cls.run_function(
                        'user.delete', [username, True, True]
                    )
                    if not delete_user:
                        cls.skipTest(
                            'A user named {0!r} already existed on the '
                            'system and re-creating it was not possible'
                            .format(username)
                        )
                    log.debug(
                        'Second time creating system user {0!r}'.format(
                            username
                        )
                    )
                    create_user = cls.run_function('user.add', [username])
                    if not create_user:
                        cls.skipTest(
                            'A user named {0!r} already existed, was deleted '
                            'as requested, but re-creating it was not possible'
                            .format(username)
                        )
            if not create_group:
                log.debug('Failed to create system group')
                # The group was not created
                if on_existing == 'skip':
                    cls.skipTest(
                        'Failed to create system group {0!r}'.format(group)
                    )

                if on_existing == 'delete':
                    log.debug(
                        'Deleting the system group {0!r}'.format(group)
                    )
                    delete_group = cls.run_function('group.delete', [group])
                    if not delete_group:
                        cls.skipTest(
                            'A group named {0!r} already existed on the '
                            'system and re-creating it was not possible'
                            .format(group)
                        )
                    log.debug(
                        'Second time creating system group {0!r}'.format(
                            group
                        )
                    )
                    create_group = cls.run_function('group.add', [group])
                    if not create_group:
                        cls.skipTest(
                            'A group named {0!r} already existed, was deleted '
                            'as requested, but re-creating it was not possible'
                            .format(group)
                        )

            failure = None
            try:
                try:
                    return func(cls, username, group)
                except Exception as exc:  # pylint: disable=W0703
                    log.error(
                        'Running {0!r} raised an exception: {1}'.format(
                            func, exc
                        ),
                        exc_info=True
                    )
                    # Store the original exception details which will be raised
                    # a little further down the code
                    failure = sys.exc_info()
            finally:
                if delete:
                    delete_user = cls.run_function(
                        'user.delete', [username, True, True]
                    )
                    delete_group = cls.run_function('group.delete', [group])
                    if not delete_user:
                        if failure is None:
                            log.warning(
                                'Although the actual test-case did not fail, '
                                'deleting the created system user {0!r} '
                                'afterwards did.'.format(username)
                            )
                        else:
                            log.warning(
                                'The test-case failed and also did the removal'
                                ' of the system user {0!r}'.format(username)
                            )
                    if not delete_group:
                        if failure is None:
                            log.warning(
                                'Although the actual test-case did not fail, '
                                'deleting the created system group {0!r} '
                                'afterwards did.'.format(group)
                            )
                        else:
                            log.warning(
                                'The test-case failed and also did the removal'
                                ' of the system group {0!r}'.format(group)
                            )
                if failure is not None:
                    # If an exception was thrown, raise it
                    six.reraise(failure[0], failure[1], failure[2])
        return wrap
    return decorator


class WithTempfile(object):
    def __init__(self, **kwargs):
        self.create = kwargs.pop('create', True)
        if 'dir' not in kwargs:
            kwargs['dir'] = TMP
        if 'prefix' not in kwargs:
            kwargs['prefix'] = '__salt.test.'
        self.kwargs = kwargs

    def __call__(self, func):
        self.func = func
        return functools.wraps(func)(
            lambda testcase, *args, **kwargs: self.wrap(testcase, *args, **kwargs)  # pylint: disable=W0108
        )

    def wrap(self, testcase, *args, **kwargs):
        name = salt.utils.files.mkstemp(**self.kwargs)
        if not self.create:
            os.remove(name)
        try:
            return self.func(testcase, name, *args, **kwargs)
        finally:
            try:
                os.remove(name)
            except OSError:
                pass


with_tempfile = WithTempfile


class WithTempdir(object):
    def __init__(self, **kwargs):
        self.create = kwargs.pop('create', True)
        if 'dir' not in kwargs:
            kwargs['dir'] = TMP
        self.kwargs = kwargs

    def __call__(self, func):
        self.func = func
        return functools.wraps(func)(
            lambda testcase, *args, **kwargs: self.wrap(testcase, *args, **kwargs)  # pylint: disable=W0108
        )

    def wrap(self, testcase, *args, **kwargs):
        tempdir = tempfile.mkdtemp(**self.kwargs)
        if not self.create:
            os.rmdir(tempdir)
        try:
            return self.func(testcase, tempdir, *args, **kwargs)
        finally:
            shutil.rmtree(tempdir, ignore_errors=True)


with_tempdir = WithTempdir


def requires_system_grains(func):
    '''
    Function decorator which loads and passes the system's grains to the test
    case.
    '''
    @functools.wraps(func)
    def decorator(cls):
        if not hasattr(cls, 'run_function'):
            raise RuntimeError(
                '{0} does not have the \'run_function\' method which is '
                'necessary to collect the system grains'.format(
                    cls.__class__.__name__
                )
            )
        return func(cls, grains=cls.run_function('grains.items'))
    return decorator


def requires_salt_modules(*names):
    '''
    Makes sure the passed salt module is available. Skips the test if not

    .. versionadded:: 0.5.2
    '''
    def decorator(caller):

        if inspect.isclass(caller):
            # We're decorating a class
            old_setup = getattr(caller, 'setUp', None)

            def setUp(self, *args, **kwargs):
                if old_setup is not None:
                    old_setup(self, *args, **kwargs)

                if not hasattr(self, 'run_function'):
                    raise RuntimeError(
                        '{0} does not have the \'run_function\' method which '
                        'is necessary to collect the loaded modules'.format(
                            self.__class__.__name__
                        )
                    )

                not_found_modules = self.run_function('runtests_helpers.modules_available', names)
                if not_found_modules:
                    if len(not_found_modules) == 1:
                        self.skipTest('Salt module {0!r} is not available'.format(not_found_modules[0]))
                    self.skipTest('Salt modules not available: {0!r}'.format(not_found_modules))
            caller.setUp = setUp
            return caller

        # We're simply decorating functions
        @functools.wraps(caller)
        def wrapper(cls):

            if not hasattr(cls, 'run_function'):
                raise RuntimeError(
                    '{0} does not have the \'run_function\' method which is '
                    'necessary to collect the loaded modules'.format(
                        cls.__class__.__name__
                    )
                )

            for name in names:
                if name not in cls.run_function('sys.doc', [name]):
                    cls.skipTest(
                        'Salt module {0!r} is not available'.format(name)
                    )
                    break

            return caller(cls)
        return wrapper
    return decorator


def skip_if_binaries_missing(*binaries, **kwargs):
    import salt.utils.path
    if len(binaries) == 1:
        if isinstance(binaries[0], (list, tuple, set, frozenset)):
            binaries = binaries[0]
    check_all = kwargs.pop('check_all', False)
    message = kwargs.pop('message', None)
    if kwargs:
        raise RuntimeError(
            'The only supported keyword argument is \'check_all\' and '
            '\'message\'. Invalid keyword arguments: {0}'.format(
                ', '.join(kwargs.keys())
            )
        )
    if check_all:
        for binary in binaries:
            if salt.utils.path.which(binary) is None:
                return skip(
                    '{0}The {1!r} binary was not found'.format(
                        message and '{0}. '.format(message) or '',
                        binary
                    )
                )
    elif salt.utils.path.which_bin(binaries) is None:
        return skip(
            '{0}None of the following binaries was found: {1}'.format(
                message and '{0}. '.format(message) or '',
                ', '.join(binaries)
            )
        )
    return _id


def skip_if_not_root(func):
    if not sys.platform.startswith('win'):
        if os.getuid() != 0:
            func.__unittest_skip__ = True
            func.__unittest_skip_why__ = 'You must be logged in as root to run this test'
    else:
        current_user = salt.utils.win_functions.get_current_user()
        if current_user != 'SYSTEM':
            if not salt.utils.win_functions.is_admin(current_user):
                func.__unittest_skip__ = True
                func.__unittest_skip_why__ = 'You must be logged in as an Administrator to run this test'
    return func


if sys.platform.startswith('win'):
    SIGTERM = signal.CTRL_BREAK_EVENT  # pylint: disable=no-member
else:
    SIGTERM = signal.SIGTERM


def collect_child_processes(pid):
    '''
    Try to collect any started child processes of the provided pid
    '''
    # Let's get the child processes of the started subprocess
    try:
        parent = psutil.Process(pid)
        if hasattr(parent, 'children'):
            children = parent.children(recursive=True)
        else:
            children = []
    except psutil.NoSuchProcess:
        children = []
    return children[::-1]  # return a reversed list of the children


def _terminate_process_list(process_list, kill=False, slow_stop=False):
    for process in process_list[:][::-1]:  # Iterate over a reversed copy of the list
        if not psutil.pid_exists(process.pid):
            process_list.remove(process)
            continue
        try:
            if not kill and process.status() == psutil.STATUS_ZOMBIE:
                # Zombie processes will exit once child processes also exit
                continue
            try:
                cmdline = process.cmdline()
            except psutil.AccessDenied:
                # OSX is more restrictive about the above information
                cmdline = None
            if not cmdline:
                try:
                    cmdline = process.as_dict()
                except Exception:
                    cmdline = 'UNKNOWN PROCESS'
            if kill:
                log.info('Killing process(%s): %s', process.pid, cmdline)
                process.kill()
            else:
                log.info('Terminating process(%s): %s', process.pid, cmdline)
                try:
                    if slow_stop:
                        # Allow coverage data to be written down to disk
                        process.send_signal(SIGTERM)
                        try:
                            process.wait(2)
                        except psutil.TimeoutExpired:
                            if psutil.pid_exists(process.pid):
                                continue
                    else:
                        process.terminate()
                except OSError as exc:
                    if exc.errno not in (errno.ESRCH, errno.EACCES):
                        raise
            if not psutil.pid_exists(process.pid):
                process_list.remove(process)
        except psutil.NoSuchProcess:
            process_list.remove(process)


def terminate_process_list(process_list, kill=False, slow_stop=False):

    def on_process_terminated(proc):
        log.info('Process %s terminated with exit code: %s', getattr(proc, '_cmdline', proc), proc.returncode)

    # Try to terminate processes with the provided kill and slow_stop parameters
    log.info('Terminating process list. 1st step. kill: %s, slow stop: %s', kill, slow_stop)

    # Cache the cmdline since that will be inaccessible once the process is terminated
    for proc in process_list:
        try:
            cmdline = proc.cmdline()
        except (psutil.NoSuchProcess, psutil.AccessDenied):
            # OSX is more restrictive about the above information
            cmdline = None
        if not cmdline:
            try:
                cmdline = proc
            except (psutil.NoSuchProcess, psutil.AccessDenied):
                cmdline = '<could not be retrived; dead process: {0}>'.format(proc)
        proc._cmdline = cmdline
    _terminate_process_list(process_list, kill=kill, slow_stop=slow_stop)
    psutil.wait_procs(process_list, timeout=15, callback=on_process_terminated)

    if process_list:
        # If there's still processes to be terminated, retry and kill them if slow_stop is False
        log.info('Terminating process list. 2nd step. kill: %s, slow stop: %s', slow_stop is False, slow_stop)
        _terminate_process_list(process_list, kill=slow_stop is False, slow_stop=slow_stop)
        psutil.wait_procs(process_list, timeout=10, callback=on_process_terminated)

    if process_list:
        # If there's still processes to be terminated, just kill them, no slow stopping now
        log.info('Terminating process list. 3rd step. kill: True, slow stop: False')
        _terminate_process_list(process_list, kill=True, slow_stop=False)
        psutil.wait_procs(process_list, timeout=5, callback=on_process_terminated)

    if process_list:
        # In there's still processes to be terminated, log a warning about it
        log.warning('Some processes failed to properly terminate: %s', process_list)


def terminate_process(pid=None, process=None, children=None, kill_children=False, slow_stop=False):
    '''
    Try to terminate/kill the started processe
    '''
    children = children or []
    process_list = []

    def on_process_terminated(proc):
        if proc.returncode:
            log.info('Process %s terminated with exit code: %s', getattr(proc, '_cmdline', proc), proc.returncode)
        else:
            log.info('Process %s terminated', getattr(proc, '_cmdline', proc))

    if pid and not process:
        try:
            process = psutil.Process(pid)
            process_list.append(process)
        except psutil.NoSuchProcess:
            # Process is already gone
            process = None

    if kill_children:
        if process:
            if not children:
                children = collect_child_processes(process.pid)
            else:
                # Let's collect children again since there might be new ones
                children.extend(collect_child_processes(pid))
        if children:
            process_list.extend(children)

    if process_list:
        if process:
            log.info('Stopping process %s and respective children: %s', process, children)
        else:
            log.info('Terminating process list: %s', process_list)
        terminate_process_list(process_list, kill=slow_stop is False, slow_stop=slow_stop)
        if process and psutil.pid_exists(process.pid):
            log.warning('Process left behind which we were unable to kill: %s', process)


def terminate_process_pid(pid, only_children=False):
    children = []
    process = None

    # Let's begin the shutdown routines
    try:
        process = psutil.Process(pid)
        children = collect_child_processes(pid)
    except psutil.NoSuchProcess:
        log.info('No process with the PID %s was found running', pid)

    if only_children:
        return terminate_process(children=children, kill_children=True, slow_stop=True)
    return terminate_process(pid=pid, process=process, children=children, kill_children=True, slow_stop=True)


def repeat(caller=None, condition=True, times=5):
    '''
    Repeat a test X amount of times until the first failure.

    .. code-block:: python

        class MyTestCase(TestCase):

        @repeat
        def test_sometimes_works(self):
            pass
    '''
    if caller is None:
        return functools.partial(repeat, condition=condition, times=times)

    if isinstance(condition, bool) and condition is False:
        # Don't even decorate
        return caller
    elif callable(condition):
        if condition() is False:
            # Don't even decorate
            return caller

    if inspect.isclass(caller):
        attrs = [n for n in dir(caller) if n.startswith('test_')]
        for attrname in attrs:
            try:
                function = getattr(caller, attrname)
                if not inspect.isfunction(function) and not inspect.ismethod(function):
                    continue
                setattr(caller, attrname, repeat(caller=function, condition=condition, times=times))
            except Exception as exc:
                log.exception(exc)
                continue
        return caller

    @functools.wraps(caller)
    def wrap(cls):
        result = None
        for attempt in range(1, times+1):
            log.info('%s test run %d of %s times', cls, attempt, times)
            caller(cls)
        return cls
    return wrap


def http_basic_auth(login_cb=lambda username, password: False):
    '''
    A crude decorator to force a handler to request HTTP Basic Authentication

    Example usage:

    .. code-block:: python

        @http_basic_auth(lambda u, p: u == 'foo' and p == 'bar')
        class AuthenticatedHandler(tornado.web.RequestHandler):
            pass
    '''
    def wrapper(handler_class):
        def wrap_execute(handler_execute):
            def check_auth(handler, kwargs):

                auth = handler.request.headers.get('Authorization')

                if auth is None or not auth.startswith('Basic '):
                    # No username/password entered yet, we need to return a 401
                    # and set the WWW-Authenticate header to request login.
                    handler.set_status(401)
                    handler.set_header(
                        'WWW-Authenticate', 'Basic realm=Restricted')

                else:
                    # Strip the 'Basic ' from the beginning of the auth header
                    # leaving the base64-encoded secret
                    username, password = \
                        base64.b64decode(auth[6:]).split(':', 1)

                    if login_cb(username, password):
                        # Authentication successful
                        return
                    else:
                        # Authentication failed
                        handler.set_status(403)

                handler._transforms = []
                handler.finish()

            def _execute(self, transforms, *args, **kwargs):
                check_auth(self, kwargs)
                return handler_execute(self, transforms, *args, **kwargs)

            return _execute

        handler_class._execute = wrap_execute(handler_class._execute)
        return handler_class
    return wrapper


def generate_random_name(prefix, size=6):
    '''
    Generates a random name by combining the provided prefix with a randomly generated
    ascii string.

    .. versionadded:: 2018.3.0

    prefix
        The string to prefix onto the randomly generated ascii string.

    size
        The number of characters to generate. Default: 6.
    '''
    return prefix + ''.join(
        random.choice(string.ascii_uppercase + string.digits)
        for x in range(size)
    )


class Webserver(object):
    '''
    Starts a tornado webserver on 127.0.0.1 on a random available port

    USAGE:

    .. code-block:: python

        from tests.support.helpers import Webserver

        webserver = Webserver('/path/to/web/root')
        webserver.start()
        webserver.stop()
    '''
    def __init__(self,
                 root=None,
                 port=None,
                 wait=5,
                 handler=None):
        '''
        root
            Root directory of webserver. If not passed, it will default to the
            location of the base environment of the integration suite's file
            roots (tests/integration/files/file/base/)

        port
            Port on which to listen. If not passed, a random one will be chosen
            at the time the start() function is invoked.

        wait : 5
            Number of seconds to wait for the socket to be open before raising
            an exception

        handler
            Can be used to use a subclass of tornado.web.StaticFileHandler,
            such as when enforcing authentication with the http_basic_auth
            decorator.
        '''
        if port is not None and not isinstance(port, six.integer_types):
            raise ValueError('port must be an integer')

        if root is None:
            root = os.path.join(FILES, 'file', 'base')
        try:
            self.root = os.path.realpath(root)
        except AttributeError:
            raise ValueError('root must be a string')

        self.port = port
        self.wait = wait
        self.handler = handler \
            if handler is not None \
            else tornado.web.StaticFileHandler
        self.web_root = None

    def target(self):
        '''
        Threading target which stands up the tornado application
        '''
        self.ioloop = tornado.ioloop.IOLoop()
        self.ioloop.make_current()
        self.application = tornado.web.Application(
            [(r'/(.*)', self.handler, {'path': self.root})])
        self.application.listen(self.port)
        self.ioloop.start()

    @property
    def listening(self):
        if self.port is None:
            return False
        sock = socket.socket(socket.AF_INET, socket.SOCK_STREAM)
        return sock.connect_ex(('127.0.0.1', self.port)) == 0

    def url(self, path):
        '''
        Convenience function which, given a file path, will return a URL that
        points to that path. If the path is relative, it will just be appended
        to self.web_root.
        '''
        if self.web_root is None:
            raise RuntimeError('Webserver instance has not been started')
        err_msg = 'invalid path, must be either a relative path or a path ' \
                  'within {0}'.format(self.root)
        try:
            relpath = path \
                if not os.path.isabs(path) \
                else os.path.relpath(path, self.root)
            if relpath.startswith('..' + os.sep):
                raise ValueError(err_msg)
            return '/'.join((self.web_root, relpath))
        except AttributeError:
            raise ValueError(err_msg)

    def start(self):
        '''
        Starts the webserver
        '''
        if self.port is None:
            self.port = get_unused_localhost_port()

        self.web_root = 'http://127.0.0.1:{0}'.format(self.port)

        self.server_thread = threading.Thread(target=self.target)
        self.server_thread.daemon = True
        self.server_thread.start()

        for idx in range(self.wait + 1):
            if self.listening:
                break
            if idx != self.wait:
                time.sleep(1)
        else:
            raise Exception(
                'Failed to start tornado webserver on 127.0.0.1:{0} within '
                '{1} seconds'.format(self.port, self.wait)
            )

    def stop(self):
        '''
        Stops the webserver
        '''
        self.ioloop.add_callback(self.ioloop.stop)
        self.server_thread.join()


def win32_kill_process_tree(pid, sig=signal.SIGTERM, include_parent=True,
        timeout=None, on_terminate=None):
    '''
    Kill a process tree (including grandchildren) with signal "sig" and return
    a (gone, still_alive) tuple.  "on_terminate", if specified, is a callabck
    function which is called as soon as a child terminates.
    '''
    if pid == os.getpid():
        raise RuntimeError("I refuse to kill myself")
    try:
        parent = psutil.Process(pid)
    except psutil.NoSuchProcess:
        log.debug("PID not found alive: %d", pid)
        return ([], [])
    children = parent.children(recursive=True)
    if include_parent:
        children.append(parent)
    for p in children:
        p.send_signal(sig)
    gone, alive = psutil.wait_procs(children, timeout=timeout,
                                    callback=on_terminate)
    return (gone, alive)


def this_user():
    '''
    Get the user associated with the current process.
    '''
    if salt.utils.platform.is_windows():
        return salt.utils.win_functions.get_current_user(with_domain=False)
    return pwd.getpwuid(os.getuid())[0]


def dedent(text, linesep=os.linesep):
    '''
    A wrapper around textwrap.dedent that also sets line endings.
    '''
    linesep = salt.utils.stringutils.to_unicode(linesep)
    unicode_text = textwrap.dedent(salt.utils.stringutils.to_unicode(text))
    clean_text = linesep.join(unicode_text.splitlines())
    if unicode_text.endswith(u'\n'):
        clean_text += linesep
    if not isinstance(text, six.text_type):
        return salt.utils.stringutils.to_bytes(clean_text)
    return clean_text<|MERGE_RESOLUTION|>--- conflicted
+++ resolved
@@ -209,14 +209,7 @@
                 return caller(cls)
             except Exception as exc:
                 if attempt >= 3:
-<<<<<<< HEAD
-                    if six.PY2:
-                        raise
-                    else:
-                        raise exc
-=======
                     six.reraise(*sys.exc_info())
->>>>>>> 295e4fb1
                 backoff_time = attempt ** 2
                 log.info(
                     'Found Exception. Waiting %s seconds to retry.',
