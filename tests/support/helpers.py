--- conflicted
+++ resolved
@@ -215,19 +215,14 @@
                         setup()
                 return caller(cls)
             except Exception as exc:
-<<<<<<< HEAD
                 if attempt >= attempts -1:
                     # We won't try to run tearDown once the attempts are exhausted
                     # because the regular test runner will do that for us
-                    raise exc
+                    six.reraise(*sys.exc_info())
                 # Run through tearDown again
                 teardown = getattr(cls, 'tearDown', None)
                 if callable(teardown):
                     teardown()
-=======
-                if attempt >= 3:
-                    six.reraise(*sys.exc_info())
->>>>>>> a4671a10
                 backoff_time = attempt ** 2
                 log.info(
                     'Found Exception. Waiting %s seconds to retry.',
