# -*- coding: utf-8 -*-
'''
    :copyright: Copyright 2013-2017 by the SaltStack Team, see AUTHORS for more details.
    :license: Apache 2.0, see LICENSE for more details.


    tests.support.helpers
    ~~~~~~~~~~~~~~~~~~~~~

    Test support helpers
'''
# pylint: disable=repr-flag-used-in-string,wrong-import-order

# Import Python libs
from __future__ import absolute_import, print_function, unicode_literals
import base64
import errno
import functools
import inspect
import logging
import os
import random
import shutil
import signal
import socket
import string
import subprocess
import sys
import tempfile
import textwrap
import threading
import time
import tornado.ioloop
import tornado.web
import types

# Import 3rd-party libs
import psutil  # pylint: disable=3rd-party-module-not-gated
from salt.ext import six
from salt.ext.six.moves import range, builtins  # pylint: disable=import-error,redefined-builtin
try:
    from pytestsalt.utils import get_unused_localhost_port  # pylint: disable=unused-import
except ImportError:
    from tests.integration import get_unused_localhost_port

# Import Salt Tests Support libs
from tests.support.unit import skip, _id, SkipTest
from tests.support.mock import patch
from tests.support.paths import FILES, TMP

# Import Salt libs
import salt.utils.files
import salt.utils.platform
import salt.utils.stringutils

if salt.utils.platform.is_windows():
    import salt.utils.win_functions
else:
    import pwd

log = logging.getLogger(__name__)

HAS_SYMLINKS = None


def no_symlinks():
    '''
    Check if git is installed and has symlinks enabled in the configuration.
    '''
    global HAS_SYMLINKS
    if HAS_SYMLINKS is not None:
        return not HAS_SYMLINKS
    output = ''
    try:
        output = subprocess.Popen(
            ['git', 'config', '--get', 'core.symlinks'],
            cwd=TMP,
            stdout=subprocess.PIPE).communicate()[0]
    except OSError as exc:
        if exc.errno != errno.ENOENT:
            raise
    except subprocess.CalledProcessError:
        # git returned non-zero status
        pass
    HAS_SYMLINKS = False
    if output.strip() == 'true':
        HAS_SYMLINKS = True
    return not HAS_SYMLINKS


def destructiveTest(caller):
    '''
    Mark a test case as a destructive test for example adding or removing users
    from your system.

    .. code-block:: python

        class MyTestCase(TestCase):

            @destructiveTest
            def test_create_user(self):
                pass
    '''
    # Late import
    from tests.support.runtests import RUNTIME_VARS
    if RUNTIME_VARS.PYTEST_SESSION:
        setattr(caller, '__destructive_test__', True)

    if inspect.isclass(caller):
        # We're decorating a class
        old_setup = getattr(caller, 'setUp', None)

        def setUp(self, *args, **kwargs):
            if os.environ.get('DESTRUCTIVE_TESTS', 'False').lower() == 'false':
                self.skipTest('Destructive tests are disabled')
            if old_setup is not None:
                old_setup(self, *args, **kwargs)
        caller.setUp = setUp
        return caller

    # We're simply decorating functions
    @functools.wraps(caller)
    def wrap(cls):
        if os.environ.get('DESTRUCTIVE_TESTS', 'False').lower() == 'false':
            cls.skipTest('Destructive tests are disabled')
        return caller(cls)
    return wrap


def expensiveTest(caller):
    '''
    Mark a test case as an expensive test, for example, a test which can cost
    money(Salt's cloud provider tests).

    .. code-block:: python

        class MyTestCase(TestCase):

            @expensiveTest
            def test_create_user(self):
                pass
    '''
    # Late import
    from tests.support.runtests import RUNTIME_VARS
    if RUNTIME_VARS.PYTEST_SESSION:
        setattr(caller, '__expensive_test__', True)

    if inspect.isclass(caller):
        # We're decorating a class
        old_setup = getattr(caller, 'setUp', None)

        def setUp(self, *args, **kwargs):
            if os.environ.get('EXPENSIVE_TESTS', 'False').lower() == 'false':
                self.skipTest('Expensive tests are disabled')
            if old_setup is not None:
                old_setup(self, *args, **kwargs)
        caller.setUp = setUp
        return caller

    # We're simply decorating functions
    @functools.wraps(caller)
    def wrap(cls):
        if os.environ.get('EXPENSIVE_TESTS', 'False').lower() == 'false':
            cls.skipTest('Expensive tests are disabled')
        return caller(cls)
    return wrap


def flaky(caller=None, condition=True, attempts=4):
    '''
    Mark a test as flaky. The test will attempt to run five times,
    looking for a successful run. After an immediate second try,
    it will use an exponential backoff starting with one second.

    .. code-block:: python

        class MyTestCase(TestCase):

        @flaky
        def test_sometimes_works(self):
            pass
    '''
    if caller is None:
        return functools.partial(flaky, condition=condition, attempts=attempts)

    if isinstance(condition, bool) and condition is False:
        # Don't even decorate
        return caller
    elif callable(condition):
        if condition() is False:
            # Don't even decorate
            return caller

    if inspect.isclass(caller):
        attrs = [n for n in dir(caller) if n.startswith('test_')]
        for attrname in attrs:
            try:
                function = getattr(caller, attrname)
                if not inspect.isfunction(function) and not inspect.ismethod(function):
                    continue
                setattr(caller, attrname, flaky(caller=function, condition=condition, attempts=attempts))
            except Exception as exc:
                log.exception(exc)
                continue
        return caller

    @functools.wraps(caller)
    def wrap(cls):
        for attempt in range(0, attempts):
            try:
                if attempt > 0:
                    # Run through setUp again
                    # We only run it after the first iteration(>0) because the regular
                    # test runner will have already ran setUp the first time
                    setup = getattr(cls, 'setUp', None)
                    if callable(setup):
                        setup()
                return caller(cls)
            except Exception as exc:
                if not isinstance(exc, (AssertionError, SkipTest)) and log.isEnabledFor(logging.DEBUG):
                    log.exception(exc, exc_info=True)
                if attempt >= attempts -1:
                    # We won't try to run tearDown once the attempts are exhausted
                    # because the regular test runner will do that for us
                    six.reraise(*sys.exc_info())
                # Run through tearDown again
                teardown = getattr(cls, 'tearDown', None)
                if callable(teardown):
                    teardown()
                backoff_time = attempt ** 2
                log.info(
                    'Found Exception. Waiting %s seconds to retry.',
                    backoff_time
                )
                time.sleep(backoff_time)
        return cls
    return wrap


def requires_sshd_server(caller):
    '''
    Mark a test as requiring the tests SSH daemon running.

    .. code-block:: python

        class MyTestCase(TestCase):

            @requiresSshdServer
            def test_create_user(self):
                pass
    '''
    if inspect.isclass(caller):
        # We're decorating a class
        old_setup = getattr(caller, 'setUp', None)

        def setUp(self, *args, **kwargs):
            if os.environ.get('SSH_DAEMON_RUNNING', 'False').lower() == 'false':
                self.skipTest('SSH tests are disabled')
            if old_setup is not None:
                old_setup(self, *args, **kwargs)
        caller.setUp = setUp
        return caller

    # We're simply decorating functions
    @functools.wraps(caller)
    def wrap(cls):
        if os.environ.get('SSH_DAEMON_RUNNING', 'False').lower() == 'false':
            cls.skipTest('SSH tests are disabled')
        return caller(cls)
    return wrap


class RedirectStdStreams(object):
    '''
    Temporarily redirect system output to file like objects.
    Default is to redirect to `os.devnull`, which just mutes output, `stdout`
    and `stderr`.
    '''

    def __init__(self, stdout=None, stderr=None):
        # Late import
        import salt.utils.files
        if stdout is None:
            stdout = salt.utils.files.fopen(os.devnull, 'w')  # pylint: disable=resource-leakage
        if stderr is None:
            stderr = salt.utils.files.fopen(os.devnull, 'w')  # pylint: disable=resource-leakage

        self.__stdout = stdout
        self.__stderr = stderr
        self.__redirected = False
        self.patcher = patch.multiple(sys, stderr=self.__stderr, stdout=self.__stdout)

    def __enter__(self):
        self.redirect()
        return self

    def __exit__(self, exc_type, exc_value, traceback):
        self.unredirect()

    def redirect(self):
        self.old_stdout = sys.stdout
        self.old_stdout.flush()
        self.old_stderr = sys.stderr
        self.old_stderr.flush()
        self.patcher.start()
        self.__redirected = True

    def unredirect(self):
        if not self.__redirected:
            return
        try:
            self.__stdout.flush()
            self.__stdout.close()
        except ValueError:
            # already closed?
            pass
        try:
            self.__stderr.flush()
            self.__stderr.close()
        except ValueError:
            # already closed?
            pass
        self.patcher.stop()

    def flush(self):
        if self.__redirected:
            try:
                self.__stdout.flush()
            except Exception:
                pass
            try:
                self.__stderr.flush()
            except Exception:
                pass


class TstSuiteLoggingHandler(object):
    '''
    Simple logging handler which can be used to test if certain logging
    messages get emitted or not:

    .. code-block:: python

        with TestsLoggingHandler() as handler:
            # (...)               Do what ever you wish here
            handler.messages    # here are the emitted log messages

    '''
    def __init__(self, level=0, format='%(levelname)s:%(message)s'):
        self.level = level
        self.format = format
        self.activated = False
        self.prev_logging_level = None

    def activate(self):
        class Handler(logging.Handler):
            def __init__(self, level):
                logging.Handler.__init__(self, level)
                self.messages = []

            def emit(self, record):
                self.messages.append(self.format(record))

        self.handler = Handler(self.level)
        formatter = logging.Formatter(self.format)
        self.handler.setFormatter(formatter)
        logging.root.addHandler(self.handler)
        self.activated = True
        # Make sure we're running with the lowest logging level with our
        # tests logging handler
        current_logging_level = logging.root.getEffectiveLevel()
        if current_logging_level > logging.DEBUG:
            self.prev_logging_level = current_logging_level
            logging.root.setLevel(0)

    def deactivate(self):
        if not self.activated:
            return
        logging.root.removeHandler(self.handler)
        # Restore previous logging level if changed
        if self.prev_logging_level is not None:
            logging.root.setLevel(self.prev_logging_level)

    @property
    def messages(self):
        if not self.activated:
            return []
        return self.handler.messages

    def clear(self):
        self.handler.messages = []

    def __enter__(self):
        self.activate()
        return self

    def __exit__(self, type, value, traceback):
        self.deactivate()
        self.activated = False

    # Mimic some handler attributes and methods
    @property
    def lock(self):
        if self.activated:
            return self.handler.lock

    def createLock(self):
        if self.activated:
            return self.handler.createLock()

    def acquire(self):
        if self.activated:
            return self.handler.acquire()

    def release(self):
        if self.activated:
            return self.handler.release()


def relative_import(import_name, relative_from='../'):
    '''
    Update sys.path to include `relative_from` before importing `import_name`
    '''
    try:
        return __import__(import_name)
    except ImportError:
        previous_frame = inspect.getframeinfo(inspect.currentframe().f_back)
        sys.path.insert(
            0, os.path.realpath(
                os.path.join(
                    os.path.abspath(
                        os.path.dirname(previous_frame.filename)
                    ),
                    relative_from
                )
            )
        )
    return __import__(import_name)


class ForceImportErrorOn(object):
    '''
    This class is meant to be used in mock'ed test cases which require an
    ``ImportError`` to be raised.

    >>> import os.path
    >>> with ForceImportErrorOn('os.path'):
    ...     import os.path
    ...
    Traceback (most recent call last):
      File "<stdin>", line 2, in <module>
      File "salttesting/helpers.py", line 263, in __import__
        'Forced ImportError raised for \'{0}\''.format(name)
    ImportError: Forced ImportError raised for 'os.path'
    >>>


    >>> with ForceImportErrorOn(('os', 'path')):
    ...     import os.path
    ...     sys.modules.pop('os', None)
    ...     from os import path
    ...
    <module 'os' from '/usr/lib/python2.7/os.pyc'>
    Traceback (most recent call last):
      File "<stdin>", line 4, in <module>
      File "salttesting/helpers.py", line 288, in __fake_import__
        name, ', '.join(fromlist)
    ImportError: Forced ImportError raised for 'from os import path'
    >>>


    >>> with ForceImportErrorOn(('os', 'path'), 'os.path'):
    ...     import os.path
    ...     sys.modules.pop('os', None)
    ...     from os import path
    ...
    Traceback (most recent call last):
      File "<stdin>", line 2, in <module>
      File "salttesting/helpers.py", line 281, in __fake_import__
        'Forced ImportError raised for \'{0}\''.format(name)
    ImportError: Forced ImportError raised for 'os.path'
    >>>
    '''
    def __init__(self, *module_names):
        self.__module_names = {}
        for entry in module_names:
            if isinstance(entry, (list, tuple)):
                modname = entry[0]
                self.__module_names[modname] = set(entry[1:])
            else:
                self.__module_names[entry] = None
        self.__original_import = builtins.__import__
        self.patcher = patch.object(builtins, '__import__', self.__fake_import__)

    def patch_import_function(self):
        self.patcher.start()

    def restore_import_funtion(self):
        self.patcher.stop()

    def __fake_import__(self,
                        name,
                        globals_={} if six.PY2 else None,
                        locals_={} if six.PY2 else None,
                        fromlist=[] if six.PY2 else (),
                        level=-1 if six.PY2 else 0):
        if name in self.__module_names:
            importerror_fromlist = self.__module_names.get(name)
            if importerror_fromlist is None:
                raise ImportError(
                    'Forced ImportError raised for \'{0}\''.format(name)
                )

            if importerror_fromlist.intersection(set(fromlist)):
                raise ImportError(
                    'Forced ImportError raised for \'{0}\''.format(
                        'from {0} import {1}'.format(
                            name, ', '.join(fromlist)
                        )
                    )
                )
        return self.__original_import(name, globals_, locals_, fromlist, level)

    def __enter__(self):
        self.patch_import_function()
        return self

    def __exit__(self, exc_type, exc_value, traceback):
        self.restore_import_funtion()


class MockWraps(object):
    '''
    Helper class to be used with the mock library.
    To be used in the ``wraps`` keyword of ``Mock`` or ``MagicMock`` where you
    want to trigger a side effect for X times, and afterwards, call the
    original and un-mocked method.

    As an example:

    >>> def original():
    ...     print 'original'
    ...
    >>> def side_effect():
    ...     print 'side effect'
    ...
    >>> mw = MockWraps(original, 2, side_effect)
    >>> mw()
    side effect
    >>> mw()
    side effect
    >>> mw()
    original
    >>>

    '''
    def __init__(self, original, expected_failures, side_effect):
        self.__original = original
        self.__expected_failures = expected_failures
        self.__side_effect = side_effect
        self.__call_counter = 0

    def __call__(self, *args, **kwargs):
        try:
            if self.__call_counter < self.__expected_failures:
                if isinstance(self.__side_effect, types.FunctionType):
                    return self.__side_effect()
                raise self.__side_effect
            return self.__original(*args, **kwargs)
        finally:
            self.__call_counter += 1


def requires_network(only_local_network=False):
    '''
    Simple decorator which is supposed to skip a test case in case there's no
    network connection to the internet.
    '''
    def decorator(func):
        @functools.wraps(func)
        def wrapper(cls):
            has_local_network = False
            # First lets try if we have a local network. Inspired in
            # verify_socket
            try:
                pubsock = socket.socket(socket.AF_INET, socket.SOCK_STREAM)
                retsock = socket.socket(socket.AF_INET, socket.SOCK_STREAM)
                pubsock.setsockopt(socket.SOL_SOCKET, socket.SO_REUSEADDR, 1)
                pubsock.bind(('', 18000))
                pubsock.close()
                retsock.setsockopt(socket.SOL_SOCKET, socket.SO_REUSEADDR, 1)
                retsock.bind(('', 18001))
                retsock.close()
                has_local_network = True
            except socket.error:
                # I wonder if we just have IPV6 support?
                try:
                    pubsock = socket.socket(socket.AF_INET6, socket.SOCK_STREAM)
                    retsock = socket.socket(socket.AF_INET6, socket.SOCK_STREAM)
                    pubsock.setsockopt(
                        socket.SOL_SOCKET, socket.SO_REUSEADDR, 1
                    )
                    pubsock.bind(('', 18000))
                    pubsock.close()
                    retsock.setsockopt(
                        socket.SOL_SOCKET, socket.SO_REUSEADDR, 1
                    )
                    retsock.bind(('', 18001))
                    retsock.close()
                    has_local_network = True
                except socket.error:
                    # Let's continue
                    pass

            if only_local_network is True:
                if has_local_network is False:
                    # Since we're only supposed to check local network, and no
                    # local network was detected, skip the test
                    cls.skipTest('No local network was detected')
                return func(cls)

            # We are using the google.com DNS records as numerical IPs to avoid
            # DNS lookups which could greatly slow down this check
            for addr in ('173.194.41.198', '173.194.41.199', '173.194.41.200',
                         '173.194.41.201', '173.194.41.206', '173.194.41.192',
                         '173.194.41.193', '173.194.41.194', '173.194.41.195',
                         '173.194.41.196', '173.194.41.197'):
                sock = socket.socket(socket.AF_INET, socket.SOCK_STREAM)
                try:
                    sock.settimeout(0.25)
                    sock.connect((addr, 80))
                    # We connected? Stop the loop
                    break
                except socket.error:
                    # Let's check the next IP
                    continue
                else:
                    cls.skipTest('No internet network connection was detected')
                finally:
                    sock.close()
            return func(cls)
        return wrapper
    return decorator


def with_system_user(username, on_existing='delete', delete=True, password=None, groups=None):
    '''
    Create and optionally destroy a system user to be used within a test
    case. The system user is created using the ``user`` salt module.

    The decorated testcase function must accept 'username' as an argument.

    :param username: The desired username for the system user.
    :param on_existing: What to do when the desired username is taken. The
      available options are:

      * nothing: Do nothing, act as if the user was created.
      * delete: delete and re-create the existing user
      * skip: skip the test case
    '''
    if on_existing not in ('nothing', 'delete', 'skip'):
        raise RuntimeError(
            'The value of \'on_existing\' can only be one of, '
            '\'nothing\', \'delete\' and \'skip\''
        )

    if not isinstance(delete, bool):
        raise RuntimeError(
            'The value of \'delete\' can only be \'True\' or \'False\''
        )

    def decorator(func):

        @functools.wraps(func)
        def wrap(cls):

            # Let's add the user to the system.
            log.debug('Creating system user \'%s\'', username)
            kwargs = {'timeout': 60, 'groups': groups}
            if salt.utils.platform.is_windows():
                kwargs.update({'password': password})
            create_user = cls.run_function('user.add', [username], **kwargs)
            if not create_user:
                log.debug('Failed to create system user')
                # The user was not created
                if on_existing == 'skip':
                    cls.skipTest(
                        'Failed to create system user \'{0}\''.format(
                            username
                        )
                    )

                if on_existing == 'delete':
                    log.debug('Deleting the system user \'%s\'', username)
                    delete_user = cls.run_function(
                        'user.delete', [username, True, True]
                    )
                    if not delete_user:
                        cls.skipTest(
                            'A user named \'{0}\' already existed on the '
                            'system and re-creating it was not possible'
                            .format(username)
                        )
                    log.debug('Second time creating system user \'%s\'', username)
                    create_user = cls.run_function('user.add', [username], **kwargs)
                    if not create_user:
                        cls.skipTest(
                            'A user named \'{0}\' already existed, was deleted '
                            'as requested, but re-creating it was not possible'
                            .format(username)
                        )

            failure = None
            try:
                try:
                    return func(cls, username)
                except Exception:
                    log.exception('Running %s raised an exception', func)
                    # Store the original exception details which will be raised
                    # a little further down the code
                    failure = sys.exc_info()
            finally:
                if delete:
                    delete_user = cls.run_function(
                        'user.delete', [username, True, True], timeout=60
                    )
                    if not delete_user:
                        if failure is None:
                            log.warning(
                                'Although the actual test-case did not fail, '
                                'deleting the created system user \'%s\' '
                                'afterwards did.', username
                            )
                        else:
                            log.warning(
                                'The test-case failed and also did the removal'
                                ' of the system user \'%s\'', username
                            )
                if failure is not None:
                    # If an exception was thrown, raise it
                    six.reraise(failure[0], failure[1], failure[2])
        return wrap
    return decorator


def with_system_group(group, on_existing='delete', delete=True):
    '''
    Create and optionally destroy a system group to be used within a test
    case. The system user is crated using the ``group`` salt module.

    The decorated testcase function must accept 'group' as an argument.

    :param group: The desired group name for the system user.
    :param on_existing: What to do when the desired username is taken. The
      available options are:

      * nothing: Do nothing, act as if the group was created
      * delete: delete and re-create the existing user
      * skip: skip the test case
    '''
    if on_existing not in ('nothing', 'delete', 'skip'):
        raise RuntimeError(
            'The value of \'on_existing\' can only be one of, '
            '\'nothing\', \'delete\' and \'skip\''
        )

    if not isinstance(delete, bool):
        raise RuntimeError(
            'The value of \'delete\' can only be \'True\' or \'False\''
        )

    def decorator(func):

        @functools.wraps(func)
        def wrap(cls):

            # Let's add the user to the system.
            log.debug('Creating system group \'%s\'', group)
            create_group = cls.run_function('group.add', [group])
            if not create_group:
                log.debug('Failed to create system group')
                # The group was not created
                if on_existing == 'skip':
                    cls.skipTest(
                        'Failed to create system group \'{0}\''.format(group)
                    )

                if on_existing == 'delete':
                    log.debug('Deleting the system group \'%s\'', group)
                    delete_group = cls.run_function('group.delete', [group])
                    if not delete_group:
                        cls.skipTest(
                            'A group named \'{0}\' already existed on the '
                            'system and re-creating it was not possible'
                            .format(group)
                        )
                    log.debug('Second time creating system group \'%s\'', group)
                    create_group = cls.run_function('group.add', [group])
                    if not create_group:
                        cls.skipTest(
                            'A group named \'{0}\' already existed, was deleted '
                            'as requested, but re-creating it was not possible'
                            .format(group)
                        )

            failure = None
            try:
                try:
                    return func(cls, group)
                except Exception:
                    log.exception('Running %s raised an exception', func)
                    # Store the original exception details which will be raised
                    # a little further down the code
                    failure = sys.exc_info()
            finally:
                if delete:
                    delete_group = cls.run_function('group.delete', [group])
                    if not delete_group:
                        if failure is None:
                            log.warning(
                                'Although the actual test-case did not fail, '
                                'deleting the created system group \'%s\' '
                                'afterwards did.', group
                            )
                        else:
                            log.warning(
                                'The test-case failed and also did the removal'
                                ' of the system group \'%s\'', group
                            )
                if failure is not None:
                    # If an exception was thrown, raise it
                    six.reraise(failure[0], failure[1], failure[2])
        return wrap
    return decorator


def with_system_user_and_group(username, group,
                               on_existing='delete', delete=True):
    '''
    Create and optionally destroy a system user and group to be used within a
    test case. The system user is crated using the ``user`` salt module, and
    the system group is created with the ``group`` salt module.

    The decorated testcase function must accept both the 'username' and 'group'
    arguments.

    :param username: The desired username for the system user.
    :param group: The desired name for the system group.
    :param on_existing: What to do when the desired username is taken. The
      available options are:

      * nothing: Do nothing, act as if the user was created.
      * delete: delete and re-create the existing user
      * skip: skip the test case
    '''
    if on_existing not in ('nothing', 'delete', 'skip'):
        raise RuntimeError(
            'The value of \'on_existing\' can only be one of, '
            '\'nothing\', \'delete\' and \'skip\''
        )

    if not isinstance(delete, bool):
        raise RuntimeError(
            'The value of \'delete\' can only be \'True\' or \'False\''
        )

    def decorator(func):

        @functools.wraps(func)
        def wrap(cls):

            # Let's add the user to the system.
            log.debug('Creating system user %s', username)
            create_user = cls.run_function('user.add', [username])
            log.debug('Creating system group %s', group)
            create_group = cls.run_function('group.add', [group])
            if not create_user:
                log.debug('Failed to create system user')
                # The user was not created
                if on_existing == 'skip':
                    cls.skipTest(
                        'Failed to create system user \'{0}\''.format(
                            username
                        )
                    )

                if on_existing == 'delete':
                    log.debug('Deleting the system user \'%s\'', username)
                    delete_user = cls.run_function(
                        'user.delete', [username, True, True]
                    )
                    if not delete_user:
                        cls.skipTest(
                            'A user named \'{0}\' already existed on the '
                            'system and re-creating it was not possible'
                            .format(username)
                        )
                    log.debug('Second time creating system user \'%s\'', username)
                    create_user = cls.run_function('user.add', [username])
                    if not create_user:
                        cls.skipTest(
                            'A user named \'{0}\' already existed, was deleted '
                            'as requested, but re-creating it was not possible'
                            .format(username)
                        )
            if not create_group:
                log.debug('Failed to create system group')
                # The group was not created
                if on_existing == 'skip':
                    cls.skipTest(
                        'Failed to create system group \'{0}\''.format(group)
                    )

                if on_existing == 'delete':
                    log.debug('Deleting the system group %s', group)
                    delete_group = cls.run_function('group.delete', [group])
                    if not delete_group:
                        cls.skipTest(
                            'A group named \'{0}\' already existed on the '
                            'system and re-creating it was not possible'
                            .format(group)
                        )
                    log.debug('Second time creating system group %s', group)
                    create_group = cls.run_function('group.add', [group])
                    if not create_group:
                        cls.skipTest(
                            'A group named \'{0}\' already existed, was deleted '
                            'as requested, but re-creating it was not possible'
                            .format(group)
                        )

            failure = None
            try:
                try:
                    return func(cls, username, group)
                except Exception:
                    log.exception('Running %s raised an exception', func)
                    # Store the original exception details which will be raised
                    # a little further down the code
                    failure = sys.exc_info()
            finally:
                if delete:
                    delete_user = cls.run_function(
                        'user.delete', [username, True, True]
                    )
                    delete_group = cls.run_function('group.delete', [group])
                    if not delete_user:
                        if failure is None:
                            log.warning(
                                'Although the actual test-case did not fail, '
                                'deleting the created system user \'%s\' '
                                'afterwards did.', username
                            )
                        else:
                            log.warning(
                                'The test-case failed and also did the removal'
                                ' of the system user \'%s\'', username
                            )
                    if not delete_group:
                        if failure is None:
                            log.warning(
                                'Although the actual test-case did not fail, '
                                'deleting the created system group \'%s\' '
                                'afterwards did.', group
                            )
                        else:
                            log.warning(
                                'The test-case failed and also did the removal'
                                ' of the system group \'%s\'', group
                            )
                if failure is not None:
                    # If an exception was thrown, raise it
                    six.reraise(failure[0], failure[1], failure[2])
        return wrap
    return decorator


class WithTempfile(object):
    def __init__(self, **kwargs):
        self.create = kwargs.pop('create', True)
        if 'dir' not in kwargs:
            kwargs['dir'] = TMP
        if 'prefix' not in kwargs:
            kwargs['prefix'] = '__salt.test.'
        self.kwargs = kwargs

    def __call__(self, func):
        self.func = func
        return functools.wraps(func)(
            lambda testcase, *args, **kwargs: self.wrap(testcase, *args, **kwargs)  # pylint: disable=W0108
        )

    def wrap(self, testcase, *args, **kwargs):
        name = salt.utils.files.mkstemp(**self.kwargs)
        if not self.create:
            os.remove(name)
        try:
            return self.func(testcase, name, *args, **kwargs)
        finally:
            try:
                os.remove(name)
            except OSError:
                pass


with_tempfile = WithTempfile


class WithTempdir(object):
    def __init__(self, **kwargs):
        self.create = kwargs.pop('create', True)
        if 'dir' not in kwargs:
            kwargs['dir'] = TMP
        self.kwargs = kwargs

    def __call__(self, func):
        self.func = func
        return functools.wraps(func)(
            lambda testcase, *args, **kwargs: self.wrap(testcase, *args, **kwargs)  # pylint: disable=W0108
        )

    def wrap(self, testcase, *args, **kwargs):
        tempdir = tempfile.mkdtemp(**self.kwargs)
        if not self.create:
            os.rmdir(tempdir)
        try:
            return self.func(testcase, tempdir, *args, **kwargs)
        finally:
            shutil.rmtree(tempdir, ignore_errors=True)


with_tempdir = WithTempdir


def requires_system_grains(func):
    '''
    Function decorator which loads and passes the system's grains to the test
    case.
    '''
    @functools.wraps(func)
    def decorator(*args, **kwargs):
        if not hasattr(requires_system_grains, '__grains__'):
            import salt.config
            root_dir = tempfile.mkdtemp(dir=TMP)
            defaults = salt.config.DEFAULT_MINION_OPTS.copy()
            defaults.pop('conf_file')
            defaults.update({
                'root_dir': root_dir,
                'cachedir': 'cachedir',
                'sock_dir': 'sock',
                'pki_dir': 'pki',
                'log_file': 'logs/minion',
                'pidfile': 'pids/minion.pid'
            })
            opts = salt.config.minion_config(None, defaults=defaults)
            requires_system_grains.__grains__ = salt.loader.grains(opts)
            shutil.rmtree(root_dir, ignore_errors=True)
        kwargs['grains'] = requires_system_grains.__grains__
        return func(*args, **kwargs)
    return decorator


def requires_salt_modules(*names):
    '''
    Makes sure the passed salt module is available. Skips the test if not

    .. versionadded:: 0.5.2
    '''
    def decorator(caller):

        if inspect.isclass(caller):
            # We're decorating a class
            old_setup = getattr(caller, 'setUp', None)

            def setUp(self, *args, **kwargs):
                if old_setup is not None:
                    old_setup(self, *args, **kwargs)

                if not hasattr(self, 'run_function'):
                    raise RuntimeError(
                        '{0} does not have the \'run_function\' method which '
                        'is necessary to collect the loaded modules'.format(
                            self.__class__.__name__
                        )
                    )

<<<<<<< HEAD
                not_found_modules = self.run_function('runtests_helpers.modules_available', names)
                if not_found_modules:
                    if len(not_found_modules) == 1:
                        self.skipTest('Salt module \'{0}\' is not available'.format(not_found_modules[0]))
                    self.skipTest('Salt modules not available: \'{0}\''.format(not_found_modules))
=======
                if not hasattr(requires_salt_modules, '__available_modules__'):
                    requires_salt_modules.__available_modules__ = set()

                _names = []
                for name in names:
                    if name not in requires_salt_modules.__available_modules__:
                        _names.append(name)

                if _names:
                    not_found_modules = self.run_function('runtests_helpers.modules_available', _names)
                    for name in _names:
                        if name not in not_found_modules:
                            requires_salt_modules.__available_modules__.add(name)
                    if not_found_modules:
                        if len(not_found_modules) == 1:
                            self.skipTest('Salt module {0!r} is not available'.format(not_found_modules[0]))
                        self.skipTest('Salt modules not available: {0!r}'.format(not_found_modules))
>>>>>>> 04e28cff
            caller.setUp = setUp
            return caller

        # We're simply decorating functions
        @functools.wraps(caller)
        def wrapper(cls):

            if not hasattr(cls, 'run_function'):
                raise RuntimeError(
                    '{0} does not have the \'run_function\' method which is '
                    'necessary to collect the loaded modules'.format(
                        cls.__class__.__name__
                    )
                )

<<<<<<< HEAD
            for name in names:
                if name not in cls.run_function('sys.doc', [name]):
                    cls.skipTest(
                        'Salt module \'{0}\' is not available'.format(name)
                    )
                    break
=======
            if not hasattr(requires_salt_modules, '__available_modules__'):
                requires_salt_modules.__available_modules__ = set()
>>>>>>> 04e28cff

            _names = []
            for name in names:
                if name not in requires_salt_modules.__available_modules__:
                    _names.append(name)

            if _names:
                not_found_modules = cls.run_function('runtests_helpers.modules_available', _names)
                for name in _names:
                    if name not in not_found_modules:
                        requires_salt_modules.__available_modules__.add(name)
                if not_found_modules:
                    if len(not_found_modules) == 1:
                        cls.skipTest('Salt module {0!r} is not available'.format(not_found_modules[0]))
                    cls.skipTest('Salt modules not available: {0!r}'.format(not_found_modules))
            return caller(cls)
        return wrapper
    return decorator


def skip_if_binaries_missing(*binaries, **kwargs):
    import salt.utils.path
    if len(binaries) == 1:
        if isinstance(binaries[0], (list, tuple, set, frozenset)):
            binaries = binaries[0]
    check_all = kwargs.pop('check_all', False)
    message = kwargs.pop('message', None)
    if kwargs:
        raise RuntimeError(
            'The only supported keyword argument is \'check_all\' and '
            '\'message\'. Invalid keyword arguments: {0}'.format(
                ', '.join(kwargs.keys())
            )
        )
    if check_all:
        for binary in binaries:
            if salt.utils.path.which(binary) is None:
                return skip(
                    '{0}The \'{1}\' binary was not found'.format(
                        message and '{0}. '.format(message) or '',
                        binary
                    )
                )
    elif salt.utils.path.which_bin(binaries) is None:
        return skip(
            '{0}None of the following binaries was found: {1}'.format(
                message and '{0}. '.format(message) or '',
                ', '.join(binaries)
            )
        )
    return _id


def skip_if_not_root(func):
    # Late import
    from tests.support.runtests import RUNTIME_VARS
    if RUNTIME_VARS.PYTEST_SESSION:
        setattr(func, '__skip_if_not_root__', True)

    if not sys.platform.startswith('win'):
        if os.getuid() != 0:
            func.__unittest_skip__ = True
            func.__unittest_skip_why__ = 'You must be logged in as root to run this test'
    else:
        current_user = salt.utils.win_functions.get_current_user()
        if current_user != 'SYSTEM':
            if not salt.utils.win_functions.is_admin(current_user):
                func.__unittest_skip__ = True
                func.__unittest_skip_why__ = 'You must be logged in as an Administrator to run this test'
    return func


if sys.platform.startswith('win'):
    SIGTERM = signal.CTRL_BREAK_EVENT  # pylint: disable=no-member
else:
    SIGTERM = signal.SIGTERM


def collect_child_processes(pid):
    '''
    Try to collect any started child processes of the provided pid
    '''
    # Let's get the child processes of the started subprocess
    try:
        parent = psutil.Process(pid)
        if hasattr(parent, 'children'):
            children = parent.children(recursive=True)
        else:
            children = []
    except psutil.NoSuchProcess:
        children = []
    return children[::-1]  # return a reversed list of the children


def _terminate_process_list(process_list, kill=False, slow_stop=False):
    for process in process_list[:][::-1]:  # Iterate over a reversed copy of the list
        if not psutil.pid_exists(process.pid):
            process_list.remove(process)
            continue
        try:
            if not kill and process.status() == psutil.STATUS_ZOMBIE:
                # Zombie processes will exit once child processes also exit
                continue
            try:
                cmdline = process.cmdline()
            except psutil.AccessDenied:
                # OSX is more restrictive about the above information
                cmdline = None
            except OSError:
                cmdline = None
            if not cmdline:
                try:
                    cmdline = process.as_dict()
                except Exception:
                    cmdline = 'UNKNOWN PROCESS'
            if kill:
                log.info('Killing process(%s): %s', process.pid, cmdline)
                process.kill()
            else:
                log.info('Terminating process(%s): %s', process.pid, cmdline)
                try:
                    if slow_stop:
                        # Allow coverage data to be written down to disk
                        process.send_signal(SIGTERM)
                        try:
                            process.wait(2)
                        except psutil.TimeoutExpired:
                            if psutil.pid_exists(process.pid):
                                continue
                    else:
                        process.terminate()
                except OSError as exc:
                    if exc.errno not in (errno.ESRCH, errno.EACCES):
                        raise
            if not psutil.pid_exists(process.pid):
                process_list.remove(process)
        except psutil.NoSuchProcess:
            process_list.remove(process)


def terminate_process_list(process_list, kill=False, slow_stop=False):

    def on_process_terminated(proc):
        log.info('Process %s terminated with exit code: %s', getattr(proc, '_cmdline', proc), proc.returncode)

    # Try to terminate processes with the provided kill and slow_stop parameters
    log.info('Terminating process list. 1st step. kill: %s, slow stop: %s', kill, slow_stop)

    # Cache the cmdline since that will be inaccessible once the process is terminated
    for proc in process_list:
        try:
            cmdline = proc.cmdline()
        except (psutil.NoSuchProcess, psutil.AccessDenied):
            # OSX is more restrictive about the above information
            cmdline = None
        if not cmdline:
            try:
                cmdline = proc
            except (psutil.NoSuchProcess, psutil.AccessDenied):
                cmdline = '<could not be retrived; dead process: {0}>'.format(proc)
        proc._cmdline = cmdline
    _terminate_process_list(process_list, kill=kill, slow_stop=slow_stop)
    psutil.wait_procs(process_list, timeout=15, callback=on_process_terminated)

    if process_list:
        # If there's still processes to be terminated, retry and kill them if slow_stop is False
        log.info('Terminating process list. 2nd step. kill: %s, slow stop: %s', slow_stop is False, slow_stop)
        _terminate_process_list(process_list, kill=slow_stop is False, slow_stop=slow_stop)
        psutil.wait_procs(process_list, timeout=10, callback=on_process_terminated)

    if process_list:
        # If there's still processes to be terminated, just kill them, no slow stopping now
        log.info('Terminating process list. 3rd step. kill: True, slow stop: False')
        _terminate_process_list(process_list, kill=True, slow_stop=False)
        psutil.wait_procs(process_list, timeout=5, callback=on_process_terminated)

    if process_list:
        # In there's still processes to be terminated, log a warning about it
        log.warning('Some processes failed to properly terminate: %s', process_list)


def terminate_process(pid=None, process=None, children=None, kill_children=False, slow_stop=False):
    '''
    Try to terminate/kill the started processe
    '''
    children = children or []
    process_list = []

    def on_process_terminated(proc):
        if proc.returncode:
            log.info('Process %s terminated with exit code: %s', getattr(proc, '_cmdline', proc), proc.returncode)
        else:
            log.info('Process %s terminated', getattr(proc, '_cmdline', proc))

    if pid and not process:
        try:
            process = psutil.Process(pid)
            process_list.append(process)
        except psutil.NoSuchProcess:
            # Process is already gone
            process = None

    if kill_children:
        if process:
            if not children:
                children = collect_child_processes(process.pid)
            else:
                # Let's collect children again since there might be new ones
                children.extend(collect_child_processes(pid))
        if children:
            process_list.extend(children)

    if process_list:
        if process:
            log.info('Stopping process %s and respective children: %s', process, children)
        else:
            log.info('Terminating process list: %s', process_list)
        terminate_process_list(process_list, kill=slow_stop is False, slow_stop=slow_stop)
        if process and psutil.pid_exists(process.pid):
            log.warning('Process left behind which we were unable to kill: %s', process)


def terminate_process_pid(pid, only_children=False):
    children = []
    process = None

    # Let's begin the shutdown routines
    try:
        process = psutil.Process(pid)
        children = collect_child_processes(pid)
    except psutil.NoSuchProcess:
        log.info('No process with the PID %s was found running', pid)

    if only_children:
        return terminate_process(children=children, kill_children=True, slow_stop=True)
    return terminate_process(pid=pid, process=process, children=children, kill_children=True, slow_stop=True)


def repeat(caller=None, condition=True, times=5):
    '''
    Repeat a test X amount of times until the first failure.

    .. code-block:: python

        class MyTestCase(TestCase):

        @repeat
        def test_sometimes_works(self):
            pass
    '''
    if caller is None:
        return functools.partial(repeat, condition=condition, times=times)

    if isinstance(condition, bool) and condition is False:
        # Don't even decorate
        return caller
    elif callable(condition):
        if condition() is False:
            # Don't even decorate
            return caller

    if inspect.isclass(caller):
        attrs = [n for n in dir(caller) if n.startswith('test_')]
        for attrname in attrs:
            try:
                function = getattr(caller, attrname)
                if not inspect.isfunction(function) and not inspect.ismethod(function):
                    continue
                setattr(caller, attrname, repeat(caller=function, condition=condition, times=times))
            except Exception as exc:
                log.exception(exc)
                continue
        return caller

    @functools.wraps(caller)
    def wrap(cls):
        result = None
        for attempt in range(1, times+1):
            log.info('%s test run %d of %s times', cls, attempt, times)
            caller(cls)
        return cls
    return wrap


def http_basic_auth(login_cb=lambda username, password: False):
    '''
    A crude decorator to force a handler to request HTTP Basic Authentication

    Example usage:

    .. code-block:: python

        @http_basic_auth(lambda u, p: u == 'foo' and p == 'bar')
        class AuthenticatedHandler(tornado.web.RequestHandler):
            pass
    '''
    def wrapper(handler_class):
        def wrap_execute(handler_execute):
            def check_auth(handler, kwargs):

                auth = handler.request.headers.get('Authorization')

                if auth is None or not auth.startswith('Basic '):
                    # No username/password entered yet, we need to return a 401
                    # and set the WWW-Authenticate header to request login.
                    handler.set_status(401)
                    handler.set_header(
                        'WWW-Authenticate', 'Basic realm=Restricted')

                else:
                    # Strip the 'Basic ' from the beginning of the auth header
                    # leaving the base64-encoded secret
                    username, password = \
                        base64.b64decode(auth[6:]).split(':', 1)

                    if login_cb(username, password):
                        # Authentication successful
                        return
                    else:
                        # Authentication failed
                        handler.set_status(403)

                handler._transforms = []
                handler.finish()

            def _execute(self, transforms, *args, **kwargs):
                check_auth(self, kwargs)
                return handler_execute(self, transforms, *args, **kwargs)

            return _execute

        handler_class._execute = wrap_execute(handler_class._execute)
        return handler_class
    return wrapper


def generate_random_name(prefix, size=6):
    '''
    Generates a random name by combining the provided prefix with a randomly generated
    ascii string.

    .. versionadded:: 2018.3.0

    prefix
        The string to prefix onto the randomly generated ascii string.

    size
        The number of characters to generate. Default: 6.
    '''
    return prefix + ''.join(
        random.choice(string.ascii_uppercase + string.digits)
        for x in range(size)
    )


class Webserver(object):
    '''
    Starts a tornado webserver on 127.0.0.1 on a random available port

    USAGE:

    .. code-block:: python

        from tests.support.helpers import Webserver

        webserver = Webserver('/path/to/web/root')
        webserver.start()
        webserver.stop()
    '''
    def __init__(self,
                 root=None,
                 port=None,
                 wait=5,
                 handler=None):
        '''
        root
            Root directory of webserver. If not passed, it will default to the
            location of the base environment of the integration suite's file
            roots (tests/integration/files/file/base/)

        port
            Port on which to listen. If not passed, a random one will be chosen
            at the time the start() function is invoked.

        wait : 5
            Number of seconds to wait for the socket to be open before raising
            an exception

        handler
            Can be used to use a subclass of tornado.web.StaticFileHandler,
            such as when enforcing authentication with the http_basic_auth
            decorator.
        '''
        if port is not None and not isinstance(port, six.integer_types):
            raise ValueError('port must be an integer')

        if root is None:
            root = os.path.join(FILES, 'file', 'base')
        try:
            self.root = os.path.realpath(root)
        except AttributeError:
            raise ValueError('root must be a string')

        self.port = port
        self.wait = wait
        self.handler = handler \
            if handler is not None \
            else tornado.web.StaticFileHandler
        self.web_root = None

    def target(self):
        '''
        Threading target which stands up the tornado application
        '''
        self.ioloop = tornado.ioloop.IOLoop()
        self.ioloop.make_current()
        self.application = tornado.web.Application(
            [(r'/(.*)', self.handler, {'path': self.root})])
        self.application.listen(self.port)
        self.ioloop.start()

    @property
    def listening(self):
        if self.port is None:
            return False
        sock = socket.socket(socket.AF_INET, socket.SOCK_STREAM)
        return sock.connect_ex(('127.0.0.1', self.port)) == 0

    def url(self, path):
        '''
        Convenience function which, given a file path, will return a URL that
        points to that path. If the path is relative, it will just be appended
        to self.web_root.
        '''
        if self.web_root is None:
            raise RuntimeError('Webserver instance has not been started')
        err_msg = 'invalid path, must be either a relative path or a path ' \
                  'within {0}'.format(self.root)
        try:
            relpath = path \
                if not os.path.isabs(path) \
                else os.path.relpath(path, self.root)
            if relpath.startswith('..' + os.sep):
                raise ValueError(err_msg)
            return '/'.join((self.web_root, relpath))
        except AttributeError:
            raise ValueError(err_msg)

    def start(self):
        '''
        Starts the webserver
        '''
        if self.port is None:
            self.port = get_unused_localhost_port()

        self.web_root = 'http://127.0.0.1:{0}'.format(self.port)

        self.server_thread = threading.Thread(target=self.target)
        self.server_thread.daemon = True
        self.server_thread.start()

        for idx in range(self.wait + 1):
            if self.listening:
                break
            if idx != self.wait:
                time.sleep(1)
        else:
            raise Exception(
                'Failed to start tornado webserver on 127.0.0.1:{0} within '
                '{1} seconds'.format(self.port, self.wait)
            )

    def stop(self):
        '''
        Stops the webserver
        '''
        self.ioloop.add_callback(self.ioloop.stop)
        self.server_thread.join()


def win32_kill_process_tree(pid, sig=signal.SIGTERM, include_parent=True,
        timeout=None, on_terminate=None):
    '''
    Kill a process tree (including grandchildren) with signal "sig" and return
    a (gone, still_alive) tuple.  "on_terminate", if specified, is a callabck
    function which is called as soon as a child terminates.
    '''
    if pid == os.getpid():
        raise RuntimeError("I refuse to kill myself")
    try:
        parent = psutil.Process(pid)
    except psutil.NoSuchProcess:
        log.debug("PID not found alive: %d", pid)
        return ([], [])
    children = parent.children(recursive=True)
    if include_parent:
        children.append(parent)
    for p in children:
        p.send_signal(sig)
    gone, alive = psutil.wait_procs(children, timeout=timeout,
                                    callback=on_terminate)
    return (gone, alive)


def this_user():
    '''
    Get the user associated with the current process.
    '''
    if salt.utils.platform.is_windows():
        return salt.utils.win_functions.get_current_user(with_domain=False)
    return pwd.getpwuid(os.getuid())[0]


def dedent(text, linesep=os.linesep):
    '''
    A wrapper around textwrap.dedent that also sets line endings.
    '''
    linesep = salt.utils.stringutils.to_unicode(linesep)
    unicode_text = textwrap.dedent(salt.utils.stringutils.to_unicode(text))
    clean_text = linesep.join(unicode_text.splitlines())
    if unicode_text.endswith(u'\n'):
        clean_text += linesep
    if not isinstance(text, six.text_type):
        return salt.utils.stringutils.to_bytes(clean_text)
    return clean_text


class PatchedEnviron(object):

    def __init__(self, **kwargs):
        self.cleanup_keys = kwargs.pop('__cleanup__', ())
        self.kwargs = kwargs
        self.original_environ = None

    def __enter__(self):
        self.original_environ = os.environ.copy()
        for key in self.cleanup_keys:
            os.environ.pop(key, None)

        # Make sure there are no unicode characters in the self.kwargs if we're
        # on Python 2. These are being added to `os.environ` and causing
        # problems
        if not sys.version_info > (3, 0):
            kwargs = self.kwargs.copy()
            clean_kwargs = {}
            for k in self.kwargs:
                key = k
                if isinstance(key, six.text_type):
                    key = key.encode('utf-8')
                if isinstance(self.kwargs[k], six.text_type):
                    kwargs[k] = kwargs[k].encode('utf-8')
                clean_kwargs[key] = kwargs[k]
            self.kwargs = clean_kwargs

        os.environ.update(**self.kwargs)
        return self

    def __exit__(self, *args):
        os.environ.clear()
        os.environ.update(self.original_environ)


patched_environ = PatchedEnviron<|MERGE_RESOLUTION|>--- conflicted
+++ resolved
@@ -1084,13 +1084,6 @@
                         )
                     )
 
-<<<<<<< HEAD
-                not_found_modules = self.run_function('runtests_helpers.modules_available', names)
-                if not_found_modules:
-                    if len(not_found_modules) == 1:
-                        self.skipTest('Salt module \'{0}\' is not available'.format(not_found_modules[0]))
-                    self.skipTest('Salt modules not available: \'{0}\''.format(not_found_modules))
-=======
                 if not hasattr(requires_salt_modules, '__available_modules__'):
                     requires_salt_modules.__available_modules__ = set()
 
@@ -1108,7 +1101,6 @@
                         if len(not_found_modules) == 1:
                             self.skipTest('Salt module {0!r} is not available'.format(not_found_modules[0]))
                         self.skipTest('Salt modules not available: {0!r}'.format(not_found_modules))
->>>>>>> 04e28cff
             caller.setUp = setUp
             return caller
 
@@ -1124,17 +1116,8 @@
                     )
                 )
 
-<<<<<<< HEAD
-            for name in names:
-                if name not in cls.run_function('sys.doc', [name]):
-                    cls.skipTest(
-                        'Salt module \'{0}\' is not available'.format(name)
-                    )
-                    break
-=======
             if not hasattr(requires_salt_modules, '__available_modules__'):
                 requires_salt_modules.__available_modules__ = set()
->>>>>>> 04e28cff
 
             _names = []
             for name in names:
