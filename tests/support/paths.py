--- conflicted
+++ resolved
@@ -17,10 +17,7 @@
 import os
 import re
 import sys
-<<<<<<< HEAD
-=======
 import logging
->>>>>>> 8abb7099
 import tempfile
 
 import salt.utils.path
@@ -52,48 +49,6 @@
 if TESTS_DIR not in sys.path:
     sys.path.insert(1, TESTS_DIR)
 
-<<<<<<< HEAD
-SYS_TMP_DIR = os.path.abspath(
-    os.path.realpath(
-        # Avoid ${TMPDIR} and gettempdir() on MacOS as they yield a base path too long
-        # for unix sockets: ``error: AF_UNIX path too long``
-        # Gentoo Portage prefers ebuild tests are rooted in ${TMPDIR}
-        os.environ.get("TMPDIR", tempfile.gettempdir())
-        if not sys.platform.startswith("darwin")
-        else "/tmp"
-    )
-)
-TMP = os.path.join(SYS_TMP_DIR, "salt-tests-tmpdir")
-TMP_ROOT_DIR = os.path.join(TMP, "rootdir")
-FILES = os.path.join(INTEGRATION_TEST_DIR, "files")
-BASE_FILES = os.path.join(INTEGRATION_TEST_DIR, "files", "file", "base")
-PROD_FILES = os.path.join(INTEGRATION_TEST_DIR, "files", "file", "prod")
-PYEXEC = "python{0}.{1}".format(*sys.version_info)
-MOCKBIN = os.path.join(INTEGRATION_TEST_DIR, "mockbin")
-SCRIPT_DIR = os.path.join(CODE_DIR, "scripts")
-TMP_STATE_TREE = os.path.join(SYS_TMP_DIR, "salt-temp-state-tree")
-TMP_PILLAR_TREE = os.path.join(SYS_TMP_DIR, "salt-temp-pillar-tree")
-TMP_PRODENV_STATE_TREE = os.path.join(SYS_TMP_DIR, "salt-temp-prodenv-state-tree")
-TMP_PRODENV_PILLAR_TREE = os.path.join(SYS_TMP_DIR, "salt-temp-prodenv-pillar-tree")
-TMP_CONF_DIR = TMP_MINION_CONF_DIR = os.path.join(TMP, "config")
-TMP_SUB_MINION_CONF_DIR = os.path.join(TMP_CONF_DIR, "sub-minion")
-TMP_SYNDIC_MINION_CONF_DIR = os.path.join(TMP_CONF_DIR, "syndic-minion")
-TMP_SYNDIC_MASTER_CONF_DIR = os.path.join(TMP_CONF_DIR, "syndic-master")
-TMP_MM_CONF_DIR = TMP_MM_MINION_CONF_DIR = os.path.join(TMP_CONF_DIR, "multimaster")
-TMP_MM_SUB_CONF_DIR = TMP_MM_SUB_MINION_CONF_DIR = os.path.join(
-    TMP_CONF_DIR, "sub-multimaster"
-)
-TMP_PROXY_CONF_DIR = os.path.join(TMP_CONF_DIR, "proxy")
-CONF_DIR = os.path.join(INTEGRATION_TEST_DIR, "files", "conf")
-PILLAR_DIR = os.path.join(FILES, "pillar")
-TMP_SCRIPT_DIR = os.path.join(TMP, "scripts")
-ENGINES_DIR = os.path.join(FILES, "engines")
-LOG_HANDLERS_DIR = os.path.join(FILES, "log_handlers")
-
-
-def list_test_mods():
-    """
-=======
 SYS_TMP_DIR = os.path.abspath(os.path.realpath(
     # Avoid ${TMPDIR} and gettempdir() on MacOS as they yield a base path too long
     # for unix sockets: ``error: AF_UNIX path too long``
@@ -125,7 +80,6 @@
 
 def list_test_mods():
     '''
->>>>>>> 8abb7099
     A generator which returns all of the test files
     """
     test_re = re.compile(r"^test_.+\.py$")
@@ -137,11 +91,6 @@
                 if test_re.match(filename):
                     mod_name = test_type
                     if parent_mod:
-<<<<<<< HEAD
                         mod_name += "." + parent_mod
                     mod_name += "." + filename[:-3]
-=======
-                        mod_name += '.' + parent_mod
-                    mod_name += '.' + filename[:-3]
->>>>>>> 8abb7099
                     yield mod_name