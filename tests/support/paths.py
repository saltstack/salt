"""
    :codeauthor: Pedro Algarvio (pedro@algarvio.me)
    :copyright: Copyright 2017 by the SaltStack Team, see AUTHORS for more details.
    :license: Apache 2.0, see LICENSE for more details.


    tests.support.paths
    ~~~~~~~~~~~~~~~~~~~

    Tests related paths
"""

<<<<<<< HEAD
=======

>>>>>>> 980a0d18
import logging
import os
import re
import sys
import tempfile

import salt
import salt.utils.path

log = logging.getLogger(__name__)

SALT_CODE_DIR = os.path.dirname(os.path.normpath(os.path.abspath(salt.__file__)))
TESTS_DIR = os.path.dirname(
    os.path.dirname(os.path.normpath(os.path.abspath(__file__)))
)
if TESTS_DIR.startswith("//"):
    # Have we been given an initial double forward slash? Ditch it!
    TESTS_DIR = TESTS_DIR[1:]
if sys.platform.startswith("win"):
    TESTS_DIR = os.path.normcase(TESTS_DIR)
CODE_DIR = os.path.dirname(TESTS_DIR)
if sys.platform.startswith("win"):
    CODE_DIR = CODE_DIR.replace("\\", "\\\\")
UNIT_TEST_DIR = os.path.join(TESTS_DIR, "unit")
INTEGRATION_TEST_DIR = os.path.join(TESTS_DIR, "integration")
MULTIMASTER_TEST_DIR = os.path.join(TESTS_DIR, "multimaster")

# Let's inject CODE_DIR so salt is importable if not there already
if TESTS_DIR in sys.path:
    sys.path.remove(TESTS_DIR)
if CODE_DIR in sys.path and sys.path[0] != CODE_DIR:
    sys.path.remove(CODE_DIR)
if CODE_DIR not in sys.path:
    sys.path.insert(0, CODE_DIR)
if TESTS_DIR not in sys.path:
    sys.path.insert(1, TESTS_DIR)

SYS_TMP_DIR = os.path.abspath(
    os.path.realpath(
        # Avoid ${TMPDIR} and gettempdir() on MacOS as they yield a base path too long
        # for unix sockets: ``error: AF_UNIX path too long``
        # Gentoo Portage prefers ebuild tests are rooted in ${TMPDIR}
        os.environ.get("TMPDIR", tempfile.gettempdir())
        if not sys.platform.startswith("darwin")
        else "/tmp"
    )
)
TMP = os.path.join(SYS_TMP_DIR, "salt-tests-tmpdir")
TMP_ROOT_DIR = os.path.join(TMP, "rootdir")
FILES = os.path.join(INTEGRATION_TEST_DIR, "files")
BASE_FILES = os.path.join(INTEGRATION_TEST_DIR, "files", "file", "base")
PROD_FILES = os.path.join(INTEGRATION_TEST_DIR, "files", "file", "prod")
PYEXEC = "python{}.{}".format(*sys.version_info)
MOCKBIN = os.path.join(INTEGRATION_TEST_DIR, "mockbin")
SCRIPT_DIR = os.path.join(CODE_DIR, "scripts")
TMP_STATE_TREE = os.path.join(SYS_TMP_DIR, "salt-temp-state-tree")
TMP_PILLAR_TREE = os.path.join(SYS_TMP_DIR, "salt-temp-pillar-tree")
TMP_PRODENV_STATE_TREE = os.path.join(SYS_TMP_DIR, "salt-temp-prodenv-state-tree")
TMP_PRODENV_PILLAR_TREE = os.path.join(SYS_TMP_DIR, "salt-temp-prodenv-pillar-tree")
TMP_CONF_DIR = TMP_MINION_CONF_DIR = os.path.join(TMP, "config")
TMP_SUB_MINION_CONF_DIR = os.path.join(TMP_CONF_DIR, "sub-minion")
TMP_SYNDIC_MINION_CONF_DIR = os.path.join(TMP_CONF_DIR, "syndic-minion")
TMP_SYNDIC_MASTER_CONF_DIR = os.path.join(TMP_CONF_DIR, "syndic-master")
TMP_MM_CONF_DIR = TMP_MM_MINION_CONF_DIR = os.path.join(TMP_CONF_DIR, "multimaster")
TMP_MM_SUB_CONF_DIR = TMP_MM_SUB_MINION_CONF_DIR = os.path.join(
    TMP_CONF_DIR, "sub-multimaster"
)
TMP_PROXY_CONF_DIR = TMP_CONF_DIR
TMP_SSH_CONF_DIR = TMP_MINION_CONF_DIR
CONF_DIR = os.path.join(INTEGRATION_TEST_DIR, "files", "conf")
PILLAR_DIR = os.path.join(FILES, "pillar")
TMP_SCRIPT_DIR = os.path.join(TMP, "scripts")
ENGINES_DIR = os.path.join(FILES, "engines")
LOG_HANDLERS_DIR = os.path.join(FILES, "log_handlers")


def list_test_mods():
    """
    A generator which returns all of the test files
    """
    test_re = re.compile(r"^test_.+\.py$")
    for dirname in (UNIT_TEST_DIR, INTEGRATION_TEST_DIR, MULTIMASTER_TEST_DIR):
        test_type = os.path.basename(dirname)
        for root, _, files in salt.utils.path.os_walk(dirname):
            parent_mod = root[len(dirname) :].lstrip(os.sep).replace(os.sep, ".")
            for filename in files:
                if test_re.match(filename):
                    mod_name = test_type
                    if parent_mod:
                        mod_name += "." + parent_mod
                    mod_name += "." + filename[:-3]
                    yield mod_name<|MERGE_RESOLUTION|>--- conflicted
+++ resolved
@@ -10,10 +10,6 @@
     Tests related paths
 """
 
-<<<<<<< HEAD
-=======
-
->>>>>>> 980a0d18
 import logging
 import os
 import re
