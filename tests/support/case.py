--- conflicted
+++ resolved
@@ -32,18 +32,13 @@
     RedirectStdStreams, requires_sshd_server, win32_kill_process_tree
 )
 from tests.support.runtests import RUNTIME_VARS
-<<<<<<< HEAD
-from tests.support.mixins import AdaptedConfigurationTestCaseMixin, SaltClientTestCaseMixin
-from tests.support.paths import INTEGRATION_TEST_DIR, CODE_DIR, PYEXEC, SCRIPT_DIR
 from tests.support.cli_scripts import ScriptPathMixin
-=======
 from tests.support.mixins import (
         AdaptedConfigurationTestCaseMixin,
         SaltClientTestCaseMixin,
         SaltMultimasterClientTestCaseMixin,
         )
-from tests.support.paths import ScriptPathMixin, INTEGRATION_TEST_DIR, CODE_DIR, PYEXEC, SCRIPT_DIR
->>>>>>> 04e28cff
+from tests.support.paths import INTEGRATION_TEST_DIR, CODE_DIR, PYEXEC, SCRIPT_DIR
 
 # Import 3rd-party libs
 from salt.ext import six
@@ -952,15 +947,11 @@
         Run a single salt function and condition the return down to match the
         behavior of the raw function call
         '''
-<<<<<<< HEAD
-        orig = self.client.cmd('minion', function, arg, timeout=25)
+        orig = self.client.cmd('minion', function, arg, timeout=timeout)
         if RUNTIME_VARS.PYTEST_SESSION:
             fail_or_skip_func = self.fail
         else:
             fail_or_skip_func = self.skipTest
-=======
-        orig = self.client.cmd('minion', function, arg, timeout=timeout)
->>>>>>> 04e28cff
         if 'minion' not in orig:
             fail_or_skip_func(
                 'WARNING(SHOULD NOT HAPPEN #1935): Failed to get a reply '
