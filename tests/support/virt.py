import logging
<<<<<<< HEAD
=======
import sys
>>>>>>> a1bf32c8
import time
import uuid

import attr
from pytestshellutils.utils import ports
from saltfactories.daemons.container import SaltMinion

from tests.conftest import CODE_DIR

log = logging.getLogger(__name__)

<<<<<<< HEAD

def _install_salt_in_container(container):
    ret = container.run("python3", "-m", "pip", "install", "/salt")
    log.debug("Install Salt in the container: %s", ret)

=======
>>>>>>> a1bf32c8

@attr.s(kw_only=True, slots=True)
class SaltVirtMinionContainerFactory(SaltMinion):

    host_uuid = attr.ib(default=attr.Factory(uuid.uuid4))
    ssh_port = attr.ib(
        default=attr.Factory(ports.get_unused_localhost_port), repr=False
    )
    sshd_port = attr.ib(default=attr.Factory(ports.get_unused_localhost_port))
    libvirt_tcp_port = attr.ib(
        default=attr.Factory(ports.get_unused_localhost_port), repr=False
    )
    libvirt_tls_port = attr.ib(
        default=attr.Factory(ports.get_unused_localhost_port), repr=False
    )

    uri = attr.ib(init=False)
    ssh_uri = attr.ib(init=False)
    tcp_uri = attr.ib(init=False)
    tls_uri = attr.ib(init=False)

    def __attrs_post_init__(self):
        self.uri = f"localhost:{self.sshd_port}"
        self.ssh_uri = f"qemu+ssh://{self.uri}/system"
        self.tcp_uri = f"qemu+tcp://localhost:{self.libvirt_tcp_port}/system"
        self.tls_uri = f"qemu+tls://127.0.0.1:{self.libvirt_tls_port}/system"

        if "environment" not in self.container_run_kwargs:
            self.container_run_kwargs["environment"] = {}
        self.container_run_kwargs["environment"].update(
            {
                "SSH_PORT": str(self.ssh_port),
                "SSHD_PORT": str(self.sshd_port),
                "LIBVIRT_TCP_PORT": str(self.libvirt_tcp_port),
                "LIBVIRT_TLS_PORT": str(self.libvirt_tls_port),
                "NO_START_MINION": "1",
                "HOST_UUID": self.host_uuid,
                "PYTHONDONTWRITEBYTECODE": "1",
                "PYTHONPATH": str(CODE_DIR),
            }
        )
        super().__attrs_post_init__()
        if "volumes" not in self.container_run_kwargs:
            self.container_run_kwargs["volumes"] = {}
        self.container_run_kwargs["volumes"].update(
            {
                str(CODE_DIR): {"bind": "/salt", "mode": "z"},
            }
        )
        self.container_run_kwargs["working_dir"] = str(CODE_DIR)
        self.container_run_kwargs["network_mode"] = "host"
        self.container_run_kwargs["cap_add"] = ["ALL"]
        self.container_run_kwargs["privileged"] = True
        self.python_executable = "python3"
        self.container_start_check(self._check_script_path_exists)
        for port in (self.sshd_port, self.libvirt_tcp_port, self.libvirt_tls_port):
            self.check_ports[port] = port
<<<<<<< HEAD
        self.before_start(_install_salt_in_container, self, on_container=False)
=======
        self.before_start(self._install_salt_in_container)
>>>>>>> a1bf32c8

    def _check_script_path_exists(self, timeout_at):
        while time.time() <= timeout_at:
            # Once we're able to ls the salt-minion script it means the container
            # has salt installed
            ret = self.run("ls", "-lah", self.get_script_path())
            if ret.returncode == 0:
                break
            time.sleep(1)
        else:
            return False
        return True

    def _install_salt_in_container(self):
        ret = self.run("bash", "-c", "echo $SALT_PY_VERSION")
        assert ret.returncode == 0
        if not ret.stdout:
            log.warning(
                "The 'SALT_PY_VERSION' environment variable is not set on the container"
            )
            salt_py_version = 3
            ret = self.run(
                "python3",
                "-c",
                "import sys; sys.stderr.write('{}.{}'.format(*sys.version_info))",
            )
            assert ret.returncode == 0
            if not ret.stdout:
                requirements_py_version = "{}.{}".format(*sys.version_info)
            else:
                requirements_py_version = ret.stdout.strip()
        else:
            salt_py_version = requirements_py_version = ret.stdout.strip()

        self.python_executable = f"python{salt_py_version}"

        ret = self.run(
            self.python_executable,
            "-m",
            "pip",
            "install",
            f"--constraint=/salt/requirements/static/ci/py{requirements_py_version}/linux.txt",
            "/salt",
        )
        log.debug("Install Salt in the container: %s", ret)
        assert ret.returncode == 0<|MERGE_RESOLUTION|>--- conflicted
+++ resolved
@@ -1,8 +1,5 @@
 import logging
-<<<<<<< HEAD
-=======
 import sys
->>>>>>> a1bf32c8
 import time
 import uuid
 
@@ -14,14 +11,6 @@
 
 log = logging.getLogger(__name__)
 
-<<<<<<< HEAD
-
-def _install_salt_in_container(container):
-    ret = container.run("python3", "-m", "pip", "install", "/salt")
-    log.debug("Install Salt in the container: %s", ret)
-
-=======
->>>>>>> a1bf32c8
 
 @attr.s(kw_only=True, slots=True)
 class SaltVirtMinionContainerFactory(SaltMinion):
@@ -79,11 +68,7 @@
         self.container_start_check(self._check_script_path_exists)
         for port in (self.sshd_port, self.libvirt_tcp_port, self.libvirt_tls_port):
             self.check_ports[port] = port
-<<<<<<< HEAD
-        self.before_start(_install_salt_in_container, self, on_container=False)
-=======
-        self.before_start(self._install_salt_in_container)
->>>>>>> a1bf32c8
+        self.before_start(self._install_salt_in_container, on_container=False)
 
     def _check_script_path_exists(self, timeout_at):
         while time.time() <= timeout_at:
