import atexit
import contextlib
import logging
import os
import pathlib
import pprint
import re
import shutil
import textwrap
import time
from typing import TYPE_CHECKING, Dict, List

import attr
import distro
import packaging
import psutil
import pytest
import requests
import saltfactories.cli
from pytestshellutils.shell import DaemonImpl, Subprocess
from pytestshellutils.utils.processes import (
    ProcessResult,
    _get_cmdline,
    terminate_process,
)
from pytestskipmarkers.utils import platform
from saltfactories.bases import SystemdSaltDaemonImpl
from saltfactories.cli import call, key
from saltfactories.daemons import api, master, minion
from saltfactories.utils import cli_scripts

import salt.utils.files
from tests.conftest import CODE_DIR
from tests.support.pytest.helpers import TestAccount, download_file

ARTIFACTS_DIR = CODE_DIR / "artifacts" / "pkg"

log = logging.getLogger(__name__)


@attr.s(kw_only=True, slots=True)
class SaltPkgInstall:
    pkg_system_service: bool = attr.ib(default=False)
    proc: Subprocess = attr.ib(init=False, repr=False)

    # Paths
    root: pathlib.Path = attr.ib(default=None)
    run_root: pathlib.Path = attr.ib(default=None)
    ssm_bin: pathlib.Path = attr.ib(default=None)
    bin_dir: pathlib.Path = attr.ib(default=None)
    install_dir: pathlib.Path = attr.ib(init=False)
    binary_paths: Dict[str, List[pathlib.Path]] = attr.ib(init=False)
    config_path: str = attr.ib(init=False)
    conf_dir: pathlib.Path = attr.ib()

    # Test selection flags
    upgrade: bool = attr.ib(default=False)
    downgrade: bool = attr.ib(default=False)
    classic: bool = attr.ib(default=False)

    # Installing flags
    no_install: bool = attr.ib(default=False)
    no_uninstall: bool = attr.ib(default=False)

    # Distribution/system information
    distro_id: str = attr.ib(init=False)
    distro_codename: str = attr.ib(init=False)
    distro_name: str = attr.ib(init=False)
    distro_version: str = attr.ib(init=False)

    # Version information
    prev_version: str = attr.ib()
    use_prev_version: str = attr.ib()
    artifact_version: str = attr.ib(init=False)
    version: str = attr.ib(init=False)

    # Package (and management) metadata
    pkg_mngr: str = attr.ib(init=False)
    rm_pkg: str = attr.ib(init=False)
    dbg_pkg: str = attr.ib(init=False)
    salt_pkgs: List[str] = attr.ib(init=False)
    pkgs: List[str] = attr.ib(factory=list)
    file_ext: bool = attr.ib(default=None)
    relenv: bool = attr.ib(default=True)

    @proc.default
    def _default_proc(self):
        return Subprocess()

    @distro_id.default
    def _default_distro_id(self):
        return distro.id().lower()

    @distro_codename.default
    def _default_distro_codename(self):
        return distro.codename().lower()

    @distro_name.default
    def _default_distro_name(self):
        name = distro.name()
        if name:
            if "vmware" in name.lower():
                return name.split()[1].lower()
            return name.split()[0].lower()

    @distro_version.default
    def _default_distro_version(self):
        if self.distro_name == "photon":
            return distro.version().split(".")[0]
        return distro.version().lower()

    @pkg_mngr.default
    def _default_pkg_mngr(self):
        if self.distro_id in (
            "almalinux",
            "centos",
            "redhat",
            "amzn",
            "fedora",
            "photon",
        ):
            return "yum"
        elif self.distro_id in ("ubuntu", "debian"):
            ret = self.proc.run("apt-get", "update")
            self._check_retcode(ret)
            return "apt-get"

    @rm_pkg.default
    def _default_rm_pkg(self):
        if self.distro_id in (
            "almalinux",
            "centos",
            "redhat",
            "amzn",
            "fedora",
            "photon",
        ):
            return "remove"
        elif self.distro_id in ("ubuntu", "debian"):
            return "purge"

    @dbg_pkg.default
    def _default_dbg_pkg(self):
        dbg_pkg = None
        if self.distro_id in (
            "almalinux",
            "centos",
            "redhat",
            "amzn",
            "fedora",
            "photon",
        ):
            dbg_pkg = "salt-debuginfo"
        elif self.distro_id in ("ubuntu", "debian"):
            dbg_pkg = "salt-dbg"
        return dbg_pkg

    @salt_pkgs.default
    def _default_salt_pkgs(self):
        salt_pkgs = [
            "salt-api",
            "salt-syndic",
            "salt-ssh",
            "salt-master",
            "salt-cloud",
            "salt-minion",
        ]
        if self.distro_id in (
            "almalinux",
            "centos",
            "redhat",
            "amzn",
            "fedora",
            "photon",
        ):
            salt_pkgs.append("salt")
        elif self.distro_id in ("ubuntu", "debian"):
            salt_pkgs.append("salt-common")
        if packaging.version.parse(self.version) >= packaging.version.parse("3006.3"):
            if self.dbg_pkg:
                salt_pkgs.append(self.dbg_pkg)
        return salt_pkgs

    @install_dir.default
    def _default_install_dir(self):
        if platform.is_windows():
            install_dir = pathlib.Path(
                os.getenv("ProgramFiles"), "Salt Project", "Salt"
            ).resolve()
        elif platform.is_darwin():
            install_dir = pathlib.Path("/opt", "salt")
        else:
            install_dir = pathlib.Path("/opt", "saltstack", "salt")
        return install_dir

    @config_path.default
    def _default_config_path(self):
        """
        Default location for salt configurations
        """
        if platform.is_windows():
            config_path = pathlib.Path("C://salt", "etc", "salt")
        else:
            config_path = pathlib.Path("/etc", "salt")
        return config_path

    @version.default
    def _default_version(self):
        """
        The version to be installed at the start
        """
        if not self.upgrade and not self.use_prev_version:
            version = self.artifact_version
        else:
            version = self.prev_version
            parsed = packaging.version.parse(version)
            version = f"{parsed.major}.{parsed.minor}"
        if self.distro_id in ("ubuntu", "debian"):
            self.stop_services()
        return version

    @artifact_version.default
    def _default_artifact_version(self):
        """
        The version of the local salt artifacts being tested, based on regex matching
        """
        version = ""
        artifacts = list(ARTIFACTS_DIR.glob("**/*.*"))
        for artifact in artifacts:
            version = re.search(
                r"([0-9].*)(\-[0-9].fc|\-[0-9].el|\+ds|\_all|\_any|\_amd64|\_arm64|\-[0-9].am|(\-[0-9]-[a-z]*-[a-z]*[0-9_]*.|\-[0-9]*.*)(exe|msi|pkg|rpm|deb))",
                artifact.name,
            )
            if version:
                version = version.groups()[0].replace("_", "-").replace("~", "")
                version = version.split("-")[0]
                break
        if not version:
            pytest.fail(
                f"Failed to package artifacts in '{ARTIFACTS_DIR}'. "
                f"Directory Contents:\n{pprint.pformat(artifacts)}"
            )
        return version

    def update_process_path(self):
        # The installer updates the path for the system, but that doesn't
        # make it to this python session, so we need to update that
        os.environ["PATH"] = ";".join([str(self.install_dir), os.getenv("path")])

    def __attrs_post_init__(self):
        self.relenv = packaging.version.parse(self.version) >= packaging.version.parse(
            "3006.0"
        )

        file_ext_re = "rpm|deb"
        if platform.is_darwin():
            file_ext_re = "pkg"
        if platform.is_windows():
            file_ext_re = "exe|msi"

        for f_path in ARTIFACTS_DIR.glob("**/*.*"):
            f_path = str(f_path)
            if re.search(f"salt-(.*).({file_ext_re})$", f_path, re.IGNORECASE):
                self.file_ext = os.path.splitext(f_path)[1].strip(".")
                self.pkgs.append(f_path)
                if platform.is_windows():
                    self.root = pathlib.Path(os.getenv("LocalAppData")).resolve()
                    if self.file_ext in ["exe", "msi"]:
                        self.root = self.install_dir.parent
                        self.bin_dir = self.install_dir
                        self.ssm_bin = self.install_dir / "ssm.exe"
                        self.run_root = self.bin_dir / "bin" / "salt.exe"
                        if not self.relenv and not self.classic:
                            self.ssm_bin = self.bin_dir / "bin" / "ssm.exe"
                    else:
                        log.error("Unexpected file extension: %s", self.file_ext)
                    if self.use_prev_version:
                        self.bin_dir = self.install_dir / "bin"
                        self.run_root = self.bin_dir / "salt.exe"
                        self.ssm_bin = self.bin_dir / "ssm.exe"
                        if self.file_ext == "msi" or self.relenv:
                            self.ssm_bin = self.install_dir / "ssm.exe"
                        if (
                            self.install_dir / "salt-minion.exe"
                        ).exists() and not self.relenv:
                            log.debug(
                                "Removing %s", self.install_dir / "salt-minion.exe"
                            )
                            (self.install_dir / "salt-minion.exe").unlink()

                elif platform.is_darwin():
                    self.root = pathlib.Path("/opt")
                    if self.file_ext == "pkg":
                        self.bin_dir = self.root / "salt" / "bin"
                        self.run_root = self.bin_dir / "run"
                    else:
                        log.error("Unexpected file extension: %s", self.file_ext)

        if not self.pkgs:
            pytest.fail("Could not find Salt Artifacts")

        python_bin = self.install_dir / "bin" / "python3"
        if platform.is_windows():
            python_bin = self.install_dir / "Scripts" / "python.exe"
            if self.relenv:
                self.binary_paths = {
                    "call": ["salt-call.exe"],
                    "cp": ["salt-cp.exe"],
                    "minion": ["salt-minion.exe"],
                    "pip": ["salt-pip.exe"],
                    "python": [python_bin],
                }
            elif self.classic:
                self.binary_paths = {
                    "call": [self.install_dir / "salt-call.bat"],
                    "cp": [self.install_dir / "salt-cp.bat"],
                    "minion": [self.install_dir / "salt-minion.bat"],
                    "python": [self.bin_dir / "python.exe"],
                }
                self.binary_paths["pip"] = self.binary_paths["python"] + ["-m", "pip"]
            else:
                self.binary_paths = {
                    "call": [str(self.run_root), "call"],
                    "cp": [str(self.run_root), "cp"],
                    "minion": [str(self.run_root), "minion"],
                    "pip": [str(self.run_root), "pip"],
                    "python": [str(self.run_root), "shell"],
                }

        else:
            if os.path.exists(self.install_dir / "bin" / "salt"):
                install_dir = self.install_dir / "bin"
            else:
                install_dir = self.install_dir
            if self.relenv:
                self.binary_paths = {
                    "salt": [install_dir / "salt"],
                    "api": [install_dir / "salt-api"],
                    "call": [install_dir / "salt-call"],
                    "cloud": [install_dir / "salt-cloud"],
                    "cp": [install_dir / "salt-cp"],
                    "key": [install_dir / "salt-key"],
                    "master": [install_dir / "salt-master"],
                    "minion": [install_dir / "salt-minion"],
                    "proxy": [install_dir / "salt-proxy"],
                    "run": [install_dir / "salt-run"],
                    "ssh": [install_dir / "salt-ssh"],
                    "syndic": [install_dir / "salt-syndic"],
                    "spm": [install_dir / "spm"],
                    "pip": [install_dir / "salt-pip"],
                    "python": [python_bin],
                }
            else:
                self.binary_paths = {
                    "salt": [shutil.which("salt")],
                    "api": [shutil.which("salt-api")],
                    "call": [shutil.which("salt-call")],
                    "cloud": [shutil.which("salt-cloud")],
                    "cp": [shutil.which("salt-cp")],
                    "key": [shutil.which("salt-key")],
                    "master": [shutil.which("salt-master")],
                    "minion": [shutil.which("salt-minion")],
                    "proxy": [shutil.which("salt-proxy")],
                    "run": [shutil.which("salt-run")],
                    "ssh": [shutil.which("salt-ssh")],
                    "syndic": [shutil.which("salt-syndic")],
                    "spm": [shutil.which("spm")],
                    "python": [str(pathlib.Path("/usr/bin/python3"))],
                }
                if self.classic:
                    if platform.is_darwin():
                        # `which` is not catching the right paths on downgrades, explicitly defining them here
                        self.binary_paths = {
                            "salt": [self.bin_dir / "salt"],
                            "api": [self.bin_dir / "salt-api"],
                            "call": [self.bin_dir / "salt-call"],
                            "cloud": [self.bin_dir / "salt-cloud"],
                            "cp": [self.bin_dir / "salt-cp"],
                            "key": [self.bin_dir / "salt-key"],
                            "master": [self.bin_dir / "salt-master"],
                            "minion": [self.bin_dir / "salt-minion"],
                            "proxy": [self.bin_dir / "salt-proxy"],
                            "run": [self.bin_dir / "salt-run"],
                            "ssh": [self.bin_dir / "salt-ssh"],
                            "syndic": [self.bin_dir / "salt-syndic"],
                            "spm": [self.bin_dir / "spm"],
                            "python": [str(self.bin_dir / "python3")],
                            "pip": [str(self.bin_dir / "pip3")],
                        }
                    else:
                        self.binary_paths["pip"] = [str(pathlib.Path("/usr/bin/pip3"))]
                        self.proc.run(*self.binary_paths["pip"], "install", "-U", "pip")
                        self.proc.run(
                            *self.binary_paths["pip"], "install", "-U", "pyopenssl"
                        )
                else:
                    self.binary_paths["python"] = [shutil.which("salt"), "shell"]
                    if platform.is_darwin():
                        self.binary_paths["pip"] = [self.run_root, "pip"]
                        self.binary_paths["spm"] = [shutil.which("salt-spm")]
                    else:
                        self.binary_paths["pip"] = [shutil.which("salt-pip")]

    @staticmethod
    def salt_factories_root_dir(system_service: bool = False) -> pathlib.Path:
        if system_service is False:
            return None
        if platform.is_windows():
            return pathlib.Path("C:/salt")
        if platform.is_darwin():
            return pathlib.Path("/opt/salt")
        return pathlib.Path("/")

    def _check_retcode(self, ret):
        """
        helper function ot check subprocess.run
        returncode equals 0, if not raise assertionerror
        """
        if ret.returncode != 0:
            log.error(ret)
        assert ret.returncode == 0
        return True

    def _install_pkgs(self, upgrade=False, downgrade=False):
        if downgrade:
            self.install_previous(downgrade=downgrade)
            return True
        pkg = self.pkgs[0]
        if platform.is_windows():
            if upgrade:
                self.root = self.install_dir.parent
                self.bin_dir = self.install_dir
                self.ssm_bin = self.install_dir / "ssm.exe"
            if pkg.endswith("exe"):
                # Install the package
                log.debug("Installing: %s", str(pkg))
                # ret = self.proc.run("start", "/wait", f"\"{str(pkg)} /start-minion=0 /S\"")
                batch_file = pathlib.Path(pkg).parent / "install_nsis.cmd"
                batch_content = f"start /wait {str(pkg)} /start-minion=0 /S"
                with salt.utils.files.fopen(batch_file, "w") as fp:
                    fp.write(batch_content)
                # Now run the batch file
                ret = self.proc.run("cmd.exe", "/c", str(batch_file))
                self._check_retcode(ret)
            elif pkg.endswith("msi"):
                # Install the package
                log.debug("Installing: %s", str(pkg))
                # Write a batch file to run the installer. It is impossible to
                # perform escaping of the START_MINION property that the MSI
                # expects unless we do it via a batch file
                batch_file = pathlib.Path(pkg).parent / "install_msi.cmd"
                batch_content = f'msiexec /qn /i "{str(pkg)}" START_MINION=""\n'
                with salt.utils.files.fopen(batch_file, "w") as fp:
                    fp.write(batch_content)
                # Now run the batch file
                ret = self.proc.run("cmd.exe", "/c", str(batch_file))
                self._check_retcode(ret)
            else:
                log.error("Invalid package: %s", pkg)
                return False

            # Remove the service installed by the installer
            log.debug("Removing installed salt-minion service")
            self.proc.run(str(self.ssm_bin), "remove", "salt-minion", "confirm")
            self.update_process_path()

        elif platform.is_darwin():
            daemons_dir = pathlib.Path("/Library", "LaunchDaemons")
            service_name = "com.saltstack.salt.minion"
            plist_file = daemons_dir / f"{service_name}.plist"
            log.debug("Installing: %s", str(pkg))
            ret = self.proc.run("installer", "-pkg", str(pkg), "-target", "/")
            self._check_retcode(ret)
            # Stop the service installed by the installer
            self.proc.run("launchctl", "disable", f"system/{service_name}")
            self.proc.run("launchctl", "bootout", "system", str(plist_file))
        elif upgrade:
            env = os.environ.copy()
            extra_args = []
            if self.distro_id in ("ubuntu", "debian"):
                env["DEBIAN_FRONTEND"] = "noninteractive"
                extra_args = [
                    "-o",
                    "DPkg::Options::=--force-confdef",
                    "-o",
                    "DPkg::Options::=--force-confold",
                ]
            log.info("Installing packages:\n%s", pprint.pformat(self.pkgs))
            args = extra_args + self.pkgs
            upgrade_cmd = "upgrade"
            if self.distro_id == "photon":
                # tdnf does not detect nightly build versions to be higher version
                # than release versions
                upgrade_cmd = "install"
            ret = self.proc.run(
                self.pkg_mngr,
                upgrade_cmd,
                "-y",
                *args,
                _timeout=120,
                env=env,
            )
        else:
            log.info("Installing packages:\n%s", pprint.pformat(self.pkgs))
            ret = self.proc.run(self.pkg_mngr, "install", "-y", *self.pkgs)
        if not platform.is_darwin() and not platform.is_windows():
            # Make sure we don't have any trailing references to old package file locations
            assert ret.returncode == 0
            assert "/saltstack/salt/run" not in ret.stdout
        log.info(ret)
        self._check_retcode(ret)

    def package_python_version(self):
        return self.proc.run(
            str(self.binary_paths["python"][0]),
            "-c",
            "import sys; print('{}.{}'.format(*sys.version_info))",
        ).stdout.strip()

    def install(self, upgrade=False, downgrade=False):
        self._install_pkgs(upgrade=upgrade, downgrade=downgrade)
        if self.distro_id in ("ubuntu", "debian"):
            self.stop_services()

    def stop_services(self):
        """
        Debian distros automatically start the services
        We want to ensure our tests start with the config
        settings we have set. This will also verify the expected
        services are up and running.
        """
        retval = True
        for service in ["salt-syndic", "salt-master", "salt-minion"]:
            check_run = self.proc.run("systemctl", "status", service)
            if check_run.returncode != 0:
                # The system was not started automatically and we
                # are expecting it to be on install
                log.debug("The service %s was not started on install.", service)
                retval = False
            else:
                stop_service = self.proc.run("systemctl", "stop", service)
                self._check_retcode(stop_service)
        return retval

    def install_previous(self, downgrade=False):
        """
        Install previous version. This is used for
        upgrade tests.
        """
        major_ver = packaging.version.parse(self.prev_version).major
        relenv = packaging.version.parse(self.prev_version) >= packaging.version.parse(
            "3006.0"
        )
        distro_name = self.distro_name
        if distro_name in ("almalinux", "centos", "fedora"):
            distro_name = "redhat"
        root_url = "salt/py3/"
        if self.classic:
            root_url = "py3/"

        if self.distro_name in [
            "almalinux",
            "redhat",
            "centos",
            "amazon",
            "fedora",
            "vmware",
            "photon",
        ]:
            # Removing EPEL repo files
            for fp in pathlib.Path("/etc", "yum.repos.d").glob("epel*"):
                fp.unlink()
            gpg_key = "SALTSTACK-GPG-KEY.pub"
            if self.distro_version == "9":
                gpg_key = "SALTSTACK-GPG-KEY2.pub"
            if relenv:
                gpg_key = "SALT-PROJECT-GPG-PUBKEY-2023.pub"

            if platform.is_aarch64():
                arch = "arm64"
                # Starting with 3006.5, we prioritize the aarch64 repo paths for rpm-based distros
                if packaging.version.parse(
                    self.prev_version
                ) >= packaging.version.parse("3006.5"):
                    arch = "aarch64"
            else:
                arch = "x86_64"
            ret = self.proc.run(
                "rpm",
                "--import",
                f"https://repo.saltproject.io/{root_url}{distro_name}/{self.distro_version}/{arch}/{major_ver}/{gpg_key}",
            )
            self._check_retcode(ret)
            download_file(
                f"https://repo.saltproject.io/{root_url}{distro_name}/{self.distro_version}/{arch}/{major_ver}.repo",
                f"/etc/yum.repos.d/salt-{distro_name}.repo",
            )
            if self.distro_name == "photon":
                # yum version on photon doesn't support expire-cache
                ret = self.proc.run(self.pkg_mngr, "clean", "all")
            else:
                ret = self.proc.run(self.pkg_mngr, "clean", "expire-cache")
            self._check_retcode(ret)
            cmd_action = "downgrade" if downgrade else "install"
            pkgs_to_install = self.salt_pkgs.copy()
            if self.distro_version == "8" and self.classic:
                # centosstream 8 doesn't downgrade properly using the downgrade command for some reason
                # So we explicitly install the correct version here
                list_ret = self.proc.run(
                    self.pkg_mngr, "list", "--available", "salt"
                ).stdout.split("\n")
                list_ret = [_.strip() for _ in list_ret]
                idx = list_ret.index("Available Packages")
                old_ver = list_ret[idx + 1].split()[1]
                pkgs_to_install = [f"{pkg}-{old_ver}" for pkg in pkgs_to_install]
                if self.dbg_pkg:
                    # self.dbg_pkg does not exist on classic packages
                    dbg_exists = [x for x in pkgs_to_install if self.dbg_pkg in x]
                    if dbg_exists:
                        pkgs_to_install.remove(dbg_exists[0])
                cmd_action = "install"
            ret = self.proc.run(
                self.pkg_mngr,
                cmd_action,
                *pkgs_to_install,
                "-y",
            )
            self._check_retcode(ret)

        elif distro_name in ["debian", "ubuntu"]:
            ret = self.proc.run(self.pkg_mngr, "install", "curl", "-y")
            self._check_retcode(ret)
            ret = self.proc.run(self.pkg_mngr, "install", "apt-transport-https", "-y")
            self._check_retcode(ret)
            ## only classic 3005 has arm64 support
            if relenv and platform.is_aarch64():
                arch = "arm64"
            elif platform.is_aarch64() and self.classic:
                arch = "arm64"
            else:
                arch = "amd64"
            pathlib.Path("/etc/apt/keyrings").mkdir(parents=True, exist_ok=True)
            gpg_dest = "salt-archive-keyring.gpg"
            gpg_key = gpg_dest
            if relenv:
                gpg_key = "SALT-PROJECT-GPG-PUBKEY-2023.gpg"

            download_file(
                f"https://repo.saltproject.io/{root_url}{distro_name}/{self.distro_version}/{arch}/{major_ver}/{gpg_key}",
                f"/etc/apt/keyrings/{gpg_dest}",
            )
            with salt.utils.files.fopen(
                pathlib.Path("/etc", "apt", "sources.list.d", "salt.list"), "w"
            ) as fp:
                fp.write(
                    f"deb [signed-by=/etc/apt/keyrings/{gpg_dest} arch={arch}] "
                    f"https://repo.saltproject.io/{root_url}{distro_name}/{self.distro_version}/{arch}/{major_ver} {self.distro_codename} main"
                )
            self._check_retcode(ret)

            cmd = [
                self.pkg_mngr,
                "install",
                *self.salt_pkgs,
                "-y",
            ]

            if downgrade:
                pref_file = pathlib.Path("/etc", "apt", "preferences.d", "salt.pref")
                pref_file.parent.mkdir(exist_ok=True)
                pref_file.write_text(
                    textwrap.dedent(
                        """\
                Package: salt*
                Pin: origin "repo.saltproject.io"
                Pin-Priority: 1001
                """
                    ),
                    encoding="utf-8",
                )
                cmd.append("--allow-downgrades")
            env = os.environ.copy()
            env["DEBIAN_FRONTEND"] = "noninteractive"
            extra_args = [
                "-o",
                "DPkg::Options::=--force-confdef",
                "-o",
                "DPkg::Options::=--force-confold",
            ]
            ret = self.proc.run(self.pkg_mngr, "update", *extra_args, env=env)

            cmd.extend(extra_args)

            ret = self.proc.run(*cmd, env=env)
            # Pre-relenv packages down get downgraded to cleanly programmatically
            # They work manually, and the install tests after downgrades will catch problems with the install
            # Let's not check the returncode if this is the case
            if not (
                downgrade
                and packaging.version.parse(self.prev_version)
                < packaging.version.parse("3006.0")
            ):
                self._check_retcode(ret)
            if downgrade:
                pref_file.unlink()
            self.stop_services()
        elif platform.is_windows():
            self.bin_dir = self.install_dir / "bin"
            self.run_root = self.bin_dir / "salt.exe"
            self.ssm_bin = self.bin_dir / "ssm.exe"
            if self.file_ext == "msi" or relenv:
                self.ssm_bin = self.install_dir / "ssm.exe"

            if not self.classic:
                if not relenv:
                    win_pkg = (
                        f"salt-{self.prev_version}-1-windows-amd64.{self.file_ext}"
                    )
                else:
                    if self.file_ext == "msi":
                        win_pkg = (
                            f"Salt-Minion-{self.prev_version}-Py3-AMD64.{self.file_ext}"
                        )
                    elif self.file_ext == "exe":
                        win_pkg = f"Salt-Minion-{self.prev_version}-Py3-AMD64-Setup.{self.file_ext}"
                win_pkg_url = f"https://repo.saltproject.io/salt/py3/windows/{major_ver}/{win_pkg}"
            else:
                if self.file_ext == "msi":
                    win_pkg = (
                        f"Salt-Minion-{self.prev_version}-Py3-AMD64.{self.file_ext}"
                    )
                elif self.file_ext == "exe":
                    win_pkg = f"Salt-Minion-{self.prev_version}-Py3-AMD64-Setup.{self.file_ext}"
                win_pkg_url = f"https://repo.saltproject.io/windows/{win_pkg}"
            pkg_path = pathlib.Path(r"C:\TEMP", win_pkg)
            pkg_path.parent.mkdir(exist_ok=True)
            download_file(win_pkg_url, pkg_path)

            if self.file_ext == "msi":
                # Write a batch file to run the installer. It is impossible to
                # perform escaping of the START_MINION property that the MSI
                # expects unless we do it via a batch file
                batch_file = pkg_path.parent / "install_msi.cmd"
                batch_content = f'msiexec /qn /i {str(pkg_path)} START_MINION=""'
                with salt.utils.files.fopen(batch_file, "w") as fp:
                    fp.write(batch_content)
                # Now run the batch file
                ret = self.proc.run("cmd.exe", "/c", str(batch_file))
                self._check_retcode(ret)
            else:
                # ret = self.proc.run("start", "/wait", f"\"{pkg_path} /start-minion=0 /S\"")
                batch_file = pkg_path.parent / "install_nsis.cmd"
                batch_content = f"start /wait {str(pkg_path)} /start-minion=0 /S"
                with salt.utils.files.fopen(batch_file, "w") as fp:
                    fp.write(batch_content)
                # Now run the batch file
                ret = self.proc.run("cmd.exe", "/c", str(batch_file))
                self._check_retcode(ret)

            log.debug("Removing installed salt-minion service")
            ret = self.proc.run(str(self.ssm_bin), "remove", "salt-minion", "confirm")
            self._check_retcode(ret)

            if self.pkg_system_service:
                self._install_system_service()

        elif platform.is_darwin():
            if self.classic:
                mac_pkg = f"salt-{self.prev_version}-py3-x86_64.pkg"
                mac_pkg_url = f"https://repo.saltproject.io/osx/{mac_pkg}"
            else:
                if not relenv:
                    mac_pkg = f"salt-{self.prev_version}-1-macos-x86_64.pkg"
                else:
                    mac_pkg = f"salt-{self.prev_version}-py3-x86_64.pkg"
                mac_pkg_url = (
                    f"https://repo.saltproject.io/salt/py3/macos/{major_ver}/{mac_pkg}"
                )

            mac_pkg_path = f"/tmp/{mac_pkg}"
            if not os.path.exists(mac_pkg_path):
                download_file(
                    f"{mac_pkg_url}",
                    f"/tmp/{mac_pkg}",
                )

            ret = self.proc.run("installer", "-pkg", mac_pkg_path, "-target", "/")
            self._check_retcode(ret)

    def uninstall(self):
        pkg = self.pkgs[0]
        if platform.is_windows():
            log.info("Uninstalling %s", pkg)
            if pkg.endswith("exe"):
                uninst = self.install_dir / "uninst.exe"
                ret = self.proc.run(uninst, "/S")
                self._check_retcode(ret)
            elif pkg.endswith("msi"):
                ret = self.proc.run("msiexec.exe", "/qn", "/x", pkg)
                self._check_retcode(ret)

        elif platform.is_darwin():
            # From here: https://stackoverflow.com/a/46118276/4581998
            daemons_dir = pathlib.Path("/Library", "LaunchDaemons")
            for service in ("minion", "master", "api", "syndic"):
                service_name = f"com.saltstack.salt.{service}"
                plist_file = daemons_dir / f"{service_name}.plist"
                # Stop the services
                self.proc.run("launchctl", "disable", f"system/{service_name}")
                self.proc.run("launchctl", "bootout", "system", str(plist_file))

            # Remove Symlink to salt-config
            if os.path.exists("/usr/local/sbin/salt-config"):
                os.unlink("/usr/local/sbin/salt-config")

            # Remove supporting files
            self.proc.run(
                "pkgutil",
                "--only-files",
                "--files",
                "com.saltstack.salt",
                "|",
                "grep",
                "-v",
                "opt",
                "|",
                "tr",
                "'\n'",
                "' '",
                "|",
                "xargs",
                "-0",
                "rm",
                "-f",
            )

            # Remove directories
            if os.path.exists("/etc/salt"):
                shutil.rmtree("/etc/salt")

            # Remove path
            if os.path.exists("/etc/paths.d/salt"):
                os.remove("/etc/paths.d/salt")

            # Remove receipt
            self.proc.run("pkgutil", "--forget", "com.saltstack.salt")

            log.debug("Deleting the onedir directory: %s", self.root / "salt")
            shutil.rmtree(str(self.root / "salt"))
        else:
            log.debug("Un-Installing packages:\n%s", pprint.pformat(self.salt_pkgs))
            ret = self.proc.run(self.pkg_mngr, self.rm_pkg, "-y", *self.salt_pkgs)
            self._check_retcode(ret)

    def write_launchd_conf(self, service):
        service_name = f"com.saltstack.salt.{service}"
        ret = self.proc.run("launchctl", "list", service_name)
        # 113 means it couldn't find a service with that name
        if ret.returncode == 113:
            daemons_dir = pathlib.Path("/Library", "LaunchDaemons")
            plist_file = daemons_dir / f"{service_name}.plist"
            # Make sure we're using this plist file
            if plist_file.exists():
                log.warning("Removing existing plist file for service: %s", service)
                plist_file.unlink()

            log.debug("Creating plist file for service: %s", service)
            contents = f"""\
                <?xml version="1.0" encoding="UTF-8"?>
                <!DOCTYPE plist PUBLIC "-//Apple//DTD PLIST 1.0//EN" "http://www.apple.com/DTDs/PropertyList-1.0.dtd">
                <plist version="1.0">
                    <dict>
                        <key>Label</key>
                        <string>{service_name}</string>
                        <key>RunAtLoad</key>
                        <true/>
                        <key>KeepAlive</key>
                        <true/>
                        <key>ProgramArguments</key>
                        <array>"""
            for part in self.binary_paths[service]:
                contents += (
                    f"""\n                            <string>{part}</string>\n"""
                )
            contents += f"""\
                            <string>-c</string>
                            <string>{self.conf_dir}</string>
                        </array>
                        <key>SoftResourceLimits</key>
                        <dict>
                            <key>NumberOfFiles</key>
                            <integer>100000</integer>
                        </dict>
                        <key>HardResourceLimits</key>
                        <dict>
                            <key>NumberOfFiles</key>
                            <integer>100000</integer>
                        </dict>
                    </dict>
                </plist>
                """
            plist_file.write_text(textwrap.dedent(contents), encoding="utf-8")
            contents = plist_file.read_text()
            log.debug("Created '%s'. Contents:\n%s", plist_file, contents)

            # Delete the plist file upon completion
            atexit.register(plist_file.unlink)

    def write_systemd_conf(self, service, binary):
        ret = self.proc.run("systemctl", "daemon-reload")
        self._check_retcode(ret)
        ret = self.proc.run("systemctl", "status", service)
        if ret.returncode == 4:
            log.warning(
                "No systemd unit file was found for service %s. Creating one.", service
            )
            contents = textwrap.dedent(
                """\
                [Unit]
                Description={service}

                [Service]
                KillMode=process
                Type=notify
                NotifyAccess=all
                LimitNOFILE=8192
                ExecStart={tgt} -c {conf_dir}

                [Install]
                WantedBy=multi-user.target
                """
            )
            if isinstance(binary, list) and len(binary) == 1:
                binary = shutil.which(binary[0]) or binary[0]
            elif isinstance(binary, list):
                binary = " ".join(binary)
            unit_path = pathlib.Path(f"/etc/systemd/system/{service}.service")
            contents = contents.format(
                service=service, tgt=binary, conf_dir=self.conf_dir
            )
            log.info("Created '%s'. Contents:\n%s", unit_path, contents)
            unit_path.write_text(contents, encoding="utf-8")
            ret = self.proc.run("systemctl", "daemon-reload")
            atexit.register(unit_path.unlink)
            self._check_retcode(ret)

    def __enter__(self):
        if platform.is_windows():
            self.update_process_path()

        if not self.no_install:
            if self.upgrade:
                self.install_previous()
            else:
                self.install()
        return self

    def __exit__(self, *_):
        if not self.no_uninstall:
            self.uninstall()


class PkgSystemdSaltDaemonImpl(SystemdSaltDaemonImpl):
    # pylint: disable=access-member-before-definition
    def get_service_name(self):
        if self._service_name is None:
            self._service_name = self.factory.script_name
        return self._service_name

    # pylint: enable=access-member-before-definition


@attr.s(kw_only=True)
class PkgLaunchdSaltDaemonImpl(PkgSystemdSaltDaemonImpl):

    plist_file = attr.ib()

    @plist_file.default
    def _default_plist_file(self):
        daemons_dir = pathlib.Path("/Library", "LaunchDaemons")
        return daemons_dir / f"{self.get_service_name()}.plist"

    def get_service_name(self):
        if self._service_name is None:
            service_name = super().get_service_name()
            if "-" in service_name:
                service_name = service_name.split("-")[-1]
            self._service_name = f"com.saltstack.salt.{service_name}"
        return self._service_name

    def cmdline(self, *args):  # pylint: disable=arguments-differ
        """
        Construct a list of arguments to use when starting the subprocess.

        :param str args:
            Additional arguments to use when starting the subprocess

        """
        if args:  # pragma: no cover
            log.debug(
                "%s.run() is ignoring the passed in arguments: %r",
                self.__class__.__name__,
                args,
            )
        self._internal_run(
            "launchctl",
            "enable",
            f"system/{self.get_service_name()}",
        )
        return (
            "launchctl",
            "bootstrap",
            "system",
            str(self.plist_file),
        )

    def is_running(self):
        """
        Returns true if the sub-process is alive.
        """
        if self._process is None:
            ret = self._internal_run("launchctl", "list", self.get_service_name())
            if ret.stdout == "":
                return False

            if "PID" not in ret.stdout:
                return False

            pid = None
            # PID in a line that looks like this
            # "PID" = 445;
            for line in ret.stdout.splitlines():
                if "PID" in line:
                    pid = line.rstrip(";").split(" = ")[1]

            if pid is None:
                return False

            self._process = psutil.Process(int(pid))

        return self._process.is_running()

    def _terminate(self):
        """
        This method actually terminates the started daemon.
        """
        # We completely override the parent class method because we're not using
        # the self._terminal property, it's a launchd service
        if self._process is None:  # pragma: no cover
            # pylint: disable=access-member-before-definition
            if TYPE_CHECKING:
                # Make mypy happy
                assert self._terminal_result
            return self._terminal_result
            # pylint: enable=access-member-before-definition

        atexit.unregister(self.terminate)
        log.info("Stopping %s", self.factory)
        pid = self.pid
        # Collect any child processes information before terminating the process
        with contextlib.suppress(psutil.NoSuchProcess):
            for child in psutil.Process(pid).children(recursive=True):
                # pylint: disable=access-member-before-definition
                if child not in self._children:
                    self._children.append(child)
                # pylint: enable=access-member-before-definition

        if self._process.is_running():  # pragma: no cover
            cmdline = _get_cmdline(self._process)
        else:
            cmdline = []

        # Disable the service
        self._internal_run(
            "launchctl",
            "disable",
            f"system/{self.get_service_name()}",
        )
        # Unload the service
        self._internal_run("launchctl", "bootout", "system", str(self.plist_file))

        if self._process.is_running():  # pragma: no cover
            try:
                self._process.wait()
            except psutil.TimeoutExpired:
                self._process.terminate()
                try:
                    self._process.wait()
                except psutil.TimeoutExpired:
                    pass

        exitcode = self._process.wait() or 0

        # Dereference the internal _process attribute
        self._process = None
        # Lets log and kill any child processes left behind, including the main subprocess
        # if it failed to properly stop
        terminate_process(
            pid=pid,
            kill_children=True,
            children=self._children,  # pylint: disable=access-member-before-definition
            slow_stop=self.factory.slow_stop,
        )

        # pylint: disable=access-member-before-definition
        if self._terminal_stdout is not None:
            self._terminal_stdout.close()
        if self._terminal_stderr is not None:
            self._terminal_stderr.close()
        # pylint: enable=access-member-before-definition
        stdout = stderr = ""
        try:
            self._terminal_result = ProcessResult(
                returncode=exitcode, stdout=stdout, stderr=stderr, cmdline=cmdline
            )
            log.info("%s %s", self.factory.__class__.__name__, self._terminal_result)
            return self._terminal_result
        finally:
            self._terminal = None
            self._terminal_stdout = None
            self._terminal_stderr = None
            self._terminal_timeout = None
            self._children = []


@attr.s(kw_only=True)
class PkgSsmSaltDaemonImpl(PkgSystemdSaltDaemonImpl):
    def cmdline(self, *args):  # pylint: disable=arguments-differ
        """
        Construct a list of arguments to use when starting the subprocess.

        :param str args:
            Additional arguments to use when starting the subprocess

        """
        if args:  # pragma: no cover
            log.debug(
                "%s.run() is ignoring the passed in arguments: %r",
                self.__class__.__name__,
                args,
            )
        return (
            str(self.factory.salt_pkg_install.ssm_bin),
            "start",
            self.get_service_name(),
        )

    def is_running(self):
        """
        Returns true if the sub-process is alive.
        """
        if self._process is None:
            n = 1
            while True:
                if self._process is not None:
                    break
                time.sleep(1)
                ret = self._internal_run(
                    str(self.factory.salt_pkg_install.ssm_bin),
                    "processes",
                    self.get_service_name(),
                )
                log.warning(ret)
                if not ret.stdout or (ret.stdout and not ret.stdout.strip()):
                    if n >= 120:
                        return False
                    n += 1
                    continue
                for line in ret.stdout.splitlines():
                    log.warning("Line: %s", line)
                    if not line.strip():
                        continue
                    mainpid = line.strip().split()[0]
                    self._process = psutil.Process(int(mainpid))
                    break
        return self._process.is_running()

    def _terminate(self):
        """
        This method actually terminates the started daemon.
        """
        # We completely override the parent class method because we're not using the
        # self._terminal property, it's a systemd service
        if self._process is None:  # pragma: no cover
            # pylint: disable=access-member-before-definition
            if TYPE_CHECKING:
                # Make mypy happy
                assert self._terminal_result
            return self._terminal_result
            # pylint: enable=access-member-before-definition

        atexit.unregister(self.terminate)
        log.info("Stopping %s", self.factory)
        pid = self.pid
        # Collect any child processes information before terminating the process
        with contextlib.suppress(psutil.NoSuchProcess):
            for child in psutil.Process(pid).children(recursive=True):
                # pylint: disable=access-member-before-definition
                if child not in self._children:
                    self._children.append(child)
                # pylint: enable=access-member-before-definition

        if self._process.is_running():  # pragma: no cover
            cmdline = _get_cmdline(self._process)
        else:
            cmdline = []

        # Tell ssm to stop the service
        try:
            self._internal_run(
                str(self.factory.salt_pkg_install.ssm_bin),
                "stop",
                self.get_service_name(),
            )
        except FileNotFoundError:
            pass

        if self._process.is_running():  # pragma: no cover
            try:
                self._process.wait()
            except psutil.TimeoutExpired:
                self._process.terminate()
                try:
                    self._process.wait()
                except psutil.TimeoutExpired:
                    pass

        exitcode = self._process.wait() or 0

        # Dereference the internal _process attribute
        self._process = None
        # Lets log and kill any child processes left behind, including the main subprocess
        # if it failed to properly stop
        terminate_process(
            pid=pid,
            kill_children=True,
            children=self._children,  # pylint: disable=access-member-before-definition
            slow_stop=self.factory.slow_stop,
        )

        # pylint: disable=access-member-before-definition
        if self._terminal_stdout is not None:
            self._terminal_stdout.close()
        if self._terminal_stderr is not None:
            self._terminal_stderr.close()
        # pylint: enable=access-member-before-definition
        stdout = stderr = ""
        try:
            self._terminal_result = ProcessResult(
                returncode=exitcode, stdout=stdout, stderr=stderr, cmdline=cmdline
            )
            log.info("%s %s", self.factory.__class__.__name__, self._terminal_result)
            return self._terminal_result
        finally:
            self._terminal = None
            self._terminal_stdout = None
            self._terminal_stderr = None
            self._terminal_timeout = None
            self._children = []


@attr.s(kw_only=True)
class PkgMixin:
    salt_pkg_install: SaltPkgInstall = attr.ib()

    def get_script_path(self):
        if platform.is_darwin() and self.salt_pkg_install.classic:
            if self.salt_pkg_install.run_root and os.path.exists(
                self.salt_pkg_install.run_root
            ):
                return str(self.salt_pkg_install.run_root)
            elif os.path.exists(self.salt_pkg_install.bin_dir / self.script_name):
                return str(self.salt_pkg_install.bin_dir / self.script_name)
            else:
                return str(self.salt_pkg_install.install_dir / self.script_name)
        return super().get_script_path()

    def cmdline(self, *args, **kwargs):
        _cmdline = super().cmdline(*args, **kwargs)
        if _cmdline[0] == self.python_executable:
            _cmdline.pop(0)
        return _cmdline


@attr.s(kw_only=True)
class DaemonPkgMixin(PkgMixin):
    def __attrs_post_init__(self):
        if not platform.is_windows() and self.salt_pkg_install.pkg_system_service:
            if platform.is_darwin():
                self.write_launchd_conf()
            else:
                self.write_systemd_conf()

    def get_service_name(self):
        return self.script_name

    def write_launchd_conf(self):
        raise NotImplementedError

    def write_systemd_conf(self):
        raise NotImplementedError


@attr.s(kw_only=True)
class SaltMaster(DaemonPkgMixin, master.SaltMaster):
    """
    Subclassed just to tweak the binary paths if needed and factory classes.
    """

    def __attrs_post_init__(self):
        self.script_name = "salt-master"
        master.SaltMaster.__attrs_post_init__(self)
        DaemonPkgMixin.__attrs_post_init__(self)

    def _get_impl_class(self):
        if self.system_service and self.salt_pkg_install.pkg_system_service:
            if platform.is_windows():
                return PkgSsmSaltDaemonImpl
            if platform.is_darwin():
                return PkgLaunchdSaltDaemonImpl
            return PkgSystemdSaltDaemonImpl
        return DaemonImpl

    def write_launchd_conf(self):
        self.salt_pkg_install.write_launchd_conf("master")

    def write_systemd_conf(self):
        self.salt_pkg_install.write_systemd_conf(
            "salt-master", self.salt_pkg_install.binary_paths["master"]
        )

    def salt_minion_daemon(self, minion_id, **kwargs):
        return super().salt_minion_daemon(
            minion_id,
            factory_class=SaltMinion,
            salt_pkg_install=self.salt_pkg_install,
            **kwargs,
        )

    def salt_api_daemon(self, **kwargs):
        return super().salt_api_daemon(
            factory_class=SaltApi, salt_pkg_install=self.salt_pkg_install, **kwargs
        )

    def salt_key_cli(self, factory_class=None, **factory_class_kwargs):
        if not factory_class:
            factory_class = SaltKey
        factory_class_kwargs["salt_pkg_install"] = self.salt_pkg_install
        return super().salt_key_cli(
            factory_class=factory_class,
            **factory_class_kwargs,
        )

    def salt_cli(self, factory_class=None, **factory_class_kwargs):
        if not factory_class:
            factory_class = SaltCli
        factory_class_kwargs["salt_pkg_install"] = self.salt_pkg_install
        return super().salt_cli(
            factory_class=factory_class,
            **factory_class_kwargs,
        )


@attr.s(kw_only=True)
class SaltMasterWindows(SaltMaster):
    """
    Subclassed just to tweak the binary paths if needed and factory classes.
    """

    def __attrs_post_init__(self):
        super().__attrs_post_init__()
        self.script_name = cli_scripts.generate_script(
            bin_dir=self.factories_manager.scripts_dir,
            script_name="salt-master",
            code_dir=self.factories_manager.code_dir.parent,
        )

    def _get_impl_class(self):
        return DaemonImpl

    def cmdline(self, *args, **kwargs):
        cmdline_ = super().cmdline(*args, **kwargs)
        if self.python_executable:
            if cmdline_[0] != self.python_executable:
                cmdline_.insert(0, self.python_executable)
        return cmdline_


@attr.s(kw_only=True, slots=True)
class SaltMinion(DaemonPkgMixin, minion.SaltMinion):
    """
    Subclassed just to tweak the binary paths if needed and factory classes.
    """

    def __attrs_post_init__(self):
        self.script_name = "salt-minion"
        minion.SaltMinion.__attrs_post_init__(self)
        DaemonPkgMixin.__attrs_post_init__(self)

    def _get_impl_class(self):
        if self.system_service and self.salt_pkg_install.pkg_system_service:
            if platform.is_windows():
                return PkgSsmSaltDaemonImpl
            if platform.is_darwin():
                return PkgLaunchdSaltDaemonImpl
            return PkgSystemdSaltDaemonImpl
        return DaemonImpl

    def write_launchd_conf(self):
        self.salt_pkg_install.write_launchd_conf("minion")

    def write_systemd_conf(self):
        self.salt_pkg_install.write_systemd_conf(
            "salt-minion", self.salt_pkg_install.binary_paths["minion"]
        )

    def salt_call_cli(self, factory_class=None, **factory_class_kwargs):
        if not factory_class:
            factory_class = SaltCall
        factory_class_kwargs["salt_pkg_install"] = self.salt_pkg_install
        return super().salt_call_cli(
            factory_class=factory_class,
            **factory_class_kwargs,
        )


@attr.s(kw_only=True, slots=True)
class SaltApi(DaemonPkgMixin, api.SaltApi):
    """
    Subclassed just to tweak the binary paths if needed.
    """

    def __attrs_post_init__(self):
        self.script_name = "salt-api"
        api.SaltApi.__attrs_post_init__(self)
        DaemonPkgMixin.__attrs_post_init__(self)

    def _get_impl_class(self):
        if self.system_service and self.salt_pkg_install.pkg_system_service:
            if platform.is_windows():
                return PkgSsmSaltDaemonImpl
            if platform.is_darwin():
                return PkgLaunchdSaltDaemonImpl
            return PkgSystemdSaltDaemonImpl
        return DaemonImpl

    def write_launchd_conf(self):
        self.salt_pkg_install.write_launchd_conf("api")

    def write_systemd_conf(self):
        self.salt_pkg_install.write_systemd_conf(
            "salt-api",
            self.salt_pkg_install.binary_paths["api"],
        )


@attr.s(kw_only=True, slots=True)
class SaltCall(PkgMixin, call.SaltCall):
    """
    Subclassed just to tweak the binary paths if needed.
    """

    def __attrs_post_init__(self):
        call.SaltCall.__attrs_post_init__(self)
        self.script_name = "salt-call"


@attr.s(kw_only=True, slots=True)
class SaltCli(PkgMixin, saltfactories.cli.salt.SaltCli):
    """
    Subclassed just to tweak the binary paths if needed.
    """

    def __attrs_post_init__(self):
        self.script_name = "salt"
        saltfactories.cli.salt.SaltCli.__attrs_post_init__(self)


@attr.s(kw_only=True, slots=True)
class SaltKey(PkgMixin, key.SaltKey):
    """
    Subclassed just to tweak the binary paths if needed.
    """

    def __attrs_post_init__(self):
        self.script_name = "salt-key"
        key.SaltKey.__attrs_post_init__(self)


@attr.s(kw_only=True, slots=True)
class ApiRequest:
    port: int = attr.ib(repr=False)
    account: TestAccount = attr.ib(repr=False)
    session: requests.Session = attr.ib(init=False, repr=False)
    api_uri: str = attr.ib(init=False)
    auth_data: Dict[str, str] = attr.ib(init=False)

    @session.default
    def _default_session(self):
        return requests.Session()

    @api_uri.default
    def _default_api_uri(self):
        return f"http://localhost:{self.port}"

    @auth_data.default
    def _default_auth_data(self):
        return {
            "username": self.account.username,
            "password": self.account.password,
            "eauth": "auto",
            "out": "json",
        }

    def post(self, url, data):
        post_data = dict(**self.auth_data, **data)
        resp = self.session.post(f"{self.api_uri}/run", data=post_data).json()
        minion = next(iter(resp["return"][0]))
        return resp["return"][0][minion]

    def __enter__(self):
        self.session.__enter__()
        return self

    def __exit__(self, *args):
<<<<<<< HEAD
        self.session.__exit__(*args)
=======
        self.session.__exit__(*args)


@pytest.helpers.register
def download_file(url, dest, auth=None):
    # NOTE the stream=True parameter below
    with requests.get(url, stream=True, auth=auth, timeout=60) as r:
        r.raise_for_status()
        with salt.utils.files.fopen(dest, "wb") as f:
            for chunk in r.iter_content(chunk_size=8192):
                if chunk:
                    f.write(chunk)
    return dest
>>>>>>> fcb38a54
<|MERGE_RESOLUTION|>--- conflicted
+++ resolved
@@ -1523,20 +1523,4 @@
         return self
 
     def __exit__(self, *args):
-<<<<<<< HEAD
-        self.session.__exit__(*args)
-=======
-        self.session.__exit__(*args)
-
-
-@pytest.helpers.register
-def download_file(url, dest, auth=None):
-    # NOTE the stream=True parameter below
-    with requests.get(url, stream=True, auth=auth, timeout=60) as r:
-        r.raise_for_status()
-        with salt.utils.files.fopen(dest, "wb") as f:
-            for chunk in r.iter_content(chunk_size=8192):
-                if chunk:
-                    f.write(chunk)
-    return dest
->>>>>>> fcb38a54
+        self.session.__exit__(*args)