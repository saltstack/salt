--- conflicted
+++ resolved
@@ -72,20 +72,12 @@
 
     class _XMLTestResult(xmlrunner.result._XMLTestResult):
         def startTest(self, test):
-<<<<<<< HEAD
-            log.debug(">>>>> START >>>>> %s", test.id())
-=======
             log.debug('>>>>> START >>>>> %s', test.id())
->>>>>>> 8abb7099
             # xmlrunner classes are NOT new-style classes
             xmlrunner.result._XMLTestResult.startTest(self, test)
 
         def stopTest(self, test):
-<<<<<<< HEAD
-            log.debug("<<<<< END <<<<<<< %s", test.id())
-=======
             log.debug('<<<<< END <<<<<<< %s', test.id())
->>>>>>> 8abb7099
             # xmlrunner classes are NOT new-style classes
             return xmlrunner.result._XMLTestResult.stopTest(self, test)
 
