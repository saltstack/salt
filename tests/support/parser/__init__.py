--- conflicted
+++ resolved
@@ -58,35 +58,6 @@
 WEIRD_SIGNAL_NUM = -45654
 
 
-<<<<<<< HEAD
-# Let's setup a global exception hook handler which will log all exceptions
-# Store a reference to the original handler
-__GLOBAL_EXCEPTION_HANDLER = sys.excepthook
-
-
-def __global_logging_exception_handler(exc_type, exc_value, exc_traceback,
-                                       logging=logging,
-                                       global_exc_handler=__GLOBAL_EXCEPTION_HANDLER):
-    '''
-    This function will log all python exceptions.
-    '''
-    try:
-        # Log the exception
-        logging.getLogger(__name__).error(
-            'An un-handled exception was caught by salt-testing\'s global '
-            'exception handler:\n%s: %s\n%s',
-            exc_type.__name__,
-            exc_value,
-            ''.join(traceback.format_exception(
-                exc_type, exc_value, exc_traceback
-            )).strip()
-        )
-        # Call the original sys.excepthook
-        global_exc_handler(exc_type, exc_value, exc_traceback)
-    except (AttributeError, NameError):
-        # Python is probably shutting down and has set objects to None
-        # Carry on
-=======
 def __global_logging_exception_handler(exc_type, exc_value, exc_traceback,
                                        _logger=logging.getLogger(__name__),
                                        _stderr=sys.__stderr__,
@@ -131,7 +102,6 @@
         sys.__excepthook__(exc_type, exc_value, exc_traceback)
     except Exception:  # pylint: disable=broad-except
         # Python is shutting down and sys has been set to None already
->>>>>>> 04e28cff
         pass
 
 
@@ -918,17 +888,9 @@
             if children:
                 log.info('Second run at terminating test suite child processes: %s', children)
                 helpers.terminate_process(children=children, kill_children=True)
-<<<<<<< HEAD
-        log.info(
-            'Test suite execution finalized with exit code: %s',
-            exit_code
-        )
-        self.exit(exit_code)
-=======
         exit_msg = 'Test suite execution finalized with exit code: {}'.format(exit_code)
         log.info(exit_msg)
         self.exit(status=exit_code, msg=exit_msg + '\n')
->>>>>>> 04e28cff
 
     def run_suite_in_docker(self):
         '''
