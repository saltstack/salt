--- conflicted
+++ resolved
@@ -76,29 +76,6 @@
         return
 
     # Log the exception
-<<<<<<< HEAD
-    try:
-        msg = "An un-handled exception was caught by salt's testing global exception handler:\n{}: {}\n{}".format(
-            exc_type.__name__,
-            exc_value,
-            "".join(_format_exception(exc_type, exc_value, exc_traceback)).strip(),
-        )
-    except Exception:  # pylint: disable=broad-except
-        msg = (
-            "An un-handled exception was caught by salt-testing's global exception handler:\n{}: {}\n"
-            "(UNABLE TO FORMAT TRACEBACK)".format(exc_type.__name__, exc_value,)
-        )
-    try:
-        _logger(__name__).error(msg)
-    except Exception:  # pylint: disable=broad-except
-        # Python is shutting down and logging has been set to None already
-        try:
-            _stderr.write(msg + "\n")
-        except Exception:  # pylint: disable=broad-except
-            # We have also lost reference to sys.__stderr__ ?!
-            print(msg)
-
-=======
     logging.getLogger(__name__).error(
         'An un-handled exception was caught by salt-testing\'s global '
         'exception handler:\n%s: %s\n%s',
@@ -108,7 +85,6 @@
             exc_type, exc_value, exc_traceback
         )).strip()
     )
->>>>>>> 8abb7099
     # Call the original sys.excepthook
     try:
         sys.__excepthook__(exc_type, exc_value, exc_traceback)
@@ -468,13 +444,9 @@
                 r"^(salt/|tests/(unit|integration|multimaster)/)(.+\.py)$", path
             )
             if match:
-<<<<<<< HEAD
-                comps = match.group(3).split("/")
-=======
                 comps = match.group(3).split('/')
                 if len(comps) < 2:
                     continue
->>>>>>> 8abb7099
 
                 # Find matches for a source file
                 if match.group(1) == "salt/":
@@ -953,15 +925,6 @@
             processes.terminate_process(children=children, kill_children=True)
             children = processes.collect_child_processes(os.getpid())
             if children:
-<<<<<<< HEAD
-                log.info(
-                    "Second run at terminating test suite child processes: %s", children
-                )
-                processes.terminate_process(children=children, kill_children=True)
-        exit_msg = "Test suite execution finalized with exit code: {}".format(exit_code)
-        log.info(exit_msg)
-        self.exit(status=exit_code, msg=exit_msg + "\n")
-=======
                 log.info('Second run at terminating test suite child processes: %s', children)
                 helpers.terminate_process(children=children, kill_children=True)
         log.info(
@@ -969,7 +932,6 @@
             exit_code
         )
         self.exit(exit_code)
->>>>>>> 8abb7099
 
     def run_suite_in_docker(self):
         """
