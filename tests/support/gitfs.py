--- conflicted
+++ resolved
@@ -31,20 +31,14 @@
 
 # Import Salt Testing libs
 from tests.support.case import ModuleCase
-<<<<<<< HEAD
-from tests.support.mixins import LoaderModuleMockMixin, SaltReturnAssertsMixin
-from tests.support.runtests import RUNTIME_VARS
 from tests.support.helpers import (
     get_unused_localhost_port,
     requires_system_grains,
     patched_environ
 )
-=======
 from tests.support.unit import SkipTest
 from tests.support.mixins import AdaptedConfigurationTestCaseMixin, LoaderModuleMockMixin, SaltReturnAssertsMixin
-from tests.support.helpers import get_unused_localhost_port, requires_system_grains
 from tests.support.runtests import RUNTIME_VARS
->>>>>>> 04e28cff
 from tests.support.mock import patch
 from pytestsalt.utils import SaltDaemonScriptBase as _SaltDaemonScriptBase, terminate_process
 
@@ -364,45 +358,8 @@
     known_hosts_setup = False
 
     @classmethod
-<<<<<<< HEAD
-    def prep_server(cls):
-        cls.sshd_config_dir = tempfile.mkdtemp(dir=RUNTIME_VARS.TMP)
-        cls.sshd_config = os.path.join(cls.sshd_config_dir, 'sshd_config')
-        cls.sshd_port = get_unused_localhost_port()
-        cls.url = 'ssh://{username}@127.0.0.1:{port}/~/repo.git'.format(
-            username=cls.username,
-            port=cls.sshd_port)
-        cls.url_extra_repo = 'ssh://{username}@127.0.0.1:{port}/~/extra_repo.git'.format(
-            username=cls.username,
-            port=cls.sshd_port)
-        home = '/root/.ssh'
-        cls.ext_opts = {
-            'url': cls.url,
-            'url_extra_repo': cls.url_extra_repo,
-            'privkey_nopass': os.path.join(home, cls.id_rsa_nopass),
-            'pubkey_nopass': os.path.join(home, cls.id_rsa_nopass + '.pub'),
-            'privkey_withpass': os.path.join(home, cls.id_rsa_withpass),
-            'pubkey_withpass': os.path.join(home, cls.id_rsa_withpass + '.pub'),
-            'passphrase': cls.passphrase}
-
-    def spawn_server(self):
-        ret = self.run_function(
-            'state.apply',
-            mods='git_pillar.ssh',
-            pillar={'git_pillar': {'git_ssh': self.git_ssh,
-                                   'id_rsa_nopass': self.id_rsa_nopass,
-                                   'id_rsa_withpass': self.id_rsa_withpass,
-                                   'sshd_bin': self.sshd_bin,
-                                   'sshd_port': self.sshd_port,
-                                   'sshd_config_dir': self.sshd_config_dir,
-                                   'master_user': self.master_opts['user'],
-                                   'user': self.username}}
-        )
-
-=======
     def setUpClass(cls):  # pylint: disable=arguments-differ
         super(SSHDMixin, cls).setUpClass()
->>>>>>> 04e28cff
         try:
             log.info('%s: prep_server()', cls.__name__)
             cls.sshd_bin = salt.utils.path.which('sshd')
@@ -521,10 +478,7 @@
         Set up all the webserver paths. Designed to be run once in a
         setUpClass function.
         '''
-<<<<<<< HEAD
-=======
         super(WebserverMixin, cls).setUpClass()
->>>>>>> 04e28cff
         cls.root_dir = tempfile.mkdtemp(dir=RUNTIME_VARS.TMP)
         cls.config_dir = os.path.join(cls.root_dir, 'config')
         cls.nginx_conf = os.path.join(cls.config_dir, 'nginx.conf')
