# -*- coding: utf-8 -*-
"""
Base classes for gitfs/git_pillar integration tests
"""

# Import python libs
from __future__ import absolute_import, print_function, unicode_literals

import copy
import errno
import logging
import os
import pprint
import shutil
import subprocess
import sys
import tempfile
import textwrap
import threading
import time

# Import 3rd-party libs
import psutil
import salt.ext.six as six

# Import Salt libs
import salt.utils.files
import salt.utils.path
import salt.utils.yaml
from pytestsalt.utils import SaltDaemonScriptBase as _SaltDaemonScriptBase
from pytestsalt.utils import terminate_process
from salt.fileserver import gitfs
from salt.pillar import git_pillar

# Import Salt Testing libs
from tests.support.case import ModuleCase
<<<<<<< HEAD
=======
from tests.support.mixins import LoaderModuleMockMixin, SaltReturnAssertsMixin
from tests.support.runtests import RUNTIME_VARS
>>>>>>> 8abb7099
from tests.support.helpers import (
    get_unused_localhost_port,
    patched_environ,
    requires_system_grains,
    patched_environ
)
from tests.support.mixins import (
    AdaptedConfigurationTestCaseMixin,
    LoaderModuleMockMixin,
    SaltReturnAssertsMixin,
)
from tests.support.mock import patch
from tests.support.runtests import RUNTIME_VARS
from tests.support.unit import SkipTest

log = logging.getLogger(__name__)

USERNAME = "gitpillaruser"
PASSWORD = "saltrules"

_OPTS = {
    "__role": "minion",
    "environment": None,
    "pillarenv": None,
    "hash_type": "sha256",
    "file_roots": {},
    "state_top": "top.sls",
    "state_top_saltenv": None,
    "renderer": "yaml_jinja",
    "renderer_whitelist": [],
    "renderer_blacklist": [],
    "pillar_merge_lists": False,
    "git_pillar_base": "master",
    "git_pillar_branch": "master",
    "git_pillar_env": "",
    "git_pillar_fallback": "",
    "git_pillar_root": "",
    "git_pillar_ssl_verify": True,
    "git_pillar_global_lock": True,
    "git_pillar_user": "",
    "git_pillar_password": "",
    "git_pillar_insecure_auth": False,
    "git_pillar_privkey": "",
    "git_pillar_pubkey": "",
    "git_pillar_passphrase": "",
    "git_pillar_refspecs": [
        "+refs/heads/*:refs/remotes/origin/*",
        "+refs/tags/*:refs/tags/*",
    ],
    "git_pillar_includes": True,
}
PROC_TIMEOUT = 10


def start_daemon(
    daemon_cli_script_name,
    daemon_config_dir,
    daemon_check_port,
    daemon_class,
    fail_hard=False,
    start_timeout=10,
    slow_stop=True,
    environ=None,
    cwd=None,
    max_attempts=3,
    **kwargs
):
    """
    Returns a running process daemon
    """
    log.info("[%s] Starting %s", daemon_class.log_prefix, daemon_class.__name__)
    attempts = 0
    process = None
    while attempts <= max_attempts:  # pylint: disable=too-many-nested-blocks
        attempts += 1
        process = daemon_class(
            str(daemon_config_dir),
            daemon_check_port,
            cli_script_name=daemon_cli_script_name,
            slow_stop=slow_stop,
            environ=environ,
            cwd=cwd,
            **kwargs
        )
        process.start()
        if process.is_alive():
            try:
                connectable = process.wait_until_running(timeout=start_timeout)
                if connectable is False:
                    connectable = process.wait_until_running(timeout=start_timeout / 2)
                    if connectable is False:
                        process.terminate()
                        if attempts >= max_attempts:
                            raise AssertionError(
                                "The {} has failed to confirm running status "
                                "after {} attempts".format(
                                    daemon_class.__name__, attempts
                                )
                            )
                        continue
            except Exception as exc:  # pylint: disable=broad-except
                log.exception("[%s] %s", daemon_class.log_prefix, exc, exc_info=True)
                terminate_process(process.pid, kill_children=True, slow_stop=slow_stop)
                if attempts >= max_attempts:
                    raise AssertionError(str(exc))
                continue
            # A little breathing before returning the process
            time.sleep(0.5)
            log.info(
                "[%s] The %s is running after %d attempts",
                daemon_class.log_prefix,
                daemon_class.__name__,
                attempts,
            )
            break
        else:
            terminate_process(process.pid, kill_children=True, slow_stop=slow_stop)
            time.sleep(1)
            continue
    else:
        if process is not None:
            terminate_process(process.pid, kill_children=True, slow_stop=slow_stop)
        raise AssertionError(
            "The {} has failed to start after {} attempts".format(
                daemon_class.__name__, attempts - 1
            )
        )
    return process


class SaltDaemonScriptBase(_SaltDaemonScriptBase):
    def start(self):
        """
        Start the daemon subprocess
        """
        # Late import
        log.info(
            "[%s][%s] Starting DAEMON in CWD: %s",
            self.log_prefix,
            self.cli_display_name,
            self.cwd,
        )
        proc_args = (
            [self.get_script_path(self.cli_script_name)]
            + self.get_base_script_args()
            + self.get_script_args()
        )

        if sys.platform.startswith("win"):
            # Windows needs the python executable to come first
            proc_args.insert(0, sys.executable)

        log.info(
            "[%s][%s] Running '%s'...",
            self.log_prefix,
            self.cli_display_name,
            " ".join(proc_args),
        )

        self.init_terminal(
            proc_args,
            env=self.environ,
            cwd=self.cwd,
            stdout=subprocess.PIPE,
            stderr=subprocess.PIPE,
        )
        self._running.set()
        if self._process_cli_output_in_thread:
            process_output_thread = threading.Thread(
                target=self._process_output_in_thread
            )
            process_output_thread.daemon = True
            process_output_thread.start()
        return True


class UwsgiDaemon(SaltDaemonScriptBase):

    log_prefix = "uWSGI"

    def __init__(self, config_dir, uwsgi_port, cli_script_name="uwsgi", **kwargs):
        super(UwsgiDaemon, self).__init__(
            None,  # request
            {"check_port": uwsgi_port},  # config
            config_dir,  # config_dir
            None,  # bin_dir_path
            self.__class__.log_prefix,  # log_prefix
            cli_script_name=cli_script_name,
            **kwargs
        )

    def get_script_path(self, script_name):
        """
        Returns the path to the script to run
        """
        return script_name

    def get_base_script_args(self):
        """
        Returns any additional arguments to pass to the CLI script
        """
        return ["--yaml", os.path.join(self.config_dir, "uwsgi.yml")]

    def get_check_ports(self):
        """
        Return a list of ports to check against to ensure the daemon is running
        """
        return [self.config["check_port"]]

    def get_salt_run_event_listener(self):
        # Remove this method once pytest-salt get's past 2019.7.20
        # Just return a class with a terminate method
        class EV(object):
            def terminate(self):
                pass

        return EV()


class NginxDaemon(SaltDaemonScriptBase):

    log_prefix = "Nginx"

    def __init__(self, config_dir, nginx_port, cli_script_name="nginx", **kwargs):
        super(NginxDaemon, self).__init__(
            None,  # request
            {"check_port": nginx_port},  # config
            config_dir,  # config_dir
            None,  # bin_dir_path
            self.__class__.log_prefix,  # log_prefix
            cli_script_name=cli_script_name,
            **kwargs
        )

    def get_script_path(self, script_name):
        """
        Returns the path to the script to run
        """
        return script_name

    def get_base_script_args(self):
        """
        Returns any additional arguments to pass to the CLI script
        """
        return ["-c", os.path.join(self.config_dir, "nginx.conf")]

    def get_check_ports(self):
        """
        Return a list of ports to check against to ensure the daemon is running
        """
        return [self.config["check_port"]]

    def get_salt_run_event_listener(self):
        # Remove this method once pytest-salt get's past 2019.7.20
        # Just return a class with a terminate method
        class EV(object):
            def terminate(self):
                pass

        return EV()


class SshdDaemon(SaltDaemonScriptBase):

    log_prefix = "SSHD"

    def __init__(self, config_dir, sshd_port, cli_script_name="sshd", **kwargs):
        super(SshdDaemon, self).__init__(
            None,  # request
            {"check_port": sshd_port},  # config
            config_dir,  # config_dir
            None,  # bin_dir_path
            self.__class__.log_prefix,  # log_prefix
            cli_script_name=cli_script_name,
            **kwargs
        )

    def get_script_path(self, script_name):
        """
        Returns the path to the script to run
        """
        return script_name

    def get_base_script_args(self):
        """
        Returns any additional arguments to pass to the CLI script
        """
        return ["-D", "-e", "-f", os.path.join(self.config_dir, "sshd_config")]

    def get_check_ports(self):
        """
        Return a list of ports to check against to ensure the daemon is running
        """
        return [self.config["check_port"]]

    def get_salt_run_event_listener(self):
        # Remove this method once pytest-salt get's past 2019.7.20
        # Just return a class with a terminate method
        class EV(object):
            def terminate(self):
                pass

        return EV()


class SaltClientMixin(ModuleCase):

    client = None

    @classmethod
<<<<<<< HEAD
    @requires_system_grains
    def setUpClass(cls, grains=None):  # pylint: disable=arguments-differ
        # Cent OS 6 has too old a version of git to handle the make_repo code, as
        # it lacks the -c option for git itself.
        make_repo = getattr(cls, "make_repo", None)
        if (
            callable(make_repo)
            and grains["os_family"] == "RedHat"
            and grains["osmajorrelease"] < 7
        ):
            raise SkipTest("RHEL < 7 has too old a version of git to run these tests")
        # Late import
        import salt.client

        mopts = AdaptedConfigurationTestCaseMixin.get_config(
            "master", from_scratch=True
=======
    def prep_server(cls):
        cls.sshd_config_dir = tempfile.mkdtemp(dir=RUNTIME_VARS.TMP)
        cls.sshd_config = os.path.join(cls.sshd_config_dir, 'sshd_config')
        cls.sshd_port = get_unused_localhost_port()
        cls.url = 'ssh://{username}@127.0.0.1:{port}/~/repo.git'.format(
            username=cls.username,
            port=cls.sshd_port)
        cls.url_extra_repo = 'ssh://{username}@127.0.0.1:{port}/~/extra_repo.git'.format(
            username=cls.username,
            port=cls.sshd_port)
        home = '/root/.ssh'
        cls.ext_opts = {
            'url': cls.url,
            'url_extra_repo': cls.url_extra_repo,
            'privkey_nopass': os.path.join(home, cls.id_rsa_nopass),
            'pubkey_nopass': os.path.join(home, cls.id_rsa_nopass + '.pub'),
            'privkey_withpass': os.path.join(home, cls.id_rsa_withpass),
            'pubkey_withpass': os.path.join(home, cls.id_rsa_withpass + '.pub'),
            'passphrase': cls.passphrase}

    def spawn_server(self):
        ret = self.run_function(
            'state.apply',
            mods='git_pillar.ssh',
            pillar={'git_pillar': {'git_ssh': self.git_ssh,
                                   'id_rsa_nopass': self.id_rsa_nopass,
                                   'id_rsa_withpass': self.id_rsa_withpass,
                                   'sshd_bin': self.sshd_bin,
                                   'sshd_port': self.sshd_port,
                                   'sshd_config_dir': self.sshd_config_dir,
                                   'master_user': self.master_opts['user'],
                                   'user': self.username}}
>>>>>>> 8abb7099
        )
        cls.user = mopts["user"]
        cls.client = salt.client.get_local_client(mopts=mopts)

    @classmethod
    def tearDownClass(cls):
        cls.client = None

    @classmethod
    def cls_run_function(cls, function, *args, **kwargs):
        orig = cls.client.cmd("minion", function, arg=args, timeout=300, kwarg=kwargs)
        return orig["minion"]


class SSHDMixin(SaltClientMixin, SaltReturnAssertsMixin):
    """
    Functions to stand up an SSHD server to serve up git repos for tests.
    """

    sshd_proc = None
    prep_states_ran = False
    known_hosts_setup = False

    @classmethod
    def setUpClass(cls):  # pylint: disable=arguments-differ
        super(SSHDMixin, cls).setUpClass()
        try:
            log.info("%s: prep_server()", cls.__name__)
            cls.sshd_bin = salt.utils.path.which("sshd")
            cls.sshd_config_dir = tempfile.mkdtemp(dir=RUNTIME_VARS.TMP)
            cls.sshd_config = os.path.join(cls.sshd_config_dir, "sshd_config")
            cls.sshd_port = get_unused_localhost_port()
            cls.url = "ssh://{username}@127.0.0.1:{port}/~/repo.git".format(
                username=cls.username, port=cls.sshd_port
            )
            cls.url_extra_repo = "ssh://{username}@127.0.0.1:{port}/~/extra_repo.git".format(
                username=cls.username, port=cls.sshd_port
            )
            home = "/root/.ssh"
            cls.ext_opts = {
                "url": cls.url,
                "url_extra_repo": cls.url_extra_repo,
                "privkey_nopass": os.path.join(home, cls.id_rsa_nopass),
                "pubkey_nopass": os.path.join(home, cls.id_rsa_nopass + ".pub"),
                "privkey_withpass": os.path.join(home, cls.id_rsa_withpass),
                "pubkey_withpass": os.path.join(home, cls.id_rsa_withpass + ".pub"),
                "passphrase": cls.passphrase,
            }

            if cls.prep_states_ran is False:
                ret = cls.cls_run_function(
                    "state.apply",
                    mods="git_pillar.ssh",
                    pillar={
                        "git_pillar": {
                            "git_ssh": cls.git_ssh,
                            "id_rsa_nopass": cls.id_rsa_nopass,
                            "id_rsa_withpass": cls.id_rsa_withpass,
                            "sshd_bin": cls.sshd_bin,
                            "sshd_port": cls.sshd_port,
                            "sshd_config_dir": cls.sshd_config_dir,
                            "master_user": cls.user,
                            "user": cls.username,
                        }
                    },
                )
                assert next(six.itervalues(ret))["result"] is True
                cls.prep_states_ran = True
                log.info("%s: States applied", cls.__name__)
            if cls.sshd_proc is not None:
                if not psutil.pid_exists(cls.sshd_proc.pid):
                    log.info(
                        "%s: sshd started but appears to be dead now. Will try to restart it.",
                        cls.__name__,
                    )
                    cls.sshd_proc = None
            if cls.sshd_proc is None:
                cls.sshd_proc = start_daemon(
                    cls.sshd_bin, cls.sshd_config_dir, cls.sshd_port, SshdDaemon
                )
                log.info("%s: sshd started", cls.__name__)
        except AssertionError:
            cls.tearDownClass()
            six.reraise(*sys.exc_info())

        if cls.known_hosts_setup is False:
            known_hosts_ret = cls.cls_run_function(
                "ssh.set_known_host",
                user=cls.user,
                hostname="127.0.0.1",
                port=cls.sshd_port,
                enc="ssh-rsa",
                fingerprint="fd:6f:7f:5d:06:6b:f2:06:0d:26:93:9e:5a:b5:19:46",
                hash_known_hosts=False,
                fingerprint_hash_type="md5",
            )
            if "error" in known_hosts_ret:
                cls.tearDownClass()
                raise AssertionError(
                    "Failed to add key to {0} user's known_hosts "
                    "file: {1}".format(
                        cls.master_opts["user"], known_hosts_ret["error"]
                    )
                )
            cls.known_hosts_setup = True

    @classmethod
    def tearDownClass(cls):
        if cls.sshd_proc is not None:
            log.info(
                "[%s] Stopping %s",
                cls.sshd_proc.log_prefix,
                cls.sshd_proc.__class__.__name__,
            )
            terminate_process(cls.sshd_proc.pid, kill_children=True, slow_stop=True)
            log.info(
                "[%s] %s stopped",
                cls.sshd_proc.log_prefix,
                cls.sshd_proc.__class__.__name__,
            )
            cls.sshd_proc = None
        if cls.prep_states_ran:
            ret = cls.cls_run_function(
                "state.single", "user.absent", name=cls.username, purge=True
            )
            try:
                if ret and "minion" in ret:
                    ret_data = next(six.itervalues(ret["minion"]))
                    if not ret_data["result"]:
                        log.warning("Failed to delete test account %s", cls.username)
            except KeyError:
                log.warning(
                    "Failed to delete test account. Salt return:\n%s",
                    pprint.pformat(ret),
                )
            cls.prep_states_ran = False
            cls.known_hosts_setup = False
        shutil.rmtree(cls.sshd_config_dir, ignore_errors=True)
        ssh_dir = os.path.expanduser("~/.ssh")
        for filename in (
            cls.id_rsa_nopass,
            cls.id_rsa_nopass + ".pub",
            cls.id_rsa_withpass,
            cls.id_rsa_withpass + ".pub",
            cls.git_ssh,
        ):
            try:
                os.remove(os.path.join(ssh_dir, filename))
            except OSError as exc:
                if exc.errno != errno.ENOENT:
                    raise
        super(SSHDMixin, cls).tearDownClass()


class WebserverMixin(SaltClientMixin, SaltReturnAssertsMixin):
    """
    Functions to stand up an nginx + uWSGI + git-http-backend webserver to
    serve up git repos for tests.
    """

    nginx_proc = uwsgi_proc = None
    prep_states_ran = False

    @classmethod
    def setUpClass(cls):  # pylint: disable=arguments-differ
        """
        Set up all the webserver paths. Designed to be run once in a
        setUpClass function.
<<<<<<< HEAD
        """
        super(WebserverMixin, cls).setUpClass()
        cls.root_dir = tempfile.mkdtemp(dir=RUNTIME_VARS.TMP)
        cls.config_dir = os.path.join(cls.root_dir, "config")
        cls.nginx_conf = os.path.join(cls.config_dir, "nginx.conf")
        cls.uwsgi_conf = os.path.join(cls.config_dir, "uwsgi.yml")
        cls.git_dir = os.path.join(cls.root_dir, "git")
        cls.repo_dir = os.path.join(cls.git_dir, "repos")
        cls.venv_dir = os.path.join(cls.root_dir, "venv")
        cls.uwsgi_bin = os.path.join(cls.venv_dir, "bin", "uwsgi")
=======
        '''
        cls.root_dir = tempfile.mkdtemp(dir=RUNTIME_VARS.TMP)
        cls.config_dir = os.path.join(cls.root_dir, 'config')
        cls.nginx_conf = os.path.join(cls.config_dir, 'nginx.conf')
        cls.uwsgi_conf = os.path.join(cls.config_dir, 'uwsgi.yml')
        cls.git_dir = os.path.join(cls.root_dir, 'git')
        cls.repo_dir = os.path.join(cls.git_dir, 'repos')
        cls.venv_dir = os.path.join(cls.root_dir, 'venv')
        cls.uwsgi_bin = os.path.join(cls.venv_dir, 'bin', 'uwsgi')
>>>>>>> 8abb7099
        cls.nginx_port = cls.uwsgi_port = get_unused_localhost_port()
        while cls.uwsgi_port == cls.nginx_port:
            # Ensure we don't hit a corner case in which two sucessive calls to
            # get_unused_localhost_port() return identical port numbers.
            cls.uwsgi_port = get_unused_localhost_port()
        cls.url = "http://127.0.0.1:{port}/repo.git".format(port=cls.nginx_port)
        cls.url_extra_repo = "http://127.0.0.1:{port}/extra_repo.git".format(
            port=cls.nginx_port
        )
        cls.ext_opts = {"url": cls.url, "url_extra_repo": cls.url_extra_repo}
        # Add auth params if present (if so this will trigger the spawned
        # server to turn on HTTP basic auth).
        for credential_param in ("user", "password"):
            if hasattr(cls, credential_param):
                cls.ext_opts[credential_param] = getattr(cls, credential_param)
        auth_enabled = hasattr(cls, "username") and hasattr(cls, "password")
        pillar = {
            "git_pillar": {
                "config_dir": cls.config_dir,
                "git_dir": cls.git_dir,
                "venv_dir": cls.venv_dir,
                "root_dir": cls.root_dir,
                "nginx_port": cls.nginx_port,
                "uwsgi_port": cls.uwsgi_port,
                "auth_enabled": auth_enabled,
            }
        }

        # Different libexec dir for git backend on Debian-based systems
        git_core = "/usr/libexec/git-core"
        if not os.path.exists(git_core):
            git_core = "/usr/lib/git-core"

        if not os.path.exists(git_core):
            cls.tearDownClass()
            raise AssertionError(
                "{} not found. Either git is not installed, or the test "
                "class needs to be updated.".format(git_core)
            )

        pillar["git_pillar"]["git-http-backend"] = os.path.join(
            git_core, "git-http-backend"
        )
        try:
            if cls.prep_states_ran is False:
                ret = cls.cls_run_function(
                    "state.apply", mods="git_pillar.http", pillar=pillar
                )
                assert next(six.itervalues(ret))["result"] is True
                cls.prep_states_ran = True
                log.info("%s: States applied", cls.__name__)
            if cls.uwsgi_proc is not None:
                if not psutil.pid_exists(cls.uwsgi_proc.pid):
                    log.warning(
                        "%s: uWsgi started but appears to be dead now. Will try to restart it.",
                        cls.__name__,
                    )
                    cls.uwsgi_proc = None
            if cls.uwsgi_proc is None:
                cls.uwsgi_proc = start_daemon(
                    cls.uwsgi_bin, cls.config_dir, cls.uwsgi_port, UwsgiDaemon
                )
                log.info("%s: %s started", cls.__name__, cls.uwsgi_bin)
            if cls.nginx_proc is not None:
                if not psutil.pid_exists(cls.nginx_proc.pid):
                    log.warning(
                        "%s: nginx started but appears to be dead now. Will try to restart it.",
                        cls.__name__,
                    )
                    cls.nginx_proc = None
            if cls.nginx_proc is None:
                cls.nginx_proc = start_daemon(
                    "nginx", cls.config_dir, cls.nginx_port, NginxDaemon
                )
                log.info("%s: nginx started", cls.__name__)
        except AssertionError:
            cls.tearDownClass()
            six.reraise(*sys.exc_info())

    @classmethod
    def tearDownClass(cls):
        if cls.nginx_proc is not None:
            log.info(
                "[%s] Stopping %s",
                cls.nginx_proc.log_prefix,
                cls.nginx_proc.__class__.__name__,
            )
            terminate_process(cls.nginx_proc.pid, kill_children=True, slow_stop=True)
            log.info(
                "[%s] %s stopped",
                cls.nginx_proc.log_prefix,
                cls.nginx_proc.__class__.__name__,
            )
            cls.nginx_proc = None
        if cls.uwsgi_proc is not None:
            log.info(
                "[%s] Stopping %s",
                cls.uwsgi_proc.log_prefix,
                cls.uwsgi_proc.__class__.__name__,
            )
            terminate_process(cls.uwsgi_proc.pid, kill_children=True, slow_stop=True)
            log.info(
                "[%s] %s stopped",
                cls.uwsgi_proc.log_prefix,
                cls.uwsgi_proc.__class__.__name__,
            )
            cls.uwsgi_proc = None
        shutil.rmtree(cls.root_dir, ignore_errors=True)
        cls.prep_states_ran = False
        super(WebserverMixin, cls).tearDownClass()


class GitTestBase(ModuleCase):
    """
    Base class for all gitfs/git_pillar tests. Must be subclassed and paired
    with either SSHDMixin or WebserverMixin to provide the server.
    """

    maxDiff = None
    git_opts = '-c user.name="Foo Bar" -c user.email=foo@bar.com'
    ext_opts = {}

    def make_repo(self, root_dir, user="root"):
        raise NotImplementedError()


class GitFSTestBase(GitTestBase, LoaderModuleMockMixin):
    """
    Base class for all gitfs tests
    """

    @requires_system_grains
    def setup_loader_modules(self, grains):  # pylint: disable=W0221
        return {gitfs: {"__opts__": copy.copy(_OPTS), "__grains__": grains}}

    def make_repo(self, root_dir, user="root"):
        raise NotImplementedError()


class GitPillarTestBase(GitTestBase, LoaderModuleMockMixin):
    """
    Base class for all git_pillar tests
    """

    bare_repo = bare_repo_backup = bare_extra_repo = bare_extra_repo_backup = None
    admin_repo = admin_repo_backup = admin_extra_repo = admin_extra_repo_backup = None

    @requires_system_grains
    def setup_loader_modules(self, grains):  # pylint: disable=W0221
        return {git_pillar: {"__opts__": copy.copy(_OPTS), "__grains__": grains}}

    def get_pillar(self, ext_pillar_conf):
        """
        Run git_pillar with the specified configuration
<<<<<<< HEAD
        """
=======
        '''
>>>>>>> 8abb7099
        cachedir = tempfile.mkdtemp(dir=RUNTIME_VARS.TMP)
        self.addCleanup(shutil.rmtree, cachedir, ignore_errors=True)
        ext_pillar_opts = {"optimization_order": [0, 1, 2]}
        ext_pillar_opts.update(
            salt.utils.yaml.safe_load(
                ext_pillar_conf.format(
                    cachedir=cachedir,
                    extmods=os.path.join(cachedir, "extmods"),
                    **self.ext_opts
                )
            )
        )
        with patch.dict(git_pillar.__opts__, ext_pillar_opts):
            return git_pillar.ext_pillar(
                "minion", {}, *ext_pillar_opts["ext_pillar"][0]["git"]
            )

    def make_repo(self, root_dir, user="root"):
        log.info("Creating test Git repo....")
        self.bare_repo = os.path.join(root_dir, "repo.git")
        self.bare_repo_backup = "{}.backup".format(self.bare_repo)
        self.admin_repo = os.path.join(root_dir, "admin")
        self.admin_repo_backup = "{}.backup".format(self.admin_repo)

        for dirname in (self.bare_repo, self.admin_repo):
            shutil.rmtree(dirname, ignore_errors=True)

        if os.path.exists(self.bare_repo_backup) and os.path.exists(
            self.admin_repo_backup
        ):
            shutil.copytree(self.bare_repo_backup, self.bare_repo)
            shutil.copytree(self.admin_repo_backup, self.admin_repo)
            return

        # Create bare repo
        self.run_function("git.init", [self.bare_repo], user=user, bare=True)

        # Clone bare repo
        self.run_function("git.clone", [self.admin_repo], url=self.bare_repo, user=user)

        def _push(branch, message):
            self.run_function("git.add", [self.admin_repo, "."], user=user)
            self.run_function(
                "git.commit",
                [self.admin_repo, message],
                user=user,
                git_opts=self.git_opts,
            )
            self.run_function(
                "git.push", [self.admin_repo], remote="origin", ref=branch, user=user,
            )

        with salt.utils.files.fopen(
            os.path.join(self.admin_repo, "top.sls"), "w"
        ) as fp_:
            fp_.write(
                textwrap.dedent(
                    """\
            base:
              '*':
                - foo
            """
                )
            )
        with salt.utils.files.fopen(
            os.path.join(self.admin_repo, "foo.sls"), "w"
        ) as fp_:
            fp_.write(
                textwrap.dedent(
                    """\
            branch: master
            mylist:
              - master
            mydict:
              master: True
              nested_list:
                - master
              nested_dict:
                master: True
            """
                )
            )
        # Add another file to be referenced using git_pillar_includes
        with salt.utils.files.fopen(
            os.path.join(self.admin_repo, "bar.sls"), "w"
        ) as fp_:
            fp_.write("included_pillar: True\n")
        # Add another file in subdir
        os.mkdir(os.path.join(self.admin_repo, "subdir"))
        with salt.utils.files.fopen(
            os.path.join(self.admin_repo, "subdir", "bar.sls"), "w"
        ) as fp_:
            fp_.write("from_subdir: True\n")
        _push("master", "initial commit")

        # Do the same with different values for "dev" branch
        self.run_function("git.checkout", [self.admin_repo], user=user, opts="-b dev")
        # The bar.sls shouldn't be in any branch but master
        self.run_function("git.rm", [self.admin_repo, "bar.sls"], user=user)
        with salt.utils.files.fopen(
            os.path.join(self.admin_repo, "top.sls"), "w"
        ) as fp_:
            fp_.write(
                textwrap.dedent(
                    """\
            dev:
              '*':
                - foo
            """
                )
            )
        with salt.utils.files.fopen(
            os.path.join(self.admin_repo, "foo.sls"), "w"
        ) as fp_:
            fp_.write(
                textwrap.dedent(
                    """\
            branch: dev
            mylist:
              - dev
            mydict:
              dev: True
              nested_list:
                - dev
              nested_dict:
                dev: True
            """
                )
            )
        _push("dev", "add dev branch")

        # Create just a top file in a separate repo, to be mapped to the base
        # env and referenced using git_pillar_includes
        self.run_function(
            "git.checkout", [self.admin_repo], user=user, opts="-b top_only"
        )
        # The top.sls should be the only file in this branch
        self.run_function(
            "git.rm",
            [self.admin_repo, "foo.sls", os.path.join("subdir", "bar.sls")],
            user=user,
        )
        with salt.utils.files.fopen(
            os.path.join(self.admin_repo, "top.sls"), "w"
        ) as fp_:
            fp_.write(
                textwrap.dedent(
                    """\
            base:
              '*':
                - bar
            """
                )
            )
        _push("top_only", "add top_only branch")

        # Create just another top file in a separate repo, to be mapped to the base
        # env and including mounted.bar
        self.run_function(
            "git.checkout", [self.admin_repo], user=user, opts="-b top_mounted"
        )
        # The top.sls should be the only file in this branch
        with salt.utils.files.fopen(
            os.path.join(self.admin_repo, "top.sls"), "w"
        ) as fp_:
            fp_.write(
                textwrap.dedent(
                    """\
            base:
              '*':
                - mounted.bar
            """
                )
            )
        _push("top_mounted", "add top_mounted branch")
        shutil.copytree(self.bare_repo, self.bare_repo_backup)
        shutil.copytree(self.admin_repo, self.admin_repo_backup)
        log.info("Test Git repo created.")

    def make_extra_repo(self, root_dir, user="root"):
        log.info("Creating extra test Git repo....")
        self.bare_extra_repo = os.path.join(root_dir, "extra_repo.git")
        self.bare_extra_repo_backup = "{}.backup".format(self.bare_extra_repo)
        self.admin_extra_repo = os.path.join(root_dir, "admin_extra")
        self.admin_extra_repo_backup = "{}.backup".format(self.admin_extra_repo)

        for dirname in (self.bare_extra_repo, self.admin_extra_repo):
            shutil.rmtree(dirname, ignore_errors=True)

        if os.path.exists(self.bare_extra_repo_backup) and os.path.exists(
            self.admin_extra_repo_backup
        ):
            shutil.copytree(self.bare_extra_repo_backup, self.bare_extra_repo)
            shutil.copytree(self.admin_extra_repo_backup, self.admin_extra_repo)
            return

        # Create bare extra repo
        self.run_function("git.init", [self.bare_extra_repo], user=user, bare=True)

        # Clone bare repo
        self.run_function(
            "git.clone", [self.admin_extra_repo], url=self.bare_extra_repo, user=user
        )

        def _push(branch, message):
            self.run_function("git.add", [self.admin_extra_repo, "."], user=user)
            self.run_function(
                "git.commit",
                [self.admin_extra_repo, message],
                user=user,
                git_opts=self.git_opts,
            )
            self.run_function(
                "git.push",
                [self.admin_extra_repo],
                remote="origin",
                ref=branch,
                user=user,
            )

        with salt.utils.files.fopen(
            os.path.join(self.admin_extra_repo, "top.sls"), "w"
        ) as fp_:
            fp_.write(
                textwrap.dedent(
                    """\
            "{{saltenv}}":
              '*':
                - motd
                - nowhere.foo
            """
                )
            )
        with salt.utils.files.fopen(
            os.path.join(self.admin_extra_repo, "motd.sls"), "w"
        ) as fp_:
            fp_.write(
                textwrap.dedent(
                    """\
            motd: The force will be with you. Always.
            """
                )
            )
        _push("master", "initial commit")
        shutil.copytree(self.bare_extra_repo, self.bare_extra_repo_backup)
        shutil.copytree(self.admin_extra_repo, self.admin_extra_repo_backup)
        log.info("Extra test Git repo created.")

    @classmethod
    def tearDownClass(cls):
        super(GitPillarTestBase, cls).tearDownClass()
        for dirname in (
            cls.admin_repo,
            cls.admin_repo_backup,
            cls.admin_extra_repo,
            cls.admin_extra_repo_backup,
            cls.bare_repo,
            cls.bare_repo_backup,
            cls.bare_extra_repo,
            cls.bare_extra_repo_backup,
        ):
            if dirname is not None:
                shutil.rmtree(dirname, ignore_errors=True)


class GitPillarSSHTestBase(GitPillarTestBase, SSHDMixin):
    """
    Base class for GitPython and Pygit2 SSH tests
    """

    id_rsa_nopass = id_rsa_withpass = None
    git_ssh = "/tmp/git_ssh"

    def setUp(self):
        """
        Create the SSH server and user, and create the git repo
        """
        log.info("%s.setUp() started...", self.__class__.__name__)
        super(GitPillarSSHTestBase, self).setUp()
        root_dir = os.path.expanduser("~{0}".format(self.username))
        if root_dir.startswith("~"):
            raise AssertionError(
                "Unable to resolve homedir for user '{0}'".format(self.username)
            )
        self.make_repo(root_dir, user=self.username)
        self.make_extra_repo(root_dir, user=self.username)
        log.info("%s.setUp() complete.", self.__class__.__name__)

    def get_pillar(self, ext_pillar_conf):
        """
        Wrap the parent class' get_pillar() func in logic that temporarily
        changes the GIT_SSH to use our custom script, ensuring that the
        passphraselsess key is used to auth without needing to modify the root
        user's ssh config file.
<<<<<<< HEAD
        """
=======
        '''
>>>>>>> 8abb7099
        with patched_environ(GIT_SSH=self.git_ssh):
            return super(GitPillarSSHTestBase, self).get_pillar(ext_pillar_conf)


class GitPillarHTTPTestBase(GitPillarTestBase, WebserverMixin):
    """
    Base class for GitPython and Pygit2 HTTP tests
    """

    def setUp(self):
        """
        Create and start the webserver, and create the git repo
        """
        log.info("%s.setUp() started...", self.__class__.__name__)
        super(GitPillarHTTPTestBase, self).setUp()
        self.make_repo(self.repo_dir)
        self.make_extra_repo(self.repo_dir)
        log.info("%s.setUp() complete", self.__class__.__name__)<|MERGE_RESOLUTION|>--- conflicted
+++ resolved
@@ -34,11 +34,8 @@
 
 # Import Salt Testing libs
 from tests.support.case import ModuleCase
-<<<<<<< HEAD
-=======
 from tests.support.mixins import LoaderModuleMockMixin, SaltReturnAssertsMixin
 from tests.support.runtests import RUNTIME_VARS
->>>>>>> 8abb7099
 from tests.support.helpers import (
     get_unused_localhost_port,
     patched_environ,
@@ -349,24 +346,6 @@
     client = None
 
     @classmethod
-<<<<<<< HEAD
-    @requires_system_grains
-    def setUpClass(cls, grains=None):  # pylint: disable=arguments-differ
-        # Cent OS 6 has too old a version of git to handle the make_repo code, as
-        # it lacks the -c option for git itself.
-        make_repo = getattr(cls, "make_repo", None)
-        if (
-            callable(make_repo)
-            and grains["os_family"] == "RedHat"
-            and grains["osmajorrelease"] < 7
-        ):
-            raise SkipTest("RHEL < 7 has too old a version of git to run these tests")
-        # Late import
-        import salt.client
-
-        mopts = AdaptedConfigurationTestCaseMixin.get_config(
-            "master", from_scratch=True
-=======
     def prep_server(cls):
         cls.sshd_config_dir = tempfile.mkdtemp(dir=RUNTIME_VARS.TMP)
         cls.sshd_config = os.path.join(cls.sshd_config_dir, 'sshd_config')
@@ -399,7 +378,6 @@
                                    'sshd_config_dir': self.sshd_config_dir,
                                    'master_user': self.master_opts['user'],
                                    'user': self.username}}
->>>>>>> 8abb7099
         )
         cls.user = mopts["user"]
         cls.client = salt.client.get_local_client(mopts=mopts)
@@ -568,18 +546,6 @@
         """
         Set up all the webserver paths. Designed to be run once in a
         setUpClass function.
-<<<<<<< HEAD
-        """
-        super(WebserverMixin, cls).setUpClass()
-        cls.root_dir = tempfile.mkdtemp(dir=RUNTIME_VARS.TMP)
-        cls.config_dir = os.path.join(cls.root_dir, "config")
-        cls.nginx_conf = os.path.join(cls.config_dir, "nginx.conf")
-        cls.uwsgi_conf = os.path.join(cls.config_dir, "uwsgi.yml")
-        cls.git_dir = os.path.join(cls.root_dir, "git")
-        cls.repo_dir = os.path.join(cls.git_dir, "repos")
-        cls.venv_dir = os.path.join(cls.root_dir, "venv")
-        cls.uwsgi_bin = os.path.join(cls.venv_dir, "bin", "uwsgi")
-=======
         '''
         cls.root_dir = tempfile.mkdtemp(dir=RUNTIME_VARS.TMP)
         cls.config_dir = os.path.join(cls.root_dir, 'config')
@@ -589,7 +555,6 @@
         cls.repo_dir = os.path.join(cls.git_dir, 'repos')
         cls.venv_dir = os.path.join(cls.root_dir, 'venv')
         cls.uwsgi_bin = os.path.join(cls.venv_dir, 'bin', 'uwsgi')
->>>>>>> 8abb7099
         cls.nginx_port = cls.uwsgi_port = get_unused_localhost_port()
         while cls.uwsgi_port == cls.nginx_port:
             # Ensure we don't hit a corner case in which two sucessive calls to
@@ -744,11 +709,7 @@
     def get_pillar(self, ext_pillar_conf):
         """
         Run git_pillar with the specified configuration
-<<<<<<< HEAD
-        """
-=======
         '''
->>>>>>> 8abb7099
         cachedir = tempfile.mkdtemp(dir=RUNTIME_VARS.TMP)
         self.addCleanup(shutil.rmtree, cachedir, ignore_errors=True)
         ext_pillar_opts = {"optimization_order": [0, 1, 2]}
@@ -1043,11 +1004,7 @@
         changes the GIT_SSH to use our custom script, ensuring that the
         passphraselsess key is used to auth without needing to modify the root
         user's ssh config file.
-<<<<<<< HEAD
-        """
-=======
         '''
->>>>>>> 8abb7099
         with patched_environ(GIT_SSH=self.git_ssh):
             return super(GitPillarSSHTestBase, self).get_pillar(ext_pillar_conf)
 
