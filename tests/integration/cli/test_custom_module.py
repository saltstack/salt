--- conflicted
+++ resolved
@@ -31,7 +31,6 @@
 
 import pytest
 
-from tests.pytests.integration.ssh.test_slsutil import check_system_python_version
 from tests.support.case import SSHCase
 from tests.support.helpers import system_python_version
 
@@ -46,12 +45,8 @@
         # backports.ssl-match-hostname which is not installed on the system.
     ),
     pytest.mark.skipif(
-<<<<<<< HEAD
-        not check_system_python_version(), reason="Needs system python >= 3.9"
-=======
         system_python_version() < (3, 10),
         reason="System python too old for these tests",
->>>>>>> d7000128
     ),
 ]
 
