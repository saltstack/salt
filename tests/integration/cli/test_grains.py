--- conflicted
+++ resolved
@@ -77,17 +77,9 @@
 
         # ping disconnected minion and ensure it times out and returns with correct message
         try:
-<<<<<<< HEAD
-            ret = ""
-            for item in self.run_salt(
-                '-t 1 -G "id:disconnected" test.ping', timeout=40
-            ):
-                if item != "disconnected:":
-=======
             ret = ''
             for item in self.run_salt('-t 1 -G "id:disconnected" test.ping', timeout=40):
                 if item != 'disconnected:':
->>>>>>> 8abb7099
                     ret = item.strip()
                     break
             assert ret == test_ret
