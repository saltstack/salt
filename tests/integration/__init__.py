# -*- coding: utf-8 -*-

'''
Set up the Salt integration test suite
'''

# Import Python libs
from __future__ import absolute_import, print_function
import os
import re
import sys
import copy
import json
import time
import signal
import shutil
import pprint
import atexit
import logging
import tempfile
import subprocess
import multiprocessing
from hashlib import md5
from datetime import datetime, timedelta
try:
    import pwd
except ImportError:
    pass

STATE_FUNCTION_RUNNING_RE = re.compile(
    r'''The function (?:"|')(?P<state_func>.*)(?:"|') is running as PID '''
    r'(?P<pid>[\d]+) and was started at (?P<date>.*) with jid (?P<jid>[\d]+)'
)
INTEGRATION_TEST_DIR = os.path.dirname(
    os.path.normpath(os.path.abspath(__file__))
)
CODE_DIR = os.path.dirname(os.path.dirname(INTEGRATION_TEST_DIR))
SALT_LIBS = os.path.dirname(CODE_DIR)

# Import Salt Testing libs
from salttesting import TestCase
from salttesting.case import ShellTestCase
from salttesting.mixins import CheckShellBinaryNameAndVersionMixIn
from salttesting.parser import PNUM, print_header, SaltTestcaseParser
from salttesting.helpers import requires_sshd_server
from salttesting.helpers import ensure_in_syspath, RedirectStdStreams

# Update sys.path
ensure_in_syspath(CODE_DIR, SALT_LIBS)

# Import Salt libs
import salt
import salt.config
import salt.minion
import salt.runner
import salt.output
import salt.version
import salt.utils
import salt.utils.process
from salt.utils import fopen, get_colors
from salt.utils.verify import verify_env
from salt.utils.immutabletypes import freeze
from salt.exceptions import SaltClientError

try:
    import salt.master
except ImportError:
    # Not required for raet tests
    pass

# Import 3rd-party libs
import yaml
import salt.ext.six as six

if os.uname()[0] == 'Darwin':
    SYS_TMP_DIR = '/tmp'
else:
    SYS_TMP_DIR = os.environ.get('TMPDIR', tempfile.gettempdir())

# Gentoo Portage prefers ebuild tests are rooted in ${TMPDIR}
TMP = os.path.join(SYS_TMP_DIR, 'salt-tests-tmpdir')
FILES = os.path.join(INTEGRATION_TEST_DIR, 'files')
PYEXEC = 'python{0}.{1}'.format(*sys.version_info)
MOCKBIN = os.path.join(INTEGRATION_TEST_DIR, 'mockbin')
SCRIPT_DIR = os.path.join(CODE_DIR, 'scripts')
TMP_STATE_TREE = os.path.join(SYS_TMP_DIR, 'salt-temp-state-tree')
TMP_PRODENV_STATE_TREE = os.path.join(SYS_TMP_DIR, 'salt-temp-prodenv-state-tree')
TMP_CONF_DIR = os.path.join(TMP, 'config')
CONF_DIR = os.path.join(INTEGRATION_TEST_DIR, 'files', 'conf')

RUNTIME_CONFIGS = {}

log = logging.getLogger(__name__)


def cleanup_runtime_config_instance(to_cleanup):
    # Explicit and forced cleanup
    for key in list(to_cleanup.keys()):
        instance = to_cleanup.pop(key)
        del instance


atexit.register(cleanup_runtime_config_instance, RUNTIME_CONFIGS)


def run_tests(*test_cases, **kwargs):
    '''
    Run integration tests for the chosen test cases.

    Function uses optparse to set up test environment
    '''

    needs_daemon = kwargs.pop('needs_daemon', True)
    if kwargs:
        raise RuntimeError(
            'The \'run_tests\' function only accepts \'needs_daemon\' as a '
            'keyword argument'
        )

    class TestcaseParser(SaltTestcaseParser):
        def setup_additional_options(self):
            self.add_option(
                '--sysinfo',
                default=False,
                action='store_true',
                help='Print some system information.'
            )
            self.output_options_group.add_option(
                '--no-colors',
                '--no-colours',
                default=False,
                action='store_true',
                help='Disable colour printing.'
            )
            if needs_daemon:
                self.add_option(
                    '--transport',
                    default='zeromq',
                    choices=('zeromq', 'raet'),
                    help='Set to raet to run integration tests with raet transport. Default: %default'
                )

        def validate_options(self):
            SaltTestcaseParser.validate_options(self)
            # Transplant configuration
            transport = None
            if needs_daemon:
                transport = self.options.transport
            TestDaemon.transplant_configs(transport=transport)

        def run_testcase(self, testcase, needs_daemon=True):  # pylint: disable=W0221
            if needs_daemon:
                print(' * Setting up Salt daemons to execute tests')
                with TestDaemon(self):
                    return SaltTestcaseParser.run_testcase(self, testcase)
            return SaltTestcaseParser.run_testcase(self, testcase)

    parser = TestcaseParser()
    parser.parse_args()
    for case in test_cases:
        if parser.run_testcase(case, needs_daemon=needs_daemon) is False:
            parser.finalize(1)
    parser.finalize(0)


class TestDaemon(object):
    '''
    Set up the master and minion daemons, and run related cases
    '''
    MINIONS_CONNECT_TIMEOUT = MINIONS_SYNC_TIMEOUT = 120

    def __init__(self, parser):
        self.parser = parser
        self.colors = get_colors(self.parser.options.no_colors is False)

    def __enter__(self):
        '''
        Start a master and minion
        '''
        # Set up PATH to mockbin
        self._enter_mockbin()

        if self.parser.options.transport == 'zeromq':
            self.start_zeromq_daemons()
        elif self.parser.options.transport == 'raet':
            self.start_raet_daemons()

        self.minion_targets = set(['minion', 'sub_minion'])
        self.pre_setup_minions()
        self.setup_minions()

        if getattr(self.parser.options, 'ssh', False):
            self.prep_ssh()

        if self.parser.options.sysinfo:
            try:
                print_header(
                    '~~~~~~~ Versions Report ', inline=True,
                    width=getattr(self.parser.options, 'output_columns', PNUM)
                )
            except TypeError:
                print_header('~~~~~~~ Versions Report ', inline=True)

            print('\n'.join(salt.version.versions_report()))

            try:
                print_header(
                    '~~~~~~~ Minion Grains Information ', inline=True,
                    width=getattr(self.parser.options, 'output_columns', PNUM)
                )
            except TypeError:
                print_header('~~~~~~~ Minion Grains Information ', inline=True)

            grains = self.client.cmd('minion', 'grains.items')

            minion_opts = self.minion_opts.copy()
            minion_opts['color'] = self.parser.options.no_colors is False
            salt.output.display_output(grains, 'grains', minion_opts)

        try:
            print_header(
                '=', sep='=', inline=True,
                width=getattr(self.parser.options, 'output_columns', PNUM)
            )
        except TypeError:
            print_header('', sep='=', inline=True)

        try:
            return self
        finally:
            self.post_setup_minions()

    def start_daemon(self, cls, opts, start_fun):
        def start(cls, opts, start_fun):
            daemon = cls(opts)
            getattr(daemon, start_fun)()
        process = multiprocessing.Process(target=start,
                                          args=(cls, opts, start_fun))
        process.start()
        return process

    def start_zeromq_daemons(self):
        '''
        Fire up the daemons used for zeromq tests
        '''
        self.master_process = self.start_daemon(salt.master.Master,
                                                self.master_opts,
                                                'start')
<<<<<<< HEAD

        self.minion_process = self.start_daemon(salt.minion.Minion,
                                                self.minion_opts,
                                                'tune_in')

        self.sub_minion_process = self.start_daemon(salt.minion.Minion,
                                                    self.sub_minion_opts,
                                                    'tune_in')

        self.smaster_process = self.start_daemon(salt.master.Master,
                                                self.syndic_master_opts,
                                                'start')

=======

        self.minion_process = self.start_daemon(salt.minion.Minion,
                                                self.minion_opts,
                                                'tune_in')

        self.sub_minion_process = self.start_daemon(salt.minion.Minion,
                                                    self.sub_minion_opts,
                                                    'tune_in')

        self.smaster_process = self.start_daemon(salt.master.Master,
                                                self.syndic_master_opts,
                                                'start')

>>>>>>> dce1f34e
        self.syndic_process = self.start_daemon(salt.minion.Syndic,
                                                self.syndic_opts,
                                                'tune_in')

    def start_raet_daemons(self):
        '''
        Fire up the raet daemons!
        '''
        import salt.daemons.flo
        self.master_process = self.start_daemon(salt.daemons.flo.IofloMaster,
                                                self.master_opts,
                                                'start')

        self.minion_process = self.start_daemon(salt.daemons.flo.IofloMinion,
                                                self.minion_opts,
                                                'tune_in')

        self.sub_minion_process = self.start_daemon(salt.daemons.flo.IofloMinion,
                                                    self.sub_minion_opts,
                                                    'tune_in')
        # Wait for the daemons to all spin up
        time.sleep(5)

        # self.smaster_process = self.start_daemon(salt.daemons.flo.IofloMaster,
        #                                            self.syndic_master_opts,
        #                                            'start')

        # no raet syndic daemon yet

    def prep_ssh(self):
        '''
        Generate keys and start an ssh daemon on an alternate port
        '''
        print(' * Initializing SSH subsystem')
        keygen = salt.utils.which('ssh-keygen')
        sshd = salt.utils.which('sshd')

        if not (keygen and sshd):
            print('WARNING: Could not initialize SSH subsystem. Tests for salt-ssh may break!')
            return
        if not os.path.exists(TMP_CONF_DIR):
            os.makedirs(TMP_CONF_DIR)

        # Generate client key
        pub_key_test_file = os.path.join(TMP_CONF_DIR, 'key_test.pub')
        priv_key_test_file = os.path.join(TMP_CONF_DIR, 'key_test')
        if os.path.exists(pub_key_test_file):
            os.remove(pub_key_test_file)
        if os.path.exists(priv_key_test_file):
            os.remove(priv_key_test_file)
        keygen_process = subprocess.Popen(
            [keygen, '-t',
                     'ecdsa',
                     '-b',
                     '521',
                     '-C',
                     '"$(whoami)@$(hostname)-$(date -I)"',
                     '-f',
                     'key_test',
                     '-P',
                     ''],
            stdout=subprocess.PIPE,
            stderr=subprocess.PIPE,
            close_fds=True,
            cwd=TMP_CONF_DIR
        )
        _, keygen_err = keygen_process.communicate()
        if keygen_err:
            print('ssh-keygen had errors: {0}'.format(salt.utils.to_str(keygen_err)))
        sshd_config_path = os.path.join(FILES, 'conf/_ssh/sshd_config')
        shutil.copy(sshd_config_path, TMP_CONF_DIR)
        auth_key_file = os.path.join(TMP_CONF_DIR, 'key_test.pub')

        # Generate server key
        server_key_dir = os.path.join(TMP_CONF_DIR, 'server')
        if not os.path.exists(server_key_dir):
            os.makedirs(server_key_dir)
        server_dsa_priv_key_file = os.path.join(server_key_dir, 'ssh_host_dsa_key')
        server_dsa_pub_key_file = os.path.join(server_key_dir, 'ssh_host_dsa_key.pub')
        server_ecdsa_priv_key_file = os.path.join(server_key_dir, 'ssh_host_ecdsa_key')
        server_ecdsa_pub_key_file = os.path.join(server_key_dir, 'ssh_host_ecdsa_key.pub')
        server_ed25519_priv_key_file = os.path.join(server_key_dir, 'ssh_host_ed25519_key')
        server_ed25519_pub_key_file = os.path.join(server_key_dir, 'ssh_host.ed25519_key.pub')

        for server_key_file in (server_dsa_priv_key_file,
                                server_dsa_pub_key_file,
                                server_ecdsa_priv_key_file,
                                server_ecdsa_pub_key_file,
                                server_ed25519_priv_key_file,
                                server_ed25519_pub_key_file):
            if os.path.exists(server_key_file):
                os.remove(server_key_file)

        keygen_process_dsa = subprocess.Popen(
            [keygen, '-t',
                     'dsa',
                     '-b',
                     '1024',
                     '-C',
                     '"$(whoami)@$(hostname)-$(date -I)"',
                     '-f',
                     'ssh_host_dsa_key',
                     '-P',
                     ''],
            stdout=subprocess.PIPE,
            stderr=subprocess.PIPE,
            close_fds=True,
            cwd=server_key_dir
        )
        _, keygen_dsa_err = keygen_process_dsa.communicate()
        if keygen_dsa_err:
            print('ssh-keygen had errors: {0}'.format(salt.utils.to_str(keygen_dsa_err)))

        keygen_process_ecdsa = subprocess.Popen(
            [keygen, '-t',
                     'ecdsa',
                     '-b',
                     '521',
                     '-C',
                     '"$(whoami)@$(hostname)-$(date -I)"',
                     '-f',
                     'ssh_host_ecdsa_key',
                     '-P',
                     ''],
            stdout=subprocess.PIPE,
            stderr=subprocess.PIPE,
            close_fds=True,
            cwd=server_key_dir
        )
        _, keygen_escda_err = keygen_process_ecdsa.communicate()
        if keygen_escda_err:
            print('ssh-keygen had errors: {0}'.format(salt.utils.to_str(keygen_escda_err)))

        keygen_process_ed25519 = subprocess.Popen(
            [keygen, '-t',
                     'ed25519',
                     '-b',
                     '521',
                     '-C',
                     '"$(whoami)@$(hostname)-$(date -I)"',
                     '-f',
                     'ssh_host_ed25519_key',
                     '-P',
                     ''],
            stdout=subprocess.PIPE,
            stderr=subprocess.PIPE,
            close_fds=True,
            cwd=server_key_dir
        )
        _, keygen_ed25519_err = keygen_process_ed25519.communicate()
        if keygen_ed25519_err:
            print('ssh-keygen had errors: {0}'.format(salt.utils.to_str(keygen_ed25519_err)))

        with salt.utils.fopen(os.path.join(TMP_CONF_DIR, 'sshd_config'), 'a') as ssh_config:
            ssh_config.write('AuthorizedKeysFile {0}\n'.format(auth_key_file))
            if not keygen_dsa_err:
                ssh_config.write('HostKey {0}\n'.format(server_dsa_priv_key_file))
            if not keygen_escda_err:
                ssh_config.write('HostKey {0}\n'.format(server_ecdsa_priv_key_file))
            if not keygen_ed25519_err:
                ssh_config.write('HostKey {0}\n'.format(server_ed25519_priv_key_file))

        self.sshd_pidfile = os.path.join(TMP_CONF_DIR, 'sshd.pid')
        self.sshd_process = subprocess.Popen(
            [sshd, '-f', 'sshd_config', '-oPidFile={0}'.format(self.sshd_pidfile)],
            stdout=subprocess.PIPE,
            stderr=subprocess.PIPE,
            close_fds=True,
            cwd=TMP_CONF_DIR
        )
        _, sshd_err = self.sshd_process.communicate()
        if sshd_err:
            print('sshd had errors on startup: {0}'.format(salt.utils.to_str(sshd_err)))
        else:
            os.environ['SSH_DAEMON_RUNNING'] = 'True'
        roster_path = os.path.join(FILES, 'conf/_ssh/roster')
        shutil.copy(roster_path, TMP_CONF_DIR)
        with salt.utils.fopen(os.path.join(TMP_CONF_DIR, 'roster'), 'a') as roster:
            roster.write('  user: {0}\n'.format(pwd.getpwuid(os.getuid()).pw_name))
            roster.write('  priv: {0}/{1}'.format(TMP_CONF_DIR, 'key_test'))

    @classmethod
    def config(cls, role):
        '''
        Return a configuration for a master/minion/syndic.

        Currently these roles are:
            * master
            * minion
            * syndic
            * syndic_master
            * sub_minion
        '''
        return RUNTIME_CONFIGS[role]

    @classmethod
    def config_location(cls):
        return TMP_CONF_DIR

    @property
    def client(self):
        '''
        Return a local client which will be used for example to ping and sync
        the test minions.

        This client is defined as a class attribute because its creation needs
        to be deferred to a latter stage. If created it on `__enter__` like it
        previously was, it would not receive the master events.
        '''
        if 'runtime_client' not in RUNTIME_CONFIGS:
            RUNTIME_CONFIGS['runtime_client'] = salt.client.get_local_client(
                mopts=self.master_opts
            )
        return RUNTIME_CONFIGS['runtime_client']

    @classmethod
    def transplant_configs(cls, transport='zeromq'):
        if os.path.isdir(TMP_CONF_DIR):
            shutil.rmtree(TMP_CONF_DIR)
        os.makedirs(TMP_CONF_DIR)
        print(' * Transplanting configuration files to {0!r}'.format(TMP_CONF_DIR))
        running_tests_user = pwd.getpwuid(os.getuid()).pw_name
        master_opts = salt.config._read_conf_file(os.path.join(CONF_DIR, 'master'))
        master_opts['user'] = running_tests_user
        tests_know_hosts_file = os.path.join(TMP_CONF_DIR, 'salt_ssh_known_hosts')
        with salt.utils.fopen(tests_know_hosts_file, 'w') as known_hosts:
            known_hosts.write('')
        master_opts['known_hosts_file'] = tests_know_hosts_file

        minion_config_path = os.path.join(CONF_DIR, 'minion')
        minion_opts = salt.config._read_conf_file(minion_config_path)
        minion_opts['user'] = running_tests_user
        minion_opts['root_dir'] = master_opts['root_dir'] = os.path.join(TMP, 'master-minion-root')

        syndic_opts = salt.config._read_conf_file(os.path.join(CONF_DIR, 'syndic'))
        syndic_opts['user'] = running_tests_user

        sub_minion_opts = salt.config._read_conf_file(os.path.join(CONF_DIR, 'sub_minion'))
        sub_minion_opts['root_dir'] = os.path.join(TMP, 'sub-minion-root')
        sub_minion_opts['user'] = running_tests_user

        syndic_master_opts = salt.config._read_conf_file(os.path.join(CONF_DIR, 'syndic_master'))
        syndic_master_opts['user'] = running_tests_user
        syndic_master_opts['root_dir'] = os.path.join(TMP, 'syndic-master-root')

        if transport == 'raet':
            master_opts['transport'] = 'raet'
            master_opts['raet_port'] = 64506
            minion_opts['transport'] = 'raet'
            minion_opts['raet_port'] = 64510
            sub_minion_opts['transport'] = 'raet'
            sub_minion_opts['raet_port'] = 64520
            # syndic_master_opts['transport'] = 'raet'

        # Set up config options that require internal data
        master_opts['pillar_roots'] = {
            'base': [os.path.join(FILES, 'pillar', 'base')]
        }
        master_opts['file_roots'] = {
            'base': [
                os.path.join(FILES, 'file', 'base'),
                # Let's support runtime created files that can be used like:
                #   salt://my-temp-file.txt
                TMP_STATE_TREE
            ],
            # Alternate root to test __env__ choices
            'prod': [
                os.path.join(FILES, 'file', 'prod'),
                TMP_PRODENV_STATE_TREE
            ]
        }
        master_opts['ext_pillar'].append(
            {'cmd_yaml': 'cat {0}'.format(
                os.path.join(
                    FILES,
                    'ext.yaml'
                )
            )}
        )

        # We need to copy the extension modules into the new master root_dir or
        # it will be prefixed by it
        new_extension_modules_path = os.path.join(master_opts['root_dir'], 'extension_modules')
        if not os.path.exists(new_extension_modules_path):
            shutil.copytree(
                os.path.join(
                    INTEGRATION_TEST_DIR, 'files', 'extension_modules'
                ),
                new_extension_modules_path
            )
        master_opts['extension_modules'] = os.path.join(TMP, 'master-minion-root', 'extension_modules')

        # Point the config values to the correct temporary paths
        for name in ('hosts', 'aliases'):
            optname = '{0}.file'.format(name)
            optname_path = os.path.join(TMP, name)
            master_opts[optname] = optname_path
            minion_opts[optname] = optname_path
            sub_minion_opts[optname] = optname_path

        # ----- Transcribe Configuration ---------------------------------------------------------------------------->
        for entry in os.listdir(CONF_DIR):
            if entry in ('master', 'minion', 'sub_minion', 'syndic_master'):
                # These have runtime computed values and will be handled
                # differently
                continue
            entry_path = os.path.join(CONF_DIR, entry)
            if os.path.isfile(entry_path):
                shutil.copy(
                    entry_path,
                    os.path.join(TMP_CONF_DIR, entry)
                )
            elif os.path.isdir(entry_path):
                shutil.copytree(
                    entry_path,
                    os.path.join(TMP_CONF_DIR, entry)
                )

        for entry in ('master', 'minion', 'sub_minion', 'syndic_master'):
            computed_config = copy.deepcopy(locals()['{0}_opts'.format(entry)])
            salt.utils.fopen(os.path.join(TMP_CONF_DIR, entry), 'w').write(
                yaml.dump(computed_config, default_flow_style=False)
            )
        # <---- Transcribe Configuration -----------------------------------------------------------------------------

        # ----- Verify Environment ---------------------------------------------------------------------------------->
        master_opts = salt.config.master_config(os.path.join(TMP_CONF_DIR, 'master'))
        minion_config_path = os.path.join(TMP_CONF_DIR, 'minion')
        minion_opts = salt.config.minion_config(minion_config_path)

        syndic_opts = salt.config.syndic_config(
            os.path.join(TMP_CONF_DIR, 'syndic'),
            minion_config_path
        )
        sub_minion_opts = salt.config.minion_config(os.path.join(TMP_CONF_DIR, 'sub_minion'))
        syndic_master_opts = salt.config.master_config(os.path.join(TMP_CONF_DIR, 'syndic_master'))

        RUNTIME_CONFIGS['master'] = freeze(master_opts)
        RUNTIME_CONFIGS['minion'] = freeze(minion_opts)
        RUNTIME_CONFIGS['syndic'] = freeze(syndic_opts)
        RUNTIME_CONFIGS['sub_minion'] = freeze(sub_minion_opts)
        RUNTIME_CONFIGS['syndic_master'] = freeze(syndic_master_opts)

        verify_env([os.path.join(master_opts['pki_dir'], 'minions'),
                    os.path.join(master_opts['pki_dir'], 'minions_pre'),
                    os.path.join(master_opts['pki_dir'], 'minions_rejected'),
                    os.path.join(master_opts['pki_dir'], 'minions_denied'),
                    os.path.join(master_opts['cachedir'], 'jobs'),
                    os.path.join(master_opts['cachedir'], 'raet'),
                    os.path.join(master_opts['root_dir'], 'cache', 'tokens'),
                    os.path.join(syndic_master_opts['pki_dir'], 'minions'),
                    os.path.join(syndic_master_opts['pki_dir'], 'minions_pre'),
                    os.path.join(syndic_master_opts['pki_dir'], 'minions_rejected'),
                    os.path.join(syndic_master_opts['cachedir'], 'jobs'),
                    os.path.join(syndic_master_opts['cachedir'], 'raet'),
                    os.path.join(syndic_master_opts['root_dir'], 'cache', 'tokens'),
                    os.path.join(master_opts['pki_dir'], 'accepted'),
                    os.path.join(master_opts['pki_dir'], 'rejected'),
                    os.path.join(master_opts['pki_dir'], 'pending'),
                    os.path.join(syndic_master_opts['pki_dir'], 'accepted'),
                    os.path.join(syndic_master_opts['pki_dir'], 'rejected'),
                    os.path.join(syndic_master_opts['pki_dir'], 'pending'),
                    os.path.join(syndic_master_opts['cachedir'], 'raet'),

                    os.path.join(minion_opts['pki_dir'], 'accepted'),
                    os.path.join(minion_opts['pki_dir'], 'rejected'),
                    os.path.join(minion_opts['pki_dir'], 'pending'),
                    os.path.join(minion_opts['cachedir'], 'raet'),
                    os.path.join(sub_minion_opts['pki_dir'], 'accepted'),
                    os.path.join(sub_minion_opts['pki_dir'], 'rejected'),
                    os.path.join(sub_minion_opts['pki_dir'], 'pending'),
                    os.path.join(sub_minion_opts['cachedir'], 'raet'),
                    os.path.dirname(master_opts['log_file']),
                    minion_opts['extension_modules'],
                    sub_minion_opts['extension_modules'],
                    sub_minion_opts['pki_dir'],
                    master_opts['sock_dir'],
                    syndic_master_opts['sock_dir'],
                    sub_minion_opts['sock_dir'],
                    minion_opts['sock_dir'],
                    TMP_STATE_TREE,
                    TMP_PRODENV_STATE_TREE,
                    TMP,
                    ],
                   running_tests_user)

        cls.master_opts = master_opts
        cls.minion_opts = minion_opts
        cls.sub_minion_opts = sub_minion_opts
        cls.syndic_opts = syndic_opts
        cls.syndic_master_opts = syndic_master_opts
        # <---- Verify Environment -----------------------------------------------------------------------------------

    def __exit__(self, type, value, traceback):
        '''
        Kill the minion and master processes
        '''
        salt.utils.process.clean_proc(self.sub_minion_process, wait_for_kill=50)
        self.sub_minion_process.join()
        salt.utils.process.clean_proc(self.minion_process, wait_for_kill=50)
        self.minion_process.join()
        salt.utils.process.clean_proc(self.master_process, wait_for_kill=50)
        self.master_process.join()
        try:
            salt.utils.process.clean_proc(self.syndic_process, wait_for_kill=50)
            self.syndic_process.join()
        except AttributeError:
            pass
        try:
            salt.utils.process.clean_proc(self.smaster_process, wait_for_kill=50)
            self.smaster_process.join()
        except AttributeError:
            pass
        self._exit_mockbin()
        self._exit_ssh()

    def pre_setup_minions(self):
        '''
        Subclass this method for additional minion setups.
        '''

    def setup_minions(self):
        # Wait for minions to connect back
        wait_minion_connections = multiprocessing.Process(
            target=self.wait_for_minion_connections,
            args=(self.minion_targets, self.MINIONS_CONNECT_TIMEOUT)
        )
        wait_minion_connections.start()
        wait_minion_connections.join()
        wait_minion_connections.terminate()
        if wait_minion_connections.exitcode > 0:
            print(
                '\n {LIGHT_RED}*{ENDC} ERROR: Minions failed to connect'.format(
                    **self.colors
                )
            )
            return False

        del wait_minion_connections

        sync_needed = self.parser.options.clean
        if self.parser.options.clean is False:
            def sumfile(fpath):
                # Since we will be doing this for small files, it should be ok
                fobj = fopen(fpath)
                m = md5()
                while True:
                    d = fobj.read(8096)
                    if not d:
                        break
                    m.update(d)
                return m.hexdigest()
            # Since we're not cleaning up, let's see if modules are already up
            # to date so we don't need to re-sync them
            modules_dir = os.path.join(FILES, 'file', 'base', '_modules')
            for fname in os.listdir(modules_dir):
                if not fname.endswith('.py'):
                    continue
                dfile = os.path.join(
                    '/tmp/salttest/cachedir/extmods/modules/', fname
                )

                if not os.path.exists(dfile):
                    sync_needed = True
                    break

                sfile = os.path.join(modules_dir, fname)
                if sumfile(sfile) != sumfile(dfile):
                    sync_needed = True
                    break

        if sync_needed:
            # Wait for minions to "sync_all"
            for target in [self.sync_minion_modules,
                           self.sync_minion_states]:
                sync_minions = multiprocessing.Process(
                    target=target,
                    args=(self.minion_targets, self.MINIONS_SYNC_TIMEOUT)
                )
                sync_minions.start()
                sync_minions.join()
                if sync_minions.exitcode > 0:
                    return False
                sync_minions.terminate()
                del sync_minions

        return True

    def post_setup_minions(self):
        '''
        Subclass this method to execute code after the minions have been setup
        '''

    def _enter_mockbin(self):
        path = os.environ.get('PATH', '')
        path_items = path.split(os.pathsep)
        if MOCKBIN not in path_items:
            path_items.insert(0, MOCKBIN)
        os.environ['PATH'] = os.pathsep.join(path_items)

    def _exit_ssh(self):
        if hasattr(self, 'sshd_process'):
            try:
                self.sshd_process.kill()
            except OSError as exc:
                if exc.errno != 3:
                    raise
            with salt.utils.fopen(self.sshd_pidfile) as fhr:
                try:
                    os.kill(int(fhr.read()), signal.SIGKILL)
                except OSError as exc:
                    if exc.errno != 3:
                        raise

    def _exit_mockbin(self):
        path = os.environ.get('PATH', '')
        path_items = path.split(os.pathsep)
        try:
            path_items.remove(MOCKBIN)
        except ValueError:
            pass
        os.environ['PATH'] = os.pathsep.join(path_items)

    @classmethod
    def clean(cls):
        '''
        Clean out the tmp files
        '''
        for dirname in (TMP, TMP_STATE_TREE, TMP_PRODENV_STATE_TREE):
            if os.path.isdir(dirname):
                shutil.rmtree(dirname)

    def wait_for_jid(self, targets, jid, timeout=120):
        time.sleep(1)  # Allow some time for minions to accept jobs
        now = datetime.now()
        expire = now + timedelta(seconds=timeout)
        job_finished = False
        while now <= expire:
            running = self.__client_job_running(targets, jid)
            sys.stdout.write(
                '\r{0}\r'.format(
                    ' ' * getattr(self.parser.options, 'output_columns', PNUM)
                )
            )
            if not running and job_finished is False:
                # Let's not have false positives and wait one more seconds
                job_finished = True
            elif not running and job_finished is True:
                return True
            elif running and job_finished is True:
                job_finished = False

            if job_finished is False:
                sys.stdout.write(
                    '   * {LIGHT_YELLOW}[Quit in {0}]{ENDC} Waiting for {1}'.format(
                        '{0}'.format(expire - now).rsplit('.', 1)[0],
                        ', '.join(running),
                        **self.colors
                    )
                )
                sys.stdout.flush()
            time.sleep(1)
            now = datetime.now()
        else:  # pylint: disable=W0120
            sys.stdout.write(
                '\n {LIGHT_RED}*{ENDC} ERROR: Failed to get information '
                'back\n'.format(**self.colors)
            )
            sys.stdout.flush()
        return False

    def __client_job_running(self, targets, jid):
        running = self.client.cmd(
            list(targets), 'saltutil.running', expr_form='list'
        )
        return [
            k for (k, v) in six.iteritems(running) if v and v[0]['jid'] == jid
        ]

    def wait_for_minion_connections(self, targets, timeout):
        sys.stdout.write(
            ' {LIGHT_BLUE}*{ENDC} Waiting at most {0} for minions({1}) to '
            'connect back\n'.format(
                (timeout > 60 and
                 timedelta(seconds=timeout) or
                 '{0} secs'.format(timeout)),
                ', '.join(targets),
                **self.colors
            )
        )
        sys.stdout.flush()
        expected_connections = set(targets)
        now = datetime.now()
        expire = now + timedelta(seconds=timeout)
        while now <= expire:
            sys.stdout.write(
                '\r{0}\r'.format(
                    ' ' * getattr(self.parser.options, 'output_columns', PNUM)
                )
            )
            sys.stdout.write(
                ' * {LIGHT_YELLOW}[Quit in {0}]{ENDC} Waiting for {1}'.format(
                    '{0}'.format(expire - now).rsplit('.', 1)[0],
                    ', '.join(expected_connections),
                    **self.colors
                )
            )
            sys.stdout.flush()

            try:
                responses = self.client.cmd(
                    list(expected_connections), 'test.ping', expr_form='list',
                )
            # we'll get this exception if the master process hasn't finished starting yet
            except SaltClientError:
                time.sleep(0.1)
                now = datetime.now()
                continue
            for target in responses:
                if target not in expected_connections:
                    # Someone(minion) else "listening"?
                    continue
                expected_connections.remove(target)
                sys.stdout.write(
                    '\r{0}\r'.format(
                        ' ' * getattr(self.parser.options, 'output_columns',
                                      PNUM)
                    )
                )
                sys.stdout.write(
                    '   {LIGHT_GREEN}*{ENDC} {0} connected.\n'.format(
                        target, **self.colors
                    )
                )
                sys.stdout.flush()

            if not expected_connections:
                return

            time.sleep(1)
            now = datetime.now()
        else:  # pylint: disable=W0120
            print(
                '\n {LIGHT_RED}*{ENDC} WARNING: Minions failed to connect '
                'back. Tests requiring them WILL fail'.format(**self.colors)
            )
            try:
                print_header(
                    '=', sep='=', inline=True,
                    width=getattr(self.parser.options, 'output_columns', PNUM)

                )
            except TypeError:
                print_header('=', sep='=', inline=True)
            raise SystemExit()

    def sync_minion_modules_(self, modules_kind, targets, timeout=None):
        if not timeout:
            timeout = 120
        # Let's sync all connected minions
        print(
            ' {LIGHT_BLUE}*{ENDC} Syncing minion\'s {1} '
            '(saltutil.sync_{1})'.format(
                ', '.join(targets),
                modules_kind,
                **self.colors
            )
        )
        syncing = set(targets)
        jid_info = self.client.run_job(
            list(targets), 'saltutil.sync_{0}'.format(modules_kind),
            expr_form='list',
            timeout=999999999999999,
        )

        if self.wait_for_jid(targets, jid_info['jid'], timeout) is False:
            print(
                ' {LIGHT_RED}*{ENDC} WARNING: Minions failed to sync {0}. '
                'Tests requiring these {0} WILL fail'.format(
                    modules_kind, **self.colors)
            )
            raise SystemExit()

        while syncing:
            rdata = self.client.get_full_returns(jid_info['jid'], syncing, 1)
            if rdata:
                for name, output in six.iteritems(rdata):
                    if not output['ret']:
                        # Already synced!?
                        syncing.remove(name)
                        continue

                    if isinstance(output['ret'], six.string_types):
                        # An errors has occurred
                        print(
                            ' {LIGHT_RED}*{ENDC} {0} Failed to sync {2}: '
                            '{1}'.format(
                                name, output['ret'],
                                modules_kind,
                                **self.colors)
                        )
                        return False

                    print(
                        '   {LIGHT_GREEN}*{ENDC} Synced {0} {2}: '
                        '{1}'.format(
                            name,
                            ', '.join(output['ret']),
                            modules_kind, **self.colors
                        )
                    )
                    # Synced!
                    try:
                        syncing.remove(name)
                    except KeyError:
                        print(
                            ' {LIGHT_RED}*{ENDC} {0} already synced??? '
                            '{1}'.format(name, output, **self.colors)
                        )
        return True

    def sync_minion_states(self, targets, timeout=None):
        self.sync_minion_modules_('states', targets, timeout=timeout)

    def sync_minion_modules(self, targets, timeout=None):
        self.sync_minion_modules_('modules', targets, timeout=timeout)


class AdaptedConfigurationTestCaseMixIn(object):

    __slots__ = ()

    def get_config(self, config_for, from_scratch=False):
        if from_scratch:
            if config_for in ('master', 'syndic_master'):
                return salt.config.master_config(self.get_config_file_path(config_for))
            elif config_for in ('minion', 'sub_minion'):
                return salt.config.minion_config(self.get_config_file_path(config_for))
            elif config_for in ('syndic',):
                return salt.config.syndic_config(
                    self.get_config_file_path(config_for),
                    self.get_config_file_path('minion')
                )
            elif config_for == 'client_config':
                return salt.config.client_config(self.get_config_file_path('master'))

        if config_for not in RUNTIME_CONFIGS:
            if config_for in ('master', 'syndic_master'):
                RUNTIME_CONFIGS[config_for] = freeze(
                    salt.config.master_config(self.get_config_file_path(config_for))
                )
            elif config_for in ('minion', 'sub_minion'):
                RUNTIME_CONFIGS[config_for] = freeze(
                    salt.config.minion_config(self.get_config_file_path(config_for))
                )
            elif config_for in ('syndic',):
                RUNTIME_CONFIGS[config_for] = freeze(
                    salt.config.syndic_config(
                        self.get_config_file_path(config_for),
                        self.get_config_file_path('minion')
                    )
                )
            elif config_for == 'client_config':
                RUNTIME_CONFIGS[config_for] = freeze(
                    salt.config.client_config(self.get_config_file_path('master'))
                )
        return RUNTIME_CONFIGS[config_for]

    def get_config_dir(self):
        return TMP_CONF_DIR

    def get_config_file_path(self, filename):
        return os.path.join(TMP_CONF_DIR, filename)

    @property
    def master_opts(self):
        '''
        Return the options used for the minion
        '''
        return self.get_config('master')


class SaltClientTestCaseMixIn(AdaptedConfigurationTestCaseMixIn):

    _salt_client_config_file_name_ = 'master'
    __slots__ = ()

    @property
    def client(self):
        if 'runtime_client' not in RUNTIME_CONFIGS:
            RUNTIME_CONFIGS['runtime_client'] = salt.client.get_local_client(
                mopts=self.get_config(self._salt_client_config_file_name_, from_scratch=True)
            )
        return RUNTIME_CONFIGS['runtime_client']


class ModuleCase(TestCase, SaltClientTestCaseMixIn):
    '''
    Execute a module function
    '''

    def minion_run(self, _function, *args, **kw):
        '''
        Run a single salt function on the 'minion' target and condition
        the return down to match the behavior of the raw function call
        '''
        return self.run_function(_function, args, **kw)

    def run_function(self, function, arg=(), minion_tgt='minion', timeout=25,
                     **kwargs):
        '''
        Run a single salt function and condition the return down to match the
        behavior of the raw function call
        '''
        know_to_return_none = (
            'file.chown', 'file.chgrp', 'ssh.recv_known_host'
        )
        orig = self.client.cmd(
            minion_tgt, function, arg, timeout=timeout, kwarg=kwargs
        )

        if minion_tgt not in orig:
            self.skipTest(
                'WARNING(SHOULD NOT HAPPEN #1935): Failed to get a reply '
                'from the minion \'{0}\'. Command output: {1}'.format(
                    minion_tgt, orig
                )
            )
        elif orig[minion_tgt] is None and function not in know_to_return_none:
            self.skipTest(
                'WARNING(SHOULD NOT HAPPEN #1935): Failed to get \'{0}\' from '
                'the minion \'{1}\'. Command output: {2}'.format(
                    function, minion_tgt, orig
                )
            )

        # Try to match stalled state functions
        orig[minion_tgt] = self._check_state_return(
            orig[minion_tgt]
        )

        return orig[minion_tgt]

    def run_state(self, function, **kwargs):
        '''
        Run the state.single command and return the state return structure
        '''
        ret = self.run_function('state.single', [function], **kwargs)
        return self._check_state_return(ret)

    @property
    def minion_opts(self):
        '''
        Return the options used for the minion
        '''
        return self.get_config('minion')

    @property
    def sub_minion_opts(self):
        '''
        Return the options used for the minion
        '''
        return self.get_config('sub_minion')

    def _check_state_return(self, ret):
        if isinstance(ret, dict):
            # This is the supposed return format for state calls
            return ret

        if isinstance(ret, list):
            jids = []
            # These are usually errors
            for item in ret[:]:
                if not isinstance(item, six.string_types):
                    # We don't know how to handle this
                    continue
                match = STATE_FUNCTION_RUNNING_RE.match(item)
                if not match:
                    # We don't know how to handle this
                    continue
                jid = match.group('jid')
                if jid in jids:
                    continue

                jids.append(jid)

                job_data = self.run_function(
                    'saltutil.find_job', [jid]
                )
                job_kill = self.run_function('saltutil.kill_job', [jid])
                msg = (
                    'A running state.single was found causing a state lock. '
                    'Job details: {0!r}  Killing Job Returned: {1!r}'.format(
                        job_data, job_kill
                    )
                )
                ret.append('[TEST SUITE ENFORCED]{0}'
                           '[/TEST SUITE ENFORCED]'.format(msg))
        return ret


class SyndicCase(TestCase, SaltClientTestCaseMixIn):
    '''
    Execute a syndic based execution test
    '''
    _salt_client_config_file_name_ = 'syndic_master'

    def run_function(self, function, arg=()):
        '''
        Run a single salt function and condition the return down to match the
        behavior of the raw function call
        '''
        orig = self.client.cmd('minion', function, arg, timeout=25)
        if 'minion' not in orig:
            self.skipTest(
                'WARNING(SHOULD NOT HAPPEN #1935): Failed to get a reply '
                'from the minion. Command output: {0}'.format(orig)
            )
        return orig['minion']


class ShellCase(AdaptedConfigurationTestCaseMixIn, ShellTestCase):
    '''
    Execute a test for a shell command
    '''

    _code_dir_ = CODE_DIR
    _script_dir_ = SCRIPT_DIR
    _python_executable_ = PYEXEC

    def run_salt(self, arg_str, with_retcode=False, catch_stderr=False):
        '''
        Execute salt
        '''
        arg_str = '-c {0} {1}'.format(self.get_config_dir(), arg_str)
        return self.run_script('salt', arg_str, with_retcode=with_retcode, catch_stderr=catch_stderr)

    def run_ssh(self, arg_str, with_retcode=False, catch_stderr=False):
        '''
        Execute salt-ssh
        '''
        arg_str = '-c {0} -i --priv {1} --roster-file {2} --out=json localhost {3}'.format(self.get_config_dir(), os.path.join(TMP_CONF_DIR, 'key_test'), os.path.join(TMP_CONF_DIR, 'roster'), arg_str)
        return self.run_script('salt-ssh', arg_str, with_retcode=with_retcode, catch_stderr=catch_stderr, raw=True)

    def run_run(self, arg_str, with_retcode=False, catch_stderr=False, async=False, timeout=60):
        '''
        Execute salt-run
        '''
        arg_str = '-c {0}{async_flag} -t {timeout} {1}'.format(self.get_config_dir(),
                                                  arg_str,
                                                  timeout=timeout,
                                                  async_flag=' --async' if async else '')
        return self.run_script('salt-run', arg_str, with_retcode=with_retcode, catch_stderr=catch_stderr)

    def run_run_plus(self, fun, options='', *arg, **kwargs):
        '''
        Execute Salt run and the salt run function and return the data from
        each in a dict
        '''
        ret = {}
        ret['out'] = self.run_run(
            '{0} {1} {2}'.format(options, fun, ' '.join(arg)), catch_stderr=kwargs.get('catch_stderr', None)
        )
        opts = {}
        opts.update(self.get_config('master'))
        opts.update({'doc': False, 'fun': fun, 'arg': arg})
        with RedirectStdStreams():
            runner = salt.runner.Runner(opts)
            ret['fun'] = runner.run()
        return ret

    def run_key(self, arg_str, catch_stderr=False, with_retcode=False):
        '''
        Execute salt-key
        '''
        arg_str = '-c {0} {1}'.format(self.get_config_dir(), arg_str)
        return self.run_script(
            'salt-key',
            arg_str,
            catch_stderr=catch_stderr,
            with_retcode=with_retcode
        )

    def run_cp(self, arg_str, with_retcode=False, catch_stderr=False):
        '''
        Execute salt-cp
        '''
        arg_str = '--config-dir {0} {1}'.format(self.get_config_dir(), arg_str)
        return self.run_script('salt-cp', arg_str, with_retcode=with_retcode, catch_stderr=catch_stderr)

    def run_call(self, arg_str, with_retcode=False, catch_stderr=False):
        arg_str = '--config-dir {0} {1}'.format(self.get_config_dir(), arg_str)
        return self.run_script('salt-call', arg_str, with_retcode=with_retcode, catch_stderr=catch_stderr)

    def run_cloud(self, arg_str, catch_stderr=False, timeout=None):
        '''
        Execute salt-cloud
        '''
        arg_str = '-c {0} {1}'.format(self.get_config_dir(), arg_str)
        return self.run_script('salt-cloud', arg_str, catch_stderr, timeout)


class ShellCaseCommonTestsMixIn(CheckShellBinaryNameAndVersionMixIn):

    _call_binary_expected_version_ = salt.version.__version__

    def test_salt_with_git_version(self):
        if getattr(self, '_call_binary_', None) is None:
            self.skipTest('\'_call_binary_\' not defined.')
        from salt.utils import which
        from salt.version import __version_info__, SaltStackVersion
        git = which('git')
        if not git:
            self.skipTest('The git binary is not available')

        # Let's get the output of git describe
        process = subprocess.Popen(
            [git, 'describe', '--tags', '--first-parent', '--match', 'v[0-9]*'],
            stdout=subprocess.PIPE,
            stderr=subprocess.PIPE,
            close_fds=True,
            cwd=CODE_DIR
        )
        out, err = process.communicate()
        if process.returncode != 0:
            process = subprocess.Popen(
                [git, 'describe', '--tags', '--match', 'v[0-9]*'],
                stdout=subprocess.PIPE,
                stderr=subprocess.PIPE,
                close_fds=True,
                cwd=CODE_DIR
            )
            out, err = process.communicate()
        if not out:
            self.skipTest(
                'Failed to get the output of \'git describe\'. '
                'Error: {0!r}'.format(
                    salt.utils.to_str(err)
                )
            )

        parsed_version = SaltStackVersion.parse(out)

        if parsed_version.info < __version_info__:
            self.skipTest(
                'We\'re likely about to release a new version. This test '
                'would fail. Parsed({0!r}) < Expected({1!r})'.format(
                    parsed_version.info, __version_info__
                )
            )
        elif parsed_version.info != __version_info__:
            self.skipTest(
                'In order to get the proper salt version with the '
                'git hash you need to update salt\'s local git '
                'tags. Something like: \'git fetch --tags\' or '
                '\'git fetch --tags upstream\' if you followed '
                'salt\'s contribute documentation. The version '
                'string WILL NOT include the git hash.'
            )
        out = '\n'.join(self.run_script(self._call_binary_, '--version'))
        self.assertIn(parsed_version.string, out)


@requires_sshd_server
class SSHCase(ShellCase):
    '''
    Execute a command via salt-ssh
    '''
    def _arg_str(self, function, arg):
        return '{0} {1}'.format(function, ' '.join(arg))

    def run_function(self, function, arg=(), timeout=25, **kwargs):
        ret = self.run_ssh(self._arg_str(function, arg))
        try:
            return json.loads(ret)['localhost']
        except Exception:
            return ret


class SaltReturnAssertsMixIn(object):

    def assertReturnSaltType(self, ret):
        try:
            self.assertTrue(isinstance(ret, dict))
        except AssertionError:
            raise AssertionError(
                '{0} is not dict. Salt returned: {1}'.format(
                    type(ret).__name__, ret
                )
            )

    def assertReturnNonEmptySaltType(self, ret):
        self.assertReturnSaltType(ret)
        try:
            self.assertNotEqual(ret, {})
        except AssertionError:
            raise AssertionError(
                '{} is equal to {}. Salt returned an empty dictionary.'
            )

    def __return_valid_keys(self, keys):
        if isinstance(keys, tuple):
            # If it's a tuple, turn it into a list
            keys = list(keys)
        elif isinstance(keys, six.string_types):
            # If it's a string, make it a one item list
            keys = [keys]
        elif not isinstance(keys, list):
            # If we've reached here, it's a bad type passed to keys
            raise RuntimeError('The passed keys need to be a list')
        return keys

    def __getWithinSaltReturn(self, ret, keys):
        self.assertReturnNonEmptySaltType(ret)
        keys = self.__return_valid_keys(keys)
        okeys = keys[:]
        for part in six.itervalues(ret):
            try:
                ret_item = part[okeys.pop(0)]
            except (KeyError, TypeError):
                raise AssertionError(
                    'Could not get ret{0} from salt\'s return: {1}'.format(
                        ''.join(['[{0!r}]'.format(k) for k in keys]), part
                    )
                )
            while okeys:
                try:
                    ret_item = ret_item[okeys.pop(0)]
                except (KeyError, TypeError):
                    raise AssertionError(
                        'Could not get ret{0} from salt\'s return: {1}'.format(
                            ''.join(['[{0!r}]'.format(k) for k in keys]), part
                        )
                    )
            return ret_item

    def assertSaltTrueReturn(self, ret):
        try:
            self.assertTrue(self.__getWithinSaltReturn(ret, 'result'))
        except AssertionError:
            log.info('Salt Full Return:\n{0}'.format(pprint.pformat(ret)))
            try:
                raise AssertionError(
                    '{result} is not True. Salt Comment:\n{comment}'.format(
                        **(next(six.itervalues(ret)))
                    )
                )
            except (AttributeError, IndexError):
                raise AssertionError(
                    'Failed to get result. Salt Returned:\n{0}'.format(
                        pprint.pformat(ret)
                    )
                )

    def assertSaltFalseReturn(self, ret):
        try:
            self.assertFalse(self.__getWithinSaltReturn(ret, 'result'))
        except AssertionError:
            log.info('Salt Full Return:\n{0}'.format(pprint.pformat(ret)))
            try:
                raise AssertionError(
                    '{result} is not False. Salt Comment:\n{comment}'.format(
                        **(next(six.itervalues(ret)))
                    )
                )
            except (AttributeError, IndexError):
                raise AssertionError(
                    'Failed to get result. Salt Returned: {0}'.format(ret)
                )

    def assertSaltNoneReturn(self, ret):
        try:
            self.assertIsNone(self.__getWithinSaltReturn(ret, 'result'))
        except AssertionError:
            log.info('Salt Full Return:\n{0}'.format(pprint.pformat(ret)))
            try:
                raise AssertionError(
                    '{result} is not None. Salt Comment:\n{comment}'.format(
                        **(next(six.itervalues(ret)))
                    )
                )
            except (AttributeError, IndexError):
                raise AssertionError(
                    'Failed to get result. Salt Returned: {0}'.format(ret)
                )

    def assertInSaltComment(self, in_comment, ret):
        return self.assertIn(
            in_comment, self.__getWithinSaltReturn(ret, 'comment')
        )

    def assertNotInSaltComment(self, not_in_comment, ret):
        return self.assertNotIn(
            not_in_comment, self.__getWithinSaltReturn(ret, 'comment')
        )

    def assertSaltCommentRegexpMatches(self, ret, pattern):
        return self.assertInSaltReturnRegexpMatches(ret, pattern, 'comment')

    def assertInSaltStateWarning(self, in_comment, ret):
        return self.assertIn(
            in_comment, self.__getWithinSaltReturn(ret, 'warnings')
        )

    def assertNotInSaltStateWarning(self, not_in_comment, ret):
        return self.assertNotIn(
            not_in_comment, self.__getWithinSaltReturn(ret, 'warnings')
        )

    def assertInSaltReturn(self, item_to_check, ret, keys):
        return self.assertIn(
            item_to_check, self.__getWithinSaltReturn(ret, keys)
        )

    def assertNotInSaltReturn(self, item_to_check, ret, keys):
        return self.assertNotIn(
            item_to_check, self.__getWithinSaltReturn(ret, keys)
        )

    def assertInSaltReturnRegexpMatches(self, ret, pattern, keys=()):
        return self.assertRegexpMatches(
            self.__getWithinSaltReturn(ret, keys), pattern
        )

    def assertSaltStateChangesEqual(self, ret, comparison, keys=()):
        keys = ['changes'] + self.__return_valid_keys(keys)
        return self.assertEqual(
            self.__getWithinSaltReturn(ret, keys), comparison
        )

    def assertSaltStateChangesNotEqual(self, ret, comparison, keys=()):
        keys = ['changes'] + self.__return_valid_keys(keys)
        return self.assertNotEqual(
            self.__getWithinSaltReturn(ret, keys), comparison
        )<|MERGE_RESOLUTION|>--- conflicted
+++ resolved
@@ -246,7 +246,6 @@
         self.master_process = self.start_daemon(salt.master.Master,
                                                 self.master_opts,
                                                 'start')
-<<<<<<< HEAD
 
         self.minion_process = self.start_daemon(salt.minion.Minion,
                                                 self.minion_opts,
@@ -260,21 +259,6 @@
                                                 self.syndic_master_opts,
                                                 'start')
 
-=======
-
-        self.minion_process = self.start_daemon(salt.minion.Minion,
-                                                self.minion_opts,
-                                                'tune_in')
-
-        self.sub_minion_process = self.start_daemon(salt.minion.Minion,
-                                                    self.sub_minion_opts,
-                                                    'tune_in')
-
-        self.smaster_process = self.start_daemon(salt.master.Master,
-                                                self.syndic_master_opts,
-                                                'start')
-
->>>>>>> dce1f34e
         self.syndic_process = self.start_daemon(salt.minion.Syndic,
                                                 self.syndic_opts,
                                                 'tune_in')
