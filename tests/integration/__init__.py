--- conflicted
+++ resolved
@@ -876,10 +876,7 @@
             # we'll get this exception if the master process hasn't finished starting yet
             except SaltClientError:
                 time.sleep(0.1)
-<<<<<<< HEAD
-=======
                 now = datetime.now()
->>>>>>> 6a949b98
                 continue
             for target in responses:
                 if target not in expected_connections:
