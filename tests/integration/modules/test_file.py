# -*- coding: utf-8 -*-

from __future__ import absolute_import, print_function, unicode_literals

import getpass
import os
import shutil
import sys

import pytest
import salt.utils.files
import salt.utils.platform
from tests.support.case import ModuleCase
from tests.support.helpers import requires_system_grains
from tests.support.runtests import RUNTIME_VARS
from tests.support.unit import skipIf

# Posix only
try:
    import grp
    import pwd
except ImportError:
    pass

# Windows only
try:
    import win32file
except ImportError:
    pass

<<<<<<< HEAD
=======
# Import Salt Testing libs
from tests.support.runtests import RUNTIME_VARS
from tests.support.case import ModuleCase
from tests.support.unit import skipIf

# Import salt libs
import salt.utils.files
import salt.utils.platform

>>>>>>> 8abb7099

def symlink(source, link_name):
    """
    Handle symlinks on Windows with Python < 3.2
    """
    if salt.utils.platform.is_windows():
        win32file.CreateSymbolicLink(link_name, source)
    else:
        os.symlink(source, link_name)


@pytest.mark.windows_whitelisted
class FileModuleTest(ModuleCase):
    """
    Validate the file module
    """

    def setUp(self):
<<<<<<< HEAD
        self.myfile = os.path.join(RUNTIME_VARS.TMP, "myfile")
        with salt.utils.files.fopen(self.myfile, "w+") as fp:
            fp.write(salt.utils.stringutils.to_str("Hello" + os.linesep))
        self.mydir = os.path.join(RUNTIME_VARS.TMP, "mydir/isawesome")
        if not os.path.isdir(self.mydir):
            # left behind... Don't fail because of this!
            os.makedirs(self.mydir)
        self.mysymlink = os.path.join(RUNTIME_VARS.TMP, "mysymlink")
        if os.path.islink(self.mysymlink) or os.path.isfile(self.mysymlink):
            os.remove(self.mysymlink)
        symlink(self.myfile, self.mysymlink)
        self.mybadsymlink = os.path.join(RUNTIME_VARS.TMP, "mybadsymlink")
=======
        self.myfile = os.path.join(RUNTIME_VARS.TMP, 'myfile')
        with salt.utils.files.fopen(self.myfile, 'w+') as fp:
            fp.write(salt.utils.stringutils.to_str('Hello' + os.linesep))
        self.mydir = os.path.join(RUNTIME_VARS.TMP, 'mydir/isawesome')
        if not os.path.isdir(self.mydir):
            # left behind... Don't fail because of this!
            os.makedirs(self.mydir)
        self.mysymlink = os.path.join(RUNTIME_VARS.TMP, 'mysymlink')
        if os.path.islink(self.mysymlink) or os.path.isfile(self.mysymlink):
            os.remove(self.mysymlink)
        symlink(self.myfile, self.mysymlink)
        self.mybadsymlink = os.path.join(RUNTIME_VARS.TMP, 'mybadsymlink')
>>>>>>> 8abb7099
        if os.path.islink(self.mybadsymlink) or os.path.isfile(self.mybadsymlink):
            os.remove(self.mybadsymlink)
        symlink("/nonexistentpath", self.mybadsymlink)
        super(FileModuleTest, self).setUp()

    def tearDown(self):
        if os.path.isfile(self.myfile):
            os.remove(self.myfile)
        if os.path.islink(self.mysymlink) or os.path.isfile(self.mysymlink):
            os.remove(self.mysymlink)
        if os.path.islink(self.mybadsymlink) or os.path.isfile(self.mybadsymlink):
            os.remove(self.mybadsymlink)
        shutil.rmtree(self.mydir, ignore_errors=True)
        super(FileModuleTest, self).tearDown()

    @skipIf(salt.utils.platform.is_windows(), "No security context on Windows")
    @requires_system_grains
    def test_get_selinux_context(self, grains):
        if grains.get("selinux", {}).get("enabled", False):
            NEW_CONTEXT = "system_u:object_r:system_conf_t:s0"
            self.run_function(
                "file.set_selinux_context", arg=[self.myfile, *(NEW_CONTEXT.split(":"))]
            )
            ret_file = self.run_function("file.get_selinux_context", arg=[self.myfile])
            self.assertEqual(ret_file, NEW_CONTEXT)

            # Issue #56557.  Ensure that the context of the directory
            # containing one file is the context of the directory itself, and
            # not the context of the first file in the directory.
            self.run_function(
                "file.set_selinux_context", arg=[self.mydir, *(NEW_CONTEXT.split(":"))]
            )
            ret_dir = self.run_function("file.get_selinux_context", arg=[self.mydir])
            self.assertEqual(ret_dir, NEW_CONTEXT)
            ret_updir = self.run_function(
                "file.get_selinux_context",
                arg=[os.path.abspath(os.path.join(self.mydir, ".."))],
            )
            self.assertNotEqual(ret_updir, NEW_CONTEXT)
        else:
            ret_file = self.run_function("file.get_selinux_context", arg=[self.myfile])
            self.assertIn("No selinux context information is available", ret_file)

    @skipIf(salt.utils.platform.is_windows(), "No security context on Windows")
    @requires_system_grains
    def test_set_selinux_context(self, grains):
        if not grains.get("selinux", {}).get("enabled", False):
            self.skipTest("selinux not available")

        FILE_CONTEXT = "system_u:object_r:system_conf_t:s0"
        ret_file = self.run_function(
            "file.set_selinux_context", arg=[self.myfile, *(FILE_CONTEXT.split(":"))]
        )
        self.assertEqual(ret_file, FILE_CONTEXT)

        DIR_CONTEXT = "system_u:object_r:user_home_t:s0"
        ret_dir = self.run_function(
            "file.set_selinux_context", arg=[self.mydir, *(DIR_CONTEXT.split(":"))]
        )
        self.assertEqual(ret_dir, DIR_CONTEXT)

    @skipIf(salt.utils.platform.is_windows(), "No chgrp on Windows")
    def test_chown(self):
        user = getpass.getuser()
        if sys.platform == "darwin":
            group = "staff"
        elif sys.platform.startswith(("linux", "freebsd", "openbsd")):
            group = grp.getgrgid(pwd.getpwuid(os.getuid()).pw_gid).gr_name
        ret = self.run_function("file.chown", arg=[self.myfile, user, group])
        self.assertIsNone(ret)
        fstat = os.stat(self.myfile)
        self.assertEqual(fstat.st_uid, os.getuid())
        self.assertEqual(fstat.st_gid, grp.getgrnam(group).gr_gid)

    @skipIf(salt.utils.platform.is_windows(), "No chgrp on Windows")
    def test_chown_no_user(self):
        user = "notanyuseriknow"
        group = grp.getgrgid(pwd.getpwuid(os.getuid()).pw_gid).gr_name
        ret = self.run_function("file.chown", arg=[self.myfile, user, group])
        self.assertIn("not exist", ret)

    @skipIf(salt.utils.platform.is_windows(), "No chgrp on Windows")
    def test_chown_no_user_no_group(self):
        user = "notanyuseriknow"
        group = "notanygroupyoushoulduse"
        ret = self.run_function("file.chown", arg=[self.myfile, user, group])
        self.assertIn("Group does not exist", ret)
        self.assertIn("User does not exist", ret)

    @skipIf(salt.utils.platform.is_windows(), "No chgrp on Windows")
    def test_chown_no_path(self):
        user = getpass.getuser()
        if sys.platform == "darwin":
            group = "staff"
        elif sys.platform.startswith(("linux", "freebsd", "openbsd")):
            group = grp.getgrgid(pwd.getpwuid(os.getuid()).pw_gid).gr_name
        ret = self.run_function("file.chown", arg=["/tmp/nosuchfile", user, group])
        self.assertIn("File not found", ret)

    @skipIf(salt.utils.platform.is_windows(), "No chgrp on Windows")
    def test_chown_noop(self):
        user = ""
        group = ""
        ret = self.run_function("file.chown", arg=[self.myfile, user, group])
        self.assertIsNone(ret)
        fstat = os.stat(self.myfile)
        self.assertEqual(fstat.st_uid, os.getuid())
        self.assertEqual(fstat.st_gid, os.getgid())

    @skipIf(salt.utils.platform.is_windows(), "No chgrp on Windows")
    def test_chgrp(self):
        if sys.platform == "darwin":
            group = "everyone"
        elif sys.platform.startswith(("linux", "freebsd", "openbsd")):
            group = grp.getgrgid(pwd.getpwuid(os.getuid()).pw_gid).gr_name
        ret = self.run_function("file.chgrp", arg=[self.myfile, group])
        self.assertIsNone(ret)
        fstat = os.stat(self.myfile)
        self.assertEqual(fstat.st_gid, grp.getgrnam(group).gr_gid)

    @skipIf(salt.utils.platform.is_windows(), "No chgrp on Windows")
    def test_chgrp_failure(self):
        group = "thisgroupdoesntexist"
        ret = self.run_function("file.chgrp", arg=[self.myfile, group])
        self.assertIn("not exist", ret)

    def test_patch(self):
        if not self.run_function("cmd.has_exec", ["patch"]):
            self.skipTest("patch is not installed")

<<<<<<< HEAD
        src_patch = os.path.join(RUNTIME_VARS.FILES, "file", "base", "hello.patch")
        src_file = os.path.join(RUNTIME_VARS.TMP, "src.txt")
        with salt.utils.files.fopen(src_file, "w+") as fp:
            fp.write(salt.utils.stringutils.to_str("Hello\n"))
=======
        src_patch = os.path.join(
            RUNTIME_VARS.FILES, 'file', 'base', 'hello.patch')
        src_file = os.path.join(RUNTIME_VARS.TMP, 'src.txt')
        with salt.utils.files.fopen(src_file, 'w+') as fp:
            fp.write(salt.utils.stringutils.to_str('Hello\n'))
>>>>>>> 8abb7099

        # dry-run should not modify src_file
        ret = self.minion_run("file.patch", src_file, src_patch, dry_run=True)
        assert ret["retcode"] == 0, repr(ret)
        with salt.utils.files.fopen(src_file) as fp:
            self.assertEqual(salt.utils.stringutils.to_unicode(fp.read()), "Hello\n")

        ret = self.minion_run("file.patch", src_file, src_patch)
        assert ret["retcode"] == 0, repr(ret)
        with salt.utils.files.fopen(src_file) as fp:
            self.assertEqual(
                salt.utils.stringutils.to_unicode(fp.read()), "Hello world\n"
            )

    def test_remove_file(self):
        ret = self.run_function("file.remove", arg=[self.myfile])
        self.assertTrue(ret)

    def test_remove_dir(self):
        ret = self.run_function("file.remove", arg=[self.mydir])
        self.assertTrue(ret)

    def test_remove_symlink(self):
        ret = self.run_function("file.remove", arg=[self.mysymlink])
        self.assertTrue(ret)

    def test_remove_broken_symlink(self):
        ret = self.run_function("file.remove", arg=[self.mybadsymlink])
        self.assertTrue(ret)

    def test_cannot_remove(self):
        ret = self.run_function("file.remove", arg=["tty"])
        self.assertEqual(
            "ERROR executing 'file.remove': File path must be absolute: tty", ret
        )

    def test_source_list_for_single_file_returns_unchanged(self):
        ret = self.run_function(
            "file.source_list", ["salt://http/httpd.conf", "filehash", "base"]
        )
        self.assertEqual(list(ret), ["salt://http/httpd.conf", "filehash"])

    def test_source_list_for_single_local_file_slash_returns_unchanged(self):
        ret = self.run_function("file.source_list", [self.myfile, "filehash", "base"])
        self.assertEqual(list(ret), [self.myfile, "filehash"])

    def test_source_list_for_single_local_file_proto_returns_unchanged(self):
        ret = self.run_function(
            "file.source_list", ["file://" + self.myfile, "filehash", "base"]
        )
        self.assertEqual(list(ret), ["file://" + self.myfile, "filehash"])

    def test_file_line_changes_format(self):
        """
        Test file.line changes output formatting.

        Issue #41474
        """
        ret = self.minion_run(
            "file.line", self.myfile, "Goodbye", mode="insert", after="Hello"
        )
        self.assertIn("Hello" + os.linesep + "+Goodbye", ret)

    def test_file_line_changes_entire_line(self):
        """
        Test file.line entire line matching

        Issue #49855
        """
        ret = self.minion_run(
            "file.line", self.myfile, "Goodbye", mode="insert", after="Hello"
        )
        assert "Hello" + os.linesep + "+Goodbye" in ret

        ret = self.minion_run(
            "file.line", self.myfile, "Goodbye 1", mode="insert", after="Hello"
        )
        assert (
            "Hello" + os.linesep + "+Goodbye 1" + os.linesep + " Goodbye" + os.linesep
            in ret
        )

        with salt.utils.files.fopen(self.myfile, "r") as fh_:
            content = fh_.read()

        assert (
            "Hello" + os.linesep + "Goodbye 1" + os.linesep + "Goodbye" + os.linesep
            == content
        )

    def test_file_line_content(self):
        self.minion_run(
            "file.line", self.myfile, "Goodbye", mode="insert", after="Hello"
        )
        with salt.utils.files.fopen(self.myfile, "r") as fp:
            content = fp.read()
        self.assertEqual(content, "Hello" + os.linesep + "Goodbye" + os.linesep)

    def test_file_line_duplicate_insert_after(self):
        """
        Test file.line duplicates line.

        Issue #50254
        """
        with salt.utils.files.fopen(self.myfile, "a") as fp:
            fp.write(salt.utils.stringutils.to_str("Goodbye" + os.linesep))
        self.minion_run(
            "file.line", self.myfile, "Goodbye", mode="insert", after="Hello"
        )
        with salt.utils.files.fopen(self.myfile, "r") as fp:
            content = fp.read()
        self.assertEqual(content, "Hello" + os.linesep + "Goodbye" + os.linesep)

    def test_file_line_duplicate_insert_before(self):
        """
        Test file.line duplicates line.

        Issue #50254
        """
        with salt.utils.files.fopen(self.myfile, "a") as fp:
            fp.write(salt.utils.stringutils.to_str("Goodbye" + os.linesep))
        self.minion_run(
            "file.line", self.myfile, "Hello", mode="insert", before="Goodbye"
        )
        with salt.utils.files.fopen(self.myfile, "r") as fp:
            content = fp.read()
        self.assertEqual(content, "Hello" + os.linesep + "Goodbye" + os.linesep)

    def test_file_line_duplicate_ensure_after(self):
        """
        Test file.line duplicates line.

        Issue #50254
        """
        with salt.utils.files.fopen(self.myfile, "a") as fp:
            fp.write(salt.utils.stringutils.to_str("Goodbye" + os.linesep))
        self.minion_run(
            "file.line", self.myfile, "Goodbye", mode="ensure", after="Hello"
        )
        with salt.utils.files.fopen(self.myfile, "r") as fp:
            content = fp.read()
        self.assertEqual(content, "Hello" + os.linesep + "Goodbye" + os.linesep)

    def test_file_line_duplicate_ensure_before(self):
        """
        Test file.line duplicates line.

        Issue #50254
        """
        with salt.utils.files.fopen(self.myfile, "a") as fp:
            fp.write(salt.utils.stringutils.to_str("Goodbye" + os.linesep))
        self.minion_run(
            "file.line", self.myfile, "Hello", mode="ensure", before="Goodbye"
        )
        with salt.utils.files.fopen(self.myfile, "r") as fp:
            content = fp.read()
<<<<<<< HEAD
        self.assertEqual(content, "Hello" + os.linesep + "Goodbye" + os.linesep)
=======
        self.assertEqual(content, 'Hello' + os.linesep + 'Goodbye' + os.linesep)

    def test_file_tail(self):
        """
        Test file.tail.

        Issue #50578
        """
        with salt.utils.files.fopen(self.myfile, 'a') as fp:
            fp.write(salt.utils.stringutils.to_str('Goodbye' + os.linesep))
        ret = self.run_function('file.tail', 'file://' + self.myfile, 2)

        self.assertEqual(list(ret), ['file://' + self.myfile])
>>>>>>> 8abb7099
<|MERGE_RESOLUTION|>--- conflicted
+++ resolved
@@ -28,8 +28,6 @@
 except ImportError:
     pass
 
-<<<<<<< HEAD
-=======
 # Import Salt Testing libs
 from tests.support.runtests import RUNTIME_VARS
 from tests.support.case import ModuleCase
@@ -39,7 +37,6 @@
 import salt.utils.files
 import salt.utils.platform
 
->>>>>>> 8abb7099
 
 def symlink(source, link_name):
     """
@@ -58,20 +55,6 @@
     """
 
     def setUp(self):
-<<<<<<< HEAD
-        self.myfile = os.path.join(RUNTIME_VARS.TMP, "myfile")
-        with salt.utils.files.fopen(self.myfile, "w+") as fp:
-            fp.write(salt.utils.stringutils.to_str("Hello" + os.linesep))
-        self.mydir = os.path.join(RUNTIME_VARS.TMP, "mydir/isawesome")
-        if not os.path.isdir(self.mydir):
-            # left behind... Don't fail because of this!
-            os.makedirs(self.mydir)
-        self.mysymlink = os.path.join(RUNTIME_VARS.TMP, "mysymlink")
-        if os.path.islink(self.mysymlink) or os.path.isfile(self.mysymlink):
-            os.remove(self.mysymlink)
-        symlink(self.myfile, self.mysymlink)
-        self.mybadsymlink = os.path.join(RUNTIME_VARS.TMP, "mybadsymlink")
-=======
         self.myfile = os.path.join(RUNTIME_VARS.TMP, 'myfile')
         with salt.utils.files.fopen(self.myfile, 'w+') as fp:
             fp.write(salt.utils.stringutils.to_str('Hello' + os.linesep))
@@ -84,7 +67,6 @@
             os.remove(self.mysymlink)
         symlink(self.myfile, self.mysymlink)
         self.mybadsymlink = os.path.join(RUNTIME_VARS.TMP, 'mybadsymlink')
->>>>>>> 8abb7099
         if os.path.islink(self.mybadsymlink) or os.path.isfile(self.mybadsymlink):
             os.remove(self.mybadsymlink)
         symlink("/nonexistentpath", self.mybadsymlink)
@@ -215,18 +197,11 @@
         if not self.run_function("cmd.has_exec", ["patch"]):
             self.skipTest("patch is not installed")
 
-<<<<<<< HEAD
-        src_patch = os.path.join(RUNTIME_VARS.FILES, "file", "base", "hello.patch")
-        src_file = os.path.join(RUNTIME_VARS.TMP, "src.txt")
-        with salt.utils.files.fopen(src_file, "w+") as fp:
-            fp.write(salt.utils.stringutils.to_str("Hello\n"))
-=======
         src_patch = os.path.join(
             RUNTIME_VARS.FILES, 'file', 'base', 'hello.patch')
         src_file = os.path.join(RUNTIME_VARS.TMP, 'src.txt')
         with salt.utils.files.fopen(src_file, 'w+') as fp:
             fp.write(salt.utils.stringutils.to_str('Hello\n'))
->>>>>>> 8abb7099
 
         # dry-run should not modify src_file
         ret = self.minion_run("file.patch", src_file, src_patch, dry_run=True)
@@ -383,9 +358,6 @@
         )
         with salt.utils.files.fopen(self.myfile, "r") as fp:
             content = fp.read()
-<<<<<<< HEAD
-        self.assertEqual(content, "Hello" + os.linesep + "Goodbye" + os.linesep)
-=======
         self.assertEqual(content, 'Hello' + os.linesep + 'Goodbye' + os.linesep)
 
     def test_file_tail(self):
@@ -398,5 +370,4 @@
             fp.write(salt.utils.stringutils.to_str('Goodbye' + os.linesep))
         ret = self.run_function('file.tail', 'file://' + self.myfile, 2)
 
-        self.assertEqual(list(ret), ['file://' + self.myfile])
->>>>>>> 8abb7099
+        self.assertEqual(list(ret), ['file://' + self.myfile])