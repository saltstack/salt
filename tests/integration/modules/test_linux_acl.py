--- conflicted
+++ resolved
@@ -5,9 +5,6 @@
 import os
 import shutil
 
-<<<<<<< HEAD
-import pytest
-=======
 # Import Salt Testing libs
 from tests.support.runtests import RUNTIME_VARS
 from tests.support.case import ModuleCase
@@ -15,7 +12,6 @@
 from tests.support.helpers import skip_if_binaries_missing
 
 # Import salt libs
->>>>>>> 8abb7099
 import salt.utils.files
 import salt.utils.user
 from tests.support.case import ModuleCase
@@ -37,20 +33,6 @@
 
     def setUp(self):
         # Blindly copied from tests.integration.modules.file; Refactoring?
-<<<<<<< HEAD
-        self.myfile = os.path.join(RUNTIME_VARS.TMP, "myfile")
-        with salt.utils.files.fopen(self.myfile, "w+") as fp:
-            fp.write("Hello\n")
-        self.mydir = os.path.join(RUNTIME_VARS.TMP, "mydir/isawesome")
-        if not os.path.isdir(self.mydir):
-            # left behind... Don't fail because of this!
-            os.makedirs(self.mydir)
-        self.mysymlink = os.path.join(RUNTIME_VARS.TMP, "mysymlink")
-        if os.path.islink(self.mysymlink):
-            os.remove(self.mysymlink)
-        os.symlink(self.myfile, self.mysymlink)
-        self.mybadsymlink = os.path.join(RUNTIME_VARS.TMP, "mybadsymlink")
-=======
         self.myfile = os.path.join(RUNTIME_VARS.TMP, 'myfile')
         with salt.utils.files.fopen(self.myfile, 'w+') as fp:
             fp.write('Hello\n')
@@ -63,7 +45,6 @@
             os.remove(self.mysymlink)
         os.symlink(self.myfile, self.mysymlink)
         self.mybadsymlink = os.path.join(RUNTIME_VARS.TMP, 'mybadsymlink')
->>>>>>> 8abb7099
         if os.path.islink(self.mybadsymlink):
             os.remove(self.mybadsymlink)
         os.symlink("/nonexistentpath", self.mybadsymlink)
