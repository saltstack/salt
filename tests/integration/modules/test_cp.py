--- conflicted
+++ resolved
@@ -12,10 +12,6 @@
 import time
 import uuid
 
-<<<<<<< HEAD
-import psutil
-import pytest
-=======
 # Import Salt Testing libs
 from tests.support.case import ModuleCase
 from tests.support.helpers import (
@@ -26,7 +22,6 @@
 from tests.support.runtests import RUNTIME_VARS
 
 # Import 3rd party libs
->>>>>>> 8abb7099
 import salt.ext.six as six
 import salt.utils.files
 import salt.utils.path
@@ -76,12 +71,6 @@
     def test_get_file_to_dir(self):
         """
         cp.get_file
-<<<<<<< HEAD
-        """
-        tgt = os.path.join(RUNTIME_VARS.TMP, "")
-        self.run_function("cp.get_file", ["salt://grail/scene33", tgt])
-        with salt.utils.files.fopen(tgt + "scene33", "r") as scene:
-=======
         '''
         tgt = os.path.join(RUNTIME_VARS.TMP, '')
         self.run_function(
@@ -91,7 +80,6 @@
                     tgt,
                 ])
         with salt.utils.files.fopen(tgt + 'scene33', 'r') as scene:
->>>>>>> 8abb7099
             data = salt.utils.stringutils.to_unicode(scene.read())
         self.assertIn("KNIGHT:  They're nervous, sire.", data)
         self.assertNotIn("bacon", data)
@@ -123,15 +111,9 @@
     def test_get_file_gzipped(self, tgt):
         """
         cp.get_file
-<<<<<<< HEAD
-        """
-        src = os.path.join(RUNTIME_VARS.FILES, "file", "base", "file.big")
-        with salt.utils.files.fopen(src, "rb") as fp_:
-=======
         '''
         src = os.path.join(RUNTIME_VARS.FILES, 'file', 'base', 'file.big')
         with salt.utils.files.fopen(src, 'rb') as fp_:
->>>>>>> 8abb7099
             hash_str = hashlib.md5(fp_.read()).hexdigest()
 
         self.run_function("cp.get_file", ["salt://file.big", tgt], gzip=5)
@@ -146,15 +128,6 @@
     def test_get_file_makedirs(self):
         """
         cp.get_file
-<<<<<<< HEAD
-        """
-        tgt = os.path.join(RUNTIME_VARS.TMP, "make", "dirs", "scene33")
-        self.run_function("cp.get_file", ["salt://grail/scene33", tgt], makedirs=True)
-        self.addCleanup(
-            shutil.rmtree, os.path.join(RUNTIME_VARS.TMP, "make"), ignore_errors=True
-        )
-        with salt.utils.files.fopen(tgt, "r") as scene:
-=======
         '''
         tgt = os.path.join(RUNTIME_VARS.TMP, 'make', 'dirs', 'scene33')
         self.run_function(
@@ -167,7 +140,6 @@
         )
         self.addCleanup(shutil.rmtree, os.path.join(RUNTIME_VARS.TMP, 'make'), ignore_errors=True)
         with salt.utils.files.fopen(tgt, 'r') as scene:
->>>>>>> 8abb7099
             data = salt.utils.stringutils.to_unicode(scene.read())
         self.assertIn("KNIGHT:  They're nervous, sire.", data)
         self.assertNotIn("bacon", data)
@@ -190,17 +162,6 @@
     def test_get_dir(self):
         """
         cp.get_dir
-<<<<<<< HEAD
-        """
-        tgt = os.path.join(RUNTIME_VARS.TMP, "many")
-        self.run_function("cp.get_dir", ["salt://grail", tgt])
-        self.assertIn("grail", os.listdir(tgt))
-        self.assertIn("36", os.listdir(os.path.join(tgt, "grail")))
-        self.assertIn("empty", os.listdir(os.path.join(tgt, "grail")))
-        self.assertIn("scene", os.listdir(os.path.join(tgt, "grail", "36")))
-
-    @skipIf(True, "SLOWTEST skip")
-=======
         '''
         tgt = os.path.join(RUNTIME_VARS.TMP, 'many')
         self.run_function(
@@ -214,17 +175,11 @@
         self.assertIn('empty', os.listdir(os.path.join(tgt, 'grail')))
         self.assertIn('scene', os.listdir(os.path.join(tgt, 'grail', '36')))
 
->>>>>>> 8abb7099
     def test_get_dir_templated_paths(self):
         """
         cp.get_dir
-<<<<<<< HEAD
-        """
-        tgt = os.path.join(RUNTIME_VARS.TMP, "many")
-=======
         '''
         tgt = os.path.join(RUNTIME_VARS.TMP, 'many')
->>>>>>> 8abb7099
         self.run_function(
             "cp.get_dir",
             ["salt://{{grains.script}}", tgt.replace("many", "{{grains.alot}}")],
@@ -252,15 +207,6 @@
     def test_get_url_makedirs(self):
         """
         cp.get_url
-<<<<<<< HEAD
-        """
-        tgt = os.path.join(RUNTIME_VARS.TMP, "make", "dirs", "scene33")
-        self.run_function("cp.get_url", ["salt://grail/scene33", tgt], makedirs=True)
-        self.addCleanup(
-            shutil.rmtree, os.path.join(RUNTIME_VARS.TMP, "make"), ignore_errors=True
-        )
-        with salt.utils.files.fopen(tgt, "r") as scene:
-=======
         '''
         tgt = os.path.join(RUNTIME_VARS.TMP, 'make', 'dirs', 'scene33')
         self.run_function(
@@ -273,7 +219,6 @@
             )
         self.addCleanup(shutil.rmtree, os.path.join(RUNTIME_VARS.TMP, 'make'), ignore_errors=True)
         with salt.utils.files.fopen(tgt, 'r') as scene:
->>>>>>> 8abb7099
             data = salt.utils.stringutils.to_unicode(scene.read())
         self.assertIn("KNIGHT:  They're nervous, sire.", data)
         self.assertNotIn("bacon", data)
@@ -311,12 +256,6 @@
     def test_get_url_to_dir(self):
         """
         cp.get_url with salt:// source
-<<<<<<< HEAD
-        """
-        tgt = os.path.join(RUNTIME_VARS.TMP, "")
-        self.run_function("cp.get_url", ["salt://grail/scene33", tgt])
-        with salt.utils.files.fopen(tgt + "scene33", "r") as scene:
-=======
         '''
         tgt = os.path.join(RUNTIME_VARS.TMP, '')
         self.run_function(
@@ -326,7 +265,6 @@
                     tgt,
                 ])
         with salt.utils.files.fopen(tgt + 'scene33', 'r') as scene:
->>>>>>> 8abb7099
             data = salt.utils.stringutils.to_unicode(scene.read())
         self.assertIn("KNIGHT:  They're nervous, sire.", data)
         self.assertNotIn("bacon", data)
@@ -355,24 +293,8 @@
     def test_get_url_https_dest_empty(self):
         """
         cp.get_url with https:// source given and destination omitted.
-<<<<<<< HEAD
         """
         ret = self.run_function("cp.get_url", ["https://repo.saltstack.com/index.html"])
-=======
-        '''
-        ret = self.run_function(
-            'cp.get_url',
-            [
-                'https://repo.saltstack.com/index.html',
-            ])
-
-        with salt.utils.files.fopen(ret, 'r') as instructions:
-            data = salt.utils.stringutils.to_unicode(instructions.read())
-        self.assertIn('Bootstrap', data)
-        self.assertIn('Debian', data)
-        self.assertIn('Windows', data)
-        self.assertNotIn('AYBABTU', data)
->>>>>>> 8abb7099
 
         with salt.utils.files.fopen(ret, "r") as instructions:
             data = salt.utils.stringutils.to_unicode(instructions.read())
@@ -411,13 +333,6 @@
     def test_get_url_file(self):
         """
         cp.get_url with file:// source given
-<<<<<<< HEAD
-        """
-        tgt = ""
-        src = os.path.join("file://", RUNTIME_VARS.FILES, "file", "base", "file.big")
-        ret = self.run_function("cp.get_url", [src, tgt])
-        with salt.utils.files.fopen(ret, "r") as scene:
-=======
         '''
         tgt = ''
         src = os.path.join('file://', RUNTIME_VARS.FILES, 'file', 'base', 'file.big')
@@ -428,7 +343,6 @@
                 tgt,
             ])
         with salt.utils.files.fopen(ret, 'r') as scene:
->>>>>>> 8abb7099
             data = salt.utils.stringutils.to_unicode(scene.read())
         self.assertIn("KNIGHT:  They're nervous, sire.", data)
         self.assertNotIn("bacon", data)
@@ -439,25 +353,9 @@
         cp.get_url with file:// source given and destination set as None
         """
         tgt = None
-<<<<<<< HEAD
-        src = os.path.join("file://", RUNTIME_VARS.FILES, "file", "base", "file.big")
-        ret = self.run_function("cp.get_url", [src, tgt])
-        self.assertIn("KNIGHT:  They're nervous, sire.", ret)
-        self.assertNotIn("bacon", ret)
-
-    @with_tempfile()
-    @skipIf(True, "SLOWTEST skip")
-    def test_get_url_ftp(self, tgt):
-        """
-        cp.get_url with https:// source given
-        """
-        self.run_function(
-            "cp.get_url",
-=======
         src = os.path.join('file://', RUNTIME_VARS.FILES, 'file', 'base', 'file.big')
         ret = self.run_function(
             'cp.get_url',
->>>>>>> 8abb7099
             [
                 "ftp://ftp.freebsd.org/pub/FreeBSD/releases/amd64/amd64/12.0-RELEASE/MANIFEST",
                 tgt,
@@ -506,13 +404,6 @@
     def test_get_file_str_local(self):
         """
         cp.get_file_str with file:// source given
-<<<<<<< HEAD
-        """
-        src = os.path.join("file://", RUNTIME_VARS.FILES, "file", "base", "file.big")
-        ret = self.run_function("cp.get_file_str", [src])
-        self.assertIn("KNIGHT:  They're nervous, sire.", ret)
-        self.assertNotIn("bacon", ret)
-=======
         '''
         src = os.path.join('file://', RUNTIME_VARS.FILES, 'file', 'base', 'file.big')
         ret = self.run_function(
@@ -522,7 +413,6 @@
             ])
         self.assertIn('KNIGHT:  They\'re nervous, sire.', ret)
         self.assertNotIn('bacon', ret)
->>>>>>> 8abb7099
 
     # caching tests
 
@@ -565,17 +455,6 @@
     def test_cache_local_file(self):
         """
         cp.cache_local_file
-<<<<<<< HEAD
-        """
-        src = os.path.join(RUNTIME_VARS.TMP, "random")
-        with salt.utils.files.fopen(src, "w+") as fn_:
-            fn_.write(salt.utils.stringutils.to_str("foo"))
-        ret = self.run_function("cp.cache_local_file", [src])
-        with salt.utils.files.fopen(ret, "r") as cp_:
-            self.assertEqual(salt.utils.stringutils.to_unicode(cp_.read()), "foo")
-
-    @skipIf(not salt.utils.path.which("nginx"), "nginx not installed")
-=======
         '''
         src = os.path.join(RUNTIME_VARS.TMP, 'random')
         with salt.utils.files.fopen(src, 'w+') as fn_:
@@ -590,7 +469,6 @@
             )
 
     @skipIf(not salt.utils.path.which('nginx'), 'nginx not installed')
->>>>>>> 8abb7099
     @skip_if_not_root
     @skipIf(True, "SLOWTEST skip")
     def test_cache_remote_file(self):
@@ -598,11 +476,7 @@
         cp.cache_file
         """
         nginx_port = get_unused_localhost_port()
-<<<<<<< HEAD
-        url_prefix = "http://localhost:{0}/".format(nginx_port)
-=======
         url_prefix = 'http://localhost:{0}/'.format(nginx_port)
->>>>>>> 8abb7099
         temp_dir = tempfile.mkdtemp(dir=RUNTIME_VARS.TMP)
         self.addCleanup(shutil.rmtree, temp_dir, ignore_errors=True)
         nginx_root_dir = os.path.join(temp_dir, "root")
@@ -730,13 +604,8 @@
     def test_get_file_from_env_predefined(self, tgt):
         """
         cp.get_file
-<<<<<<< HEAD
-        """
-        tgt = os.path.join(RUNTIME_VARS.TMP, "cheese")
-=======
         '''
         tgt = os.path.join(RUNTIME_VARS.TMP, 'cheese')
->>>>>>> 8abb7099
         try:
             self.run_function("cp.get_file", ["salt://cheese", tgt])
             with salt.utils.files.fopen(tgt, "r") as cheese:
@@ -749,11 +618,7 @@
     @with_tempfile()
     @skipIf(True, "SLOWTEST skip")
     def test_get_file_from_env_in_url(self, tgt):
-<<<<<<< HEAD
-        tgt = os.path.join(RUNTIME_VARS.TMP, "cheese")
-=======
         tgt = os.path.join(RUNTIME_VARS.TMP, 'cheese')
->>>>>>> 8abb7099
         try:
             self.run_function("cp.get_file", ["salt://cheese?saltenv=prod", tgt])
             with salt.utils.files.fopen(tgt, "r") as cheese:
@@ -766,28 +631,10 @@
     @skipIf(True, "SLOWTEST skip")
     def test_push(self):
         log_to_xfer = os.path.join(RUNTIME_VARS.TMP, uuid.uuid4().hex)
-<<<<<<< HEAD
-        open(log_to_xfer, "w").close()  # pylint: disable=resource-leakage
-=======
         open(log_to_xfer, 'w').close()  # pylint: disable=resource-leakage
->>>>>>> 8abb7099
         try:
             self.run_function("cp.push", [log_to_xfer])
             tgt_cache_file = os.path.join(
-<<<<<<< HEAD
-                RUNTIME_VARS.TMP,
-                "master-minion-root",
-                "cache",
-                "minions",
-                "minion",
-                "files",
-                RUNTIME_VARS.TMP,
-                log_to_xfer,
-            )
-            self.assertTrue(
-                os.path.isfile(tgt_cache_file), "File was not cached on the master"
-            )
-=======
                     RUNTIME_VARS.TMP,
                     'master-minion-root',
                     'cache',
@@ -797,7 +644,6 @@
                     RUNTIME_VARS.TMP,
                     log_to_xfer)
             self.assertTrue(os.path.isfile(tgt_cache_file), 'File was not cached on the master')
->>>>>>> 8abb7099
         finally:
             os.unlink(tgt_cache_file)
 
