--- conflicted
+++ resolved
@@ -286,10 +286,7 @@
         self.assertNotIn('bacon', data)
 
     @skipIf(not SSL3_SUPPORT, 'Requires python with SSL3 support')
-<<<<<<< HEAD
     @skipIf(salt.utils.platform.is_darwin() and six.PY2, 'This test hangs on OS X on Py2')
-=======
->>>>>>> 1558dd46
     @with_tempfile()
     def test_get_url_https(self, tgt):
         '''
@@ -309,10 +306,7 @@
         self.assertNotIn('AYBABTU', data)
 
     @skipIf(not SSL3_SUPPORT, 'Requires python with SSL3 support')
-<<<<<<< HEAD
     @skipIf(salt.utils.platform.is_darwin() and six.PY2, 'This test hangs on OS X on Py2')
-=======
->>>>>>> 1558dd46
     def test_get_url_https_dest_empty(self):
         '''
         cp.get_url with https:// source given and destination omitted.
@@ -331,10 +325,7 @@
         self.assertNotIn('AYBABTU', data)
 
     @skipIf(not SSL3_SUPPORT, 'Requires python with SSL3 support')
-<<<<<<< HEAD
     @skipIf(salt.utils.platform.is_darwin() and six.PY2, 'This test hangs on OS X on Py2')
-=======
->>>>>>> 1558dd46
     def test_get_url_https_no_dest(self):
         '''
         cp.get_url with https:// source given and destination set as None
@@ -410,10 +401,7 @@
         self.assertEqual(ret, False)
 
     @skipIf(not SSL3_SUPPORT, 'Requires python with SSL3 support')
-<<<<<<< HEAD
     @skipIf(salt.utils.platform.is_darwin() and six.PY2, 'This test hangs on OS X on Py2')
-=======
->>>>>>> 1558dd46
     def test_get_file_str_https(self):
         '''
         cp.get_file_str with https:// source given
