import re
import integration


class SysModuleTest(integration.ModuleCase):
    '''
    Validate the sys module
    '''
    def test_list_functions(self):
        '''
        sys.list_functions
        '''
        funcs = self.run_function('sys.list_functions')
        self.assertTrue('hosts.list_hosts' in funcs)
        self.assertTrue('pkg.install' in funcs)

    def test_list_modules(self):
        '''
        sys.list_moduels
        '''
        mods = self.run_function('sys.list_modules')
        self.assertTrue('hosts' in mods)
        self.assertTrue('pkg' in mods)

    def test_valid_docs(self):
        '''
        Make sure no functions are exposed that don't have valid docstrings
        '''
        docs = self.run_function('sys.doc')
<<<<<<< HEAD
        bad = set()
=======
        nodoc = set()
        noexample = set()
>>>>>>> 897320b6
        for fun in docs:
            if fun.startswith('runtests_helpers'):
                continue
            if not isinstance(docs[fun], basestring):
<<<<<<< HEAD
                bad.add(fun)
            elif not 'Example::' in docs[fun]:
                if not 'Examples::' in docs[fun]:
                    bad.add(fun)
        if bad:
            import pprint
            pprint.pprint(sorted(bad))
        self.assertFalse(bool(bad))

=======
                nodoc.add(fun)
            elif not re.search(r'(Example(?:s)?)+(?:.*)::', docs[fun]):
                noexample.add(fun)

        if not nodoc and not noexample:
            return

        raise AssertionError(
            'There are some functions which do not have a doctring or do not have '
            'an example:\nNo doctring:\n{0}\nNo example:\n{1}\n'.format(
                '\n'.join(['  - {0}'.format(f) for f in sorted(nodoc)]),
                '\n'.join(['  - {0}'.format(f) for f in sorted(noexample)]),
            )
        )
>>>>>>> 897320b6

if __name__ == '__main__':
    from integration import run_tests
    run_tests(SysModuleTest)<|MERGE_RESOLUTION|>--- conflicted
+++ resolved
@@ -27,27 +27,12 @@
         Make sure no functions are exposed that don't have valid docstrings
         '''
         docs = self.run_function('sys.doc')
-<<<<<<< HEAD
-        bad = set()
-=======
         nodoc = set()
         noexample = set()
->>>>>>> 897320b6
         for fun in docs:
             if fun.startswith('runtests_helpers'):
                 continue
             if not isinstance(docs[fun], basestring):
-<<<<<<< HEAD
-                bad.add(fun)
-            elif not 'Example::' in docs[fun]:
-                if not 'Examples::' in docs[fun]:
-                    bad.add(fun)
-        if bad:
-            import pprint
-            pprint.pprint(sorted(bad))
-        self.assertFalse(bool(bad))
-
-=======
                 nodoc.add(fun)
             elif not re.search(r'(Example(?:s)?)+(?:.*)::', docs[fun]):
                 noexample.add(fun)
@@ -62,7 +47,6 @@
                 '\n'.join(['  - {0}'.format(f) for f in sorted(noexample)]),
             )
         )
->>>>>>> 897320b6
 
 if __name__ == '__main__':
     from integration import run_tests
