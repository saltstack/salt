--- conflicted
+++ resolved
@@ -24,18 +24,6 @@
 )
 from tests.support.unit import skipIf
 
-<<<<<<< HEAD
-try:
-    import pyiface
-    from pyiface.ifreqioctls import IFF_LOOPBACK, IFF_RUNNING
-except ImportError:
-    pyiface = None
-
-try:
-    from requests.structures import CaseInsensitiveDict
-except ImportError:
-    CaseInsensitiveDict = None
-=======
 # Import Salt libs
 import salt.utils.platform
 import salt.modules.nilrt_ip as ip
@@ -43,7 +31,6 @@
 from salt.ext.six.moves import configparser
 from salt.ext import six
 import salt.utils.files
->>>>>>> 8abb7099
 
 try:
     import pyiface
@@ -59,20 +46,11 @@
 
 # pylint: disable=too-many-ancestors
 @skip_if_not_root
-<<<<<<< HEAD
-@destructiveTest
-@skipIf(not pyiface, "The python pyiface package is not installed")
-@skipIf(not CaseInsensitiveDict, "The python package requests is not installed")
-@runs_on(os_family="NILinuxRT", reason="Tests applicable only to NILinuxRT")
-class NilrtIpModuleTest(ModuleCase):
-    """
-=======
 @skipIf(not pyiface, 'The python pyiface package is not installed')
 @skipIf(not CaseInsensitiveDict, 'The python package request is not installed')
 @skipIf(not salt.utils.platform.is_linux(), 'These tests can only be run on linux')
 class NilrtIpModuleTest(ModuleCase):
     '''
->>>>>>> 8abb7099
     Validate the nilrt_ip module
     """
 
@@ -82,37 +60,16 @@
         cls.initialState = {}
         cls.grains = grains
 
-<<<<<<< HEAD
-    @classmethod
-    def tearDownClass(cls):
-        cls.initialState = cls.grains = None
-
     @staticmethod
     def setup_loader_modules():
-        """
+        '''
         Setup loader modules
-        """
-=======
-    @staticmethod
-    def setup_loader_modules():
-        '''
-        Setup loader modules
-        '''
->>>>>>> 8abb7099
+        '''
         return {ip: {}}
 
     def setUp(self):
         """
         Get current settings
-<<<<<<< HEAD
-        """
-        # save files from var/lib/connman*
-        super(NilrtIpModuleTest, self).setUp()
-        if self.grains["lsb_distrib_id"] == "nilrt":
-            shutil.move("/etc/natinst/share/ni-rt.ini", "/tmp/ni-rt.ini")
-        else:
-            shutil.move("/var/lib/connman", "/tmp/connman")
-=======
         '''
         self.os_grain = self.run_function('grains.item', ['os_family', 'lsb_distrib_id'])
         if self.os_grain['os_family'] != 'NILinuxRT':
@@ -122,72 +79,12 @@
             self.run_function('file.copy', ['/etc/natinst/share/ni-rt.ini', '/tmp/ni-rt.ini', 'remove_existing=True'])
         else:
             self.run_function('file.copy', ['/var/lib/connman', '/tmp/connman', 'recurse=True', 'remove_existing=True'])
->>>>>>> 8abb7099
 
     def tearDown(self):
         """
         Reset to original settings
         """
         # restore files
-<<<<<<< HEAD
-        if self.grains["lsb_distrib_id"] == "nilrt":
-            shutil.move("/tmp/ni-rt.ini", "/etc/natinst/share/ni-rt.ini")
-            self.run_function("cmd.run", ["/etc/init.d/networking restart"])
-        else:
-            shutil.move("/tmp/connman", "/var/lib/connman")
-            self.run_function("service.restart", ["connman"])
-        time.sleep(10)  # wait 10 seconds for connman to be fully loaded
-        interfaces = self.__interfaces()
-        for interface in interfaces:
-            self.run_function("ip.up", [interface.name])
-
-    @staticmethod
-    def __connected(interface):
-        """
-        Check if an interface is up or down
-        :param interface: pyiface.Interface object
-        :return: True, if interface is up, otherwise False.
-        """
-        return interface.flags & IFF_RUNNING != 0
-
-    @staticmethod
-    def __interfaces():
-        """
-        Return the list of all interfaces without loopback
-        """
-        return [
-            interface
-            for interface in pyiface.getIfaces()
-            if interface.flags & IFF_LOOPBACK == 0
-        ]
-
-    def __check_ethercat(self):
-        """
-        Check if ethercat is installed.
-
-        :return: True if ethercat is installed, otherwise False.
-        """
-        if self.grains["lsb_distrib_id"] != "nilrt":
-            return False
-        with salt.utils.files.fopen("/etc/natinst/share/ni-rt.ini", "r") as config_file:
-            config_parser = configparser.RawConfigParser(dict_type=CaseInsensitiveDict)
-            config_parser.readfp(config_file)
-            if six.PY2:
-                if (
-                    config_parser.has_option("lvrt", "AdditionalNetworkProtocols")
-                    and "ethercat"
-                    in config_parser.get("lvrt", "AdditionalNetworkProtocols").lower()
-                ):
-                    return True
-                return False
-            else:
-                return (
-                    "ethercat"
-                    in config_parser.get(
-                        "lvrt", "AdditionalNetworkProtocols", fallback=""
-                    ).lower()
-                )
-=======
         if self.os_grain['lsb_distrib_id'] == 'nilrt':
             self.run_function('file.copy', ['/tmp/ni-rt.ini', '/etc/natinst/share/ni-rt.ini', 'remove_existing=True'])
             self.run_function('cmd.run', ['/etc/init.d/networking restart'])
@@ -233,24 +130,8 @@
                 return False
             else:
                 return 'ethercat' in config_parser.get('lvrt', 'AdditionalNetworkProtocols', fallback='').lower()
->>>>>>> 8abb7099
 
     def test_down(self):
-<<<<<<< HEAD
-        """
-        Test ip.down function
-        """
-        interfaces = self.__interfaces()
-        for interface in interfaces:
-            result = self.run_function("ip.down", [interface.name])
-            self.assertTrue(result)
-        info = self.run_function("ip.get_interfaces_details", timeout=300)
-        for interface in info["interfaces"]:
-            self.assertEqual(interface["adapter_mode"], "disabled")
-            self.assertFalse(
-                self.__connected(pyiface.Interface(name=interface["connectionid"]))
-            )
-=======
         '''
         Test ip.down function
         '''
@@ -262,26 +143,8 @@
         for interface in info['interfaces']:
             self.assertEqual(interface['adapter_mode'], 'disabled')
             self.assertFalse(self.__connected(pyiface.Interface(name=interface['connectionid'])))
->>>>>>> 8abb7099
 
     def test_up(self):
-<<<<<<< HEAD
-        """
-        Test ip.up function
-        """
-        interfaces = self.__interfaces()
-        # first down all interfaces
-        for interface in interfaces:
-            self.run_function("ip.down", [interface.name])
-            self.assertFalse(self.__connected(interface))
-        # up interfaces
-        for interface in interfaces:
-            result = self.run_function("ip.up", [interface.name])
-            self.assertTrue(result)
-        info = self.run_function("ip.get_interfaces_details", timeout=300)
-        for interface in info["interfaces"]:
-            self.assertEqual(interface["adapter_mode"], "tcpip")
-=======
         '''
         Test ip.up function
         '''
@@ -297,69 +160,8 @@
         info = self.run_function('ip.get_interfaces_details', timeout=300)
         for interface in info['interfaces']:
             self.assertEqual(interface['adapter_mode'], 'tcpip')
->>>>>>> 8abb7099
 
     def test_set_dhcp_linklocal_all(self):
-<<<<<<< HEAD
-        """
-        Test ip.set_dhcp_linklocal_all function
-        """
-        interfaces = self.__interfaces()
-        for interface in interfaces:
-            result = self.run_function("ip.set_dhcp_linklocal_all", [interface.name])
-            self.assertTrue(result)
-        info = self.run_function("ip.get_interfaces_details", timeout=300)
-        for interface in info["interfaces"]:
-            self.assertEqual(interface["ipv4"]["requestmode"], "dhcp_linklocal")
-            self.assertEqual(interface["adapter_mode"], "tcpip")
-
-    def test_set_dhcp_only_all(self):
-        """
-        Test ip.set_dhcp_only_all function
-        """
-        if self.grains["lsb_distrib_id"] != "nilrt":
-            self.skipTest("Test not applicable to newer nilrt")
-        interfaces = self.__interfaces()
-        for interface in interfaces:
-            result = self.run_function("ip.set_dhcp_only_all", [interface.name])
-            self.assertTrue(result)
-        info = self.run_function("ip.get_interfaces_details", timeout=300)
-        for interface in info["interfaces"]:
-            self.assertEqual(interface["ipv4"]["requestmode"], "dhcp_only")
-            self.assertEqual(interface["adapter_mode"], "tcpip")
-
-    def test_set_linklocal_only_all(self):
-        """
-        Test ip.set_linklocal_only_all function
-        """
-        if self.grains["lsb_distrib_id"] != "nilrt":
-            self.skipTest("Test not applicable to newer nilrt")
-        interfaces = self.__interfaces()
-        for interface in interfaces:
-            result = self.run_function("ip.set_linklocal_only_all", [interface.name])
-            self.assertTrue(result)
-        info = self.run_function("ip.get_interfaces_details", timeout=300)
-        for interface in info["interfaces"]:
-            self.assertEqual(interface["ipv4"]["requestmode"], "linklocal_only")
-            self.assertEqual(interface["adapter_mode"], "tcpip")
-
-    def test_static_all(self):
-        """
-        Test ip.set_static_all function
-        """
-        interfaces = self.__interfaces()
-        for interface in interfaces:
-            result = self.run_function(
-                "ip.set_static_all",
-                [
-                    interface.name,
-                    "192.168.10.4",
-                    "255.255.255.0",
-                    "192.168.10.1",
-                    "8.8.4.4 8.8.8.8",
-                ],
-            )
-=======
         '''
         Test ip.set_dhcp_linklocal_all function
         '''
@@ -382,63 +184,12 @@
         interfaces = self.__interfaces()
         for interface in interfaces:
             result = self.run_function('ip.set_dhcp_only_all', [interface.name])
->>>>>>> 8abb7099
             self.assertTrue(result)
         info = self.run_function('ip.get_interfaces_details', timeout=300)
         for interface in info['interfaces']:
             self.assertEqual(interface['ipv4']['requestmode'], 'dhcp_only')
             self.assertEqual(interface['adapter_mode'], 'tcpip')
 
-<<<<<<< HEAD
-        info = self.run_function("ip.get_interfaces_details", timeout=300)
-        for interface in info["interfaces"]:
-            self.assertEqual(interface["adapter_mode"], "tcpip")
-            if self.grains["lsb_distrib_id"] != "nilrt":
-                self.assertIn("8.8.4.4", interface["ipv4"]["dns"])
-                self.assertIn("8.8.8.8", interface["ipv4"]["dns"])
-            else:
-                self.assertEqual(interface["ipv4"]["dns"], ["8.8.4.4"])
-            self.assertEqual(interface["ipv4"]["requestmode"], "static")
-            self.assertEqual(interface["ipv4"]["address"], "192.168.10.4")
-            self.assertEqual(interface["ipv4"]["netmask"], "255.255.255.0")
-            self.assertEqual(interface["ipv4"]["gateway"], "192.168.10.1")
-
-    def test_supported_adapter_modes(self):
-        """
-        Test supported adapter modes for each interface
-        """
-        interface_pattern = re.compile("^eth[0-9]+$")
-        info = self.run_function("ip.get_interfaces_details", timeout=300)
-        for interface in info["interfaces"]:
-            if interface["connectionid"] == "eth0":
-                self.assertEqual(interface["supported_adapter_modes"], ["tcpip"])
-            else:
-                self.assertIn("tcpip", interface["supported_adapter_modes"])
-                if not interface_pattern.match(interface["connectionid"]):
-                    self.assertNotIn("ethercat", interface["supported_adapter_modes"])
-                elif self.__check_ethercat():
-                    self.assertIn("ethercat", interface["supported_adapter_modes"])
-
-    def test_ethercat(self):
-        """
-        Test ip.set_ethercat function
-        """
-        if not self.__check_ethercat():
-            self.skipTest("Test is just for systems with Ethercat")
-        self.assertTrue(self.run_function("ip.set_ethercat", ["eth1", 19]))
-        info = self.run_function("ip.get_interfaces_details", timeout=300)
-        for interface in info["interfaces"]:
-            if interface["connectionid"] == "eth1":
-                self.assertEqual(interface["adapter_mode"], "ethercat")
-                self.assertEqual(int(interface["ethercat"]["masterid"]), 19)
-                break
-        self.assertTrue(self.run_function("ip.set_dhcp_linklocal_all", ["eth1"]))
-        info = self.run_function("ip.get_interfaces_details", timeout=300)
-        for interface in info["interfaces"]:
-            if interface["connectionid"] == "eth1":
-                self.assertEqual(interface["adapter_mode"], "tcpip")
-                self.assertEqual(interface["ipv4"]["requestmode"], "dhcp_linklocal")
-=======
     @destructiveTest
     def test_set_linklocal_only_all(self):
         '''
@@ -514,5 +265,4 @@
             if interface['connectionid'] == 'eth1':
                 self.assertEqual(interface['adapter_mode'], 'tcpip')
                 self.assertEqual(interface['ipv4']['requestmode'], 'dhcp_linklocal')
->>>>>>> 8abb7099
                 break