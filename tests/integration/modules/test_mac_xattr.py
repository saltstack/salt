# -*- coding: utf-8 -*-
"""
integration tests for mac_xattr
"""

# Import Python libs
from __future__ import absolute_import, print_function, unicode_literals

<<<<<<< HEAD
import os
=======
# Import Salt Testing libs
from tests.support.runtests import RUNTIME_VARS
from tests.support.case import ModuleCase
>>>>>>> 8abb7099

# Import Salt libs
import salt.utils.path
import salt.utils.platform
from tests.support.case import ModuleCase

<<<<<<< HEAD
# Import Salt Testing libs
from tests.support.runtests import RUNTIME_VARS
from tests.support.unit import skipIf

=======
>>>>>>> 8abb7099

class MacXattrModuleTest(ModuleCase):
    """
    Validate the mac_xattr module
    """

    @classmethod
    def setUpClass(cls):
        cls.test_file = os.path.join(RUNTIME_VARS.TMP, "xattr_test_file.txt")
        cls.no_file = os.path.join(RUNTIME_VARS.TMP, "xattr_no_file.txt")

    @classmethod
    def setUpClass(cls):
        cls.test_file = os.path.join(RUNTIME_VARS.TMP, 'xattr_test_file.txt')
        cls.no_file = os.path.join(RUNTIME_VARS.TMP, 'xattr_no_file.txt')

    def setUp(self):
        """
        Create test file for testing extended attributes
        """
        if not salt.utils.platform.is_darwin():
            self.skipTest("Test only available on macOS")

        if not salt.utils.path.which("xattr"):
            self.skipTest("Test requires xattr binary")

<<<<<<< HEAD
        self.run_function("file.touch", [self.test_file])
=======
        self.run_function('file.touch', [self.test_file])
>>>>>>> 8abb7099

    def tearDown(self):
        """
        Clean up test file
<<<<<<< HEAD
        """
=======
        '''
>>>>>>> 8abb7099
        if os.path.exists(self.test_file):
            os.remove(self.test_file)

    @skipIf(True, "SLOWTEST skip")
    def test_list_no_xattr(self):
        """
        Make sure there are no attributes
        """
        # Clear existing attributes
<<<<<<< HEAD
        self.assertTrue(self.run_function("xattr.clear", [self.test_file]))

        # Test no attributes
        self.assertEqual(self.run_function("xattr.list", [self.test_file]), {})

        # Test file not found
        self.assertEqual(
            self.run_function("xattr.list", [self.no_file]),
            "ERROR: File not found: {0}".format(self.no_file),
        )
=======
        self.assertTrue(self.run_function('xattr.clear', [self.test_file]))

        # Test no attributes
        self.assertEqual(self.run_function('xattr.list', [self.test_file]), {})

        # Test file not found
        self.assertEqual(self.run_function('xattr.list', [self.no_file]),
                         'ERROR: File not found: {0}'.format(self.no_file))
>>>>>>> 8abb7099

    @skipIf(True, "SLOWTEST skip")
    def test_write(self):
        """
        Write an attribute
        """
        # Clear existing attributes
<<<<<<< HEAD
        self.assertTrue(self.run_function("xattr.clear", [self.test_file]))

        # Write some attributes
        self.assertTrue(
            self.run_function(
                "xattr.write", [self.test_file, "spongebob", "squarepants"]
            )
        )
        self.assertTrue(
            self.run_function("xattr.write", [self.test_file, "squidward", "plankton"])
        )
        self.assertTrue(
            self.run_function("xattr.write", [self.test_file, "crabby", "patty"])
        )

        # Test that they were actually added
        self.assertEqual(
            self.run_function("xattr.list", [self.test_file]),
            {"spongebob": "squarepants", "squidward": "plankton", "crabby": "patty"},
        )

        # Test file not found
        self.assertEqual(
            self.run_function("xattr.write", [self.no_file, "patrick", "jellyfish"]),
            "ERROR: File not found: {0}".format(self.no_file),
        )
=======
        self.assertTrue(self.run_function('xattr.clear', [self.test_file]))

        # Write some attributes
        self.assertTrue(
            self.run_function('xattr.write',
                              [self.test_file, 'spongebob', 'squarepants']))
        self.assertTrue(
            self.run_function('xattr.write',
                              [self.test_file, 'squidward', 'plankton']))
        self.assertTrue(
            self.run_function('xattr.write',
                              [self.test_file, 'crabby', 'patty']))

        # Test that they were actually added
        self.assertEqual(
            self.run_function('xattr.list', [self.test_file]),
            {'spongebob': 'squarepants',
             'squidward': 'plankton',
             'crabby': 'patty'})

        # Test file not found
        self.assertEqual(
            self.run_function('xattr.write', [self.no_file, 'patrick', 'jellyfish']),
            'ERROR: File not found: {0}'.format(self.no_file))
>>>>>>> 8abb7099

    @skipIf(True, "SLOWTEST skip")
    def test_read(self):
        """
        Test xattr.read
        """
        # Clear existing attributes
<<<<<<< HEAD
        self.assertTrue(self.run_function("xattr.clear", [self.test_file]))

        # Write an attribute
        self.assertTrue(
            self.run_function(
                "xattr.write", [self.test_file, "spongebob", "squarepants"]
            )
        )

        # Read the attribute
        self.assertEqual(
            self.run_function("xattr.read", [self.test_file, "spongebob"]),
            "squarepants",
        )

        # Test file not found
        self.assertEqual(
            self.run_function("xattr.read", [self.no_file, "spongebob"]),
            "ERROR: File not found: {0}".format(self.no_file),
        )

        # Test attribute not found
        self.assertEqual(
            self.run_function("xattr.read", [self.test_file, "patrick"]),
            "ERROR: Attribute not found: patrick",
        )
=======
        self.assertTrue(self.run_function('xattr.clear', [self.test_file]))

        # Write an attribute
        self.assertTrue(
            self.run_function('xattr.write',
                              [self.test_file, 'spongebob', 'squarepants']))

        # Read the attribute
        self.assertEqual(
            self.run_function('xattr.read', [self.test_file, 'spongebob']),
            'squarepants')

        # Test file not found
        self.assertEqual(
            self.run_function('xattr.read', [self.no_file, 'spongebob']),
            'ERROR: File not found: {0}'.format(self.no_file))

        # Test attribute not found
        self.assertEqual(
            self.run_function('xattr.read', [self.test_file, 'patrick']),
            'ERROR: Attribute not found: patrick')
>>>>>>> 8abb7099

    @skipIf(True, "SLOWTEST skip")
    def test_delete(self):
        """
        Test xattr.delete
        """
        # Clear existing attributes
<<<<<<< HEAD
        self.assertTrue(self.run_function("xattr.clear", [self.test_file]))

        # Write some attributes
        self.assertTrue(
            self.run_function(
                "xattr.write", [self.test_file, "spongebob", "squarepants"]
            )
        )
        self.assertTrue(
            self.run_function("xattr.write", [self.test_file, "squidward", "plankton"])
        )
        self.assertTrue(
            self.run_function("xattr.write", [self.test_file, "crabby", "patty"])
        )

        # Delete an attribute
        self.assertTrue(
            self.run_function("xattr.delete", [self.test_file, "squidward"])
        )

        # Make sure it was actually deleted
        self.assertEqual(
            self.run_function("xattr.list", [self.test_file]),
            {"spongebob": "squarepants", "crabby": "patty"},
        )

        # Test file not found
        self.assertEqual(
            self.run_function("xattr.delete", [self.no_file, "spongebob"]),
            "ERROR: File not found: {0}".format(self.no_file),
        )

        # Test attribute not found
        self.assertEqual(
            self.run_function("xattr.delete", [self.test_file, "patrick"]),
            "ERROR: Attribute not found: patrick",
        )
=======
        self.assertTrue(self.run_function('xattr.clear', [self.test_file]))

        # Write some attributes
        self.assertTrue(
            self.run_function('xattr.write',
                              [self.test_file, 'spongebob', 'squarepants']))
        self.assertTrue(
            self.run_function('xattr.write',
                              [self.test_file, 'squidward', 'plankton']))
        self.assertTrue(
            self.run_function('xattr.write',
                              [self.test_file, 'crabby', 'patty']))

        # Delete an attribute
        self.assertTrue(
            self.run_function('xattr.delete', [self.test_file, 'squidward']))

        # Make sure it was actually deleted
        self.assertEqual(
            self.run_function('xattr.list', [self.test_file]),
            {'spongebob': 'squarepants', 'crabby': 'patty'})

        # Test file not found
        self.assertEqual(
            self.run_function('xattr.delete', [self.no_file, 'spongebob']),
            'ERROR: File not found: {0}'.format(self.no_file))

        # Test attribute not found
        self.assertEqual(
            self.run_function('xattr.delete', [self.test_file, 'patrick']),
            'ERROR: Attribute not found: patrick')
>>>>>>> 8abb7099

    @skipIf(True, "SLOWTEST skip")
    def test_clear(self):
        """
        Test xattr.clear
        """
        # Clear existing attributes
<<<<<<< HEAD
        self.assertTrue(self.run_function("xattr.clear", [self.test_file]))

        # Write some attributes
        self.assertTrue(
            self.run_function(
                "xattr.write", [self.test_file, "spongebob", "squarepants"]
            )
        )
        self.assertTrue(
            self.run_function("xattr.write", [self.test_file, "squidward", "plankton"])
        )
        self.assertTrue(
            self.run_function("xattr.write", [self.test_file, "crabby", "patty"])
        )

        # Test Clear
        self.assertTrue(self.run_function("xattr.clear", [self.test_file]))

        # Test file not found
        self.assertEqual(
            self.run_function("xattr.clear", [self.no_file]),
            "ERROR: File not found: {0}".format(self.no_file),
        )
=======
        self.assertTrue(self.run_function('xattr.clear', [self.test_file]))

        # Write some attributes
        self.assertTrue(
            self.run_function('xattr.write',
                              [self.test_file, 'spongebob', 'squarepants']))
        self.assertTrue(
            self.run_function('xattr.write',
                              [self.test_file, 'squidward', 'plankton']))
        self.assertTrue(
            self.run_function('xattr.write',
                              [self.test_file, 'crabby', 'patty']))

        # Test Clear
        self.assertTrue(self.run_function('xattr.clear', [self.test_file]))

        # Test file not found
        self.assertEqual(self.run_function('xattr.clear', [self.no_file]),
                         'ERROR: File not found: {0}'.format(self.no_file))
>>>>>>> 8abb7099
<|MERGE_RESOLUTION|>--- conflicted
+++ resolved
@@ -6,26 +6,15 @@
 # Import Python libs
 from __future__ import absolute_import, print_function, unicode_literals
 
-<<<<<<< HEAD
-import os
-=======
 # Import Salt Testing libs
 from tests.support.runtests import RUNTIME_VARS
 from tests.support.case import ModuleCase
->>>>>>> 8abb7099
 
 # Import Salt libs
 import salt.utils.path
 import salt.utils.platform
 from tests.support.case import ModuleCase
 
-<<<<<<< HEAD
-# Import Salt Testing libs
-from tests.support.runtests import RUNTIME_VARS
-from tests.support.unit import skipIf
-
-=======
->>>>>>> 8abb7099
 
 class MacXattrModuleTest(ModuleCase):
     """
@@ -52,20 +41,12 @@
         if not salt.utils.path.which("xattr"):
             self.skipTest("Test requires xattr binary")
 
-<<<<<<< HEAD
-        self.run_function("file.touch", [self.test_file])
-=======
         self.run_function('file.touch', [self.test_file])
->>>>>>> 8abb7099
 
     def tearDown(self):
         """
         Clean up test file
-<<<<<<< HEAD
-        """
-=======
         '''
->>>>>>> 8abb7099
         if os.path.exists(self.test_file):
             os.remove(self.test_file)
 
@@ -75,18 +56,6 @@
         Make sure there are no attributes
         """
         # Clear existing attributes
-<<<<<<< HEAD
-        self.assertTrue(self.run_function("xattr.clear", [self.test_file]))
-
-        # Test no attributes
-        self.assertEqual(self.run_function("xattr.list", [self.test_file]), {})
-
-        # Test file not found
-        self.assertEqual(
-            self.run_function("xattr.list", [self.no_file]),
-            "ERROR: File not found: {0}".format(self.no_file),
-        )
-=======
         self.assertTrue(self.run_function('xattr.clear', [self.test_file]))
 
         # Test no attributes
@@ -95,7 +64,6 @@
         # Test file not found
         self.assertEqual(self.run_function('xattr.list', [self.no_file]),
                          'ERROR: File not found: {0}'.format(self.no_file))
->>>>>>> 8abb7099
 
     @skipIf(True, "SLOWTEST skip")
     def test_write(self):
@@ -103,34 +71,6 @@
         Write an attribute
         """
         # Clear existing attributes
-<<<<<<< HEAD
-        self.assertTrue(self.run_function("xattr.clear", [self.test_file]))
-
-        # Write some attributes
-        self.assertTrue(
-            self.run_function(
-                "xattr.write", [self.test_file, "spongebob", "squarepants"]
-            )
-        )
-        self.assertTrue(
-            self.run_function("xattr.write", [self.test_file, "squidward", "plankton"])
-        )
-        self.assertTrue(
-            self.run_function("xattr.write", [self.test_file, "crabby", "patty"])
-        )
-
-        # Test that they were actually added
-        self.assertEqual(
-            self.run_function("xattr.list", [self.test_file]),
-            {"spongebob": "squarepants", "squidward": "plankton", "crabby": "patty"},
-        )
-
-        # Test file not found
-        self.assertEqual(
-            self.run_function("xattr.write", [self.no_file, "patrick", "jellyfish"]),
-            "ERROR: File not found: {0}".format(self.no_file),
-        )
-=======
         self.assertTrue(self.run_function('xattr.clear', [self.test_file]))
 
         # Write some attributes
@@ -155,7 +95,6 @@
         self.assertEqual(
             self.run_function('xattr.write', [self.no_file, 'patrick', 'jellyfish']),
             'ERROR: File not found: {0}'.format(self.no_file))
->>>>>>> 8abb7099
 
     @skipIf(True, "SLOWTEST skip")
     def test_read(self):
@@ -163,34 +102,6 @@
         Test xattr.read
         """
         # Clear existing attributes
-<<<<<<< HEAD
-        self.assertTrue(self.run_function("xattr.clear", [self.test_file]))
-
-        # Write an attribute
-        self.assertTrue(
-            self.run_function(
-                "xattr.write", [self.test_file, "spongebob", "squarepants"]
-            )
-        )
-
-        # Read the attribute
-        self.assertEqual(
-            self.run_function("xattr.read", [self.test_file, "spongebob"]),
-            "squarepants",
-        )
-
-        # Test file not found
-        self.assertEqual(
-            self.run_function("xattr.read", [self.no_file, "spongebob"]),
-            "ERROR: File not found: {0}".format(self.no_file),
-        )
-
-        # Test attribute not found
-        self.assertEqual(
-            self.run_function("xattr.read", [self.test_file, "patrick"]),
-            "ERROR: Attribute not found: patrick",
-        )
-=======
         self.assertTrue(self.run_function('xattr.clear', [self.test_file]))
 
         # Write an attribute
@@ -212,7 +123,6 @@
         self.assertEqual(
             self.run_function('xattr.read', [self.test_file, 'patrick']),
             'ERROR: Attribute not found: patrick')
->>>>>>> 8abb7099
 
     @skipIf(True, "SLOWTEST skip")
     def test_delete(self):
@@ -220,45 +130,6 @@
         Test xattr.delete
         """
         # Clear existing attributes
-<<<<<<< HEAD
-        self.assertTrue(self.run_function("xattr.clear", [self.test_file]))
-
-        # Write some attributes
-        self.assertTrue(
-            self.run_function(
-                "xattr.write", [self.test_file, "spongebob", "squarepants"]
-            )
-        )
-        self.assertTrue(
-            self.run_function("xattr.write", [self.test_file, "squidward", "plankton"])
-        )
-        self.assertTrue(
-            self.run_function("xattr.write", [self.test_file, "crabby", "patty"])
-        )
-
-        # Delete an attribute
-        self.assertTrue(
-            self.run_function("xattr.delete", [self.test_file, "squidward"])
-        )
-
-        # Make sure it was actually deleted
-        self.assertEqual(
-            self.run_function("xattr.list", [self.test_file]),
-            {"spongebob": "squarepants", "crabby": "patty"},
-        )
-
-        # Test file not found
-        self.assertEqual(
-            self.run_function("xattr.delete", [self.no_file, "spongebob"]),
-            "ERROR: File not found: {0}".format(self.no_file),
-        )
-
-        # Test attribute not found
-        self.assertEqual(
-            self.run_function("xattr.delete", [self.test_file, "patrick"]),
-            "ERROR: Attribute not found: patrick",
-        )
-=======
         self.assertTrue(self.run_function('xattr.clear', [self.test_file]))
 
         # Write some attributes
@@ -290,7 +161,6 @@
         self.assertEqual(
             self.run_function('xattr.delete', [self.test_file, 'patrick']),
             'ERROR: Attribute not found: patrick')
->>>>>>> 8abb7099
 
     @skipIf(True, "SLOWTEST skip")
     def test_clear(self):
@@ -298,31 +168,6 @@
         Test xattr.clear
         """
         # Clear existing attributes
-<<<<<<< HEAD
-        self.assertTrue(self.run_function("xattr.clear", [self.test_file]))
-
-        # Write some attributes
-        self.assertTrue(
-            self.run_function(
-                "xattr.write", [self.test_file, "spongebob", "squarepants"]
-            )
-        )
-        self.assertTrue(
-            self.run_function("xattr.write", [self.test_file, "squidward", "plankton"])
-        )
-        self.assertTrue(
-            self.run_function("xattr.write", [self.test_file, "crabby", "patty"])
-        )
-
-        # Test Clear
-        self.assertTrue(self.run_function("xattr.clear", [self.test_file]))
-
-        # Test file not found
-        self.assertEqual(
-            self.run_function("xattr.clear", [self.no_file]),
-            "ERROR: File not found: {0}".format(self.no_file),
-        )
-=======
         self.assertTrue(self.run_function('xattr.clear', [self.test_file]))
 
         # Write some attributes
@@ -341,5 +186,4 @@
 
         # Test file not found
         self.assertEqual(self.run_function('xattr.clear', [self.no_file]),
-                         'ERROR: File not found: {0}'.format(self.no_file))
->>>>>>> 8abb7099
+                         'ERROR: File not found: {0}'.format(self.no_file))