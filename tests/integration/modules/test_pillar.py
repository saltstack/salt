# -*- coding: utf-8 -*-

from __future__ import absolute_import, print_function, unicode_literals

<<<<<<< HEAD
import pytest
from tests.support.case import ModuleCase
from tests.support.runtests import RUNTIME_VARS
from tests.support.unit import skipIf
=======
# Import Salt Testing libs
from tests.support.runtests import RUNTIME_VARS
from tests.support.case import ModuleCase
>>>>>>> 8abb7099


@pytest.mark.windows_whitelisted
class PillarModuleTest(ModuleCase):
    """
    Validate the pillar module
    """

    @skipIf(True, "SLOWTEST skip")
    def test_data(self):
        """
        pillar.data
        """
        grains = self.run_function("grains.items")
        pillar = self.run_function("pillar.data")
        self.assertEqual(pillar["os"], grains["os"])
        self.assertEqual(pillar["monty"], "python")
        if grains["os"] == "Fedora":
            self.assertEqual(pillar["class"], "redhat")
        else:
            self.assertEqual(pillar["class"], "other")

    @skipIf(True, "SLOWTEST skip")
    def test_issue_5449_report_actual_file_roots_in_pillar(self):
        """
        pillar['master']['file_roots'] is overwritten by the master
        in order to use the fileclient interface to read the pillar
        files. We should restore the actual file_roots when we send
        the pillar back to the minion.
        """
        self.assertIn(
            RUNTIME_VARS.TMP_STATE_TREE,
<<<<<<< HEAD
            self.run_function("pillar.data")["master"]["file_roots"]["base"],
=======
            self.run_function('pillar.data')['master']['file_roots']['base']
>>>>>>> 8abb7099
        )

    @skipIf(True, "SLOWTEST skip")
    def test_ext_cmd_yaml(self):
        """
        pillar.data for ext_pillar cmd.yaml
        """
        self.assertEqual(self.run_function("pillar.data")["ext_spam"], "eggs")

    @skipIf(True, "SLOWTEST skip")
    def test_issue_5951_actual_file_roots_in_opts(self):
        self.assertIn(
            RUNTIME_VARS.TMP_STATE_TREE,
<<<<<<< HEAD
            self.run_function("pillar.data")["ext_pillar_opts"]["file_roots"]["base"],
=======
            self.run_function('pillar.data')['ext_pillar_opts']['file_roots']['base']
>>>>>>> 8abb7099
        )

    @skipIf(True, "SLOWTEST skip")
    def test_pillar_items(self):
        """
        Test to ensure we get expected output
        from pillar.items
        """
        get_items = self.run_function("pillar.items")
        self.assertDictContainsSubset({"monty": "python"}, get_items)
        self.assertDictContainsSubset(
            {"knights": ["Lancelot", "Galahad", "Bedevere", "Robin"]}, get_items
        )

    @skipIf(True, "SLOWTEST skip")
    def test_pillar_command_line(self):
        """
        Test to ensure when using pillar override
        on command line works
        """
        # test when pillar is overwriting previous pillar
        overwrite = self.run_function("pillar.items", pillar={"monty": "overwrite"})
        self.assertDictContainsSubset({"monty": "overwrite"}, overwrite)

        # test when using additional pillar
        additional = self.run_function("pillar.items", pillar={"new": "additional"})

        self.assertDictContainsSubset({"new": "additional"}, additional)<|MERGE_RESOLUTION|>--- conflicted
+++ resolved
@@ -2,16 +2,9 @@
 
 from __future__ import absolute_import, print_function, unicode_literals
 
-<<<<<<< HEAD
-import pytest
-from tests.support.case import ModuleCase
-from tests.support.runtests import RUNTIME_VARS
-from tests.support.unit import skipIf
-=======
 # Import Salt Testing libs
 from tests.support.runtests import RUNTIME_VARS
 from tests.support.case import ModuleCase
->>>>>>> 8abb7099
 
 
 @pytest.mark.windows_whitelisted
@@ -44,11 +37,7 @@
         """
         self.assertIn(
             RUNTIME_VARS.TMP_STATE_TREE,
-<<<<<<< HEAD
-            self.run_function("pillar.data")["master"]["file_roots"]["base"],
-=======
             self.run_function('pillar.data')['master']['file_roots']['base']
->>>>>>> 8abb7099
         )
 
     @skipIf(True, "SLOWTEST skip")
@@ -62,11 +51,7 @@
     def test_issue_5951_actual_file_roots_in_opts(self):
         self.assertIn(
             RUNTIME_VARS.TMP_STATE_TREE,
-<<<<<<< HEAD
-            self.run_function("pillar.data")["ext_pillar_opts"]["file_roots"]["base"],
-=======
             self.run_function('pillar.data')['ext_pillar_opts']['file_roots']['base']
->>>>>>> 8abb7099
         )
 
     @skipIf(True, "SLOWTEST skip")
