# -*- coding: utf-8 -*-
"""
Integration tests for the saltutil module.
"""

from __future__ import absolute_import, print_function, unicode_literals

import os
import textwrap
<<<<<<< HEAD
import time

import pytest
import salt.utils.files
import salt.utils.stringutils
from tests.support.case import ModuleCase
from tests.support.helpers import flaky
from tests.support.runtests import RUNTIME_VARS
from tests.support.unit import skipIf

=======
import threading
import shutil
import datetime

# Import Salt Testing libs
from tests.support.runtests import RUNTIME_VARS
from tests.support.case import ModuleCase
from tests.support.helpers import flaky
from tests.support.unit import skipIf

# Import Salt Libs
import salt.config
import salt.defaults.events
import salt.utils.event
import salt.utils.files
import salt.utils.stringutils
import salt.utils.files

>>>>>>> 8abb7099

@pytest.mark.windows_whitelisted
class SaltUtilModuleTest(ModuleCase):
    """
    Testcase for the saltutil execution module
    """

    def setUp(self):
        self.run_function("saltutil.refresh_pillar")

    # Tests for the wheel function

    @skipIf(True, "SLOWTEST skip")
    def test_wheel_just_function(self):
        """
        Tests using the saltutil.wheel function when passing only a function.
        """
        # Wait for the pillar refresh to kick in, so that grains are ready to go
        time.sleep(3)
        ret = self.run_function("saltutil.wheel", ["minions.connected"])
        self.assertIn("minion", ret["return"])
        self.assertIn("sub_minion", ret["return"])

    @skipIf(True, "SLOWTEST skip")
    def test_wheel_with_arg(self):
        """
        Tests using the saltutil.wheel function when passing a function and an arg.
        """
        ret = self.run_function("saltutil.wheel", ["key.list", "minion"])
        self.assertEqual(ret["return"], {})

    @skipIf(True, "SLOWTEST skip")
    def test_wheel_no_arg_raise_error(self):
        """
        Tests using the saltutil.wheel function when passing a function that requires
        an arg, but one isn't supplied.
        """
        self.assertRaises(TypeError, "saltutil.wheel", ["key.list"])

    @skipIf(True, "SLOWTEST skip")
    def test_wheel_with_kwarg(self):
        """
        Tests using the saltutil.wheel function when passing a function and a kwarg.
        This function just generates a key pair, but doesn't do anything with it. We
        just need this for testing purposes.
        """
        ret = self.run_function("saltutil.wheel", ["key.gen"], keysize=1024)
        self.assertIn("pub", ret["return"])
        self.assertIn("priv", ret["return"])


@pytest.mark.windows_whitelisted
class SyncGrainsTest(ModuleCase):
    @skipIf(True, "SLOWTEST skip")
    def test_sync_grains(self):
        ret = self.run_function("saltutil.sync_grains")
        self.assertEqual(ret, [])


@pytest.mark.windows_whitelisted
class SaltUtilSyncModuleTest(ModuleCase):
    """
    Testcase for the saltutil sync execution module
    """

    def setUp(self):
        whitelist = {
            "modules": [],
        }
        self.run_function("saltutil.sync_all", extmod_whitelist=whitelist)

    def tearDown(self):
        self.run_function("saltutil.sync_all")

    @skipIf(True, "SLOWTEST skip")
    def test_sync_all(self):
        """
        Test syncing all ModuleCase
<<<<<<< HEAD
        """
        expected_return = {
            "engines": [],
            "clouds": [],
            "grains": [],
            "beacons": [],
            "utils": [],
            "returners": [],
            "modules": [
                "modules.depends_versioned",
                "modules.depends_versionless",
                "modules.mantest",
                "modules.override_test",
                "modules.runtests_decorators",
                "modules.runtests_helpers",
                "modules.salttest",
            ],
            "renderers": [],
            "log_handlers": [],
            "matchers": [],
            "states": [],
            "sdb": [],
            "proxymodules": [],
            "executors": [],
            "output": [],
            "thorium": [],
            "serializers": [],
        }
        ret = self.run_function("saltutil.sync_all")
=======
        '''
        expected_return = {'engines': [],
                           'clouds': [],
                           'grains': [],
                           'beacons': [],
                           'utils': [],
                           'returners': [],
                           'modules': ['modules.mantest',
                                       'modules.override_test',
                                       'modules.runtests_decorators',
                                       'modules.runtests_helpers',
                                       'modules.salttest'],
                           'renderers': [],
                           'log_handlers': [],
                           'matchers': [],
                           'states': [],
                           'sdb': [],
                           'proxymodules': [],
                           'output': [],
                           'thorium': [],
                           'serializers': [],
                           'executors': []}
        ret = self.run_function('saltutil.sync_all')
        print(ret)
>>>>>>> 8abb7099
        self.assertEqual(ret, expected_return)

    @skipIf(True, "SLOWTEST skip")
    def test_sync_all_whitelist(self):
        """
        Test syncing all ModuleCase with whitelist
<<<<<<< HEAD
        """
        expected_return = {
            "engines": [],
            "clouds": [],
            "grains": [],
            "beacons": [],
            "utils": [],
            "returners": [],
            "modules": ["modules.salttest"],
            "renderers": [],
            "log_handlers": [],
            "matchers": [],
            "states": [],
            "sdb": [],
            "proxymodules": [],
            "executors": [],
            "output": [],
            "thorium": [],
            "serializers": [],
        }
        ret = self.run_function(
            "saltutil.sync_all", extmod_whitelist={"modules": ["salttest"]}
        )
=======
        '''
        expected_return = {'engines': [],
                           'clouds': [],
                           'grains': [],
                           'beacons': [],
                           'utils': [],
                           'returners': [],
                           'modules': ['modules.salttest'],
                           'renderers': [],
                           'log_handlers': [],
                           'matchers': [],
                           'states': [],
                           'sdb': [],
                           'proxymodules': [],
                           'output': [],
                           'thorium': [],
                           'serializers': [],
                           'executors': []}
        ret = self.run_function('saltutil.sync_all', extmod_whitelist={'modules': ['salttest']})
>>>>>>> 8abb7099
        self.assertEqual(ret, expected_return)

    @skipIf(True, "SLOWTEST skip")
    def test_sync_all_blacklist(self):
        """
        Test syncing all ModuleCase with blacklist
<<<<<<< HEAD
        """
        expected_return = {
            "engines": [],
            "clouds": [],
            "grains": [],
            "beacons": [],
            "utils": [],
            "returners": [],
            "modules": [
                "modules.mantest",
                "modules.override_test",
                "modules.runtests_helpers",
                "modules.salttest",
            ],
            "renderers": [],
            "log_handlers": [],
            "matchers": [],
            "states": [],
            "sdb": [],
            "proxymodules": [],
            "executors": [],
            "output": [],
            "thorium": [],
            "serializers": [],
        }
        ret = self.run_function(
            "saltutil.sync_all",
            extmod_blacklist={
                "modules": [
                    "runtests_decorators",
                    "depends_versioned",
                    "depends_versionless",
                ]
            },
        )
=======
        '''
        expected_return = {'engines': [],
                           'clouds': [],
                           'grains': [],
                           'beacons': [],
                           'utils': [],
                           'returners': [],
                           'modules': ['modules.mantest',
                                       'modules.override_test',
                                       'modules.runtests_helpers',
                                       'modules.salttest'],
                           'renderers': [],
                           'log_handlers': [],
                           'matchers': [],
                           'states': [],
                           'sdb': [],
                           'proxymodules': [],
                           'output': [],
                           'thorium': [],
                           'serializers': [],
                           'executors': []}
        ret = self.run_function('saltutil.sync_all', extmod_blacklist={'modules': ['runtests_decorators']})
>>>>>>> 8abb7099
        self.assertEqual(ret, expected_return)

    @skipIf(True, "SLOWTEST skip")
    def test_sync_all_blacklist_and_whitelist(self):
        """
        Test syncing all ModuleCase with whitelist and blacklist
<<<<<<< HEAD
        """
        expected_return = {
            "engines": [],
            "clouds": [],
            "grains": [],
            "beacons": [],
            "utils": [],
            "returners": [],
            "executors": [],
            "modules": [],
            "renderers": [],
            "log_handlers": [],
            "matchers": [],
            "states": [],
            "sdb": [],
            "proxymodules": [],
            "output": [],
            "thorium": [],
            "serializers": [],
        }
        ret = self.run_function(
            "saltutil.sync_all",
            extmod_whitelist={"modules": ["runtests_decorators"]},
            extmod_blacklist={"modules": ["runtests_decorators"]},
        )
=======
        '''
        expected_return = {'engines': [],
                           'clouds': [],
                           'grains': [],
                           'beacons': [],
                           'utils': [],
                           'returners': [],
                           'modules': [],
                           'renderers': [],
                           'log_handlers': [],
                           'matchers': [],
                           'states': [],
                           'sdb': [],
                           'proxymodules': [],
                           'output': [],
                           'thorium': [],
                           'serializers': [],
                           'executors': []}
        ret = self.run_function('saltutil.sync_all', extmod_whitelist={'modules': ['runtests_decorators']},
                                extmod_blacklist={'modules': ['runtests_decorators']})
>>>>>>> 8abb7099
        self.assertEqual(ret, expected_return)


@skipIf(True, "Pillar refresh test is flaky. Skipping for now.")
@pytest.mark.windows_whitelisted
class SaltUtilSyncPillarTest(ModuleCase):
    """
    Testcase for the saltutil sync pillar module
    """

    class WaitForEvent(threading.Thread):
        def __init__(self, opts, event_tag):
            self.__eventer = salt.utils.event.get_event(
                'minion', opts=opts, listen=True)
            self.__event_tag = event_tag
            self.__event_complete = False

            threading.Thread.__init__(self)

        def run(self):
            if self.__eventer.get_event(tag=self.__event_tag, wait=30):
                self.__event_complete = True

        def is_complete(self):
            return self.__event_complete

    @flaky
    def test_pillar_refresh(self):
        """
        test pillar refresh module
        """
        pillar_key = "itworked"

        pre_pillar = self.run_function("pillar.raw")
        self.assertNotIn(pillar_key, pre_pillar.get(pillar_key, "didnotwork"))

<<<<<<< HEAD
        with salt.utils.files.fopen(
            os.path.join(RUNTIME_VARS.TMP_PILLAR_TREE, "add_pillar.sls"), "w"
        ) as fp:
            fp.write(salt.utils.stringutils.to_str("{0}: itworked".format(pillar_key)))

        with salt.utils.files.fopen(
            os.path.join(RUNTIME_VARS.TMP_PILLAR_TREE, "top.sls"), "w"
        ) as fp:
            fp.write(
                textwrap.dedent(
                    """\
=======
        with salt.utils.files.fopen(os.path.join(RUNTIME_VARS.TMP_PILLAR_TREE, 'add_pillar.sls'), 'w') as fp:
            fp.write(salt.utils.stringutils.to_str(
                '{0}: itworked'.format(pillar_key)
            ))

        with salt.utils.files.fopen(os.path.join(RUNTIME_VARS.TMP_PILLAR_TREE, 'top.sls'), 'w') as fp:
            fp.write(textwrap.dedent('''\
>>>>>>> 8abb7099
                     base:
                       '*':
                         - add_pillar
                     """
                )
            )

        self.run_function("saltutil.refresh_pillar")

        pillar = False
        timeout = time.time() + 30
        while not pillar:
            post_pillar = self.run_function("pillar.raw")
            try:
                self.assertIn(pillar_key, post_pillar.get(pillar_key, "didnotwork"))
                pillar = True
            except AssertionError:
                if time.time() > timeout:
                    self.assertIn(pillar_key, post_pillar.get(pillar_key, "didnotwork"))
                continue

        post_pillar = self.run_function("pillar.raw")
        self.assertIn(pillar_key, post_pillar.get(pillar_key, "didnotwork"))

    def test_pillar_refresh_sync(self):
        '''
        test pillar refresh module with sync enabled
        '''
        pillar_key = 'itworked_sync'

        pre_pillar = self.run_function('pillar.raw')
        self.assertNotIn(pillar_key, pre_pillar.get(pillar_key, 'didnotwork_sync'))

        with salt.utils.files.fopen(os.path.join(RUNTIME_VARS.TMP_PILLAR_TREE, 'add_pillar_sync.sls'), 'w') as fp:
            fp.write(salt.utils.stringutils.to_str(
                '{0}: itworked_sync'.format(pillar_key)
            ))

        with salt.utils.files.fopen(os.path.join(RUNTIME_VARS.TMP_PILLAR_TREE, 'top.sls'), 'w') as fp:
            fp.write(textwrap.dedent('''\
                     base:
                       '*':
                         - add_pillar_sync
                     '''))

        opts = self.run_function('test.get_opts')
        wait = self.WaitForEvent(
            opts, salt.defaults.events.MINION_PILLAR_COMPLETE)
        wait.start()
        kwargs = {'async': False}
        self.run_function('saltutil.refresh_pillar', **kwargs)
        while wait.is_alive():
            time.sleep(1)
        self.assertTrue(wait.is_complete())

        pillar = False
        timeout = time.time() + 30
        while not pillar:
            post_pillar = self.run_function('pillar.raw')
            try:
                self.assertIn(pillar_key, post_pillar.get(
                    pillar_key, 'didnotwork_sync'))
                pillar = True
            except AssertionError:
                if time.time() > timeout:
                    self.assertIn(pillar_key, post_pillar.get(
                        pillar_key, 'didnotwork_sync'))
                continue

        post_pillar = self.run_function('pillar.raw')
        self.assertIn(pillar_key, post_pillar.get(
            pillar_key, 'didnotwork_sync'))

    def tearDown(self):
        for filename in os.listdir(RUNTIME_VARS.TMP_PILLAR_TREE):
            os.remove(os.path.join(RUNTIME_VARS.TMP_PILLAR_TREE, filename))


class SaltUtilClearCacheTest(ModuleCase):
    '''
    Testcase for the saltutil clear cache module
    '''
    def setUp(self):
        '''
        Creates a temporary directory for this test class
        '''
        self.tmp_dir = os.path.join(self.master_opts['cachedir'], 'SaltUtilClearCacheTest')
        os.makedirs(self.tmp_dir)

    def tearDown(self):
<<<<<<< HEAD
        for filename in os.listdir(RUNTIME_VARS.TMP_PILLAR_TREE):
            os.remove(os.path.join(RUNTIME_VARS.TMP_PILLAR_TREE, filename))
=======
        '''
        Recursively deletes the temporary directory created for this test scenario
        '''
        shutil.rmtree(self.tmp_dir)

    def createDummyCachedFile(self, filename, mtime=time.time()):
        target_file = os.path.join(self.tmp_dir, filename)
        with salt.utils.files.fopen(target_file, 'a'):
            os.utime(target_file, (int(mtime), int(mtime)))
        return target_file

    def test_clear_cache_files_older_than_seven_days(self):
        old_file = self.createDummyCachedFile('old', time.time() - datetime.timedelta(days=10).total_seconds())
        new_file = self.createDummyCachedFile('new')
        self.run_function('saltutil.clear_cache', days=7)
        self.assertFalse(os.path.exists(old_file))
        self.assertTrue(os.path.exists(new_file))
>>>>>>> 8abb7099
<|MERGE_RESOLUTION|>--- conflicted
+++ resolved
@@ -7,18 +7,6 @@
 
 import os
 import textwrap
-<<<<<<< HEAD
-import time
-
-import pytest
-import salt.utils.files
-import salt.utils.stringutils
-from tests.support.case import ModuleCase
-from tests.support.helpers import flaky
-from tests.support.runtests import RUNTIME_VARS
-from tests.support.unit import skipIf
-
-=======
 import threading
 import shutil
 import datetime
@@ -37,7 +25,6 @@
 import salt.utils.stringutils
 import salt.utils.files
 
->>>>>>> 8abb7099
 
 @pytest.mark.windows_whitelisted
 class SaltUtilModuleTest(ModuleCase):
@@ -116,37 +103,6 @@
     def test_sync_all(self):
         """
         Test syncing all ModuleCase
-<<<<<<< HEAD
-        """
-        expected_return = {
-            "engines": [],
-            "clouds": [],
-            "grains": [],
-            "beacons": [],
-            "utils": [],
-            "returners": [],
-            "modules": [
-                "modules.depends_versioned",
-                "modules.depends_versionless",
-                "modules.mantest",
-                "modules.override_test",
-                "modules.runtests_decorators",
-                "modules.runtests_helpers",
-                "modules.salttest",
-            ],
-            "renderers": [],
-            "log_handlers": [],
-            "matchers": [],
-            "states": [],
-            "sdb": [],
-            "proxymodules": [],
-            "executors": [],
-            "output": [],
-            "thorium": [],
-            "serializers": [],
-        }
-        ret = self.run_function("saltutil.sync_all")
-=======
         '''
         expected_return = {'engines': [],
                            'clouds': [],
@@ -171,38 +127,12 @@
                            'executors': []}
         ret = self.run_function('saltutil.sync_all')
         print(ret)
->>>>>>> 8abb7099
         self.assertEqual(ret, expected_return)
 
     @skipIf(True, "SLOWTEST skip")
     def test_sync_all_whitelist(self):
         """
         Test syncing all ModuleCase with whitelist
-<<<<<<< HEAD
-        """
-        expected_return = {
-            "engines": [],
-            "clouds": [],
-            "grains": [],
-            "beacons": [],
-            "utils": [],
-            "returners": [],
-            "modules": ["modules.salttest"],
-            "renderers": [],
-            "log_handlers": [],
-            "matchers": [],
-            "states": [],
-            "sdb": [],
-            "proxymodules": [],
-            "executors": [],
-            "output": [],
-            "thorium": [],
-            "serializers": [],
-        }
-        ret = self.run_function(
-            "saltutil.sync_all", extmod_whitelist={"modules": ["salttest"]}
-        )
-=======
         '''
         expected_return = {'engines': [],
                            'clouds': [],
@@ -222,50 +152,12 @@
                            'serializers': [],
                            'executors': []}
         ret = self.run_function('saltutil.sync_all', extmod_whitelist={'modules': ['salttest']})
->>>>>>> 8abb7099
         self.assertEqual(ret, expected_return)
 
     @skipIf(True, "SLOWTEST skip")
     def test_sync_all_blacklist(self):
         """
         Test syncing all ModuleCase with blacklist
-<<<<<<< HEAD
-        """
-        expected_return = {
-            "engines": [],
-            "clouds": [],
-            "grains": [],
-            "beacons": [],
-            "utils": [],
-            "returners": [],
-            "modules": [
-                "modules.mantest",
-                "modules.override_test",
-                "modules.runtests_helpers",
-                "modules.salttest",
-            ],
-            "renderers": [],
-            "log_handlers": [],
-            "matchers": [],
-            "states": [],
-            "sdb": [],
-            "proxymodules": [],
-            "executors": [],
-            "output": [],
-            "thorium": [],
-            "serializers": [],
-        }
-        ret = self.run_function(
-            "saltutil.sync_all",
-            extmod_blacklist={
-                "modules": [
-                    "runtests_decorators",
-                    "depends_versioned",
-                    "depends_versionless",
-                ]
-            },
-        )
-=======
         '''
         expected_return = {'engines': [],
                            'clouds': [],
@@ -288,40 +180,12 @@
                            'serializers': [],
                            'executors': []}
         ret = self.run_function('saltutil.sync_all', extmod_blacklist={'modules': ['runtests_decorators']})
->>>>>>> 8abb7099
         self.assertEqual(ret, expected_return)
 
     @skipIf(True, "SLOWTEST skip")
     def test_sync_all_blacklist_and_whitelist(self):
         """
         Test syncing all ModuleCase with whitelist and blacklist
-<<<<<<< HEAD
-        """
-        expected_return = {
-            "engines": [],
-            "clouds": [],
-            "grains": [],
-            "beacons": [],
-            "utils": [],
-            "returners": [],
-            "executors": [],
-            "modules": [],
-            "renderers": [],
-            "log_handlers": [],
-            "matchers": [],
-            "states": [],
-            "sdb": [],
-            "proxymodules": [],
-            "output": [],
-            "thorium": [],
-            "serializers": [],
-        }
-        ret = self.run_function(
-            "saltutil.sync_all",
-            extmod_whitelist={"modules": ["runtests_decorators"]},
-            extmod_blacklist={"modules": ["runtests_decorators"]},
-        )
-=======
         '''
         expected_return = {'engines': [],
                            'clouds': [],
@@ -342,7 +206,6 @@
                            'executors': []}
         ret = self.run_function('saltutil.sync_all', extmod_whitelist={'modules': ['runtests_decorators']},
                                 extmod_blacklist={'modules': ['runtests_decorators']})
->>>>>>> 8abb7099
         self.assertEqual(ret, expected_return)
 
 
@@ -379,19 +242,6 @@
         pre_pillar = self.run_function("pillar.raw")
         self.assertNotIn(pillar_key, pre_pillar.get(pillar_key, "didnotwork"))
 
-<<<<<<< HEAD
-        with salt.utils.files.fopen(
-            os.path.join(RUNTIME_VARS.TMP_PILLAR_TREE, "add_pillar.sls"), "w"
-        ) as fp:
-            fp.write(salt.utils.stringutils.to_str("{0}: itworked".format(pillar_key)))
-
-        with salt.utils.files.fopen(
-            os.path.join(RUNTIME_VARS.TMP_PILLAR_TREE, "top.sls"), "w"
-        ) as fp:
-            fp.write(
-                textwrap.dedent(
-                    """\
-=======
         with salt.utils.files.fopen(os.path.join(RUNTIME_VARS.TMP_PILLAR_TREE, 'add_pillar.sls'), 'w') as fp:
             fp.write(salt.utils.stringutils.to_str(
                 '{0}: itworked'.format(pillar_key)
@@ -399,7 +249,6 @@
 
         with salt.utils.files.fopen(os.path.join(RUNTIME_VARS.TMP_PILLAR_TREE, 'top.sls'), 'w') as fp:
             fp.write(textwrap.dedent('''\
->>>>>>> 8abb7099
                      base:
                        '*':
                          - add_pillar
@@ -490,10 +339,6 @@
         os.makedirs(self.tmp_dir)
 
     def tearDown(self):
-<<<<<<< HEAD
-        for filename in os.listdir(RUNTIME_VARS.TMP_PILLAR_TREE):
-            os.remove(os.path.join(RUNTIME_VARS.TMP_PILLAR_TREE, filename))
-=======
         '''
         Recursively deletes the temporary directory created for this test scenario
         '''
@@ -510,5 +355,4 @@
         new_file = self.createDummyCachedFile('new')
         self.run_function('saltutil.clear_cache', days=7)
         self.assertFalse(os.path.exists(old_file))
-        self.assertTrue(os.path.exists(new_file))
->>>>>>> 8abb7099
+        self.assertTrue(os.path.exists(new_file))