# -*- coding: utf-8 -*-

"""
Test the ssh module
"""
from __future__ import absolute_import, print_function, unicode_literals

import os
import shutil

<<<<<<< HEAD
import pytest
=======
# Import Salt Testing libs
from tests.support.runtests import RUNTIME_VARS
from tests.support.case import ModuleCase
from tests.support.helpers import skip_if_binaries_missing

# Import salt libs
>>>>>>> 8abb7099
import salt.utils.files
import salt.utils.platform
from salt.ext.tornado.httpclient import HTTPClient
from tests.support.case import ModuleCase
from tests.support.helpers import skip_if_binaries_missing
from tests.support.runtests import RUNTIME_VARS
from tests.support.unit import skipIf

<<<<<<< HEAD
GITHUB_FINGERPRINT = "9d:38:5b:83:a9:17:52:92:56:1a:5e:c4:d4:81:8e:0a:ca:51:a2:64:f1:74:20:11:2e:f8:8a:c3:a1:39:49:8f"
=======
# Import 3rd-party libs
from tornado.httpclient import HTTPClient

SUBSALT_DIR = os.path.join(RUNTIME_VARS.TMP, 'subsalt')
AUTHORIZED_KEYS = os.path.join(SUBSALT_DIR, 'authorized_keys')
KNOWN_HOSTS = os.path.join(SUBSALT_DIR, 'known_hosts')
GITHUB_FINGERPRINT = '9d:38:5b:83:a9:17:52:92:56:1a:5e:c4:d4:81:8e:0a:ca:51:a2:64:f1:74:20:11:2e:f8:8a:c3:a1:39:49:8f'
>>>>>>> 8abb7099


def check_status():
    """
    Check the status of Github for remote operations
    """
    try:
        return HTTPClient().fetch("http://github.com").code == 200
    except Exception:  # pylint: disable=broad-except
        return False


@skip_if_binaries_missing(["ssh", "ssh-keygen"], check_all=True)
@pytest.mark.windows_whitelisted
class SSHModuleTest(ModuleCase):
    """
    Test the ssh module
<<<<<<< HEAD
    """

    @classmethod
    def setUpClass(cls):
        cls.subsalt_dir = os.path.join(RUNTIME_VARS.TMP, "subsalt")
        cls.authorized_keys = os.path.join(cls.subsalt_dir, "authorized_keys")
        cls.known_hosts = os.path.join(cls.subsalt_dir, "known_hosts")
=======
    '''
    @classmethod
    def setUpClass(cls):
        cls.subsalt_dir = os.path.join(RUNTIME_VARS.TMP, 'subsalt')
        cls.authorized_keys = os.path.join(cls.subsalt_dir, 'authorized_keys')
        cls.known_hosts = os.path.join(cls.subsalt_dir, 'known_hosts')
>>>>>>> 8abb7099

    def setUp(self):
        """
        Set up the ssh module tests
        """
        if not check_status():
            self.skipTest("External source, github.com is down")
        super(SSHModuleTest, self).setUp()
        if not os.path.isdir(self.subsalt_dir):
            os.makedirs(self.subsalt_dir)

<<<<<<< HEAD
        ssh_raw_path = os.path.join(RUNTIME_VARS.FILES, "ssh", "raw")
=======
        ssh_raw_path = os.path.join(RUNTIME_VARS.FILES, 'ssh', 'raw')
>>>>>>> 8abb7099
        with salt.utils.files.fopen(ssh_raw_path) as fd:
            self.key = fd.read().strip()

    def tearDown(self):
        """
        Tear down the ssh module tests
<<<<<<< HEAD
        """
=======
        '''
>>>>>>> 8abb7099
        if os.path.isdir(self.subsalt_dir):
            shutil.rmtree(self.subsalt_dir)
        super(SSHModuleTest, self).tearDown()
        del self.key

    @skipIf(True, "SLOWTEST skip")
    def test_auth_keys(self):
        """
        test ssh.auth_keys
        """
        shutil.copyfile(
<<<<<<< HEAD
            os.path.join(RUNTIME_VARS.FILES, "ssh", "authorized_keys"),
            self.authorized_keys,
        )
        user = "root"
=======
             os.path.join(RUNTIME_VARS.FILES, 'ssh', 'authorized_keys'),
             AUTHORIZED_KEYS)
        user = 'root'
>>>>>>> 8abb7099
        if salt.utils.platform.is_windows():
            user = "Administrator"
        ret = self.run_function("ssh.auth_keys", [user, self.authorized_keys])
        self.assertEqual(len(list(ret.items())), 1)  # exactly one key is found
        key_data = list(ret.items())[0][1]
        try:
            self.assertEqual(key_data["comment"], "github.com")
            self.assertEqual(key_data["enc"], "ssh-rsa")
            self.assertEqual(
                key_data["options"], ['command="/usr/local/lib/ssh-helper"']
            )
            self.assertEqual(key_data["fingerprint"], GITHUB_FINGERPRINT)
        except AssertionError as exc:
            raise AssertionError(
                "AssertionError: {0}. Function returned: {1}".format(exc, ret)
            )

    @skipIf(True, "SLOWTEST skip")
    def test_bad_enctype(self):
        """
        test to make sure that bad key encoding types don't generate an
        invalid key entry in authorized_keys
        """
        shutil.copyfile(
<<<<<<< HEAD
            os.path.join(RUNTIME_VARS.FILES, "ssh", "authorized_badkeys"),
            self.authorized_keys,
        )
        ret = self.run_function("ssh.auth_keys", ["root", self.authorized_keys])
=======
             os.path.join(RUNTIME_VARS.FILES, 'ssh', 'authorized_badkeys'),
             self.authorized_keys)
        ret = self.run_function('ssh.auth_keys', ['root', self.authorized_keys])
>>>>>>> 8abb7099

        # The authorized_badkeys file contains a key with an invalid ssh key
        # encoding (dsa-sha2-nistp256 instead of ecdsa-sha2-nistp256)
        # auth_keys should skip any keys with invalid encodings.  Internally
        # the minion will throw a CommandExecutionError so the
        # user will get an indicator of what went wrong.
        self.assertEqual(len(list(ret.items())), 0)  # Zero keys found

    @skipIf(True, "SLOWTEST skip")
    def test_get_known_host_entries(self):
        """
        Check that known host information is returned from ~/.ssh/config
        """
        shutil.copyfile(
<<<<<<< HEAD
            os.path.join(RUNTIME_VARS.FILES, "ssh", "known_hosts"), self.known_hosts
        )
        arg = ["root", "github.com"]
        kwargs = {"config": self.known_hosts}
        ret = self.run_function("ssh.get_known_host_entries", arg, **kwargs)[0]
=======
             os.path.join(RUNTIME_VARS.FILES, 'ssh', 'known_hosts'),
             self.known_hosts)
        arg = ['root', 'github.com']
        kwargs = {'config': self.known_hosts}
        ret = self.run_function('ssh.get_known_host_entries', arg, **kwargs)[0]
>>>>>>> 8abb7099
        try:
            self.assertEqual(ret["enc"], "ssh-rsa")
            self.assertEqual(ret["key"], self.key)
            self.assertEqual(ret["fingerprint"], GITHUB_FINGERPRINT)
        except AssertionError as exc:
            raise AssertionError(
                "AssertionError: {0}. Function returned: {1}".format(exc, ret)
            )

    @skipIf(True, "SLOWTEST skip")
    def test_recv_known_host_entries(self):
        """
        Check that known host information is returned from remote host
        """
        ret = self.run_function("ssh.recv_known_host_entries", ["github.com"])
        try:
            self.assertNotEqual(ret, None)
            self.assertEqual(ret[0]["enc"], "ssh-rsa")
            self.assertEqual(ret[0]["key"], self.key)
            self.assertEqual(ret[0]["fingerprint"], GITHUB_FINGERPRINT)
        except AssertionError as exc:
            raise AssertionError(
                "AssertionError: {0}. Function returned: {1}".format(exc, ret)
            )

    @skipIf(True, "SLOWTEST skip")
    def test_check_known_host_add(self):
        """
        Check known hosts by its fingerprint. File needs to be updated
<<<<<<< HEAD
        """
        arg = ["root", "github.com"]
        kwargs = {"fingerprint": GITHUB_FINGERPRINT, "config": self.known_hosts}
        ret = self.run_function("ssh.check_known_host", arg, **kwargs)
        self.assertEqual(ret, "add")
=======
        '''
        arg = ['root', 'github.com']
        kwargs = {'fingerprint': GITHUB_FINGERPRINT, 'config': self.known_hosts}
        ret = self.run_function('ssh.check_known_host', arg, **kwargs)
        self.assertEqual(ret, 'add')
>>>>>>> 8abb7099

    @skipIf(True, "SLOWTEST skip")
    def test_check_known_host_update(self):
        """
        ssh.check_known_host update verification
        """
        shutil.copyfile(
<<<<<<< HEAD
            os.path.join(RUNTIME_VARS.FILES, "ssh", "known_hosts"), self.known_hosts
        )
        arg = ["root", "github.com"]
        kwargs = {"config": self.known_hosts}
=======
             os.path.join(RUNTIME_VARS.FILES, 'ssh', 'known_hosts'),
             self.known_hosts)
        arg = ['root', 'github.com']
        kwargs = {'config': self.known_hosts}
>>>>>>> 8abb7099
        # wrong fingerprint
        ret = self.run_function(
            "ssh.check_known_host", arg, **dict(kwargs, fingerprint="aa:bb:cc:dd")
        )
        self.assertEqual(ret, "update")
        # wrong keyfile
        ret = self.run_function("ssh.check_known_host", arg, **dict(kwargs, key="YQ=="))
        self.assertEqual(ret, "update")

    @skipIf(True, "SLOWTEST skip")
    def test_check_known_host_exists(self):
        """
        Verify check_known_host_exists
        """
        shutil.copyfile(
<<<<<<< HEAD
            os.path.join(RUNTIME_VARS.FILES, "ssh", "known_hosts"), self.known_hosts
        )
        arg = ["root", "github.com"]
        kwargs = {"config": self.known_hosts}
=======
             os.path.join(RUNTIME_VARS.FILES, 'ssh', 'known_hosts'),
             self.known_hosts)
        arg = ['root', 'github.com']
        kwargs = {'config': self.known_hosts}
>>>>>>> 8abb7099
        # wrong fingerprint
        ret = self.run_function(
            "ssh.check_known_host", arg, **dict(kwargs, fingerprint=GITHUB_FINGERPRINT)
        )
        self.assertEqual(ret, "exists")
        # wrong keyfile
        ret = self.run_function(
            "ssh.check_known_host", arg, **dict(kwargs, key=self.key)
        )
        self.assertEqual(ret, "exists")

    @skipIf(True, "SLOWTEST skip")
    def test_rm_known_host(self):
        """
        ssh.rm_known_host
        """
        shutil.copyfile(
<<<<<<< HEAD
            os.path.join(RUNTIME_VARS.FILES, "ssh", "known_hosts"), self.known_hosts
        )
        arg = ["root", "github.com"]
        kwargs = {"config": self.known_hosts, "key": self.key}
=======
             os.path.join(RUNTIME_VARS.FILES, 'ssh', 'known_hosts'),
             self.known_hosts)
        arg = ['root', 'github.com']
        kwargs = {'config': self.known_hosts, 'key': self.key}
>>>>>>> 8abb7099
        # before removal
        ret = self.run_function("ssh.check_known_host", arg, **kwargs)
        self.assertEqual(ret, "exists")
        # remove
<<<<<<< HEAD
        self.run_function("ssh.rm_known_host", arg, config=self.known_hosts)
=======
        self.run_function('ssh.rm_known_host', arg, config=self.known_hosts)
>>>>>>> 8abb7099
        # after removal
        ret = self.run_function("ssh.check_known_host", arg, **kwargs)
        self.assertEqual(ret, "add")

    @skipIf(True, "SLOWTEST skip")
    def test_set_known_host(self):
        """
        ssh.set_known_host
        """
        # add item
<<<<<<< HEAD
        ret = self.run_function(
            "ssh.set_known_host", ["root", "github.com"], config=self.known_hosts
        )
=======
        ret = self.run_function('ssh.set_known_host', ['root', 'github.com'],
                                config=self.known_hosts)
>>>>>>> 8abb7099
        try:
            self.assertEqual(ret["status"], "updated")
            self.assertEqual(ret["old"], None)
            self.assertEqual(ret["new"][0]["fingerprint"], GITHUB_FINGERPRINT)
        except AssertionError as exc:
            raise AssertionError(
                "AssertionError: {0}. Function returned: {1}".format(exc, ret)
            )
        # check that item does exist
<<<<<<< HEAD
        ret = self.run_function(
            "ssh.get_known_host_entries",
            ["root", "github.com"],
            config=self.known_hosts,
        )[0]
=======
        ret = self.run_function('ssh.get_known_host_entries', ['root', 'github.com'],
                                config=self.known_hosts)[0]
>>>>>>> 8abb7099
        try:
            self.assertEqual(ret["fingerprint"], GITHUB_FINGERPRINT)
        except AssertionError as exc:
            raise AssertionError(
                "AssertionError: {0}. Function returned: {1}".format(exc, ret)
            )
        # add the same item once again
<<<<<<< HEAD
        ret = self.run_function(
            "ssh.set_known_host", ["root", "github.com"], config=self.known_hosts
        )
=======
        ret = self.run_function('ssh.set_known_host', ['root', 'github.com'],
                                config=self.known_hosts)
>>>>>>> 8abb7099
        try:
            self.assertEqual(ret["status"], "exists")
        except AssertionError as exc:
            raise AssertionError(
                "AssertionError: {0}. Function returned: {1}".format(exc, ret)
            )<|MERGE_RESOLUTION|>--- conflicted
+++ resolved
@@ -8,16 +8,12 @@
 import os
 import shutil
 
-<<<<<<< HEAD
-import pytest
-=======
 # Import Salt Testing libs
 from tests.support.runtests import RUNTIME_VARS
 from tests.support.case import ModuleCase
 from tests.support.helpers import skip_if_binaries_missing
 
 # Import salt libs
->>>>>>> 8abb7099
 import salt.utils.files
 import salt.utils.platform
 from salt.ext.tornado.httpclient import HTTPClient
@@ -26,9 +22,6 @@
 from tests.support.runtests import RUNTIME_VARS
 from tests.support.unit import skipIf
 
-<<<<<<< HEAD
-GITHUB_FINGERPRINT = "9d:38:5b:83:a9:17:52:92:56:1a:5e:c4:d4:81:8e:0a:ca:51:a2:64:f1:74:20:11:2e:f8:8a:c3:a1:39:49:8f"
-=======
 # Import 3rd-party libs
 from tornado.httpclient import HTTPClient
 
@@ -36,7 +29,6 @@
 AUTHORIZED_KEYS = os.path.join(SUBSALT_DIR, 'authorized_keys')
 KNOWN_HOSTS = os.path.join(SUBSALT_DIR, 'known_hosts')
 GITHUB_FINGERPRINT = '9d:38:5b:83:a9:17:52:92:56:1a:5e:c4:d4:81:8e:0a:ca:51:a2:64:f1:74:20:11:2e:f8:8a:c3:a1:39:49:8f'
->>>>>>> 8abb7099
 
 
 def check_status():
@@ -54,22 +46,12 @@
 class SSHModuleTest(ModuleCase):
     """
     Test the ssh module
-<<<<<<< HEAD
-    """
-
-    @classmethod
-    def setUpClass(cls):
-        cls.subsalt_dir = os.path.join(RUNTIME_VARS.TMP, "subsalt")
-        cls.authorized_keys = os.path.join(cls.subsalt_dir, "authorized_keys")
-        cls.known_hosts = os.path.join(cls.subsalt_dir, "known_hosts")
-=======
     '''
     @classmethod
     def setUpClass(cls):
         cls.subsalt_dir = os.path.join(RUNTIME_VARS.TMP, 'subsalt')
         cls.authorized_keys = os.path.join(cls.subsalt_dir, 'authorized_keys')
         cls.known_hosts = os.path.join(cls.subsalt_dir, 'known_hosts')
->>>>>>> 8abb7099
 
     def setUp(self):
         """
@@ -81,22 +63,14 @@
         if not os.path.isdir(self.subsalt_dir):
             os.makedirs(self.subsalt_dir)
 
-<<<<<<< HEAD
-        ssh_raw_path = os.path.join(RUNTIME_VARS.FILES, "ssh", "raw")
-=======
         ssh_raw_path = os.path.join(RUNTIME_VARS.FILES, 'ssh', 'raw')
->>>>>>> 8abb7099
         with salt.utils.files.fopen(ssh_raw_path) as fd:
             self.key = fd.read().strip()
 
     def tearDown(self):
         """
         Tear down the ssh module tests
-<<<<<<< HEAD
-        """
-=======
         '''
->>>>>>> 8abb7099
         if os.path.isdir(self.subsalt_dir):
             shutil.rmtree(self.subsalt_dir)
         super(SSHModuleTest, self).tearDown()
@@ -108,16 +82,9 @@
         test ssh.auth_keys
         """
         shutil.copyfile(
-<<<<<<< HEAD
-            os.path.join(RUNTIME_VARS.FILES, "ssh", "authorized_keys"),
-            self.authorized_keys,
-        )
-        user = "root"
-=======
              os.path.join(RUNTIME_VARS.FILES, 'ssh', 'authorized_keys'),
              AUTHORIZED_KEYS)
         user = 'root'
->>>>>>> 8abb7099
         if salt.utils.platform.is_windows():
             user = "Administrator"
         ret = self.run_function("ssh.auth_keys", [user, self.authorized_keys])
@@ -142,16 +109,9 @@
         invalid key entry in authorized_keys
         """
         shutil.copyfile(
-<<<<<<< HEAD
-            os.path.join(RUNTIME_VARS.FILES, "ssh", "authorized_badkeys"),
-            self.authorized_keys,
-        )
-        ret = self.run_function("ssh.auth_keys", ["root", self.authorized_keys])
-=======
              os.path.join(RUNTIME_VARS.FILES, 'ssh', 'authorized_badkeys'),
              self.authorized_keys)
         ret = self.run_function('ssh.auth_keys', ['root', self.authorized_keys])
->>>>>>> 8abb7099
 
         # The authorized_badkeys file contains a key with an invalid ssh key
         # encoding (dsa-sha2-nistp256 instead of ecdsa-sha2-nistp256)
@@ -166,19 +126,11 @@
         Check that known host information is returned from ~/.ssh/config
         """
         shutil.copyfile(
-<<<<<<< HEAD
-            os.path.join(RUNTIME_VARS.FILES, "ssh", "known_hosts"), self.known_hosts
-        )
-        arg = ["root", "github.com"]
-        kwargs = {"config": self.known_hosts}
-        ret = self.run_function("ssh.get_known_host_entries", arg, **kwargs)[0]
-=======
              os.path.join(RUNTIME_VARS.FILES, 'ssh', 'known_hosts'),
              self.known_hosts)
         arg = ['root', 'github.com']
         kwargs = {'config': self.known_hosts}
         ret = self.run_function('ssh.get_known_host_entries', arg, **kwargs)[0]
->>>>>>> 8abb7099
         try:
             self.assertEqual(ret["enc"], "ssh-rsa")
             self.assertEqual(ret["key"], self.key)
@@ -208,19 +160,11 @@
     def test_check_known_host_add(self):
         """
         Check known hosts by its fingerprint. File needs to be updated
-<<<<<<< HEAD
-        """
-        arg = ["root", "github.com"]
-        kwargs = {"fingerprint": GITHUB_FINGERPRINT, "config": self.known_hosts}
-        ret = self.run_function("ssh.check_known_host", arg, **kwargs)
-        self.assertEqual(ret, "add")
-=======
         '''
         arg = ['root', 'github.com']
         kwargs = {'fingerprint': GITHUB_FINGERPRINT, 'config': self.known_hosts}
         ret = self.run_function('ssh.check_known_host', arg, **kwargs)
         self.assertEqual(ret, 'add')
->>>>>>> 8abb7099
 
     @skipIf(True, "SLOWTEST skip")
     def test_check_known_host_update(self):
@@ -228,17 +172,10 @@
         ssh.check_known_host update verification
         """
         shutil.copyfile(
-<<<<<<< HEAD
-            os.path.join(RUNTIME_VARS.FILES, "ssh", "known_hosts"), self.known_hosts
-        )
-        arg = ["root", "github.com"]
-        kwargs = {"config": self.known_hosts}
-=======
              os.path.join(RUNTIME_VARS.FILES, 'ssh', 'known_hosts'),
              self.known_hosts)
         arg = ['root', 'github.com']
         kwargs = {'config': self.known_hosts}
->>>>>>> 8abb7099
         # wrong fingerprint
         ret = self.run_function(
             "ssh.check_known_host", arg, **dict(kwargs, fingerprint="aa:bb:cc:dd")
@@ -254,17 +191,10 @@
         Verify check_known_host_exists
         """
         shutil.copyfile(
-<<<<<<< HEAD
-            os.path.join(RUNTIME_VARS.FILES, "ssh", "known_hosts"), self.known_hosts
-        )
-        arg = ["root", "github.com"]
-        kwargs = {"config": self.known_hosts}
-=======
              os.path.join(RUNTIME_VARS.FILES, 'ssh', 'known_hosts'),
              self.known_hosts)
         arg = ['root', 'github.com']
         kwargs = {'config': self.known_hosts}
->>>>>>> 8abb7099
         # wrong fingerprint
         ret = self.run_function(
             "ssh.check_known_host", arg, **dict(kwargs, fingerprint=GITHUB_FINGERPRINT)
@@ -282,26 +212,15 @@
         ssh.rm_known_host
         """
         shutil.copyfile(
-<<<<<<< HEAD
-            os.path.join(RUNTIME_VARS.FILES, "ssh", "known_hosts"), self.known_hosts
-        )
-        arg = ["root", "github.com"]
-        kwargs = {"config": self.known_hosts, "key": self.key}
-=======
              os.path.join(RUNTIME_VARS.FILES, 'ssh', 'known_hosts'),
              self.known_hosts)
         arg = ['root', 'github.com']
         kwargs = {'config': self.known_hosts, 'key': self.key}
->>>>>>> 8abb7099
         # before removal
         ret = self.run_function("ssh.check_known_host", arg, **kwargs)
         self.assertEqual(ret, "exists")
         # remove
-<<<<<<< HEAD
-        self.run_function("ssh.rm_known_host", arg, config=self.known_hosts)
-=======
         self.run_function('ssh.rm_known_host', arg, config=self.known_hosts)
->>>>>>> 8abb7099
         # after removal
         ret = self.run_function("ssh.check_known_host", arg, **kwargs)
         self.assertEqual(ret, "add")
@@ -312,14 +231,8 @@
         ssh.set_known_host
         """
         # add item
-<<<<<<< HEAD
-        ret = self.run_function(
-            "ssh.set_known_host", ["root", "github.com"], config=self.known_hosts
-        )
-=======
         ret = self.run_function('ssh.set_known_host', ['root', 'github.com'],
                                 config=self.known_hosts)
->>>>>>> 8abb7099
         try:
             self.assertEqual(ret["status"], "updated")
             self.assertEqual(ret["old"], None)
@@ -329,16 +242,8 @@
                 "AssertionError: {0}. Function returned: {1}".format(exc, ret)
             )
         # check that item does exist
-<<<<<<< HEAD
-        ret = self.run_function(
-            "ssh.get_known_host_entries",
-            ["root", "github.com"],
-            config=self.known_hosts,
-        )[0]
-=======
         ret = self.run_function('ssh.get_known_host_entries', ['root', 'github.com'],
                                 config=self.known_hosts)[0]
->>>>>>> 8abb7099
         try:
             self.assertEqual(ret["fingerprint"], GITHUB_FINGERPRINT)
         except AssertionError as exc:
@@ -346,14 +251,8 @@
                 "AssertionError: {0}. Function returned: {1}".format(exc, ret)
             )
         # add the same item once again
-<<<<<<< HEAD
-        ret = self.run_function(
-            "ssh.set_known_host", ["root", "github.com"], config=self.known_hosts
-        )
-=======
         ret = self.run_function('ssh.set_known_host', ['root', 'github.com'],
                                 config=self.known_hosts)
->>>>>>> 8abb7099
         try:
             self.assertEqual(ret["status"], "exists")
         except AssertionError as exc:
