# -*- coding: utf-8 -*-
"""
Integration tests for the docker_container states
"""

# Import Python Libs
from __future__ import absolute_import, print_function, unicode_literals

import random
import string
import sys

# Import Salt Libs
import salt.utils.path

# Import 3rd-party libs
from salt.ext.six.moves import range  # pylint: disable=import-error,redefined-builtin
from tests.support.case import ModuleCase
from tests.support.helpers import destructiveTest
from tests.support.mixins import SaltReturnAssertsMixin

# Import Salt Testing Libs
from tests.support.unit import skipIf


def _random_name(prefix=""):
    ret = prefix
    for _ in range(8):
        ret += random.choice(string.ascii_lowercase)
    return ret


@destructiveTest
@skipIf(not salt.utils.path.which("dockerd"), "Docker not installed")
class DockerCallTestCase(ModuleCase, SaltReturnAssertsMixin):
    """
    Test docker_container states
<<<<<<< HEAD
    """

    def setUp(self):
        """
=======
    '''
    @with_random_name
    def setUp(self, name):  # pylint: disable=arguments-differ
        '''
>>>>>>> 8abb7099
        setup docker.call tests
        """
        # Create temp dir
        self.random_name = _random_name(prefix="salt_test_")
        self.image_tag = sys.version_info[0]

        self.run_state("docker_image.present", tag=self.image_tag, name="python")
        self.run_state(
            "docker_container.running",
            name=self.random_name,
            image="python:{0}".format(self.image_tag),
            entrypoint="tail -f /dev/null",
        )

    def tearDown(self):
        """
        teardown docker.call tests
        """
        self.run_state("docker_container.absent", name=self.random_name, force=True)
        self.run_state(
            "docker_image.absent",
            images=["python:{0}".format(self.image_tag)],
            force=True,
        )
        delattr(self, "random_name")
        delattr(self, "image_tag")

    @skipIf(True, "SLOWTEST skip")
    def test_docker_call(self):
        """
        check that docker.call works, and works with a container not running as root
        """
        ret = self.run_function("docker.call", [self.random_name, "test.ping"])
        assert ret is True

    @skipIf(True, "SLOWTEST skip")
    def test_docker_sls(self):
        """
        check that docker.sls works, and works with a container not running as root
        """
        ret = self.run_function("docker.apply", [self.random_name, "core"])
        self.assertSaltTrueReturn(ret)

    @skipIf(True, "SLOWTEST skip")
    def test_docker_highstate(self):
        """
        check that docker.highstate works, and works with a container not running as root
        """
        ret = self.run_function("docker.apply", [self.random_name])
        self.assertSaltTrueReturn(ret)<|MERGE_RESOLUTION|>--- conflicted
+++ resolved
@@ -35,17 +35,10 @@
 class DockerCallTestCase(ModuleCase, SaltReturnAssertsMixin):
     """
     Test docker_container states
-<<<<<<< HEAD
-    """
-
-    def setUp(self):
-        """
-=======
     '''
     @with_random_name
     def setUp(self, name):  # pylint: disable=arguments-differ
         '''
->>>>>>> 8abb7099
         setup docker.call tests
         """
         # Create temp dir
