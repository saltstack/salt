--- conflicted
+++ resolved
@@ -11,9 +11,6 @@
 import threading
 import time
 
-<<<<<<< HEAD
-import pytest
-=======
 # Import Salt Testing libs
 from tests.support.runtests import RUNTIME_VARS
 from tests.support.case import ModuleCase
@@ -22,7 +19,6 @@
 from tests.support.mixins import SaltReturnAssertsMixin
 
 # Import Salt libs
->>>>>>> 8abb7099
 import salt.utils.atomicfile
 import salt.utils.files
 import salt.utils.path
@@ -63,37 +59,19 @@
                 for line in lines:
                     fhw.write(line + ending)
 
-<<<<<<< HEAD
-        destpath = os.path.join(RUNTIME_VARS.BASE_FILES, "testappend", "firstif")
-        _reline(destpath)
-        destpath = os.path.join(RUNTIME_VARS.BASE_FILES, "testappend", "secondif")
-=======
         destpath = os.path.join(RUNTIME_VARS.BASE_FILES, 'testappend', 'firstif')
         _reline(destpath)
         destpath = os.path.join(RUNTIME_VARS.BASE_FILES, 'testappend', 'secondif')
->>>>>>> 8abb7099
         _reline(destpath)
-        if salt.utils.platform.is_windows():
-            cls.TIMEOUT = 600
-            # Be sure to have everything sync'ed
-            sminion = create_sminion()
-            sminion.functions.saltutil.sync_all()
-        else:
-            cls.TIMEOUT = 10
+        cls.TIMEOUT = 600 if salt.utils.platform.is_windows() else 10
 
     @skipIf(True, "SLOWTEST skip")
     def test_show_highstate(self):
         """
         state.show_highstate
-<<<<<<< HEAD
-        """
-        high = self.run_function("state.show_highstate")
-        destpath = os.path.join(RUNTIME_VARS.TMP, "testfile")
-=======
         '''
         high = self.run_function('state.show_highstate')
         destpath = os.path.join(RUNTIME_VARS.TMP, 'testfile')
->>>>>>> 8abb7099
         self.assertTrue(isinstance(high, dict))
         self.assertTrue(destpath in high)
         self.assertEqual(high[destpath]["__env__"], "base")
@@ -357,13 +335,8 @@
               file.append:
                 - text: foo
 
-<<<<<<< HEAD
-        """
-        testfile = os.path.join(RUNTIME_VARS.TMP, "issue-1876")
-=======
         '''
         testfile = os.path.join(RUNTIME_VARS.TMP, 'issue-1876')
->>>>>>> 8abb7099
 
         sls = self.run_function("state.sls", mods="issue-1876")
         self.assertIn(
@@ -392,11 +365,7 @@
             expected = os.linesep.join(new_contents)
             expected += os.linesep
 
-<<<<<<< HEAD
-        testfile = os.path.join(RUNTIME_VARS.TMP, "issue-1879")
-=======
         testfile = os.path.join(RUNTIME_VARS.TMP, 'issue-1879')
->>>>>>> 8abb7099
         # Delete if exiting
         if os.path.isfile(testfile):
             os.unlink(testfile)
@@ -468,13 +437,9 @@
     )
     @skipIf(True, "SLOWTEST skip")
     def test_issue_2068_template_str(self):
-<<<<<<< HEAD
-        venv_dir = os.path.join(RUNTIME_VARS.TMP, "issue-2068-template-str")
-=======
         venv_dir = os.path.join(
             RUNTIME_VARS.TMP, 'issue-2068-template-str'
         )
->>>>>>> 8abb7099
 
         try:
             ret = self.run_function(
@@ -869,7 +834,6 @@
         Ensure that some of them are failing and that the order is right.
         """
         expected_result = {
-<<<<<<< HEAD
             "cmd_|-A_|-echo A_|-run": {
                 "__run_num__": 3,
                 "comment": 'Command "echo A" run',
@@ -893,31 +857,6 @@
                 "comment": 'Command "echo D" run',
                 "result": True,
                 "changes": True,
-=======
-            'cmd_|-A_|-echo A_|-run': {
-                '__run_num__': 3,
-                'comment': 'Command "echo A" run',
-                'result': True,
-                'changes': True,
-            },
-            'cmd_|-B_|-echo B_|-run': {
-                '__run_num__': 0,
-                'comment': 'Command "echo B" run',
-                'result': True,
-                'changes': True,
-            },
-            'cmd_|-C_|-$(which false)_|-run': {
-                '__run_num__': 1,
-                'comment': 'Command "$(which false)" run',
-                'result': False,
-                'changes': True,
-            },
-            'cmd_|-D_|-echo D_|-run': {
-                '__run_num__': 2,
-                'comment': 'Command "echo D" run',
-                'result': True,
-                'changes': True,
->>>>>>> 8abb7099
             },
         }
         ret = self.run_function("state.sls", mods="requisites.require_any")
@@ -1133,83 +1072,6 @@
         self.assertReturnNonEmptySaltType(ret)
         self.assertEqual(expected_result, result)
 
-    @skipIf(True, "SLOWTEST skip")
-    def test_requisites_onfail_all(self):
-        """
-        Call sls file containing several onfail-all
-
-        Ensure that some of them are failing and that the order is right.
-        """
-        expected_result = {
-            "cmd_|-a_|-exit 0_|-run": {
-                "__run_num__": 0,
-                "changes": True,
-                "comment": 'Command "exit 0" run',
-                "result": True,
-            },
-            "cmd_|-b_|-exit 0_|-run": {
-                "__run_num__": 1,
-                "changes": True,
-                "comment": 'Command "exit 0" run',
-                "result": True,
-            },
-            "cmd_|-c_|-exit 0_|-run": {
-                "__run_num__": 2,
-                "changes": True,
-                "comment": 'Command "exit 0" run',
-                "result": True,
-            },
-            "cmd_|-d_|-exit 1_|-run": {
-                "__run_num__": 3,
-                "changes": True,
-                "comment": 'Command "exit 1" run',
-                "result": False,
-            },
-            "cmd_|-e_|-exit 1_|-run": {
-                "__run_num__": 4,
-                "changes": True,
-                "comment": 'Command "exit 1" run',
-                "result": False,
-            },
-            "cmd_|-f_|-exit 1_|-run": {
-                "__run_num__": 5,
-                "changes": True,
-                "comment": 'Command "exit 1" run',
-                "result": False,
-            },
-            "cmd_|-reqs also met_|-echo itonfailed_|-run": {
-                "__run_num__": 9,
-                "changes": True,
-                "comment": 'Command "echo itonfailed" run',
-                "result": True,
-            },
-            "cmd_|-reqs also not met_|-echo italsodidnonfail_|-run": {
-                "__run_num__": 7,
-                "changes": False,
-                "comment": "State was not run because onfail req did not change",
-                "result": True,
-            },
-            "cmd_|-reqs met_|-echo itonfailed_|-run": {
-                "__run_num__": 8,
-                "changes": True,
-                "comment": 'Command "echo itonfailed" run',
-                "result": True,
-            },
-            "cmd_|-reqs not met_|-echo itdidntonfail_|-run": {
-                "__run_num__": 6,
-                "changes": False,
-                "comment": "State was not run because onfail req did not change",
-                "result": True,
-            },
-        }
-        ret = self.run_function("state.sls", mods="requisites.onfail_all")
-        result = self.normalize_ret(ret)
-        self.assertReturnNonEmptySaltType(ret)
-        self.assertEqual(expected_result, result)
-
-<<<<<<< HEAD
-    @skipIf(True, "SLOWTEST skip")
-=======
     def test_requisites_onfail_all(self):
         '''
         Call sls file containing several onfail-all
@@ -1285,7 +1147,6 @@
         self.assertReturnNonEmptySaltType(ret)
         self.assertEqual(expected_result, result)
 
->>>>>>> 8abb7099
     def test_requisites_full_sls(self):
         """
         Teste the sls special command in requisites
@@ -1648,129 +1509,6 @@
         for item, descr in six.iteritems(ret):
             self.assertEqual(descr["comment"], "onlyif condition is false")
 
-<<<<<<< HEAD
-    @skipIf(True, "SLOWTEST skip")
-    def test_onlyif_req(self):
-        ret = self.run_function(
-            "state.single",
-            fun="test.succeed_with_changes",
-            name="onlyif test",
-            onlyif=[{}],
-        )["test_|-onlyif test_|-onlyif test_|-succeed_with_changes"]
-        self.assertTrue(ret["result"])
-        self.assertEqual(ret["comment"], "Success!")
-        ret = self.run_function(
-            "state.single",
-            fun="test.fail_with_changes",
-            name="onlyif test",
-            onlyif=[{"fun": "test.false"}],
-        )["test_|-onlyif test_|-onlyif test_|-fail_with_changes"]
-        self.assertTrue(ret["result"])
-        self.assertFalse(ret["changes"])
-        self.assertEqual(ret["comment"], "onlyif condition is false")
-        ret = self.run_function(
-            "state.single",
-            fun="test.fail_with_changes",
-            name="onlyif test",
-            onlyif=[{"fun": "test.true"}],
-        )["test_|-onlyif test_|-onlyif test_|-fail_with_changes"]
-        self.assertFalse(ret["result"])
-        self.assertTrue(ret["changes"])
-        self.assertEqual(ret["comment"], "Failure!")
-        ret = self.run_function(
-            "state.single",
-            fun="test.succeed_without_changes",
-            name="onlyif test",
-            onlyif=[{"fun": "test.true"}],
-        )["test_|-onlyif test_|-onlyif test_|-succeed_without_changes"]
-        self.assertTrue(ret["result"])
-        self.assertFalse(ret["changes"])
-        self.assertEqual(ret["comment"], "Success!")
-
-    @skipIf(True, "SLOWTEST skip")
-    def test_onlyif_req_retcode(self):
-        ret = self.run_function(
-            "state.single",
-            fun="test.succeed_with_changes",
-            name="onlyif test",
-            onlyif=[{"fun": "test.retcode"}],
-        )["test_|-onlyif test_|-onlyif test_|-succeed_with_changes"]
-        self.assertTrue(ret["result"])
-        self.assertFalse(ret["changes"])
-        self.assertEqual(ret["comment"], "onlyif condition is false")
-        ret = self.run_function(
-            "state.single",
-            fun="test.succeed_with_changes",
-            name="onlyif test",
-            onlyif=[{"fun": "test.retcode", "code": 0}],
-        )["test_|-onlyif test_|-onlyif test_|-succeed_with_changes"]
-        self.assertTrue(ret["result"])
-        self.assertTrue(ret["changes"])
-        self.assertEqual(ret["comment"], "Success!")
-
-    @skipIf(True, "SLOWTEST skip")
-    def test_unless_req(self):
-        ret = self.run_function(
-            "state.single",
-            fun="test.succeed_with_changes",
-            name="unless test",
-            unless=[{}],
-        )["test_|-unless test_|-unless test_|-succeed_with_changes"]
-        self.assertTrue(ret["result"])
-        self.assertEqual(ret["comment"], "Success!")
-        ret = self.run_function(
-            "state.single",
-            fun="test.fail_with_changes",
-            name="unless test",
-            unless=[{"fun": "test.true"}],
-        )["test_|-unless test_|-unless test_|-fail_with_changes"]
-        self.assertTrue(ret["result"])
-        self.assertFalse(ret["changes"])
-        self.assertEqual(ret["comment"], "unless condition is true")
-        ret = self.run_function(
-            "state.single",
-            fun="test.fail_with_changes",
-            name="unless test",
-            unless=[{"fun": "test.false"}],
-        )["test_|-unless test_|-unless test_|-fail_with_changes"]
-        self.assertFalse(ret["result"])
-        self.assertTrue(ret["changes"])
-        self.assertEqual(ret["comment"], "Failure!")
-        ret = self.run_function(
-            "state.single",
-            fun="test.succeed_without_changes",
-            name="unless test",
-            unless=[{"fun": "test.false"}],
-        )["test_|-unless test_|-unless test_|-succeed_without_changes"]
-        self.assertTrue(ret["result"])
-        self.assertFalse(ret["changes"])
-        self.assertEqual(ret["comment"], "Success!")
-
-    @skipIf(True, "SLOWTEST skip")
-    def test_unless_req_retcode(self):
-        ret = self.run_function(
-            "state.single",
-            fun="test.succeed_with_changes",
-            name="unless test",
-            unless=[{"fun": "test.retcode"}],
-        )["test_|-unless test_|-unless test_|-succeed_with_changes"]
-        self.assertTrue(ret["result"])
-        self.assertTrue(ret["changes"])
-        self.assertEqual(ret["comment"], "Success!")
-        ret = self.run_function(
-            "state.single",
-            fun="test.succeed_with_changes",
-            name="unless test",
-            unless=[{"fun": "test.retcode", "code": 0}],
-        )["test_|-unless test_|-unless test_|-succeed_with_changes"]
-        self.assertTrue(ret["result"])
-        self.assertFalse(ret["changes"])
-        self.assertEqual(ret["comment"], "unless condition is true")
-
-    @skipIf(True, "SLOWTEST skip")
-    def test_get_file_from_env_in_top_match(self):
-        tgt = os.path.join(RUNTIME_VARS.TMP, "prod-cheese-file")
-=======
     def test_onlyif_req(self):
         ret = self.run_function(
             'state.single',
@@ -1911,7 +1649,6 @@
 
     def test_get_file_from_env_in_top_match(self):
         tgt = os.path.join(RUNTIME_VARS.TMP, 'prod-cheese-file')
->>>>>>> 8abb7099
         try:
             ret = self.run_function("state.highstate", minion_tgt="sub_minion")
             self.assertSaltTrueReturn(ret)
@@ -2176,19 +1913,12 @@
         comment = state_run["cmd_|-e_|-echo e_|-run"]["comment"]
         self.assertEqual(comment, "State was not run because onfail req did not change")
 
-<<<<<<< HEAD
-        stdout = state_run["cmd_|-f_|-echo f_|-run"]["changes"]["stdout"]
-        self.assertEqual(stdout, "f")
-
-    @skipIf(True, "SLOWTEST skip")
-=======
         comment = state_run['cmd_|-e_|-echo e_|-run']['comment']
         self.assertEqual(comment, 'State was not run because onfail req did not change')
 
         stdout = state_run['cmd_|-f_|-echo f_|-run']['changes']['stdout']
         self.assertEqual(stdout, 'f')
 
->>>>>>> 8abb7099
     def test_multiple_onfail_requisite_with_required_no_run(self):
         """
         test to ensure multiple states are not run
@@ -2383,18 +2113,12 @@
     def test_retry_option_success(self):
         """
         test a state with the retry option that should return True immedietly (i.e. no retries)
-<<<<<<< HEAD
-        """
-        testfile = os.path.join(RUNTIME_VARS.TMP, "retry_file_option_success")
-        state_run = self.run_function("state.sls", mods="retry.retry_success")
-=======
         '''
         testfile = os.path.join(RUNTIME_VARS.TMP, 'retry_file')
         state_run = self.run_function(
             'state.sls',
             mods='retry.retry_success'
         )
->>>>>>> 8abb7099
         os.unlink(testfile)
         retry_state = "file_|-file_test_|-{0}_|-exists".format(testfile)
         self.assertNotIn("Attempt", state_run[retry_state]["comment"])
@@ -2402,18 +2126,8 @@
     def run_create(self, testfile):
         """
         helper function to wait 30 seconds and then create the temp retry file
-<<<<<<< HEAD
-        """
-        # Wait for the requisite stae 'file_test_a' to complete before creating
-        # test_file
-        while True:
-            if os.path.exists(testfile + "_a"):
-                break
-            time.sleep(1)
-=======
         '''
         testfile = os.path.join(RUNTIME_VARS.TMP, 'retry_file')
->>>>>>> 8abb7099
         time.sleep(30)
         with salt.utils.files.fopen(testfile, "a"):
             pass
@@ -2423,17 +2137,9 @@
         """
         test a state with the retry option that should return True after at least 4 retry attmempt
         but never run 15 attempts
-<<<<<<< HEAD
-        """
-        testfile = os.path.join(RUNTIME_VARS.TMP, "retry_file_eventual_success")
-        assert not os.path.exists(testfile + "_a")
-        assert not os.path.exists(testfile)
-        create_thread = threading.Thread(target=self.run_create, args=(testfile,))
-=======
         '''
         testfile = os.path.join(RUNTIME_VARS.TMP, 'retry_file')
         create_thread = threading.Thread(target=self.run_create)
->>>>>>> 8abb7099
         create_thread.start()
         state_run = self.run_function("state.sls", mods="retry.retry_success2")
         retry_state = "file_|-file_test_b_|-{0}_|-exists".format(testfile)
@@ -2503,13 +2209,8 @@
         """
         test state.sls with saltenv using a nonbase environment
         with a salt source
-<<<<<<< HEAD
-        """
-        filename = os.path.join(RUNTIME_VARS.TMP, "nonbase_env")
-=======
         '''
         filename = os.path.join(RUNTIME_VARS.TMP, 'nonbase_env')
->>>>>>> 8abb7099
         try:
             ret = self.run_function("state.sls", mods="non-base-env", saltenv="prod")
             ret = ret[next(iter(ret))]
@@ -2562,27 +2263,12 @@
         helper class to add pillar data at runtime
         """
         import salt.utils.yaml
-<<<<<<< HEAD
-
-        with salt.utils.files.fopen(
-            os.path.join(RUNTIME_VARS.TMP_PILLAR_TREE, "pillar.sls"), "w"
-        ) as fp:
-            salt.utils.yaml.safe_dump(pillar, fp)
-
-        with salt.utils.files.fopen(
-            os.path.join(RUNTIME_VARS.TMP_PILLAR_TREE, "top.sls"), "w"
-        ) as fp:
-            fp.write(
-                textwrap.dedent(
-                    """\
-=======
         with salt.utils.files.fopen(os.path.join(RUNTIME_VARS.TMP_PILLAR_TREE,
                                                  'pillar.sls'), 'w') as fp:
             salt.utils.yaml.safe_dump(pillar, fp)
 
         with salt.utils.files.fopen(os.path.join(RUNTIME_VARS.TMP_PILLAR_TREE, 'top.sls'), 'w') as fp:
             fp.write(textwrap.dedent('''\
->>>>>>> 8abb7099
                      base:
                        '*':
                          - pillar
@@ -2598,21 +2284,11 @@
         """
         test state.sls_id when test is set
         to true in pillar data
-<<<<<<< HEAD
-        """
-        self._add_runtime_pillar(pillar={"test": True})
-        testfile = os.path.join(RUNTIME_VARS.TMP, "testfile")
-        comment = "The file {0} is set to be changed\nNote: No changes made, actual changes may\nbe different due to other states.".format(
-            testfile
-        )
-        ret = self.run_function("state.sls", ["core"])
-=======
         '''
         self._add_runtime_pillar(pillar={'test': True})
         testfile = os.path.join(RUNTIME_VARS.TMP, 'testfile')
         comment = 'The file {0} is set to be changed\nNote: No changes made, actual changes may\nbe different due to other states.'.format(testfile)
         ret = self.run_function('state.sls', ['core'])
->>>>>>> 8abb7099
 
         for key, val in ret.items():
             self.assertEqual(val["comment"], comment)
@@ -2623,15 +2299,9 @@
         """
         test state.sls_id when test is set to
         true post the state already being run previously
-<<<<<<< HEAD
-        """
-        file_name = os.path.join(RUNTIME_VARS.TMP, "testfile")
-        ret = self.run_function("state.sls", ["core"])
-=======
         '''
         file_name = os.path.join(RUNTIME_VARS.TMP, 'testfile')
         ret = self.run_function('state.sls', ['core'])
->>>>>>> 8abb7099
         for key, val in ret.items():
             self.assertEqual(val["comment"], "File {0} updated".format(file_name))
             self.assertEqual(val["changes"]["diff"], "New file")
@@ -2649,38 +2319,23 @@
     def test_state_sls_id_test_true(self):
         """
         test state.sls_id when test=True is passed as arg
-<<<<<<< HEAD
-        """
-        file_name = os.path.join(RUNTIME_VARS.TMP, "testfile")
-        ret = self.run_function("state.sls", ["core"], test=True)
-=======
         '''
         file_name = os.path.join(RUNTIME_VARS.TMP, 'testfile')
         ret = self.run_function('state.sls', ['core'], test=True)
->>>>>>> 8abb7099
         for key, val in ret.items():
             self.assertEqual(
-                val["comment"],
-                "The file {0} is set to be changed\nNote: No changes made, actual changes may\nbe different due to other states.".format(
-                    file_name
-                ),
-            )
-            self.assertEqual(val["changes"], {"newfile": file_name})
+                val['comment'],
+                'The file {0} is set to be changed\nNote: No changes made, actual changes may\nbe different due to other states.'.format(file_name))
+            self.assertEqual(val['changes'], {'newfile': file_name})
 
     @skipIf(True, "SLOWTEST skip")
     def test_state_sls_id_test_true_post_run(self):
         """
         test state.sls_id when test is set to true as an
         arg post the state already being run previously
-<<<<<<< HEAD
-        """
-        file_name = os.path.join(RUNTIME_VARS.TMP, "testfile")
-        ret = self.run_function("state.sls", ["core"])
-=======
         '''
         file_name = os.path.join(RUNTIME_VARS.TMP, 'testfile')
         ret = self.run_function('state.sls', ['core'])
->>>>>>> 8abb7099
         for key, val in ret.items():
             self.assertEqual(val["comment"], "File {0} updated".format(file_name))
             self.assertEqual(val["changes"]["diff"], "New file")
@@ -2699,57 +2354,15 @@
         test state.sls_id when test is set to false as an
         arg and minion_state_test is set to True. Should
         return test=False.
-<<<<<<< HEAD
-        """
-        file_name = os.path.join(RUNTIME_VARS.TMP, "testfile")
-        self._add_runtime_pillar(pillar={"test": True})
-        ret = self.run_function("state.sls", ["core"], test=False)
-
-        for key, val in ret.items():
-            self.assertEqual(val["comment"], "File {0} updated".format(file_name))
-            self.assertEqual(val["changes"]["diff"], "New file")
-
-    def test_state_test_pillar_false(self):
-        """
-        test state.test forces test kwarg to True even when pillar is set to False
-        """
-        self._add_runtime_pillar(pillar={"test": False})
-        testfile = os.path.join(RUNTIME_VARS.TMP, "testfile")
-        comment = "The file {0} is set to be changed\nNote: No changes made, actual changes may\nbe different due to other states.".format(
-            testfile
-        )
-        ret = self.run_function("state.test", ["core"])
-
-        for key, val in ret.items():
-            self.assertEqual(val["comment"], comment)
-            self.assertEqual(val["changes"], {"newfile": testfile})
-
-    def test_state_test_test_false_pillar_false(self):
-        """
-        test state.test forces test kwarg to True even when pillar and kwarg are set
-        to False
-        """
-        self._add_runtime_pillar(pillar={"test": False})
-        testfile = os.path.join(RUNTIME_VARS.TMP, "testfile")
-        comment = "The file {0} is set to be changed\nNote: No changes made, actual changes may\nbe different due to other states.".format(
-            testfile
-        )
-        ret = self.run_function("state.test", ["core"], test=False)
-=======
         '''
         file_name = os.path.join(RUNTIME_VARS.TMP, 'testfile')
         self._add_runtime_pillar(pillar={'test': True})
         ret = self.run_function('state.sls', ['core'], test=False)
->>>>>>> 8abb7099
 
         for key, val in ret.items():
             self.assertEqual(val["comment"], comment)
             self.assertEqual(val["changes"], {"newfile": testfile})
 
-    @skipIf(
-        six.PY3 and salt.utils.platform.is_darwin(), "Test is broken on macosx and PY3"
-    )
-    @skipIf(True, "SLOWTEST skip")
     def test_issue_30161_unless_and_onlyif_together(self):
         """
         test cmd.run using multiple unless options where the first cmd in the
@@ -2763,52 +2376,6 @@
         # command in the state. If the comment reads "unless condition is true", or similar,
         # then the unless state run bailed out after the first unless command succeeded,
         # which is the bug we're regression testing for.
-<<<<<<< HEAD
-        _expected = {
-            "file_|-unless_false_onlyif_false_|-{0}{1}test.txt_|-managed".format(
-                RUNTIME_VARS.TMP, os.path.sep
-            ): {
-                "comment": "onlyif condition is false\nunless condition is false",
-                "name": "{0}{1}test.txt".format(RUNTIME_VARS.TMP, os.path.sep),
-                "skip_watch": True,
-                "changes": {},
-                "result": True,
-            },
-            "file_|-unless_false_onlyif_true_|-{0}{1}test.txt_|-managed".format(
-                RUNTIME_VARS.TMP, os.path.sep
-            ): {
-                "comment": "Empty file",
-                "pchanges": {},
-                "name": "{0}{1}test.txt".format(RUNTIME_VARS.TMP, os.path.sep),
-                "start_time": "18:10:20.341753",
-                "result": True,
-                "changes": {
-                    "new": "file {0}{1}test.txt created".format(
-                        RUNTIME_VARS.TMP, os.path.sep
-                    )
-                },
-            },
-            "file_|-unless_true_onlyif_false_|-{0}{1}test.txt_|-managed".format(
-                RUNTIME_VARS.TMP, os.path.sep
-            ): {
-                "comment": "onlyif condition is false\nunless condition is true",
-                "name": "{0}{1}test.txt".format(RUNTIME_VARS.TMP, os.path.sep),
-                "start_time": "18:10:22.936446",
-                "skip_watch": True,
-                "changes": {},
-                "result": True,
-            },
-            "file_|-unless_true_onlyif_true_|-{0}{1}test.txt_|-managed".format(
-                RUNTIME_VARS.TMP, os.path.sep
-            ): {
-                "comment": "onlyif condition is true\nunless condition is true",
-                "name": "{0}{1}test.txt".format(RUNTIME_VARS.TMP, os.path.sep),
-                "skip_watch": True,
-                "changes": {},
-                "result": True,
-            },
-        }
-=======
         _expected = {'file_|-unless_false_onlyif_false_|-{0}{1}test.txt_|-managed'.format(RUNTIME_VARS.TMP, os.path.sep):
                      {'comment': 'onlyif condition is false\nunless condition is false',
                       'name': '{0}{1}test.txt'.format(RUNTIME_VARS.TMP, os.path.sep),
@@ -2834,36 +2401,24 @@
                       'skip_watch': True,
                       'changes': {},
                       'result': True}}
->>>>>>> 8abb7099
         for id in _expected:
             self.assertEqual(sls[id]["comment"], _expected[id]["comment"])
 
-<<<<<<< HEAD
+    @skipIf(six.PY3 and salt.utils.platform.is_darwin(), 'Test is broken on macosx and PY3')
+    def test_state_sls_unicode_characters(self):
+        """
+        test state.sls when state file contains non-ascii characters
+        """
+        ret = self.run_function("state.sls", ["issue-46672"])
+        log.debug("== ret %s ==", type(ret))
+
+        _expected = "cmd_|-echo1_|-echo 'This is Æ test!'_|-run"
+        self.assertIn(_expected, ret)
+
     @skipIf(
         six.PY3 and salt.utils.platform.is_darwin(), "Test is broken on macosx and PY3"
     )
     @skipIf(True, "SLOWTEST skip")
-=======
-    @skipIf(six.PY3 and salt.utils.platform.is_darwin(), 'Test is broken on macosx and PY3')
->>>>>>> 8abb7099
-    def test_state_sls_unicode_characters(self):
-        """
-        test state.sls when state file contains non-ascii characters
-        """
-        ret = self.run_function("state.sls", ["issue-46672"])
-        log.debug("== ret %s ==", type(ret))
-
-        _expected = "cmd_|-echo1_|-echo 'This is Æ test!'_|-run"
-        self.assertIn(_expected, ret)
-
-<<<<<<< HEAD
-    @skipIf(
-        six.PY3 and salt.utils.platform.is_darwin(), "Test is broken on macosx and PY3"
-    )
-    @skipIf(True, "SLOWTEST skip")
-=======
-    @skipIf(six.PY3 and salt.utils.platform.is_darwin(), 'Test is broken on macosx and PY3')
->>>>>>> 8abb7099
     def test_state_sls_unicode_characters_cmd_output(self):
         """
         test the output from running and echo command with non-ascii
@@ -2882,24 +2437,6 @@
         self.assertEqual(_expected, ret[key]["changes"]["stdout"])
 
     def tearDown(self):
-<<<<<<< HEAD
-        rm_files = [
-            os.path.join(RUNTIME_VARS.TMP, "nonbase_env"),
-            os.path.join(RUNTIME_VARS.TMP, "testfile"),
-            os.path.join(RUNTIME_VARS.TMP, "test.txt"),
-            os.path.join(RUNTIME_VARS.TMP_STATE_TREE, "top.sls"),
-        ]
-
-        for file_ in rm_files:
-            if os.path.isfile(file_):
-                os.remove(file_)
-
-        # remove old pillar data
-        for filename in os.listdir(RUNTIME_VARS.TMP_PILLAR_TREE):
-            os.remove(os.path.join(RUNTIME_VARS.TMP_PILLAR_TREE, filename))
-        self.run_function("saltutil.refresh_pillar")
-        self.run_function("test.sleep", [5])
-=======
         nonbase_file = os.path.join(RUNTIME_VARS.TMP, 'nonbase_env')
         if os.path.isfile(nonbase_file):
             os.remove(nonbase_file)
@@ -2919,7 +2456,6 @@
         state_file = os.path.join(RUNTIME_VARS.TMP, 'test.txt')
         if os.path.isfile(state_file):
             os.remove(state_file)
->>>>>>> 8abb7099
 
     @skipIf(True, "SLOWTEST skip")
     def test_state_sls_integer_name(self):
@@ -2944,51 +2480,6 @@
 
         state_id = "test_|-always-passes_|-foo_|-succeed_without_changes"
         self.assertIn(state_id, state_run)
-<<<<<<< HEAD
-        self.assertEqual(state_run[state_id]["comment"], "Success!")
-        self.assertTrue(state_run[state_id]["result"])
-
-    @skipIf(True, "SLOWTEST skip")
-    def test_issue_56131(self):
-        module_path = os.path.join(RUNTIME_VARS.CODE_DIR, "pip.py")
-        if six.PY3:
-            modulec_path = os.path.join(RUNTIME_VARS.CODE_DIR, "__pycache__", "pip.pyc")
-        else:
-            modulec_path = os.path.join(RUNTIME_VARS.CODE_DIR, "pip.pyc")
-        unzip_path = os.path.join(RUNTIME_VARS.TMP, "issue-56131.txt")
-
-        def clean_paths(paths):
-            for path in paths:
-                try:
-                    os.remove(path)
-                except OSError:
-                    log.warn("Path not found: %s", path)
-
-        with salt.utils.files.fopen(module_path, "w") as fp:
-            fp.write('raise ImportError("No module named pip")')
-        self.addCleanup(clean_paths, [unzip_path, module_path, modulec_path])
-        assert not os.path.exists(unzip_path)
-        state_run = self.run_function(
-            "state.sls",
-            mods="issue-56131",
-            pillar={"unzip_to": RUNTIME_VARS.TMP},
-            timeout=30,
-        )
-        assert state_run is not False
-        assert os.path.exists(unzip_path)
-
-    @skipIf(True, "SLOWTEST skip")
-    def test_jinja_renderer_argline(self):
-        """
-        This is a test case for https://github.com/saltstack/salt/issues/55124
-
-        Renderer for this is in tests/integration/files/file/base/_renderers/issue55124.py
-        """
-        result = self.run_function("state.sls", mods="issue-55124")
-        assert isinstance(result, dict), result
-        result = result[next(iter(result))]
-        assert result["result"], result
-=======
         self.assertEqual(state_run[state_id]['comment'],
                          'Success!')
         self.assertTrue(state_run[state_id]['result'])
@@ -3004,5 +2495,4 @@
         self.assertIn(state_id, state_run)
         self.assertEqual(state_run[state_id]['comment'],
                          'Success!')
-        self.assertTrue(state_run[state_id]['result'])
->>>>>>> 8abb7099
+        self.assertTrue(state_run[state_id]['result'])