# -*- coding: utf-8 -*-

# Import Python libs
from __future__ import absolute_import, print_function, unicode_literals
import logging
import os
import shutil
import sys
import tempfile
import textwrap
import threading
import time

# Import Salt Testing libs
from tests.support.case import ModuleCase
from tests.support.helpers import with_tempdir, flaky
from tests.support.unit import skipIf
from tests.support.paths import BASE_FILES, TMP, TMP_PILLAR_TREE
from tests.support.mixins import SaltReturnAssertsMixin

# Import Salt libs
import salt.utils.atomicfile
import salt.utils.files
import salt.utils.path
import salt.utils.platform
import salt.utils.stringutils
from salt.modules.virtualenv_mod import KNOWN_BINARY_NAMES

# Import 3rd-party libs
from salt.ext import six

log = logging.getLogger(__name__)


DEFAULT_ENDING = salt.utils.stringutils.to_bytes(os.linesep)


def trim_line_end(line):
    '''
    Remove CRLF or LF from the end of line.
    '''
    if line[-2:] == salt.utils.stringutils.to_bytes('\r\n'):
        return line[:-2]
    elif line[-1:] == salt.utils.stringutils.to_bytes('\n'):
        return line[:-1]
    raise Exception("Invalid line ending")


def reline(source, dest, force=False, ending=DEFAULT_ENDING):
    '''
    Normalize the line endings of a file.
    '''
    fp, tmp = tempfile.mkstemp()
    os.close(fp)
    with salt.utils.files.fopen(tmp, 'wb') as tmp_fd:
        with salt.utils.files.fopen(source, 'rb') as fd:
            lines = fd.readlines()
            for line in lines:
                line_noend = trim_line_end(line)
                tmp_fd.write(line_noend + ending)
    if os.path.exists(dest) and force:
        os.remove(dest)
    os.rename(tmp, dest)


class StateModuleTest(ModuleCase, SaltReturnAssertsMixin):
    '''
    Validate the state module
    '''

    maxDiff = None

    @classmethod
    def setUpClass(cls):
        def _reline(path, ending=DEFAULT_ENDING):
            '''
            Normalize the line endings of a file.
            '''
            with salt.utils.files.fopen(path, 'rb') as fhr:
                lines = fhr.read().splitlines()
            with salt.utils.atomicfile.atomic_open(path, 'wb') as fhw:
                for line in lines:
                    fhw.write(line + ending)

        destpath = os.path.join(BASE_FILES, 'testappend', 'firstif')
        _reline(destpath)
        destpath = os.path.join(BASE_FILES, 'testappend', 'secondif')
        _reline(destpath)
        cls.TIMEOUT = 600 if salt.utils.platform.is_windows() else 10

    def test_show_highstate(self):
        '''
        state.show_highstate
        '''
        high = self.run_function('state.show_highstate')
        destpath = os.path.join(TMP, 'testfile')
        self.assertTrue(isinstance(high, dict))
        self.assertTrue(destpath in high)
        self.assertEqual(high[destpath]['__env__'], 'base')

    def test_show_lowstate(self):
        '''
        state.show_lowstate
        '''
        low = self.run_function('state.show_lowstate')
        self.assertTrue(isinstance(low, list))
        self.assertTrue(isinstance(low[0], dict))

    def test_show_states(self):
        '''
        state.show_states
        '''
        states = self.run_function('state.show_states')
        self.assertTrue(isinstance(states, list))
        self.assertTrue(isinstance(states[0], six.string_types))

        states = self.run_function('state.show_states', sorted=False)
        self.assertTrue(isinstance(states, list))
        self.assertTrue(isinstance(states[0], six.string_types))

    def test_catch_recurse(self):
        '''
        state.show_sls used to catch a recursive ref
        '''
        err = self.run_function('state.sls', mods='recurse_fail')
        self.assertIn('recursive', err[0])

    def test_no_recurse(self):
        '''
        verify that a sls structure is NOT a recursive ref
        '''
        sls = self.run_function('state.show_sls', mods='recurse_ok')
        self.assertIn('snmpd', sls)

    def test_no_recurse_two(self):
        '''
        verify that a sls structure is NOT a recursive ref
        '''
        sls = self.run_function('state.show_sls', mods='recurse_ok_two')
        self.assertIn('/etc/nagios/nrpe.cfg', sls)

    def test_running_dictionary_consistency(self):
        '''
        Test the structure of the running dictionary so we don't change it
        without deprecating/documenting the change
        '''
        running_dict_fields = [
            '__id__',
            '__run_num__',
            '__sls__',
            'changes',
            'comment',
            'duration',
            'name',
            'result',
            'start_time',
        ]

        sls = self.run_function('state.single',
                fun='test.succeed_with_changes',
                name='gndn')

        for state, ret in sls.items():
            for field in running_dict_fields:
                self.assertIn(field, ret)

    def test_running_dictionary_key_sls(self):
        '''
        Ensure the __sls__ key is either null or a string
        '''
        sls1 = self.run_function('state.single',
                fun='test.succeed_with_changes',
                name='gndn')

        sls2 = self.run_function('state.sls', mods='gndn')

        for state, ret in sls1.items():
            self.assertTrue(isinstance(ret['__sls__'], type(None)))

        for state, ret in sls2.items():
            self.assertTrue(isinstance(ret['__sls__'], six.string_types))

    def _remove_request_cache_file(self):
        '''
        remove minion state request file
        '''
        cache_file = os.path.join(self.get_config('minion')['cachedir'], 'req_state.p')
        if os.path.exists(cache_file):
            os.remove(cache_file)

    def test_request(self):
        '''
        verify sending a state request to the minion(s)
        '''
        self._remove_request_cache_file()

        ret = self.run_function('state.request', mods='modules.state.requested')
        result = ret['cmd_|-count_root_dir_contents_|-ls -a / | wc -l_|-run']['result']
        self.assertEqual(result, None)

    def test_check_request(self):
        '''
        verify checking a state request sent to the minion(s)
        '''
        self._remove_request_cache_file()

        self.run_function('state.request', mods='modules.state.requested')
        ret = self.run_function('state.check_request')
        result = ret['default']['test_run']['cmd_|-count_root_dir_contents_|-ls -a / | wc -l_|-run']['result']
        self.assertEqual(result, None)

    def test_clear_request(self):
        '''
        verify clearing a state request sent to the minion(s)
        '''
        self._remove_request_cache_file()

        self.run_function('state.request', mods='modules.state.requested')
        ret = self.run_function('state.clear_request')
        self.assertTrue(ret)

    def test_run_request_succeeded(self):
        '''
        verify running a state request sent to the minion(s)
        '''
        self._remove_request_cache_file()

        if salt.utils.platform.is_windows():
            self.run_function('state.request', mods='modules.state.requested_win')
        else:
            self.run_function('state.request', mods='modules.state.requested')

        ret = self.run_function('state.run_request')

        if salt.utils.platform.is_windows():
            key = 'cmd_|-count_root_dir_contents_|-Get-ChildItem C:\\\\ | Measure-Object | %{$_.Count}_|-run'
        else:
            key = 'cmd_|-count_root_dir_contents_|-ls -a / | wc -l_|-run'

        result = ret[key]['result']
        self.assertTrue(result)

    def test_run_request_failed_no_request_staged(self):
        '''
        verify not running a state request sent to the minion(s)
        '''
        self._remove_request_cache_file()

        self.run_function('state.request', mods='modules.state.requested')
        self.run_function('state.clear_request')
        ret = self.run_function('state.run_request')
        self.assertEqual(ret, {})

    @with_tempdir()
    def test_issue_1896_file_append_source(self, base_dir):
        '''
        Verify that we can append a file's contents
        '''
        testfile = os.path.join(base_dir, 'test.append')

        ret = self.run_state('file.touch', name=testfile)
        self.assertSaltTrueReturn(ret)
        ret = self.run_state(
            'file.append',
            name=testfile,
            source='salt://testappend/firstif')
        self.assertSaltTrueReturn(ret)
        ret = self.run_state(
            'file.append',
            name=testfile,
            source='salt://testappend/secondif')
        self.assertSaltTrueReturn(ret)

        with salt.utils.files.fopen(testfile, 'r') as fp_:
            testfile_contents = salt.utils.stringutils.to_unicode(fp_.read())

        contents = textwrap.dedent('''\
            # set variable identifying the chroot you work in (used in the prompt below)
            if [ -z "$debian_chroot" ] && [ -r /etc/debian_chroot ]; then
                debian_chroot=$(cat /etc/debian_chroot)
            fi

            # enable bash completion in interactive shells
            if [ -f /etc/bash_completion ] && ! shopt -oq posix; then
                . /etc/bash_completion
            fi
            ''')

        if salt.utils.platform.is_windows():
            new_contents = contents.splitlines()
            contents = os.linesep.join(new_contents)
            contents += os.linesep

        self.assertMultiLineEqual(contents, testfile_contents)

        ret = self.run_state(
            'file.append',
            name=testfile,
            source='salt://testappend/secondif')
        self.assertSaltTrueReturn(ret)
        ret = self.run_state(
            'file.append',
            name=testfile,
            source='salt://testappend/firstif')
        self.assertSaltTrueReturn(ret)

        with salt.utils.files.fopen(testfile, 'r') as fp_:
            testfile_contents = salt.utils.stringutils.to_unicode(fp_.read())

        self.assertMultiLineEqual(contents, testfile_contents)

    def test_issue_1876_syntax_error(self):
        '''
        verify that we catch the following syntax error::

            /tmp/salttest/issue-1876:

              file:
                - managed
                - source: salt://testfile

              file.append:
                - text: foo

        '''
        testfile = os.path.join(TMP, 'issue-1876')

        sls = self.run_function('state.sls', mods='issue-1876')
        self.assertIn(
            'ID \'{0}\' in SLS \'issue-1876\' contains multiple state '
            'declarations of the same type'.format(testfile),
            sls
        )

    def test_issue_1879_too_simple_contains_check(self):
        expected = textwrap.dedent('''\
            # set variable identifying the chroot you work in (used in the prompt below)
            if [ -z "$debian_chroot" ] && [ -r /etc/debian_chroot ]; then
                debian_chroot=$(cat /etc/debian_chroot)
            fi
            # enable bash completion in interactive shells
            if [ -f /etc/bash_completion ] && ! shopt -oq posix; then
                . /etc/bash_completion
            fi
            ''')

        if salt.utils.platform.is_windows():
            new_contents = expected.splitlines()
            expected = os.linesep.join(new_contents)
            expected += os.linesep

        testfile = os.path.join(TMP, 'issue-1879')
        # Delete if exiting
        if os.path.isfile(testfile):
            os.unlink(testfile)

        # Create the file
        ret = self.run_function('state.sls', mods='issue-1879', timeout=120)
        self.assertSaltTrueReturn(ret)

        # The first append
        ret = self.run_function(
            'state.sls', mods='issue-1879.step-1', timeout=120
        )
        self.assertSaltTrueReturn(ret)

        # The second append
        ret = self.run_function(
            'state.sls', mods='issue-1879.step-2', timeout=120
        )
        self.assertSaltTrueReturn(ret)

        # Does it match?
        try:
            with salt.utils.files.fopen(testfile, 'r') as fp_:
                contents = salt.utils.stringutils.to_unicode(fp_.read())
            self.assertMultiLineEqual(expected, contents)
            # Make sure we don't re-append existing text
            ret = self.run_function(
                'state.sls', mods='issue-1879.step-1', timeout=120
            )
            self.assertSaltTrueReturn(ret)

            ret = self.run_function(
                'state.sls', mods='issue-1879.step-2', timeout=120
            )
            self.assertSaltTrueReturn(ret)

            with salt.utils.files.fopen(testfile, 'r') as fp_:
                contents = salt.utils.stringutils.to_unicode(fp_.read())
            self.assertMultiLineEqual(expected, contents)
        except Exception:
            if os.path.exists(testfile):
                shutil.copy(testfile, testfile + '.bak')
            raise
        finally:
            if os.path.exists(testfile):
                os.unlink(testfile)

    def test_include(self):
        tempdir = tempfile.mkdtemp(dir=TMP)
        self.addCleanup(shutil.rmtree, tempdir, ignore_errors=True)
        pillar = {}
        for path in ('include-test', 'to-include-test', 'exclude-test'):
            pillar[path] = os.path.join(tempdir, path)
        ret = self.run_function('state.sls', mods='include-test', pillar=pillar)
        self.assertSaltTrueReturn(ret)
        self.assertTrue(os.path.isfile(pillar['include-test']))
        self.assertTrue(os.path.isfile(pillar['to-include-test']))
        self.assertFalse(os.path.isfile(pillar['exclude-test']))

    def test_exclude(self):
        tempdir = tempfile.mkdtemp(dir=TMP)
        self.addCleanup(shutil.rmtree, tempdir, ignore_errors=True)
        pillar = {}
        for path in ('include-test', 'exclude-test', 'to-include-test'):
            pillar[path] = os.path.join(tempdir, path)
        ret = self.run_function('state.sls', mods='exclude-test', pillar=pillar)
        self.assertSaltTrueReturn(ret)
        self.assertTrue(os.path.isfile(pillar['include-test']))
        self.assertTrue(os.path.isfile(pillar['exclude-test']))
        self.assertFalse(os.path.isfile(pillar['to-include-test']))

    @skipIf(salt.utils.path.which_bin(KNOWN_BINARY_NAMES) is None, 'virtualenv not installed')
    def test_issue_2068_template_str(self):
        venv_dir = os.path.join(
            TMP, 'issue-2068-template-str'
        )

        try:
            ret = self.run_function(
                'state.sls', mods='issue-2068-template-str-no-dot',
                timeout=120
            )
            self.assertSaltTrueReturn(ret)
        finally:
            if os.path.isdir(venv_dir):
                shutil.rmtree(venv_dir)

        # Let's load the template from the filesystem. If running this state
        # with state.sls works, so should using state.template_str
        template_path = os.path.join(
            os.path.dirname(os.path.dirname(__file__)),
            'files', 'file', 'base', 'issue-2068-template-str-no-dot.sls'
        )

        with salt.utils.files.fopen(template_path, 'r') as fp_:
            template = salt.utils.stringutils.to_unicode(fp_.read())
            ret = self.run_function(
                'state.template_str', [template], timeout=120
            )
            self.assertSaltTrueReturn(ret)

        # Now using state.template
        ret = self.run_function(
            'state.template', [template_path], timeout=120
        )
        self.assertSaltTrueReturn(ret)

        # Now the problematic #2068 including dot's
        ret = self.run_function(
            'state.sls', mods='issue-2068-template-str', timeout=120
        )
        self.assertSaltTrueReturn(ret)

        # Let's load the template from the filesystem. If running this state
        # with state.sls works, so should using state.template_str
        template_path = os.path.join(
            os.path.dirname(os.path.dirname(__file__)),
            'files', 'file', 'base', 'issue-2068-template-str.sls'
        )

        with salt.utils.files.fopen(template_path, 'r') as fp_:
            template = salt.utils.stringutils.to_unicode(fp_.read())
        ret = self.run_function(
            'state.template_str', [template], timeout=120
        )
        self.assertSaltTrueReturn(ret)

        # Now using state.template
        ret = self.run_function(
            'state.template', [template_path], timeout=120
        )
        self.assertSaltTrueReturn(ret)

    def test_template_invalid_items(self):
        TEMPLATE = textwrap.dedent('''\
            {0}:
              - issue-2068-template-str

            /tmp/test-template-invalid-items:
              file:
                - managed
                - source: salt://testfile
            ''')
        for item in ('include', 'exclude', 'extends'):
            ret = self.run_function(
                'state.template_str', [TEMPLATE.format(item)]
            )
            self.assertTrue(isinstance(ret, list))
            self.assertNotEqual(ret, [])
            self.assertEqual(
                ['The \'{0}\' declaration found on \'<template-str>\' is '
                 'invalid when rendering single templates'.format(item)],
                ret
            )

    def test_pydsl(self):
        '''
        Test the basics of the pydsl
        '''
        ret = self.run_function('state.sls', mods='pydsl-1')
        self.assertSaltTrueReturn(ret)

    def test_issues_7905_and_8174_sls_syntax_error(self):
        '''
        Call sls file with yaml syntax error.

        Ensure theses errors are detected and presented to the user without
        stack traces.
        '''
        ret = self.run_function('state.sls', mods='syntax.badlist')
        self.assertEqual(ret, [
            'State \'A\' in SLS \'syntax.badlist\' is not formed as a list'
        ])
        ret = self.run_function('state.sls', mods='syntax.badlist2')
        self.assertEqual(ret, [
            'State \'C\' in SLS \'syntax.badlist2\' is not formed as a list'
        ])

    def test_requisites_mixed_require_prereq_use(self):
        '''
        Call sls file containing several requisites.
        '''
        expected_simple_result = {
            'cmd_|-A_|-echo A_|-run': {
                '__run_num__': 2,
                'comment': 'Command "echo A" run',
                'result': True,
                'changes': True},
            'cmd_|-B_|-echo B_|-run': {
                '__run_num__': 1,
                'comment': 'Command "echo B" run',
                'result': True,
                'changes': True},
            'cmd_|-C_|-echo C_|-run': {
                '__run_num__': 0,
                'comment': 'Command "echo C" run',
                'result': True,
                'changes': True}
        }
        expected_result = {
            'cmd_|-A_|-echo A fifth_|-run': {
                '__run_num__': 4,
                'comment': 'Command "echo A fifth" run',
                'result': True,
                'changes': True},
            'cmd_|-B_|-echo B third_|-run': {
                '__run_num__': 2,
                'comment': 'Command "echo B third" run',
                'result': True,
                'changes': True},
            'cmd_|-C_|-echo C second_|-run': {
                '__run_num__': 1,
                'comment': 'Command "echo C second" run',
                'result': True,
                'changes': True},
            'cmd_|-D_|-echo D first_|-run': {
                '__run_num__': 0,
                'comment': 'Command "echo D first" run',
                'result': True,
                'changes': True},
            'cmd_|-E_|-echo E fourth_|-run': {
                '__run_num__': 3,
                'comment': 'Command "echo E fourth" run',
                'result': True,
                'changes': True}
        }
        expected_req_use_result = {
            'cmd_|-A_|-echo A_|-run': {
                '__run_num__': 1,
                'comment': 'Command "echo A" run',
                'result': True,
                'changes': True},
            'cmd_|-B_|-echo B_|-run': {
                '__run_num__': 4,
                'comment': 'Command "echo B" run',
                'result': True,
                'changes': True},
            'cmd_|-C_|-echo C_|-run': {
                '__run_num__': 0,
                'comment': 'Command "echo C" run',
                'result': True,
                'changes': True},
            'cmd_|-D_|-echo D_|-run': {
                '__run_num__': 5,
                'comment': 'Command "echo D" run',
                'result': True,
                'changes': True},
            'cmd_|-E_|-echo E_|-run': {
                '__run_num__': 2,
                'comment': 'Command "echo E" run',
                'result': True,
                'changes': True},
            'cmd_|-F_|-echo F_|-run': {
                '__run_num__': 3,
                'comment': 'Command "echo F" run',
                'result': True,
                'changes': True}
        }
        ret = self.run_function('state.sls', mods='requisites.mixed_simple')
        result = self.normalize_ret(ret)
        self.assertReturnNonEmptySaltType(ret)
        self.assertEqual(expected_simple_result, result)

        # test Traceback recursion prereq+require #8785
        # TODO: this is actually failing badly
        #ret = self.run_function('state.sls', mods='requisites.prereq_require_recursion_error2')
        #self.assertEqual(
        #    ret,
        #    ['A recursive requisite was found, SLS "requisites.prereq_require_recursion_error2" ID "B" ID "A"']
        #)

        # test Infinite recursion prereq+require #8785 v2
        # TODO: this is actually failing badly
        #ret = self.run_function('state.sls', mods='requisites.prereq_require_recursion_error3')
        #self.assertEqual(
        #    ret,
        #    ['A recursive requisite was found, SLS "requisites.prereq_require_recursion_error2" ID "B" ID "A"']
        #)

        # test Infinite recursion prereq+require #8785 v3
        # TODO: this is actually failing badly, and expected result is maybe not a recursion
        #ret = self.run_function('state.sls', mods='requisites.prereq_require_recursion_error4')
        #self.assertEqual(
        #    ret,
        #    ['A recursive requisite was found, SLS "requisites.prereq_require_recursion_error2" ID "B" ID "A"']
        #)

        # undetected infinite loopS prevents this test from running...
        # TODO: this is actually failing badly
        #ret = self.run_function('state.sls', mods='requisites.mixed_complex1')
        #result = self.normalize_ret(ret)
        #self.assertEqual(expected_result, result)

    def test_watch_in(self):
        '''
        test watch_in requisite when there is a success
        '''
        ret = self.run_function('state.sls', mods='requisites.watch_in')
        changes = 'test_|-return_changes_|-return_changes_|-succeed_with_changes'
        watch = 'test_|-watch_states_|-watch_states_|-succeed_without_changes'

        self.assertEqual(ret[changes]['__run_num__'], 0)
        self.assertEqual(ret[watch]['__run_num__'], 2)

        self.assertEqual('Watch statement fired.', ret[watch]['comment'])
        self.assertEqual('Something pretended to change',
                         ret[changes]['changes']['testing']['new'])

    def test_watch_in_failure(self):
        '''
        test watch_in requisite when there is a failure
        '''
        ret = self.run_function('state.sls', mods='requisites.watch_in_failure')
        fail = 'test_|-return_changes_|-return_changes_|-fail_with_changes'
        watch = 'test_|-watch_states_|-watch_states_|-succeed_without_changes'

        self.assertEqual(False, ret[fail]['result'])
        self.assertEqual('One or more requisite failed: requisites.watch_in_failure.return_changes',
                         ret[watch]['comment'])

    def normalize_ret(self, ret):
        '''
        Normalize the return to the format that we'll use for result checking
        '''
        result = {}
        for item, descr in six.iteritems(ret):
            result[item] = {
                '__run_num__': descr['__run_num__'],
                'comment': descr['comment'],
                'result': descr['result'],
                'changes': descr['changes'] != {}  # whether there where any changes
            }
        return result

    def test_requisites_require_ordering_and_errors(self):
        '''
        Call sls file containing several require_in and require.

        Ensure that some of them are failing and that the order is right.
        '''
        expected_result = {
            'cmd_|-A_|-echo A fifth_|-run': {
                '__run_num__': 4,
                'comment': 'Command "echo A fifth" run',
                'result': True,
                'changes': True,
            },
            'cmd_|-B_|-echo B second_|-run': {
                '__run_num__': 1,
                'comment': 'Command "echo B second" run',
                'result': True,
                'changes': True,
            },
            'cmd_|-C_|-echo C third_|-run': {
                '__run_num__': 2,
                'comment': 'Command "echo C third" run',
                'result': True,
                'changes': True,
            },
            'cmd_|-D_|-echo D first_|-run': {
                '__run_num__': 0,
                'comment': 'Command "echo D first" run',
                'result': True,
                'changes': True,
            },
            'cmd_|-E_|-echo E fourth_|-run': {
                '__run_num__': 3,
                'comment': 'Command "echo E fourth" run',
                'result': True,
                'changes': True,
            },
            'cmd_|-F_|-echo F_|-run': {
                '__run_num__': 5,
                'comment': 'The following requisites were not found:\n'
                           + '                   require:\n'
                           + '                       foobar: A\n',
                'result': False,
                'changes': False,
            },
            'cmd_|-G_|-echo G_|-run': {
                '__run_num__': 6,
                'comment': 'The following requisites were not found:\n'
                           + '                   require:\n'
                           + '                       cmd: Z\n',
                'result': False,
                'changes': False,
            },
            'cmd_|-H_|-echo H_|-run': {
                '__run_num__': 7,
                'comment': 'The following requisites were not found:\n'
                           + '                   require:\n'
                           + '                       cmd: Z\n',
                'result': False,
                'changes': False,
            }
        }
        ret = self.run_function('state.sls', mods='requisites.require')
        result = self.normalize_ret(ret)
        self.assertReturnNonEmptySaltType(ret)
        self.assertEqual(expected_result, result)

        ret = self.run_function('state.sls', mods='requisites.require_error1')
        self.assertEqual(ret, [
            "Cannot extend ID 'W' in 'base:requisites.require_error1'. It is not part of the high state.\nThis is likely due to a missing include statement or an incorrectly typed ID.\nEnsure that a state with an ID of 'W' is available\nin environment 'base' and to SLS 'requisites.require_error1'"
        ])

        # issue #8235
        # FIXME: Why is require enforcing list syntax while require_in does not?
        # And why preventing it?
        # Currently this state fails, should return C/B/A
        result = {}
        ret = self.run_function('state.sls', mods='requisites.require_simple_nolist')
        self.assertEqual(ret, [
            'The require statement in state \'B\' in SLS '
          + '\'requisites.require_simple_nolist\' needs to be formed as a list'
        ])

        # commented until a fix is made for issue #8772
        # TODO: this test actually fails
        #ret = self.run_function('state.sls', mods='requisites.require_error2')
        #self.assertEqual(ret, [
        #    'Cannot extend state foobar for ID A in "base:requisites.require_error2".'
        #    + ' It is not part of the high state.'
        #])

        ret = self.run_function('state.sls', mods='requisites.require_recursion_error1')
        self.assertEqual(
            ret,
            ['A recursive requisite was found, SLS "requisites.require_recursion_error1" ID "B" ID "A"']
        )

    def test_requisites_require_any(self):
        '''
        Call sls file containing several require_in and require.

        Ensure that some of them are failing and that the order is right.
        '''
        expected_result = {
            'cmd_|-A_|-echo A_|-run': {
                '__run_num__': 3,
                'comment': 'Command "echo A" run',
                'result': True,
                'changes': True,
            },
            'cmd_|-B_|-echo B_|-run': {
                '__run_num__': 0,
                'comment': 'Command "echo B" run',
                'result': True,
                'changes': True,
            },
            'cmd_|-C_|-$(which false)_|-run': {
                '__run_num__': 1,
                'comment': 'Command "$(which false)" run',
                'result': False,
                'changes': True,
            },
            'cmd_|-D_|-echo D_|-run': {
                '__run_num__': 2,
                'comment': 'Command "echo D" run',
                'result': True,
                'changes': True,
            },
        }
        ret = self.run_function('state.sls', mods='requisites.require_any')
        result = self.normalize_ret(ret)
        self.assertReturnNonEmptySaltType(ret)
        self.assertEqual(expected_result, result)

    def test_requisites_require_any_fail(self):
        '''
        Call sls file containing several require_in and require.

        Ensure that some of them are failing and that the order is right.
        '''
        ret = self.run_function('state.sls', mods='requisites.require_any_fail')
        result = self.normalize_ret(ret)
        self.assertReturnNonEmptySaltType(ret)
        self.assertIn('One or more requisite failed',
                      result['cmd_|-D_|-echo D_|-run']['comment'])

    def test_requisites_watch_any(self):
        '''
        Call sls file containing several require_in and require.

        Ensure that some of them are failing and that the order is right.
        '''
        if salt.utils.platform.is_windows():
            cmd_true = 'exit'
            cmd_false = 'exit /B 1'
        else:
            cmd_true = 'true'
            cmd_false = 'false'
        expected_result = {
            'cmd_|-A_|-{0}_|-wait'.format(cmd_true): {
                '__run_num__': 4,
                'comment': 'Command "{0}" run'.format(cmd_true),
                'result': True,
                'changes': True,
            },
            'cmd_|-B_|-{0}_|-run'.format(cmd_true): {
                '__run_num__': 0,
                'comment': 'Command "{0}" run'.format(cmd_true),
                'result': True,
                'changes': True,
            },
            'cmd_|-C_|-{0}_|-run'.format(cmd_false): {
                '__run_num__': 1,
                'comment': 'Command "{0}" run'.format(cmd_false),
                'result': False,
                'changes': True,
            },
            'cmd_|-D_|-{0}_|-run'.format(cmd_true): {
                '__run_num__': 2,
                'comment': 'Command "{0}" run'.format(cmd_true),
                'result': True,
                'changes': True,
            },
            'cmd_|-E_|-{0}_|-wait'.format(cmd_true): {
                '__run_num__': 9,
                'comment': 'Command "{0}" run'.format(cmd_true),
                'result': True,
                'changes': True,
            },
            'cmd_|-F_|-{0}_|-run'.format(cmd_true): {
                '__run_num__': 5,
                'comment': 'Command "{0}" run'.format(cmd_true),
                'result': True,
                'changes': True,
            },
            'cmd_|-G_|-{0}_|-run'.format(cmd_false): {
                '__run_num__': 6,
                'comment': 'Command "{0}" run'.format(cmd_false),
                'result': False,
                'changes': True,
            },
            'cmd_|-H_|-{0}_|-run'.format(cmd_false): {
                '__run_num__': 7,
                'comment': 'Command "{0}" run'.format(cmd_false),
                'result': False,
                'changes': True,
            },
        }
        ret = self.run_function('state.sls', mods='requisites.watch_any')
        result = self.normalize_ret(ret)
        self.assertReturnNonEmptySaltType(ret)
        self.assertEqual(expected_result, result)

    def test_requisites_watch_any_fail(self):
        '''
        Call sls file containing several require_in and require.

        Ensure that some of them are failing and that the order is right.
        '''
        ret = self.run_function('state.sls', mods='requisites.watch_any_fail')
        result = self.normalize_ret(ret)
        self.assertReturnNonEmptySaltType(ret)
        self.assertIn('One or more requisite failed',
                      result['cmd_|-A_|-true_|-wait']['comment'])

    def test_requisites_onchanges_any(self):
        '''
        Call sls file containing several require_in and require.

        Ensure that some of them are failing and that the order is right.
        '''
        expected_result = {
            'cmd_|-another_changing_state_|-echo "Changed!"_|-run': {
                '__run_num__': 1,
                'changes': True,
                'comment': 'Command "echo "Changed!"" run',
                'result': True
            },
            'cmd_|-changing_state_|-echo "Changed!"_|-run': {
                '__run_num__': 0,
                'changes': True,
                'comment': 'Command "echo "Changed!"" run',
                'result': True
            },
            'cmd_|-test_one_changing_states_|-echo "Success!"_|-run': {
                '__run_num__': 4,
                'changes': True,
                'comment': 'Command "echo "Success!"" run',
                'result': True
            },
            'cmd_|-test_two_non_changing_states_|-echo "Should not run"_|-run': {
                '__run_num__': 5,
                'changes': False,
                'comment': 'State was not run because none of the onchanges reqs changed',
                'result': True
            },
            'pip_|-another_non_changing_state_|-mock_|-installed': {
                '__run_num__': 3,
                'changes': False,
                'comment': 'Python package mock was already installed\nAll specified packages are already installed',
                'result': True
            },
            'pip_|-non_changing_state_|-mock_|-installed': {
                '__run_num__': 2,
                'changes': False,
                'comment': 'Python package mock was already installed\nAll specified packages are already installed',
                'result': True
            }
        }
        ret = self.run_function('state.sls', mods='requisites.onchanges_any')
        result = self.normalize_ret(ret)
        self.assertReturnNonEmptySaltType(ret)
        self.assertEqual(expected_result, result)

    def test_requisites_onfail_any(self):
        '''
        Call sls file containing several require_in and require.

        Ensure that some of them are failing and that the order is right.
        '''
        expected_result = {
            'cmd_|-a_|-exit 0_|-run': {
                '__run_num__': 0,
                'changes': True,
                'comment': 'Command "exit 0" run',
                'result': True
            },
            'cmd_|-b_|-exit 1_|-run': {
                '__run_num__': 1,
                'changes': True,
                'comment': 'Command "exit 1" run',
                'result': False
            },
            'cmd_|-c_|-exit 0_|-run': {
                '__run_num__': 2,
                'changes': True,
                'comment': 'Command "exit 0" run',
                'result': True
            },
            'cmd_|-d_|-echo itworked_|-run': {
                '__run_num__': 3,
                'changes': True,
                'comment': 'Command "echo itworked" run',
                'result': True},
            'cmd_|-e_|-exit 0_|-run': {
                '__run_num__': 4,
                'changes': True,
                'comment': 'Command "exit 0" run',
                'result': True
            },
            'cmd_|-f_|-exit 0_|-run': {
                '__run_num__': 5,
                'changes': True,
                'comment': 'Command "exit 0" run',
                'result': True
            },
            'cmd_|-g_|-exit 0_|-run': {
                '__run_num__': 6,
                'changes': True,
                'comment': 'Command "exit 0" run',
                'result': True
            },
            'cmd_|-h_|-echo itworked_|-run': {
                '__run_num__': 7,
                'changes': False,
                'comment': 'State was not run because onfail req did not change',
                'result': True
            }
        }
        ret = self.run_function('state.sls', mods='requisites.onfail_any')
        result = self.normalize_ret(ret)
        self.assertReturnNonEmptySaltType(ret)
        self.assertEqual(expected_result, result)

    def test_requisites_full_sls(self):
        '''
        Teste the sls special command in requisites
        '''
        expected_result = {
            'cmd_|-A_|-echo A_|-run': {
                '__run_num__': 2,
                'comment': 'Command "echo A" run',
                'result': True,
                'changes': True},
            'cmd_|-B_|-echo B_|-run': {
                '__run_num__': 0,
                'comment': 'Command "echo B" run',
                'result': True,
                'changes': True},
            'cmd_|-C_|-echo C_|-run': {
                '__run_num__': 1,
                'comment': 'Command "echo C" run',
                'result': True,
                'changes': True},
        }
        ret = self.run_function('state.sls', mods='requisites.fullsls_require')
        self.assertReturnNonEmptySaltType(ret)
        result = self.normalize_ret(ret)
        self.assertEqual(expected_result, result)

        # issue #8233: traceback on prereq sls
        # TODO: not done
        #ret = self.run_function('state.sls', mods='requisites.fullsls_prereq')
        #self.assertEqual(['sls command can only be used with require requisite'], ret)

    def test_requisites_require_no_state_module(self):
        '''
        Call sls file containing several require_in and require.

        Ensure that some of them are failing and that the order is right.
        '''
        expected_result = {
            'cmd_|-A_|-echo A fifth_|-run': {
                '__run_num__': 4,
                'comment': 'Command "echo A fifth" run',
                'result': True,
                'changes': True,
            },
            'cmd_|-B_|-echo B second_|-run': {
                '__run_num__': 1,
                'comment': 'Command "echo B second" run',
                'result': True,
                'changes': True,
            },
            'cmd_|-C_|-echo C third_|-run': {
                '__run_num__': 2,
                'comment': 'Command "echo C third" run',
                'result': True,
                'changes': True,
            },
            'cmd_|-D_|-echo D first_|-run': {
                '__run_num__': 0,
                'comment': 'Command "echo D first" run',
                'result': True,
                'changes': True,
            },
            'cmd_|-E_|-echo E fourth_|-run': {
                '__run_num__': 3,
                'comment': 'Command "echo E fourth" run',
                'result': True,
                'changes': True,
            },
            'cmd_|-G_|-echo G_|-run': {
                '__run_num__': 5,
                'comment': 'The following requisites were not found:\n'
                           + '                   require:\n'
                           + '                       id: Z\n',
                'result': False,
                'changes': False,
            },
            'cmd_|-H_|-echo H_|-run': {
                '__run_num__': 6,
                'comment': 'The following requisites were not found:\n'
                           + '                   require:\n'
                           + '                       id: Z\n',
                'result': False,
                'changes': False,
            }
        }
        ret = self.run_function('state.sls', mods='requisites.require_no_state_module')
        result = self.normalize_ret(ret)
        self.assertReturnNonEmptySaltType(ret)
        self.assertEqual(expected_result, result)

    def test_requisites_prereq_simple_ordering_and_errors(self):
        '''
        Call sls file containing several prereq_in and prereq.

        Ensure that some of them are failing and that the order is right.
        '''
        expected_result_simple = {
            'cmd_|-A_|-echo A third_|-run': {
                '__run_num__': 2,
                'comment': 'Command "echo A third" run',
                'result': True,
                'changes': True},
            'cmd_|-B_|-echo B first_|-run': {
                '__run_num__': 0,
                'comment': 'Command "echo B first" run',
                'result': True,
                'changes': True},
            'cmd_|-C_|-echo C second_|-run': {
                '__run_num__': 1,
                'comment': 'Command "echo C second" run',
                'result': True,
                'changes': True},
            'cmd_|-I_|-echo I_|-run': {
                '__run_num__': 3,
                'comment': 'The following requisites were not found:\n'
                           + '                   prereq:\n'
                           + '                       cmd: Z\n',
                'result': False,
                'changes': False},
            'cmd_|-J_|-echo J_|-run': {
                '__run_num__': 4,
                'comment': 'The following requisites were not found:\n'
                           + '                   prereq:\n'
                           + '                       foobar: A\n',
                'result': False,
                'changes': False}
        }
        expected_result_simple_no_state_module = {
            'cmd_|-A_|-echo A third_|-run': {
                '__run_num__': 2,
                'comment': 'Command "echo A third" run',
                'result': True,
                'changes': True},
            'cmd_|-B_|-echo B first_|-run': {
                '__run_num__': 0,
                'comment': 'Command "echo B first" run',
                'result': True,
                'changes': True},
            'cmd_|-C_|-echo C second_|-run': {
                '__run_num__': 1,
                'comment': 'Command "echo C second" run',
                'result': True,
                'changes': True},
            'cmd_|-I_|-echo I_|-run': {
                '__run_num__': 3,
                'comment': 'The following requisites were not found:\n'
                           + '                   prereq:\n'
                           + '                       id: Z\n',
                'result': False,
                'changes': False}
        }
        expected_result_simple2 = {
            'cmd_|-A_|-echo A_|-run': {
                '__run_num__': 1,
                'comment': 'Command "echo A" run',
                'result': True,
                'changes': True},
            'cmd_|-B_|-echo B_|-run': {
                '__run_num__': 2,
                'comment': 'Command "echo B" run',
                'result': True,
                'changes': True},
            'cmd_|-C_|-echo C_|-run': {
                '__run_num__': 0,
                'comment': 'Command "echo C" run',
                'result': True,
                'changes': True},
            'cmd_|-D_|-echo D_|-run': {
                '__run_num__': 3,
                'comment': 'Command "echo D" run',
                'result': True,
                'changes': True},
            'cmd_|-E_|-echo E_|-run': {
                '__run_num__': 4,
                'comment': 'Command "echo E" run',
                'result': True,
                'changes': True}
        }
        expected_result_simple3 = {
            'cmd_|-A_|-echo A first_|-run': {
                '__run_num__': 0,
                'comment': 'Command "echo A first" run',
                'result': True,
                'changes': True,
            },
            'cmd_|-B_|-echo B second_|-run': {
                '__run_num__': 1,
                'comment': 'Command "echo B second" run',
                'result': True,
                'changes': True,
            },
            'cmd_|-C_|-echo C third_|-wait': {
                '__run_num__': 2,
                'comment': '',
                'result': True,
                'changes': False,
            }
        }
        expected_result_complex = {
            'cmd_|-A_|-echo A fourth_|-run': {
                '__run_num__': 3,
                'comment': 'Command "echo A fourth" run',
                'result': True,
                'changes': True},
            'cmd_|-B_|-echo B first_|-run': {
                '__run_num__': 0,
                'comment': 'Command "echo B first" run',
                'result': True,
                'changes': True},
            'cmd_|-C_|-echo C second_|-run': {
                '__run_num__': 1,
                'comment': 'Command "echo C second" run',
                'result': True,
                'changes': True},
            'cmd_|-D_|-echo D third_|-run': {
                '__run_num__': 2,
                'comment': 'Command "echo D third" run',
                'result': True,
                'changes': True},
        }
        ret = self.run_function('state.sls', mods='requisites.prereq_simple')
        self.assertReturnNonEmptySaltType(ret)
        result = self.normalize_ret(ret)
        self.assertEqual(expected_result_simple, result)

        # same test, but not using lists in yaml syntax
        # TODO: issue #8235, prereq ignored when not used in list syntax
        # Currently fails badly with :
        # TypeError encountered executing state.sls: string indices must be integers, not str.
        #expected_result_simple.pop('cmd_|-I_|-echo I_|-run')
        #expected_result_simple.pop('cmd_|-J_|-echo J_|-run')
        #ret = self.run_function('state.sls', mods='requisites.prereq_simple_nolist')
        #result = self.normalize_ret(ret)
        #self.assertEqual(expected_result_simple, result)

        ret = self.run_function('state.sls', mods='requisites.prereq_simple2')
        result = self.normalize_ret(ret)
        self.assertReturnNonEmptySaltType(ret)
        self.assertEqual(expected_result_simple2, result)

        ret = self.run_function('state.sls', mods='requisites.prereq_simple3')
        result = self.normalize_ret(ret)
        self.assertReturnNonEmptySaltType(ret)
        self.assertEqual(expected_result_simple3, result)

        #ret = self.run_function('state.sls', mods='requisites.prereq_error_nolist')
        #self.assertEqual(
        #    ret,
        #    ['Cannot extend ID Z in "base:requisites.prereq_error_nolist".'
        #    + ' It is not part of the high state.']
        #)

        ret = self.run_function('state.sls', mods='requisites.prereq_compile_error1')
        self.assertReturnNonEmptySaltType(ret)
        self.assertEqual(
            ret['cmd_|-B_|-echo B_|-run']['comment'],
            'The following requisites were not found:\n'
            + '                   prereq:\n'
            + '                       foobar: A\n'
        )

        ret = self.run_function('state.sls', mods='requisites.prereq_compile_error2')
        self.assertReturnNonEmptySaltType(ret)
        self.assertEqual(
            ret['cmd_|-B_|-echo B_|-run']['comment'],
            'The following requisites were not found:\n'
            + '                   prereq:\n'
            + '                       foobar: C\n'
        )

        ret = self.run_function('state.sls', mods='requisites.prereq_complex')
        result = self.normalize_ret(ret)
        self.assertEqual(expected_result_complex, result)

        # issue #8210 : prereq recursion undetected
        # TODO: this test fails
        #ret = self.run_function('state.sls', mods='requisites.prereq_recursion_error')
        #self.assertEqual(
        #    ret,
        #    ['A recursive requisite was found, SLS "requisites.prereq_recursion_error" ID "B" ID "A"']
        #)

        ret = self.run_function('state.sls', mods='requisites.prereq_simple_no_state_module')
        result = self.normalize_ret(ret)
        self.assertEqual(expected_result_simple_no_state_module, result)

    def test_infinite_recursion_sls_prereq(self):
        ret = self.run_function('state.sls', mods='requisites.prereq_sls_infinite_recursion')
        self.assertSaltTrueReturn(ret)

    def test_requisites_use(self):
        '''
        Call sls file containing several use_in and use.

        '''
        # TODO issue #8235 & #8774 some examples are still commented in the test file
        ret = self.run_function('state.sls', mods='requisites.use')
        self.assertReturnNonEmptySaltType(ret)
        for item, descr in six.iteritems(ret):
            self.assertEqual(descr['comment'], 'onlyif condition is false')

        # TODO: issue #8802 : use recursions undetected
        # issue is closed as use does not actually inherit requisites
        # if chain-use is added after #8774 resolution theses tests would maybe become useful
        #ret = self.run_function('state.sls', mods='requisites.use_recursion')
        #self.assertEqual(ret, [
        #    'A recursive requisite was found, SLS "requisites.use_recursion"'
        #    + ' ID "B" ID "A"'
        #])

        #ret = self.run_function('state.sls', mods='requisites.use_recursion2')
        #self.assertEqual(ret, [
        #    'A recursive requisite was found, SLS "requisites.use_recursion2"'
        #    + ' ID "C" ID "A"'
        #])

        #ret = self.run_function('state.sls', mods='requisites.use_auto_recursion')
        #self.assertEqual(ret, [
        #    'A recursive requisite was found, SLS "requisites.use_recursion"'
        #    + ' ID "A" ID "A"'
        #])

    def test_requisites_use_no_state_module(self):
        '''
        Call sls file containing several use_in and use.

        '''
        ret = self.run_function('state.sls', mods='requisites.use_no_state_module')
        self.assertReturnNonEmptySaltType(ret)
        for item, descr in six.iteritems(ret):
            self.assertEqual(descr['comment'], 'onlyif condition is false')

    def test_get_file_from_env_in_top_match(self):
        tgt = os.path.join(TMP, 'prod-cheese-file')
        try:
            ret = self.run_function(
                'state.highstate', minion_tgt='sub_minion'
            )
            self.assertSaltTrueReturn(ret)
            self.assertTrue(os.path.isfile(tgt))
            with salt.utils.files.fopen(tgt, 'r') as cheese:
                data = salt.utils.stringutils.to_unicode(cheese.read())
            self.assertIn('Gromit', data)
            self.assertIn('Comte', data)
        finally:
            if os.path.islink(tgt):
                os.unlink(tgt)

    # onchanges tests

    def test_onchanges_requisite(self):
        '''
        Tests a simple state using the onchanges requisite
        '''

        # Only run the state once and keep the return data
        state_run = self.run_function('state.sls', mods='requisites.onchanges_simple')

        # First, test the result of the state run when changes are expected to happen
        test_data = state_run['cmd_|-test_changing_state_|-echo "Success!"_|-run']['comment']
        expected_result = 'Command "echo "Success!"" run'
        self.assertIn(expected_result, test_data)

        # Then, test the result of the state run when changes are not expected to happen
        test_data = state_run['cmd_|-test_non_changing_state_|-echo "Should not run"_|-run']['comment']
        expected_result = 'State was not run because none of the onchanges reqs changed'
        self.assertIn(expected_result, test_data)

    def test_onchanges_requisite_multiple(self):
        '''
        Tests a simple state using the onchanges requisite
        '''

        # Only run the state once and keep the return data
        state_run = self.run_function('state.sls',
                mods='requisites.onchanges_multiple')

        # First, test the result of the state run when two changes are expected to happen
        test_data = state_run['cmd_|-test_two_changing_states_|-echo "Success!"_|-run']['comment']
        expected_result = 'Command "echo "Success!"" run'
        self.assertIn(expected_result, test_data)

        # Then, test the result of the state run when two changes are not expected to happen
        test_data = state_run['cmd_|-test_two_non_changing_states_|-echo "Should not run"_|-run']['comment']
        expected_result = 'State was not run because none of the onchanges reqs changed'
        self.assertIn(expected_result, test_data)

        # Finally, test the result of the state run when only one of the onchanges requisites changes.
        test_data = state_run['cmd_|-test_one_changing_state_|-echo "Success!"_|-run']['comment']
        expected_result = 'Command "echo "Success!"" run'
        self.assertIn(expected_result, test_data)

    def test_onchanges_in_requisite(self):
        '''
        Tests a simple state using the onchanges_in requisite
        '''

        # Only run the state once and keep the return data
        state_run = self.run_function('state.sls', mods='requisites.onchanges_in_simple')

        # First, test the result of the state run of when changes are expected to happen
        test_data = state_run['cmd_|-test_changes_expected_|-echo "Success!"_|-run']['comment']
        expected_result = 'Command "echo "Success!"" run'
        self.assertIn(expected_result, test_data)

        # Then, test the result of the state run when changes are not expected to happen
        test_data = state_run['cmd_|-test_changes_not_expected_|-echo "Should not run"_|-run']['comment']
        expected_result = 'State was not run because none of the onchanges reqs changed'
        self.assertIn(expected_result, test_data)

    def test_onchanges_requisite_no_state_module(self):
        '''
        Tests a simple state using the onchanges requisite without state modules
        '''
        # Only run the state once and keep the return data
        state_run = self.run_function('state.sls', mods='requisites.onchanges_simple_no_state_module')
        test_data = state_run['cmd_|-test_changing_state_|-echo "Success!"_|-run']['comment']
        expected_result = 'Command "echo "Success!"" run'
        self.assertIn(expected_result, test_data)

    def test_onchanges_requisite_with_duration(self):
        '''
        Tests a simple state using the onchanges requisite
        the state will not run but results will include duration
        '''

        # Only run the state once and keep the return data
        state_run = self.run_function('state.sls', mods='requisites.onchanges_simple')

        # Then, test the result of the state run when changes are not expected to happen
        # and ensure duration is included in the results
        test_data = state_run['cmd_|-test_non_changing_state_|-echo "Should not run"_|-run']
        self.assertIn('duration', test_data)

    # onfail tests

    def test_onfail_requisite(self):
        '''
        Tests a simple state using the onfail requisite
        '''

        # Only run the state once and keep the return data
        state_run = self.run_function('state.sls', mods='requisites.onfail_simple')

        # First, test the result of the state run when a failure is expected to happen
        test_data = state_run['cmd_|-test_failing_state_|-echo "Success!"_|-run']['comment']
        expected_result = 'Command "echo "Success!"" run'
        self.assertIn(expected_result, test_data)

        # Then, test the result of the state run when a failure is not expected to happen
        test_data = state_run['cmd_|-test_non_failing_state_|-echo "Should not run"_|-run']['comment']
        expected_result = 'State was not run because onfail req did not change'
        self.assertIn(expected_result, test_data)

    def test_multiple_onfail_requisite(self):
        '''
        test to ensure state is run even if only one
        of the onfails fails. This is a test for the issue:
        https://github.com/saltstack/salt/issues/22370
        '''

        state_run = self.run_function('state.sls',
                                      mods='requisites.onfail_multiple',
                                      timeout=self.TIMEOUT)

        retcode = state_run['cmd_|-c_|-echo itworked_|-run']['changes']['retcode']
        self.assertEqual(retcode, 0)

        stdout = state_run['cmd_|-c_|-echo itworked_|-run']['changes']['stdout']
        self.assertEqual(stdout, 'itworked')

    def test_onfail_in_requisite(self):
        '''
        Tests a simple state using the onfail_in requisite
        '''

        # Only run the state once and keep the return data
        state_run = self.run_function('state.sls', mods='requisites.onfail_in_simple')

        # First, test the result of the state run when a failure is expected to happen
        test_data = state_run['cmd_|-test_failing_state_|-echo "Success!"_|-run']['comment']
        expected_result = 'Command "echo "Success!"" run'
        self.assertIn(expected_result, test_data)

        # Then, test the result of the state run when a failure is not expected to happen
        test_data = state_run['cmd_|-test_non_failing_state_|-echo "Should not run"_|-run']['comment']
        expected_result = 'State was not run because onfail req did not change'
        self.assertIn(expected_result, test_data)

    def test_onfail_requisite_no_state_module(self):
        '''
        Tests a simple state using the onfail requisite
        '''

        # Only run the state once and keep the return data
        state_run = self.run_function('state.sls', mods='requisites.onfail_simple_no_state_module')

        # First, test the result of the state run when a failure is expected to happen
        test_data = state_run['cmd_|-test_failing_state_|-echo "Success!"_|-run']['comment']
        expected_result = 'Command "echo "Success!"" run'
        self.assertIn(expected_result, test_data)

        # Then, test the result of the state run when a failure is not expected to happen
        test_data = state_run['cmd_|-test_non_failing_state_|-echo "Should not run"_|-run']['comment']
        expected_result = 'State was not run because onfail req did not change'
        self.assertIn(expected_result, test_data)

    def test_onfail_requisite_with_duration(self):
        '''
        Tests a simple state using the onfail requisite
        '''

        # Only run the state once and keep the return data
        state_run = self.run_function('state.sls', mods='requisites.onfail_simple')

        # Then, test the result of the state run when a failure is not expected to happen
        test_data = state_run['cmd_|-test_non_failing_state_|-echo "Should not run"_|-run']
        self.assertIn('duration', test_data)

    def test_multiple_onfail_requisite_with_required(self):
        '''
        test to ensure multiple states are run
        when specified as onfails for a single state.
        This is a test for the issue:
        https://github.com/saltstack/salt/issues/46552
        '''

        state_run = self.run_function('state.sls', mods='requisites.onfail_multiple_required')

        retcode = state_run['cmd_|-b_|-echo b_|-run']['changes']['retcode']
        self.assertEqual(retcode, 0)

        retcode = state_run['cmd_|-c_|-echo c_|-run']['changes']['retcode']
        self.assertEqual(retcode, 0)

        retcode = state_run['cmd_|-d_|-echo d_|-run']['changes']['retcode']
        self.assertEqual(retcode, 0)

        stdout = state_run['cmd_|-b_|-echo b_|-run']['changes']['stdout']
        self.assertEqual(stdout, 'b')

        stdout = state_run['cmd_|-c_|-echo c_|-run']['changes']['stdout']
        self.assertEqual(stdout, 'c')

        stdout = state_run['cmd_|-d_|-echo d_|-run']['changes']['stdout']
        self.assertEqual(stdout, 'd')

    def test_multiple_onfail_requisite_with_required_no_run(self):
        '''
        test to ensure multiple states are not run
        when specified as onfails for a single state
        which fails.
        This is a test for the issue:
        https://github.com/saltstack/salt/issues/46552
        '''

        state_run = self.run_function('state.sls', mods='requisites.onfail_multiple_required_no_run')

        expected = 'State was not run because onfail req did not change'

        stdout = state_run['cmd_|-b_|-echo b_|-run']['comment']
        self.assertEqual(stdout, expected)

        stdout = state_run['cmd_|-c_|-echo c_|-run']['comment']
        self.assertEqual(stdout, expected)

        stdout = state_run['cmd_|-d_|-echo d_|-run']['comment']
        self.assertEqual(stdout, expected)

    # listen tests

    def test_listen_requisite(self):
        '''
        Tests a simple state using the listen requisite
        '''

        # Only run the state once and keep the return data
        state_run = self.run_function('state.sls', mods='requisites.listen_simple')

        # First, test the result of the state run when a listener is expected to trigger
        listener_state = 'cmd_|-listener_test_listening_change_state_|-echo "Listening State"_|-mod_watch'
        self.assertIn(listener_state, state_run)

        # Then, test the result of the state run when a listener should not trigger
        absent_state = 'cmd_|-listener_test_listening_non_changing_state_|-echo "Only run once"_|-mod_watch'
        self.assertNotIn(absent_state, state_run)

    def test_listen_in_requisite(self):
        '''
        Tests a simple state using the listen_in requisite
        '''

        # Only run the state once and keep the return data
        state_run = self.run_function('state.sls', mods='requisites.listen_in_simple')

        # First, test the result of the state run when a listener is expected to trigger
        listener_state = 'cmd_|-listener_test_listening_change_state_|-echo "Listening State"_|-mod_watch'
        self.assertIn(listener_state, state_run)

        # Then, test the result of the state run when a listener should not trigger
        absent_state = 'cmd_|-listener_test_listening_non_changing_state_|-echo "Only run once"_|-mod_watch'
        self.assertNotIn(absent_state, state_run)

    def test_listen_in_requisite_resolution(self):
        '''
        Verify listen_in requisite lookups use ID declaration to check for changes
        '''

        # Only run the state once and keep the return data
        state_run = self.run_function('state.sls', mods='requisites.listen_in_simple')

        # Test the result of the state run when a listener is expected to trigger
        listener_state = 'cmd_|-listener_test_listen_in_resolution_|-echo "Successful listen_in resolution"_|-mod_watch'
        self.assertIn(listener_state, state_run)

    def test_listen_requisite_resolution(self):
        '''
        Verify listen requisite lookups use ID declaration to check for changes
        '''

        # Only run the state once and keep the return data
        state_run = self.run_function('state.sls', mods='requisites.listen_simple')

        # Both listeners are expected to trigger
        listener_state = 'cmd_|-listener_test_listening_resolution_one_|-echo "Successful listen resolution"_|-mod_watch'
        self.assertIn(listener_state, state_run)

        listener_state = 'cmd_|-listener_test_listening_resolution_two_|-echo "Successful listen resolution"_|-mod_watch'
        self.assertIn(listener_state, state_run)

    def test_listen_requisite_no_state_module(self):
        '''
        Tests a simple state using the listen requisite
        '''

        # Only run the state once and keep the return data
        state_run = self.run_function('state.sls', mods='requisites.listen_simple_no_state_module')
        # First, test the result of the state run when a listener is expected to trigger
        listener_state = 'cmd_|-listener_test_listening_change_state_|-echo "Listening State"_|-mod_watch'
        self.assertIn(listener_state, state_run)

        # Then, test the result of the state run when a listener should not trigger
        absent_state = 'cmd_|-listener_test_listening_non_changing_state_|-echo "Only run once"_|-mod_watch'
        self.assertNotIn(absent_state, state_run)

    def test_listen_in_requisite_resolution_names(self):
        '''
        Verify listen_in requisite lookups use ID declaration to check for changes
        and resolves magic names state variable
        '''

        # Only run the state once and keep the return data
        state_run = self.run_function('state.sls', mods='requisites.listen_in_names')
        self.assertIn('test_|-listener_service_|-nginx_|-mod_watch', state_run)
        self.assertIn('test_|-listener_service_|-crond_|-mod_watch', state_run)

    def test_listen_requisite_resolution_names(self):
        '''
        Verify listen requisite lookups use ID declaration to check for changes
        and resolves magic names state variable
        '''

        # Only run the state once and keep the return data
        state_run = self.run_function('state.sls',
                                      mods='requisites.listen_names',
                                      timeout=self.TIMEOUT)
        self.assertIn('test_|-listener_service_|-nginx_|-mod_watch', state_run)
        self.assertIn('test_|-listener_service_|-crond_|-mod_watch', state_run)

    def test_issue_30820_requisite_in_match_by_name(self):
        '''
        This tests the case where a requisite_in matches by name instead of ID

        See https://github.com/saltstack/salt/issues/30820 for more info
        '''
        state_run = self.run_function(
            'state.sls',
            mods='requisites.requisite_in_match_by_name'
        )
        bar_state = 'cmd_|-bar state_|-echo bar_|-wait'

        self.assertIn(bar_state, state_run)
        self.assertEqual(state_run[bar_state]['comment'],
                         'Command "echo bar" run')

    def test_retry_option_defaults(self):
        '''
        test the retry option on a simple state with defaults
        ensure comment is as expected
        ensure state duration is greater than default retry_interval (30 seconds)
        '''
        state_run = self.run_function(
            'state.sls',
            mods='retry.retry_defaults'
        )
        retry_state = 'file_|-file_test_|-/path/to/a/non-existent/file.txt_|-exists'
        expected_comment = ('Attempt 1: Returned a result of "False", with the following '
                'comment: "Specified path /path/to/a/non-existent/file.txt does not exist"\n'
                'Specified path /path/to/a/non-existent/file.txt does not exist')
        self.assertEqual(state_run[retry_state]['comment'], expected_comment)
        self.assertTrue(state_run[retry_state]['duration'] > 30)
        self.assertEqual(state_run[retry_state]['result'], False)

    def test_retry_option_custom(self):
        '''
        test the retry option on a simple state with custom retry values
        ensure comment is as expected
        ensure state duration is greater than custom defined interval * (retries - 1)
        '''
        state_run = self.run_function(
            'state.sls',
            mods='retry.retry_custom'
        )
        retry_state = 'file_|-file_test_|-/path/to/a/non-existent/file.txt_|-exists'
        expected_comment = ('Attempt 1: Returned a result of "False", with the following '
                'comment: "Specified path /path/to/a/non-existent/file.txt does not exist"\n'
                'Attempt 2: Returned a result of "False", with the following comment: "Specified'
                ' path /path/to/a/non-existent/file.txt does not exist"\nAttempt 3: Returned'
                ' a result of "False", with the following comment: "Specified path'
                ' /path/to/a/non-existent/file.txt does not exist"\nAttempt 4: Returned a'
                ' result of "False", with the following comment: "Specified path'
                ' /path/to/a/non-existent/file.txt does not exist"\nSpecified path'
                ' /path/to/a/non-existent/file.txt does not exist')
        self.assertEqual(state_run[retry_state]['comment'], expected_comment)
        self.assertTrue(state_run[retry_state]['duration'] > 40)
        self.assertEqual(state_run[retry_state]['result'], False)

    def test_retry_option_success(self):
        '''
        test a state with the retry option that should return True immedietly (i.e. no retries)
        '''
        testfile = os.path.join(TMP, 'retry_file')
        state_run = self.run_function(
            'state.sls',
            mods='retry.retry_success'
        )
        os.unlink(testfile)
        retry_state = 'file_|-file_test_|-{0}_|-exists'.format(testfile)
        self.assertNotIn('Attempt', state_run[retry_state]['comment'])

    def run_create(self):
        '''
        helper function to wait 30 seconds and then create the temp retry file
        '''
        testfile = os.path.join(TMP, 'retry_file')
        time.sleep(30)
        with salt.utils.files.fopen(testfile, 'a'):
            pass

    @flaky
    def test_retry_option_eventual_success(self):
        '''
        test a state with the retry option that should return True after at least 4 retry attmempt
        but never run 15 attempts
        '''
        testfile = os.path.join(TMP, 'retry_file')
        create_thread = threading.Thread(target=self.run_create)
        create_thread.start()
        state_run = self.run_function(
            'state.sls',
            mods='retry.retry_success2'
        )
        retry_state = 'file_|-file_test_|-{0}_|-exists'.format(testfile)
        self.assertIn('Attempt 1:', state_run[retry_state]['comment'])
        self.assertIn('Attempt 2:', state_run[retry_state]['comment'])
        self.assertIn('Attempt 3:', state_run[retry_state]['comment'])
        self.assertIn('Attempt 4:', state_run[retry_state]['comment'])
        self.assertNotIn('Attempt 15:', state_run[retry_state]['comment'])
        self.assertEqual(state_run[retry_state]['result'], True)

    def test_issue_38683_require_order_failhard_combination(self):
        '''
        This tests the case where require, order, and failhard are all used together in a state definition.

        Previously, the order option, which used in tandem with require and failhard, would cause the state
        compiler to stacktrace. This exposed a logic error in the ``check_failhard`` function of the state
        compiler. With the logic error resolved, this test should now pass.

        See https://github.com/saltstack/salt/issues/38683 for more information.
        '''
        state_run = self.run_function(
            'state.sls',
            mods='requisites.require_order_failhard_combo'
        )
        state_id = 'test_|-b_|-b_|-fail_with_changes'

        self.assertIn(state_id, state_run)
        self.assertEqual(state_run[state_id]['comment'], 'Failure!')
        self.assertFalse(state_run[state_id]['result'])

    def test_issue_46762_prereqs_on_a_state_with_unfulfilled_requirements(self):
        '''
        This tests the case where state C requires state A, which fails.
        State C is a pre-required state for State B.
        Since state A fails, state C will not run because the requisite failed,
        therefore state B will not run because state C failed to run.

        See https://github.com/saltstack/salt/issues/46762 for
        more information.
        '''
        state_run = self.run_function(
            'state.sls',
            mods='issue-46762'
        )

        state_id = 'test_|-a_|-a_|-fail_without_changes'
        self.assertIn(state_id, state_run)
        self.assertEqual(state_run[state_id]['comment'],
                         'Failure!')
        self.assertFalse(state_run[state_id]['result'])

        state_id = 'test_|-b_|-b_|-nop'
        self.assertIn(state_id, state_run)
        self.assertEqual(state_run[state_id]['comment'],
                         'One or more requisite failed: issue-46762.c')
        self.assertFalse(state_run[state_id]['result'])

        state_id = 'test_|-c_|-c_|-nop'
        self.assertIn(state_id, state_run)
        self.assertEqual(state_run[state_id]['comment'],
                         'One or more requisite failed: issue-46762.a')
        self.assertFalse(state_run[state_id]['result'])

    def test_state_nonbase_environment(self):
        '''
        test state.sls with saltenv using a nonbase environment
        with a salt source
        '''
        filename = os.path.join(TMP, 'nonbase_env')
        try:
            ret = self.run_function(
                'state.sls',
                mods='non-base-env',
                saltenv='prod'
            )
            ret = ret[next(iter(ret))]
            assert ret['result']
            assert ret['comment'] == 'File {0} updated'.format(filename)
            assert os.path.isfile(filename)
        finally:
            try:
                os.remove(filename)
            except OSError:
                pass

    @skipIf(sys.platform.startswith('win'), 'Skipped until parallel states can be fixed on Windows')
    def test_parallel_state_with_long_tag(self):
        '''
        This tests the case where the state being executed has a long ID dec or
        name and states are being run in parallel. The filenames used for the
        parallel state cache were previously based on the tag for each chunk,
        and longer ID decs or name params can cause the cache file to be longer
        than the operating system's max file name length. To counter this we
        instead generate a SHA1 hash of the chunk's tag to use as the cache
        filename. This test will ensure that long tags don't cause caching
        failures.

        See https://github.com/saltstack/salt/issues/49738 for more info.
        '''
        short_command = 'helloworld'
        long_command = short_command * 25

        ret = self.run_function(
            'state.sls',
            mods='issue-49738',
            pillar={'short_command': short_command,
                    'long_command': long_command}
        )
        comments = sorted([x['comment'] for x in six.itervalues(ret)])
        expected = sorted(['Command "{0}" run'.format(x)
                           for x in (short_command, long_command)])
        assert comments == expected, '{0} != {1}'.format(comments, expected)

    def _add_runtime_pillar(self, pillar):
        '''
        helper class to add pillar data at runtime
        '''
        import salt.utils.yaml
        with salt.utils.files.fopen(os.path.join(TMP_PILLAR_TREE,
                                                 'pillar.sls'), 'w') as fp:
            salt.utils.yaml.safe_dump(pillar, fp)

        with salt.utils.files.fopen(os.path.join(TMP_PILLAR_TREE, 'top.sls'), 'w') as fp:
            fp.write(textwrap.dedent('''\
                     base:
                       '*':
                         - pillar
                     '''))

        self.run_function('saltutil.refresh_pillar')
        self.run_function('test.sleep', [5])

    def test_state_sls_id_test(self):
        '''
        test state.sls_id when test is set
        to true in pillar data
        '''
        self._add_runtime_pillar(pillar={'test': True})
        testfile = os.path.join(TMP, 'testfile')
        comment = 'The file {0} is set to be changed\nNote: No changes made, actual changes may\nbe different due to other states.'.format(testfile)
        ret = self.run_function('state.sls', ['core'])

        for key, val in ret.items():
            self.assertEqual(val['comment'], comment)
            self.assertEqual(val['changes'], {'newfile': testfile})

    def test_state_sls_id_test_state_test_post_run(self):
        '''
        test state.sls_id when test is set to
        true post the state already being run previously
        '''
        file_name = os.path.join(TMP, 'testfile')
        ret = self.run_function('state.sls', ['core'])
        for key, val in ret.items():
            self.assertEqual(val['comment'],
                             'File {0} updated'.format(file_name))
            self.assertEqual(val['changes']['diff'], 'New file')

        self._add_runtime_pillar(pillar={'test': True})
        ret = self.run_function('state.sls', ['core'])

        for key, val in ret.items():
            self.assertEqual(
                val['comment'],
                'The file {0} is in the correct state'.format(file_name))
            self.assertEqual(val['changes'], {})

    def test_state_sls_id_test_true(self):
        '''
        test state.sls_id when test=True is passed as arg
        '''
        file_name = os.path.join(TMP, 'testfile')
        ret = self.run_function('state.sls', ['core'], test=True)
        for key, val in ret.items():
            self.assertEqual(
                val['comment'],
                'The file {0} is set to be changed\nNote: No changes made, actual changes may\nbe different due to other states.'.format(file_name))
            self.assertEqual(val['changes'], {'newfile': file_name})

    def test_state_sls_id_test_true_post_run(self):
        '''
        test state.sls_id when test is set to true as an
        arg post the state already being run previously
        '''
        file_name = os.path.join(TMP, 'testfile')
        ret = self.run_function('state.sls', ['core'])
        for key, val in ret.items():
            self.assertEqual(val['comment'],
                             'File {0} updated'.format(file_name))
            self.assertEqual(val['changes']['diff'], 'New file')

        ret = self.run_function('state.sls', ['core'], test=True)

        for key, val in ret.items():
            self.assertEqual(
                val['comment'],
                'The file {0} is in the correct state'.format(file_name))
            self.assertEqual(val['changes'], {})

    def test_state_sls_id_test_false_pillar_true(self):
        '''
        test state.sls_id when test is set to false as an
        arg and minion_state_test is set to True. Should
        return test=False.
        '''
        file_name = os.path.join(TMP, 'testfile')
        self._add_runtime_pillar(pillar={'test': True})
        ret = self.run_function('state.sls', ['core'], test=False)

        for key, val in ret.items():
            self.assertEqual(val['comment'],
                             'File {0} updated'.format(file_name))
            self.assertEqual(val['changes']['diff'], 'New file')

<<<<<<< HEAD
    def test_issue_30161_unless_and_onlyif_together(self):
        '''
        test cmd.run using multiple unless options where the first cmd in the
        list will pass, but the second will fail. This tests the fix for issue
        #35384. (The fix is in PR #35545.)
        '''
        sls = self.run_function('state.sls', mods='issue-30161')
        self.assertSaltTrueReturn(sls)
        # We must assert against the comment here to make sure the comment reads that the
        # command "echo "hello"" was run. This ensures that we made it to the last unless
        # command in the state. If the comment reads "unless condition is true", or similar,
        # then the unless state run bailed out after the first unless command succeeded,
        # which is the bug we're regression testing for.
        _expected = {'file_|-unless_false_onlyif_false_|-{0}{1}test.txt_|-managed'.format(TMP, os.path.sep):
                     {'comment': 'onlyif condition is false\nunless condition is false',
                      'name': '{0}{1}test.txt'.format(TMP, os.path.sep),
                      'skip_watch': True,
                      'changes': {},
                      'result': True},
                     'file_|-unless_false_onlyif_true_|-{0}{1}test.txt_|-managed'.format(TMP, os.path.sep):
                     {'comment': 'Empty file',
                      'pchanges': {},
                      'name': '{0}{1}test.txt'.format(TMP, os.path.sep),
                      'start_time': '18:10:20.341753',
                      'result': True,
                      'changes': {'new': 'file {0}{1}test.txt created'.format(TMP, os.path.sep)}},
                     'file_|-unless_true_onlyif_false_|-{0}{1}test.txt_|-managed'.format(TMP, os.path.sep):
                     {'comment': 'onlyif condition is false\nunless condition is true',
                      'name': '{0}{1}test.txt'.format(TMP, os.path.sep),
                      'start_time': '18:10:22.936446',
                      'skip_watch': True,
                      'changes': {},
                      'result': True},
                     'file_|-unless_true_onlyif_true_|-{0}{1}test.txt_|-managed'.format(TMP, os.path.sep):
                     {'comment': 'onlyif condition is true\nunless condition is true',
                      'name': '{0}{1}test.txt'.format(TMP, os.path.sep),
                      'skip_watch': True,
                      'changes': {},
                      'result': True}}
        for id in _expected:
            self.assertEqual(sls[id]['comment'], _expected[id]['comment'])

=======
    @skipIf(six.PY3 and salt.utils.platform.is_darwin(), 'Test is broken on macosx and PY3')
>>>>>>> a4671a10
    def test_state_sls_unicode_characters(self):
        '''
        test state.sls when state file contains non-ascii characters
        '''
        ret = self.run_function('state.sls', ['issue-46672'])
        log.debug('== ret %s ==', type(ret))

        _expected = "cmd_|-echo1_|-echo 'This is Æ test!'_|-run"
        self.assertIn(_expected, ret)

    @skipIf(six.PY3 and salt.utils.platform.is_darwin(), 'Test is broken on macosx and PY3')
    def test_state_sls_unicode_characters_cmd_output(self):
        '''
        test the output from running and echo command with non-ascii
        characters.
        '''
        ret = self.run_function('state.sls', ['issue-46672-a'])
        key = list(ret.keys())[0]
        log.debug('== ret %s ==', type(ret))
        _expected = 'This is Æ test!'
        if salt.utils.platform.is_windows():
            # Windows cmd.exe will mangle the output using cmd's codepage.
            if six.PY2:
                _expected = "'This is A+ test!'"
            else:
                _expected = "'This is ’ test!'"
        self.assertEqual(_expected, ret[key]['changes']['stdout'])

    def tearDown(self):
        nonbase_file = os.path.join(TMP, 'nonbase_env')
        if os.path.isfile(nonbase_file):
            os.remove(nonbase_file)

        # remove old pillar data
        for filename in os.listdir(TMP_PILLAR_TREE):
            os.remove(os.path.join(TMP_PILLAR_TREE, filename))
        self.run_function('saltutil.refresh_pillar')
        self.run_function('test.sleep', [5])

        # remove testfile added in core.sls state file
        state_file = os.path.join(TMP, 'testfile')
        if os.path.isfile(state_file):
            os.remove(state_file)

        # remove testfile added in issue-30161.sls state file
        state_file = os.path.join(TMP, 'test.txt')
        if os.path.isfile(state_file):
            os.remove(state_file)

    def test_state_sls_integer_name(self):
        '''
        This tests the case where the state file is named
        only with integers
        '''
        state_run = self.run_function(
            'state.sls',
            mods='12345'
        )

        state_id = 'test_|-always-passes_|-always-passes_|-succeed_without_changes'
        self.assertIn(state_id, state_run)
        self.assertEqual(state_run[state_id]['comment'],
                         'Success!')
        self.assertTrue(state_run[state_id]['result'])<|MERGE_RESOLUTION|>--- conflicted
+++ resolved
@@ -1992,7 +1992,6 @@
                              'File {0} updated'.format(file_name))
             self.assertEqual(val['changes']['diff'], 'New file')
 
-<<<<<<< HEAD
     def test_issue_30161_unless_and_onlyif_together(self):
         '''
         test cmd.run using multiple unless options where the first cmd in the
@@ -2035,9 +2034,7 @@
         for id in _expected:
             self.assertEqual(sls[id]['comment'], _expected[id]['comment'])
 
-=======
     @skipIf(six.PY3 and salt.utils.platform.is_darwin(), 'Test is broken on macosx and PY3')
->>>>>>> a4671a10
     def test_state_sls_unicode_characters(self):
         '''
         test state.sls when state file contains non-ascii characters
