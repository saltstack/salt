# -*- coding: utf-8 -*-
"""
Test case for env sdb module
"""
from __future__ import absolute_import, print_function, unicode_literals

import os
import textwrap

import pytest
import salt.utils.files
from tests.support.case import ModuleCase
<<<<<<< HEAD
from tests.support.mixins import SaltReturnAssertsMixin
from tests.support.runtests import RUNTIME_VARS
from tests.support.unit import skipIf
=======
from tests.support.runtests import RUNTIME_VARS
from tests.support.mixins import SaltReturnAssertsMixin

# Import salt libs
import salt.utils.files
>>>>>>> 8abb7099


@pytest.mark.windows_whitelisted
class EnvTestCase(ModuleCase, SaltReturnAssertsMixin):
    def setUp(self):
<<<<<<< HEAD
        self.state_name = "test_sdb_env"
        self.state_file_name = self.state_name + ".sls"
        self.state_file_set_var = os.path.join(
            RUNTIME_VARS.BASE_FILES, self.state_file_name
        )
        with salt.utils.files.fopen(self.state_file_set_var, "w") as wfh:
            wfh.write(
                textwrap.dedent(
                    """\
=======
        self.state_name = 'test_sdb_env'
        self.state_file_name = self.state_name + '.sls'
        self.state_file_set_var = os.path.join(RUNTIME_VARS.BASE_FILES, self.state_file_name)
        with salt.utils.files.fopen(self.state_file_set_var, 'w') as wfh:
            wfh.write(textwrap.dedent('''\
>>>>>>> 8abb7099
                set some env var:
                  cmd.run:
                    - name: echo {{ salt['sdb.set']('sdb://osenv/foo', 'bar') }}
                    - order: 1

                {% if salt['sdb.get']('sdb://osenv/foo') == 'bar' %}
                always-changes-and-succeeds:
                  test.succeed_with_changes:
                    - name: foo
                {% else %}
                always-changes-and-fails:
                  test.fail_with_changes:
                    - name: foo
                {% endif  %}
                """
                )
            )

    def tearDown(self):
        os.remove(self.state_file_set_var)

    @skipIf(True, "SLOWTEST skip")
    def test_env_module_sets_key(self):
        state_key = "test_|-always-changes-and-succeeds_|-foo_|-succeed_with_changes"
        ret = self.run_function("state.sls", [self.state_name])
        self.assertTrue(ret[state_key]["result"])<|MERGE_RESOLUTION|>--- conflicted
+++ resolved
@@ -10,39 +10,21 @@
 import pytest
 import salt.utils.files
 from tests.support.case import ModuleCase
-<<<<<<< HEAD
-from tests.support.mixins import SaltReturnAssertsMixin
-from tests.support.runtests import RUNTIME_VARS
-from tests.support.unit import skipIf
-=======
 from tests.support.runtests import RUNTIME_VARS
 from tests.support.mixins import SaltReturnAssertsMixin
 
 # Import salt libs
 import salt.utils.files
->>>>>>> 8abb7099
 
 
 @pytest.mark.windows_whitelisted
 class EnvTestCase(ModuleCase, SaltReturnAssertsMixin):
     def setUp(self):
-<<<<<<< HEAD
-        self.state_name = "test_sdb_env"
-        self.state_file_name = self.state_name + ".sls"
-        self.state_file_set_var = os.path.join(
-            RUNTIME_VARS.BASE_FILES, self.state_file_name
-        )
-        with salt.utils.files.fopen(self.state_file_set_var, "w") as wfh:
-            wfh.write(
-                textwrap.dedent(
-                    """\
-=======
         self.state_name = 'test_sdb_env'
         self.state_file_name = self.state_name + '.sls'
         self.state_file_set_var = os.path.join(RUNTIME_VARS.BASE_FILES, self.state_file_name)
         with salt.utils.files.fopen(self.state_file_set_var, 'w') as wfh:
             wfh.write(textwrap.dedent('''\
->>>>>>> 8abb7099
                 set some env var:
                   cmd.run:
                     - name: echo {{ salt['sdb.set']('sdb://osenv/foo', 'bar') }}
