# -*- coding: utf-8 -*-
"""
    :codeauthor: Pedro Algarvio (pedro@algarvio.me)
    :copyright: Copyright 2015 by the SaltStack Team, see AUTHORS for more details.
    :license: Apache 2.0, see LICENSE for more details.


    pytestsalt.engines.pytest_engine
    ~~~~~~~~~~~~~~~~~~~~~~~~~~~~~~~~

    Simple salt engine which will setup a socket to accept connections allowing us to know
    when a daemon is up and running
"""

# Import python libs
from __future__ import absolute_import, print_function, unicode_literals
<<<<<<< HEAD

=======
import os
import sys
>>>>>>> 8abb7099
import errno
import logging
import os
import socket
import sys

import salt.utils.asynchronous

# Import salt libs
import salt.utils.event

# Import 3rd-party libs
from salt.ext.tornado import gen, ioloop, iostream, netutil

log = logging.getLogger(__name__)

__virtualname__ = "salt_runtests"


def __virtual__():
    if __opts__["__role"] != "master":
        return False
    return "runtests_conn_check_port" in __opts__  # pylint: disable=undefined-variable


def start():
    pytest_engine = PyTestEngine(__opts__)  # pylint: disable=undefined-variable
    pytest_engine.start()


class PyTestEngine(object):
    def __init__(self, opts):
        self.opts = opts
        self.sock = None
<<<<<<< HEAD
        self.stop_sending_events_file = opts.get("pytest_stop_sending_events_file")
=======
        self.stop_sending_events_file = opts.get('pytest_stop_sending_events_file')
>>>>>>> 8abb7099

    def start(self):
        self.io_loop = ioloop.IOLoop()
        self.io_loop.make_current()
        self.io_loop.add_callback(self._start)
        self.io_loop.start()

    @gen.coroutine
    def _start(self):
<<<<<<< HEAD
        port = int(self.opts["runtests_conn_check_port"])
        log.info(
            "Starting Pytest Engine(role=%s, id=%s) on port %s",
            self.opts["__role"],
            self.opts["id"],
            port,
        )
=======
        port = int(self.opts['runtests_conn_check_port'])
        log.warning('Starting Pytest Engine(role=%s, id=%s) on port %s', self.opts['__role'], self.opts['id'], port)
>>>>>>> 8abb7099

        self.sock = socket.socket(socket.AF_INET, socket.SOCK_STREAM)
        self.sock.setsockopt(socket.SOL_SOCKET, socket.SO_REUSEADDR, 1)
        self.sock.setblocking(0)
        # bind the socket to localhost on the config provided port
        self.sock.bind(("localhost", port))
        # become a server socket
        self.sock.listen(5)
        with salt.utils.asynchronous.current_ioloop(self.io_loop):
            netutil.add_accept_handler(
                self.sock, self.handle_connection,
            )

<<<<<<< HEAD
        if self.opts["__role"] == "master":
=======
        if self.opts['__role'] == 'master':
>>>>>>> 8abb7099
            yield self.fire_master_started_event()

    def handle_connection(self, connection, address):
        log.warning(
            "Accepted connection from %s. Role: %s", address, self.opts["__role"]
        )
        # We just need to know that the daemon running the engine is alive...
        try:
            connection.shutdown(socket.SHUT_RDWR)  # pylint: disable=no-member
            connection.close()
        except socket.error as exc:
            if not sys.platform.startswith("darwin"):
                raise
            try:
                if exc.errno != errno.ENOTCONN:
                    raise
            except AttributeError:
                # This is not macOS !?
                pass

    @gen.coroutine
    def fire_master_started_event(self):
<<<<<<< HEAD
        log.info("Firing salt-%s started event...", self.opts["__role"])
        start_event_tag = "salt/{}/{}/start".format(
            self.opts["__role"], self.opts["id"]
        )
        log.info(
            "Firing salt-%s started event. Tag: %s",
            self.opts["__role"],
            start_event_tag,
        )
        load = {"id": self.opts["id"], "tag": start_event_tag, "data": {}}
        # One minute should be more than enough to fire these events every second in order
        # for pytest-salt to pickup that the master is running
        with salt.utils.event.get_master_event(
            self.opts, self.opts["sock_dir"], listen=False
        ) as event_bus:
            timeout = 30
            while True:
                if self.stop_sending_events_file and not os.path.exists(
                    self.stop_sending_events_file
                ):
                    log.info(
                        'The stop sending events file "marker" is done. Stop sending events...'
                    )
=======
        log.info('Firing salt-%s started event...', self.opts['__role'])
        event_bus = salt.utils.event.get_master_event(self.opts, self.opts['sock_dir'], listen=False)
        start_event_tag = 'salt/{}/{}/start'.format(self.opts['__role'], self.opts['id'])
        log.info('Firing salt-%s started event. Tag: %s', self.opts['__role'], start_event_tag)
        load = {'id': self.opts['id'], 'tag': start_event_tag, 'data': {}}
        # One minute should be more than enough to fire these events every second in order
        # for pytest-salt to pickup that the master is running
        timeout = 30
        while True:
            if self.stop_sending_events_file and not os.path.exists(self.stop_sending_events_file):
                break
            timeout -= 1
            try:
                event_bus.fire_event(load, start_event_tag, timeout=500)
                if timeout <= 0:
>>>>>>> 8abb7099
                    break
                timeout -= 1
                try:
                    event_bus.fire_event(load, start_event_tag, timeout=500)
                    if timeout <= 0:
                        break
                    yield gen.sleep(1)
                except iostream.StreamClosedError:
                    break<|MERGE_RESOLUTION|>--- conflicted
+++ resolved
@@ -14,12 +14,8 @@
 
 # Import python libs
 from __future__ import absolute_import, print_function, unicode_literals
-<<<<<<< HEAD
-
-=======
 import os
 import sys
->>>>>>> 8abb7099
 import errno
 import logging
 import os
@@ -54,11 +50,7 @@
     def __init__(self, opts):
         self.opts = opts
         self.sock = None
-<<<<<<< HEAD
-        self.stop_sending_events_file = opts.get("pytest_stop_sending_events_file")
-=======
         self.stop_sending_events_file = opts.get('pytest_stop_sending_events_file')
->>>>>>> 8abb7099
 
     def start(self):
         self.io_loop = ioloop.IOLoop()
@@ -68,18 +60,8 @@
 
     @gen.coroutine
     def _start(self):
-<<<<<<< HEAD
-        port = int(self.opts["runtests_conn_check_port"])
-        log.info(
-            "Starting Pytest Engine(role=%s, id=%s) on port %s",
-            self.opts["__role"],
-            self.opts["id"],
-            port,
-        )
-=======
         port = int(self.opts['runtests_conn_check_port'])
         log.warning('Starting Pytest Engine(role=%s, id=%s) on port %s', self.opts['__role'], self.opts['id'], port)
->>>>>>> 8abb7099
 
         self.sock = socket.socket(socket.AF_INET, socket.SOCK_STREAM)
         self.sock.setsockopt(socket.SOL_SOCKET, socket.SO_REUSEADDR, 1)
@@ -93,11 +75,7 @@
                 self.sock, self.handle_connection,
             )
 
-<<<<<<< HEAD
-        if self.opts["__role"] == "master":
-=======
         if self.opts['__role'] == 'master':
->>>>>>> 8abb7099
             yield self.fire_master_started_event()
 
     def handle_connection(self, connection, address):
@@ -120,31 +98,6 @@
 
     @gen.coroutine
     def fire_master_started_event(self):
-<<<<<<< HEAD
-        log.info("Firing salt-%s started event...", self.opts["__role"])
-        start_event_tag = "salt/{}/{}/start".format(
-            self.opts["__role"], self.opts["id"]
-        )
-        log.info(
-            "Firing salt-%s started event. Tag: %s",
-            self.opts["__role"],
-            start_event_tag,
-        )
-        load = {"id": self.opts["id"], "tag": start_event_tag, "data": {}}
-        # One minute should be more than enough to fire these events every second in order
-        # for pytest-salt to pickup that the master is running
-        with salt.utils.event.get_master_event(
-            self.opts, self.opts["sock_dir"], listen=False
-        ) as event_bus:
-            timeout = 30
-            while True:
-                if self.stop_sending_events_file and not os.path.exists(
-                    self.stop_sending_events_file
-                ):
-                    log.info(
-                        'The stop sending events file "marker" is done. Stop sending events...'
-                    )
-=======
         log.info('Firing salt-%s started event...', self.opts['__role'])
         event_bus = salt.utils.event.get_master_event(self.opts, self.opts['sock_dir'], listen=False)
         start_event_tag = 'salt/{}/{}/start'.format(self.opts['__role'], self.opts['id'])
@@ -160,13 +113,4 @@
             try:
                 event_bus.fire_event(load, start_event_tag, timeout=500)
                 if timeout <= 0:
->>>>>>> 8abb7099
-                    break
-                timeout -= 1
-                try:
-                    event_bus.fire_event(load, start_event_tag, timeout=500)
-                    if timeout <= 0:
-                        break
-                    yield gen.sleep(1)
-                except iostream.StreamClosedError:
                     break