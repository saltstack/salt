# basic config
# Connects to master
master: localhost
master_port: 64506
interface: 127.0.0.1
tcp_pub_port: 64510
tcp_pull_port: 64511
sock_dir: minion_sock
id: minion
open_mode: True
log_file: minion.log
log_level_logfile: debug
log_fmt_console: '%(asctime)s,%(msecs)03d [%(levelname)-8s] %(message)s'
pidfile: minion.pid

# Give the minion extra attempts to find the master
# This is especially needed for the TCP tests as we
# wait for the master to come up in 2016.3. See #35489.
master_tries: 5

# module extension
test.foo: baz
integration.test: True

# Grains addons
grains:
  test_grain: cheese
  script: grail
  alot: many
  planets:
    - mercury
    - venus
    - earth
    - mars
  level1:
    level2: foo
  companions:
    one:
      - susan
      - ian
      - barbara
  tokenv2:
    keystone.endpoint: http://localhost:35357/v2.0
    keystone.token: administrator
  tokenv3:
    keystone.endpoint: http://localhost:35357/v3
    keystone.token: administrator
  adminv2:
    keystone.user: admin
    keystone.password: adminpass
    keystone.tenant: admin
    keystone.auth_url: 'http://127.0.0.1:5000/v2.0/'
  demov2:
    keystone.user: demo
    keystone.password: demopass
    keystone.tenant: demo
    keystone.auth_url: 'http://127.0.0.1:5000/v2.0/'
  adminv3:
    keystone.user: admin
    keystone.password: adminpass
    keystone.tenant: admin
    keystone.auth_url: 'http://127.0.0.1:5000/v3/'
  demov3:
    keystone.user: demo
    keystone.password: demopass
    keystone.tenant: demo
    keystone.auth_url: 'http://127.0.0.1:5000/v3/'
<<<<<<< HEAD
  zookeeper:
    prod:
      hosts: 'localhost:2181'
      default_acl:
        - username: daniel
          password: test
          read: true
          write: true
          create: true
          delete: true
          admin: true
      username: daniel
      password: test
    hosts: 'localhost:2181'
    default_acl:
      - username: daniel
        password: test
        read: true
        write: true
        create: true
        delete: true
        admin: true
    username: daniel
    password: test
  'file:with:columns': value_value_columns_key
  nested_dict1:
    nested_dict1_0: valid_value_dict1
  nested_dict2:
    nested_dict2_0: valid_value_dict2
    nested_dict2_1: 
      - invalid_value
      - valid_value_dict2
      - nested_dict2_1_0: valid_value_dict2
    nested_dict2_2: 
        nested_dict2_2_0: valid_value_dict2
  nested_list1:
    - valid_value_list1
    - invalid_value
  nested_list2:
    - nested_list2_value0
    - nested_dict_lvl2: valid_value_list2
    - nested_list2_value1
  nested_list3:
    - - nested_list3_0_0
      - nested_list3_0_1
    - - nested_list3_1_0
      - valid_value_list3
    - - nested_list3_2_1
      - nested_list3_2_0: valid_value_list3
=======

>>>>>>> b49cc7ca
config_test:
  spam: eggs

mine_functions:
  test.ping: []
  test.arg:
    - isn't
    - allow_tgt: 'sub_minion'

# sdb env module
osenv:
  driver: env

# cmd blacklist
cmd_blacklist_glob:
  - 'bad_command *'
  - 'second_bad_command *'

autosign_grains:
  - test_grain
  - 'file:with:columns'
  - nested_dict1:nested_dict1_0
  - nested_list1:0
  - nested_list2:1:nested_dict_lvl2
  - nested_dict2:nested_dict2_1:1
  - nested_list3:1:1
  - nested_dict2:nested_dict2_2:nested_dict2_2_0
  - nested_list3:2:1:nested_list3_2_0
  - nested_dict2:nested_dict2_1:2:nested_dict2_1_0

# disable discovery for test suite saltstack/salt-jenkins#683
discovery: false
sdbvault:
  driver: vault
vault:
  url: http://127.0.0.1:8200
  auth:
    method: token
    token: testsecret
  policies:
  - testpolicy
sdbetcd:
  driver: etcd
  etcd.host: 127.0.0.1
  etcd.port: 2379<|MERGE_RESOLUTION|>--- conflicted
+++ resolved
@@ -65,7 +65,6 @@
     keystone.password: demopass
     keystone.tenant: demo
     keystone.auth_url: 'http://127.0.0.1:5000/v3/'
-<<<<<<< HEAD
   zookeeper:
     prod:
       hosts: 'localhost:2181'
@@ -115,9 +114,6 @@
       - valid_value_list3
     - - nested_list3_2_1
       - nested_list3_2_0: valid_value_list3
-=======
-
->>>>>>> b49cc7ca
 config_test:
   spam: eggs
 
