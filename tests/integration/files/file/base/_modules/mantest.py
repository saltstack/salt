# -*- coding: utf-8 -*-
"""
Helpers for testing man pages
"""
# Import python libs
from __future__ import absolute_import, print_function, unicode_literals

import logging
import os
import sys

# Import Salt libs
import salt.utils.files
import salt.utils.path
import salt.utils.stringutils
from salt.exceptions import CommandExecutionError

# Import Salt Tesing libs
from tests.support.runtests import RUNTIME_VARS

log = logging.getLogger(__name__)


def install(rootdir):
    if not os.path.exists(rootdir):
        os.makedirs(rootdir)
    return __salt__["cmd.run_all"](
        [
            sys.executable,
<<<<<<< HEAD
            os.path.join(RUNTIME_VARS.CODE_DIR, "setup.py"),
            "install",
            "--root={0}".format(rootdir),
=======
            os.path.join(RUNTIME_VARS.CODE_DIR, 'setup.py'),
            'install', '--root={0}'.format(rootdir)
>>>>>>> 8abb7099
        ],
        redirect_stderr=True,
    )


def search(manpages, rootdir):
    manpage_fns = set(manpages)
    manpage_paths = {}
    for root, _, files in os.walk(rootdir):
        if not manpage_fns:
            # All manpages found, no need to keep walking
            break
        # Using list because we will be modifying the set during iteration
        for manpage_fn in list(manpage_fns):
            if manpage_fn in files:
                manpage_path = salt.utils.path.join(root, manpage_fn)
                manpage_paths[manpage_fn] = manpage_path
                manpage_fns.remove(manpage_fn)

    if manpage_fns:
        raise CommandExecutionError(
            "The following manpages were not found under {0}: {1}".format(
                rootdir, ", ".join(sorted(manpage_fns))
            )
        )

    failed = {}
    for manpage in sorted(manpages):
        with salt.utils.files.fopen(manpage_paths[manpage]) as fp_:
            contents = salt.utils.stringutils.to_unicode(fp_.read())
        # Check for search string in contents
        for search_string in manpages[manpage]:
            if search_string not in contents:
                failed.setdefault(manpage, []).append(
                    "No match for search string '{0}' found in {1}".format(
                        search_string, manpage_paths[manpage]
                    )
                )
        # Check for correct install dir
        path = "/man{0}/".format(manpage.rsplit(".", 1)[-1])
        if path not in manpage_paths[manpage]:
            failed.setdefault(manpage, []).append(
                "{0} not found in manpage path {1}".format(path, manpage_paths[manpage])
            )

    if failed:
        raise CommandExecutionError("One or more manpages failed", info=failed)

    return True<|MERGE_RESOLUTION|>--- conflicted
+++ resolved
@@ -27,14 +27,8 @@
     return __salt__["cmd.run_all"](
         [
             sys.executable,
-<<<<<<< HEAD
-            os.path.join(RUNTIME_VARS.CODE_DIR, "setup.py"),
-            "install",
-            "--root={0}".format(rootdir),
-=======
             os.path.join(RUNTIME_VARS.CODE_DIR, 'setup.py'),
             'install', '--root={0}'.format(rootdir)
->>>>>>> 8abb7099
         ],
         redirect_stderr=True,
     )
