--- conflicted
+++ resolved
@@ -20,11 +20,6 @@
 import threading
 from multiprocessing import Queue
 
-<<<<<<< HEAD
-import salt.log.setup
-
-=======
->>>>>>> 8abb7099
 # Import Salt libs
 import salt.utils.msgpack
 from salt.ext import six
@@ -99,12 +94,8 @@
                 break
             # Just log everything, filtering will happen on the main process
             # logging handlers
-<<<<<<< HEAD
-            sock.sendall(salt.utils.msgpack.dumps(record.__dict__, encoding="utf-8"))
-=======
             sock.sendall(salt.utils.msgpack.dumps(record.__dict__,
                                                   encoding='utf-8'))
->>>>>>> 8abb7099
         except (IOError, EOFError, KeyboardInterrupt, SystemExit):
             if hasattr(exc, "errno") and exc.errno != errno.EPIPE:
                 log.exception(exc)
