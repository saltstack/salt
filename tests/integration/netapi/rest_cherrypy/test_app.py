--- conflicted
+++ resolved
@@ -352,10 +352,6 @@
         )
         self.assertEqual(response.status, "200 OK")
 
-<<<<<<< HEAD
-    @flaky
-    @skipIf(True, "SLOWTEST skip")
-=======
     def _delete_master_local_job_cache(self):
         job_cache_directory = os.path.join(self.config['cachedir'], 'jobs')
         if not os.path.exists(job_cache_directory):
@@ -368,21 +364,9 @@
                 except OSError:
                     continue
 
->>>>>>> 8abb7099
     def test_all_jobs(self):
         """
         test query to /jobs returns job data
-<<<<<<< HEAD
-        """
-        self._add_job()
-
-        request, response = self.request(
-            "/jobs",
-            method="GET",
-            headers={"Accept": "application/json", "X-Auth-Token": self._token()},
-        )
-
-=======
         '''
         # We really don't care about any previous job history, just the one job we add next
         self._delete_master_local_job_cache()
@@ -395,7 +379,6 @@
                 'X-Auth-Token': self._token(),
             }
         )
->>>>>>> 8abb7099
         resp = salt.utils.json.loads(salt.utils.stringutils.to_str(response.body[0]))
         self.assertIn("test.ping", str(resp["return"]))
         self.assertEqual(response.status, "200 OK")