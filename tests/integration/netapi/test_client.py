# encoding: utf-8

# Import Python libs
from __future__ import absolute_import, print_function, unicode_literals

import logging
import os
import time

<<<<<<< HEAD
=======
# Import Salt Testing libs
from tests.support.runtests import RUNTIME_VARS
from tests.support.unit import TestCase, skipIf

>>>>>>> 8abb7099
# Import Salt libs
import salt.config
import salt.netapi
from salt.exceptions import EauthAuthenticationError
from tests.support.case import SSHCase
from tests.support.helpers import (
    SaveRequestsPostHandler,
    Webserver,
    requires_sshd_server,
)
from tests.support.mock import patch

# Import Salt Testing libs
from tests.support.paths import TMP, TMP_CONF_DIR
from tests.support.runtests import RUNTIME_VARS
from tests.support.unit import TestCase, skipIf

log = logging.getLogger(__name__)


class NetapiClientTest(TestCase):
    eauth_creds = {
        "username": "saltdev_auto",
        "password": "saltdev",
        "eauth": "auto",
    }

    def setUp(self):
        """
        Set up a NetapiClient instance
<<<<<<< HEAD
        """
        opts = salt.config.client_config(
            os.path.join(RUNTIME_VARS.TMP_CONF_DIR, "master")
        )
=======
        '''
        opts = salt.config.client_config(os.path.join(RUNTIME_VARS.TMP_CONF_DIR, 'master'))
>>>>>>> 8abb7099
        self.netapi = salt.netapi.NetapiClient(opts)

    def tearDown(self):
        del self.netapi

    @skipIf(True, "SLOWTEST skip")
    def test_local(self):
        low = {"client": "local", "tgt": "*", "fun": "test.ping", "timeout": 300}
        low.update(self.eauth_creds)

        ret = self.netapi.run(low)
        # If --proxy is set, it will cause an extra minion_id to be in the
        # response. Since there's not a great way to know if the test
        # runner's proxy minion is running, and we're not testing proxy
        # minions here anyway, just remove it from the response.
        ret.pop("proxytest", None)
        self.assertEqual(ret, {"minion": True, "sub_minion": True})

    @skipIf(True, "SLOWTEST skip")
    def test_local_batch(self):
        low = {"client": "local_batch", "tgt": "*", "fun": "test.ping", "timeout": 300}
        low.update(self.eauth_creds)

        ret = self.netapi.run(low)
        rets = []
        for _ret in ret:
            rets.append(_ret)
        self.assertIn({"sub_minion": True}, rets)
        self.assertIn({"minion": True}, rets)

    def test_local_async(self):
        low = {"client": "local_async", "tgt": "*", "fun": "test.ping"}
        low.update(self.eauth_creds)

        ret = self.netapi.run(low)

        # Remove all the volatile values before doing the compare.
        self.assertIn("jid", ret)
        ret.pop("jid", None)
        ret["minions"] = sorted(ret["minions"])
        try:
            # If --proxy is set, it will cause an extra minion_id to be in the
            # response. Since there's not a great way to know if the test
            # runner's proxy minion is running, and we're not testing proxy
            # minions here anyway, just remove it from the response.
            ret["minions"].remove("proxytest")
        except ValueError:
            pass
        self.assertEqual(ret, {"minions": sorted(["minion", "sub_minion"])})

    def test_local_unauthenticated(self):
        low = {"client": "local", "tgt": "*", "fun": "test.ping"}

        with self.assertRaises(EauthAuthenticationError) as excinfo:
            ret = self.netapi.run(low)

    @skipIf(True, "SLOWTEST skip")
    def test_wheel(self):
        low = {"client": "wheel", "fun": "key.list_all"}
        low.update(self.eauth_creds)

        ret = self.netapi.run(low)

        # Remove all the volatile values before doing the compare.
        self.assertIn("tag", ret)
        ret.pop("tag")

        data = ret.get("data", {})
        self.assertIn("jid", data)
        data.pop("jid", None)

        self.assertIn("tag", data)
        data.pop("tag", None)

        ret.pop("_stamp", None)
        data.pop("_stamp", None)

        self.maxDiff = None
        self.assertTrue(
            set(["master.pem", "master.pub"]).issubset(
                set(ret["data"]["return"]["local"])
            )
        )

    @skipIf(True, "SLOWTEST skip")
    def test_wheel_async(self):
        # Give this test a little breathing room
        time.sleep(3)
        low = {"client": "wheel_async", "fun": "key.list_all"}
        low.update(self.eauth_creds)

        ret = self.netapi.run(low)
        self.assertIn("jid", ret)
        self.assertIn("tag", ret)

    def test_wheel_unauthenticated(self):
        low = {"client": "wheel", "tgt": "*", "fun": "test.ping"}

        with self.assertRaises(EauthAuthenticationError) as excinfo:
            ret = self.netapi.run(low)

    @skipIf(True, "This is not testing anything. Skipping for now.")
    def test_runner(self):
        # TODO: fix race condition in init of event-- right now the event class
        # will finish init even if the underlying zmq socket hasn't connected yet
        # this is problematic for the runnerclient's master_call method if the
        # runner is quick
        # low = {'client': 'runner', 'fun': 'cache.grains'}
        low = {"client": "runner", "fun": "test.sleep", "arg": [2]}
        low.update(self.eauth_creds)

        ret = self.netapi.run(low)

    @skipIf(True, "This is not testing anything. Skipping for now.")
    def test_runner_async(self):
        low = {"client": "runner", "fun": "cache.grains"}
        low.update(self.eauth_creds)

        ret = self.netapi.run(low)

    def test_runner_unauthenticated(self):
        low = {"client": "runner", "tgt": "*", "fun": "test.ping"}

        with self.assertRaises(EauthAuthenticationError) as excinfo:
            ret = self.netapi.run(low)


@requires_sshd_server
class NetapiSSHClientTest(SSHCase):
    eauth_creds = {
        "username": "saltdev_auto",
        "password": "saltdev",
        "eauth": "auto",
    }

    def setUp(self):
        """
        Set up a NetapiClient instance
        """
        opts = salt.config.client_config(os.path.join(TMP_CONF_DIR, "master"))
        self.netapi = salt.netapi.NetapiClient(opts)

        self.priv_file = os.path.join(RUNTIME_VARS.TMP_CONF_DIR, "key_test")
        self.rosters = os.path.join(RUNTIME_VARS.TMP_CONF_DIR)

        # Initialize salt-ssh
        self.run_function("test.ping")

    def tearDown(self):
        del self.netapi

    @classmethod
    def setUpClass(cls):
        cls.post_webserver = Webserver(handler=SaveRequestsPostHandler)
        cls.post_webserver.start()
        cls.post_web_root = cls.post_webserver.web_root
        cls.post_web_handler = cls.post_webserver.handler

    @classmethod
    def tearDownClass(cls):
        cls.post_webserver.stop()
        del cls.post_webserver

    @skipIf(True, "SLOWTEST skip")
    def test_ssh(self):
        low = {
            "client": "ssh",
            "tgt": "localhost",
            "fun": "test.ping",
            "ignore_host_keys": True,
            "roster_file": "roster",
            "rosters": [self.rosters],
            "ssh_priv": self.priv_file,
        }

        low.update(self.eauth_creds)

        ret = self.netapi.run(low)

        self.assertIn("localhost", ret)
        self.assertIn("return", ret["localhost"])
        self.assertEqual(ret["localhost"]["return"], True)
        self.assertEqual(ret["localhost"]["id"], "localhost")
        self.assertEqual(ret["localhost"]["fun"], "test.ping")

    @skipIf(True, "SLOWTEST skip")
    def test_ssh_unauthenticated(self):
        low = {"client": "ssh", "tgt": "localhost", "fun": "test.ping"}

        with self.assertRaises(EauthAuthenticationError) as excinfo:
            ret = self.netapi.run(low)

    @skipIf(True, "SLOWTEST skip")
    def test_ssh_unauthenticated_raw_shell_curl(self):

        fun = "-o ProxyCommand curl {0}".format(self.post_web_root)
        low = {"client": "ssh", "tgt": "localhost", "fun": fun, "raw_shell": True}

        ret = None
        with self.assertRaises(EauthAuthenticationError) as excinfo:
            ret = self.netapi.run(low)

        self.assertEqual(self.post_web_handler.received_requests, [])
        self.assertEqual(ret, None)

    @skipIf(True, "SLOWTEST skip")
    def test_ssh_unauthenticated_raw_shell_touch(self):

        badfile = os.path.join(TMP, "badfile.txt")
        fun = "-o ProxyCommand touch {0}".format(badfile)
        low = {"client": "ssh", "tgt": "localhost", "fun": fun, "raw_shell": True}

        ret = None
        with self.assertRaises(EauthAuthenticationError) as excinfo:
            ret = self.netapi.run(low)

        self.assertEqual(ret, None)
        self.assertFalse(os.path.exists("badfile.txt"))

    @skipIf(True, "SLOWTEST skip")
    def test_ssh_authenticated_raw_shell_disabled(self):

        badfile = os.path.join(TMP, "badfile.txt")
        fun = "-o ProxyCommand touch {0}".format(badfile)
        low = {"client": "ssh", "tgt": "localhost", "fun": fun, "raw_shell": True}

        low.update(self.eauth_creds)

        ret = None
        with patch.dict(self.netapi.opts, {"netapi_allow_raw_shell": False}):
            with self.assertRaises(EauthAuthenticationError) as excinfo:
                ret = self.netapi.run(low)

        self.assertEqual(ret, None)
        self.assertFalse(os.path.exists("badfile.txt"))<|MERGE_RESOLUTION|>--- conflicted
+++ resolved
@@ -7,13 +7,10 @@
 import os
 import time
 
-<<<<<<< HEAD
-=======
 # Import Salt Testing libs
 from tests.support.runtests import RUNTIME_VARS
 from tests.support.unit import TestCase, skipIf
 
->>>>>>> 8abb7099
 # Import Salt libs
 import salt.config
 import salt.netapi
@@ -44,15 +41,8 @@
     def setUp(self):
         """
         Set up a NetapiClient instance
-<<<<<<< HEAD
-        """
-        opts = salt.config.client_config(
-            os.path.join(RUNTIME_VARS.TMP_CONF_DIR, "master")
-        )
-=======
         '''
         opts = salt.config.client_config(os.path.join(RUNTIME_VARS.TMP_CONF_DIR, 'master'))
->>>>>>> 8abb7099
         self.netapi = salt.netapi.NetapiClient(opts)
 
     def tearDown(self):
