--- conflicted
+++ resolved
@@ -31,11 +31,7 @@
     def tearDown(self):
         del self.netapi
 
-<<<<<<< HEAD
-    @skipIf(True, 'WAR ROOM TEMPORARY SKIP')
-=======
     @skipIf(WAR_ROOM_SKIP, 'WAR ROOM TEMPORARY SKIP')
->>>>>>> 1ded865d
     def test_local(self):
         low = {'client': 'local', 'tgt': '*', 'fun': 'test.ping'}
         low.update(self.eauth_creds)
@@ -48,11 +44,7 @@
         ret.pop('proxytest', None)
         self.assertEqual(ret, {'minion': True, 'sub_minion': True})
 
-<<<<<<< HEAD
-    @skipIf(True, 'WAR ROOM TEMPORARY SKIP')
-=======
     @skipIf(WAR_ROOM_SKIP, 'WAR ROOM TEMPORARY SKIP')
->>>>>>> 1ded865d
     def test_local_batch(self):
         low = {'client': 'local_batch', 'tgt': '*', 'fun': 'test.ping'}
         low.update(self.eauth_creds)
