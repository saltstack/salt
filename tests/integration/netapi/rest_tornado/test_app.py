# -*- coding: utf-8 -*-

# Import Python Libs
from __future__ import absolute_import, print_function, unicode_literals

import os
import threading
import time

# Import Salt Libs
import salt.utils.json
import salt.utils.stringutils

# Import 3rd-party libs
from salt.ext import six
from salt.netapi.rest_tornado import saltnado
from salt.utils.versions import StrictVersion
from salt.utils.zeromq import ZMQDefaultLoop as ZMQIOLoop
from salt.utils.zeromq import zmq
from tests.support.helpers import flaky
from tests.support.unit import skipIf

# Import Salt Testing Libs
from tests.unit.netapi.test_rest_tornado import SaltnadoTestCase

HAS_ZMQ_IOLOOP = bool(zmq)


class _SaltnadoIntegrationTestCase(SaltnadoTestCase):  # pylint: disable=abstract-method
    @property
    def opts(self):
        return self.get_config("client_config", from_scratch=True)

    @property
    def mod_opts(self):
        return self.get_config("minion", from_scratch=True)


@skipIf(HAS_ZMQ_IOLOOP is False, "PyZMQ version must be >= 14.0.1 to run these tests.")
@skipIf(
    StrictVersion(zmq.__version__) < StrictVersion("14.0.1"),
    "PyZMQ must be >= 14.0.1 to run these tests.",
)
class TestSaltAPIHandler(_SaltnadoIntegrationTestCase):
    def setUp(self):
        super(TestSaltAPIHandler, self).setUp()
        os.environ["ASYNC_TEST_TIMEOUT"] = "300"

    def get_app(self):
        urls = [("/", saltnado.SaltAPIHandler)]

        application = self.build_tornado_app(urls)

        application.event_listener = saltnado.EventListener({}, self.opts)
        self.application = application
        return application

    def test_root(self):
        """
        Test the root path which returns the list of clients we support
        """
        response = self.fetch("/", connect_timeout=30, request_timeout=30,)
        self.assertEqual(response.code, 200)
        response_obj = salt.utils.json.loads(response.body)
        self.assertEqual(
            sorted(response_obj["clients"]),
            ["local", "local_async", "runner", "runner_async"],
        )
        self.assertEqual(response_obj["return"], "Welcome")

    @skipIf(True, "SLOWTEST skip")
    def test_post_no_auth(self):
        """
        Test post with no auth token, should 401
        """
        # get a token for this test
        low = [{"client": "local", "tgt": "*", "fun": "test.ping"}]
        response = self.fetch(
            "/",
            method="POST",
            body=salt.utils.json.dumps(low),
            headers={"Content-Type": self.content_type_map["json"]},
            follow_redirects=False,
            connect_timeout=30,
            request_timeout=30,
        )
        self.assertEqual(response.code, 302)
        self.assertEqual(response.headers["Location"], "/login")

    # Local client tests

    @skipIf(True, "to be re-enabled when #23623 is merged")
    def test_simple_local_post(self):
        """
        Test a basic API of /
        """
        low = [{"client": "local", "tgt": "*", "fun": "test.ping"}]
        response = self.fetch(
            "/",
            method="POST",
            body=salt.utils.json.dumps(low),
            headers={
                "Content-Type": self.content_type_map["json"],
                saltnado.AUTH_TOKEN_HEADER: self.token["token"],
            },
            connect_timeout=30,
            request_timeout=30,
        )
        response_obj = salt.utils.json.loads(response.body)
        self.assertEqual(len(response_obj["return"]), 1)
        # If --proxy is set, it will cause an extra minion_id to be in the
        # response. Since there's not a great way to know if the test
        # runner's proxy minion is running, and we're not testing proxy
        # minions here anyway, just remove it from the response.
        response_obj["return"][0].pop("proxytest", None)
        self.assertEqual(
            response_obj["return"][0], {"minion": True, "sub_minion": True}
        )

    def test_simple_local_post_no_tgt(self):
        """
        POST job with invalid tgt
        """
        low = [{"client": "local", "tgt": "minion_we_dont_have", "fun": "test.ping"}]
        response = self.fetch(
            "/",
            method="POST",
            body=salt.utils.json.dumps(low),
            headers={
                "Content-Type": self.content_type_map["json"],
                saltnado.AUTH_TOKEN_HEADER: self.token["token"],
            },
            connect_timeout=30,
            request_timeout=30,
        )
        response_obj = salt.utils.json.loads(response.body)
        self.assertEqual(
            response_obj["return"],
            [
                "No minions matched the target. No command was sent, no jid was assigned."
            ],
        )

    # local client request body test

    @skipIf(True, "Undetermined race condition in test. Temporarily disabled.")
    def test_simple_local_post_only_dictionary_request(self):
        """
        Test a basic API of /
        """
        low = {
            "client": "local",
            "tgt": "*",
            "fun": "test.ping",
        }
        response = self.fetch(
            "/",
            method="POST",
            body=salt.utils.json.dumps(low),
            headers={
                "Content-Type": self.content_type_map["json"],
                saltnado.AUTH_TOKEN_HEADER: self.token["token"],
            },
            connect_timeout=30,
            request_timeout=30,
        )
        response_obj = salt.utils.json.loads(response.body)
        self.assertEqual(len(response_obj["return"]), 1)
        # If --proxy is set, it will cause an extra minion_id to be in the
        # response. Since there's not a great way to know if the test
        # runner's proxy minion is running, and we're not testing proxy
        # minions here anyway, just remove it from the response.
        response_obj["return"][0].pop("proxytest", None)
        self.assertEqual(
            response_obj["return"][0], {"minion": True, "sub_minion": True}
        )

    def test_simple_local_post_invalid_request(self):
        """
        Test a basic API of /
        """
        low = ["invalid request"]
        response = self.fetch(
            "/",
            method="POST",
            body=salt.utils.json.dumps(low),
            headers={
                "Content-Type": self.content_type_map["json"],
                saltnado.AUTH_TOKEN_HEADER: self.token["token"],
            },
            connect_timeout=30,
            request_timeout=30,
        )
        self.assertEqual(response.code, 400)

    # local_async tests
    def test_simple_local_async_post(self):
        low = [{"client": "local_async", "tgt": "*", "fun": "test.ping"}]
        response = self.fetch(
            "/",
            method="POST",
            body=salt.utils.json.dumps(low),
            headers={
                "Content-Type": self.content_type_map["json"],
                saltnado.AUTH_TOKEN_HEADER: self.token["token"],
            },
        )

        response_obj = salt.utils.json.loads(response.body)
        ret = response_obj["return"]
        ret[0]["minions"] = sorted(ret[0]["minions"])
        try:
            # If --proxy is set, it will cause an extra minion_id to be in the
            # response. Since there's not a great way to know if the test
            # runner's proxy minion is running, and we're not testing proxy
            # minions here anyway, just remove it from the response.
            ret[0]["minions"].remove("proxytest")
        except ValueError:
            pass

        # TODO: verify pub function? Maybe look at how we test the publisher
        self.assertEqual(len(ret), 1)
        self.assertIn("jid", ret[0])
        self.assertEqual(ret[0]["minions"], sorted(["minion", "sub_minion"]))

    def test_multi_local_async_post(self):
        low = [
            {"client": "local_async", "tgt": "*", "fun": "test.ping"},
            {"client": "local_async", "tgt": "*", "fun": "test.ping"},
        ]
        response = self.fetch(
            "/",
            method="POST",
            body=salt.utils.json.dumps(low),
            headers={
                "Content-Type": self.content_type_map["json"],
                saltnado.AUTH_TOKEN_HEADER: self.token["token"],
            },
        )

        response_obj = salt.utils.json.loads(response.body)
        ret = response_obj["return"]
        ret[0]["minions"] = sorted(ret[0]["minions"])
        ret[1]["minions"] = sorted(ret[1]["minions"])
        try:
            # If --proxy is set, it will cause an extra minion_id to be in the
            # response. Since there's not a great way to know if the test
            # runner's proxy minion is running, and we're not testing proxy
            # minions here anyway, just remove it from the response.
            ret[0]["minions"].remove("proxytest")
            ret[1]["minions"].remove("proxytest")
        except ValueError:
            pass

        self.assertEqual(len(ret), 2)
        self.assertIn("jid", ret[0])
        self.assertIn("jid", ret[1])
        self.assertEqual(ret[0]["minions"], sorted(["minion", "sub_minion"]))
        self.assertEqual(ret[1]["minions"], sorted(["minion", "sub_minion"]))

    @skipIf(True, "SLOWTEST skip")
    def test_multi_local_async_post_multitoken(self):
        low = [
            {"client": "local_async", "tgt": "*", "fun": "test.ping"},
            {
                "client": "local_async",
                "tgt": "*",
                "fun": "test.ping",
                "token": self.token[
                    "token"
                ],  # send a different (but still valid token)
            },
            {
                "client": "local_async",
                "tgt": "*",
                "fun": "test.ping",
                "token": "BAD_TOKEN",  # send a bad token
            },
        ]
        response = self.fetch(
            "/",
            method="POST",
            body=salt.utils.json.dumps(low),
            headers={
                "Content-Type": self.content_type_map["json"],
                saltnado.AUTH_TOKEN_HEADER: self.token["token"],
            },
        )

        response_obj = salt.utils.json.loads(response.body)
        ret = response_obj["return"]
        ret[0]["minions"] = sorted(ret[0]["minions"])
        ret[1]["minions"] = sorted(ret[1]["minions"])
        try:
            # If --proxy is set, it will cause an extra minion_id to be in the
            # response. Since there's not a great way to know if the test
            # runner's proxy minion is running, and we're not testing proxy
            # minions here anyway, just remove it from the response.
            ret[0]["minions"].remove("proxytest")
            ret[1]["minions"].remove("proxytest")
        except ValueError:
            pass

        self.assertEqual(len(ret), 3)  # make sure we got 3 responses
        self.assertIn("jid", ret[0])  # the first 2 are regular returns
        self.assertIn("jid", ret[1])
        self.assertIn("Failed to authenticate", ret[2])  # bad auth
        self.assertEqual(ret[0]["minions"], sorted(["minion", "sub_minion"]))
        self.assertEqual(ret[1]["minions"], sorted(["minion", "sub_minion"]))

    @skipIf(True, "SLOWTEST skip")
    def test_simple_local_async_post_no_tgt(self):
        low = [
            {"client": "local_async", "tgt": "minion_we_dont_have", "fun": "test.ping"}
        ]
        response = self.fetch(
            "/",
            method="POST",
            body=salt.utils.json.dumps(low),
            headers={
                "Content-Type": self.content_type_map["json"],
                saltnado.AUTH_TOKEN_HEADER: self.token["token"],
            },
        )
        response_obj = salt.utils.json.loads(response.body)
        self.assertEqual(response_obj["return"], [{}])

    @skipIf(True, "Undetermined race condition in test. Temporarily disabled.")
    def test_simple_local_post_only_dictionary_request_with_order_masters(self):
        """
        Test a basic API of /
        """
        low = {
            "client": "local",
            "tgt": "*",
            "fun": "test.ping",
        }

        self.application.opts["order_masters"] = True
        self.application.opts["syndic_wait"] = 5

        response = self.fetch(
            "/",
            method="POST",
            body=salt.utils.json.dumps(low),
            headers={
                "Content-Type": self.content_type_map["json"],
                saltnado.AUTH_TOKEN_HEADER: self.token["token"],
            },
            connect_timeout=30,
            request_timeout=30,
        )
        response_obj = salt.utils.json.loads(response.body)
<<<<<<< HEAD
        self.application.opts["order_masters"] = []
        self.application.opts["syndic_wait"] = 5
=======
>>>>>>> 8abb7099
        # If --proxy is set, it will cause an extra minion_id to be in the
        # response. Since there's not a great way to know if the test runner's
        # proxy minion is running, and we're not testing proxy minions here
        # anyway, just remove it from the response.
        response_obj[0]["return"].pop("proxytest", None)
        self.assertEqual(response_obj["return"], [{"minion": True, "sub_minion": True}])

    # runner tests
    @skipIf(True, "SLOWTEST skip")
    def test_simple_local_runner_post(self):
        low = [{"client": "runner", "fun": "manage.up"}]
        response = self.fetch(
            "/",
            method="POST",
            body=salt.utils.json.dumps(low),
            headers={
                "Content-Type": self.content_type_map["json"],
                saltnado.AUTH_TOKEN_HEADER: self.token["token"],
            },
            connect_timeout=30,
            request_timeout=300,
        )
        response_obj = salt.utils.json.loads(response.body)
        self.assertEqual(len(response_obj["return"]), 1)
        try:
            # If --proxy is set, it will cause an extra minion_id to be in the
            # response. Since there's not a great way to know if the test
            # runner's proxy minion is running, and we're not testing proxy
            # minions here anyway, just remove it from the response.
            response_obj["return"][0].remove("proxytest")
        except ValueError:
            pass
        self.assertEqual(
            sorted(response_obj["return"][0]), sorted(["minion", "sub_minion"])
        )

    # runner_async tests
    def test_simple_local_runner_async_post(self):
        low = [{"client": "runner_async", "fun": "manage.up"}]
        response = self.fetch(
            "/",
            method="POST",
            body=salt.utils.json.dumps(low),
            headers={
                "Content-Type": self.content_type_map["json"],
                saltnado.AUTH_TOKEN_HEADER: self.token["token"],
            },
            connect_timeout=10,
            request_timeout=10,
        )
        response_obj = salt.utils.json.loads(response.body)
        self.assertIn("return", response_obj)
        self.assertEqual(1, len(response_obj["return"]))
        self.assertIn("jid", response_obj["return"][0])
        self.assertIn("tag", response_obj["return"][0])


@flaky
@skipIf(HAS_ZMQ_IOLOOP is False, "PyZMQ version must be >= 14.0.1 to run these tests.")
class TestMinionSaltAPIHandler(_SaltnadoIntegrationTestCase):
    def get_app(self):
        urls = [
            (r"/minions/(.*)", saltnado.MinionSaltAPIHandler),
            (r"/minions", saltnado.MinionSaltAPIHandler),
        ]
        application = self.build_tornado_app(urls)
        application.event_listener = saltnado.EventListener({}, self.opts)
        return application

    @skipIf(True, "issue #34753")
    def test_get_no_mid(self):
        response = self.fetch(
            "/minions",
            method="GET",
            headers={saltnado.AUTH_TOKEN_HEADER: self.token["token"]},
            follow_redirects=False,
        )
        response_obj = salt.utils.json.loads(response.body)
        self.assertEqual(len(response_obj["return"]), 1)
        # one per minion
        self.assertEqual(len(response_obj["return"][0]), 2)
        # check a single grain
        for minion_id, grains in six.iteritems(response_obj["return"][0]):
            self.assertEqual(minion_id, grains["id"])

    @skipIf(True, "to be re-enabled when #23623 is merged")
    @skipIf(True, "SLOWTEST skip")
    def test_get(self):
        response = self.fetch(
            "/minions/minion",
            method="GET",
            headers={saltnado.AUTH_TOKEN_HEADER: self.token["token"]},
            follow_redirects=False,
        )
        response_obj = salt.utils.json.loads(response.body)
        self.assertEqual(len(response_obj["return"]), 1)
        self.assertEqual(len(response_obj["return"][0]), 1)
        # check a single grain
        self.assertEqual(response_obj["return"][0]["minion"]["id"], "minion")

    def test_post(self):
        low = [{"tgt": "*minion", "fun": "test.ping"}]
        response = self.fetch(
            "/minions",
            method="POST",
            body=salt.utils.json.dumps(low),
            headers={
                "Content-Type": self.content_type_map["json"],
                saltnado.AUTH_TOKEN_HEADER: self.token["token"],
            },
        )

        response_obj = salt.utils.json.loads(response.body)
        ret = response_obj["return"]
        ret[0]["minions"] = sorted(ret[0]["minions"])

        # TODO: verify pub function? Maybe look at how we test the publisher
        self.assertEqual(len(ret), 1)
        self.assertIn("jid", ret[0])
        self.assertEqual(ret[0]["minions"], sorted(["minion", "sub_minion"]))

    @skipIf(True, "SLOWTEST skip")
    def test_post_with_client(self):
        # get a token for this test
        low = [{"client": "local_async", "tgt": "*minion", "fun": "test.ping"}]
        response = self.fetch(
            "/minions",
            method="POST",
            body=salt.utils.json.dumps(low),
            headers={
                "Content-Type": self.content_type_map["json"],
                saltnado.AUTH_TOKEN_HEADER: self.token["token"],
            },
        )

        response_obj = salt.utils.json.loads(response.body)
        ret = response_obj["return"]
        ret[0]["minions"] = sorted(ret[0]["minions"])

        # TODO: verify pub function? Maybe look at how we test the publisher
        self.assertEqual(len(ret), 1)
        self.assertIn("jid", ret[0])
        self.assertEqual(ret[0]["minions"], sorted(["minion", "sub_minion"]))

    @skipIf(True, "SLOWTEST skip")
    def test_post_with_incorrect_client(self):
        """
        The /minions endpoint is asynchronous only, so if you try something else
        make sure you get an error
        """
        # get a token for this test
        low = [{"client": "local", "tgt": "*", "fun": "test.ping"}]
        response = self.fetch(
            "/minions",
            method="POST",
            body=salt.utils.json.dumps(low),
            headers={
                "Content-Type": self.content_type_map["json"],
                saltnado.AUTH_TOKEN_HEADER: self.token["token"],
            },
        )
        self.assertEqual(response.code, 400)


@skipIf(HAS_ZMQ_IOLOOP is False, "PyZMQ version must be >= 14.0.1 to run these tests.")
class TestJobsSaltAPIHandler(_SaltnadoIntegrationTestCase):
    def get_app(self):
        urls = [
            (r"/jobs/(.*)", saltnado.JobsSaltAPIHandler),
            (r"/jobs", saltnado.JobsSaltAPIHandler),
        ]
        application = self.build_tornado_app(urls)
        application.event_listener = saltnado.EventListener({}, self.opts)
        return application

    @skipIf(True, "to be re-enabled when #23623 is merged")
    @skipIf(True, "SLOWTEST skip")
    def test_get(self):
        # test with no JID
        self.http_client.fetch(
            self.get_url("/jobs"),
            self.stop,
            method="GET",
            headers={saltnado.AUTH_TOKEN_HEADER: self.token["token"]},
            follow_redirects=False,
        )
        response = self.wait(timeout=30)
        response_obj = salt.utils.json.loads(response.body)["return"][0]
        try:
            for jid, ret in six.iteritems(response_obj):
                self.assertIn("Function", ret)
                self.assertIn("Target", ret)
                self.assertIn("Target-type", ret)
                self.assertIn("User", ret)
                self.assertIn("StartTime", ret)
                self.assertIn("Arguments", ret)
        except AttributeError as attribute_error:
            print(salt.utils.json.loads(response.body))
            raise

        # test with a specific JID passed in
        jid = next(six.iterkeys(response_obj))
        self.http_client.fetch(
            self.get_url("/jobs/{0}".format(jid)),
            self.stop,
            method="GET",
            headers={saltnado.AUTH_TOKEN_HEADER: self.token["token"]},
            follow_redirects=False,
        )
        response = self.wait(timeout=30)
        response_obj = salt.utils.json.loads(response.body)["return"][0]
        self.assertIn("Function", response_obj)
        self.assertIn("Target", response_obj)
        self.assertIn("Target-type", response_obj)
        self.assertIn("User", response_obj)
        self.assertIn("StartTime", response_obj)
        self.assertIn("Arguments", response_obj)
        self.assertIn("Result", response_obj)


# TODO: run all the same tests from the root handler, but for now since they are
# the same code, we'll just sanity check
@skipIf(HAS_ZMQ_IOLOOP is False, "PyZMQ version must be >= 14.0.1 to run these tests.")
class TestRunSaltAPIHandler(_SaltnadoIntegrationTestCase):
    def get_app(self):
        urls = [
            ("/run", saltnado.RunSaltAPIHandler),
        ]
        application = self.build_tornado_app(urls)
        application.event_listener = saltnado.EventListener({}, self.opts)
        return application

    @skipIf(True, "to be re-enabled when #23623 is merged")
    @skipIf(True, "SLOWTEST skip")
    def test_get(self):
        low = [{"client": "local", "tgt": "*", "fun": "test.ping"}]
        response = self.fetch(
            "/run",
            method="POST",
            body=salt.utils.json.dumps(low),
            headers={
                "Content-Type": self.content_type_map["json"],
                saltnado.AUTH_TOKEN_HEADER: self.token["token"],
            },
        )
        response_obj = salt.utils.json.loads(response.body)
        self.assertEqual(response_obj["return"], [{"minion": True, "sub_minion": True}])


@skipIf(HAS_ZMQ_IOLOOP is False, "PyZMQ version must be >= 14.0.1 to run these tests.")
class TestEventsSaltAPIHandler(_SaltnadoIntegrationTestCase):
    def get_app(self):
        urls = [
            (r"/events", saltnado.EventsSaltAPIHandler),
        ]
        application = self.build_tornado_app(urls)
        application.event_listener = saltnado.EventListener({}, self.opts)

        # store a reference, for magic later!
        self.application = application
        self.events_to_fire = 0
        return application

    @skipIf(True, "SLOWTEST skip")
    def test_get(self):
        self.events_to_fire = 5
        response = self.fetch(
            "/events",
            headers={saltnado.AUTH_TOKEN_HEADER: self.token["token"]},
            streaming_callback=self.on_event,
        )

    def _stop(self):
        self.stop()

    def on_event(self, event):
        if six.PY3:
            event = event.decode("utf-8")
        if self.events_to_fire > 0:
            self.application.event_listener.event.fire_event(
                {"foo": "bar", "baz": "qux"}, "salt/netapi/test"
            )
            self.events_to_fire -= 1
        # once we've fired all the events, lets call it a day
        else:
            # wait so that we can ensure that the next future is ready to go
            # to make sure we don't explode if the next one is ready
            ZMQIOLoop.current().add_timeout(time.time() + 0.5, self._stop)

        event = event.strip()
        # if we got a retry, just continue
        if event != "retry: 400":
            tag, data = event.splitlines()
            self.assertTrue(tag.startswith("tag: "))
            self.assertTrue(data.startswith("data: "))


@skipIf(HAS_ZMQ_IOLOOP is False, "PyZMQ version must be >= 14.0.1 to run these tests.")
class TestWebhookSaltAPIHandler(_SaltnadoIntegrationTestCase):
    def get_app(self):

        urls = [
            (r"/hook(/.*)?", saltnado.WebhookSaltAPIHandler),
        ]

        application = self.build_tornado_app(urls)

        self.application = application

        application.event_listener = saltnado.EventListener({}, self.opts)
        return application

    @skipIf(True, "Skipping until we can devote more resources to debugging this test.")
    def test_post(self):
        self._future_resolved = threading.Event()
        try:

            def verify_event(future):
                """
                Notify the threading event that the future is resolved
                """
                self._future_resolved.set()

            self._finished = (
                False  # TODO: remove after some cleanup of the event listener
            )

            # get an event future
            future = self.application.event_listener.get_event(
                self, tag="salt/netapi/hook", callback=verify_event
            )
            # fire the event
            response = self.fetch(
                "/hook",
                method="POST",
                body="foo=bar",
                headers={saltnado.AUTH_TOKEN_HEADER: self.token["token"]},
            )
            response_obj = salt.utils.json.loads(response.body)
            self.assertTrue(response_obj["success"])
            resolve_future_timeout = 60
            self._future_resolved.wait(resolve_future_timeout)
            try:
                event = future.result()
            except Exception as exc:  # pylint: disable=broad-except
                self.fail(
                    "Failed to resolve future under {} secs: {}".format(
                        resolve_future_timeout, exc
                    )
                )
            self.assertEqual(event["tag"], "salt/netapi/hook")
            self.assertIn("headers", event["data"])
            self.assertEqual(
                event["data"]["post"], {"foo": salt.utils.stringutils.to_bytes("bar")}
            )
        finally:
            self._future_resolved.clear()
            del self._future_resolved<|MERGE_RESOLUTION|>--- conflicted
+++ resolved
@@ -351,11 +351,6 @@
             request_timeout=30,
         )
         response_obj = salt.utils.json.loads(response.body)
-<<<<<<< HEAD
-        self.application.opts["order_masters"] = []
-        self.application.opts["syndic_wait"] = 5
-=======
->>>>>>> 8abb7099
         # If --proxy is set, it will cause an extra minion_id to be in the
         # response. Since there's not a great way to know if the test runner's
         # proxy minion is running, and we're not testing proxy minions here
