--- conflicted
+++ resolved
@@ -421,17 +421,8 @@
                                )
         response = self.wait(timeout=30)
         response_obj = json.loads(response.body)['return'][0]
-<<<<<<< HEAD
-        for jid, ret in six.iteritems(response_obj):
-            self.assertIn('Function', ret)
-            self.assertIn('Target', ret)
-            self.assertIn('Target-type', ret)
-            self.assertIn('User', ret)
-            self.assertIn('StartTime', ret)
-            self.assertIn('Arguments', ret)
-=======
         try:
-            for jid, ret in response_obj.iteritems():
+            for jid, ret in six.iteritems(response_obj):
                 self.assertIn('Function', ret)
                 self.assertIn('Target', ret)
                 self.assertIn('Target-type', ret)
@@ -441,7 +432,6 @@
         except AttributeError as attribute_error:
             print json.loads(response.body)
             raise
->>>>>>> 80a194bc
 
         # test with a specific JID passed in
         jid = next(six.iterkeys(response_obj))
