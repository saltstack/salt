# -*- coding: utf-8 -*-

# Import Python Libs
from __future__ import absolute_import, print_function, unicode_literals
import time
import threading

# Import Salt Libs
import salt.utils.json
import salt.utils.stringutils
from salt.netapi.rest_tornado import saltnado
from salt.utils.versions import StrictVersion

# Import Salt Testing Libs
from tests.unit.netapi.rest_tornado.test_handlers import SaltnadoTestCase
from tests.support.helpers import flaky
from tests.support.unit import skipIf

# Import 3rd-party libs
from salt.ext import six
from salt.utils.zeromq import zmq, ZMQDefaultLoop as ZMQIOLoop
HAS_ZMQ_IOLOOP = bool(zmq)


class _SaltnadoIntegrationTestCase(SaltnadoTestCase):  # pylint: disable=abstract-method

    @property
    def opts(self):
        return self.get_config('client_config', from_scratch=True)

    @property
    def mod_opts(self):
        return self.get_config('minion', from_scratch=True)


@skipIf(HAS_ZMQ_IOLOOP is False, 'PyZMQ version must be >= 14.0.1 to run these tests.')
@skipIf(StrictVersion(zmq.__version__) < StrictVersion('14.0.1'), 'PyZMQ must be >= 14.0.1 to run these tests.')
class TestSaltAPIHandler(_SaltnadoIntegrationTestCase):
    def get_app(self):
        urls = [('/', saltnado.SaltAPIHandler)]

        application = self.build_tornado_app(urls)

        application.event_listener = saltnado.EventListener({}, self.opts)
        self.application = application
        return application

    def test_root(self):
        '''
        Test the root path which returns the list of clients we support
        '''
        response = self.fetch('/',
                              connect_timeout=30,
                              request_timeout=30,
                )
        self.assertEqual(response.code, 200)
        response_obj = salt.utils.json.loads(response.body)
        self.assertEqual(sorted(response_obj['clients']),
                         ['local', 'local_async', 'runner', 'runner_async'])
        self.assertEqual(response_obj['return'], 'Welcome')

    def test_post_no_auth(self):
        '''
        Test post with no auth token, should 401
        '''
        # get a token for this test
        low = [{'client': 'local',
                'tgt': '*',
                'fun': 'test.ping',
                }]
        response = self.fetch('/',
                              method='POST',
                              body=salt.utils.json.dumps(low),
                              headers={'Content-Type': self.content_type_map['json']},
                              follow_redirects=False,
                              connect_timeout=30,
                              request_timeout=30,
                              )
        self.assertEqual(response.code, 302)
        self.assertEqual(response.headers['Location'], '/login')

    # Local client tests
    @ skipIf(True, 'to be re-enabled when #23623 is merged')
    def test_simple_local_post(self):
        '''
        Test a basic API of /
        '''
        low = [{'client': 'local',
                'tgt': '*',
                'fun': 'test.ping',
                }]
        response = self.fetch('/',
                              method='POST',
                              body=salt.utils.json.dumps(low),
                              headers={'Content-Type': self.content_type_map['json'],
                                       saltnado.AUTH_TOKEN_HEADER: self.token['token']},
                              connect_timeout=30,
                              request_timeout=30,
                              )
        response_obj = salt.utils.json.loads(response.body)
        self.assertEqual(len(response_obj['return']), 1)
        self.assertEqual(response_obj['return'][0], {'minion': True, 'sub_minion': True})

    def test_simple_local_post_no_tgt(self):
        '''
        POST job with invalid tgt
        '''
        low = [{'client': 'local',
                'tgt': 'minion_we_dont_have',
                'fun': 'test.ping',
                }]
        response = self.fetch('/',
                              method='POST',
                              body=salt.utils.json.dumps(low),
                              headers={'Content-Type': self.content_type_map['json'],
                                       saltnado.AUTH_TOKEN_HEADER: self.token['token']},
                              connect_timeout=30,
                              request_timeout=30,
                              )
        response_obj = salt.utils.json.loads(response.body)
        self.assertEqual(response_obj['return'], ["No minions matched the target. No command was sent, no jid was assigned."])

    # local client request body test
    @ skipIf(True, 'Undetermined race condition in test. Temporarily disabled.')
    def test_simple_local_post_only_dictionary_request(self):
        '''
        Test a basic API of /
        '''
        low = {'client': 'local',
                'tgt': '*',
                'fun': 'test.ping',
              }
        response = self.fetch('/',
                              method='POST',
                              body=salt.utils.json.dumps(low),
                              headers={'Content-Type': self.content_type_map['json'],
                                       saltnado.AUTH_TOKEN_HEADER: self.token['token']},
                              connect_timeout=30,
                              request_timeout=30,
                              )
        response_obj = salt.utils.json.loads(response.body)
        self.assertEqual(len(response_obj['return']), 1)
        self.assertEqual(response_obj['return'][0], {'minion': True, 'sub_minion': True})

    def test_simple_local_post_invalid_request(self):
        '''
        Test a basic API of /
        '''
        low = ["invalid request"]
        response = self.fetch('/',
                              method='POST',
                              body=salt.utils.json.dumps(low),
                              headers={'Content-Type': self.content_type_map['json'],
                                       saltnado.AUTH_TOKEN_HEADER: self.token['token']},
                              connect_timeout=30,
                              request_timeout=30,
                              )
        self.assertEqual(response.code, 400)

    # local_async tests
    def test_simple_local_async_post(self):
        low = [{'client': 'local_async',
                'tgt': '*',
                'fun': 'test.ping',
                }]
        response = self.fetch('/',
                              method='POST',
                              body=salt.utils.json.dumps(low),
                              headers={'Content-Type': self.content_type_map['json'],
                                       saltnado.AUTH_TOKEN_HEADER: self.token['token']},
                              )

        response_obj = salt.utils.json.loads(response.body)
        ret = response_obj['return']
        ret[0]['minions'] = sorted(ret[0]['minions'])

        # TODO: verify pub function? Maybe look at how we test the publisher
        self.assertEqual(len(ret), 1)
        self.assertIn('jid', ret[0])
        self.assertEqual(ret[0]['minions'], sorted(['minion', 'sub_minion', 'localhost']))

    def test_multi_local_async_post(self):
        low = [{'client': 'local_async',
                'tgt': '*',
                'fun': 'test.ping',
                },
                {'client': 'local_async',
                'tgt': '*',
                'fun': 'test.ping',
                }]
        response = self.fetch('/',
                              method='POST',
                              body=salt.utils.json.dumps(low),
                              headers={'Content-Type': self.content_type_map['json'],
                                       saltnado.AUTH_TOKEN_HEADER: self.token['token']},
                              )

        response_obj = salt.utils.json.loads(response.body)
        ret = response_obj['return']
        ret[0]['minions'] = sorted(ret[0]['minions'])
        ret[1]['minions'] = sorted(ret[1]['minions'])

        self.assertEqual(len(ret), 2)
        self.assertIn('jid', ret[0])
        self.assertIn('jid', ret[1])
        self.assertEqual(ret[0]['minions'], sorted(['minion', 'sub_minion', 'localhost']))
        self.assertEqual(ret[1]['minions'], sorted(['minion', 'sub_minion', 'localhost']))

    def test_multi_local_async_post_multitoken(self):
        low = [{'client': 'local_async',
                'tgt': '*',
                'fun': 'test.ping',
                },
                {'client': 'local_async',
                'tgt': '*',
                'fun': 'test.ping',
                'token': self.token['token'],  # send a different (but still valid token)
                },
                {'client': 'local_async',
                'tgt': '*',
                'fun': 'test.ping',
                'token': 'BAD_TOKEN',  # send a bad token
                },
                ]
        response = self.fetch('/',
                              method='POST',
                              body=salt.utils.json.dumps(low),
                              headers={'Content-Type': self.content_type_map['json'],
                                       saltnado.AUTH_TOKEN_HEADER: self.token['token']},
                              )

        response_obj = salt.utils.json.loads(response.body)
        ret = response_obj['return']
        ret[0]['minions'] = sorted(ret[0]['minions'])
        ret[1]['minions'] = sorted(ret[1]['minions'])

        self.assertEqual(len(ret), 3)  # make sure we got 3 responses
        self.assertIn('jid', ret[0])  # the first 2 are regular returns
        self.assertIn('jid', ret[1])
        self.assertIn('Authentication error occurred.', ret[2])  # bad auth
        self.assertEqual(ret[0]['minions'], sorted(['minion', 'sub_minion', 'localhost']))
        self.assertEqual(ret[1]['minions'], sorted(['minion', 'sub_minion', 'localhost']))

    def test_simple_local_async_post_no_tgt(self):
        low = [{'client': 'local_async',
                'tgt': 'minion_we_dont_have',
                'fun': 'test.ping',
                }]
        response = self.fetch('/',
                              method='POST',
                              body=salt.utils.json.dumps(low),
                              headers={'Content-Type': self.content_type_map['json'],
                                       saltnado.AUTH_TOKEN_HEADER: self.token['token']},
                              )
        response_obj = salt.utils.json.loads(response.body)
        self.assertEqual(response_obj['return'], [{}])

<<<<<<< HEAD
=======
    @skipIf(True, 'Undetermined race condition in test. Temporarily disabled.')
>>>>>>> 00046c61
    def test_simple_local_post_only_dictionary_request_with_order_masters(self):
        '''
        Test a basic API of /
        '''
        low = {'client': 'local',
                'tgt': '*',
                'fun': 'test.ping',
              }
<<<<<<< HEAD

        self.application.opts['order_masters'] = ['']
        self.application.opts['syndic_wait'] = 5

=======
>>>>>>> 00046c61
        response = self.fetch('/',
                              method='POST',
                              body=salt.utils.json.dumps(low),
                              headers={'Content-Type': self.content_type_map['json'],
                                       saltnado.AUTH_TOKEN_HEADER: self.token['token']},
                              connect_timeout=30,
                              request_timeout=30,
                              )
        response_obj = salt.utils.json.loads(response.body)
<<<<<<< HEAD
        self.assertEqual(response_obj['return'], [{'localhost': True, 'minion': True, 'sub_minion': True}])
=======

        self.application.opts['order_masters'] = []
        self.application.opts['syndic_wait'] = 5
        self.assertEqual(response_obj['return'], [{'minion': True, 'sub_minion': True}])
>>>>>>> 00046c61

    # runner tests
    def test_simple_local_runner_post(self):
        low = [{'client': 'runner',
                'fun': 'manage.up',
                }]
        response = self.fetch('/',
                              method='POST',
                              body=salt.utils.json.dumps(low),
                              headers={'Content-Type': self.content_type_map['json'],
                                       saltnado.AUTH_TOKEN_HEADER: self.token['token']},
                              connect_timeout=30,
                              request_timeout=30,
                              )
        response_obj = salt.utils.json.loads(response.body)
        self.assertEqual(len(response_obj['return']), 1)
        self.assertEqual(sorted(response_obj['return'][0]), sorted(['localhost', 'minion', 'sub_minion']))

    # runner_async tests
    def test_simple_local_runner_async_post(self):
        low = [{'client': 'runner_async',
                'fun': 'manage.up',
                }]
        response = self.fetch('/',
                              method='POST',
                              body=salt.utils.json.dumps(low),
                              headers={'Content-Type': self.content_type_map['json'],
                                       saltnado.AUTH_TOKEN_HEADER: self.token['token']},
                              connect_timeout=10,
                              request_timeout=10,
                              )
        response_obj = salt.utils.json.loads(response.body)
        self.assertIn('return', response_obj)
        self.assertEqual(1, len(response_obj['return']))
        self.assertIn('jid', response_obj['return'][0])
        self.assertIn('tag', response_obj['return'][0])


@flaky
@skipIf(HAS_ZMQ_IOLOOP is False, 'PyZMQ version must be >= 14.0.1 to run these tests.')
class TestMinionSaltAPIHandler(_SaltnadoIntegrationTestCase):
    def get_app(self):
        urls = [(r"/minions/(.*)", saltnado.MinionSaltAPIHandler),
                (r"/minions", saltnado.MinionSaltAPIHandler),
                ]
        application = self.build_tornado_app(urls)
        application.event_listener = saltnado.EventListener({}, self.opts)
        return application

    @skipIf(True, 'issue #34753')
    def test_get_no_mid(self):
        response = self.fetch('/minions',
                              method='GET',
                              headers={saltnado.AUTH_TOKEN_HEADER: self.token['token']},
                              follow_redirects=False,
                              )
        response_obj = salt.utils.json.loads(response.body)
        self.assertEqual(len(response_obj['return']), 1)
        # one per minion
        self.assertEqual(len(response_obj['return'][0]), 2)
        # check a single grain
        for minion_id, grains in six.iteritems(response_obj['return'][0]):
            self.assertEqual(minion_id, grains['id'])

    @skipIf(True, 'to be re-enabled when #23623 is merged')
    def test_get(self):
        response = self.fetch('/minions/minion',
                              method='GET',
                              headers={saltnado.AUTH_TOKEN_HEADER: self.token['token']},
                              follow_redirects=False,
                              )
        response_obj = salt.utils.json.loads(response.body)
        self.assertEqual(len(response_obj['return']), 1)
        self.assertEqual(len(response_obj['return'][0]), 1)
        # check a single grain
        self.assertEqual(response_obj['return'][0]['minion']['id'], 'minion')

    def test_post(self):
        low = [{'tgt': '*minion',
                'fun': 'test.ping',
                }]
        response = self.fetch('/minions',
                              method='POST',
                              body=salt.utils.json.dumps(low),
                              headers={'Content-Type': self.content_type_map['json'],
                                       saltnado.AUTH_TOKEN_HEADER: self.token['token']},
                              )

        response_obj = salt.utils.json.loads(response.body)
        ret = response_obj['return']
        ret[0]['minions'] = sorted(ret[0]['minions'])

        # TODO: verify pub function? Maybe look at how we test the publisher
        self.assertEqual(len(ret), 1)
        self.assertIn('jid', ret[0])
        self.assertEqual(ret[0]['minions'], sorted(['minion', 'sub_minion']))

    def test_post_with_client(self):
        # get a token for this test
        low = [{'client': 'local_async',
                'tgt': '*minion',
                'fun': 'test.ping',
                }]
        response = self.fetch('/minions',
                              method='POST',
                              body=salt.utils.json.dumps(low),
                              headers={'Content-Type': self.content_type_map['json'],
                                       saltnado.AUTH_TOKEN_HEADER: self.token['token']},
                              )

        response_obj = salt.utils.json.loads(response.body)
        ret = response_obj['return']
        ret[0]['minions'] = sorted(ret[0]['minions'])

        # TODO: verify pub function? Maybe look at how we test the publisher
        self.assertEqual(len(ret), 1)
        self.assertIn('jid', ret[0])
        self.assertEqual(ret[0]['minions'], sorted(['minion', 'sub_minion']))

    def test_post_with_incorrect_client(self):
        '''
        The /minions endpoint is async only, so if you try something else
        make sure you get an error
        '''
        # get a token for this test
        low = [{'client': 'local',
                'tgt': '*',
                'fun': 'test.ping',
                }]
        response = self.fetch('/minions',
                              method='POST',
                              body=salt.utils.json.dumps(low),
                              headers={'Content-Type': self.content_type_map['json'],
                                       saltnado.AUTH_TOKEN_HEADER: self.token['token']},
                              )
        self.assertEqual(response.code, 400)


@skipIf(HAS_ZMQ_IOLOOP is False, 'PyZMQ version must be >= 14.0.1 to run these tests.')
class TestJobsSaltAPIHandler(_SaltnadoIntegrationTestCase):
    def get_app(self):
        urls = [(r"/jobs/(.*)", saltnado.JobsSaltAPIHandler),
                (r"/jobs", saltnado.JobsSaltAPIHandler),
                ]
        application = self.build_tornado_app(urls)
        application.event_listener = saltnado.EventListener({}, self.opts)
        return application

    @skipIf(True, 'to be re-enabled when #23623 is merged')
    def test_get(self):
        # test with no JID
        self.http_client.fetch(self.get_url('/jobs'),
                               self.stop,
                               method='GET',
                               headers={saltnado.AUTH_TOKEN_HEADER: self.token['token']},
                               follow_redirects=False,
                               )
        response = self.wait(timeout=30)
        response_obj = salt.utils.json.loads(response.body)['return'][0]
        try:
            for jid, ret in six.iteritems(response_obj):
                self.assertIn('Function', ret)
                self.assertIn('Target', ret)
                self.assertIn('Target-type', ret)
                self.assertIn('User', ret)
                self.assertIn('StartTime', ret)
                self.assertIn('Arguments', ret)
        except AttributeError as attribute_error:
            print(salt.utils.json.loads(response.body))
            raise

        # test with a specific JID passed in
        jid = next(six.iterkeys(response_obj))
        self.http_client.fetch(self.get_url('/jobs/{0}'.format(jid)),
                               self.stop,
                               method='GET',
                               headers={saltnado.AUTH_TOKEN_HEADER: self.token['token']},
                               follow_redirects=False,
                               )
        response = self.wait(timeout=30)
        response_obj = salt.utils.json.loads(response.body)['return'][0]
        self.assertIn('Function', response_obj)
        self.assertIn('Target', response_obj)
        self.assertIn('Target-type', response_obj)
        self.assertIn('User', response_obj)
        self.assertIn('StartTime', response_obj)
        self.assertIn('Arguments', response_obj)
        self.assertIn('Result', response_obj)


# TODO: run all the same tests from the root handler, but for now since they are
# the same code, we'll just sanity check
@skipIf(HAS_ZMQ_IOLOOP is False, 'PyZMQ version must be >= 14.0.1 to run these tests.')
class TestRunSaltAPIHandler(_SaltnadoIntegrationTestCase):
    def get_app(self):
        urls = [("/run", saltnado.RunSaltAPIHandler),
                ]
        application = self.build_tornado_app(urls)
        application.event_listener = saltnado.EventListener({}, self.opts)
        return application

    @skipIf(True, 'to be re-enabled when #23623 is merged')
    def test_get(self):
        low = [{'client': 'local',
                'tgt': '*',
                'fun': 'test.ping',
                }]
        response = self.fetch('/run',
                              method='POST',
                              body=salt.utils.json.dumps(low),
                              headers={'Content-Type': self.content_type_map['json'],
                                       saltnado.AUTH_TOKEN_HEADER: self.token['token']},
                              )
        response_obj = salt.utils.json.loads(response.body)
        self.assertEqual(response_obj['return'], [{'minion': True, 'sub_minion': True}])


@skipIf(HAS_ZMQ_IOLOOP is False, 'PyZMQ version must be >= 14.0.1 to run these tests.')
class TestEventsSaltAPIHandler(_SaltnadoIntegrationTestCase):
    def get_app(self):
        urls = [(r"/events", saltnado.EventsSaltAPIHandler),
                ]
        application = self.build_tornado_app(urls)
        application.event_listener = saltnado.EventListener({}, self.opts)

        # store a reference, for magic later!
        self.application = application
        self.events_to_fire = 0
        return application

    def test_get(self):
        self.events_to_fire = 5
        response = self.fetch('/events',
                              headers={saltnado.AUTH_TOKEN_HEADER: self.token['token']},
                              streaming_callback=self.on_event,
                              )

    def _stop(self):
        self.stop()

    def on_event(self, event):
        if six.PY3:
            event = event.decode('utf-8')
        if self.events_to_fire > 0:
            self.application.event_listener.event.fire_event({
                'foo': 'bar',
                'baz': 'qux',
            }, 'salt/netapi/test')
            self.events_to_fire -= 1
        # once we've fired all the events, lets call it a day
        else:
            # wait so that we can ensure that the next future is ready to go
            # to make sure we don't explode if the next one is ready
            ZMQIOLoop.current().add_timeout(time.time() + 0.5, self._stop)

        event = event.strip()
        # if we got a retry, just continue
        if event != 'retry: 400':
            tag, data = event.splitlines()
            self.assertTrue(tag.startswith('tag: '))
            self.assertTrue(data.startswith('data: '))


@skipIf(HAS_ZMQ_IOLOOP is False, 'PyZMQ version must be >= 14.0.1 to run these tests.')
class TestWebhookSaltAPIHandler(_SaltnadoIntegrationTestCase):

    def get_app(self):

        urls = [(r"/hook(/.*)?", saltnado.WebhookSaltAPIHandler),
                ]

        application = self.build_tornado_app(urls)

        self.application = application

        application.event_listener = saltnado.EventListener({}, self.opts)
        return application

    @skipIf(True, 'Skipping until we can devote more resources to debugging this test.')
    def test_post(self):
        self._future_resolved = threading.Event()
        try:
            def verify_event(future):
                '''
                Notify the threading event that the future is resolved
                '''
                self._future_resolved.set()

            self._finished = False  # TODO: remove after some cleanup of the event listener

            # get an event future
            future = self.application.event_listener.get_event(self,
                                                               tag='salt/netapi/hook',
                                                               callback=verify_event)
            # fire the event
            response = self.fetch('/hook',
                                  method='POST',
                                  body='foo=bar',
                                  headers={saltnado.AUTH_TOKEN_HEADER: self.token['token']},
                                  )
            response_obj = salt.utils.json.loads(response.body)
            self.assertTrue(response_obj['success'])
            resolve_future_timeout = 60
            self._future_resolved.wait(resolve_future_timeout)
            try:
                event = future.result()
            except Exception as exc:
                self.fail('Failed to resolve future under {} secs: {}'.format(resolve_future_timeout, exc))
            self.assertEqual(event['tag'], 'salt/netapi/hook')
            self.assertIn('headers', event['data'])
            self.assertEqual(
                event['data']['post'],
                {'foo': salt.utils.stringutils.to_bytes('bar')}
            )
        finally:
            self._future_resolved.clear()
            del self._future_resolved<|MERGE_RESOLUTION|>--- conflicted
+++ resolved
@@ -255,10 +255,6 @@
         response_obj = salt.utils.json.loads(response.body)
         self.assertEqual(response_obj['return'], [{}])
 
-<<<<<<< HEAD
-=======
-    @skipIf(True, 'Undetermined race condition in test. Temporarily disabled.')
->>>>>>> 00046c61
     def test_simple_local_post_only_dictionary_request_with_order_masters(self):
         '''
         Test a basic API of /
@@ -267,30 +263,20 @@
                 'tgt': '*',
                 'fun': 'test.ping',
               }
-<<<<<<< HEAD
 
         self.application.opts['order_masters'] = ['']
         self.application.opts['syndic_wait'] = 5
 
-=======
->>>>>>> 00046c61
-        response = self.fetch('/',
-                              method='POST',
-                              body=salt.utils.json.dumps(low),
-                              headers={'Content-Type': self.content_type_map['json'],
-                                       saltnado.AUTH_TOKEN_HEADER: self.token['token']},
-                              connect_timeout=30,
-                              request_timeout=30,
-                              )
-        response_obj = salt.utils.json.loads(response.body)
-<<<<<<< HEAD
+        response = self.fetch('/',
+                              method='POST',
+                              body=salt.utils.json.dumps(low),
+                              headers={'Content-Type': self.content_type_map['json'],
+                                       saltnado.AUTH_TOKEN_HEADER: self.token['token']},
+                              connect_timeout=30,
+                              request_timeout=30,
+                              )
+        response_obj = salt.utils.json.loads(response.body)
         self.assertEqual(response_obj['return'], [{'localhost': True, 'minion': True, 'sub_minion': True}])
-=======
-
-        self.application.opts['order_masters'] = []
-        self.application.opts['syndic_wait'] = 5
-        self.assertEqual(response_obj['return'], [{'minion': True, 'sub_minion': True}])
->>>>>>> 00046c61
 
     # runner tests
     def test_simple_local_runner_post(self):
