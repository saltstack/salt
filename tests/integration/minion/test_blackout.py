--- conflicted
+++ resolved
@@ -4,11 +4,7 @@
 """
 
 from __future__ import absolute_import
-<<<<<<< HEAD
-
-=======
 import os
->>>>>>> 8abb7099
 import logging
 import os
 import textwrap
@@ -31,8 +27,8 @@
 
     @classmethod
     def setUpClass(cls):
-        cls.top_pillar = os.path.join(RUNTIME_VARS.TMP_PILLAR_TREE, "top.sls")
-        cls.blackout_pillar = os.path.join(RUNTIME_VARS.TMP_PILLAR_TREE, "blackout.sls")
+        cls.top_pillar = os.path.join(RUNTIME_VARS.TMP_PILLAR_TREE, 'top.sls')
+        cls.blackout_pillar = os.path.join(RUNTIME_VARS.TMP_PILLAR_TREE, 'blackout.sls')
 
     @classmethod
     def tearDownClass(cls):
@@ -44,38 +40,24 @@
         del cls.blackout_pillar
 
     def setUp(self):
-        with salt.utils.files.fopen(self.top_pillar, "w") as wfh:
-            wfh.write(
-                textwrap.dedent(
-                    """\
+        with salt.utils.files.fopen(self.top_pillar, 'w') as wfh:
+            wfh.write(textwrap.dedent('''\
                 base:
                   '*':
                     - blackout
-                """
-                )
-            )
-        with salt.utils.files.fopen(self.blackout_pillar, "w") as wfh:
-            wfh.write("minion_blackout: False")
+                '''))
+        with salt.utils.files.fopen(self.blackout_pillar, 'w') as wfh:
+            wfh.write('minion_blackout: False')
         self.addCleanup(self.cleanup_blackout_pillar)
 
     def tearDown(self):
         self.end_blackout()
-<<<<<<< HEAD
-        # Be sure to also refresh the sub_minion pillar
-        self.run_function("saltutil.refresh_pillar", minion_tgt="sub_minion")
-        timeout = 120
-        if not self.wait_for_blackout(end=True, tgt="sub_minion", timeout=timeout):
-            raise Exception(
-                "Minion did not exit blackout mode after {} seconds".format(timeout)
-            )
-=======
         # Make sure we also refresh the sub_minion pillar
         refreshed = self.run_function(
             'saltutil.refresh_pillar',
             minion_tgt='sub_minion',
             **{'async': False})
         self.assertTrue(refreshed)
->>>>>>> 8abb7099
         self.wait_for_all_jobs()
 
     def cleanup_blackout_pillar(self):
@@ -92,47 +74,6 @@
         self.wait_for_all_jobs()
         with salt.utils.files.fopen(self.blackout_pillar, "w") as wfh:
             wfh.write(blackout_data)
-<<<<<<< HEAD
-        ret = self.run_function("saltutil.refresh_pillar", timeout=30)
-        timeout = 120
-        if not self.wait_for_blackout(timeout=timeout):
-            raise Exception(
-                "Minion did not enter blackout mode after {} seconds".format(timeout)
-            )
-        log.info("Entered minion blackout.")
-
-    def wait_for_blackout(self, end=False, tgt="minion", timeout=120, sleep=0.3):
-        """
-        Wait for blackout mode to start or end.
-        """
-        start = time.time()
-        while time.time() - start <= timeout:
-            ret = self.run_function(
-                "pillar.get", minion_tgt=tgt, arg=["minion_blackout"], timeout=30,
-            )
-            if end:
-                if str(ret).find("Minion in blackout mode") == -1:
-                    return True
-            else:
-                if str(ret).find("Minion in blackout mode") != -1:
-                    return True
-            time.sleep(sleep)
-        return False
-
-    def end_blackout(self):
-        """
-        takedown minion blackout mode
-        """
-        log.info("Exiting minion blackout...")
-        with salt.utils.files.fopen(self.blackout_pillar, "w") as wfh:
-            wfh.write("minion_blackout: False\n")
-        self.run_function("saltutil.refresh_pillar")
-        timeout = 120
-        if not self.wait_for_blackout(end=True, timeout=timeout):
-            raise Exception(
-                "Minion did not exit blackout mode after {} seconds".format(timeout)
-            )
-=======
         refreshed = self.run_function(
             'saltutil.refresh_pillar',
             **{'async': False})
@@ -150,7 +91,6 @@
             'saltutil.refresh_pillar',
             **{'async': False})
         self.assertTrue(refreshed)
->>>>>>> 8abb7099
         self.wait_for_all_jobs()
         log.info("Exited minion blackout.")
 
