--- conflicted
+++ resolved
@@ -13,10 +13,6 @@
 import subprocess
 import textwrap
 
-<<<<<<< HEAD
-import pytest
-import salt.pillar as pillar
-=======
 # Import Salt Testing libs
 from tests.support.runtests import RUNTIME_VARS
 from tests.support.case import ModuleCase
@@ -24,7 +20,6 @@
 from tests.support.helpers import requires_system_grains
 
 # Import salt libs
->>>>>>> 8abb7099
 import salt.utils.files
 import salt.utils.path
 import salt.utils.stringutils
@@ -37,11 +32,7 @@
 log = logging.getLogger(__name__)
 
 
-<<<<<<< HEAD
-TEST_KEY = """\
-=======
 TEST_KEY = '''\
->>>>>>> 8abb7099
 -----BEGIN PGP PRIVATE KEY BLOCK-----
 
 lQOYBFiKrcYBCADAj92+fz20uKxxH0ffMwcryGG9IogkiUi2QrNYilB4hwrY5Qt7
@@ -208,37 +199,6 @@
 
 
 class _CommonBase(ModuleCase):
-<<<<<<< HEAD
-    @classmethod
-    def setUpClass(cls):
-        cls.pillar_base = os.path.join(
-            RUNTIME_VARS.TMP, "test-decrypt-pillar", "pillar"
-        )
-        cls.top_sls = os.path.join(cls.pillar_base, "top.sls")
-        cls.gpg_sls = os.path.join(cls.pillar_base, "gpg.sls")
-        cls.default_opts = {
-            "cachedir": os.path.join(RUNTIME_VARS.TMP, "rootdir", "cache"),
-            "optimization_order": [0, 1, 2],
-            "extension_modules": os.path.join(
-                RUNTIME_VARS.TMP, "test-decrypt-pillar", "extmods"
-            ),
-            "pillar_roots": {"base": [cls.pillar_base]},
-            "ext_pillar_first": False,
-            "ext_pillar": [],
-            "decrypt_pillar_default": "gpg",
-            "decrypt_pillar_delimiter": ":",
-            "decrypt_pillar_renderers": ["gpg"],
-        }
-        cls.additional_opts = (
-            "conf_file",
-            "file_roots",
-            "state_top",
-            "renderer",
-            "renderer_whitelist",
-            "renderer_blacklist",
-        )
-        cls.gpg_homedir = os.path.join(RUNTIME_VARS.TMP_CONF_DIR, "gpgkeys")
-=======
 
     @classmethod
     def setUpClass(cls):
@@ -267,7 +227,6 @@
             'renderer_blacklist',
         )
         cls.gpg_homedir = os.path.join(RUNTIME_VARS.TMP_CONF_DIR, 'gpgkeys')
->>>>>>> 8abb7099
 
     def _build_opts(self, opts):
         ret = copy.deepcopy(self.default_opts)
@@ -277,14 +236,8 @@
         return ret
 
 
-<<<<<<< HEAD
-@pytest.mark.windows_whitelisted
-class BasePillarTest(_CommonBase):
-    """
-=======
 class BasePillarTest(_CommonBase):
     '''
->>>>>>> 8abb7099
     Tests for pillar decryption
     """
 
@@ -292,15 +245,8 @@
     def setUpClass(cls):
         super(BasePillarTest, cls).setUpClass()
         os.makedirs(cls.pillar_base)
-<<<<<<< HEAD
-        with salt.utils.files.fopen(cls.top_sls, "w") as fp_:
-            fp_.write(
-                textwrap.dedent(
-                    """\
-=======
         with salt.utils.files.fopen(cls.top_sls, 'w') as fp_:
             fp_.write(textwrap.dedent('''\
->>>>>>> 8abb7099
             base:
               'N@mins not L@minion':
                 - ng1
@@ -310,23 +256,11 @@
                 )
             )
 
-<<<<<<< HEAD
-        with salt.utils.files.fopen(
-            os.path.join(cls.pillar_base, "ng1.sls"), "w"
-        ) as fp_:
-            fp_.write("pillar_from_nodegroup: True")
-
-        with salt.utils.files.fopen(
-            os.path.join(cls.pillar_base, "ng2.sls"), "w"
-        ) as fp_:
-            fp_.write("pillar_from_nodegroup_with_ghost: True")
-=======
         with salt.utils.files.fopen(os.path.join(cls.pillar_base, 'ng1.sls'), 'w') as fp_:
             fp_.write('pillar_from_nodegroup: True')
 
         with salt.utils.files.fopen(os.path.join(cls.pillar_base, 'ng2.sls'), 'w') as fp_:
             fp_.write('pillar_from_nodegroup_with_ghost: True')
->>>>>>> 8abb7099
 
     @classmethod
     def tearDownClass(cls):
@@ -364,16 +298,9 @@
         self.assertEqual(sub_ret.get("pillar_from_nodegroup"), True)
 
 
-<<<<<<< HEAD
-@skipIf(not salt.utils.path.which("gpg"), "GPG is not installed")
-@pytest.mark.windows_whitelisted
-class DecryptGPGPillarTest(_CommonBase):
-    """
-=======
 @skipIf(not salt.utils.path.which('gpg'), 'GPG is not installed')
 class DecryptGPGPillarTest(_CommonBase):
     '''
->>>>>>> 8abb7099
     Tests for pillar decryption
     """
 
@@ -384,49 +311,11 @@
         super(DecryptGPGPillarTest, cls).setUpClass()
         try:
             os.makedirs(cls.gpg_homedir, mode=0o700)
-<<<<<<< HEAD
-        except Exception:  # pylint: disable=broad-except
-=======
         except Exception:
->>>>>>> 8abb7099
             cls.created_gpg_homedir = False
             raise
         else:
             cls.created_gpg_homedir = True
-<<<<<<< HEAD
-            cmd_prefix = ["gpg", "--homedir", cls.gpg_homedir]
-
-            cmd = cmd_prefix + ["--list-keys"]
-            log.debug("Instantiating gpg keyring using: %s", cmd)
-            output = subprocess.Popen(
-                cmd, stdout=subprocess.PIPE, stderr=subprocess.STDOUT, shell=False
-            ).communicate()[0]
-            log.debug("Result:\n%s", output)
-
-            cmd = cmd_prefix + ["--import", "--allow-secret-key-import"]
-            log.debug("Importing keypair using: %s", cmd)
-            output = subprocess.Popen(
-                cmd,
-                stdin=subprocess.PIPE,
-                stdout=subprocess.PIPE,
-                stderr=subprocess.STDOUT,
-                shell=False,
-            ).communicate(input=salt.utils.stringutils.to_bytes(TEST_KEY))[0]
-            log.debug("Result:\n%s", output)
-
-            os.makedirs(cls.pillar_base)
-            with salt.utils.files.fopen(cls.top_sls, "w") as fp_:
-                fp_.write(
-                    textwrap.dedent(
-                        """\
-                base:
-                  '*':
-                    - gpg
-                """
-                    )
-                )
-            with salt.utils.files.fopen(cls.gpg_sls, "w") as fp_:
-=======
             cmd_prefix = ['gpg', '--homedir', cls.gpg_homedir]
 
             cmd = cmd_prefix + ['--list-keys']
@@ -454,16 +343,11 @@
                     - gpg
                 '''))
             with salt.utils.files.fopen(cls.gpg_sls, 'w') as fp_:
->>>>>>> 8abb7099
                 fp_.write(GPG_PILLAR_YAML)
 
     @classmethod
     def tearDownClass(cls):
-<<<<<<< HEAD
-        cmd = ["gpg-connect-agent", "--homedir", cls.gpg_homedir]
-=======
         cmd = ['gpg-connect-agent', '--homedir', cls.gpg_homedir]
->>>>>>> 8abb7099
         try:
             log.debug("Killing gpg-agent using: %s", cmd)
             output = subprocess.Popen(
