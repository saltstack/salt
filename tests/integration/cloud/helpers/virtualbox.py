--- conflicted
+++ resolved
@@ -11,12 +11,9 @@
 
 # Import Salt Testing libs
 import tests.integration.cloud.helpers
-<<<<<<< HEAD
-=======
 from tests.support.case import ShellCase
 from tests.support.unit import TestCase, skipIf
 from tests.support.runtests import RUNTIME_VARS
->>>>>>> 8abb7099
 
 # Import Salt libs
 from salt.ext import six
@@ -73,13 +70,8 @@
         @return:
         @rtype: dict
         """
-<<<<<<< HEAD
-        config_path = os.path.join(RUNTIME_VARS.FILES, "conf")
-        arg_str = "--out=json -c {0} {1}".format(config_path, arg_str)
-=======
         config_path = os.path.join(RUNTIME_VARS.FILES, 'conf')
         arg_str = '--out=json -c {0} {1}'.format(config_path, arg_str)
->>>>>>> 8abb7099
         # arg_str = "{0} --log-level=error".format(arg_str)
         log.debug("running salt-cloud with %s", arg_str)
         output = self.run_script("salt-cloud", arg_str, catch_stderr, timeout=timeout)
