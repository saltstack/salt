# -*- coding: utf-8 -*-
# This code assumes vboxapi.py from VirtualBox distribution
# being in PYTHONPATH, or installed system-wide

# Import Python Libs
from __future__ import absolute_import, print_function, unicode_literals

import logging
import os
import socket

<<<<<<< HEAD
from salt.config import cloud_providers_config, vm_profiles_config
=======
# Import Salt Testing Libs
from tests.support.unit import TestCase, skipIf
from tests.support.runtests import RUNTIME_VARS
from tests.integration.cloud.helpers.virtualbox import (VirtualboxTestCase,
                                                        VirtualboxCloudTestCase,
                                                        CONFIG_NAME,
                                                        PROVIDER_NAME,
                                                        PROFILE_NAME,
                                                        BASE_BOX_NAME,
                                                        INSTANCE_NAME,
                                                        BOOTABLE_BASE_BOX_NAME,
                                                        DEPLOY_PROFILE_NAME)
>>>>>>> 8abb7099

# Import Salt Libs
from salt.ext import six
from salt.ext.six.moves import range
from salt.utils.virtualbox import (
    HAS_LIBS,
    XPCOM_ATTRIBUTES,
    machine_get_machinestate_str,
    vb_clone_vm,
    vb_create_machine,
    vb_destroy_machine,
    vb_get_box,
    vb_get_network_addresses,
    vb_machine_exists,
    vb_start_vm,
    vb_stop_vm,
    vb_wait_for_network_address,
    vb_xpcom_to_attribute_dict,
)
from tests.integration.cloud.helpers.virtualbox import (
    BASE_BOX_NAME,
    BOOTABLE_BASE_BOX_NAME,
    CONFIG_NAME,
    DEPLOY_PROFILE_NAME,
    INSTANCE_NAME,
    PROFILE_NAME,
    PROVIDER_NAME,
    VirtualboxCloudTestCase,
    VirtualboxTestCase,
)
from tests.support.runtests import RUNTIME_VARS

# Import Salt Testing Libs
from tests.support.unit import TestCase, skipIf

log = logging.getLogger(__name__)

# As described in the documentation of list_nodes (this may change with time)
MINIMAL_MACHINE_ATTRIBUTES = [
    "id",
    "image",
    "size",
    "state",
    "private_ips",
    "public_ips",
]


class VirtualboxProviderTest(VirtualboxCloudTestCase):
    """
    Integration tests for the Virtualbox cloud provider using the Virtualbox driver
    """

    def run_cloud_destroy(self, machine_name):
        """
        Calls salt-cloud to destroy a machine and returns the destroyed machine object (should be None)
        @param machine_name:
        @type str:
        @return:
        @rtype: dict
        """
        output = self.run_cloud(
            "-d {0} --assume-yes --log-level=debug".format(machine_name)
        )
        return output.get(CONFIG_NAME, {}).get(PROVIDER_NAME, {})

    def setUp(self):
        """
        Sets up the test requirements
        """
        super(VirtualboxProviderTest, self).setUp()

        # check if appropriate cloud provider and profile files are present
        profile_str = "virtualbox-config"
        providers = self.run_cloud("--list-providers")
        log.debug("providers: %s", providers)

        if profile_str not in providers:
            self.skipTest(
                "Configuration file for {0} was not found. Check {0}.conf files "
                "in tests/integration/files/conf/cloud.*.d/ to run these tests.".format(
                    PROVIDER_NAME
                )
            )

        # check if personal access token, ssh_key_file, and ssh_key_names are present
        config_path = os.path.join(
<<<<<<< HEAD
            RUNTIME_VARS.FILES, "conf", "cloud.providers.d", PROVIDER_NAME + ".conf"
=======
            RUNTIME_VARS.FILES,
            'conf',
            'cloud.providers.d',
            PROVIDER_NAME + '.conf'
>>>>>>> 8abb7099
        )
        log.debug("config_path: %s", config_path)
        providers = cloud_providers_config(config_path)
        log.debug("config: %s", providers)
        config_path = os.path.join(
<<<<<<< HEAD
            RUNTIME_VARS.FILES, "conf", "cloud.profiles.d", PROVIDER_NAME + ".conf"
=======
            RUNTIME_VARS.FILES,
            'conf',
            'cloud.profiles.d',
            PROVIDER_NAME + '.conf'
>>>>>>> 8abb7099
        )
        profiles = vm_profiles_config(config_path, providers)
        profile = profiles.get(PROFILE_NAME)
        if not profile:
            self.skipTest(
                "Profile {0} was not found. Check {1}.conf files "
                "in tests/integration/files/conf/cloud.profiles.d/ to run these tests.".format(
                    PROFILE_NAME, PROVIDER_NAME
                )
            )
        base_box_name = profile.get("clonefrom")

        if base_box_name != BASE_BOX_NAME:
            self.skipTest(
                "Profile {0} does not have a base box to clone from. Check {1}.conf files "
                "in tests/integration/files/conf/cloud.profiles.d/ to run these tests."
                'And add a "clone_from: {2}" to the profile'.format(
                    PROFILE_NAME, PROVIDER_NAME, BASE_BOX_NAME
                )
            )

    @classmethod
    def setUpClass(cls):
        vb_create_machine(BASE_BOX_NAME)

    @classmethod
    def tearDownClass(cls):
        vb_destroy_machine(BASE_BOX_NAME)

    def test_cloud_create(self):
        """
        Simply create a machine and make sure it was created
        """
        machines = self.run_cloud(
            "-p {0} {1} --log-level=debug".format(PROFILE_NAME, INSTANCE_NAME)
        )
        self.assertIn(INSTANCE_NAME, machines.keys())

    def test_cloud_list(self):
        """
        List all machines in virtualbox and make sure the requested attributes are included
        """
        machines = self.run_cloud_function("list_nodes")

        expected_attributes = MINIMAL_MACHINE_ATTRIBUTES
        names = machines.keys()
        self.assertGreaterEqual(len(names), 1, "No machines found")
        for name, machine in six.iteritems(machines):
            if six.PY3:
                self.assertCountEqual(expected_attributes, machine.keys())
            else:
                self.assertItemsEqual(expected_attributes, machine.keys())

        self.assertIn(BASE_BOX_NAME, names)

    def test_cloud_list_full(self):
        """
        List all machines and make sure full information in included
        """
        machines = self.run_cloud_function("list_nodes_full")
        expected_minimal_attribute_count = len(MINIMAL_MACHINE_ATTRIBUTES)

        names = machines.keys()
        self.assertGreaterEqual(len(names), 1, "No machines found")
        for name, machine in six.iteritems(machines):
            self.assertGreaterEqual(
                len(machine.keys()), expected_minimal_attribute_count
            )

        self.assertIn(BASE_BOX_NAME, names)

    def test_cloud_list_select(self):
        """
        List selected attributes of all machines
        """
        machines = self.run_cloud_function("list_nodes_select")
        # TODO find out how to get query.selection from the  "cloud" config
        expected_attributes = ["id"]

        names = machines.keys()
        self.assertGreaterEqual(len(names), 1, "No machines found")
        for name, machine in six.iteritems(machines):
            if six.PY3:
                self.assertCountEqual(expected_attributes, machine.keys())
            else:
                self.assertItemsEqual(expected_attributes, machine.keys())

        self.assertIn(BASE_BOX_NAME, names)

    def test_cloud_destroy(self):
        """
        Test creating an instance on virtualbox with the virtualbox driver
        """
        # check if instance with salt installed returned
        self.test_cloud_create()
        ret = self.run_cloud_destroy(INSTANCE_NAME)

        # destroy the instance
        self.assertIn(INSTANCE_NAME, ret.keys())

    def test_function_show_instance(self):
        kw_function_args = {"image": BASE_BOX_NAME}
        machines = self.run_cloud_function("show_image", kw_function_args, timeout=30)
        expected_minimal_attribute_count = len(MINIMAL_MACHINE_ATTRIBUTES)
        self.assertIn(BASE_BOX_NAME, machines)
        machine = machines[BASE_BOX_NAME]
        self.assertGreaterEqual(len(machine.keys()), expected_minimal_attribute_count)

    def tearDown(self):
        """
        Clean up after tests
        """
        if vb_machine_exists(INSTANCE_NAME):
            vb_destroy_machine(INSTANCE_NAME)


@skipIf(
    HAS_LIBS and vb_machine_exists(BOOTABLE_BASE_BOX_NAME) is False,
    "Bootable VM '{0}' not found. Cannot run tests.".format(BOOTABLE_BASE_BOX_NAME),
)
class VirtualboxProviderHeavyTests(VirtualboxCloudTestCase):
    """
    Tests that include actually booting a machine and doing operations on it that might be lengthy.
    """

    def assertIsIpAddress(self, ip_str):
        """
        Is it either a IPv4 or IPv6 address

        @param ip_str:
        @type ip_str: str
        @raise AssertionError
        """
        try:
            socket.inet_aton(ip_str)
        except Exception:  # pylint: disable=broad-except
            try:
                socket.inet_pton(socket.AF_INET6, ip_str)
            except Exception:  # pylint: disable=broad-except
                self.fail("{0} is not a valid IP address".format(ip_str))

    def setUp(self):
        """
        Sets up the test requirements
        """
        # check if appropriate cloud provider and profile files are present
        provider_str = CONFIG_NAME
        providers = self.run_cloud("--list-providers")
        log.debug("providers: %s", providers)

        if provider_str not in providers:
            self.skipTest(
                "Configuration file for {0} was not found. Check {0}.conf files "
                "in tests/integration/files/conf/cloud.*.d/ to run these tests.".format(
                    PROVIDER_NAME
                )
            )

        # check if personal access token, ssh_key_file, and ssh_key_names are present
        config_path = os.path.join(
<<<<<<< HEAD
            RUNTIME_VARS.FILES, "conf", "cloud.providers.d", PROVIDER_NAME + ".conf"
=======
            RUNTIME_VARS.FILES,
            'conf',
            'cloud.providers.d',
            PROVIDER_NAME + '.conf'
>>>>>>> 8abb7099
        )
        log.debug("config_path: %s", config_path)
        providers = cloud_providers_config(config_path)
        log.debug("config: %s", providers)
        config_path = os.path.join(
<<<<<<< HEAD
            RUNTIME_VARS.FILES, "conf", "cloud.profiles.d", PROVIDER_NAME + ".conf"
=======
            RUNTIME_VARS.FILES,
            'conf',
            'cloud.profiles.d',
            PROVIDER_NAME + '.conf'
>>>>>>> 8abb7099
        )
        profiles = vm_profiles_config(config_path, providers)
        profile = profiles.get(DEPLOY_PROFILE_NAME)
        if not profile:
            self.skipTest(
                "Profile {0} was not found. Check {1}.conf files "
                "in tests/integration/files/conf/cloud.profiles.d/ to run these tests.".format(
                    DEPLOY_PROFILE_NAME, PROVIDER_NAME
                )
            )
        base_box_name = profile.get("clonefrom")

        if base_box_name != BOOTABLE_BASE_BOX_NAME:
            self.skipTest(
                "Profile {0} does not have a base box to clone from. Check {1}.conf files "
                "in tests/integration/files/conf/cloud.profiles.d/ to run these tests."
                'And add a "clone_from: {2}" to the profile'.format(
                    PROFILE_NAME, PROVIDER_NAME, BOOTABLE_BASE_BOX_NAME
                )
            )

    def tearDown(self):
        try:
            vb_stop_vm(BOOTABLE_BASE_BOX_NAME)
        except Exception:  # pylint: disable=broad-except
            pass

        if vb_machine_exists(INSTANCE_NAME):
            try:
                vb_stop_vm(INSTANCE_NAME)
                vb_destroy_machine(INSTANCE_NAME)
            except Exception as e:  # pylint: disable=broad-except
                log.warning("Possibly dirty state after exception", exc_info=True)

    def test_deploy(self):
        machines = self.run_cloud(
            "-p {0} {1} --log-level=debug".format(DEPLOY_PROFILE_NAME, INSTANCE_NAME)
        )
        self.assertIn(INSTANCE_NAME, machines.keys())
        machine = machines[INSTANCE_NAME]
        self.assertIn("deployed", machine)
        self.assertTrue(machine["deployed"], "Machine wasn't deployed :(")

    def test_start_stop_action(self):
        res = self.run_cloud_action("start", BOOTABLE_BASE_BOX_NAME, timeout=10)
        log.info(res)

        machine = res.get(BOOTABLE_BASE_BOX_NAME)
        self.assertIsNotNone(machine)
        expected_state = "Running"
        state = machine.get("state")
        self.assertEqual(state, expected_state)

        res = self.run_cloud_action("stop", BOOTABLE_BASE_BOX_NAME, timeout=10)
        log.info(res)

        machine = res.get(BOOTABLE_BASE_BOX_NAME)
        self.assertIsNotNone(machine)

        expected_state = "PoweredOff"
        state = machine.get("state")
        self.assertEqual(state, expected_state)

    def test_restart_action(self):
        pass

    def test_network_addresses(self):
        # Machine is off
        ip_addresses = vb_get_network_addresses(machine_name=BOOTABLE_BASE_BOX_NAME)

        network_count = len(ip_addresses)
        self.assertEqual(network_count, 0)

        # Machine is up again
        vb_start_vm(BOOTABLE_BASE_BOX_NAME)
        ip_addresses = vb_wait_for_network_address(
            20, machine_name=BOOTABLE_BASE_BOX_NAME
        )
        network_count = len(ip_addresses)
        self.assertGreater(network_count, 0)

        for ip_address in ip_addresses:
            self.assertIsIpAddress(ip_address)


@skipIf(HAS_LIBS is False, "The 'vboxapi' library is not available")
class BaseVirtualboxTests(TestCase):
    def test_get_manager(self):
        self.assertIsNotNone(vb_get_box())


class CreationDestructionVirtualboxTests(VirtualboxTestCase):
    def test_vm_creation_and_destruction(self):
        vm_name = BASE_BOX_NAME
        vb_create_machine(vm_name)
        self.assertMachineExists(vm_name)

        vb_destroy_machine(vm_name)
        self.assertMachineDoesNotExist(vm_name)


class CloneVirtualboxTests(VirtualboxTestCase):
    def setUp(self):
        self.vbox = vb_get_box()

        self.name = "SaltCloudVirtualboxTestVM"
        vb_create_machine(self.name)
        self.assertMachineExists(self.name)

    def tearDown(self):
        vb_destroy_machine(self.name)
        self.assertMachineDoesNotExist(self.name)

    def test_create_machine(self):
        vb_name = "NewTestMachine"
        machine = vb_clone_vm(name=vb_name, clone_from=self.name)
        self.assertEqual(machine.get("name"), vb_name)
        self.assertMachineExists(vb_name)

        vb_destroy_machine(vb_name)
        self.assertMachineDoesNotExist(vb_name)


@skipIf(
    HAS_LIBS and vb_machine_exists(BOOTABLE_BASE_BOX_NAME) is False,
    "Bootable VM '{0}' not found. Cannot run tests.".format(BOOTABLE_BASE_BOX_NAME),
)
class BootVirtualboxTests(VirtualboxTestCase):
    def test_start_stop(self):
        for i in range(2):
            machine = vb_start_vm(BOOTABLE_BASE_BOX_NAME, 20000)
            self.assertEqual(machine_get_machinestate_str(machine), "Running")

            machine = vb_stop_vm(BOOTABLE_BASE_BOX_NAME)
            self.assertEqual(machine_get_machinestate_str(machine), "PoweredOff")


class XpcomConversionTests(TestCase):
    @classmethod
    def _mock_xpcom_object(cls, interface_name=None, attributes=None):
        class XPCOM(object):
            def __str__(self):
                return "<XPCOM component '<unknown>' (implementing {0})>".format(
                    interface_name
                )

        o = XPCOM()

        if attributes and isinstance(attributes, dict):
            for key, value in six.iteritems(attributes):
                setattr(o, key, value)
        return o

    def test_unknown_object(self):
        xpcom = XpcomConversionTests._mock_xpcom_object()

        ret = vb_xpcom_to_attribute_dict(xpcom)
        self.assertDictEqual(ret, dict())

    def test_imachine_object_default(self):

        interface = "IMachine"
        imachine = XpcomConversionTests._mock_xpcom_object(interface)

        ret = vb_xpcom_to_attribute_dict(imachine, interface_name=interface)
        expected_attributes = XPCOM_ATTRIBUTES[interface]

        self.assertIsNotNone(expected_attributes, "%s is unknown")

        for key in ret:
            self.assertIn(key, expected_attributes)

    def test_override_attributes(self):

        expected_dict = {"herp": "derp", "lol": "rofl", "something": 12345}

        xpc = XpcomConversionTests._mock_xpcom_object(attributes=expected_dict)

        ret = vb_xpcom_to_attribute_dict(xpc, attributes=expected_dict.keys())
        self.assertDictEqual(ret, expected_dict)

    def test_extra_attributes(self):

        interface = "IMachine"
        expected_extras = {
            "extra": "extra",
        }
        expected_machine = dict(
            [(attribute, attribute) for attribute in XPCOM_ATTRIBUTES[interface]]
        )
        expected_machine.update(expected_extras)

        imachine = XpcomConversionTests._mock_xpcom_object(
            interface, attributes=expected_machine
        )

        ret = vb_xpcom_to_attribute_dict(
            imachine, interface_name=interface, extra_attributes=expected_extras.keys()
        )
        self.assertDictEqual(ret, expected_machine)

        ret_keys = ret.keys()
        for key in expected_extras:
            self.assertIn(key, ret_keys)

    def test_extra_nonexistent_attributes(self):
        expected_extra_dict = {"nonexistent": ""}
        xpcom = XpcomConversionTests._mock_xpcom_object()

        ret = vb_xpcom_to_attribute_dict(
            xpcom, extra_attributes=expected_extra_dict.keys()
        )
        self.assertDictEqual(ret, expected_extra_dict)

    def test_extra_nonexistent_attribute_with_default(self):
        expected_extras = [("nonexistent", list)]
        expected_extra_dict = {"nonexistent": []}
        xpcom = XpcomConversionTests._mock_xpcom_object()

        ret = vb_xpcom_to_attribute_dict(xpcom, extra_attributes=expected_extras)
        self.assertDictEqual(ret, expected_extra_dict)<|MERGE_RESOLUTION|>--- conflicted
+++ resolved
@@ -9,9 +9,6 @@
 import os
 import socket
 
-<<<<<<< HEAD
-from salt.config import cloud_providers_config, vm_profiles_config
-=======
 # Import Salt Testing Libs
 from tests.support.unit import TestCase, skipIf
 from tests.support.runtests import RUNTIME_VARS
@@ -24,7 +21,6 @@
                                                         INSTANCE_NAME,
                                                         BOOTABLE_BASE_BOX_NAME,
                                                         DEPLOY_PROFILE_NAME)
->>>>>>> 8abb7099
 
 # Import Salt Libs
 from salt.ext import six
@@ -112,27 +108,19 @@
 
         # check if personal access token, ssh_key_file, and ssh_key_names are present
         config_path = os.path.join(
-<<<<<<< HEAD
-            RUNTIME_VARS.FILES, "conf", "cloud.providers.d", PROVIDER_NAME + ".conf"
-=======
             RUNTIME_VARS.FILES,
             'conf',
             'cloud.providers.d',
             PROVIDER_NAME + '.conf'
->>>>>>> 8abb7099
         )
         log.debug("config_path: %s", config_path)
         providers = cloud_providers_config(config_path)
         log.debug("config: %s", providers)
         config_path = os.path.join(
-<<<<<<< HEAD
-            RUNTIME_VARS.FILES, "conf", "cloud.profiles.d", PROVIDER_NAME + ".conf"
-=======
             RUNTIME_VARS.FILES,
             'conf',
             'cloud.profiles.d',
             PROVIDER_NAME + '.conf'
->>>>>>> 8abb7099
         )
         profiles = vm_profiles_config(config_path, providers)
         profile = profiles.get(PROFILE_NAME)
@@ -293,27 +281,19 @@
 
         # check if personal access token, ssh_key_file, and ssh_key_names are present
         config_path = os.path.join(
-<<<<<<< HEAD
-            RUNTIME_VARS.FILES, "conf", "cloud.providers.d", PROVIDER_NAME + ".conf"
-=======
             RUNTIME_VARS.FILES,
             'conf',
             'cloud.providers.d',
             PROVIDER_NAME + '.conf'
->>>>>>> 8abb7099
         )
         log.debug("config_path: %s", config_path)
         providers = cloud_providers_config(config_path)
         log.debug("config: %s", providers)
         config_path = os.path.join(
-<<<<<<< HEAD
-            RUNTIME_VARS.FILES, "conf", "cloud.profiles.d", PROVIDER_NAME + ".conf"
-=======
             RUNTIME_VARS.FILES,
             'conf',
             'cloud.profiles.d',
             PROVIDER_NAME + '.conf'
->>>>>>> 8abb7099
         )
         profiles = vm_profiles_config(config_path, providers)
         profile = profiles.get(DEPLOY_PROFILE_NAME)
