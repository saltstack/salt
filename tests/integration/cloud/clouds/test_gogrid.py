--- conflicted
+++ resolved
@@ -10,25 +10,12 @@
 from tests.integration.cloud.helpers.cloud_test_base import TIMEOUT, CloudTest
 
 # Import Salt Testing Libs
-<<<<<<< HEAD
-=======
 from tests.support.case import ShellCase
 from tests.support.runtests import RUNTIME_VARS
 from tests.support.helpers import expensiveTest, generate_random_name
->>>>>>> 8abb7099
 from tests.support.unit import skipIf
 
 
-<<<<<<< HEAD
-@skipIf(True, "waiting on bug report fixes from #13365")
-class GoGridTest(CloudTest):
-    """
-    Integration tests for the GoGrid cloud provider in Salt-Cloud
-    """
-
-    PROVIDER = "gogrid"
-    REQUIRED_PROVIDER_CONFIG_ITEMS = ("apikey", "sharedsecret")
-=======
 
 # Create the cloud instance name to be used throughout the tests
 INSTANCE_NAME = generate_random_name('CLOUD-TEST-')
@@ -77,7 +64,6 @@
                 'Check tests/integration/files/conf/cloud.providers.d/{0}.conf'
                 .format(PROVIDER_NAME)
             )
->>>>>>> 8abb7099
 
     def test_instance(self):
         """
