--- conflicted
+++ resolved
@@ -12,15 +12,10 @@
 from tests.integration.cloud.helpers.cloud_test_base import TIMEOUT, CloudTest
 
 # Import Salt Testing libs
-<<<<<<< HEAD
-from tests.support.case import ModuleCase
-from tests.support.helpers import destructiveTest
-=======
 from tests.support.case import ModuleCase, ShellCase
 from tests.support.runtests import RUNTIME_VARS
 from tests.support.unit import skipIf
 from tests.support.helpers import destructiveTest, expensiveTest, generate_random_name
->>>>>>> 8abb7099
 from tests.support.mixins import SaltReturnAssertsMixin
 from tests.support.unit import skipIf
 
@@ -217,16 +212,6 @@
         self.assertTrue(driver.auth_token)
 
 
-<<<<<<< HEAD
-@skipIf(not HAS_SHADE, "openstack driver requires `shade`")
-class RackspaceTest(CloudTest):
-    """
-    Integration tests for the Rackspace cloud provider using the Openstack driver
-    """
-
-    PROVIDER = "openstack"
-    REQUIRED_PROVIDER_CONFIG_ITEMS = ("auth", "cloud", "region_name")
-=======
 @skipIf(not HAS_SHADE, 'openstack driver requires `shade`')
 @expensiveTest
 class RackspaceTest(ShellCase):
@@ -269,7 +254,6 @@
                 'tests. Check tests/integration/files/conf/cloud.providers.d/{0}.conf'
                 .format(PROVIDER_NAME)
             )
->>>>>>> 8abb7099
 
     def test_instance(self):
         """
