# -*- coding: utf-8 -*-
"""
Integration tests for the Dimension Data cloud provider
"""

# Import Python Libs
from __future__ import absolute_import, print_function, unicode_literals

# Import Salt Testing Libs
<<<<<<< HEAD
from tests.integration.cloud.helpers.cloud_test_base import TIMEOUT, CloudTest
=======
from tests.support.case import ShellCase
from tests.support.helpers import expensiveTest
from tests.support.runtests import RUNTIME_VARS
>>>>>>> 8abb7099


<<<<<<< HEAD
class DimensionDataTest(CloudTest):
    """
    Integration tests for the Dimension Data cloud provider in Salt-Cloud
    """
=======

def _random_name(size=6):
    '''
    Generates a random cloud instance name
    '''
    return 'cloud-test-' + ''.join(
        random.choice(string.ascii_lowercase + string.digits)
        for x in range(size)
    )


# Create the cloud instance name to be used throughout the tests
INSTANCE_NAME = _random_name()
PROVIDER_NAME = 'dimensiondata'


@expensiveTest
class DimensionDataTest(ShellCase):
    '''
    Integration tests for the Dimension Data cloud provider in Salt-Cloud
    '''

    def setUp(self):
        '''
        Sets up the test requirements
        '''
        super(DimensionDataTest, self).setUp()

        # check if appropriate cloud provider and profile files are present
        profile_str = 'dimensiondata-config'
        providers = self.run_cloud('--list-providers')
        if profile_str + ':' not in providers:
            self.skipTest(
                'Configuration file for {0} was not found. Check {0}.conf files '
                'in tests/integration/files/conf/cloud.*.d/ to run these tests.'
                .format(PROVIDER_NAME)
            )

        # check if user_id, key, and region are present
        config = cloud_providers_config(
            os.path.join(
                RUNTIME_VARS.FILES,
                'conf',
                'cloud.providers.d',
                PROVIDER_NAME + '.conf'
            )
        )

        user_id = config[profile_str][PROVIDER_NAME]['user_id']
        key = config[profile_str][PROVIDER_NAME]['key']
        region = config[profile_str][PROVIDER_NAME]['region']
>>>>>>> 8abb7099

    PROVIDER = "dimensiondata"
    REQUIRED_PROVIDER_CONFIG_ITEMS = ("key", "region", "user_id")

    def test_list_images(self):
        """
        Tests the return of running the --list-images command for the dimensiondata cloud provider
        """
        image_list = self.run_cloud("--list-images {0}".format(self.PROVIDER))
        self.assertIn("Ubuntu 14.04 2 CPU", [i.strip() for i in image_list])

    def test_list_locations(self):
        """
        Tests the return of running the --list-locations command for the dimensiondata cloud provider
        """
        _list_locations = self.run_cloud("--list-locations {0}".format(self.PROVIDER))
        self.assertIn(
            "Australia - Melbourne MCP2", [i.strip() for i in _list_locations]
        )

    def test_list_sizes(self):
        """
        Tests the return of running the --list-sizes command for the dimensiondata cloud provider
        """
        _list_sizes = self.run_cloud("--list-sizes {0}".format(self.PROVIDER))
        self.assertIn("default", [i.strip() for i in _list_sizes])

    def test_instance(self):
        """
        Test creating an instance on Dimension Data's cloud
        """
        # check if instance with salt installed returned
        ret_val = self.run_cloud(
            "-p dimensiondata-test {0}".format(self.instance_name), timeout=TIMEOUT
        )
        self.assertInstanceExists(ret_val)

        self.assertDestroyInstance()<|MERGE_RESOLUTION|>--- conflicted
+++ resolved
@@ -7,21 +7,11 @@
 from __future__ import absolute_import, print_function, unicode_literals
 
 # Import Salt Testing Libs
-<<<<<<< HEAD
-from tests.integration.cloud.helpers.cloud_test_base import TIMEOUT, CloudTest
-=======
 from tests.support.case import ShellCase
 from tests.support.helpers import expensiveTest
 from tests.support.runtests import RUNTIME_VARS
->>>>>>> 8abb7099
 
 
-<<<<<<< HEAD
-class DimensionDataTest(CloudTest):
-    """
-    Integration tests for the Dimension Data cloud provider in Salt-Cloud
-    """
-=======
 
 def _random_name(size=6):
     '''
@@ -73,7 +63,6 @@
         user_id = config[profile_str][PROVIDER_NAME]['user_id']
         key = config[profile_str][PROVIDER_NAME]['key']
         region = config[profile_str][PROVIDER_NAME]['region']
->>>>>>> 8abb7099
 
     PROVIDER = "dimensiondata"
     REQUIRED_PROVIDER_CONFIG_ITEMS = ("key", "region", "user_id")
