--- conflicted
+++ resolved
@@ -91,11 +91,7 @@
 
         # delete the instance
         delete = self.run_cloud('-d {0} --assume-yes'.format(INSTANCE_NAME))
-<<<<<<< HEAD
-        ret_str = '            OK'
-=======
         ret_str = '                OK'
->>>>>>> bd809310
         try:
             self.assertIn(ret_str, delete)
         except AssertionError:
