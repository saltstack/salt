# -*- coding: utf-8 -*-
'''
    :codeauthor: :email:`Mike Place <mp@saltstack.com>`
'''
# Import Python libs
from __future__ import absolute_import
import os
import logging
import pwd
import shutil

# Import Salt Testing libs
from salttesting import skipIf
from salttesting.helpers import ensure_in_syspath
from salttesting.mock import patch, NO_MOCK, NO_MOCK_REASON

ensure_in_syspath('../..')

<<<<<<< HEAD
=======
# Import Python libs
import os
import logging
import pwd
import shutil

>>>>>>> 3e6e6f36
# Import salt libs
import integration
from salt.fileserver import gitfs

gitfs.__opts__ = {'gitfs_remotes': [''],
                  'gitfs_root': '',
                  'fileserver_backend': ['git'],
                  'gitfs_base': 'master',
                  'fileserver_events': True,
                  'transport': 'zeromq',
                  'gitfs_mountpoint': '',
                  'gitfs_env_whitelist': [],
                  'gitfs_env_blacklist': [],
                  'gitfs_user': '',
                  'gitfs_password': '',
                  'gitfs_insecure_auth': False,
                  'gitfs_privkey': '',
                  'gitfs_pubkey': '',
                  'gitfs_passphrase': ''
}

LOAD = {'saltenv': 'base'}

log = logging.getLogger(__name__)

try:
    import git
    GITFS_AVAILABLE = True
except ImportError:
    GITFS_AVAILABLE = False

if not gitfs.__virtual__():
    GITFS_AVAILABLE = False


@skipIf(not GITFS_AVAILABLE, "GitFS could not be loaded. Skipping GitFS tests!")
@skipIf(NO_MOCK, NO_MOCK_REASON)
class GitFSTest(integration.ModuleCase):
    maxDiff = None

    def setUp(self):
        '''
        We don't want to check in another .git dir into GH because that just gets messy.
        Instead, we'll create a temporary repo on the fly for the tests to examine.
        '''
        self.integration_base_files = os.path.join(integration.FILES, 'file', 'base')
        self.tmp_repo_dir = os.path.join(integration.TMP, 'gitfs_root')

        # Create the dir if it doesn't already exist

        try:
            shutil.copytree(self.integration_base_files, self.tmp_repo_dir + '/')
        except OSError:
            # We probably caught an error because files already exist. Ignore
            pass

        try:
            repo = git.Repo(self.tmp_repo_dir)
        except git.exc.InvalidGitRepositoryError:
            repo = git.Repo.init(self.tmp_repo_dir)

        if 'USERNAME' not in os.environ:
            try:
                os.environ['USERNAME'] = pwd.getpwuid(os.geteuid()).pw_name
            except AttributeError:
                log.error('Unable to get effective username, falling back to '
                          '\'root\'.')
                os.environ['USERNAME'] = 'root'

        repo.index.add([x for x in os.listdir(self.tmp_repo_dir)
                        if x != '.git'])
        repo.index.commit('Test')

        with patch.dict(gitfs.__opts__, {'cachedir': self.master_opts['cachedir'],
                                         'gitfs_remotes': ['file://' + self.tmp_repo_dir],
                                         'sock_dir': self.master_opts['sock_dir']}):
            gitfs.update()

    def tearDown(self):
        '''
        Remove the temporary git repository and gitfs cache directory to ensure
        a clean environment for each test.
        '''
        shutil.rmtree(self.tmp_repo_dir)
        shutil.rmtree(os.path.join(self.master_opts['cachedir'], 'gitfs'))

    #@skipIf(True, 'Skipping tests temporarily')
    def test_file_list(self):
        with patch.dict(gitfs.__opts__, {'cachedir': self.master_opts['cachedir'],
                                         'gitfs_remotes': ['file://' + self.tmp_repo_dir],
                                         'sock_dir': self.master_opts['sock_dir']}):
            ret = gitfs.file_list(LOAD)
            self.assertIn('testfile', ret)

    #@skipIf(True, 'Skipping tests temporarily')
    def test_dir_list(self):
        with patch.dict(gitfs.__opts__, {'cachedir': self.master_opts['cachedir'],
                                         'gitfs_remotes': ['file://' + self.tmp_repo_dir],
                                         'sock_dir': self.master_opts['sock_dir']}):
            ret = gitfs.dir_list(LOAD)
            self.assertIn('grail', ret)

    #@skipIf(True, 'Skipping tests temporarily')
    def test_envs(self):
        with patch.dict(gitfs.__opts__, {'cachedir': self.master_opts['cachedir'],
                                         'gitfs_remotes': ['file://' + self.tmp_repo_dir],
                                         'sock_dir': self.master_opts['sock_dir']}):
            ret = gitfs.envs()
            self.assertIn('base', ret)

if __name__ == '__main__':
    integration.run_tests(GitFSTest)<|MERGE_RESOLUTION|>--- conflicted
+++ resolved
@@ -16,15 +16,12 @@
 
 ensure_in_syspath('../..')
 
-<<<<<<< HEAD
-=======
 # Import Python libs
 import os
 import logging
 import pwd
 import shutil
 
->>>>>>> 3e6e6f36
 # Import salt libs
 import integration
 from salt.fileserver import gitfs
