--- conflicted
+++ resolved
@@ -34,27 +34,6 @@
 class ZookeeperTestCase(ModuleCase, SaltReturnAssertsMixin):
     """
     Test zookeeper states
-<<<<<<< HEAD
-    """
-
-    @classmethod
-    def setUpClass(cls):
-        cls.container_name = "zookeeper_salt"
-
-    def setUp(self):
-        self.run_state("docker_image.present", name="zookeeper")
-        self.run_state(
-            "docker_container.running",
-            name=self.container_name,
-            image="zookeeper",
-            port_bindings="2181:2181",
-        )
-
-    def tearDown(self):
-        self.run_state("docker_container.stopped", name=self.container_name)
-        self.run_state("docker_container.absent", name=self.container_name)
-        self.run_state("docker_image.absent", name="docker.io/zookeeper", force=True)
-=======
     '''
     @classmethod
     def setUpClass(cls):
@@ -68,7 +47,6 @@
         self.run_state('docker_container.stopped', name=self.container_name)
         self.run_state('docker_container.absent', name=self.container_name)
         self.run_state('docker_image.absent', name='docker.io/zookeeper', force=True)
->>>>>>> 8abb7099
 
     @skipIf(True, "SLOWTEST skip")
     def test_zookeeper_present(self):
