# -*- coding: utf-8 -*-

'''
Tests for the file state
'''

# Import Python libs
from __future__ import absolute_import, print_function, unicode_literals
import errno
import logging
import os
import re
import sys
import shutil
import stat
import tempfile
import textwrap
import filecmp

log = logging.getLogger(__name__)

# Import Salt Testing libs
from tests.support.case import ModuleCase
from tests.support.unit import skipIf
from tests.support.paths import FILES, TMP, TMP_STATE_TREE
from tests.support.helpers import (
    skip_if_not_root,
    with_system_user_and_group,
    with_tempdir,
    with_tempfile,
    Webserver,
)
from tests.support.mixins import SaltReturnAssertsMixin

# Import Salt libs
import salt.utils.data
import salt.utils.files
import salt.utils.path
import salt.utils.platform
import salt.utils.stringutils

HAS_PWD = True
try:
    import pwd
except ImportError:
    HAS_PWD = False

HAS_GRP = True
try:
    import grp
except ImportError:
    HAS_GRP = False

# Import 3rd-party libs
from salt.ext import six
from salt.ext.six.moves import range  # pylint: disable=import-error,redefined-builtin

IS_WINDOWS = salt.utils.platform.is_windows()

BINARY_FILE = b'GIF89a\x01\x00\x01\x00\x80\x00\x00\x05\x04\x04\x00\x00\x00,\x00\x00\x00\x00\x01\x00\x01\x00\x00\x02\x02D\x01\x00;'

STATE_DIR = os.path.join(FILES, 'file', 'base')
if IS_WINDOWS:
    FILEPILLAR = 'C:\\Windows\\Temp\\filepillar-python'
    FILEPILLARDEF = 'C:\\Windows\\Temp\\filepillar-defaultvalue'
    FILEPILLARGIT = 'C:\\Windows\\Temp\\filepillar-bar'
else:
    FILEPILLAR = '/tmp/filepillar-python'
    FILEPILLARDEF = '/tmp/filepillar-defaultvalue'
    FILEPILLARGIT = '/tmp/filepillar-bar'


def _test_managed_file_mode_keep_helper(testcase, local=False):
    '''
    DRY helper function to run the same test with a local or remote path
    '''
    name = os.path.join(TMP, 'scene33')
    grail_fs_path = os.path.join(FILES, 'file', 'base', 'grail', 'scene33')
    grail = 'salt://grail/scene33' if not local else grail_fs_path

    # Get the current mode so that we can put the file back the way we
    # found it when we're done.
    grail_fs_mode = int(testcase.run_function('file.get_mode', [grail_fs_path]), 8)
    initial_mode = 0o770
    new_mode_1 = 0o600
    new_mode_2 = 0o644

    # Set the initial mode, so we can be assured that when we set the mode
    # to "keep", we're actually changing the permissions of the file to the
    # new mode.
    ret = testcase.run_state(
        'file.managed',
        name=name,
        mode=oct(initial_mode),
        source=grail,
    )

    if IS_WINDOWS:
        testcase.assertSaltFalseReturn(ret)
        return

    testcase.assertSaltTrueReturn(ret)

    try:
        # Update the mode on the fileserver (pass 1)
        os.chmod(grail_fs_path, new_mode_1)
        ret = testcase.run_state(
            'file.managed',
            name=name,
            mode='keep',
            source=grail,
        )
        testcase.assertSaltTrueReturn(ret)
        managed_mode = stat.S_IMODE(os.stat(name).st_mode)
        testcase.assertEqual(oct(managed_mode), oct(new_mode_1))
        # Update the mode on the fileserver (pass 2)
        # This assures us that if the file in file_roots was originally set
        # to the same mode as new_mode_1, we definitely get an updated mode
        # this time.
        os.chmod(grail_fs_path, new_mode_2)
        ret = testcase.run_state(
            'file.managed',
            name=name,
            mode='keep',
            source=grail,
        )
        testcase.assertSaltTrueReturn(ret)
        managed_mode = stat.S_IMODE(os.stat(name).st_mode)
        testcase.assertEqual(oct(managed_mode), oct(new_mode_2))
    except Exception:
        raise
    finally:
        # Set the mode of the file in the file_roots back to what it
        # originally was.
        os.chmod(grail_fs_path, grail_fs_mode)


class FileTest(ModuleCase, SaltReturnAssertsMixin):
    '''
    Validate the file state
    '''
    def tearDown(self):
        '''
        remove files created in previous tests
        '''
        for path in (FILEPILLAR, FILEPILLARDEF, FILEPILLARGIT):
            try:
                os.remove(path)
            except OSError as exc:
                if exc.errno != os.errno.ENOENT:
                    log.error('Failed to remove %s: %s', path, exc)

    def test_symlink(self):
        '''
        file.symlink
        '''
        name = os.path.join(TMP, 'symlink')
        tgt = os.path.join(TMP, 'target')

        # Windows must have a source directory to link to
        if IS_WINDOWS and not os.path.isdir(tgt):
            os.mkdir(tgt)

        # Windows cannot create a symlink if it already exists
        if IS_WINDOWS and self.run_function('file.is_link', [name]):
            self.run_function('file.remove', [name])

        ret = self.run_state('file.symlink', name=name, target=tgt)
        self.assertSaltTrueReturn(ret)

    def test_test_symlink(self):
        '''
        file.symlink test interface
        '''
        name = os.path.join(TMP, 'symlink2')
        tgt = os.path.join(TMP, 'target')
        ret = self.run_state('file.symlink', test=True, name=name, target=tgt)
        self.assertSaltNoneReturn(ret)

    def test_absent_file(self):
        '''
        file.absent
        '''
        name = os.path.join(TMP, 'file_to_kill')
        with salt.utils.files.fopen(name, 'w+') as fp_:
            fp_.write('killme')
        ret = self.run_state('file.absent', name=name)
        self.assertSaltTrueReturn(ret)
        self.assertFalse(os.path.isfile(name))

    def test_absent_dir(self):
        '''
        file.absent
        '''
        name = os.path.join(TMP, 'dir_to_kill')
        if not os.path.isdir(name):
            # left behind... Don't fail because of this!
            os.makedirs(name)
        ret = self.run_state('file.absent', name=name)
        self.assertSaltTrueReturn(ret)
        self.assertFalse(os.path.isdir(name))

    def test_absent_link(self):
        '''
        file.absent
        '''
        name = os.path.join(TMP, 'link_to_kill')
        tgt = '{0}.tgt'.format(name)

        # Windows must have a source directory to link to
        if IS_WINDOWS and not os.path.isdir(tgt):
            os.mkdir(tgt)

        if not self.run_function('file.is_link', [name]):
            self.run_function('file.symlink', [tgt, name])

        ret = self.run_state('file.absent', name=name)

        try:
            self.assertSaltTrueReturn(ret)
            self.assertFalse(self.run_function('file.is_link', [name]))
        finally:
            if self.run_function('file.is_link', [name]):
                self.run_function('file.remove', [name])

    @with_tempfile()
    def test_test_absent(self, name):
        '''
        file.absent test interface
        '''
        with salt.utils.files.fopen(name, 'w+') as fp_:
            fp_.write('killme')
        ret = self.run_state('file.absent', test=True, name=name)
        self.assertSaltNoneReturn(ret)
        self.assertTrue(os.path.isfile(name))

    def test_managed(self):
        '''
        file.managed
        '''
        name = os.path.join(TMP, 'grail_scene33')
        ret = self.run_state(
            'file.managed', name=name, source='salt://grail/scene33'
        )
        src = os.path.join(
            FILES, 'file', 'base', 'grail', 'scene33'
        )
        with salt.utils.files.fopen(src, 'r') as fp_:
            master_data = fp_.read()
        with salt.utils.files.fopen(name, 'r') as fp_:
            minion_data = fp_.read()
        self.assertEqual(master_data, minion_data)
        self.assertSaltTrueReturn(ret)

    def test_managed_file_mode(self):
        '''
        file.managed, correct file permissions
        '''
        desired_mode = 504    # 0770 octal
        name = os.path.join(TMP, 'grail_scene33')
        ret = self.run_state(
            'file.managed', name=name, mode='0770', source='salt://grail/scene33'
        )

        if IS_WINDOWS:
            expected = 'The \'mode\' option is not supported on Windows'
            self.assertEqual(ret[ret.keys()[0]]['comment'], expected)
            self.assertSaltFalseReturn(ret)
            return

        resulting_mode = stat.S_IMODE(
            os.stat(name).st_mode
        )
        self.assertEqual(oct(desired_mode), oct(resulting_mode))
        self.assertSaltTrueReturn(ret)

    def test_managed_file_mode_keep(self):
        '''
        Test using "mode: keep" in a file.managed state
        '''
        _test_managed_file_mode_keep_helper(self, local=False)

    def test_managed_file_mode_keep_local_source(self):
        '''
        Test using "mode: keep" in a file.managed state, with a local file path
        as the source.
        '''
        _test_managed_file_mode_keep_helper(self, local=True)

    def test_managed_file_mode_file_exists_replace(self):
        '''
        file.managed, existing file with replace=True, change permissions
        '''
        initial_mode = 504    # 0770 octal
        desired_mode = 384    # 0600 octal
        name = os.path.join(TMP, 'grail_scene33')
        ret = self.run_state(
            'file.managed', name=name, mode=oct(initial_mode), source='salt://grail/scene33'
        )

        if IS_WINDOWS:
            expected = 'The \'mode\' option is not supported on Windows'
            self.assertEqual(ret[ret.keys()[0]]['comment'], expected)
            self.assertSaltFalseReturn(ret)
            return

        resulting_mode = stat.S_IMODE(
            os.stat(name).st_mode
        )
        self.assertEqual(oct(initial_mode), oct(resulting_mode))

        name = os.path.join(TMP, 'grail_scene33')
        ret = self.run_state(
            'file.managed', name=name, replace=True, mode=oct(desired_mode), source='salt://grail/scene33'
        )
        resulting_mode = stat.S_IMODE(
            os.stat(name).st_mode
        )
        self.assertEqual(oct(desired_mode), oct(resulting_mode))
        self.assertSaltTrueReturn(ret)

    def test_managed_file_mode_file_exists_noreplace(self):
        '''
        file.managed, existing file with replace=False, change permissions
        '''
        initial_mode = 504    # 0770 octal
        desired_mode = 384    # 0600 octal
        name = os.path.join(TMP, 'grail_scene33')
        ret = self.run_state(
            'file.managed', name=name, replace=True, mode=oct(initial_mode), source='salt://grail/scene33'
        )

        if IS_WINDOWS:
            expected = 'The \'mode\' option is not supported on Windows'
            self.assertEqual(ret[ret.keys()[0]]['comment'], expected)
            self.assertSaltFalseReturn(ret)
            return

        ret = self.run_state(
            'file.managed', name=name, replace=False, mode=oct(desired_mode), source='salt://grail/scene33'
        )
        resulting_mode = stat.S_IMODE(
            os.stat(name).st_mode
        )
        self.assertEqual(oct(desired_mode), oct(resulting_mode))
        self.assertSaltTrueReturn(ret)

    def test_managed_file_with_grains_data(self):
        '''
        Test to ensure we can render grains data into a managed
        file.
        '''
        grain_path = os.path.join(TMP, 'file-grain-test')
        self.run_function('grains.set', ['grain_path', grain_path])
        state_file = 'file-grainget'

        self.run_function('state.sls', [state_file])
        self.assertTrue(os.path.exists(grain_path))

        with salt.utils.files.fopen(grain_path, 'r') as fp_:
            file_contents = fp_.readlines()

        self.assertTrue(re.match('^minion$', file_contents[0]))

    def test_managed_file_with_pillar_sls(self):
        '''
        Test to ensure pillar data in sls file
        is rendered properly and file is created.
        '''
        state_name = 'file-pillarget'

        ret = self.run_function('state.sls', [state_name])
        self.assertSaltTrueReturn(ret)

        # Check to make sure the file was created
        check_file = self.run_function('file.file_exists', [FILEPILLAR])
        self.assertTrue(check_file)

    def test_managed_file_with_pillardefault_sls(self):
        '''
        Test to ensure when pillar data is not available
        in sls file with pillar.get it uses the default
        value.
        '''
        state_name = 'file-pillardefaultget'

        ret = self.run_function('state.sls', [state_name])
        self.assertSaltTrueReturn(ret)

        # Check to make sure the file was created
        check_file = self.run_function('file.file_exists', [FILEPILLARDEF])
        self.assertTrue(check_file)

    @skip_if_not_root
    def test_managed_dir_mode(self):
        '''
        Tests to ensure that file.managed creates directories with the
        permissions requested with the dir_mode argument
        '''
        desired_mode = 511  # 0777 in octal
        name = os.path.join(TMP, 'a', 'managed_dir_mode_test_file')
        desired_owner = 'nobody'
        ret = self.run_state(
            'file.managed',
            name=name,
            source='salt://grail/scene33',
            mode=600,
            makedirs=True,
            user=desired_owner,
            dir_mode=oct(desired_mode)  # 0777
        )
        if IS_WINDOWS:
            expected = 'The \'mode\' option is not supported on Windows'
            self.assertEqual(ret[ret.keys()[0]]['comment'], expected)
            self.assertSaltFalseReturn(ret)
            return

        resulting_mode = stat.S_IMODE(
            os.stat(os.path.join(TMP, 'a')).st_mode
        )
        resulting_owner = pwd.getpwuid(os.stat(os.path.join(TMP, 'a')).st_uid).pw_name
        self.assertEqual(oct(desired_mode), oct(resulting_mode))
        self.assertSaltTrueReturn(ret)
        self.assertEqual(desired_owner, resulting_owner)

    def test_test_managed(self):
        '''
        file.managed test interface
        '''
        name = os.path.join(TMP, 'grail_not_not_scene33')
        ret = self.run_state(
            'file.managed', test=True, name=name, source='salt://grail/scene33'
        )
        self.assertSaltNoneReturn(ret)
        self.assertFalse(os.path.isfile(name))

    def test_managed_show_changes_false(self):
        '''
        file.managed test interface
        '''
        name = os.path.join(TMP, 'grail_not_scene33')
        with salt.utils.files.fopen(name, 'wb') as fp_:
            fp_.write(b'test_managed_show_changes_false\n')

        ret = self.run_state(
            'file.managed', name=name, source='salt://grail/scene33',
            show_changes=False
        )

        changes = next(six.itervalues(ret))['changes']
        self.assertEqual('<show_changes=False>', changes['diff'])

    @skipIf(IS_WINDOWS, 'Don\'t know how to fix for Windows')
    def test_managed_escaped_file_path(self):
        '''
        file.managed test that 'salt://|' protects unusual characters in file path
        '''
        funny_file = salt.utils.files.mkstemp(prefix='?f!le? n@=3&', suffix='.file type')
        funny_file_name = os.path.split(funny_file)[1]
        funny_url = 'salt://|' + funny_file_name
        funny_url_path = os.path.join(STATE_DIR, funny_file_name)

        state_name = 'funny_file'
        state_file_name = state_name + '.sls'
        state_file = os.path.join(STATE_DIR, state_file_name)
        state_key = 'file_|-{0}_|-{0}_|-managed'.format(funny_file)

        self.addCleanup(os.remove, state_file)
        self.addCleanup(os.remove, funny_file)
        self.addCleanup(os.remove, funny_url_path)

        with salt.utils.files.fopen(funny_url_path, 'w'):
            pass
        with salt.utils.files.fopen(state_file, 'w') as fp_:
            fp_.write(textwrap.dedent('''\
            {0}:
              file.managed:
                - source: {1}
                - makedirs: True
            '''.format(funny_file, funny_url)))

        ret = self.run_function('state.sls', [state_name])
        self.assertTrue(ret[state_key]['result'])

    def test_managed_contents(self):
        '''
        test file.managed with contents that is a boolean, string, integer,
        float, list, and dictionary
        '''
        state_name = 'file-FileTest-test_managed_contents'
        state_filename = state_name + '.sls'
        state_file = os.path.join(STATE_DIR, state_filename)

        managed_files = {}
        state_keys = {}
        for typ in ('bool', 'str', 'int', 'float', 'list', 'dict'):
            fd_, managed_files[typ] = tempfile.mkstemp()

            # Release the handle so they can be removed in Windows
            try:
                os.close(fd_)
            except OSError as exc:
                if exc.errno != errno.EBADF:
                    raise exc

            state_keys[typ] = 'file_|-{0} file_|-{1}_|-managed'.format(typ, managed_files[typ])
        try:
            with salt.utils.files.fopen(state_file, 'w') as fd_:
                fd_.write(textwrap.dedent('''\
                    bool file:
                      file.managed:
                        - name: {bool}
                        - contents: True

                    str file:
                      file.managed:
                        - name: {str}
                        - contents: Salt was here.

                    int file:
                      file.managed:
                        - name: {int}
                        - contents: 340282366920938463463374607431768211456

                    float file:
                      file.managed:
                        - name: {float}
                        - contents: 1.7518e-45  # gravitational coupling constant

                    list file:
                      file.managed:
                        - name: {list}
                        - contents: [1, 1, 2, 3, 5, 8, 13]

                    dict file:
                      file.managed:
                        - name: {dict}
                        - contents:
                            C: charge
                            P: parity
                            T: time
                    '''.format(**managed_files)))

            ret = self.run_function('state.sls', [state_name])
            for typ in state_keys:
                self.assertTrue(ret[state_keys[typ]]['result'])
                self.assertIn('diff', ret[state_keys[typ]]['changes'])
        finally:
            os.remove(state_file)
            for typ in managed_files:
                os.remove(managed_files[typ])

    @skip_if_not_root
    @skipIf(IS_WINDOWS, 'Windows does not support "mode" kwarg. Skipping.')
    @skipIf(not salt.utils.path.which('visudo'), 'sudo is missing')
    def test_managed_check_cmd(self):
        '''
        Test file.managed passing a basic check_cmd kwarg. See Issue #38111.
        '''
        r_group = 'root'
        if salt.utils.platform.is_darwin():
            r_group = 'wheel'
        try:
            ret = self.run_state(
                'file.managed',
                name='/tmp/sudoers',
                user='root',
                group=r_group,
                mode=440,
                check_cmd='visudo -c -s -f'
            )
            self.assertSaltTrueReturn(ret)
            self.assertInSaltComment('Empty file', ret)
            self.assertEqual(ret['file_|-/tmp/sudoers_|-/tmp/sudoers_|-managed']['changes'],
                             {'new': 'file /tmp/sudoers created', 'mode': '0440'})
        finally:
            # Clean Up File
            if os.path.exists('/tmp/sudoers'):
                os.remove('/tmp/sudoers')

    def test_managed_local_source_with_source_hash(self):
        '''
        Make sure that we enforce the source_hash even with local files
        '''
        name = os.path.join(TMP, 'local_source_with_source_hash')
        local_path = os.path.join(FILES, 'file', 'base', 'grail', 'scene33')
        actual_hash = '567fd840bf1548edc35c48eb66cdd78bfdfcccff'
        # Reverse the actual hash
        bad_hash = actual_hash[::-1]

        def remove_file():
            try:
                os.remove(name)
            except OSError as exc:
                if exc.errno != errno.ENOENT:
                    raise

        def do_test(clean=False):
            for proto in ('file://', ''):
                source = proto + local_path
                log.debug('Trying source %s', source)
                try:
                    ret = self.run_state(
                        'file.managed',
                        name=name,
                        source=source,
                        source_hash='sha1={0}'.format(bad_hash))
                    self.assertSaltFalseReturn(ret)
                    ret = ret[next(iter(ret))]
                    # Shouldn't be any changes
                    self.assertFalse(ret['changes'])
                    # Check that we identified a hash mismatch
                    self.assertIn(
                        'does not match actual checksum', ret['comment'])

                    ret = self.run_state(
                        'file.managed',
                        name=name,
                        source=source,
                        source_hash='sha1={0}'.format(actual_hash))
                    self.assertSaltTrueReturn(ret)
                finally:
                    if clean:
                        remove_file()

        remove_file()
        log.debug('Trying with nonexistant destination file')
        do_test()
        log.debug('Trying with destination file already present')
        with salt.utils.files.fopen(name, 'w'):
            pass
        try:
            do_test(clean=False)
        finally:
            remove_file()

    def test_managed_local_source_does_not_exist(self):
        '''
        Make sure that we exit gracefully when a local source doesn't exist
        '''
        name = os.path.join(TMP, 'local_source_does_not_exist')
        local_path = os.path.join(FILES, 'file', 'base', 'grail', 'scene99')

        for proto in ('file://', ''):
            source = proto + local_path
            log.debug('Trying source %s', source)
            ret = self.run_state(
                'file.managed',
                name=name,
                source=source)
            self.assertSaltFalseReturn(ret)
            ret = ret[next(iter(ret))]
            # Shouldn't be any changes
            self.assertFalse(ret['changes'])
            # Check that we identified a hash mismatch
            self.assertIn(
                'does not exist', ret['comment'])

    def test_directory(self):
        '''
        file.directory
        '''
        name = os.path.join(TMP, 'a_new_dir')
        ret = self.run_state('file.directory', name=name)
        self.assertSaltTrueReturn(ret)
        self.assertTrue(os.path.isdir(name))

    def test_directory_symlink_dry_run(self):
        '''
        Ensure that symlinks are followed when file.directory is run with
        test=True
        '''
        try:
            tmp_dir = os.path.join(TMP, 'pgdata')
            sym_dir = os.path.join(TMP, 'pg_data')

            if IS_WINDOWS:
                self.run_function('file.mkdir', [tmp_dir, 'Administrators'])
            else:
                os.mkdir(tmp_dir, 0o700)

            self.run_function('file.symlink', [tmp_dir, sym_dir])

            if IS_WINDOWS:
                ret = self.run_state(
                    'file.directory', test=True, name=sym_dir,
                    follow_symlinks=True, win_owner='Administrators')
            else:
                ret = self.run_state(
                    'file.directory', test=True, name=sym_dir,
                    follow_symlinks=True, mode=700)

            self.assertSaltTrueReturn(ret)
        finally:
            if os.path.isdir(tmp_dir):
                self.run_function('file.remove', [tmp_dir])
            if os.path.islink(sym_dir):
                self.run_function('file.remove', [sym_dir])

    @skip_if_not_root
    @skipIf(IS_WINDOWS, 'Mode not available in Windows')
    def test_directory_max_depth(self):
        '''
        file.directory
        Test the max_depth option by iteratively increasing the depth and
        checking that no changes deeper than max_depth have been attempted
        '''

        def _get_oct_mode(name):
            '''
            Return a string octal representation of the permissions for name
            '''
            return salt.utils.files.normalize_mode(oct(os.stat(name).st_mode & 0o777))

        top = os.path.join(TMP, 'top_dir')
        sub = os.path.join(top, 'sub_dir')
        subsub = os.path.join(sub, 'sub_sub_dir')
        dirs = [top, sub, subsub]

        initial_mode = '0111'
        changed_mode = '0555'

        if not os.path.isdir(subsub):
            os.makedirs(subsub, int(initial_mode, 8))

        try:
            for depth in range(0, 3):
                ret = self.run_state('file.directory',
                                     name=top,
                                     max_depth=depth,
                                     dir_mode=changed_mode,
                                     recurse=['mode'])
                self.assertSaltTrueReturn(ret)
                for changed_dir in dirs[0:depth+1]:
                    self.assertEqual(changed_mode,
                                     _get_oct_mode(changed_dir))
                for untouched_dir in dirs[depth+1:]:
                    self.assertEqual(initial_mode,
                                     _get_oct_mode(untouched_dir))
        finally:
            shutil.rmtree(top)

    def test_test_directory(self):
        '''
        file.directory
        '''
        name = os.path.join(TMP, 'a_not_dir')
        ret = self.run_state('file.directory', test=True, name=name)
        self.assertSaltNoneReturn(ret)
        self.assertFalse(os.path.isdir(name))

    @with_tempdir()
    def test_directory_clean(self, base_dir):
        '''
        file.directory with clean=True
        '''
        name = os.path.join(base_dir, 'directory_clean_dir')
        os.mkdir(name)

        strayfile = os.path.join(name, 'strayfile')
        with salt.utils.files.fopen(strayfile, 'w'):
            pass

        straydir = os.path.join(name, 'straydir')
        if not os.path.isdir(straydir):
            os.makedirs(straydir)

        with salt.utils.files.fopen(os.path.join(straydir, 'strayfile2'), 'w'):
            pass

        ret = self.run_state('file.directory', name=name, clean=True)
        self.assertSaltTrueReturn(ret)
        self.assertFalse(os.path.exists(strayfile))
        self.assertFalse(os.path.exists(straydir))
        self.assertTrue(os.path.isdir(name))

    @with_tempdir()
    def test_directory_clean_exclude(self, base_dir):
        '''
        file.directory with clean=True and exclude_pat set
        '''
        name = os.path.join(base_dir, 'directory_clean_dir')
        if not os.path.isdir(name):
            os.makedirs(name)

        strayfile = os.path.join(name, 'strayfile')
        with salt.utils.files.fopen(strayfile, 'w'):
            pass

        straydir = os.path.join(name, 'straydir')
        if not os.path.isdir(straydir):
            os.makedirs(straydir)

        strayfile2 = os.path.join(straydir, 'strayfile2')
        with salt.utils.files.fopen(strayfile2, 'w'):
            pass

        keepfile = os.path.join(straydir, 'keepfile')
        with salt.utils.files.fopen(keepfile, 'w'):
            pass

        exclude_pat = 'E@^straydir(|/keepfile)$'
        if IS_WINDOWS:
            exclude_pat = 'E@^straydir(|\\\\keepfile)$'

        ret = self.run_state('file.directory',
                             name=name,
                             clean=True,
                             exclude_pat=exclude_pat)

        self.assertSaltTrueReturn(ret)
        self.assertFalse(os.path.exists(strayfile))
        self.assertFalse(os.path.exists(strayfile2))
        self.assertTrue(os.path.exists(keepfile))

    @with_tempdir()
    def test_test_directory_clean_exclude(self, base_dir):
        '''
        file.directory with test=True, clean=True and exclude_pat set
        '''
        name = os.path.join(base_dir, 'directory_clean_dir')
        os.mkdir(name)

        strayfile = os.path.join(name, 'strayfile')
        with salt.utils.files.fopen(strayfile, 'w'):
            pass

        straydir = os.path.join(name, 'straydir')
        if not os.path.isdir(straydir):
            os.makedirs(straydir)

        strayfile2 = os.path.join(straydir, 'strayfile2')
        with salt.utils.files.fopen(strayfile2, 'w'):
            pass

        keepfile = os.path.join(straydir, 'keepfile')
        with salt.utils.files.fopen(keepfile, 'w'):
            pass

        exclude_pat = 'E@^straydir(|/keepfile)$'
        if IS_WINDOWS:
            exclude_pat = 'E@^straydir(|\\\\keepfile)$'

        ret = self.run_state('file.directory',
                             test=True,
                             name=name,
                             clean=True,
                             exclude_pat=exclude_pat)

        comment = next(six.itervalues(ret))['comment']

        self.assertSaltNoneReturn(ret)
        self.assertTrue(os.path.exists(strayfile))
        self.assertTrue(os.path.exists(strayfile2))
        self.assertTrue(os.path.exists(keepfile))

        self.assertIn(strayfile, comment)
        self.assertIn(strayfile2, comment)
        self.assertNotIn(keepfile, comment)

    def test_directory_clean_require_in(self):
        '''
        file.directory test with clean=True and require_in file
        '''
        state_name = 'file-FileTest-test_directory_clean_require_in'
        state_filename = state_name + '.sls'
        state_file = os.path.join(STATE_DIR, state_filename)

        directory = tempfile.mkdtemp()
        self.addCleanup(lambda: shutil.rmtree(directory))

        wrong_file = os.path.join(directory, "wrong")
        with salt.utils.files.fopen(wrong_file, "w") as fp:
            fp.write("foo")
        good_file = os.path.join(directory, "bar")

        with salt.utils.files.fopen(state_file, 'w') as fp:
            self.addCleanup(lambda: os.remove(state_file))
            fp.write(textwrap.dedent('''\
                some_dir:
                  file.directory:
                    - name: {directory}
                    - clean: true

                {good_file}:
                  file.managed:
                    - require_in:
                      - file: some_dir
                '''.format(directory=directory, good_file=good_file)))

        ret = self.run_function('state.sls', [state_name])
        self.assertTrue(os.path.exists(good_file))
        self.assertFalse(os.path.exists(wrong_file))

    def test_directory_clean_require_in_with_id(self):
        '''
        file.directory test with clean=True and require_in file with an ID
        different from the file name
        '''
        state_name = 'file-FileTest-test_directory_clean_require_in_with_id'
        state_filename = state_name + '.sls'
        state_file = os.path.join(STATE_DIR, state_filename)

        directory = tempfile.mkdtemp()
        self.addCleanup(lambda: shutil.rmtree(directory))

        wrong_file = os.path.join(directory, "wrong")
        with salt.utils.files.fopen(wrong_file, "w") as fp:
            fp.write("foo")
        good_file = os.path.join(directory, "bar")

        with salt.utils.files.fopen(state_file, 'w') as fp:
            self.addCleanup(lambda: os.remove(state_file))
            fp.write(textwrap.dedent('''\
                some_dir:
                  file.directory:
                    - name: {directory}
                    - clean: true

                some_file:
                  file.managed:
                    - name: {good_file}
                    - require_in:
                      - file: some_dir
                '''.format(directory=directory, good_file=good_file)))

        ret = self.run_function('state.sls', [state_name])
        self.assertTrue(os.path.exists(good_file))
        self.assertFalse(os.path.exists(wrong_file))

    def test_directory_clean_require_with_name(self):
        '''
        file.directory test with clean=True and require with a file state
        relatively to the state's name, not its ID.
        '''
        state_name = 'file-FileTest-test_directory_clean_require_in_with_id'
        state_filename = state_name + '.sls'
        state_file = os.path.join(STATE_DIR, state_filename)

        directory = tempfile.mkdtemp()
        self.addCleanup(lambda: shutil.rmtree(directory))

        wrong_file = os.path.join(directory, "wrong")
        with salt.utils.files.fopen(wrong_file, "w") as fp:
            fp.write("foo")
        good_file = os.path.join(directory, "bar")

        with salt.utils.files.fopen(state_file, 'w') as fp:
            self.addCleanup(lambda: os.remove(state_file))
            fp.write(textwrap.dedent('''\
                some_dir:
                  file.directory:
                    - name: {directory}
                    - clean: true
                    - require:
                      # This requirement refers to the name of the following
                      # state, not its ID.
                      - file: {good_file}

                some_file:
                  file.managed:
                    - name: {good_file}
                '''.format(directory=directory, good_file=good_file)))

        ret = self.run_function('state.sls', [state_name])
        self.assertTrue(os.path.exists(good_file))
        self.assertFalse(os.path.exists(wrong_file))

    @with_tempdir(create=False)
    def test_recurse(self, name):
        '''
        file.recurse
        '''
        ret = self.run_state('file.recurse', name=name, source='salt://grail')
        self.assertSaltTrueReturn(ret)
        self.assertTrue(os.path.isfile(os.path.join(name, '36', 'scene')))

    @with_tempdir(create=False)
    @with_tempdir(create=False)
    def test_recurse_specific_env(self, dir1, dir2):
        '''
        file.recurse passing __env__
        '''
        ret = self.run_state('file.recurse',
                             name=dir1,
                             source='salt://holy',
                             __env__='prod')
        self.assertSaltTrueReturn(ret)
        self.assertTrue(os.path.isfile(os.path.join(dir1, '32', 'scene')))

        ret = self.run_state('file.recurse',
                             name=dir2,
                             source='salt://holy',
                             saltenv='prod')
        self.assertSaltTrueReturn(ret)
        self.assertTrue(os.path.isfile(os.path.join(dir2, '32', 'scene')))

    @with_tempdir(create=False)
    @with_tempdir(create=False)
    def test_recurse_specific_env_in_url(self, dir1, dir2):
        '''
        file.recurse passing __env__
        '''
        ret = self.run_state('file.recurse',
                             name=dir1,
                             source='salt://holy?saltenv=prod')
        self.assertSaltTrueReturn(ret)
        self.assertTrue(os.path.isfile(os.path.join(dir1, '32', 'scene')))

        ret = self.run_state('file.recurse',
                             name=dir2,
                             source='salt://holy?saltenv=prod')
        self.assertSaltTrueReturn(ret)
        self.assertTrue(os.path.isfile(os.path.join(dir2, '32', 'scene')))

    @with_tempdir(create=False)
    def test_test_recurse(self, name):
        '''
        file.recurse test interface
        '''
        ret = self.run_state(
            'file.recurse', test=True, name=name, source='salt://grail',
        )
        self.assertSaltNoneReturn(ret)
        self.assertFalse(os.path.isfile(os.path.join(name, '36', 'scene')))
        self.assertFalse(os.path.exists(name))

    @with_tempdir(create=False)
    @with_tempdir(create=False)
    def test_test_recurse_specific_env(self, dir1, dir2):
        '''
        file.recurse test interface
        '''
        ret = self.run_state('file.recurse',
                             test=True,
                             name=dir1,
                             source='salt://holy',
                             __env__='prod'
        )
        self.assertSaltNoneReturn(ret)
        self.assertFalse(os.path.isfile(os.path.join(dir1, '32', 'scene')))
        self.assertFalse(os.path.exists(dir1))

        ret = self.run_state('file.recurse',
                             test=True,
                             name=dir2,
                             source='salt://holy',
                             saltenv='prod'
        )
        self.assertSaltNoneReturn(ret)
        self.assertFalse(os.path.isfile(os.path.join(dir2, '32', 'scene')))
        self.assertFalse(os.path.exists(dir2))

    @with_tempdir(create=False)
    def test_recurse_template(self, name):
        '''
        file.recurse with jinja template enabled
        '''
        _ts = 'TEMPLATE TEST STRING'
        ret = self.run_state(
            'file.recurse', name=name, source='salt://grail',
            template='jinja', defaults={'spam': _ts})
        self.assertSaltTrueReturn(ret)
        with salt.utils.files.fopen(os.path.join(name, 'scene33'), 'r') as fp_:
            contents = fp_.read()
        self.assertIn(_ts, contents)

    @with_tempdir()
    def test_recurse_clean(self, name):
        '''
        file.recurse with clean=True
        '''
        strayfile = os.path.join(name, 'strayfile')
        with salt.utils.files.fopen(strayfile, 'w'):
            pass

        # Corner cases: replacing file with a directory and vice versa
        with salt.utils.files.fopen(os.path.join(name, '36'), 'w'):
            pass
        os.makedirs(os.path.join(name, 'scene33'))
        ret = self.run_state(
            'file.recurse', name=name, source='salt://grail', clean=True)
        self.assertSaltTrueReturn(ret)
        self.assertFalse(os.path.exists(strayfile))
        self.assertTrue(os.path.isfile(os.path.join(name, '36', 'scene')))
        self.assertTrue(os.path.isfile(os.path.join(name, 'scene33')))

    @with_tempdir()
    def test_recurse_clean_specific_env(self, name):
        '''
        file.recurse with clean=True and __env__=prod
        '''
        strayfile = os.path.join(name, 'strayfile')
        with salt.utils.files.fopen(strayfile, 'w'):
            pass

        # Corner cases: replacing file with a directory and vice versa
        with salt.utils.files.fopen(os.path.join(name, '32'), 'w'):
            pass
        os.makedirs(os.path.join(name, 'scene34'))
        ret = self.run_state('file.recurse',
                             name=name,
                             source='salt://holy',
                             clean=True,
                             __env__='prod')
        self.assertSaltTrueReturn(ret)
        self.assertFalse(os.path.exists(strayfile))
        self.assertTrue(os.path.isfile(os.path.join(name, '32', 'scene')))
        self.assertTrue(os.path.isfile(os.path.join(name, 'scene34')))

    @with_tempdir()
    def test_recurse_issue_34945(self, base_dir):
        '''
        This tests the case where the source dir for the file.recurse state
        does not contain any files (only subdirectories), and the dir_mode is
        being managed. For a long time, this corner case resulted in the top
        level of the destination directory being created with the wrong initial
        permissions, a problem that would be corrected later on in the
        file.recurse state via running state.directory. However, the
        file.directory state only gets called when there are files to be
        managed in that directory, and when the source directory contains only
        subdirectories, the incorrectly-set initial perms would not be
        repaired.

        This was fixed in https://github.com/saltstack/salt/pull/35309
        '''
        dir_mode = '2775'
        issue_dir = 'issue-34945'
        name = os.path.join(base_dir, issue_dir)

        ret = self.run_state('file.recurse',
                             name=name,
                             source='salt://' + issue_dir,
                             dir_mode=dir_mode)
        self.assertSaltTrueReturn(ret)
        actual_dir_mode = oct(stat.S_IMODE(os.stat(name).st_mode))[-4:]
        self.assertEqual(dir_mode, actual_dir_mode)

    @with_tempdir(create=False)
    def test_recurse_issue_40578(self, name):
        '''
        This ensures that the state doesn't raise an exception when it
        encounters a file with a unicode filename in the process of invoking
        file.source_list.
        '''
        ret = self.run_state('file.recurse',
                             name=name,
                             source='salt://соль')
        self.assertSaltTrueReturn(ret)
        self.assertEqual(
            sorted(salt.utils.data.decode(os.listdir(name), normalize=True)),
            sorted(['foo.txt', 'спам.txt', 'яйца.txt']),
        )

    @with_tempfile()
    def test_replace(self, name):
        '''
        file.replace
        '''
        with salt.utils.files.fopen(name, 'w+') as fp_:
            fp_.write('change_me')

        ret = self.run_state('file.replace',
                name=name, pattern='change', repl='salt', backup=False)

        with salt.utils.files.fopen(name, 'r') as fp_:
            self.assertIn('salt', fp_.read())

        self.assertSaltTrueReturn(ret)

    @with_tempdir()
    def test_replace_issue_18612(self, base_dir):
        '''
        Test the (mis-)behaviour of file.replace as described in #18612:

        Using 'prepend_if_not_found' or 'append_if_not_found' resulted in
        an infinitely growing file as 'file.replace' didn't check beforehand
        whether the changes had already been done to the file

        # Case description:

        The tested file contains one commented line
        The commented line should be uncommented in the end, nothing else should change
        '''
        test_name = 'test_replace_issue_18612'
        path_test = os.path.join(base_dir, test_name)

        with salt.utils.files.fopen(path_test, 'w+') as fp_test_:
            fp_test_.write('# en_US.UTF-8')

        ret = []
        for x in range(0, 3):
            ret.append(self.run_state('file.replace',
                name=path_test, pattern='^# en_US.UTF-8$', repl='en_US.UTF-8', append_if_not_found=True))

        # ensure, the number of lines didn't change, even after invoking 'file.replace' 3 times
        with salt.utils.files.fopen(path_test, 'r') as fp_test_:
            self.assertTrue((sum(1 for _ in fp_test_) == 1))

        # ensure, the replacement succeeded
        with salt.utils.files.fopen(path_test, 'r') as fp_test_:
            self.assertTrue(fp_test_.read().startswith('en_US.UTF-8'))

        # ensure, all runs of 'file.replace' reported success
        for item in ret:
            self.assertSaltTrueReturn(item)

    @with_tempdir()
    def test_replace_issue_18612_prepend(self, base_dir):
        '''
        Test the (mis-)behaviour of file.replace as described in #18612:

        Using 'prepend_if_not_found' or 'append_if_not_found' resulted in
        an infinitely growing file as 'file.replace' didn't check beforehand
        whether the changes had already been done to the file

        # Case description:

        The tested multifile contains multiple lines not matching the pattern or replacement in any way
        The replacement pattern should be prepended to the file
        '''
        test_name = 'test_replace_issue_18612_prepend'
        path_in = os.path.join(
            FILES, 'file.replace', '{0}.in'.format(test_name)
        )
        path_out = os.path.join(
            FILES, 'file.replace', '{0}.out'.format(test_name)
        )
        path_test = os.path.join(base_dir, test_name)

        # create test file based on initial template
        shutil.copyfile(path_in, path_test)

        ret = []
        for x in range(0, 3):
            ret.append(self.run_state('file.replace',
                name=path_test, pattern='^# en_US.UTF-8$', repl='en_US.UTF-8', prepend_if_not_found=True))

        # ensure, the resulting file contains the expected lines
        self.assertTrue(filecmp.cmp(path_test, path_out))

        # ensure the initial file was properly backed up
        self.assertTrue(filecmp.cmp(path_test + '.bak', path_in))

        # ensure, all runs of 'file.replace' reported success
        for item in ret:
            self.assertSaltTrueReturn(item)

    @with_tempdir()
    def test_replace_issue_18612_append(self, base_dir):
        '''
        Test the (mis-)behaviour of file.replace as described in #18612:

        Using 'prepend_if_not_found' or 'append_if_not_found' resulted in
        an infinitely growing file as 'file.replace' didn't check beforehand
        whether the changes had already been done to the file

        # Case description:

        The tested multifile contains multiple lines not matching the pattern or replacement in any way
        The replacement pattern should be appended to the file
        '''
        test_name = 'test_replace_issue_18612_append'
        path_in = os.path.join(
            FILES, 'file.replace', '{0}.in'.format(test_name)
        )
        path_out = os.path.join(
            FILES, 'file.replace', '{0}.out'.format(test_name)
        )
        path_test = os.path.join(base_dir, test_name)

        # create test file based on initial template
        shutil.copyfile(path_in, path_test)

        ret = []
        for x in range(0, 3):
            ret.append(self.run_state('file.replace',
                name=path_test, pattern='^# en_US.UTF-8$', repl='en_US.UTF-8', append_if_not_found=True))

        # ensure, the resulting file contains the expected lines
        self.assertTrue(filecmp.cmp(path_test, path_out))

        # ensure the initial file was properly backed up
        self.assertTrue(filecmp.cmp(path_test + '.bak', path_in))

        # ensure, all runs of 'file.replace' reported success
        for item in ret:
            self.assertSaltTrueReturn(item)

    @with_tempdir()
    def test_replace_issue_18612_append_not_found_content(self, base_dir):
        '''
        Test the (mis-)behaviour of file.replace as described in #18612:

        Using 'prepend_if_not_found' or 'append_if_not_found' resulted in
        an infinitely growing file as 'file.replace' didn't check beforehand
        whether the changes had already been done to the file

        # Case description:

        The tested multifile contains multiple lines not matching the pattern or replacement in any way
        The 'not_found_content' value should be appended to the file
        '''
        test_name = 'test_replace_issue_18612_append_not_found_content'
        path_in = os.path.join(
            FILES, 'file.replace', '{0}.in'.format(test_name)
        )
        path_out = os.path.join(
            FILES, 'file.replace', '{0}.out'.format(test_name)
        )
        path_test = os.path.join(base_dir, test_name)

        # create test file based on initial template
        shutil.copyfile(path_in, path_test)

        ret = []
        for x in range(0, 3):
            ret.append(
                self.run_state('file.replace',
                    name=path_test,
                    pattern='^# en_US.UTF-8$',
                    repl='en_US.UTF-8',
                    append_if_not_found=True,
                    not_found_content='THIS LINE WASN\'T FOUND! SO WE\'RE APPENDING IT HERE!'
            ))

        # ensure, the resulting file contains the expected lines
        self.assertTrue(filecmp.cmp(path_test, path_out))

        # ensure the initial file was properly backed up
        self.assertTrue(filecmp.cmp(path_test + '.bak', path_in))

        # ensure, all runs of 'file.replace' reported success
        for item in ret:
            self.assertSaltTrueReturn(item)

    @with_tempdir()
    def test_replace_issue_18612_change_mid_line_with_comment(self, base_dir):
        '''
        Test the (mis-)behaviour of file.replace as described in #18612:

        Using 'prepend_if_not_found' or 'append_if_not_found' resulted in
        an infinitely growing file as 'file.replace' didn't check beforehand
        whether the changes had already been done to the file

        # Case description:

        The tested file contains 5 key=value pairs
        The commented key=value pair #foo=bar should be changed to foo=salt
        The comment char (#) in front of foo=bar should be removed
        '''
        test_name = 'test_replace_issue_18612_change_mid_line_with_comment'
        path_in = os.path.join(
            FILES, 'file.replace', '{0}.in'.format(test_name)
        )
        path_out = os.path.join(
            FILES, 'file.replace', '{0}.out'.format(test_name)
        )
        path_test = os.path.join(base_dir, test_name)

        # create test file based on initial template
        shutil.copyfile(path_in, path_test)

        ret = []
        for x in range(0, 3):
            ret.append(self.run_state('file.replace',
                name=path_test, pattern='^#foo=bar$', repl='foo=salt', append_if_not_found=True))

        # ensure, the resulting file contains the expected lines
        self.assertTrue(filecmp.cmp(path_test, path_out))

        # ensure the initial file was properly backed up
        self.assertTrue(filecmp.cmp(path_test + '.bak', path_in))

        # ensure, all 'file.replace' runs reported success
        for item in ret:
            self.assertSaltTrueReturn(item)

    @with_tempdir()
    def test_replace_issue_18841_no_changes(self, base_dir):
        '''
        Test the (mis-)behaviour of file.replace as described in #18841:

        Using file.replace in a way which shouldn't modify the file at all
        results in changed mtime of the original file and a backup file being created.

        # Case description

        The tested file contains multiple lines
        The tested file contains a line already matching the replacement (no change needed)
        The tested file's content shouldn't change at all
        The tested file's mtime shouldn't change at all
        No backup file should be created
        '''
        test_name = 'test_replace_issue_18841_no_changes'
        path_in = os.path.join(
            FILES, 'file.replace', '{0}.in'.format(test_name)
        )
        path_test = os.path.join(base_dir, test_name)

        # create test file based on initial template
        shutil.copyfile(path_in, path_test)

        # get (m|a)time of file
        fstats_orig = os.stat(path_test)

        # define how far we predate the file
        age = 5*24*60*60

        # set (m|a)time of file 5 days into the past
        os.utime(path_test, (fstats_orig.st_mtime-age, fstats_orig.st_atime-age))

        ret = self.run_state('file.replace',
            name=path_test,
            pattern='^hello world$',
            repl='goodbye world',
            show_changes=True,
            flags=['IGNORECASE'],
            backup=False
        )

        # get (m|a)time of file
        fstats_post = os.stat(path_test)

        # ensure, the file content didn't change
        self.assertTrue(filecmp.cmp(path_in, path_test))

        # ensure no backup file was created
        self.assertFalse(os.path.exists(path_test + '.bak'))

        # ensure the file's mtime didn't change
        self.assertTrue(fstats_post.st_mtime, fstats_orig.st_mtime-age)

        # ensure, all 'file.replace' runs reported success
        self.assertSaltTrueReturn(ret)

    def test_serialize(self):
        '''
        Test to ensure that file.serialize returns a data structure that's
        both serialized and formatted properly
        '''
        path_test = os.path.join(TMP, 'test_serialize')
        ret = self.run_state('file.serialize',
                name=path_test,
                dataset={'name': 'naive',
                    'description': 'A basic test',
                    'a_list': ['first_element', 'second_element'],
                    'finally': 'the last item'},
                formatter='json')

        with salt.utils.files.fopen(path_test, 'r') as fp_:
            serialized_file = fp_.read()

        expected_file = '''{
  "a_list": [
    "first_element",
    "second_element"
  ],
  "description": "A basic test",
  "finally": "the last item",
  "name": "naive"
}
'''
        self.assertEqual(serialized_file, expected_file)

    @with_tempdir()
    def test_replace_issue_18841_omit_backup(self, base_dir):
        '''
        Test the (mis-)behaviour of file.replace as described in #18841:

        Using file.replace in a way which shouldn't modify the file at all
        results in changed mtime of the original file and a backup file being created.

        # Case description

        The tested file contains multiple lines
        The tested file contains a line already matching the replacement (no change needed)
        The tested file's content shouldn't change at all
        The tested file's mtime shouldn't change at all
        No backup file should be created, although backup=False isn't explicitly defined
        '''
        test_name = 'test_replace_issue_18841_omit_backup'
        path_in = os.path.join(
            FILES, 'file.replace', '{0}.in'.format(test_name)
        )
        path_test = os.path.join(base_dir, test_name)

        # create test file based on initial template
        shutil.copyfile(path_in, path_test)

        # get (m|a)time of file
        fstats_orig = os.stat(path_test)

        # define how far we predate the file
        age = 5*24*60*60

        # set (m|a)time of file 5 days into the past
        os.utime(path_test, (fstats_orig.st_mtime-age, fstats_orig.st_atime-age))

        ret = self.run_state('file.replace',
            name=path_test,
            pattern='^hello world$',
            repl='goodbye world',
            show_changes=True,
            flags=['IGNORECASE']
        )

        # get (m|a)time of file
        fstats_post = os.stat(path_test)

        # ensure, the file content didn't change
        self.assertTrue(filecmp.cmp(path_in, path_test))

        # ensure no backup file was created
        self.assertFalse(os.path.exists(path_test + '.bak'))

        # ensure the file's mtime didn't change
        self.assertTrue(fstats_post.st_mtime, fstats_orig.st_mtime-age)

        # ensure, all 'file.replace' runs reported success
        self.assertSaltTrueReturn(ret)

    @with_tempfile()
    def test_comment(self, name):
        '''
        file.comment
        '''
        # write a line to file
        with salt.utils.files.fopen(name, 'w+') as fp_:
            fp_.write('comment_me')

        # Look for changes with test=True: return should be "None" at the first run
        ret = self.run_state('file.comment', test=True, name=name, regex='^comment')
        self.assertSaltNoneReturn(ret)

        # comment once
        ret = self.run_state('file.comment', name=name, regex='^comment')
        # result is positive
        self.assertSaltTrueReturn(ret)
        # line is commented
        with salt.utils.files.fopen(name, 'r') as fp_:
            self.assertTrue(fp_.read().startswith('#comment'))

        # comment twice
        ret = self.run_state('file.comment', name=name, regex='^comment')

        # result is still positive
        self.assertSaltTrueReturn(ret)
        # line is still commented
        with salt.utils.files.fopen(name, 'r') as fp_:
            self.assertTrue(fp_.read().startswith('#comment'))

        # Test previously commented file returns "True" now and not "None" with test=True
        ret = self.run_state('file.comment', test=True, name=name, regex='^comment')
        self.assertSaltTrueReturn(ret)

    @with_tempfile()
    def test_test_comment(self, name):
        '''
        file.comment test interface
        '''
        with salt.utils.files.fopen(name, 'w+') as fp_:
            fp_.write('comment_me')
        ret = self.run_state(
            'file.comment', test=True, name=name, regex='.*comment.*',
        )
        with salt.utils.files.fopen(name, 'r') as fp_:
            self.assertNotIn('#comment', fp_.read())
        self.assertSaltNoneReturn(ret)

    @with_tempfile()
    def test_uncomment(self, name):
        '''
        file.uncomment
        '''
        with salt.utils.files.fopen(name, 'w+') as fp_:
            fp_.write('#comment_me')
        ret = self.run_state('file.uncomment', name=name, regex='^comment')
        with salt.utils.files.fopen(name, 'r') as fp_:
            self.assertNotIn('#comment', fp_.read())
        self.assertSaltTrueReturn(ret)

    @with_tempfile()
    def test_test_uncomment(self, name):
        '''
        file.comment test interface
        '''
        with salt.utils.files.fopen(name, 'w+') as fp_:
            fp_.write('#comment_me')
        ret = self.run_state(
            'file.uncomment', test=True, name=name, regex='^comment.*'
        )
        with salt.utils.files.fopen(name, 'r') as fp_:
            self.assertIn('#comment', fp_.read())
        self.assertSaltNoneReturn(ret)

    @with_tempfile()
    def test_append(self, name):
        '''
        file.append
        '''
        with salt.utils.files.fopen(name, 'w+') as fp_:
            fp_.write('#salty!')
        ret = self.run_state('file.append', name=name, text='cheese')
        with salt.utils.files.fopen(name, 'r') as fp_:
            self.assertIn('cheese', fp_.read())
        self.assertSaltTrueReturn(ret)

    @with_tempfile()
    def test_test_append(self, name):
        '''
        file.append test interface
        '''
        with salt.utils.files.fopen(name, 'w+') as fp_:
            fp_.write('#salty!')
        ret = self.run_state(
            'file.append', test=True, name=name, text='cheese'
        )
        with salt.utils.files.fopen(name, 'r') as fp_:
            self.assertNotIn('cheese', fp_.read())
        self.assertSaltNoneReturn(ret)

    @with_tempdir()
    def test_append_issue_1864_makedirs(self, base_dir):
        '''
        file.append but create directories if needed as an option, and create
        the file if it doesn't exist
        '''
        fname = 'append_issue_1864_makedirs'
        name = os.path.join(base_dir, fname)

        # Non existing file get's touched
        ret = self.run_state(
            'file.append', name=name, text='cheese', makedirs=True
        )
        self.assertSaltTrueReturn(ret)

        # Nested directory and file get's touched
        name = os.path.join(base_dir, 'issue_1864', fname)
        ret = self.run_state(
            'file.append', name=name, text='cheese', makedirs=True
        )
        self.assertSaltTrueReturn(ret)

        # Parent directory exists but file does not and makedirs is False
        name = os.path.join(base_dir, 'issue_1864', fname + '2')
        ret = self.run_state(
            'file.append', name=name, text='cheese'
        )
        self.assertSaltTrueReturn(ret)
        self.assertTrue(os.path.isfile(name))

    @with_tempdir()
    def test_prepend_issue_27401_makedirs(self, base_dir):
        '''
        file.prepend but create directories if needed as an option, and create
        the file if it doesn't exist
        '''
        fname = 'prepend_issue_27401'
        name = os.path.join(base_dir, fname)

        # Non existing file get's touched
        ret = self.run_state(
            'file.prepend', name=name, text='cheese', makedirs=True
        )
        self.assertSaltTrueReturn(ret)

        # Nested directory and file get's touched
        name = os.path.join(base_dir, 'issue_27401', fname)
        ret = self.run_state(
            'file.prepend', name=name, text='cheese', makedirs=True
        )
        self.assertSaltTrueReturn(ret)

        # Parent directory exists but file does not and makedirs is False
        name = os.path.join(base_dir, 'issue_27401', fname + '2')
        ret = self.run_state(
            'file.prepend', name=name, text='cheese'
        )
        self.assertSaltTrueReturn(ret)
        self.assertTrue(os.path.isfile(name))

    @with_tempfile()
    def test_touch(self, name):
        '''
        file.touch
        '''
        ret = self.run_state('file.touch', name=name)
        self.assertTrue(os.path.isfile(name))
        self.assertSaltTrueReturn(ret)

    @with_tempfile(create=False)
    def test_test_touch(self, name):
        '''
        file.touch test interface
        '''
        ret = self.run_state('file.touch', test=True, name=name)
        self.assertFalse(os.path.isfile(name))
        self.assertSaltNoneReturn(ret)

    @with_tempdir()
    def test_touch_directory(self, base_dir):
        '''
        file.touch a directory
        '''
        name = os.path.join(base_dir, 'touch_test_dir')
        os.mkdir(name)

        ret = self.run_state('file.touch', name=name)
        self.assertSaltTrueReturn(ret)
        self.assertTrue(os.path.isdir(name))

    @with_tempdir()
    def test_issue_2227_file_append(self, base_dir):
        '''
        Text to append includes a percent symbol
        '''
        # let's make use of existing state to create a file with contents to
        # test against
        tmp_file_append = os.path.join(base_dir, 'test.append')

        self.run_state('file.touch', name=tmp_file_append)
        self.run_state(
            'file.append',
            name=tmp_file_append,
            source='salt://testappend/firstif')
        self.run_state(
            'file.append',
            name=tmp_file_append,
            source='salt://testappend/secondif')

        # Now our real test
        try:
            ret = self.run_state(
                'file.append',
                name=tmp_file_append,
                text="HISTTIMEFORMAT='%F %T '")
            self.assertSaltTrueReturn(ret)
            with salt.utils.files.fopen(tmp_file_append, 'r') as fp_:
                contents_pre = fp_.read()

            # It should not append text again
            ret = self.run_state(
                'file.append',
                name=tmp_file_append,
                text="HISTTIMEFORMAT='%F %T '")
            self.assertSaltTrueReturn(ret)

            with salt.utils.files.fopen(tmp_file_append, 'r') as fp_:
                contents_post = fp_.read()

            self.assertEqual(contents_pre, contents_post)
        except AssertionError:
            if os.path.exists(tmp_file_append):
                shutil.copy(tmp_file_append, tmp_file_append + '.bak')
            raise

<<<<<<< HEAD
    def test_issue_2401_file_comment(self):
=======
    def do_patch(self, patch_name='hello', src='Hello\n'):
        if not self.run_function('cmd.has_exec', ['patch']):
            self.skipTest('patch is not installed')
        src_file = os.path.join(TMP, 'src.txt')
        with salt.utils.files.fopen(src_file, 'w+') as fp:
            fp.write(src)
        ret = self.run_state(
            'file.patch',
            name=src_file,
            source='salt://{0}.patch'.format(patch_name),
            hash='md5=f0ef7081e1539ac00ef5b761b4fb01b3',
        )
        return src_file, ret

    def test_patch(self):
        src_file, ret = self.do_patch()
        self.assertSaltTrueReturn(ret)
        with salt.utils.files.fopen(src_file) as fp:
            self.assertEqual(fp.read(), 'Hello world\n')

    def test_patch_hash_mismatch(self):
        src_file, ret = self.do_patch('hello_dolly')
        self.assertSaltFalseReturn(ret)
        self.assertInSaltComment(
            'Hash mismatch after patch was applied',
            ret
        )

    def test_patch_already_applied(self):
        src_file, ret = self.do_patch(src='Hello world\n')
        self.assertSaltTrueReturn(ret)
        self.assertInSaltComment('Patch is already applied', ret)

    @with_tempdir()
    def test_issue_2401_file_comment(self, base_dir):
>>>>>>> 1947ffdf
        # Get a path to the temporary file
        tmp_file = os.path.join(base_dir, 'issue-2041-comment.txt')
        # Write some data to it
        with salt.utils.files.fopen(tmp_file, 'w') as fp_:
            fp_.write('hello\nworld\n')
        # create the sls template
        template_lines = [
            '{0}:'.format(tmp_file),
            '  file.comment:',
            '    - regex: ^world'
        ]
        template = '\n'.join(template_lines)
        try:
            ret = self.run_function(
                'state.template_str', [template], timeout=120
            )
            self.assertSaltTrueReturn(ret)
            self.assertNotInSaltComment('Pattern already commented', ret)
            self.assertInSaltComment('Commented lines successfully', ret)

            # This next time, it is already commented.
            ret = self.run_function(
                'state.template_str', [template], timeout=120
            )

            self.assertSaltTrueReturn(ret)
            self.assertInSaltComment('Pattern already commented', ret)
        except AssertionError:
            shutil.copy(tmp_file, tmp_file + '.bak')
            raise

    @with_tempdir()
    def test_issue_2379_file_append(self, base_dir):
        # Get a path to the temporary file
        tmp_file = os.path.join(base_dir, 'issue-2379-file-append.txt')
        # Write some data to it
        with salt.utils.files.fopen(tmp_file, 'w') as fp_:
            fp_.write(
                'hello\nworld\n'           # Some junk
                '#PermitRootLogin yes\n'   # Commented text
                '# PermitRootLogin yes\n'  # Commented text with space
            )
        # create the sls template
        template_lines = [
            '{0}:'.format(tmp_file),
            '  file.append:',
            '    - text: PermitRootLogin yes'
        ]
        template = '\n'.join(template_lines)
        try:
            ret = self.run_function('state.template_str', [template])

            self.assertSaltTrueReturn(ret)
            self.assertInSaltComment('Appended 1 lines', ret)
        except AssertionError:
            shutil.copy(tmp_file, tmp_file + '.bak')
            raise

    @skipIf(IS_WINDOWS, 'Mode not available in Windows')
    @with_tempdir(create=False)
    @with_tempdir(create=False)
    def test_issue_2726_mode_kwarg(self, dir1, dir2):
        # Let's test for the wrong usage approach
        bad_mode_kwarg_testfile = os.path.join(
            dir1, 'bad_mode_kwarg', 'testfile'
        )
        bad_template = [
            '{0}:'.format(bad_mode_kwarg_testfile),
            '  file.recurse:',
            '    - source: salt://testfile',
            '    - mode: 644'
        ]
        ret = self.run_function(
            'state.template_str', [os.linesep.join(bad_template)]
        )
        self.assertSaltFalseReturn(ret)
        self.assertInSaltComment(
            '\'mode\' is not allowed in \'file.recurse\'. Please use '
            '\'file_mode\' and \'dir_mode\'.',
            ret
        )
        self.assertNotInSaltComment(
            'TypeError: managed() got multiple values for keyword '
            'argument \'mode\'',
            ret
        )

        # Now, the correct usage approach
        good_mode_kwargs_testfile = os.path.join(
            dir2, 'good_mode_kwargs', 'testappend'
        )
        good_template = [
            '{0}:'.format(good_mode_kwargs_testfile),
            '  file.recurse:',
            '    - source: salt://testappend',
            '    - dir_mode: 744',
            '    - file_mode: 644',
        ]
        ret = self.run_function(
            'state.template_str', [os.linesep.join(good_template)]
        )
        self.assertSaltTrueReturn(ret)

    @with_tempdir()
    def test_issue_8343_accumulated_require_in(self, base_dir):
        template_path = os.path.join(TMP_STATE_TREE, 'issue-8343.sls')
        testcase_filedest = os.path.join(base_dir, 'issue-8343.txt')
        sls_template = [
            '{0}:',
            '  file.managed:',
            '    - contents: |',
            '                #',
            '',
            'prepend-foo-accumulator-from-pillar:',
            '  file.accumulated:',
            '    - require_in:',
            '      - file: prepend-foo-management',
            '    - filename: {0}',
            '    - text: |',
            '            foo',
            '',
            'append-foo-accumulator-from-pillar:',
            '  file.accumulated:',
            '    - require_in:',
            '      - file: append-foo-management',
            '    - filename: {0}',
            '    - text: |',
            '            bar',
            '',
            'prepend-foo-management:',
            '  file.blockreplace:',
            '    - name: {0}',
            '    - marker_start: "#-- start salt managed zonestart -- PLEASE, DO NOT EDIT"',
            '    - marker_end: "#-- end salt managed zonestart --"',
            "    - content: ''",
            '    - prepend_if_not_found: True',
            "    - backup: '.bak'",
            '    - show_changes: True',
            '',
            'append-foo-management:',
            '  file.blockreplace:',
            '    - name: {0}',
            '    - marker_start: "#-- start salt managed zoneend -- PLEASE, DO NOT EDIT"',
            '    - marker_end: "#-- end salt managed zoneend --"',
            "    - content: ''",
            '    - append_if_not_found: True',
            "    - backup: '.bak2'",
            '    - show_changes: True',
            '']
        with salt.utils.files.fopen(template_path, 'w') as fp_:
            fp_.write(
                os.linesep.join(sls_template).format(testcase_filedest))

        ret = self.run_function('state.sls', mods='issue-8343')
        for name, step in six.iteritems(ret):
            self.assertSaltTrueReturn({name: step})
        with salt.utils.files.fopen(testcase_filedest) as fp_:
            contents = fp_.read().split(os.linesep)

        expected = [
            '#-- start salt managed zonestart -- PLEASE, DO NOT EDIT',
            'foo',
            '#-- end salt managed zonestart --',
            '#',
            '#-- start salt managed zoneend -- PLEASE, DO NOT EDIT',
            'bar',
            '#-- end salt managed zoneend --',
            '']

        self.assertEqual(expected, contents)

    @with_tempdir()
    def test_issue_11003_immutable_lazy_proxy_sum(self, base_dir):
        # causes the Import-Module ServerManager error on Windows
        template_path = os.path.join(TMP_STATE_TREE, 'issue-11003.sls')
        testcase_filedest = os.path.join(base_dir, 'issue-11003.txt')
        sls_template = [
            'a{0}:',
            '  file.absent:',
            '    - name: {0}',
            '',
            '{0}:',
            '  file.managed:',
            '    - contents: |',
            '                #',
            '',
            'test-acc1:',
            '  file.accumulated:',
            '    - require_in:',
            '      - file: final',
            '    - filename: {0}',
            '    - text: |',
            '            bar',
            '',
            'test-acc2:',
            '  file.accumulated:',
            '    - watch_in:',
            '      - file: final',
            '    - filename: {0}',
            '    - text: |',
            '            baz',
            '',
            'final:',
            '  file.blockreplace:',
            '    - name: {0}',
            '    - marker_start: "#-- start managed zone PLEASE, DO NOT EDIT"',
            '    - marker_end: "#-- end managed zone"',
            '    - content: \'\'',
            '    - append_if_not_found: True',
            '    - show_changes: True'
        ]

        with salt.utils.files.fopen(template_path, 'w') as fp_:
            fp_.write(os.linesep.join(sls_template).format(testcase_filedest))

        ret = self.run_function('state.sls', mods='issue-11003')
        for name, step in six.iteritems(ret):
            self.assertSaltTrueReturn({name: step})
        with salt.utils.files.fopen(testcase_filedest) as fp_:
            contents = fp_.read().split(os.linesep)

        begin = contents.index(
            '#-- start managed zone PLEASE, DO NOT EDIT') + 1
        end = contents.index('#-- end managed zone')
        block_contents = contents[begin:end]
        for item in ('', 'bar', 'baz'):
            block_contents.remove(item)
        self.assertEqual(block_contents, [])

    @with_tempdir()
    def test_issue_8947_utf8_sls(self, base_dir):
        '''
        Test some file operation with utf-8 characters on the sls

        This is more generic than just a file test. Feel free to move
        '''
        self.maxDiff = None
        korean_1 = '한국어 시험'
        korean_2 = '첫 번째 행'
        korean_3 = '마지막 행'
        test_file = os.path.join(base_dir, '{0}.txt'.format(korean_1))
        test_file_encoded = test_file
        template_path = os.path.join(TMP_STATE_TREE, 'issue-8947.sls')
        # create the sls template
        template = textwrap.dedent('''\
            some-utf8-file-create:
              file.managed:
                - name: {test_file}
                - contents: {korean_1}
                - makedirs: True
                - replace: True
                - show_diff: True
            some-utf8-file-create2:
              file.managed:
                - name: {test_file}
                - contents: |
                   {korean_2}
                   {korean_1}
                   {korean_3}
                - replace: True
                - show_diff: True
            some-utf8-file-content-test:
              cmd.run:
                - name: 'cat "{test_file}"'
                - require:
                  - file: some-utf8-file-create2
            '''.format(**locals()))

        # Save template file
        with salt.utils.files.fopen(template_path, 'wb') as fp_:
            fp_.write(salt.utils.stringutils.to_bytes(template))

        try:
            result = self.run_function('state.sls', mods='issue-8947')
            if not isinstance(result, dict):
                raise AssertionError(
                    ('Something went really wrong while testing this sls:'
                    ' {0}').format(repr(result))
                )
            # difflib produces different output on python 2.6 than on >=2.7
            if sys.version_info < (2, 7):
                diff = '---  \n+++  \n@@ -1,1 +1,3 @@\n'
            else:
                diff = '--- \n+++ \n@@ -1 +1,3 @@\n'
            diff += (
                '+첫 번째 행\n'
                ' 한국어 시험\n'
                '+마지막 행\n'
            )

            ret = {x.split('_|-')[1]: y for x, y in six.iteritems(result)}

            # Confirm initial creation of file
            self.assertEqual(
                ret['some-utf8-file-create']['comment'],
                'File {0} updated'.format(test_file_encoded)
            )
            self.assertEqual(
                ret['some-utf8-file-create']['changes'],
                {'diff': 'New file'}
            )

            # Confirm file was modified and that the diff was as expected
            self.assertEqual(
                ret['some-utf8-file-create2']['comment'],
                'File {0} updated'.format(test_file_encoded)
            )
            self.assertEqual(
                ret['some-utf8-file-create2']['changes'],
                {'diff': diff}
            )

            # Confirm that the file has the expected contents as specified in
            # the prior state.
            self.assertEqual(
                ret['some-utf8-file-content-test']['comment'],
                'Command "cat "{0}"" run'.format(test_file_encoded)
            )
            self.assertEqual(
                ret['some-utf8-file-content-test']['changes']['stdout'],
                '\n'.join((korean_2, korean_1, korean_3))
            )

        finally:
            try:
                os.remove(template_path)
            except OSError:
                pass

    @skip_if_not_root
    @skipIf(not HAS_PWD, "pwd not available. Skipping test")
    @skipIf(not HAS_GRP, "grp not available. Skipping test")
    @with_system_user_and_group('user12209', 'group12209',
                                on_existing='delete', delete=True)
    @with_tempdir()
    def test_issue_12209_follow_symlinks(self, tempdir, user, group):
        '''
        Ensure that symlinks are properly chowned when recursing (following
        symlinks)
        '''
        # Make the directories for this test
        onedir = os.path.join(tempdir, 'one')
        twodir = os.path.join(tempdir, 'two')
        os.mkdir(onedir)
        os.symlink(onedir, twodir)

        # Run the state
        ret = self.run_state(
            'file.directory', name=tempdir, follow_symlinks=True,
            user=user, group=group, recurse=['user', 'group']
        )
        self.assertSaltTrueReturn(ret)

        # Double-check, in case state mis-reported a True result. Since we are
        # following symlinks, we expect twodir to still be owned by root, but
        # onedir should be owned by the 'issue12209' user.
        onestats = os.stat(onedir)
        twostats = os.lstat(twodir)
        self.assertEqual(pwd.getpwuid(onestats.st_uid).pw_name, user)
        self.assertEqual(pwd.getpwuid(twostats.st_uid).pw_name, 'root')
        self.assertEqual(grp.getgrgid(onestats.st_gid).gr_name, group)
        if salt.utils.path.which('id'):
            root_group = self.run_function('user.primary_group', ['root'])
            self.assertEqual(grp.getgrgid(twostats.st_gid).gr_name, root_group)

    @skip_if_not_root
    @skipIf(not HAS_PWD, "pwd not available. Skipping test")
    @skipIf(not HAS_GRP, "grp not available. Skipping test")
    @with_system_user_and_group('user12209', 'group12209',
                                on_existing='delete', delete=True)
    @with_tempdir()
    def test_issue_12209_no_follow_symlinks(self, tempdir, user, group):
        '''
        Ensure that symlinks are properly chowned when recursing (not following
        symlinks)
        '''
        # Make the directories for this test
        onedir = os.path.join(tempdir, 'one')
        twodir = os.path.join(tempdir, 'two')
        os.mkdir(onedir)
        os.symlink(onedir, twodir)

        # Run the state
        ret = self.run_state(
            'file.directory', name=tempdir, follow_symlinks=False,
            user=user, group=group, recurse=['user', 'group']
        )
        self.assertSaltTrueReturn(ret)

        # Double-check, in case state mis-reported a True result. Since we
        # are not following symlinks, we expect twodir to now be owned by
        # the 'issue12209' user, just link onedir.
        onestats = os.stat(onedir)
        twostats = os.lstat(twodir)
        self.assertEqual(pwd.getpwuid(onestats.st_uid).pw_name, user)
        self.assertEqual(pwd.getpwuid(twostats.st_uid).pw_name, user)
        self.assertEqual(grp.getgrgid(onestats.st_gid).gr_name, group)
        self.assertEqual(grp.getgrgid(twostats.st_gid).gr_name, group)

    @with_tempfile(create=False)
    @with_tempfile()
    def test_template_local_file(self, source, dest):
        '''
        Test a file.managed state with a local file as the source. Test both
        with the file:// protocol designation prepended, and without it.
        '''
        with salt.utils.files.fopen(source, 'w') as fp_:
            fp_.write('{{ foo }}\n')

        for prefix in ('file://', ''):
            ret = self.run_state(
                'file.managed',
                name=dest,
                source=prefix + source,
                template='jinja',
                context={'foo': 'Hello world!'}
            )
            self.assertSaltTrueReturn(ret)

    @with_tempfile()
    def test_template_local_file_noclobber(self, source):
        '''
        Test the case where a source file is in the minion's local filesystem,
        and the source path is the same as the destination path.
        '''
        with salt.utils.files.fopen(source, 'w') as fp_:
            fp_.write('{{ foo }}\n')

        ret = self.run_state(
            'file.managed',
            name=source,
            source=source,
            template='jinja',
            context={'foo': 'Hello world!'}
        )
        self.assertSaltFalseReturn(ret)
        self.assertIn(
            ('Source file cannot be the same as destination'),
            ret[next(iter(ret))]['comment'],
        )

    @with_tempfile(create=False)
    @with_tempfile(create=False)
    def test_issue_25250_force_copy_deletes(self, source, dest):
        '''
        ensure force option in copy state does not delete target file
        '''
        shutil.copyfile(os.path.join(FILES, 'hosts'), source)
        shutil.copyfile(os.path.join(FILES, 'file/base/cheese'), dest)

        self.run_state('file.copy', name=dest, source=source, force=True)
        self.assertTrue(os.path.exists(dest))
        self.assertTrue(filecmp.cmp(source, dest))

    def test_contents_pillar_with_pillar_list(self):
        '''
        This tests for any regressions for this issue:
        https://github.com/saltstack/salt/issues/30934
        '''
        state_file = 'file_contents_pillar'

        ret = self.run_function('state.sls', mods=state_file)
        self.assertSaltTrueReturn(ret)

<<<<<<< HEAD
    @skip_if_not_root
    @skipIf(not HAS_PWD, "pwd not available. Skipping test")
    @skipIf(not HAS_GRP, "grp not available. Skipping test")
    @with_system_user_and_group('test_setuid_user', 'test_setuid_group',
                                on_existing='delete', delete=True)
    def test_owner_after_setuid(self, user, group):

        '''
        Test to check file user/group after setting setuid or setgid.
        Because Python os.chown() does reset the setuid/setgid to 0.
        https://github.com/saltstack/salt/pull/45257
        '''

        # Desired configuration.
        desired = {
            'file': os.path.join(TMP, 'file_with_setuid'),
            'user': user,
            'group': group,
            'mode': '4750'
        }

        # Run the state.
        ret = self.run_state(
            'file.managed', name=desired['file'],
            user=desired['user'], group=desired['group'], mode=desired['mode']
        )

        # Check result.
        file_stat = os.stat(desired['file'])
        result = {
            'user': pwd.getpwuid(file_stat.st_uid).pw_name,
            'group': grp.getgrgid(file_stat.st_gid).gr_name,
            'mode': oct(stat.S_IMODE(file_stat.st_mode))
        }

        self.assertSaltTrueReturn(ret)
        self.assertEqual(desired['user'], result['user'])
        self.assertEqual(desired['group'], result['group'])
        self.assertEqual(desired['mode'], result['mode'].lstrip('0Oo'))
=======
    def test_binary_contents(self):
        '''
        This tests to ensure that binary contents do not cause a traceback.
        '''
        name = os.path.join(TMP, '1px.gif')
        try:
            ret = self.run_state(
                'file.managed',
                name=name,
                contents=BINARY_FILE)
            self.assertSaltTrueReturn(ret)
        finally:
            try:
                os.remove(name)
            except OSError:
                pass
>>>>>>> 1947ffdf


class BlockreplaceTest(ModuleCase, SaltReturnAssertsMixin):
    marker_start = '# start'
    marker_end = '# end'
    content = textwrap.dedent('''\
        Line 1 of block
        Line 2 of block
        ''')
    without_block = textwrap.dedent('''\
        Hello world!

        # comment here
        ''')
    with_non_matching_block = textwrap.dedent('''\
        Hello world!

        # start
        No match here
        # end
        # comment here
        ''')
    with_non_matching_block_and_marker_end_not_after_newline = textwrap.dedent('''\
        Hello world!

        # start
        No match here# end
        # comment here
        ''')
    with_matching_block = textwrap.dedent('''\
        Hello world!

        # start
        Line 1 of block
        Line 2 of block
        # end
        # comment here
        ''')
    with_matching_block_and_extra_newline = textwrap.dedent('''\
        Hello world!

        # start
        Line 1 of block
        Line 2 of block

        # end
        # comment here
        ''')
    with_matching_block_and_marker_end_not_after_newline = textwrap.dedent('''\
        Hello world!

        # start
        Line 1 of block
        Line 2 of block# end
        # comment here
        ''')
    content_explicit_posix_newlines = ('Line 1 of block\n'
                                       'Line 2 of block\n')
    content_explicit_windows_newlines = ('Line 1 of block\r\n'
                                         'Line 2 of block\r\n')
    without_block_explicit_posix_newlines = ('Hello world!\n\n'
                                             '# comment here\n')
    without_block_explicit_windows_newlines = ('Hello world!\r\n\r\n'
                                               '# comment here\r\n')
    with_block_prepended_explicit_posix_newlines = ('# start\n'
                                                    'Line 1 of block\n'
                                                    'Line 2 of block\n'
                                                    '# end\n'
                                                    'Hello world!\n\n'
                                                    '# comment here\n')
    with_block_prepended_explicit_windows_newlines = ('# start\r\n'
                                                      'Line 1 of block\r\n'
                                                      'Line 2 of block\r\n'
                                                      '# end\r\n'
                                                      'Hello world!\r\n\r\n'
                                                      '# comment here\r\n')
    with_block_appended_explicit_posix_newlines = ('Hello world!\n\n'
                                                   '# comment here\n'
                                                   '# start\n'
                                                   'Line 1 of block\n'
                                                   'Line 2 of block\n'
                                                   '# end\n')
    with_block_appended_explicit_windows_newlines = ('Hello world!\r\n\r\n'
                                                     '# comment here\r\n'
                                                     '# start\r\n'
                                                     'Line 1 of block\r\n'
                                                     'Line 2 of block\r\n'
                                                     '# end\r\n')

    @staticmethod
    def _write(dest, content):
        with salt.utils.files.fopen(dest, 'wb') as fp_:
            fp_.write(salt.utils.stringutils.to_bytes(content))

    @staticmethod
    def _read(src):
        with salt.utils.files.fopen(src, 'rb') as fp_:
            return salt.utils.stringutils.to_unicode(fp_.read())

    @with_tempfile()
    def test_prepend(self, name):
        '''
        Test blockreplace when prepend_if_not_found=True and block doesn't
        exist in file.
        '''
        expected = self.marker_start + os.linesep + self.content + \
            self.marker_end + os.linesep + self.without_block

        # Pass 1: content ends in newline
        self._write(name, self.without_block)
        ret = self.run_state('file.blockreplace',
                             name=name,
                             content=self.content,
                             marker_start=self.marker_start,
                             marker_end=self.marker_end,
                             prepend_if_not_found=True)
        self.assertSaltTrueReturn(ret)
        self.assertTrue(ret[next(iter(ret))]['changes'])
        self.assertEqual(self._read(name), expected)
        # Pass 1a: Re-run state, no changes should be made
        ret = self.run_state('file.blockreplace',
                             name=name,
                             content=self.content,
                             marker_start=self.marker_start,
                             marker_end=self.marker_end,
                             prepend_if_not_found=True)
        self.assertSaltTrueReturn(ret)
        self.assertFalse(ret[next(iter(ret))]['changes'])
        self.assertEqual(self._read(name), expected)

        # Pass 2: content does not end in newline
        self._write(name, self.without_block)
        ret = self.run_state('file.blockreplace',
                             name=name,
                             content=self.content.rstrip('\r\n'),
                             marker_start=self.marker_start,
                             marker_end=self.marker_end,
                             prepend_if_not_found=True)
        self.assertSaltTrueReturn(ret)
        self.assertTrue(ret[next(iter(ret))]['changes'])
        self.assertEqual(self._read(name), expected)
        # Pass 2a: Re-run state, no changes should be made
        ret = self.run_state('file.blockreplace',
                             name=name,
                             content=self.content.rstrip('\r\n'),
                             marker_start=self.marker_start,
                             marker_end=self.marker_end,
                             prepend_if_not_found=True)
        self.assertSaltTrueReturn(ret)
        self.assertFalse(ret[next(iter(ret))]['changes'])
        self.assertEqual(self._read(name), expected)

    @with_tempfile()
    def test_prepend_append_newline(self, name):
        '''
        Test blockreplace when prepend_if_not_found=True and block doesn't
        exist in file. Test with append_newline explicitly set to True.
        '''
        # Pass 1: content ends in newline
        expected = self.marker_start + os.linesep + self.content + \
            os.linesep + self.marker_end + os.linesep + self.without_block
        self._write(name, self.without_block)
        ret = self.run_state('file.blockreplace',
                             name=name,
                             content=self.content,
                             marker_start=self.marker_start,
                             marker_end=self.marker_end,
                             prepend_if_not_found=True,
                             append_newline=True)
        self.assertSaltTrueReturn(ret)
        self.assertTrue(ret[next(iter(ret))]['changes'])
        self.assertEqual(self._read(name), expected)
        # Pass 1a: Re-run state, no changes should be made
        ret = self.run_state('file.blockreplace',
                             name=name,
                             content=self.content,
                             marker_start=self.marker_start,
                             marker_end=self.marker_end,
                             prepend_if_not_found=True,
                             append_newline=True)
        self.assertSaltTrueReturn(ret)
        self.assertFalse(ret[next(iter(ret))]['changes'])
        self.assertEqual(self._read(name), expected)

        # Pass 2: content does not end in newline
        expected = self.marker_start + os.linesep + self.content + \
            self.marker_end + os.linesep + self.without_block
        self._write(name, self.without_block)
        ret = self.run_state('file.blockreplace',
                             name=name,
                             content=self.content.rstrip('\r\n'),
                             marker_start=self.marker_start,
                             marker_end=self.marker_end,
                             prepend_if_not_found=True,
                             append_newline=True)
        self.assertSaltTrueReturn(ret)
        self.assertTrue(ret[next(iter(ret))]['changes'])
        self.assertEqual(self._read(name), expected)
        # Pass 2a: Re-run state, no changes should be made
        ret = self.run_state('file.blockreplace',
                             name=name,
                             content=self.content.rstrip('\r\n'),
                             marker_start=self.marker_start,
                             marker_end=self.marker_end,
                             prepend_if_not_found=True,
                             append_newline=True)
        self.assertSaltTrueReturn(ret)
        self.assertFalse(ret[next(iter(ret))]['changes'])
        self.assertEqual(self._read(name), expected)

    @with_tempfile()
    def test_prepend_no_append_newline(self, name):
        '''
        Test blockreplace when prepend_if_not_found=True and block doesn't
        exist in file. Test with append_newline explicitly set to False.
        '''
        # Pass 1: content ends in newline
        expected = self.marker_start + os.linesep + self.content + \
            self.marker_end + os.linesep + self.without_block
        self._write(name, self.without_block)
        ret = self.run_state('file.blockreplace',
                             name=name,
                             content=self.content,
                             marker_start=self.marker_start,
                             marker_end=self.marker_end,
                             prepend_if_not_found=True,
                             append_newline=False)
        self.assertSaltTrueReturn(ret)
        self.assertTrue(ret[next(iter(ret))]['changes'])
        self.assertEqual(self._read(name), expected)
        # Pass 1a: Re-run state, no changes should be made
        ret = self.run_state('file.blockreplace',
                             name=name,
                             content=self.content,
                             marker_start=self.marker_start,
                             marker_end=self.marker_end,
                             prepend_if_not_found=True,
                             append_newline=False)
        self.assertSaltTrueReturn(ret)
        self.assertFalse(ret[next(iter(ret))]['changes'])
        self.assertEqual(self._read(name), expected)

        # Pass 2: content does not end in newline
        expected = self.marker_start + os.linesep + \
            self.content.rstrip('\r\n') + self.marker_end + os.linesep + \
            self.without_block
        self._write(name, self.without_block)
        ret = self.run_state('file.blockreplace',
                             name=name,
                             content=self.content.rstrip('\r\n'),
                             marker_start=self.marker_start,
                             marker_end=self.marker_end,
                             prepend_if_not_found=True,
                             append_newline=False)
        self.assertSaltTrueReturn(ret)
        self.assertTrue(ret[next(iter(ret))]['changes'])
        self.assertEqual(self._read(name), expected)
        # Pass 2a: Re-run state, no changes should be made
        ret = self.run_state('file.blockreplace',
                             name=name,
                             content=self.content.rstrip('\r\n'),
                             marker_start=self.marker_start,
                             marker_end=self.marker_end,
                             prepend_if_not_found=True,
                             append_newline=False)
        self.assertSaltTrueReturn(ret)
        self.assertFalse(ret[next(iter(ret))]['changes'])
        self.assertEqual(self._read(name), expected)

    @with_tempfile()
    def test_append(self, name):
        '''
        Test blockreplace when append_if_not_found=True and block doesn't
        exist in file.
        '''
        expected = self.without_block + self.marker_start + os.linesep + \
            self.content + self.marker_end + os.linesep

        # Pass 1: content ends in newline
        self._write(name, self.without_block)
        ret = self.run_state('file.blockreplace',
                             name=name,
                             content=self.content,
                             marker_start=self.marker_start,
                             marker_end=self.marker_end,
                             append_if_not_found=True)
        self.assertSaltTrueReturn(ret)
        self.assertTrue(ret[next(iter(ret))]['changes'])
        self.assertEqual(self._read(name), expected)
        # Pass 1a: Re-run state, no changes should be made
        ret = self.run_state('file.blockreplace',
                             name=name,
                             content=self.content,
                             marker_start=self.marker_start,
                             marker_end=self.marker_end,
                             append_if_not_found=True)
        self.assertSaltTrueReturn(ret)
        self.assertFalse(ret[next(iter(ret))]['changes'])
        self.assertEqual(self._read(name), expected)

        # Pass 2: content does not end in newline
        self._write(name, self.without_block)
        ret = self.run_state('file.blockreplace',
                             name=name,
                             content=self.content.rstrip('\r\n'),
                             marker_start=self.marker_start,
                             marker_end=self.marker_end,
                             append_if_not_found=True)
        self.assertSaltTrueReturn(ret)
        self.assertTrue(ret[next(iter(ret))]['changes'])
        self.assertEqual(self._read(name), expected)
        # Pass 2a: Re-run state, no changes should be made
        ret = self.run_state('file.blockreplace',
                             name=name,
                             content=self.content.rstrip('\r\n'),
                             marker_start=self.marker_start,
                             marker_end=self.marker_end,
                             append_if_not_found=True)
        self.assertSaltTrueReturn(ret)
        self.assertFalse(ret[next(iter(ret))]['changes'])
        self.assertEqual(self._read(name), expected)

    @with_tempfile()
    def test_append_append_newline(self, name):
        '''
        Test blockreplace when append_if_not_found=True and block doesn't
        exist in file. Test with append_newline explicitly set to True.
        '''
        # Pass 1: content ends in newline
        expected = self.without_block + self.marker_start + os.linesep + \
            self.content + os.linesep + self.marker_end + os.linesep
        self._write(name, self.without_block)
        ret = self.run_state('file.blockreplace',
                             name=name,
                             content=self.content,
                             marker_start=self.marker_start,
                             marker_end=self.marker_end,
                             append_if_not_found=True,
                             append_newline=True)
        self.assertSaltTrueReturn(ret)
        self.assertTrue(ret[next(iter(ret))]['changes'])
        self.assertEqual(self._read(name), expected)
        # Pass 1a: Re-run state, no changes should be made
        ret = self.run_state('file.blockreplace',
                             name=name,
                             content=self.content,
                             marker_start=self.marker_start,
                             marker_end=self.marker_end,
                             append_if_not_found=True,
                             append_newline=True)
        self.assertSaltTrueReturn(ret)
        self.assertFalse(ret[next(iter(ret))]['changes'])
        self.assertEqual(self._read(name), expected)

        # Pass 2: content does not end in newline
        expected = self.without_block + self.marker_start + os.linesep + \
            self.content + self.marker_end + os.linesep
        self._write(name, self.without_block)
        ret = self.run_state('file.blockreplace',
                             name=name,
                             content=self.content.rstrip('\r\n'),
                             marker_start=self.marker_start,
                             marker_end=self.marker_end,
                             append_if_not_found=True,
                             append_newline=True)
        self.assertSaltTrueReturn(ret)
        self.assertTrue(ret[next(iter(ret))]['changes'])
        self.assertEqual(self._read(name), expected)
        # Pass 2a: Re-run state, no changes should be made
        ret = self.run_state('file.blockreplace',
                             name=name,
                             content=self.content.rstrip('\r\n'),
                             marker_start=self.marker_start,
                             marker_end=self.marker_end,
                             append_if_not_found=True,
                             append_newline=True)
        self.assertSaltTrueReturn(ret)
        self.assertFalse(ret[next(iter(ret))]['changes'])
        self.assertEqual(self._read(name), expected)

    @with_tempfile()
    def test_append_no_append_newline(self, name):
        '''
        Test blockreplace when append_if_not_found=True and block doesn't
        exist in file. Test with append_newline explicitly set to False.
        '''
        # Pass 1: content ends in newline
        expected = self.without_block + self.marker_start + os.linesep + \
            self.content + self.marker_end + os.linesep
        self._write(name, self.without_block)
        ret = self.run_state('file.blockreplace',
                             name=name,
                             content=self.content,
                             marker_start=self.marker_start,
                             marker_end=self.marker_end,
                             append_if_not_found=True,
                             append_newline=False)
        self.assertSaltTrueReturn(ret)
        self.assertTrue(ret[next(iter(ret))]['changes'])
        self.assertEqual(self._read(name), expected)
        # Pass 1a: Re-run state, no changes should be made
        ret = self.run_state('file.blockreplace',
                             name=name,
                             content=self.content,
                             marker_start=self.marker_start,
                             marker_end=self.marker_end,
                             append_if_not_found=True,
                             append_newline=False)
        self.assertSaltTrueReturn(ret)
        self.assertFalse(ret[next(iter(ret))]['changes'])
        self.assertEqual(self._read(name), expected)

        # Pass 2: content does not end in newline
        expected = self.without_block + self.marker_start + os.linesep + \
            self.content.rstrip('\r\n') + self.marker_end + os.linesep
        self._write(name, self.without_block)
        ret = self.run_state('file.blockreplace',
                             name=name,
                             content=self.content.rstrip('\r\n'),
                             marker_start=self.marker_start,
                             marker_end=self.marker_end,
                             append_if_not_found=True,
                             append_newline=False)
        self.assertSaltTrueReturn(ret)
        self.assertTrue(ret[next(iter(ret))]['changes'])
        self.assertEqual(self._read(name), expected)
        # Pass 2a: Re-run state, no changes should be made
        ret = self.run_state('file.blockreplace',
                             name=name,
                             content=self.content.rstrip('\r\n'),
                             marker_start=self.marker_start,
                             marker_end=self.marker_end,
                             append_if_not_found=True,
                             append_newline=False)
        self.assertSaltTrueReturn(ret)
        self.assertFalse(ret[next(iter(ret))]['changes'])
        self.assertEqual(self._read(name), expected)

    @with_tempfile()
    def test_prepend_auto_line_separator(self, name):
        '''
        This tests the line separator auto-detection when prepending the block
        '''
        # POSIX newlines to Windows newlines
        self._write(name, self.without_block_explicit_windows_newlines)
        ret = self.run_state('file.blockreplace',
                             name=name,
                             content=self.content_explicit_posix_newlines,
                             marker_start=self.marker_start,
                             marker_end=self.marker_end,
                             prepend_if_not_found=True)
        self.assertSaltTrueReturn(ret)
        self.assertTrue(ret[next(iter(ret))]['changes'])
        self.assertEqual(
            self._read(name),
            self.with_block_prepended_explicit_windows_newlines)
        # Re-run state, no changes should be made
        ret = self.run_state('file.blockreplace',
                             name=name,
                             content=self.content_explicit_posix_newlines,
                             marker_start=self.marker_start,
                             marker_end=self.marker_end,
                             prepend_if_not_found=True)
        self.assertSaltTrueReturn(ret)
        self.assertFalse(ret[next(iter(ret))]['changes'])
        self.assertEqual(
            self._read(name),
            self.with_block_prepended_explicit_windows_newlines)

        # Windows newlines to POSIX newlines
        self._write(name, self.without_block_explicit_posix_newlines)
        ret = self.run_state('file.blockreplace',
                             name=name,
                             content=self.content_explicit_windows_newlines,
                             marker_start=self.marker_start,
                             marker_end=self.marker_end,
                             prepend_if_not_found=True)
        self.assertSaltTrueReturn(ret)
        self.assertTrue(ret[next(iter(ret))]['changes'])
        self.assertEqual(
            self._read(name),
            self.with_block_prepended_explicit_posix_newlines)
        # Re-run state, no changes should be made
        ret = self.run_state('file.blockreplace',
                             name=name,
                             content=self.content_explicit_windows_newlines,
                             marker_start=self.marker_start,
                             marker_end=self.marker_end,
                             prepend_if_not_found=True)
        self.assertSaltTrueReturn(ret)
        self.assertFalse(ret[next(iter(ret))]['changes'])
        self.assertEqual(
            self._read(name),
            self.with_block_prepended_explicit_posix_newlines)

    @with_tempfile()
    def test_append_auto_line_separator(self, name):
        '''
        This tests the line separator auto-detection when appending the block
        '''
        # POSIX newlines to Windows newlines
        self._write(name, self.without_block_explicit_windows_newlines)
        ret = self.run_state('file.blockreplace',
                             name=name,
                             content=self.content_explicit_posix_newlines,
                             marker_start=self.marker_start,
                             marker_end=self.marker_end,
                             append_if_not_found=True)
        self.assertSaltTrueReturn(ret)
        self.assertTrue(ret[next(iter(ret))]['changes'])
        self.assertEqual(
            self._read(name),
            self.with_block_appended_explicit_windows_newlines)
        # Re-run state, no changes should be made
        ret = self.run_state('file.blockreplace',
                             name=name,
                             content=self.content_explicit_posix_newlines,
                             marker_start=self.marker_start,
                             marker_end=self.marker_end,
                             append_if_not_found=True)
        self.assertSaltTrueReturn(ret)
        self.assertFalse(ret[next(iter(ret))]['changes'])
        self.assertEqual(
            self._read(name),
            self.with_block_appended_explicit_windows_newlines)

        # Windows newlines to POSIX newlines
        self._write(name, self.without_block_explicit_posix_newlines)
        ret = self.run_state('file.blockreplace',
                             name=name,
                             content=self.content_explicit_windows_newlines,
                             marker_start=self.marker_start,
                             marker_end=self.marker_end,
                             append_if_not_found=True)
        self.assertSaltTrueReturn(ret)
        self.assertTrue(ret[next(iter(ret))]['changes'])
        self.assertEqual(
            self._read(name),
            self.with_block_appended_explicit_posix_newlines)
        # Re-run state, no changes should be made
        ret = self.run_state('file.blockreplace',
                             name=name,
                             content=self.content_explicit_windows_newlines,
                             marker_start=self.marker_start,
                             marker_end=self.marker_end,
                             append_if_not_found=True)
        self.assertSaltTrueReturn(ret)
        self.assertFalse(ret[next(iter(ret))]['changes'])
        self.assertEqual(
            self._read(name),
            self.with_block_appended_explicit_posix_newlines)

    @with_tempfile()
    def test_non_matching_block(self, name):
        '''
        Test blockreplace when block exists but its contents are not a
        match.
        '''
        # Pass 1: content ends in newline
        self._write(name, self.with_non_matching_block)
        ret = self.run_state('file.blockreplace',
                             name=name,
                             content=self.content,
                             marker_start=self.marker_start,
                             marker_end=self.marker_end)
        self.assertSaltTrueReturn(ret)
        self.assertTrue(ret[next(iter(ret))]['changes'])
        self.assertEqual(self._read(name), self.with_matching_block)
        # Pass 1a: Re-run state, no changes should be made
        ret = self.run_state('file.blockreplace',
                             name=name,
                             content=self.content,
                             marker_start=self.marker_start,
                             marker_end=self.marker_end)
        self.assertSaltTrueReturn(ret)
        self.assertFalse(ret[next(iter(ret))]['changes'])
        self.assertEqual(self._read(name), self.with_matching_block)

        # Pass 2: content does not end in newline
        self._write(name, self.with_non_matching_block)
        ret = self.run_state('file.blockreplace',
                             name=name,
                             content=self.content.rstrip('\r\n'),
                             marker_start=self.marker_start,
                             marker_end=self.marker_end)
        self.assertSaltTrueReturn(ret)
        self.assertTrue(ret[next(iter(ret))]['changes'])
        self.assertEqual(self._read(name), self.with_matching_block)
        # Pass 2a: Re-run state, no changes should be made
        ret = self.run_state('file.blockreplace',
                             name=name,
                             content=self.content.rstrip('\r\n'),
                             marker_start=self.marker_start,
                             marker_end=self.marker_end)
        self.assertSaltTrueReturn(ret)
        self.assertFalse(ret[next(iter(ret))]['changes'])
        self.assertEqual(self._read(name), self.with_matching_block)

    @with_tempfile()
    def test_non_matching_block_append_newline(self, name):
        '''
        Test blockreplace when block exists but its contents are not a
        match. Test with append_newline explicitly set to True.
        '''
        # Pass 1: content ends in newline
        self._write(name, self.with_non_matching_block)
        ret = self.run_state('file.blockreplace',
                             name=name,
                             content=self.content,
                             marker_start=self.marker_start,
                             marker_end=self.marker_end,
                             append_newline=True)
        self.assertSaltTrueReturn(ret)
        self.assertTrue(ret[next(iter(ret))]['changes'])
        self.assertEqual(
            self._read(name),
            self.with_matching_block_and_extra_newline)
        # Pass 1a: Re-run state, no changes should be made
        ret = self.run_state('file.blockreplace',
                             name=name,
                             content=self.content,
                             marker_start=self.marker_start,
                             marker_end=self.marker_end,
                             append_newline=True)
        self.assertSaltTrueReturn(ret)
        self.assertFalse(ret[next(iter(ret))]['changes'])
        self.assertEqual(
            self._read(name),
            self.with_matching_block_and_extra_newline)

        # Pass 2: content does not end in newline
        self._write(name, self.with_non_matching_block)
        ret = self.run_state('file.blockreplace',
                             name=name,
                             content=self.content.rstrip('\r\n'),
                             marker_start=self.marker_start,
                             marker_end=self.marker_end,
                             append_newline=True)
        self.assertSaltTrueReturn(ret)
        self.assertTrue(ret[next(iter(ret))]['changes'])
        self.assertEqual(self._read(name), self.with_matching_block)
        # Pass 2a: Re-run state, no changes should be made
        ret = self.run_state('file.blockreplace',
                             name=name,
                             content=self.content.rstrip('\r\n'),
                             marker_start=self.marker_start,
                             marker_end=self.marker_end,
                             append_newline=True)
        self.assertSaltTrueReturn(ret)
        self.assertFalse(ret[next(iter(ret))]['changes'])
        self.assertEqual(self._read(name), self.with_matching_block)

    @with_tempfile()
    def test_non_matching_block_no_append_newline(self, name):
        '''
        Test blockreplace when block exists but its contents are not a
        match. Test with append_newline explicitly set to False.
        '''
        # Pass 1: content ends in newline
        self._write(name, self.with_non_matching_block)
        ret = self.run_state('file.blockreplace',
                             name=name,
                             content=self.content,
                             marker_start=self.marker_start,
                             marker_end=self.marker_end,
                             append_newline=False)
        self.assertSaltTrueReturn(ret)
        self.assertTrue(ret[next(iter(ret))]['changes'])
        self.assertEqual(self._read(name), self.with_matching_block)
        # Pass 1a: Re-run state, no changes should be made
        ret = self.run_state('file.blockreplace',
                             name=name,
                             content=self.content,
                             marker_start=self.marker_start,
                             marker_end=self.marker_end,
                             append_newline=False)
        self.assertSaltTrueReturn(ret)
        self.assertFalse(ret[next(iter(ret))]['changes'])
        self.assertEqual(self._read(name), self.with_matching_block)

        # Pass 2: content does not end in newline
        self._write(name, self.with_non_matching_block)
        ret = self.run_state('file.blockreplace',
                             name=name,
                             content=self.content.rstrip('\r\n'),
                             marker_start=self.marker_start,
                             marker_end=self.marker_end,
                             append_newline=False)
        self.assertSaltTrueReturn(ret)
        self.assertTrue(ret[next(iter(ret))]['changes'])
        self.assertEqual(
            self._read(name),
            self.with_matching_block_and_marker_end_not_after_newline)
        # Pass 2a: Re-run state, no changes should be made
        ret = self.run_state('file.blockreplace',
                             name=name,
                             content=self.content.rstrip('\r\n'),
                             marker_start=self.marker_start,
                             marker_end=self.marker_end,
                             append_newline=False)
        self.assertSaltTrueReturn(ret)
        self.assertFalse(ret[next(iter(ret))]['changes'])
        self.assertEqual(
            self._read(name),
            self.with_matching_block_and_marker_end_not_after_newline)

    @with_tempfile()
    def test_non_matching_block_and_marker_not_after_newline(self, name):
        '''
        Test blockreplace when block exists but its contents are not a
        match, and the marker_end is not directly preceded by a newline.
        '''
        # Pass 1: content ends in newline
        self._write(
            name,
            self.with_non_matching_block_and_marker_end_not_after_newline)
        ret = self.run_state('file.blockreplace',
                             name=name,
                             content=self.content,
                             marker_start=self.marker_start,
                             marker_end=self.marker_end)
        self.assertSaltTrueReturn(ret)
        self.assertTrue(ret[next(iter(ret))]['changes'])
        self.assertEqual(self._read(name), self.with_matching_block)
        # Pass 1a: Re-run state, no changes should be made
        ret = self.run_state('file.blockreplace',
                             name=name,
                             content=self.content,
                             marker_start=self.marker_start,
                             marker_end=self.marker_end)
        self.assertSaltTrueReturn(ret)
        self.assertFalse(ret[next(iter(ret))]['changes'])
        self.assertEqual(self._read(name), self.with_matching_block)

        # Pass 2: content does not end in newline
        self._write(
            name,
            self.with_non_matching_block_and_marker_end_not_after_newline)
        ret = self.run_state('file.blockreplace',
                             name=name,
                             content=self.content.rstrip('\r\n'),
                             marker_start=self.marker_start,
                             marker_end=self.marker_end)
        self.assertSaltTrueReturn(ret)
        self.assertTrue(ret[next(iter(ret))]['changes'])
        self.assertEqual(self._read(name), self.with_matching_block)
        # Pass 2a: Re-run state, no changes should be made
        ret = self.run_state('file.blockreplace',
                             name=name,
                             content=self.content.rstrip('\r\n'),
                             marker_start=self.marker_start,
                             marker_end=self.marker_end)
        self.assertSaltTrueReturn(ret)
        self.assertFalse(ret[next(iter(ret))]['changes'])
        self.assertEqual(self._read(name), self.with_matching_block)

    @with_tempfile()
    def test_non_matching_block_and_marker_not_after_newline_append_newline(self, name):
        '''
        Test blockreplace when block exists but its contents are not a match,
        and the marker_end is not directly preceded by a newline. Test with
        append_newline explicitly set to True.
        '''
        # Pass 1: content ends in newline
        self._write(
            name,
            self.with_non_matching_block_and_marker_end_not_after_newline)
        ret = self.run_state('file.blockreplace',
                             name=name,
                             content=self.content,
                             marker_start=self.marker_start,
                             marker_end=self.marker_end,
                             append_newline=True)
        self.assertSaltTrueReturn(ret)
        self.assertTrue(ret[next(iter(ret))]['changes'])
        self.assertEqual(
            self._read(name),
            self.with_matching_block_and_extra_newline)
        # Pass 1a: Re-run state, no changes should be made
        ret = self.run_state('file.blockreplace',
                             name=name,
                             content=self.content,
                             marker_start=self.marker_start,
                             marker_end=self.marker_end,
                             append_newline=True)
        self.assertSaltTrueReturn(ret)
        self.assertFalse(ret[next(iter(ret))]['changes'])
        self.assertEqual(
            self._read(name),
            self.with_matching_block_and_extra_newline)

        # Pass 2: content does not end in newline
        self._write(
            name,
            self.with_non_matching_block_and_marker_end_not_after_newline)
        ret = self.run_state('file.blockreplace',
                             name=name,
                             content=self.content.rstrip('\r\n'),
                             marker_start=self.marker_start,
                             marker_end=self.marker_end,
                             append_newline=True)
        self.assertSaltTrueReturn(ret)
        self.assertTrue(ret[next(iter(ret))]['changes'])
        self.assertEqual(self._read(name), self.with_matching_block)
        # Pass 2a: Re-run state, no changes should be made
        ret = self.run_state('file.blockreplace',
                             name=name,
                             content=self.content.rstrip('\r\n'),
                             marker_start=self.marker_start,
                             marker_end=self.marker_end,
                             append_newline=True)
        self.assertSaltTrueReturn(ret)
        self.assertFalse(ret[next(iter(ret))]['changes'])
        self.assertEqual(self._read(name), self.with_matching_block)

    @with_tempfile()
    def test_non_matching_block_and_marker_not_after_newline_no_append_newline(self, name):
        '''
        Test blockreplace when block exists but its contents are not a match,
        and the marker_end is not directly preceded by a newline. Test with
        append_newline explicitly set to False.
        '''
        # Pass 1: content ends in newline
        self._write(
            name,
            self.with_non_matching_block_and_marker_end_not_after_newline)
        ret = self.run_state('file.blockreplace',
                             name=name,
                             content=self.content,
                             marker_start=self.marker_start,
                             marker_end=self.marker_end,
                             append_newline=False)
        self.assertSaltTrueReturn(ret)
        self.assertTrue(ret[next(iter(ret))]['changes'])
        self.assertEqual(self._read(name), self.with_matching_block)
        # Pass 1a: Re-run state, no changes should be made
        ret = self.run_state('file.blockreplace',
                             name=name,
                             content=self.content,
                             marker_start=self.marker_start,
                             marker_end=self.marker_end,
                             append_newline=False)
        self.assertSaltTrueReturn(ret)
        self.assertFalse(ret[next(iter(ret))]['changes'])
        self.assertEqual(self._read(name), self.with_matching_block)

        # Pass 2: content does not end in newline
        self._write(
            name,
            self.with_non_matching_block_and_marker_end_not_after_newline)
        ret = self.run_state('file.blockreplace',
                             name=name,
                             content=self.content.rstrip('\r\n'),
                             marker_start=self.marker_start,
                             marker_end=self.marker_end,
                             append_newline=False)
        self.assertSaltTrueReturn(ret)
        self.assertTrue(ret[next(iter(ret))]['changes'])
        self.assertEqual(
            self._read(name),
            self.with_matching_block_and_marker_end_not_after_newline)
        # Pass 2a: Re-run state, no changes should be made
        ret = self.run_state('file.blockreplace',
                             name=name,
                             content=self.content.rstrip('\r\n'),
                             marker_start=self.marker_start,
                             marker_end=self.marker_end,
                             append_newline=False)
        self.assertSaltTrueReturn(ret)
        self.assertFalse(ret[next(iter(ret))]['changes'])
        self.assertEqual(
            self._read(name),
            self.with_matching_block_and_marker_end_not_after_newline)

    @with_tempfile()
    def test_matching_block(self, name):
        '''
        Test blockreplace when block exists and its contents are a match. No
        changes should be made.
        '''
        # Pass 1: content ends in newline
        self._write(name, self.with_matching_block)
        ret = self.run_state('file.blockreplace',
                             name=name,
                             content=self.content,
                             marker_start=self.marker_start,
                             marker_end=self.marker_end)
        self.assertSaltTrueReturn(ret)
        self.assertFalse(ret[next(iter(ret))]['changes'])
        self.assertEqual(self._read(name), self.with_matching_block)
        # Pass 1a: Re-run state, no changes should be made
        ret = self.run_state('file.blockreplace',
                             name=name,
                             content=self.content,
                             marker_start=self.marker_start,
                             marker_end=self.marker_end)
        self.assertSaltTrueReturn(ret)
        self.assertFalse(ret[next(iter(ret))]['changes'])
        self.assertEqual(self._read(name), self.with_matching_block)

        # Pass 2: content does not end in newline
        self._write(name, self.with_matching_block)
        ret = self.run_state('file.blockreplace',
                             name=name,
                             content=self.content.rstrip('\r\n'),
                             marker_start=self.marker_start,
                             marker_end=self.marker_end)
        self.assertSaltTrueReturn(ret)
        self.assertFalse(ret[next(iter(ret))]['changes'])
        self.assertEqual(self._read(name), self.with_matching_block)
        # Pass 2a: Re-run state, no changes should be made
        ret = self.run_state('file.blockreplace',
                             name=name,
                             content=self.content.rstrip('\r\n'),
                             marker_start=self.marker_start,
                             marker_end=self.marker_end)
        self.assertSaltTrueReturn(ret)
        self.assertFalse(ret[next(iter(ret))]['changes'])
        self.assertEqual(self._read(name), self.with_matching_block)

    @with_tempfile()
    def test_matching_block_append_newline(self, name):
        '''
        Test blockreplace when block exists and its contents are a match. Test
        with append_newline explicitly set to True. This will result in an
        extra newline when the content ends in a newline, and will not when the
        content does not end in a newline.
        '''
        # Pass 1: content ends in newline
        self._write(name, self.with_matching_block)
        ret = self.run_state('file.blockreplace',
                             name=name,
                             content=self.content,
                             marker_start=self.marker_start,
                             marker_end=self.marker_end,
                             append_newline=True)
        self.assertSaltTrueReturn(ret)
        self.assertTrue(ret[next(iter(ret))]['changes'])
        self.assertEqual(
            self._read(name),
            self.with_matching_block_and_extra_newline)
        # Pass 1a: Re-run state, no changes should be made
        ret = self.run_state('file.blockreplace',
                             name=name,
                             content=self.content,
                             marker_start=self.marker_start,
                             marker_end=self.marker_end,
                             append_newline=True)
        self.assertSaltTrueReturn(ret)
        self.assertFalse(ret[next(iter(ret))]['changes'])
        self.assertEqual(
            self._read(name),
            self.with_matching_block_and_extra_newline)

        # Pass 2: content does not end in newline
        self._write(name, self.with_matching_block)
        ret = self.run_state('file.blockreplace',
                             name=name,
                             content=self.content.rstrip('\r\n'),
                             marker_start=self.marker_start,
                             marker_end=self.marker_end,
                             append_newline=True)
        self.assertSaltTrueReturn(ret)
        self.assertFalse(ret[next(iter(ret))]['changes'])
        self.assertEqual(self._read(name), self.with_matching_block)
        # Pass 2a: Re-run state, no changes should be made
        ret = self.run_state('file.blockreplace',
                             name=name,
                             content=self.content.rstrip('\r\n'),
                             marker_start=self.marker_start,
                             marker_end=self.marker_end,
                             append_newline=True)
        self.assertSaltTrueReturn(ret)
        self.assertFalse(ret[next(iter(ret))]['changes'])
        self.assertEqual(self._read(name), self.with_matching_block)

    @with_tempfile()
    def test_matching_block_no_append_newline(self, name):
        '''
        Test blockreplace when block exists and its contents are a match. Test
        with append_newline explicitly set to False. This will result in the
        marker_end not being directly preceded by a newline when the content
        does not end in a newline.
        '''
        # Pass 1: content ends in newline
        self._write(name, self.with_matching_block)
        ret = self.run_state('file.blockreplace',
                             name=name,
                             content=self.content,
                             marker_start=self.marker_start,
                             marker_end=self.marker_end,
                             append_newline=False)
        self.assertSaltTrueReturn(ret)
        self.assertFalse(ret[next(iter(ret))]['changes'])
        self.assertEqual(self._read(name), self.with_matching_block)

        # Pass 1a: Re-run state, no changes should be made
        ret = self.run_state('file.blockreplace',
                             name=name,
                             content=self.content,
                             marker_start=self.marker_start,
                             marker_end=self.marker_end,
                             append_newline=False)
        self.assertSaltTrueReturn(ret)
        self.assertFalse(ret[next(iter(ret))]['changes'])
        self.assertEqual(self._read(name), self.with_matching_block)

        # Pass 2: content does not end in newline
        self._write(name, self.with_matching_block)
        ret = self.run_state('file.blockreplace',
                             name=name,
                             content=self.content.rstrip('\r\n'),
                             marker_start=self.marker_start,
                             marker_end=self.marker_end,
                             append_newline=False)
        self.assertSaltTrueReturn(ret)
        self.assertTrue(ret[next(iter(ret))]['changes'])
        self.assertEqual(
            self._read(name),
            self.with_matching_block_and_marker_end_not_after_newline)

        # Pass 2a: Re-run state, no changes should be made
        ret = self.run_state('file.blockreplace',
                             name=name,
                             content=self.content.rstrip('\r\n'),
                             marker_start=self.marker_start,
                             marker_end=self.marker_end,
                             append_newline=False)
        self.assertSaltTrueReturn(ret)
        self.assertFalse(ret[next(iter(ret))]['changes'])
        self.assertEqual(
            self._read(name),
            self.with_matching_block_and_marker_end_not_after_newline)

    @with_tempfile()
    def test_matching_block_and_marker_not_after_newline(self, name):
        '''
        Test blockreplace when block exists and its contents are a match, but
        the marker_end is not directly preceded by a newline.
        '''
        # Pass 1: content ends in newline
        self._write(
            name,
            self.with_matching_block_and_marker_end_not_after_newline)
        ret = self.run_state('file.blockreplace',
                             name=name,
                             content=self.content,
                             marker_start=self.marker_start,
                             marker_end=self.marker_end)
        self.assertSaltTrueReturn(ret)
        self.assertTrue(ret[next(iter(ret))]['changes'])
        self.assertEqual(self._read(name), self.with_matching_block)
        # Pass 1a: Re-run state, no changes should be made
        ret = self.run_state('file.blockreplace',
                             name=name,
                             content=self.content,
                             marker_start=self.marker_start,
                             marker_end=self.marker_end)
        self.assertSaltTrueReturn(ret)
        self.assertFalse(ret[next(iter(ret))]['changes'])
        self.assertEqual(self._read(name), self.with_matching_block)

        # Pass 2: content does not end in newline
        self._write(
            name,
            self.with_matching_block_and_marker_end_not_after_newline)
        ret = self.run_state('file.blockreplace',
                             name=name,
                             content=self.content.rstrip('\r\n'),
                             marker_start=self.marker_start,
                             marker_end=self.marker_end)
        self.assertSaltTrueReturn(ret)
        self.assertTrue(ret[next(iter(ret))]['changes'])
        self.assertEqual(self._read(name), self.with_matching_block)
        # Pass 2a: Re-run state, no changes should be made
        ret = self.run_state('file.blockreplace',
                             name=name,
                             content=self.content.rstrip('\r\n'),
                             marker_start=self.marker_start,
                             marker_end=self.marker_end)
        self.assertSaltTrueReturn(ret)
        self.assertFalse(ret[next(iter(ret))]['changes'])
        self.assertEqual(self._read(name), self.with_matching_block)

    @with_tempfile()
    def test_matching_block_and_marker_not_after_newline_append_newline(self, name):
        '''
        Test blockreplace when block exists and its contents are a match, but
        the marker_end is not directly preceded by a newline. Test with
        append_newline explicitly set to True. This will result in an extra
        newline when the content ends in a newline, and will not when the
        content does not end in a newline.
        '''
        # Pass 1: content ends in newline
        self._write(
            name,
            self.with_matching_block_and_marker_end_not_after_newline)
        ret = self.run_state('file.blockreplace',
                             name=name,
                             content=self.content,
                             marker_start=self.marker_start,
                             marker_end=self.marker_end,
                             append_newline=True)
        self.assertSaltTrueReturn(ret)
        self.assertTrue(ret[next(iter(ret))]['changes'])
        self.assertEqual(
            self._read(name),
            self.with_matching_block_and_extra_newline)
        # Pass 1a: Re-run state, no changes should be made
        ret = self.run_state('file.blockreplace',
                             name=name,
                             content=self.content,
                             marker_start=self.marker_start,
                             marker_end=self.marker_end,
                             append_newline=True)
        self.assertSaltTrueReturn(ret)
        self.assertFalse(ret[next(iter(ret))]['changes'])
        self.assertEqual(
            self._read(name),
            self.with_matching_block_and_extra_newline)

        # Pass 2: content does not end in newline
        self._write(
            name,
            self.with_matching_block_and_marker_end_not_after_newline)
        ret = self.run_state('file.blockreplace',
                             name=name,
                             content=self.content.rstrip('\r\n'),
                             marker_start=self.marker_start,
                             marker_end=self.marker_end,
                             append_newline=True)
        self.assertSaltTrueReturn(ret)
        self.assertTrue(ret[next(iter(ret))]['changes'])
        self.assertEqual(self._read(name), self.with_matching_block)
        # Pass 2a: Re-run state, no changes should be made
        ret = self.run_state('file.blockreplace',
                             name=name,
                             content=self.content.rstrip('\r\n'),
                             marker_start=self.marker_start,
                             marker_end=self.marker_end,
                             append_newline=True)
        self.assertSaltTrueReturn(ret)
        self.assertFalse(ret[next(iter(ret))]['changes'])
        self.assertEqual(self._read(name), self.with_matching_block)

    @with_tempfile()
    def test_matching_block_and_marker_not_after_newline_no_append_newline(self, name):
        '''
        Test blockreplace when block exists and its contents are a match, but
        the marker_end is not directly preceded by a newline. Test with
        append_newline explicitly set to False.
        '''
        # Pass 1: content ends in newline
        self._write(
            name,
            self.with_matching_block_and_marker_end_not_after_newline)
        ret = self.run_state('file.blockreplace',
                             name=name,
                             content=self.content,
                             marker_start=self.marker_start,
                             marker_end=self.marker_end,
                             append_newline=False)
        self.assertSaltTrueReturn(ret)
        self.assertTrue(ret[next(iter(ret))]['changes'])
        self.assertEqual(self._read(name), self.with_matching_block)
        # Pass 1a: Re-run state, no changes should be made
        ret = self.run_state('file.blockreplace',
                             name=name,
                             content=self.content,
                             marker_start=self.marker_start,
                             marker_end=self.marker_end,
                             append_newline=False)
        self.assertSaltTrueReturn(ret)
        self.assertFalse(ret[next(iter(ret))]['changes'])
        self.assertEqual(self._read(name), self.with_matching_block)

        # Pass 2: content does not end in newline
        self._write(
            name,
            self.with_matching_block_and_marker_end_not_after_newline)
        ret = self.run_state('file.blockreplace',
                             name=name,
                             content=self.content.rstrip('\r\n'),
                             marker_start=self.marker_start,
                             marker_end=self.marker_end,
                             append_newline=False)
        self.assertSaltTrueReturn(ret)
        self.assertFalse(ret[next(iter(ret))]['changes'])
        self.assertEqual(
            self._read(name),
            self.with_matching_block_and_marker_end_not_after_newline)
        # Pass 2a: Re-run state, no changes should be made
        ret = self.run_state('file.blockreplace',
                             name=name,
                             content=self.content.rstrip('\r\n'),
                             marker_start=self.marker_start,
                             marker_end=self.marker_end,
                             append_newline=False)
        self.assertSaltTrueReturn(ret)
        self.assertFalse(ret[next(iter(ret))]['changes'])
        self.assertEqual(
            self._read(name),
            self.with_matching_block_and_marker_end_not_after_newline)


class RemoteFileTest(ModuleCase, SaltReturnAssertsMixin):
    '''
    Uses a local tornado webserver to test http(s) file.managed states with and
    without skip_verify
    '''
    @classmethod
    def setUpClass(cls):
        cls.webserver = Webserver()
        cls.webserver.start()
        cls.source = cls.webserver.url('grail/scene33')
        cls.source_hash = 'd2feb3beb323c79fc7a0f44f1408b4a3'

    @classmethod
    def tearDownClass(cls):
        cls.webserver.stop()

    @with_tempfile(create=False)
    def setUp(self, name):  # pylint: disable=arguments-differ
        self.name = name

    def tearDown(self):
        try:
            os.remove(self.name)
        except OSError as exc:
            if exc.errno != errno.ENOENT:
                raise exc

    def test_file_managed_http_source_no_hash(self):
        '''
        Test a remote file with no hash
        '''
        ret = self.run_state('file.managed',
                             name=self.name,
                             source=self.source,
                             skip_verify=False)
        log.debug('ret = %s', ret)
        # This should fail because no hash was provided
        self.assertSaltFalseReturn(ret)

    def test_file_managed_http_source(self):
        '''
        Test a remote file with no hash
        '''
        ret = self.run_state('file.managed',
                             name=self.name,
                             source=self.source,
                             source_hash=self.source_hash,
                             skip_verify=False)
        log.debug('ret = %s', ret)
        self.assertSaltTrueReturn(ret)

    def test_file_managed_http_source_skip_verify(self):
        '''
        Test a remote file using skip_verify
        '''
        ret = self.run_state('file.managed',
                             name=self.name,
                             source=self.source,
                             skip_verify=True)
        log.debug('ret = %s', ret)
        self.assertSaltTrueReturn(ret)


@skipIf(not salt.utils.path.which('patch'), 'patch is not installed')
class PatchTest(ModuleCase, SaltReturnAssertsMixin):

    @classmethod
    def setUpClass(cls):
        cls.webserver = Webserver()
        cls.webserver.start()

        cls.numbers_patch_name = 'numbers.patch'
        cls.math_patch_name = 'math.patch'
        cls.all_patch_name = 'all.patch'
        cls.numbers_patch_template_name = cls.numbers_patch_name + '.jinja'
        cls.math_patch_template_name = cls.math_patch_name + '.jinja'
        cls.all_patch_template_name = cls.all_patch_name + '.jinja'

        cls.numbers_patch_path = 'patches/' + cls.numbers_patch_name
        cls.math_patch_path = 'patches/' + cls.math_patch_name
        cls.all_patch_path = 'patches/' + cls.all_patch_name
        cls.numbers_patch_template_path = \
            'patches/' + cls.numbers_patch_template_name
        cls.math_patch_template_path = \
            'patches/' + cls.math_patch_template_name
        cls.all_patch_template_path = \
            'patches/' + cls.all_patch_template_name

        cls.numbers_patch = 'salt://' + cls.numbers_patch_path
        cls.math_patch = 'salt://' + cls.math_patch_path
        cls.all_patch = 'salt://' + cls.all_patch_path
        cls.numbers_patch_template = 'salt://' + cls.numbers_patch_template_path
        cls.math_patch_template = 'salt://' + cls.math_patch_template_path
        cls.all_patch_template = 'salt://' + cls.all_patch_template_path

        cls.numbers_patch_http = cls.webserver.url(cls.numbers_patch_path)
        cls.math_patch_http = cls.webserver.url(cls.math_patch_path)
        cls.all_patch_http = cls.webserver.url(cls.all_patch_path)
        cls.numbers_patch_template_http = \
            cls.webserver.url(cls.numbers_patch_template_path)
        cls.math_patch_template_http = \
            cls.webserver.url(cls.math_patch_template_path)
        cls.all_patch_template_http = \
            cls.webserver.url(cls.all_patch_template_path)

        patches_dir = os.path.join(FILES, 'file', 'base', 'patches')
        cls.numbers_patch_hash = salt.utils.hashutils.get_hash(
            os.path.join(patches_dir, cls.numbers_patch_name)
        )
        cls.math_patch_hash = salt.utils.hashutils.get_hash(
            os.path.join(patches_dir, cls.math_patch_name)
        )
        cls.all_patch_hash = salt.utils.hashutils.get_hash(
            os.path.join(patches_dir, cls.all_patch_name)
        )
        cls.numbers_patch_template_hash = salt.utils.hashutils.get_hash(
            os.path.join(patches_dir, cls.numbers_patch_template_name)
        )
        cls.math_patch_template_hash = salt.utils.hashutils.get_hash(
            os.path.join(patches_dir, cls.math_patch_template_name)
        )
        cls.all_patch_template_hash = salt.utils.hashutils.get_hash(
            os.path.join(patches_dir, cls.all_patch_template_name)
        )

        cls.context = {'two': 'two', 'ten': 10}

    @classmethod
    def tearDownClass(cls):
        cls.webserver.stop()

    def setUp(self):
        '''
        Create a new unpatched set of files
        '''
        self.base_dir = tempfile.mkdtemp(dir=TMP)
        os.makedirs(os.path.join(self.base_dir, 'foo', 'bar'))
        self.numbers_file = os.path.join(self.base_dir, 'foo', 'numbers.txt')
        self.math_file = os.path.join(self.base_dir, 'foo', 'bar', 'math.txt')
        with salt.utils.files.fopen(self.numbers_file, 'w') as fp_:
            fp_.write(textwrap.dedent('''\
                one
                two
                three

                1
                2
                3
                '''))
        with salt.utils.files.fopen(self.math_file, 'w') as fp_:
            fp_.write(textwrap.dedent('''\
                Five plus five is ten

                Four squared is sixteen
                '''))

        self.addCleanup(shutil.rmtree, self.base_dir, ignore_errors=True)

    def test_patch_single_file(self):
        '''
        Test file.patch using a patch applied to a single file
        '''
        ret = self.run_state(
            'file.patch',
            name=self.numbers_file,
            source=self.numbers_patch,
        )
        self.assertSaltTrueReturn(ret)
        ret = ret[next(iter(ret))]
        self.assertEqual(ret['comment'], 'Patch successfully applied')

        # Re-run the state, should succeed and there should be a message about
        # a partially-applied hunk.
        ret = self.run_state(
            'file.patch',
            name=self.numbers_file,
            source=self.numbers_patch,
        )
        self.assertSaltTrueReturn(ret)
        ret = ret[next(iter(ret))]
        self.assertEqual(ret['comment'], 'Patch was already applied')
        self.assertEqual(ret['changes'], {})

    def test_patch_directory(self):
        '''
        Test file.patch using a patch applied to a directory, with changes
        spanning multiple files.
        '''
        ret = self.run_state(
            'file.patch',
            name=self.base_dir,
            source=self.all_patch,
            strip=1,
        )
        self.assertSaltTrueReturn(ret)
        ret = ret[next(iter(ret))]
        self.assertEqual(ret['comment'], 'Patch successfully applied')

        # Re-run the state, should succeed and there should be a message about
        # a partially-applied hunk.
        ret = self.run_state(
            'file.patch',
            name=self.base_dir,
            source=self.all_patch,
            strip=1,
        )
        self.assertSaltTrueReturn(ret)
        ret = ret[next(iter(ret))]
        self.assertEqual(ret['comment'], 'Patch was already applied')
        self.assertEqual(ret['changes'], {})

    def test_patch_strip_parsing(self):
        '''
        Test that we successfuly parse -p/--strip when included in the options
        '''
        # Run the state using -p1
        ret = self.run_state(
            'file.patch',
            name=self.base_dir,
            source=self.all_patch,
            options='-p1',
        )
        self.assertSaltTrueReturn(ret)
        ret = ret[next(iter(ret))]
        self.assertEqual(ret['comment'], 'Patch successfully applied')

        # Re-run the state using --strip=1
        ret = self.run_state(
            'file.patch',
            name=self.base_dir,
            source=self.all_patch,
            options='--strip=1',
        )
        self.assertSaltTrueReturn(ret)
        ret = ret[next(iter(ret))]
        self.assertEqual(ret['comment'], 'Patch was already applied')
        self.assertEqual(ret['changes'], {})

        # Re-run the state using --strip 1
        ret = self.run_state(
            'file.patch',
            name=self.base_dir,
            source=self.all_patch,
            options='--strip 1',
        )
        self.assertSaltTrueReturn(ret)
        ret = ret[next(iter(ret))]
        self.assertEqual(ret['comment'], 'Patch was already applied')
        self.assertEqual(ret['changes'], {})

    def test_patch_saltenv(self):
        '''
        Test that we attempt to download the patch from a non-base saltenv
        '''
        # This state will fail because we don't have a patch file in that
        # environment, but that is OK, we just want to test that we're looking
        # in an environment other than base.
        ret = self.run_state(
            'file.patch',
            name=self.math_file,
            source=self.math_patch,
            saltenv='prod',
        )
        self.assertSaltFalseReturn(ret)
        ret = ret[next(iter(ret))]
        self.assertEqual(
            ret['comment'],
            "Source file {0} not found in saltenv 'prod'".format(self.math_patch)
        )

    def test_patch_single_file_failure(self):
        '''
        Test file.patch using a patch applied to a single file. This tests a
        failed patch.
        '''
        # Empty the file to ensure that the patch doesn't apply cleanly
        with salt.utils.files.fopen(self.numbers_file, 'w'):
            pass

        ret = self.run_state(
            'file.patch',
            name=self.numbers_file,
            source=self.numbers_patch,
        )
        self.assertSaltFalseReturn(ret)
        ret = ret[next(iter(ret))]
        self.assertIn('Patch would not apply cleanly', ret['comment'])

        # Test the reject_file option and ensure that the rejects are written
        # to the path specified.
        reject_file = salt.utils.files.mkstemp()
        ret = self.run_state(
            'file.patch',
            name=self.numbers_file,
            source=self.numbers_patch,
            reject_file=reject_file,
            strip=1,
        )
        self.assertSaltFalseReturn(ret)
        ret = ret[next(iter(ret))]
        self.assertIn('Patch would not apply cleanly', ret['comment'])
        self.assertIn(
            'saving rejects to file {0}'.format(reject_file),
            ret['comment']
        )

    def test_patch_directory_failure(self):
        '''
        Test file.patch using a patch applied to a directory, with changes
        spanning multiple files.
        '''
        # Empty the file to ensure that the patch doesn't apply
        with salt.utils.files.fopen(self.math_file, 'w'):
            pass

        ret = self.run_state(
            'file.patch',
            name=self.base_dir,
            source=self.all_patch,
            strip=1,
        )
        self.assertSaltFalseReturn(ret)
        ret = ret[next(iter(ret))]
        self.assertIn('Patch would not apply cleanly', ret['comment'])

        # Test the reject_file option and ensure that the rejects are written
        # to the path specified.
        reject_file = salt.utils.files.mkstemp()
        ret = self.run_state(
            'file.patch',
            name=self.base_dir,
            source=self.all_patch,
            reject_file=reject_file,
            strip=1,
        )
        self.assertSaltFalseReturn(ret)
        ret = ret[next(iter(ret))]
        self.assertIn('Patch would not apply cleanly', ret['comment'])
        self.assertIn(
            'saving rejects to file {0}'.format(reject_file),
            ret['comment']
        )

    def test_patch_single_file_remote_source(self):
        '''
        Test file.patch using a patch applied to a single file, with the patch
        coming from a remote source.
        '''
        # Try without a source_hash and without skip_verify=True, this should
        # fail with a message about the source_hash
        ret = self.run_state(
            'file.patch',
            name=self.math_file,
            source=self.math_patch_http,
        )
        self.assertSaltFalseReturn(ret)
        ret = ret[next(iter(ret))]
        self.assertIn('Unable to verify upstream hash', ret['comment'])

        # Re-run the state with a source hash, it should now succeed
        ret = self.run_state(
            'file.patch',
            name=self.math_file,
            source=self.math_patch_http,
            source_hash=self.math_patch_hash,
        )
        self.assertSaltTrueReturn(ret)
        ret = ret[next(iter(ret))]
        self.assertEqual(ret['comment'], 'Patch successfully applied')

        # Re-run again, this time with no hash and skip_verify=True to test
        # skipping hash verification
        ret = self.run_state(
            'file.patch',
            name=self.math_file,
            source=self.math_patch_http,
            skip_verify=True,
        )
        self.assertSaltTrueReturn(ret)
        ret = ret[next(iter(ret))]
        self.assertEqual(ret['comment'], 'Patch was already applied')
        self.assertEqual(ret['changes'], {})

    def test_patch_directory_remote_source(self):
        '''
        Test file.patch using a patch applied to a directory, with changes
        spanning multiple files, and the patch file coming from a remote
        source.
        '''
        # Try without a source_hash and without skip_verify=True, this should
        # fail with a message about the source_hash
        ret = self.run_state(
            'file.patch',
            name=self.base_dir,
            source=self.all_patch_http,
            strip=1,
        )
        self.assertSaltFalseReturn(ret)
        ret = ret[next(iter(ret))]
        self.assertIn('Unable to verify upstream hash', ret['comment'])

        # Re-run the state with a source hash, it should now succeed
        ret = self.run_state(
            'file.patch',
            name=self.base_dir,
            source=self.all_patch_http,
            source_hash=self.all_patch_hash,
            strip=1,
        )
        self.assertSaltTrueReturn(ret)
        ret = ret[next(iter(ret))]
        self.assertEqual(ret['comment'], 'Patch successfully applied')

        # Re-run again, this time with no hash and skip_verify=True to test
        # skipping hash verification
        ret = self.run_state(
            'file.patch',
            name=self.base_dir,
            source=self.all_patch_http,
            strip=1,
            skip_verify=True,
        )
        self.assertSaltTrueReturn(ret)
        ret = ret[next(iter(ret))]
        self.assertEqual(ret['comment'], 'Patch was already applied')
        self.assertEqual(ret['changes'], {})

    def test_patch_single_file_template(self):
        '''
        Test file.patch using a patch applied to a single file, with jinja
        templating applied to the patch file.
        '''
        ret = self.run_state(
            'file.patch',
            name=self.numbers_file,
            source=self.numbers_patch_template,
            template='jinja',
            context=self.context,
        )
        self.assertSaltTrueReturn(ret)
        ret = ret[next(iter(ret))]
        self.assertEqual(ret['comment'], 'Patch successfully applied')

        # Re-run the state, should succeed and there should be a message about
        # a partially-applied hunk.
        ret = self.run_state(
            'file.patch',
            name=self.numbers_file,
            source=self.numbers_patch_template,
            template='jinja',
            context=self.context,
        )
        self.assertSaltTrueReturn(ret)
        ret = ret[next(iter(ret))]
        self.assertEqual(ret['comment'], 'Patch was already applied')
        self.assertEqual(ret['changes'], {})

    def test_patch_directory_template(self):
        '''
        Test file.patch using a patch applied to a directory, with changes
        spanning multiple files, and with jinja templating applied to the patch
        file.
        '''
        ret = self.run_state(
            'file.patch',
            name=self.base_dir,
            source=self.all_patch_template,
            template='jinja',
            context=self.context,
            strip=1,
        )
        self.assertSaltTrueReturn(ret)
        ret = ret[next(iter(ret))]
        self.assertEqual(ret['comment'], 'Patch successfully applied')

        # Re-run the state, should succeed and there should be a message about
        # a partially-applied hunk.
        ret = self.run_state(
            'file.patch',
            name=self.base_dir,
            source=self.all_patch_template,
            template='jinja',
            context=self.context,
            strip=1,
        )
        self.assertSaltTrueReturn(ret)
        ret = ret[next(iter(ret))]
        self.assertEqual(ret['comment'], 'Patch was already applied')
        self.assertEqual(ret['changes'], {})

    def test_patch_single_file_remote_source_template(self):
        '''
        Test file.patch using a patch applied to a single file, with the patch
        coming from a remote source.
        '''
        # Try without a source_hash and without skip_verify=True, this should
        # fail with a message about the source_hash
        ret = self.run_state(
            'file.patch',
            name=self.math_file,
            source=self.math_patch_template_http,
            template='jinja',
            context=self.context,
        )
        self.assertSaltFalseReturn(ret)
        ret = ret[next(iter(ret))]
        self.assertIn('Unable to verify upstream hash', ret['comment'])

        # Re-run the state with a source hash, it should now succeed
        ret = self.run_state(
            'file.patch',
            name=self.math_file,
            source=self.math_patch_template_http,
            source_hash=self.math_patch_template_hash,
            template='jinja',
            context=self.context,
        )
        self.assertSaltTrueReturn(ret)
        ret = ret[next(iter(ret))]
        self.assertEqual(ret['comment'], 'Patch successfully applied')

        # Re-run again, this time with no hash and skip_verify=True to test
        # skipping hash verification
        ret = self.run_state(
            'file.patch',
            name=self.math_file,
            source=self.math_patch_template_http,
            template='jinja',
            context=self.context,
            skip_verify=True,
        )
        self.assertSaltTrueReturn(ret)
        ret = ret[next(iter(ret))]
        self.assertEqual(ret['comment'], 'Patch was already applied')
        self.assertEqual(ret['changes'], {})

    def test_patch_directory_remote_source_template(self):
        '''
        Test file.patch using a patch applied to a directory, with changes
        spanning multiple files, and the patch file coming from a remote
        source.
        '''
        # Try without a source_hash and without skip_verify=True, this should
        # fail with a message about the source_hash
        ret = self.run_state(
            'file.patch',
            name=self.base_dir,
            source=self.all_patch_template_http,
            template='jinja',
            context=self.context,
            strip=1,
        )
        self.assertSaltFalseReturn(ret)
        ret = ret[next(iter(ret))]
        self.assertIn('Unable to verify upstream hash', ret['comment'])

        # Re-run the state with a source hash, it should now succeed
        ret = self.run_state(
            'file.patch',
            name=self.base_dir,
            source=self.all_patch_template_http,
            source_hash=self.all_patch_template_hash,
            template='jinja',
            context=self.context,
            strip=1,
        )
        self.assertSaltTrueReturn(ret)
        ret = ret[next(iter(ret))]
        self.assertEqual(ret['comment'], 'Patch successfully applied')

        # Re-run again, this time with no hash and skip_verify=True to test
        # skipping hash verification
        ret = self.run_state(
            'file.patch',
            name=self.base_dir,
            source=self.all_patch_template_http,
            template='jinja',
            context=self.context,
            strip=1,
            skip_verify=True,
        )
        self.assertSaltTrueReturn(ret)
        ret = ret[next(iter(ret))]
        self.assertEqual(ret['comment'], 'Patch was already applied')
        self.assertEqual(ret['changes'], {})

    def test_patch_test_mode(self):
        '''
        Test file.patch using test=True
        '''
        # Try without a source_hash and without skip_verify=True, this should
        # fail with a message about the source_hash
        ret = self.run_state(
            'file.patch',
            name=self.numbers_file,
            source=self.numbers_patch,
            test=True,
        )
        self.assertSaltNoneReturn(ret)
        ret = ret[next(iter(ret))]
        self.assertEqual(ret['comment'], 'The patch would be applied')
        self.assertTrue(ret['changes'])

        # Apply the patch for real. We'll then be able to test below that we
        # exit with a True rather than a None result if test=True is used on an
        # already-applied patch.
        ret = self.run_state(
            'file.patch',
            name=self.numbers_file,
            source=self.numbers_patch,
        )
        self.assertSaltTrueReturn(ret)
        ret = ret[next(iter(ret))]
        self.assertEqual(ret['comment'], 'Patch successfully applied')
        self.assertTrue(ret['changes'])

        # Run again with test=True. Since the pre-check happens before we do
        # the __opts__['test'] check, we should exit with a True result just
        # the same as if we try to run this state on an already-patched file
        # *without* test=True.
        ret = self.run_state(
            'file.patch',
            name=self.numbers_file,
            source=self.numbers_patch,
            test=True,
        )
        self.assertSaltTrueReturn(ret)
        ret = ret[next(iter(ret))]
        self.assertEqual(ret['comment'], 'Patch was already applied')
        self.assertEqual(ret['changes'], {})

        # Empty the file to ensure that the patch doesn't apply cleanly
        with salt.utils.files.fopen(self.numbers_file, 'w'):
            pass

        # Run again with test=True. Similar to the above run, we are testing
        # that we return before we reach the __opts__['test'] check. In this
        # case we should return a False result because we should already know
        # by this point that the patch will not apply cleanly.
        ret = self.run_state(
            'file.patch',
            name=self.numbers_file,
            source=self.numbers_patch,
            test=True,
        )
        self.assertSaltFalseReturn(ret)
        ret = ret[next(iter(ret))]
        self.assertIn('Patch would not apply cleanly', ret['comment'])
        self.assertEqual(ret['changes'], {})<|MERGE_RESOLUTION|>--- conflicted
+++ resolved
@@ -1755,45 +1755,8 @@
                 shutil.copy(tmp_file_append, tmp_file_append + '.bak')
             raise
 
-<<<<<<< HEAD
-    def test_issue_2401_file_comment(self):
-=======
-    def do_patch(self, patch_name='hello', src='Hello\n'):
-        if not self.run_function('cmd.has_exec', ['patch']):
-            self.skipTest('patch is not installed')
-        src_file = os.path.join(TMP, 'src.txt')
-        with salt.utils.files.fopen(src_file, 'w+') as fp:
-            fp.write(src)
-        ret = self.run_state(
-            'file.patch',
-            name=src_file,
-            source='salt://{0}.patch'.format(patch_name),
-            hash='md5=f0ef7081e1539ac00ef5b761b4fb01b3',
-        )
-        return src_file, ret
-
-    def test_patch(self):
-        src_file, ret = self.do_patch()
-        self.assertSaltTrueReturn(ret)
-        with salt.utils.files.fopen(src_file) as fp:
-            self.assertEqual(fp.read(), 'Hello world\n')
-
-    def test_patch_hash_mismatch(self):
-        src_file, ret = self.do_patch('hello_dolly')
-        self.assertSaltFalseReturn(ret)
-        self.assertInSaltComment(
-            'Hash mismatch after patch was applied',
-            ret
-        )
-
-    def test_patch_already_applied(self):
-        src_file, ret = self.do_patch(src='Hello world\n')
-        self.assertSaltTrueReturn(ret)
-        self.assertInSaltComment('Patch is already applied', ret)
-
     @with_tempdir()
     def test_issue_2401_file_comment(self, base_dir):
->>>>>>> 1947ffdf
         # Get a path to the temporary file
         tmp_file = os.path.join(base_dir, 'issue-2041-comment.txt')
         # Write some data to it
@@ -2258,7 +2221,6 @@
         ret = self.run_function('state.sls', mods=state_file)
         self.assertSaltTrueReturn(ret)
 
-<<<<<<< HEAD
     @skip_if_not_root
     @skipIf(not HAS_PWD, "pwd not available. Skipping test")
     @skipIf(not HAS_GRP, "grp not available. Skipping test")
@@ -2298,7 +2260,7 @@
         self.assertEqual(desired['user'], result['user'])
         self.assertEqual(desired['group'], result['group'])
         self.assertEqual(desired['mode'], result['mode'].lstrip('0Oo'))
-=======
+
     def test_binary_contents(self):
         '''
         This tests to ensure that binary contents do not cause a traceback.
@@ -2315,7 +2277,6 @@
                 os.remove(name)
             except OSError:
                 pass
->>>>>>> 1947ffdf
 
 
 class BlockreplaceTest(ModuleCase, SaltReturnAssertsMixin):
