--- conflicted
+++ resolved
@@ -3842,7 +3842,6 @@
                              skip_verify=True)
         self.assertSaltTrueReturn(ret)
 
-<<<<<<< HEAD
 
 @skipIf(not salt.utils.path.which('patch'), 'patch is not installed')
 class PatchTest(ModuleCase, SaltReturnAssertsMixin):
@@ -4430,7 +4429,7 @@
         ret = ret[next(iter(ret))]
         self.assertIn('Patch would not apply cleanly', ret['comment'])
         self.assertEqual(ret['changes'], {})
-=======
+
     def test_file_managed_keep_source_false_http(self):
         '''
         This test ensures that we properly clean the cached file if keep_source
@@ -4449,7 +4448,6 @@
         result = self.run_function('cp.is_cached', [self.source])
         assert result == '', 'File is still cached at {0}'.format(result)
 
->>>>>>> b65890c3
 
 WIN_TEST_FILE = 'c:/testfile'
 
