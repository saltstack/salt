# -*- coding: utf-8 -*-

'''
Tests for the file state
'''

# Import Python libs
from __future__ import absolute_import, print_function, unicode_literals
import errno
import logging
import os
import re
import sys
import shutil
import stat
import tempfile
import textwrap
import filecmp

log = logging.getLogger(__name__)

# Import Salt Testing libs
from tests.support.runtests import RUNTIME_VARS
from tests.support.case import ModuleCase
from tests.support.unit import skipIf, WAR_ROOM_SKIP
from tests.support.helpers import (
    skip_if_not_root,
    with_system_user_and_group,
    with_tempdir,
    with_tempfile,
    Webserver,
    destructiveTest,
    dedent,
)
from tests.support.mixins import SaltReturnAssertsMixin

# Import Salt libs
import salt.utils.data
import salt.utils.files
import salt.utils.json
import salt.utils.path
import salt.utils.platform
import salt.utils.stringutils
import salt.serializers.configparser
from salt.utils.versions import LooseVersion as _LooseVersion

HAS_PWD = True
try:
    import pwd
except ImportError:
    HAS_PWD = False

HAS_GRP = True
try:
    import grp
except ImportError:
    HAS_GRP = False

# Import 3rd-party libs
from salt.ext import six
from salt.ext.six.moves import range  # pylint: disable=import-error,redefined-builtin

IS_WINDOWS = salt.utils.platform.is_windows()

BINARY_FILE = b'GIF89a\x01\x00\x01\x00\x80\x00\x00\x05\x04\x04\x00\x00\x00,\x00\x00\x00\x00\x01\x00\x01\x00\x00\x02\x02D\x01\x00;'

<<<<<<< HEAD
=======
if IS_WINDOWS:
    FILEPILLAR = 'C:\\Windows\\Temp\\filepillar-python'
    FILEPILLARDEF = 'C:\\Windows\\Temp\\filepillar-defaultvalue'
    FILEPILLARGIT = 'C:\\Windows\\Temp\\filepillar-bar'
else:
    FILEPILLAR = '/tmp/filepillar-python'
    FILEPILLARDEF = '/tmp/filepillar-defaultvalue'
    FILEPILLARGIT = '/tmp/filepillar-bar'

TEST_SYSTEM_USER = 'test_system_user'
TEST_SYSTEM_GROUP = 'test_system_group'

>>>>>>> 04e28cff

def _test_managed_file_mode_keep_helper(testcase, local=False):
    '''
    DRY helper function to run the same test with a local or remote path
    '''
    name = os.path.join(RUNTIME_VARS.TMP, 'scene33')
    grail_fs_path = os.path.join(RUNTIME_VARS.BASE_FILES, 'grail', 'scene33')
    grail = 'salt://grail/scene33' if not local else grail_fs_path

    # Get the current mode so that we can put the file back the way we
    # found it when we're done.
    grail_fs_mode = int(testcase.run_function('file.get_mode', [grail_fs_path]), 8)
    initial_mode = 0o770
    new_mode_1 = 0o600
    new_mode_2 = 0o644

    # Set the initial mode, so we can be assured that when we set the mode
    # to "keep", we're actually changing the permissions of the file to the
    # new mode.
    ret = testcase.run_state(
        'file.managed',
        name=name,
        mode=oct(initial_mode),
        source=grail,
    )

    if IS_WINDOWS:
        testcase.assertSaltFalseReturn(ret)
        return

    testcase.assertSaltTrueReturn(ret)

    try:
        # Update the mode on the fileserver (pass 1)
        os.chmod(grail_fs_path, new_mode_1)
        ret = testcase.run_state(
            'file.managed',
            name=name,
            mode='keep',
            source=grail,
        )
        testcase.assertSaltTrueReturn(ret)
        managed_mode = stat.S_IMODE(os.stat(name).st_mode)
        testcase.assertEqual(oct(managed_mode), oct(new_mode_1))
        # Update the mode on the fileserver (pass 2)
        # This assures us that if the file in file_roots was originally set
        # to the same mode as new_mode_1, we definitely get an updated mode
        # this time.
        os.chmod(grail_fs_path, new_mode_2)
        ret = testcase.run_state(
            'file.managed',
            name=name,
            mode='keep',
            source=grail,
        )
        testcase.assertSaltTrueReturn(ret)
        managed_mode = stat.S_IMODE(os.stat(name).st_mode)
        testcase.assertEqual(oct(managed_mode), oct(new_mode_2))
    except Exception:
        raise
    finally:
        # Set the mode of the file in the file_roots back to what it
        # originally was.
        os.chmod(grail_fs_path, grail_fs_mode)


@skipIf(WAR_ROOM_SKIP, 'WAR ROOM TEMPORARY SKIP')
class FileTest(ModuleCase, SaltReturnAssertsMixin):
    '''
    Validate the file state
    '''

    @classmethod
    def setUpClass(cls):
        cls.file_pillar = os.path.join(RUNTIME_VARS.TMP, 'filepillar-python')
        cls.file_pillar_def = os.path.join(RUNTIME_VARS.TMP, 'filepillar-defaultvalue')
        cls.file_pillar_git = os.path.join(RUNTIME_VARS.TMP, 'filepillar-bar')

    def tearDown(self):
        '''
        remove files created in previous tests
        '''
        user = 'salt'
        if user in str(self.run_function('user.list_users')):
            self.run_function('user.delete', [user])

        for path in (self.file_pillar, self.file_pillar_def, self.file_pillar_git):
            try:
                os.remove(path)
            except OSError as exc:
                if exc.errno != errno.ENOENT:
                    log.error('Failed to remove %s: %s', path, exc)

    def test_symlink(self):
        '''
        file.symlink
        '''
        name = os.path.join(RUNTIME_VARS.TMP, 'symlink')
        tgt = os.path.join(RUNTIME_VARS.TMP, 'target')

        # Windows must have a source directory to link to
        if IS_WINDOWS and not os.path.isdir(tgt):
            os.mkdir(tgt)

        # Windows cannot create a symlink if it already exists
        if IS_WINDOWS and self.run_function('file.is_link', [name]):
            self.run_function('file.remove', [name])

        ret = self.run_state('file.symlink', name=name, target=tgt)
        self.assertSaltTrueReturn(ret)

    def test_test_symlink(self):
        '''
        file.symlink test interface
        '''
        name = os.path.join(RUNTIME_VARS.TMP, 'symlink2')
        tgt = os.path.join(RUNTIME_VARS.TMP, 'target')
        ret = self.run_state('file.symlink', test=True, name=name, target=tgt)
        self.assertSaltNoneReturn(ret)

    def test_absent_file(self):
        '''
        file.absent
        '''
        name = os.path.join(RUNTIME_VARS.TMP, 'file_to_kill')
        with salt.utils.files.fopen(name, 'w+') as fp_:
            fp_.write('killme')
        ret = self.run_state('file.absent', name=name)
        self.assertSaltTrueReturn(ret)
        self.assertFalse(os.path.isfile(name))

    def test_absent_dir(self):
        '''
        file.absent
        '''
        name = os.path.join(RUNTIME_VARS.TMP, 'dir_to_kill')
        if not os.path.isdir(name):
            # left behind... Don't fail because of this!
            os.makedirs(name)
        ret = self.run_state('file.absent', name=name)
        self.assertSaltTrueReturn(ret)
        self.assertFalse(os.path.isdir(name))

    def test_absent_link(self):
        '''
        file.absent
        '''
        name = os.path.join(RUNTIME_VARS.TMP, 'link_to_kill')
        tgt = '{0}.tgt'.format(name)

        # Windows must have a source directory to link to
        if IS_WINDOWS and not os.path.isdir(tgt):
            os.mkdir(tgt)

        if not self.run_function('file.is_link', [name]):
            self.run_function('file.symlink', [tgt, name])

        ret = self.run_state('file.absent', name=name)

        try:
            self.assertSaltTrueReturn(ret)
            self.assertFalse(self.run_function('file.is_link', [name]))
        finally:
            if self.run_function('file.is_link', [name]):
                self.run_function('file.remove', [name])

    @with_tempfile()
    def test_test_absent(self, name):
        '''
        file.absent test interface
        '''
        with salt.utils.files.fopen(name, 'w+') as fp_:
            fp_.write('killme')
        ret = self.run_state('file.absent', test=True, name=name)
        self.assertSaltNoneReturn(ret)
        self.assertTrue(os.path.isfile(name))

    def test_managed(self):
        '''
        file.managed
        '''
        name = os.path.join(RUNTIME_VARS.TMP, 'grail_scene33')
        ret = self.run_state(
            'file.managed', name=name, source='salt://grail/scene33'
        )
        src = os.path.join(RUNTIME_VARS.BASE_FILES, 'grail', 'scene33')
        with salt.utils.files.fopen(src, 'r') as fp_:
            master_data = fp_.read()
        with salt.utils.files.fopen(name, 'r') as fp_:
            minion_data = fp_.read()
        self.assertEqual(master_data, minion_data)
        self.assertSaltTrueReturn(ret)

    def test_managed_file_mode(self):
        '''
        file.managed, correct file permissions
        '''
        desired_mode = 504    # 0770 octal
        name = os.path.join(RUNTIME_VARS.TMP, 'grail_scene33')
        ret = self.run_state(
            'file.managed', name=name, mode='0770', source='salt://grail/scene33'
        )

        if IS_WINDOWS:
            expected = 'The \'mode\' option is not supported on Windows'
            self.assertEqual(ret[list(ret)[0]]['comment'], expected)
            self.assertSaltFalseReturn(ret)
            return

        resulting_mode = stat.S_IMODE(
            os.stat(name).st_mode
        )
        self.assertEqual(oct(desired_mode), oct(resulting_mode))
        self.assertSaltTrueReturn(ret)

    def test_managed_file_mode_keep(self):
        '''
        Test using "mode: keep" in a file.managed state
        '''
        _test_managed_file_mode_keep_helper(self, local=False)

    def test_managed_file_mode_keep_local_source(self):
        '''
        Test using "mode: keep" in a file.managed state, with a local file path
        as the source.
        '''
        _test_managed_file_mode_keep_helper(self, local=True)

    def test_managed_file_mode_file_exists_replace(self):
        '''
        file.managed, existing file with replace=True, change permissions
        '''
        initial_mode = 504    # 0770 octal
        desired_mode = 384    # 0600 octal
        name = os.path.join(RUNTIME_VARS.TMP, 'grail_scene33')
        ret = self.run_state(
            'file.managed', name=name, mode=oct(initial_mode), source='salt://grail/scene33'
        )

        if IS_WINDOWS:
            expected = 'The \'mode\' option is not supported on Windows'
            self.assertEqual(ret[list(ret)[0]]['comment'], expected)
            self.assertSaltFalseReturn(ret)
            return

        resulting_mode = stat.S_IMODE(
            os.stat(name).st_mode
        )
        self.assertEqual(oct(initial_mode), oct(resulting_mode))

        name = os.path.join(RUNTIME_VARS.TMP, 'grail_scene33')
        ret = self.run_state(
            'file.managed', name=name, replace=True, mode=oct(desired_mode), source='salt://grail/scene33'
        )
        resulting_mode = stat.S_IMODE(
            os.stat(name).st_mode
        )
        self.assertEqual(oct(desired_mode), oct(resulting_mode))
        self.assertSaltTrueReturn(ret)

    def test_managed_file_mode_file_exists_noreplace(self):
        '''
        file.managed, existing file with replace=False, change permissions
        '''
        initial_mode = 504    # 0770 octal
        desired_mode = 384    # 0600 octal
        name = os.path.join(RUNTIME_VARS.TMP, 'grail_scene33')
        ret = self.run_state(
            'file.managed', name=name, replace=True, mode=oct(initial_mode), source='salt://grail/scene33'
        )

        if IS_WINDOWS:
            expected = 'The \'mode\' option is not supported on Windows'
            self.assertEqual(ret[list(ret)[0]]['comment'], expected)
            self.assertSaltFalseReturn(ret)
            return

        ret = self.run_state(
            'file.managed', name=name, replace=False, mode=oct(desired_mode), source='salt://grail/scene33'
        )
        resulting_mode = stat.S_IMODE(
            os.stat(name).st_mode
        )
        self.assertEqual(oct(desired_mode), oct(resulting_mode))
        self.assertSaltTrueReturn(ret)

    def test_managed_file_with_grains_data(self):
        '''
        Test to ensure we can render grains data into a managed
        file.
        '''
        grain_path = os.path.join(RUNTIME_VARS.TMP, 'file-grain-test')
        state_file = 'file-grainget'

        self.run_function('state.sls', [state_file], pillar={'grain_path': grain_path})
        self.assertTrue(os.path.exists(grain_path))

        with salt.utils.files.fopen(grain_path, 'r') as fp_:
            file_contents = fp_.readlines()

        if IS_WINDOWS:
            match = '^minion\r\n'
        else:
            match = '^minion\n'
        self.assertTrue(re.match(match, file_contents[0]))

    def test_managed_file_with_pillar_sls(self):
        '''
        Test to ensure pillar data in sls file
        is rendered properly and file is created.
        '''
        state_name = 'file-pillarget'

        ret = self.run_function('state.sls', [state_name])
        self.assertSaltTrueReturn(ret)

        # Check to make sure the file was created
        check_file = self.run_function('file.file_exists', [self.file_pillar])
        self.assertTrue(check_file)

    def test_managed_file_with_pillardefault_sls(self):
        '''
        Test to ensure when pillar data is not available
        in sls file with pillar.get it uses the default
        value.
        '''
        state_name = 'file-pillardefaultget'

        ret = self.run_function('state.sls', [state_name])
        self.assertSaltTrueReturn(ret)

        # Check to make sure the file was created
        check_file = self.run_function('file.file_exists', [self.file_pillar_def])
        self.assertTrue(check_file)

    @skip_if_not_root
    def test_managed_dir_mode(self):
        '''
        Tests to ensure that file.managed creates directories with the
        permissions requested with the dir_mode argument
        '''
        desired_mode = 511  # 0777 in octal
        name = os.path.join(RUNTIME_VARS.TMP, 'a', 'managed_dir_mode_test_file')
        desired_owner = 'nobody'
        ret = self.run_state(
            'file.managed',
            name=name,
            source='salt://grail/scene33',
            mode=600,
            makedirs=True,
            user=desired_owner,
            dir_mode=oct(desired_mode)  # 0777
        )
        if IS_WINDOWS:
            expected = 'The \'mode\' option is not supported on Windows'
            self.assertEqual(ret[list(ret)[0]]['comment'], expected)
            self.assertSaltFalseReturn(ret)
            return

        resulting_mode = stat.S_IMODE(
            os.stat(os.path.join(RUNTIME_VARS.TMP, 'a')).st_mode
        )
        resulting_owner = pwd.getpwuid(os.stat(os.path.join(RUNTIME_VARS.TMP, 'a')).st_uid).pw_name
        self.assertEqual(oct(desired_mode), oct(resulting_mode))
        self.assertSaltTrueReturn(ret)
        self.assertEqual(desired_owner, resulting_owner)

    def test_test_managed(self):
        '''
        file.managed test interface
        '''
        name = os.path.join(RUNTIME_VARS.TMP, 'grail_not_not_scene33')
        ret = self.run_state(
            'file.managed', test=True, name=name, source='salt://grail/scene33'
        )
        self.assertSaltNoneReturn(ret)
        self.assertFalse(os.path.isfile(name))

    def test_managed_show_changes_false(self):
        '''
        file.managed test interface
        '''
        name = os.path.join(RUNTIME_VARS.TMP, 'grail_not_scene33')
        with salt.utils.files.fopen(name, 'wb') as fp_:
            fp_.write(b'test_managed_show_changes_false\n')

        ret = self.run_state(
            'file.managed', name=name, source='salt://grail/scene33',
            show_changes=False
        )

        changes = next(six.itervalues(ret))['changes']
        self.assertEqual('<show_changes=False>', changes['diff'])

    def test_managed_show_changes_true(self):
        '''
        file.managed test interface
        '''
        name = os.path.join(RUNTIME_VARS.TMP, 'grail_not_scene33')
        with salt.utils.files.fopen(name, 'wb') as fp_:
            fp_.write(b'test_managed_show_changes_false\n')

        ret = self.run_state(
            'file.managed', name=name, source='salt://grail/scene33',
        )

        changes = next(six.itervalues(ret))['changes']
        self.assertIn('diff', changes)

    @skipIf(IS_WINDOWS, 'Don\'t know how to fix for Windows')
    def test_managed_escaped_file_path(self):
        '''
        file.managed test that 'salt://|' protects unusual characters in file path
        '''
        funny_file = salt.utils.files.mkstemp(prefix='?f!le? n@=3&', suffix='.file type')
        funny_file_name = os.path.split(funny_file)[1]
        funny_url = 'salt://|' + funny_file_name
        funny_url_path = os.path.join(RUNTIME_VARS.BASE_FILES, funny_file_name)

        state_name = 'funny_file'
        state_file_name = state_name + '.sls'
        state_file = os.path.join(RUNTIME_VARS.BASE_FILES, state_file_name)
        state_key = 'file_|-{0}_|-{0}_|-managed'.format(funny_file)

        self.addCleanup(os.remove, state_file)
        self.addCleanup(os.remove, funny_file)
        self.addCleanup(os.remove, funny_url_path)

        with salt.utils.files.fopen(funny_url_path, 'w'):
            pass
        with salt.utils.files.fopen(state_file, 'w') as fp_:
            fp_.write(textwrap.dedent('''\
            {0}:
              file.managed:
                - source: {1}
                - makedirs: True
            '''.format(funny_file, funny_url)))

        ret = self.run_function('state.sls', [state_name])
        self.assertTrue(ret[state_key]['result'])

    def test_managed_contents(self):
        '''
        test file.managed with contents that is a boolean, string, integer,
        float, list, and dictionary
        '''
        state_name = 'file-FileTest-test_managed_contents'
        state_filename = state_name + '.sls'
        state_file = os.path.join(RUNTIME_VARS.BASE_FILES, state_filename)

        managed_files = {}
        state_keys = {}
        for typ in ('bool', 'str', 'int', 'float', 'list', 'dict'):
            managed_files[typ] = salt.utils.files.mkstemp()
            state_keys[typ] = 'file_|-{0} file_|-{1}_|-managed'.format(typ, managed_files[typ])
        try:
            with salt.utils.files.fopen(state_file, 'w') as fd_:
                fd_.write(textwrap.dedent('''\
                    bool file:
                      file.managed:
                        - name: {bool}
                        - contents: True

                    str file:
                      file.managed:
                        - name: {str}
                        - contents: Salt was here.

                    int file:
                      file.managed:
                        - name: {int}
                        - contents: 340282366920938463463374607431768211456

                    float file:
                      file.managed:
                        - name: {float}
                        - contents: 1.7518e-45  # gravitational coupling constant

                    list file:
                      file.managed:
                        - name: {list}
                        - contents: [1, 1, 2, 3, 5, 8, 13]

                    dict file:
                      file.managed:
                        - name: {dict}
                        - contents:
                            C: charge
                            P: parity
                            T: time
                    '''.format(**managed_files)))

            ret = self.run_function('state.sls', [state_name])
            self.assertSaltTrueReturn(ret)
            for typ in state_keys:
                self.assertTrue(ret[state_keys[typ]]['result'])
                self.assertIn('diff', ret[state_keys[typ]]['changes'])
        finally:
            if os.path.exists(state_file):
                os.remove(state_file)
            for typ in managed_files:
                if os.path.exists(managed_files[typ]):
                    os.remove(managed_files[typ])

    @skip_if_not_root
    @skipIf(IS_WINDOWS, 'Windows does not support "mode" kwarg. Skipping.')
    @skipIf(not salt.utils.path.which('visudo'), 'sudo is missing')
    def test_managed_check_cmd(self):
        '''
        Test file.managed passing a basic check_cmd kwarg. See Issue #38111.
        '''
        r_group = 'root'
        if salt.utils.platform.is_darwin():
            r_group = 'wheel'
        try:
            ret = self.run_state(
                'file.managed',
                name='/tmp/sudoers',
                user='root',
                group=r_group,
                mode=440,
                check_cmd='visudo -c -s -f'
            )
            self.assertSaltTrueReturn(ret)
            self.assertInSaltComment('Empty file', ret)
            self.assertEqual(ret['file_|-/tmp/sudoers_|-/tmp/sudoers_|-managed']['changes'],
                             {'new': 'file /tmp/sudoers created', 'mode': '0440'})
        finally:
            # Clean Up File
            if os.path.exists('/tmp/sudoers'):
                os.remove('/tmp/sudoers')

    def test_managed_local_source_with_source_hash(self):
        '''
        Make sure that we enforce the source_hash even with local files
        '''
        name = os.path.join(RUNTIME_VARS.TMP, 'local_source_with_source_hash')
        local_path = os.path.join(RUNTIME_VARS.BASE_FILES, 'grail', 'scene33')
        actual_hash = '567fd840bf1548edc35c48eb66cdd78bfdfcccff'
        if IS_WINDOWS:
            # CRLF vs LF causes a different hash on windows
            actual_hash = 'f658a0ec121d9c17088795afcc6ff3c43cb9842a'
        # Reverse the actual hash
        bad_hash = actual_hash[::-1]

        def remove_file():
            try:
                os.remove(name)
            except OSError as exc:
                if exc.errno != errno.ENOENT:
                    raise

        def do_test(clean=False):
            for proto in ('file://', ''):
                source = proto + local_path
                log.debug('Trying source %s', source)
                try:
                    ret = self.run_state(
                        'file.managed',
                        name=name,
                        source=source,
                        source_hash='sha1={0}'.format(bad_hash))
                    self.assertSaltFalseReturn(ret)
                    ret = ret[next(iter(ret))]
                    # Shouldn't be any changes
                    self.assertFalse(ret['changes'])
                    # Check that we identified a hash mismatch
                    self.assertIn(
                        'does not match actual checksum', ret['comment'])

                    ret = self.run_state(
                        'file.managed',
                        name=name,
                        source=source,
                        source_hash='sha1={0}'.format(actual_hash))
                    self.assertSaltTrueReturn(ret)
                finally:
                    if clean:
                        remove_file()

        remove_file()
        log.debug('Trying with nonexistant destination file')
        do_test()
        log.debug('Trying with destination file already present')
        with salt.utils.files.fopen(name, 'w'):
            pass
        try:
            do_test(clean=False)
        finally:
            remove_file()

    def test_managed_local_source_does_not_exist(self):
        '''
        Make sure that we exit gracefully when a local source doesn't exist
        '''
        name = os.path.join(RUNTIME_VARS.TMP, 'local_source_does_not_exist')
        local_path = os.path.join(RUNTIME_VARS.BASE_FILES, 'grail', 'scene99')

        for proto in ('file://', ''):
            source = proto + local_path
            log.debug('Trying source %s', source)
            ret = self.run_state(
                'file.managed',
                name=name,
                source=source)
            self.assertSaltFalseReturn(ret)
            ret = ret[next(iter(ret))]
            # Shouldn't be any changes
            self.assertFalse(ret['changes'])
            # Check that we identified a hash mismatch
            self.assertIn(
                'does not exist', ret['comment'])

    def test_managed_unicode_jinja_with_tojson_filter(self):
        '''
        Using {{ varname }} with a list or dictionary which contains unicode
        types on Python 2 will result in Jinja rendering the "u" prefix on each
        string. This tests that using the "tojson" jinja filter will dump them
        to a format which can be successfully loaded by our YAML loader.

        The two lines that should end up being rendered are meant to test two
        issues that would trip up PyYAML if the "tojson" filter were not used:

        1. A unicode string type would be loaded as a unicode literal with the
           leading "u" as well as the quotes, rather than simply being loaded
           as the proper unicode type which matches the content of the string
           literal. In other words, u'foo' would be loaded literally as
           u"u'foo'". This test includes actual non-ascii unicode in one of the
           strings to confirm that this also handles these international
           characters properly.

        2. Any unicode string type (such as a URL) which contains a colon would
           cause a ScannerError in PyYAML, as it would be assumed to delimit a
           mapping node.

        Dumping the data structure to JSON using the "tojson" jinja filter
        should produce an inline data structure which is valid YAML and will be
        loaded properly by our YAML loader.
        '''
        test_file = os.path.join(RUNTIME_VARS.TMP, 'test-tojson.txt')
        ret = self.run_function(
            'state.apply',
            mods='tojson',
            pillar={'tojson-file': test_file})
        ret = ret[next(iter(ret))]
        assert ret['result'], ret
        with salt.utils.files.fopen(test_file, mode='rb') as fp_:
            managed = salt.utils.stringutils.to_unicode(fp_.read())
        expected = dedent('''\
            Die Webseite ist https://saltstack.com.
            Der Zucker ist süß.

            ''')
        assert managed == expected, '{0!r} != {1!r}'.format(managed, expected)  # pylint: disable=repr-flag-used-in-string

    def test_managed_source_hash_indifferent_case(self):
        '''
        Test passing a source_hash as an uppercase hash.

        This is a regression test for Issue #38914 and Issue #48230 (test=true use).
        '''
        name = os.path.join(RUNTIME_VARS.TMP, 'source_hash_indifferent_case')
        state_name = 'file_|-{0}_|' \
                     '-{0}_|-managed'.format(name)
        local_path = os.path.join(RUNTIME_VARS.BASE_FILES, 'hello_world.txt')
        actual_hash = 'c98c24b677eff44860afea6f493bbaec5bb1c4cbb209c6fc2bbb47f66ff2ad31'
        if IS_WINDOWS:
            # CRLF vs LF causes a differnt hash on windows
            actual_hash = '92b772380a3f8e27a93e57e6deeca6c01da07f5aadce78bb2fbb20de10a66925'
        uppercase_hash = actual_hash.upper()

        try:
            # Lay down tmp file to test against
            self.run_state(
                'file.managed',
                name=name,
                source=local_path,
                source_hash=actual_hash
            )

            # Test uppercase source_hash: should return True with no changes
            ret = self.run_state(
                'file.managed',
                name=name,
                source=local_path,
                source_hash=uppercase_hash
            )
            assert ret[state_name]['result'] is True
            assert ret[state_name]['changes'] == {}

            # Test uppercase source_hash using test=true
            # Should return True with no changes
            ret = self.run_state(
                'file.managed',
                name=name,
                source=local_path,
                source_hash=uppercase_hash,
                test=True
            )
            assert ret[state_name]['result'] is True
            assert ret[state_name]['changes'] == {}

        finally:
            # Clean Up File
            if os.path.exists(name):
                os.remove(name)

    @with_tempfile(create=False)
    def test_managed_latin1_diff(self, name):
        '''
        Tests that latin-1 file contents are represented properly in the diff
        '''
        # Lay down the initial file
        ret = self.run_state(
            'file.managed',
            name=name,
            source='salt://issue-48777/old.html')
        ret = ret[next(iter(ret))]
        assert ret['result'] is True, ret

        # Replace it with the new file and check the diff
        ret = self.run_state(
            'file.managed',
            name=name,
            source='salt://issue-48777/new.html')
        ret = ret[next(iter(ret))]
        assert ret['result'] is True, ret
        diff_lines = ret['changes']['diff'].split(os.linesep)
        assert '+räksmörgås' in diff_lines, diff_lines

    @with_tempfile()
    def test_managed_keep_source_false_salt(self, name):
        '''
        This test ensures that we properly clean the cached file if keep_source
        is set to False, for source files using a salt:// URL
        '''
        source = 'salt://grail/scene33'
        saltenv = 'base'

        # Run the state
        ret = self.run_state(
            'file.managed',
            name=name,
            source=source,
            saltenv=saltenv,
            keep_source=False)
        ret = ret[next(iter(ret))]
        assert ret['result'] is True

        # Now make sure that the file is not cached
        result = self.run_function('cp.is_cached', [source, saltenv])
        assert result == '', 'File is still cached at {0}'.format(result)

    @with_tempfile(create=False)
    @with_tempfile(create=False)
    def test_file_managed_onchanges(self, file1, file2):
        '''
        Test file.managed state with onchanges
        '''
        pillar = {'file1': file1,
                  'file2': file2,
                  'source': 'salt://testfile',
                  'req': 'onchanges'}

        # Lay down the file used in the below SLS to ensure that when it is
        # run, there are no changes.
        self.run_state(
            'file.managed',
            name=pillar['file2'],
            source=pillar['source'])

        ret = self.repack_state_returns(
            self.run_function(
                'state.apply',
                mods='onchanges_prereq',
                pillar=pillar,
                test=True,
            )
        )
        # The file states should both exit with None
        assert ret['one']['result'] is None, ret['one']['result']
        assert ret['three']['result'] is True, ret['three']['result']
        # The first file state should have changes, since a new file was
        # created. The other one should not, since we already created that file
        # before applying the SLS file.
        assert ret['one']['changes']
        assert not ret['three']['changes'], ret['three']['changes']
        # The state watching 'one' should have been run due to changes
        assert ret['two']['comment'] == 'Success!', ret['two']['comment']
        # The state watching 'three' should not have been run
        assert ret['four']['comment'] == \
            'State was not run because none of the onchanges reqs changed', \
            ret['four']['comment']

    @with_tempfile(create=False)
    @with_tempfile(create=False)
    def test_file_managed_prereq(self, file1, file2):
        '''
        Test file.managed state with prereq
        '''
        pillar = {'file1': file1,
                  'file2': file2,
                  'source': 'salt://testfile',
                  'req': 'prereq'}

        # Lay down the file used in the below SLS to ensure that when it is
        # run, there are no changes.
        self.run_state(
            'file.managed',
            name=pillar['file2'],
            source=pillar['source'])

        ret = self.repack_state_returns(
            self.run_function(
                'state.apply',
                mods='onchanges_prereq',
                pillar=pillar,
                test=True,
            )
        )
        # The file states should both exit with None
        assert ret['one']['result'] is None, ret['one']['result']
        assert ret['three']['result'] is True, ret['three']['result']
        # The first file state should have changes, since a new file was
        # created. The other one should not, since we already created that file
        # before applying the SLS file.
        assert ret['one']['changes']
        assert not ret['three']['changes'], ret['three']['changes']
        # The state watching 'one' should have been run due to changes
        assert ret['two']['comment'] == 'Success!', ret['two']['comment']
        # The state watching 'three' should not have been run
        assert ret['four']['comment'] == 'No changes detected', \
            ret['four']['comment']

    def test_directory(self):
        '''
        file.directory
        '''
        name = os.path.join(RUNTIME_VARS.TMP, 'a_new_dir')
        ret = self.run_state('file.directory', name=name)
        self.assertSaltTrueReturn(ret)
        self.assertTrue(os.path.isdir(name))

    def test_directory_is_idempotent(self):
        '''
        Ensure the file.directory state produces no changes when rerun.
        '''
        name = os.path.join(RUNTIME_VARS.TMP, 'a_dir_twice')

        if IS_WINDOWS:
            username = os.environ.get('USERNAME', 'Administrators')
            domain = os.environ.get('USERDOMAIN', '')
            fullname = '{0}\\{1}'.format(domain, username)

            ret = self.run_state('file.directory', name=name, win_owner=fullname)
        else:
            ret = self.run_state('file.directory', name=name)

        self.assertSaltTrueReturn(ret)

        if IS_WINDOWS:
            ret = self.run_state('file.directory', name=name, win_owner=username)
        else:
            ret = self.run_state('file.directory', name=name)

        self.assertSaltTrueReturn(ret)
        self.assertSaltStateChangesEqual(ret, {})

    def test_directory_symlink_dry_run(self):
        '''
        Ensure that symlinks are followed when file.directory is run with
        test=True
        '''
        try:
            tmp_dir = os.path.join(RUNTIME_VARS.TMP, 'pgdata')
            sym_dir = os.path.join(RUNTIME_VARS.TMP, 'pg_data')

            os.mkdir(tmp_dir, 0o700)

            self.run_function('file.symlink', [tmp_dir, sym_dir])

            if IS_WINDOWS:
                ret = self.run_state(
                    'file.directory', test=True, name=sym_dir,
                    follow_symlinks=True, win_owner='Administrators')
            else:
                ret = self.run_state(
                    'file.directory', test=True, name=sym_dir,
                    follow_symlinks=True, mode=700)
            self.assertSaltTrueReturn(ret)
        finally:
            if os.path.isdir(tmp_dir):
                self.run_function('file.remove', [tmp_dir])
            if os.path.islink(sym_dir):
                self.run_function('file.remove', [sym_dir])

    @skip_if_not_root
    @skipIf(IS_WINDOWS, 'Windows does not support "mode" kwarg. Skipping.')
    def test_directory_max_depth(self):
        '''
        file.directory
        Test the max_depth option by iteratively increasing the depth and
        checking that no changes deeper than max_depth have been attempted
        '''

        def _get_oct_mode(name):
            '''
            Return a string octal representation of the permissions for name
            '''
            return salt.utils.files.normalize_mode(oct(os.stat(name).st_mode & 0o777))

        top = os.path.join(RUNTIME_VARS.TMP, 'top_dir')
        sub = os.path.join(top, 'sub_dir')
        subsub = os.path.join(sub, 'sub_sub_dir')
        dirs = [top, sub, subsub]

        initial_mode = '0111'
        changed_mode = '0555'

        initial_modes = {0: {sub: '0755',
                             subsub: '0111'},
                         1: {sub: '0111',
                             subsub: '0111'},
                         2: {sub: '0111',
                             subsub: '0111'}}

        if not os.path.isdir(subsub):
            os.makedirs(subsub, int(initial_mode, 8))

        try:
            for depth in range(0, 3):
                ret = self.run_state('file.directory',
                                     name=top,
                                     max_depth=depth,
                                     dir_mode=changed_mode,
                                     recurse=['mode'])
                self.assertSaltTrueReturn(ret)
                for changed_dir in dirs[0:depth+1]:
                    self.assertEqual(changed_mode,
                                     _get_oct_mode(changed_dir))
                for untouched_dir in dirs[depth+1:]:
                    # Beginning in Python 3.7, os.makedirs no longer sets
                    # the mode of intermediate directories to the mode that
                    # is passed.
                    if sys.version_info >= (3, 7):
                        _mode = initial_modes[depth][untouched_dir]
                        self.assertEqual(_mode,
                                         _get_oct_mode(untouched_dir))
                    else:
                        self.assertEqual(initial_mode,
                                         _get_oct_mode(untouched_dir))
        finally:
            shutil.rmtree(top)

    def test_test_directory(self):
        '''
        file.directory
        '''
        name = os.path.join(RUNTIME_VARS.TMP, 'a_not_dir')
        ret = self.run_state('file.directory', test=True, name=name)
        self.assertSaltNoneReturn(ret)
        self.assertFalse(os.path.isdir(name))

    @with_tempdir()
    def test_directory_clean(self, base_dir):
        '''
        file.directory with clean=True
        '''
        name = os.path.join(base_dir, 'directory_clean_dir')
        os.mkdir(name)

        strayfile = os.path.join(name, 'strayfile')
        with salt.utils.files.fopen(strayfile, 'w'):
            pass

        straydir = os.path.join(name, 'straydir')
        if not os.path.isdir(straydir):
            os.makedirs(straydir)

        with salt.utils.files.fopen(os.path.join(straydir, 'strayfile2'), 'w'):
            pass

        ret = self.run_state('file.directory', name=name, clean=True)
        self.assertSaltTrueReturn(ret)
        self.assertFalse(os.path.exists(strayfile))
        self.assertFalse(os.path.exists(straydir))
        self.assertTrue(os.path.isdir(name))

    @with_tempdir()
    def test_directory_clean_exclude(self, base_dir):
        '''
        file.directory with clean=True and exclude_pat set
        '''
        name = os.path.join(base_dir, 'directory_clean_dir')
        if not os.path.isdir(name):
            os.makedirs(name)

        strayfile = os.path.join(name, 'strayfile')
        with salt.utils.files.fopen(strayfile, 'w'):
            pass

        straydir = os.path.join(name, 'straydir')
        if not os.path.isdir(straydir):
            os.makedirs(straydir)

        strayfile2 = os.path.join(straydir, 'strayfile2')
        with salt.utils.files.fopen(strayfile2, 'w'):
            pass

        keepfile = os.path.join(straydir, 'keepfile')
        with salt.utils.files.fopen(keepfile, 'w'):
            pass

        exclude_pat = 'E@^straydir(|/keepfile)$'
        if IS_WINDOWS:
            exclude_pat = 'E@^straydir(|\\\\keepfile)$'

        ret = self.run_state('file.directory',
                             name=name,
                             clean=True,
                             exclude_pat=exclude_pat)

        self.assertSaltTrueReturn(ret)
        self.assertFalse(os.path.exists(strayfile))
        self.assertFalse(os.path.exists(strayfile2))
        self.assertTrue(os.path.exists(keepfile))

    @skipIf(IS_WINDOWS, 'Skip on windows')
    @with_tempdir()
    def test_test_directory_clean_exclude(self, base_dir):
        '''
        file.directory with test=True, clean=True and exclude_pat set

        Skipped on windows because clean and exclude_pat not supported by
        salt.sates.file._check_directory_win
        '''
        name = os.path.join(base_dir, 'directory_clean_dir')
        os.mkdir(name)

        strayfile = os.path.join(name, 'strayfile')
        with salt.utils.files.fopen(strayfile, 'w'):
            pass

        straydir = os.path.join(name, 'straydir')
        if not os.path.isdir(straydir):
            os.makedirs(straydir)

        strayfile2 = os.path.join(straydir, 'strayfile2')
        with salt.utils.files.fopen(strayfile2, 'w'):
            pass

        keepfile = os.path.join(straydir, 'keepfile')
        with salt.utils.files.fopen(keepfile, 'w'):
            pass

        exclude_pat = 'E@^straydir(|/keepfile)$'
        if IS_WINDOWS:
            exclude_pat = 'E@^straydir(|\\\\keepfile)$'

        ret = self.run_state('file.directory',
                             test=True,
                             name=name,
                             clean=True,
                             exclude_pat=exclude_pat)

        comment = next(six.itervalues(ret))['comment']

        self.assertSaltNoneReturn(ret)
        self.assertTrue(os.path.exists(strayfile))
        self.assertTrue(os.path.exists(strayfile2))
        self.assertTrue(os.path.exists(keepfile))

        self.assertIn(strayfile, comment)
        self.assertIn(strayfile2, comment)
        self.assertNotIn(keepfile, comment)

    @with_tempdir()
    def test_directory_clean_require_in(self, name):
        '''
        file.directory test with clean=True and require_in file
        '''
        state_name = 'file-FileTest-test_directory_clean_require_in'
        state_filename = state_name + '.sls'
        state_file = os.path.join(RUNTIME_VARS.BASE_FILES, state_filename)

        wrong_file = os.path.join(name, "wrong")
        with salt.utils.files.fopen(wrong_file, "w") as fp:
            fp.write("foo")
        good_file = os.path.join(name, "bar")

        with salt.utils.files.fopen(state_file, 'w') as fp:
            self.addCleanup(lambda: os.remove(state_file))
            fp.write(textwrap.dedent('''\
                some_dir:
                  file.directory:
                    - name: {name}
                    - clean: true

                {good_file}:
                  file.managed:
                    - require_in:
                      - file: some_dir
                '''.format(name=name, good_file=good_file)))

        ret = self.run_function('state.sls', [state_name])
        self.assertTrue(os.path.exists(good_file))
        self.assertFalse(os.path.exists(wrong_file))

    @with_tempdir()
    def test_directory_clean_require_in_with_id(self, name):
        '''
        file.directory test with clean=True and require_in file with an ID
        different from the file name
        '''
        state_name = 'file-FileTest-test_directory_clean_require_in_with_id'
        state_filename = state_name + '.sls'
        state_file = os.path.join(RUNTIME_VARS.BASE_FILES, state_filename)

        wrong_file = os.path.join(name, "wrong")
        with salt.utils.files.fopen(wrong_file, "w") as fp:
            fp.write("foo")
        good_file = os.path.join(name, "bar")

        with salt.utils.files.fopen(state_file, 'w') as fp:
            self.addCleanup(lambda: os.remove(state_file))
            fp.write(textwrap.dedent('''\
                some_dir:
                  file.directory:
                    - name: {name}
                    - clean: true

                some_file:
                  file.managed:
                    - name: {good_file}
                    - require_in:
                      - file: some_dir
                '''.format(name=name, good_file=good_file)))

        ret = self.run_function('state.sls', [state_name])
        self.assertTrue(os.path.exists(good_file))
        self.assertFalse(os.path.exists(wrong_file))

    @skipIf(salt.utils.platform.is_darwin(), 'WAR ROOM TEMPORARY SKIP, Test is flaky on macosx')
    @with_tempdir()
    def test_directory_clean_require_with_name(self, name):
        '''
        file.directory test with clean=True and require with a file state
        relatively to the state's name, not its ID.
        '''
        state_name = 'file-FileTest-test_directory_clean_require_in_with_id'
        state_filename = state_name + '.sls'
        state_file = os.path.join(RUNTIME_VARS.BASE_FILES, state_filename)

        wrong_file = os.path.join(name, "wrong")
        with salt.utils.files.fopen(wrong_file, "w") as fp:
            fp.write("foo")
        good_file = os.path.join(name, "bar")

        with salt.utils.files.fopen(state_file, 'w') as fp:
            self.addCleanup(lambda: os.remove(state_file))
            fp.write(textwrap.dedent('''\
                some_dir:
                  file.directory:
                    - name: {name}
                    - clean: true
                    - require:
                      # This requirement refers to the name of the following
                      # state, not its ID.
                      - file: {good_file}

                some_file:
                  file.managed:
                    - name: {good_file}
                '''.format(name=name, good_file=good_file)))

        ret = self.run_function('state.sls', [state_name])
        self.assertTrue(os.path.exists(good_file))
        self.assertFalse(os.path.exists(wrong_file))

    @skipIf(WAR_ROOM_SKIP, 'WAR ROOM TEMPORARY SKIP')
    def test_directory_broken_symlink(self):
        '''
        Ensure that file.directory works even if a directory
        contains broken symbolic link
        '''
        try:
            tmp_dir = os.path.join(RUNTIME_VARS.TMP, 'foo')
            null_file = '{0}/null'.format(tmp_dir)
            broken_link = '{0}/broken'.format(tmp_dir)

            os.mkdir(tmp_dir, 0o700)

            self.run_function('file.symlink', [null_file, broken_link])

            if IS_WINDOWS:
                ret = self.run_state(
                    'file.directory', name=tmp_dir, recurse=['mode'],
                    follow_symlinks=True, win_owner='Administrators')
            else:
                ret = self.run_state(
                    'file.directory', name=tmp_dir, recurse=['mode'],
                    file_mode=644, dir_mode=755)

            self.assertSaltTrueReturn(ret)
        finally:
            if os.path.isdir(tmp_dir):
                self.run_function('file.remove', [tmp_dir])

    @with_tempdir(create=False)
    def test_recurse(self, name):
        '''
        file.recurse
        '''
        ret = self.run_state('file.recurse', name=name, source='salt://grail')
        self.assertSaltTrueReturn(ret)
        self.assertTrue(os.path.isfile(os.path.join(name, '36', 'scene')))

    @with_tempdir(create=False)
    @with_tempdir(create=False)
    def test_recurse_specific_env(self, dir1, dir2):
        '''
        file.recurse passing __env__
        '''
        ret = self.run_state('file.recurse',
                             name=dir1,
                             source='salt://holy',
                             __env__='prod')
        self.assertSaltTrueReturn(ret)
        self.assertTrue(os.path.isfile(os.path.join(dir1, '32', 'scene')))

        ret = self.run_state('file.recurse',
                             name=dir2,
                             source='salt://holy',
                             saltenv='prod')
        self.assertSaltTrueReturn(ret)
        self.assertTrue(os.path.isfile(os.path.join(dir2, '32', 'scene')))

    @with_tempdir(create=False)
    @with_tempdir(create=False)
    def test_recurse_specific_env_in_url(self, dir1, dir2):
        '''
        file.recurse passing __env__
        '''
        ret = self.run_state('file.recurse',
                             name=dir1,
                             source='salt://holy?saltenv=prod')
        self.assertSaltTrueReturn(ret)
        self.assertTrue(os.path.isfile(os.path.join(dir1, '32', 'scene')))

        ret = self.run_state('file.recurse',
                             name=dir2,
                             source='salt://holy?saltenv=prod')
        self.assertSaltTrueReturn(ret)
        self.assertTrue(os.path.isfile(os.path.join(dir2, '32', 'scene')))

    @with_tempdir(create=False)
    def test_test_recurse(self, name):
        '''
        file.recurse test interface
        '''
        ret = self.run_state(
            'file.recurse', test=True, name=name, source='salt://grail',
        )
        self.assertSaltNoneReturn(ret)
        self.assertFalse(os.path.isfile(os.path.join(name, '36', 'scene')))
        self.assertFalse(os.path.exists(name))

    @with_tempdir(create=False)
    @with_tempdir(create=False)
    def test_test_recurse_specific_env(self, dir1, dir2):
        '''
        file.recurse test interface
        '''
        ret = self.run_state('file.recurse',
                             test=True,
                             name=dir1,
                             source='salt://holy',
                             __env__='prod'
        )
        self.assertSaltNoneReturn(ret)
        self.assertFalse(os.path.isfile(os.path.join(dir1, '32', 'scene')))
        self.assertFalse(os.path.exists(dir1))

        ret = self.run_state('file.recurse',
                             test=True,
                             name=dir2,
                             source='salt://holy',
                             saltenv='prod'
        )
        self.assertSaltNoneReturn(ret)
        self.assertFalse(os.path.isfile(os.path.join(dir2, '32', 'scene')))
        self.assertFalse(os.path.exists(dir2))

    @with_tempdir(create=False)
    def test_recurse_template(self, name):
        '''
        file.recurse with jinja template enabled
        '''
        _ts = 'TEMPLATE TEST STRING'
        ret = self.run_state(
            'file.recurse', name=name, source='salt://grail',
            template='jinja', defaults={'spam': _ts})
        self.assertSaltTrueReturn(ret)
        with salt.utils.files.fopen(os.path.join(name, 'scene33'), 'r') as fp_:
            contents = fp_.read()
        self.assertIn(_ts, contents)

    @with_tempdir()
    def test_recurse_clean(self, name):
        '''
        file.recurse with clean=True
        '''
        strayfile = os.path.join(name, 'strayfile')
        with salt.utils.files.fopen(strayfile, 'w'):
            pass

        # Corner cases: replacing file with a directory and vice versa
        with salt.utils.files.fopen(os.path.join(name, '36'), 'w'):
            pass
        os.makedirs(os.path.join(name, 'scene33'))
        ret = self.run_state(
            'file.recurse', name=name, source='salt://grail', clean=True)
        self.assertSaltTrueReturn(ret)
        self.assertFalse(os.path.exists(strayfile))
        self.assertTrue(os.path.isfile(os.path.join(name, '36', 'scene')))
        self.assertTrue(os.path.isfile(os.path.join(name, 'scene33')))

    @with_tempdir()
    def test_recurse_clean_specific_env(self, name):
        '''
        file.recurse with clean=True and __env__=prod
        '''
        strayfile = os.path.join(name, 'strayfile')
        with salt.utils.files.fopen(strayfile, 'w'):
            pass

        # Corner cases: replacing file with a directory and vice versa
        with salt.utils.files.fopen(os.path.join(name, '32'), 'w'):
            pass
        os.makedirs(os.path.join(name, 'scene34'))
        ret = self.run_state('file.recurse',
                             name=name,
                             source='salt://holy',
                             clean=True,
                             __env__='prod')
        self.assertSaltTrueReturn(ret)
        self.assertFalse(os.path.exists(strayfile))
        self.assertTrue(os.path.isfile(os.path.join(name, '32', 'scene')))
        self.assertTrue(os.path.isfile(os.path.join(name, 'scene34')))

    @skipIf(IS_WINDOWS, 'Skip on windows')
    @with_tempdir()
    def test_recurse_issue_34945(self, base_dir):
        '''
        This tests the case where the source dir for the file.recurse state
        does not contain any files (only subdirectories), and the dir_mode is
        being managed. For a long time, this corner case resulted in the top
        level of the destination directory being created with the wrong initial
        permissions, a problem that would be corrected later on in the
        file.recurse state via running state.directory. However, the
        file.directory state only gets called when there are files to be
        managed in that directory, and when the source directory contains only
        subdirectories, the incorrectly-set initial perms would not be
        repaired.

        This was fixed in https://github.com/saltstack/salt/pull/35309

        Skipped on windows because dir_mode is not supported.
        '''
        dir_mode = '2775'
        issue_dir = 'issue-34945'
        name = os.path.join(base_dir, issue_dir)

        ret = self.run_state('file.recurse',
                             name=name,
                             source='salt://' + issue_dir,
                             dir_mode=dir_mode)
        self.assertSaltTrueReturn(ret)
        actual_dir_mode = oct(stat.S_IMODE(os.stat(name).st_mode))[-4:]
        self.assertEqual(dir_mode, actual_dir_mode)

    @with_tempdir(create=False)
    def test_recurse_issue_40578(self, name):
        '''
        This ensures that the state doesn't raise an exception when it
        encounters a file with a unicode filename in the process of invoking
        file.source_list.
        '''
        ret = self.run_state('file.recurse',
                             name=name,
                             source='salt://соль')
        self.assertSaltTrueReturn(ret)
        if six.PY2 and IS_WINDOWS:
            # Providing unicode to os.listdir so that we avoid having listdir
            # try to decode the filenames using the systemencoding on windows
            # python 2.
            files = os.listdir(name.decode('utf-8'))
        else:
            files = salt.utils.data.decode(os.listdir(name), normalize=True)
        self.assertEqual(
            sorted(files),
            sorted(['foo.txt', 'спам.txt', 'яйца.txt']),
        )

    @with_tempfile()
    def test_replace(self, name):
        '''
        file.replace
        '''
        with salt.utils.files.fopen(name, 'w+') as fp_:
            fp_.write('change_me')

        ret = self.run_state('file.replace',
                name=name, pattern='change', repl='salt', backup=False)

        with salt.utils.files.fopen(name, 'r') as fp_:
            self.assertIn('salt', fp_.read())

        self.assertSaltTrueReturn(ret)

    @with_tempdir()
    def test_replace_issue_18612(self, base_dir):
        '''
        Test the (mis-)behaviour of file.replace as described in #18612:

        Using 'prepend_if_not_found' or 'append_if_not_found' resulted in
        an infinitely growing file as 'file.replace' didn't check beforehand
        whether the changes had already been done to the file

        # Case description:

        The tested file contains one commented line
        The commented line should be uncommented in the end, nothing else should change
        '''
        test_name = 'test_replace_issue_18612'
        path_test = os.path.join(base_dir, test_name)

        with salt.utils.files.fopen(path_test, 'w+') as fp_test_:
            fp_test_.write('# en_US.UTF-8')

        ret = []
        for x in range(0, 3):
            ret.append(self.run_state('file.replace',
                name=path_test, pattern='^# en_US.UTF-8$', repl='en_US.UTF-8', append_if_not_found=True))

        # ensure, the number of lines didn't change, even after invoking 'file.replace' 3 times
        with salt.utils.files.fopen(path_test, 'r') as fp_test_:
            self.assertTrue((sum(1 for _ in fp_test_) == 1))

        # ensure, the replacement succeeded
        with salt.utils.files.fopen(path_test, 'r') as fp_test_:
            self.assertTrue(fp_test_.read().startswith('en_US.UTF-8'))

        # ensure, all runs of 'file.replace' reported success
        for item in ret:
            self.assertSaltTrueReturn(item)

    @with_tempdir()
    def test_replace_issue_18612_prepend(self, base_dir):
        '''
        Test the (mis-)behaviour of file.replace as described in #18612:

        Using 'prepend_if_not_found' or 'append_if_not_found' resulted in
        an infinitely growing file as 'file.replace' didn't check beforehand
        whether the changes had already been done to the file

        # Case description:

        The tested multifile contains multiple lines not matching the pattern or replacement in any way
        The replacement pattern should be prepended to the file
        '''
        test_name = 'test_replace_issue_18612_prepend'
        path_in = os.path.join(
            RUNTIME_VARS.FILES, 'file.replace', '{0}.in'.format(test_name)
        )
        path_out = os.path.join(
            RUNTIME_VARS.FILES, 'file.replace', '{0}.out'.format(test_name)
        )
        path_test = os.path.join(base_dir, test_name)

        # create test file based on initial template
        shutil.copyfile(path_in, path_test)

        ret = []
        for x in range(0, 3):
            ret.append(self.run_state('file.replace',
                name=path_test, pattern='^# en_US.UTF-8$', repl='en_US.UTF-8', prepend_if_not_found=True))

        # ensure, the resulting file contains the expected lines
        self.assertTrue(filecmp.cmp(path_test, path_out))

        # ensure the initial file was properly backed up
        self.assertTrue(filecmp.cmp(path_test + '.bak', path_in))

        # ensure, all runs of 'file.replace' reported success
        for item in ret:
            self.assertSaltTrueReturn(item)

    @with_tempdir()
    def test_replace_issue_18612_append(self, base_dir):
        '''
        Test the (mis-)behaviour of file.replace as described in #18612:

        Using 'prepend_if_not_found' or 'append_if_not_found' resulted in
        an infinitely growing file as 'file.replace' didn't check beforehand
        whether the changes had already been done to the file

        # Case description:

        The tested multifile contains multiple lines not matching the pattern or replacement in any way
        The replacement pattern should be appended to the file
        '''
        test_name = 'test_replace_issue_18612_append'
        path_in = os.path.join(
            RUNTIME_VARS.FILES, 'file.replace', '{0}.in'.format(test_name)
        )
        path_out = os.path.join(
            RUNTIME_VARS.FILES, 'file.replace', '{0}.out'.format(test_name)
        )
        path_test = os.path.join(base_dir, test_name)

        # create test file based on initial template
        shutil.copyfile(path_in, path_test)

        ret = []
        for x in range(0, 3):
            ret.append(self.run_state('file.replace',
                name=path_test, pattern='^# en_US.UTF-8$', repl='en_US.UTF-8', append_if_not_found=True))

        # ensure, the resulting file contains the expected lines
        self.assertTrue(filecmp.cmp(path_test, path_out))

        # ensure the initial file was properly backed up
        self.assertTrue(filecmp.cmp(path_test + '.bak', path_in))

        # ensure, all runs of 'file.replace' reported success
        for item in ret:
            self.assertSaltTrueReturn(item)

    @with_tempdir()
    def test_replace_issue_18612_append_not_found_content(self, base_dir):
        '''
        Test the (mis-)behaviour of file.replace as described in #18612:

        Using 'prepend_if_not_found' or 'append_if_not_found' resulted in
        an infinitely growing file as 'file.replace' didn't check beforehand
        whether the changes had already been done to the file

        # Case description:

        The tested multifile contains multiple lines not matching the pattern or replacement in any way
        The 'not_found_content' value should be appended to the file
        '''
        test_name = 'test_replace_issue_18612_append_not_found_content'
        path_in = os.path.join(
            RUNTIME_VARS.FILES, 'file.replace', '{0}.in'.format(test_name)
        )
        path_out = os.path.join(
            RUNTIME_VARS.FILES, 'file.replace', '{0}.out'.format(test_name)
        )
        path_test = os.path.join(base_dir, test_name)

        # create test file based on initial template
        shutil.copyfile(path_in, path_test)

        ret = []
        for x in range(0, 3):
            ret.append(
                self.run_state('file.replace',
                    name=path_test,
                    pattern='^# en_US.UTF-8$',
                    repl='en_US.UTF-8',
                    append_if_not_found=True,
                    not_found_content='THIS LINE WASN\'T FOUND! SO WE\'RE APPENDING IT HERE!'
            ))

        # ensure, the resulting file contains the expected lines
        self.assertTrue(filecmp.cmp(path_test, path_out))

        # ensure the initial file was properly backed up
        self.assertTrue(filecmp.cmp(path_test + '.bak', path_in))

        # ensure, all runs of 'file.replace' reported success
        for item in ret:
            self.assertSaltTrueReturn(item)

    @with_tempdir()
    def test_replace_issue_18612_change_mid_line_with_comment(self, base_dir):
        '''
        Test the (mis-)behaviour of file.replace as described in #18612:

        Using 'prepend_if_not_found' or 'append_if_not_found' resulted in
        an infinitely growing file as 'file.replace' didn't check beforehand
        whether the changes had already been done to the file

        # Case description:

        The tested file contains 5 key=value pairs
        The commented key=value pair #foo=bar should be changed to foo=salt
        The comment char (#) in front of foo=bar should be removed
        '''
        test_name = 'test_replace_issue_18612_change_mid_line_with_comment'
        path_in = os.path.join(
            RUNTIME_VARS.FILES, 'file.replace', '{0}.in'.format(test_name)
        )
        path_out = os.path.join(
            RUNTIME_VARS.FILES, 'file.replace', '{0}.out'.format(test_name)
        )
        path_test = os.path.join(base_dir, test_name)

        # create test file based on initial template
        shutil.copyfile(path_in, path_test)

        ret = []
        for x in range(0, 3):
            ret.append(self.run_state('file.replace',
                name=path_test, pattern='^#foo=bar($|(?=\r\n))', repl='foo=salt', append_if_not_found=True))

        # ensure, the resulting file contains the expected lines
        self.assertTrue(filecmp.cmp(path_test, path_out))

        # ensure the initial file was properly backed up
        self.assertTrue(filecmp.cmp(path_test + '.bak', path_in))

        # ensure, all 'file.replace' runs reported success
        for item in ret:
            self.assertSaltTrueReturn(item)

    @with_tempdir()
    def test_replace_issue_18841_no_changes(self, base_dir):
        '''
        Test the (mis-)behaviour of file.replace as described in #18841:

        Using file.replace in a way which shouldn't modify the file at all
        results in changed mtime of the original file and a backup file being created.

        # Case description

        The tested file contains multiple lines
        The tested file contains a line already matching the replacement (no change needed)
        The tested file's content shouldn't change at all
        The tested file's mtime shouldn't change at all
        No backup file should be created
        '''
        test_name = 'test_replace_issue_18841_no_changes'
        path_in = os.path.join(
            RUNTIME_VARS.FILES, 'file.replace', '{0}.in'.format(test_name)
        )
        path_test = os.path.join(base_dir, test_name)

        # create test file based on initial template
        shutil.copyfile(path_in, path_test)

        # get (m|a)time of file
        fstats_orig = os.stat(path_test)

        # define how far we predate the file
        age = 5*24*60*60

        # set (m|a)time of file 5 days into the past
        os.utime(path_test, (fstats_orig.st_mtime-age, fstats_orig.st_atime-age))

        ret = self.run_state('file.replace',
            name=path_test,
            pattern='^hello world$',
            repl='goodbye world',
            show_changes=True,
            flags=['IGNORECASE'],
            backup=False
        )

        # get (m|a)time of file
        fstats_post = os.stat(path_test)

        # ensure, the file content didn't change
        self.assertTrue(filecmp.cmp(path_in, path_test))

        # ensure no backup file was created
        self.assertFalse(os.path.exists(path_test + '.bak'))

        # ensure the file's mtime didn't change
        self.assertTrue(fstats_post.st_mtime, fstats_orig.st_mtime-age)

        # ensure, all 'file.replace' runs reported success
        self.assertSaltTrueReturn(ret)

    def test_serialize(self):
        '''
        Test to ensure that file.serialize returns a data structure that's
        both serialized and formatted properly
        '''
        path_test = os.path.join(RUNTIME_VARS.TMP, 'test_serialize')
        ret = self.run_state('file.serialize',
                name=path_test,
                dataset={'name': 'naive',
                    'description': 'A basic test',
                    'a_list': ['first_element', 'second_element'],
                    'finally': 'the last item'},
                formatter='json')

        with salt.utils.files.fopen(path_test, 'rb') as fp_:
            serialized_file = salt.utils.stringutils.to_unicode(fp_.read())

        # The JSON serializer uses LF even on OSes where os.sep is CRLF.
        expected_file = '\n'.join([
            '{',
            '  "a_list": [',
            '    "first_element",',
            '    "second_element"',
            '  ],',
            '  "description": "A basic test",',
            '  "finally": "the last item",',
            '  "name": "naive"',
            '}',
            '',
        ])
        self.assertEqual(serialized_file, expected_file)

    @with_tempfile(create=False)
    def test_serializer_deserializer_opts(self, name):
        '''
        Test the serializer_opts and deserializer_opts options
        '''
        data1 = {'foo': {'bar': '%(x)s'}}
        data2 = {'foo': {'abc': 123}}
        merged = {'foo': {'y': 'not_used', 'x': 'baz', 'abc': 123, 'bar': u'baz'}}

        ret = self.run_state(
            'file.serialize',
            name=name,
            dataset=data1,
            formatter='configparser',
            deserializer_opts=[{'defaults': {'y': 'not_used'}}])
        ret = ret[next(iter(ret))]
        assert ret['result'], ret
        # We should have warned about deserializer_opts being used when
        # merge_if_exists was not set to True.
        assert 'warnings' in ret

        # Run with merge_if_exists, as well as serializer and deserializer opts
        # deserializer opts will be used for string interpolation of the %(x)s
        # that was written to the file with data1 (i.e. bar should become baz)
        ret = self.run_state(
            'file.serialize',
            name=name,
            dataset=data2,
            formatter='configparser',
            merge_if_exists=True,
            serializer_opts=[{'defaults': {'y': 'not_used'}}],
            deserializer_opts=[{'defaults': {'x': 'baz'}}])
        ret = ret[next(iter(ret))]
        assert ret['result'], ret

        with salt.utils.files.fopen(name) as fp_:
            serialized_data = salt.serializers.configparser.deserialize(fp_)

        # If this test fails, this debug logging will help tell us how the
        # serialized data differs from what was serialized.
        log.debug('serialized_data = %r', serialized_data)
        log.debug('merged = %r', merged)
        # serializing with a default of 'y' will add y = not_used into foo
        assert serialized_data['foo']['y'] == merged['foo']['y']
        # deserializing with default of x = baz will perform interpolation on %(x)s
        # and bar will then = baz
        assert serialized_data['foo']['bar'] == merged['foo']['bar']

    @with_tempdir()
    def test_replace_issue_18841_omit_backup(self, base_dir):
        '''
        Test the (mis-)behaviour of file.replace as described in #18841:

        Using file.replace in a way which shouldn't modify the file at all
        results in changed mtime of the original file and a backup file being created.

        # Case description

        The tested file contains multiple lines
        The tested file contains a line already matching the replacement (no change needed)
        The tested file's content shouldn't change at all
        The tested file's mtime shouldn't change at all
        No backup file should be created, although backup=False isn't explicitly defined
        '''
        test_name = 'test_replace_issue_18841_omit_backup'
        path_in = os.path.join(
            RUNTIME_VARS.FILES, 'file.replace', '{0}.in'.format(test_name)
        )
        path_test = os.path.join(base_dir, test_name)

        # create test file based on initial template
        shutil.copyfile(path_in, path_test)

        # get (m|a)time of file
        fstats_orig = os.stat(path_test)

        # define how far we predate the file
        age = 5*24*60*60

        # set (m|a)time of file 5 days into the past
        os.utime(path_test, (fstats_orig.st_mtime-age, fstats_orig.st_atime-age))

        ret = self.run_state('file.replace',
            name=path_test,
            pattern='^hello world$',
            repl='goodbye world',
            show_changes=True,
            flags=['IGNORECASE']
        )

        # get (m|a)time of file
        fstats_post = os.stat(path_test)

        # ensure, the file content didn't change
        self.assertTrue(filecmp.cmp(path_in, path_test))

        # ensure no backup file was created
        self.assertFalse(os.path.exists(path_test + '.bak'))

        # ensure the file's mtime didn't change
        self.assertTrue(fstats_post.st_mtime, fstats_orig.st_mtime-age)

        # ensure, all 'file.replace' runs reported success
        self.assertSaltTrueReturn(ret)

    @with_tempfile()
    def test_comment(self, name):
        '''
        file.comment
        '''
        # write a line to file
        with salt.utils.files.fopen(name, 'w+') as fp_:
            fp_.write('comment_me')

        # Look for changes with test=True: return should be "None" at the first run
        ret = self.run_state('file.comment', test=True, name=name, regex='^comment')
        self.assertSaltNoneReturn(ret)

        # comment once
        ret = self.run_state('file.comment', name=name, regex='^comment')
        # result is positive
        self.assertSaltTrueReturn(ret)
        # line is commented
        with salt.utils.files.fopen(name, 'r') as fp_:
            self.assertTrue(fp_.read().startswith('#comment'))

        # comment twice
        ret = self.run_state('file.comment', name=name, regex='^comment')

        # result is still positive
        self.assertSaltTrueReturn(ret)
        # line is still commented
        with salt.utils.files.fopen(name, 'r') as fp_:
            self.assertTrue(fp_.read().startswith('#comment'))

        # Test previously commented file returns "True" now and not "None" with test=True
        ret = self.run_state('file.comment', test=True, name=name, regex='^comment')
        self.assertSaltTrueReturn(ret)

    @with_tempfile()
    def test_test_comment(self, name):
        '''
        file.comment test interface
        '''
        with salt.utils.files.fopen(name, 'w+') as fp_:
            fp_.write('comment_me')
        ret = self.run_state(
            'file.comment', test=True, name=name, regex='.*comment.*',
        )
        with salt.utils.files.fopen(name, 'r') as fp_:
            self.assertNotIn('#comment', fp_.read())
        self.assertSaltNoneReturn(ret)

    @with_tempfile()
    def test_uncomment(self, name):
        '''
        file.uncomment
        '''
        with salt.utils.files.fopen(name, 'w+') as fp_:
            fp_.write('#comment_me')
        ret = self.run_state('file.uncomment', name=name, regex='^comment')
        with salt.utils.files.fopen(name, 'r') as fp_:
            self.assertNotIn('#comment', fp_.read())
        self.assertSaltTrueReturn(ret)

    @with_tempfile()
    def test_test_uncomment(self, name):
        '''
        file.comment test interface
        '''
        with salt.utils.files.fopen(name, 'w+') as fp_:
            fp_.write('#comment_me')
        ret = self.run_state(
            'file.uncomment', test=True, name=name, regex='^comment.*'
        )
        with salt.utils.files.fopen(name, 'r') as fp_:
            self.assertIn('#comment', fp_.read())
        self.assertSaltNoneReturn(ret)

    @with_tempfile()
    def test_append(self, name):
        '''
        file.append
        '''
        with salt.utils.files.fopen(name, 'w+') as fp_:
            fp_.write('#salty!')
        ret = self.run_state('file.append', name=name, text='cheese')
        with salt.utils.files.fopen(name, 'r') as fp_:
            self.assertIn('cheese', fp_.read())
        self.assertSaltTrueReturn(ret)

    @with_tempfile()
    def test_test_append(self, name):
        '''
        file.append test interface
        '''
        with salt.utils.files.fopen(name, 'w+') as fp_:
            fp_.write('#salty!')
        ret = self.run_state(
            'file.append', test=True, name=name, text='cheese'
        )
        with salt.utils.files.fopen(name, 'r') as fp_:
            self.assertNotIn('cheese', fp_.read())
        self.assertSaltNoneReturn(ret)

    @with_tempdir()
    def test_append_issue_1864_makedirs(self, base_dir):
        '''
        file.append but create directories if needed as an option, and create
        the file if it doesn't exist
        '''
        fname = 'append_issue_1864_makedirs'
        name = os.path.join(base_dir, fname)

        # Non existing file get's touched
        ret = self.run_state(
            'file.append', name=name, text='cheese', makedirs=True
        )
        self.assertSaltTrueReturn(ret)

        # Nested directory and file get's touched
        name = os.path.join(base_dir, 'issue_1864', fname)
        ret = self.run_state(
            'file.append', name=name, text='cheese', makedirs=True
        )
        self.assertSaltTrueReturn(ret)

        # Parent directory exists but file does not and makedirs is False
        name = os.path.join(base_dir, 'issue_1864', fname + '2')
        ret = self.run_state(
            'file.append', name=name, text='cheese'
        )
        self.assertSaltTrueReturn(ret)
        self.assertTrue(os.path.isfile(name))

    @with_tempdir()
    def test_prepend_issue_27401_makedirs(self, base_dir):
        '''
        file.prepend but create directories if needed as an option, and create
        the file if it doesn't exist
        '''
        fname = 'prepend_issue_27401'
        name = os.path.join(base_dir, fname)

        # Non existing file get's touched
        ret = self.run_state(
            'file.prepend', name=name, text='cheese', makedirs=True
        )
        self.assertSaltTrueReturn(ret)

        # Nested directory and file get's touched
        name = os.path.join(base_dir, 'issue_27401', fname)
        ret = self.run_state(
            'file.prepend', name=name, text='cheese', makedirs=True
        )
        self.assertSaltTrueReturn(ret)

        # Parent directory exists but file does not and makedirs is False
        name = os.path.join(base_dir, 'issue_27401', fname + '2')
        ret = self.run_state(
            'file.prepend', name=name, text='cheese'
        )
        self.assertSaltTrueReturn(ret)
        self.assertTrue(os.path.isfile(name))

    @with_tempfile()
    def test_touch(self, name):
        '''
        file.touch
        '''
        ret = self.run_state('file.touch', name=name)
        self.assertTrue(os.path.isfile(name))
        self.assertSaltTrueReturn(ret)

    @with_tempfile(create=False)
    def test_test_touch(self, name):
        '''
        file.touch test interface
        '''
        ret = self.run_state('file.touch', test=True, name=name)
        self.assertFalse(os.path.isfile(name))
        self.assertSaltNoneReturn(ret)

    @with_tempdir()
    def test_touch_directory(self, base_dir):
        '''
        file.touch a directory
        '''
        name = os.path.join(base_dir, 'touch_test_dir')
        os.mkdir(name)

        ret = self.run_state('file.touch', name=name)
        self.assertSaltTrueReturn(ret)
        self.assertTrue(os.path.isdir(name))

    @with_tempdir()
    def test_issue_2227_file_append(self, base_dir):
        '''
        Text to append includes a percent symbol
        '''
        # let's make use of existing state to create a file with contents to
        # test against
        tmp_file_append = os.path.join(base_dir, 'test.append')

        self.run_state('file.touch', name=tmp_file_append)
        self.run_state(
            'file.append',
            name=tmp_file_append,
            source='salt://testappend/firstif')
        self.run_state(
            'file.append',
            name=tmp_file_append,
            source='salt://testappend/secondif')

        # Now our real test
        try:
            ret = self.run_state(
                'file.append',
                name=tmp_file_append,
                text="HISTTIMEFORMAT='%F %T '")
            self.assertSaltTrueReturn(ret)
            with salt.utils.files.fopen(tmp_file_append, 'r') as fp_:
                contents_pre = fp_.read()

            # It should not append text again
            ret = self.run_state(
                'file.append',
                name=tmp_file_append,
                text="HISTTIMEFORMAT='%F %T '")
            self.assertSaltTrueReturn(ret)

            with salt.utils.files.fopen(tmp_file_append, 'r') as fp_:
                contents_post = fp_.read()

            self.assertEqual(contents_pre, contents_post)
        except AssertionError:
            if os.path.exists(tmp_file_append):
                shutil.copy(tmp_file_append, tmp_file_append + '.bak')
            raise

    @with_tempdir()
    def test_issue_2401_file_comment(self, base_dir):
        # Get a path to the temporary file
        tmp_file = os.path.join(base_dir, 'issue-2041-comment.txt')
        # Write some data to it
        with salt.utils.files.fopen(tmp_file, 'w') as fp_:
            fp_.write('hello\nworld\n')
        # create the sls template
        template_lines = [
            '{0}:'.format(tmp_file),
            '  file.comment:',
            '    - regex: ^world'
        ]
        template = '\n'.join(template_lines)
        try:
            ret = self.run_function(
                'state.template_str', [template], timeout=120
            )
            self.assertSaltTrueReturn(ret)
            self.assertNotInSaltComment('Pattern already commented', ret)
            self.assertInSaltComment('Commented lines successfully', ret)

            # This next time, it is already commented.
            ret = self.run_function(
                'state.template_str', [template], timeout=120
            )

            self.assertSaltTrueReturn(ret)
            self.assertInSaltComment('Pattern already commented', ret)
        except AssertionError:
            shutil.copy(tmp_file, tmp_file + '.bak')
            raise

    @with_tempdir()
    def test_issue_2379_file_append(self, base_dir):
        # Get a path to the temporary file
        tmp_file = os.path.join(base_dir, 'issue-2379-file-append.txt')
        # Write some data to it
        with salt.utils.files.fopen(tmp_file, 'w') as fp_:
            fp_.write(
                'hello\nworld\n'           # Some junk
                '#PermitRootLogin yes\n'   # Commented text
                '# PermitRootLogin yes\n'  # Commented text with space
            )
        # create the sls template
        template_lines = [
            '{0}:'.format(tmp_file),
            '  file.append:',
            '    - text: PermitRootLogin yes'
        ]
        template = '\n'.join(template_lines)
        try:
            ret = self.run_function('state.template_str', [template])

            self.assertSaltTrueReturn(ret)
            self.assertInSaltComment('Appended 1 lines', ret)
        except AssertionError:
            shutil.copy(tmp_file, tmp_file + '.bak')
            raise

    @skipIf(IS_WINDOWS, 'Mode not available in Windows')
    @with_tempdir(create=False)
    @with_tempdir(create=False)
    def test_issue_2726_mode_kwarg(self, dir1, dir2):
        # Let's test for the wrong usage approach
        bad_mode_kwarg_testfile = os.path.join(
            dir1, 'bad_mode_kwarg', 'testfile'
        )
        bad_template = [
            '{0}:'.format(bad_mode_kwarg_testfile),
            '  file.recurse:',
            '    - source: salt://testfile',
            '    - mode: 644'
        ]
        ret = self.run_function(
            'state.template_str', [os.linesep.join(bad_template)]
        )
        self.assertSaltFalseReturn(ret)
        self.assertInSaltComment(
            '\'mode\' is not allowed in \'file.recurse\'. Please use '
            '\'file_mode\' and \'dir_mode\'.',
            ret
        )
        self.assertNotInSaltComment(
            'TypeError: managed() got multiple values for keyword '
            'argument \'mode\'',
            ret
        )

        # Now, the correct usage approach
        good_mode_kwargs_testfile = os.path.join(
            dir2, 'good_mode_kwargs', 'testappend'
        )
        good_template = [
            '{0}:'.format(good_mode_kwargs_testfile),
            '  file.recurse:',
            '    - source: salt://testappend',
            '    - dir_mode: 744',
            '    - file_mode: 644',
        ]
        ret = self.run_function(
            'state.template_str', [os.linesep.join(good_template)]
        )
        self.assertSaltTrueReturn(ret)

    @with_tempdir()
    def test_issue_8343_accumulated_require_in(self, base_dir):
        template_path = os.path.join(RUNTIME_VARS.TMP_STATE_TREE, 'issue-8343.sls')
        testcase_filedest = os.path.join(base_dir, 'issue-8343.txt')
        if os.path.exists(template_path):
            os.remove(template_path)
        if os.path.exists(testcase_filedest):
            os.remove(testcase_filedest)
        sls_template = [
            '{0}:',
            '  file.managed:',
            '    - contents: |',
            '                #',
            '',
            'prepend-foo-accumulator-from-pillar:',
            '  file.accumulated:',
            '    - require_in:',
            '      - file: prepend-foo-management',
            '    - filename: {0}',
            '    - text: |',
            '            foo',
            '',
            'append-foo-accumulator-from-pillar:',
            '  file.accumulated:',
            '    - require_in:',
            '      - file: append-foo-management',
            '    - filename: {0}',
            '    - text: |',
            '            bar',
            '',
            'prepend-foo-management:',
            '  file.blockreplace:',
            '    - name: {0}',
            '    - marker_start: "#-- start salt managed zonestart -- PLEASE, DO NOT EDIT"',
            '    - marker_end: "#-- end salt managed zonestart --"',
            "    - content: ''",
            '    - prepend_if_not_found: True',
            "    - backup: '.bak'",
            '    - show_changes: True',
            '',
            'append-foo-management:',
            '  file.blockreplace:',
            '    - name: {0}',
            '    - marker_start: "#-- start salt managed zoneend -- PLEASE, DO NOT EDIT"',
            '    - marker_end: "#-- end salt managed zoneend --"',
            "    - content: ''",
            '    - append_if_not_found: True',
            "    - backup: '.bak2'",
            '    - show_changes: True',
            '']
        with salt.utils.files.fopen(template_path, 'w') as fp_:
            fp_.write(
                os.linesep.join(sls_template).format(testcase_filedest))

        ret = self.run_function('state.sls', mods='issue-8343')
        for name, step in six.iteritems(ret):
            self.assertSaltTrueReturn({name: step})
        with salt.utils.files.fopen(testcase_filedest) as fp_:
            contents = fp_.read().split(os.linesep)

        expected = [
            '#-- start salt managed zonestart -- PLEASE, DO NOT EDIT',
            'foo',
            '#-- end salt managed zonestart --',
            '#',
            '#-- start salt managed zoneend -- PLEASE, DO NOT EDIT',
            'bar',
            '#-- end salt managed zoneend --',
            '']

        self.assertEqual([salt.utils.stringutils.to_str(line) for line in expected], contents)

    @with_tempdir()
    @skipIf(salt.utils.platform.is_darwin() and six.PY2, 'This test hangs on OS X on Py2')
    def test_issue_11003_immutable_lazy_proxy_sum(self, base_dir):
        # causes the Import-Module ServerManager error on Windows
        template_path = os.path.join(RUNTIME_VARS.TMP_STATE_TREE, 'issue-11003.sls')
        testcase_filedest = os.path.join(base_dir, 'issue-11003.txt')
        sls_template = [
            'a{0}:',
            '  file.absent:',
            '    - name: {0}',
            '',
            '{0}:',
            '  file.managed:',
            '    - contents: |',
            '                #',
            '',
            'test-acc1:',
            '  file.accumulated:',
            '    - require_in:',
            '      - file: final',
            '    - filename: {0}',
            '    - text: |',
            '            bar',
            '',
            'test-acc2:',
            '  file.accumulated:',
            '    - watch_in:',
            '      - file: final',
            '    - filename: {0}',
            '    - text: |',
            '            baz',
            '',
            'final:',
            '  file.blockreplace:',
            '    - name: {0}',
            '    - marker_start: "#-- start managed zone PLEASE, DO NOT EDIT"',
            '    - marker_end: "#-- end managed zone"',
            '    - content: \'\'',
            '    - append_if_not_found: True',
            '    - show_changes: True'
        ]

        with salt.utils.files.fopen(template_path, 'w') as fp_:
            fp_.write(os.linesep.join(sls_template).format(testcase_filedest))

        ret = self.run_function('state.sls', mods='issue-11003', timeout=600)
        for name, step in six.iteritems(ret):
            self.assertSaltTrueReturn({name: step})
        with salt.utils.files.fopen(testcase_filedest) as fp_:
            contents = fp_.read().split(os.linesep)

        begin = contents.index(
            '#-- start managed zone PLEASE, DO NOT EDIT') + 1
        end = contents.index('#-- end managed zone')
        block_contents = contents[begin:end]
        for item in ('', 'bar', 'baz'):
            block_contents.remove(item)
        self.assertEqual(block_contents, [])

    @with_tempdir()
    def test_issue_8947_utf8_sls(self, base_dir):
        '''
        Test some file operation with utf-8 characters on the sls

        This is more generic than just a file test. Feel free to move
        '''
        self.maxDiff = None
        korean_1 = '한국어 시험'
        korean_2 = '첫 번째 행'
        korean_3 = '마지막 행'
        test_file = os.path.join(base_dir, '{0}.txt'.format(korean_1))
        test_file_encoded = test_file
        template_path = os.path.join(RUNTIME_VARS.TMP_STATE_TREE, 'issue-8947.sls')
        # create the sls template
        template = textwrap.dedent('''\
            some-utf8-file-create:
              file.managed:
                - name: {test_file}
                - contents: {korean_1}
                - makedirs: True
                - replace: True
                - show_diff: True
            some-utf8-file-create2:
              file.managed:
                - name: {test_file}
                - contents: |
                   {korean_2}
                   {korean_1}
                   {korean_3}
                - replace: True
                - show_diff: True
            '''.format(**locals()))

        if not salt.utils.platform.is_windows():
            template += textwrap.dedent('''\
            some-utf8-file-content-test:
              cmd.run:
                - name: 'cat "{test_file}"'
                - require:
                  - file: some-utf8-file-create2
            '''.format(**locals()))

        # Save template file
        with salt.utils.files.fopen(template_path, 'wb') as fp_:
            fp_.write(salt.utils.stringutils.to_bytes(template))

        try:
            result = self.run_function('state.sls', mods='issue-8947')
            if not isinstance(result, dict):
                raise AssertionError(
                    ('Something went really wrong while testing this sls:'
                    ' {0}').format(repr(result))
                )
            # difflib produces different output on python 2.6 than on >=2.7
            if sys.version_info < (2, 7):
                diff = '---  \n+++  \n@@ -1,1 +1,3 @@\n'
            else:
                diff = '--- \n+++ \n@@ -1 +1,3 @@\n'
            diff += (
                '+첫 번째 행{0}'
                ' 한국어 시험{0}'
                '+마지막 행{0}'
            ).format(os.linesep)

            ret = {x.split('_|-')[1]: y for x, y in six.iteritems(result)}

            # Confirm initial creation of file
            self.assertEqual(
                ret['some-utf8-file-create']['comment'],
                'File {0} updated'.format(test_file_encoded)
            )
            self.assertEqual(
                ret['some-utf8-file-create']['changes'],
                {'diff': 'New file'}
            )

            # Confirm file was modified and that the diff was as expected
            self.assertEqual(
                ret['some-utf8-file-create2']['comment'],
                'File {0} updated'.format(test_file_encoded)
            )
            self.assertEqual(
                ret['some-utf8-file-create2']['changes'],
                {'diff': diff}
            )
            if salt.utils.platform.is_windows():
                import subprocess
                import win32api
                p = subprocess.Popen(
                    salt.utils.stringutils.to_str(
                        'type {}'.format(win32api.GetShortPathName(test_file))),
                    shell=True, stdout=subprocess.PIPE, stderr=subprocess.PIPE)
                p.poll()
                out = p.stdout.read()
                self.assertEqual(
                        out.decode('utf-8'),
                        os.linesep.join((korean_2, korean_1, korean_3)) + os.linesep
                )
            else:
                self.assertEqual(
                    ret['some-utf8-file-content-test']['comment'],
                    'Command "cat "{0}"" run'.format(
                        test_file_encoded
                    )
                )
                self.assertEqual(
                    ret['some-utf8-file-content-test']['changes']['stdout'],
                    '\n'.join((korean_2, korean_1, korean_3))
                )
        finally:
            try:
                os.remove(template_path)
            except OSError:
                pass

    @skip_if_not_root
    @skipIf(IS_WINDOWS, 'Mode not available in Windows')
    @skipIf(not HAS_PWD, "pwd not available. Skipping test")
    @skipIf(not HAS_GRP, "grp not available. Skipping test")
    @with_system_user_and_group(TEST_SYSTEM_USER, TEST_SYSTEM_GROUP,
                                on_existing='delete', delete=True)
    @with_tempdir()
    def test_issue_12209_follow_symlinks(self, tempdir, user, group):
        '''
        Ensure that symlinks are properly chowned when recursing (following
        symlinks)
        '''
        # Make the directories for this test
        onedir = os.path.join(tempdir, 'one')
        twodir = os.path.join(tempdir, 'two')
        os.mkdir(onedir)
        os.symlink(onedir, twodir)

        # Run the state
        ret = self.run_state(
            'file.directory', name=tempdir, follow_symlinks=True,
            user=user, group=group, recurse=['user', 'group']
        )
        self.assertSaltTrueReturn(ret)

        # Double-check, in case state mis-reported a True result. Since we are
        # following symlinks, we expect twodir to still be owned by root, but
        # onedir should be owned by the 'issue12209' user.
        onestats = os.stat(onedir)
        twostats = os.lstat(twodir)
        self.assertEqual(pwd.getpwuid(onestats.st_uid).pw_name, user)
        self.assertEqual(pwd.getpwuid(twostats.st_uid).pw_name, 'root')
        self.assertEqual(grp.getgrgid(onestats.st_gid).gr_name, group)
        if salt.utils.path.which('id'):
            root_group = self.run_function('user.primary_group', ['root'])
            self.assertEqual(grp.getgrgid(twostats.st_gid).gr_name, root_group)

    @skip_if_not_root
    @skipIf(IS_WINDOWS, 'Mode not available in Windows')
    @skipIf(not HAS_PWD, "pwd not available. Skipping test")
    @skipIf(not HAS_GRP, "grp not available. Skipping test")
    @with_system_user_and_group(TEST_SYSTEM_USER, TEST_SYSTEM_GROUP,
                                on_existing='delete', delete=True)
    @with_tempdir()
    def test_issue_12209_no_follow_symlinks(self, tempdir, user, group):
        '''
        Ensure that symlinks are properly chowned when recursing (not following
        symlinks)
        '''
        # Make the directories for this test
        onedir = os.path.join(tempdir, 'one')
        twodir = os.path.join(tempdir, 'two')
        os.mkdir(onedir)
        os.symlink(onedir, twodir)

        # Run the state
        ret = self.run_state(
            'file.directory', name=tempdir, follow_symlinks=False,
            user=user, group=group, recurse=['user', 'group']
        )
        self.assertSaltTrueReturn(ret)

        # Double-check, in case state mis-reported a True result. Since we
        # are not following symlinks, we expect twodir to now be owned by
        # the 'issue12209' user, just link onedir.
        onestats = os.stat(onedir)
        twostats = os.lstat(twodir)
        self.assertEqual(pwd.getpwuid(onestats.st_uid).pw_name, user)
        self.assertEqual(pwd.getpwuid(twostats.st_uid).pw_name, user)
        self.assertEqual(grp.getgrgid(onestats.st_gid).gr_name, group)
        self.assertEqual(grp.getgrgid(twostats.st_gid).gr_name, group)

    @with_tempfile(create=False)
    @with_tempfile()
    def test_template_local_file(self, source, dest):
        '''
        Test a file.managed state with a local file as the source. Test both
        with the file:// protocol designation prepended, and without it.
        '''
        with salt.utils.files.fopen(source, 'w') as fp_:
            fp_.write('{{ foo }}\n')

        for prefix in ('file://', ''):
            ret = self.run_state(
                'file.managed',
                name=dest,
                source=prefix + source,
                template='jinja',
                context={'foo': 'Hello world!'}
            )
            self.assertSaltTrueReturn(ret)

    @with_tempfile()
    def test_template_local_file_noclobber(self, source):
        '''
        Test the case where a source file is in the minion's local filesystem,
        and the source path is the same as the destination path.
        '''
        with salt.utils.files.fopen(source, 'w') as fp_:
            fp_.write('{{ foo }}\n')

        ret = self.run_state(
            'file.managed',
            name=source,
            source=source,
            template='jinja',
            context={'foo': 'Hello world!'}
        )
        self.assertSaltFalseReturn(ret)
        self.assertIn(
            ('Source file cannot be the same as destination'),
            ret[next(iter(ret))]['comment'],
        )

    @with_tempfile(create=False)
    @with_tempfile(create=False)
    def test_issue_25250_force_copy_deletes(self, source, dest):
        '''
        ensure force option in copy state does not delete target file
        '''
        shutil.copyfile(os.path.join(RUNTIME_VARS.FILES, 'hosts'), source)
        shutil.copyfile(os.path.join(RUNTIME_VARS.FILES, 'file/base/cheese'), dest)

        self.run_state('file.copy', name=dest, source=source, force=True)
        self.assertTrue(os.path.exists(dest))
        self.assertTrue(filecmp.cmp(source, dest))

        os.remove(source)
        os.remove(dest)

    @destructiveTest
    @with_tempfile()
    def test_file_copy_make_dirs(self, source):
        '''
        ensure make_dirs creates correct user perms
        '''
        shutil.copyfile(os.path.join(RUNTIME_VARS.FILES, 'hosts'), source)
        dest = os.path.join(RUNTIME_VARS.TMP, 'dir1', 'dir2', 'copied_file.txt')

        user = 'salt'
        mode = '0644'
        ret = self.run_function('user.add', [user])
        self.assertTrue(ret, 'Failed to add user. Are you running as sudo?')
        ret = self.run_state('file.copy', name=dest, source=source, user=user,
                              makedirs=True, mode=mode)
        self.assertSaltTrueReturn(ret)
<<<<<<< HEAD
        file_checks = [dest,
                       os.path.join(RUNTIME_VARS.TMP, 'dir1'),
                       os.path.join(RUNTIME_VARS.TMP, 'dir1', 'dir2')]
=======
        file_checks = [dest, os.path.join(TMP, 'dir1'), os.path.join(TMP, 'dir1', 'dir2')]
>>>>>>> 04e28cff
        for check in file_checks:
            user_check = self.run_function('file.get_user', [check])
            mode_check = self.run_function('file.get_mode', [check])
            self.assertEqual(user_check, user)
            self.assertEqual(salt.utils.files.normalize_mode(mode_check), mode)

    def test_contents_pillar_with_pillar_list(self):
        '''
        This tests for any regressions for this issue:
        https://github.com/saltstack/salt/issues/30934
        '''
        state_file = 'file_contents_pillar'

        ret = self.run_function('state.sls', mods=state_file)
        self.assertSaltTrueReturn(ret)

    @skip_if_not_root
    @skipIf(IS_WINDOWS, 'Mode not available in Windows')
    @skipIf(not HAS_PWD, "pwd not available. Skipping test")
    @skipIf(not HAS_GRP, "grp not available. Skipping test")
    @with_system_user_and_group(TEST_SYSTEM_USER, TEST_SYSTEM_GROUP,
                                on_existing='delete', delete=True)
    def test_owner_after_setuid(self, user, group):

        '''
        Test to check file user/group after setting setuid or setgid.
        Because Python os.chown() does reset the setuid/setgid to 0.
        https://github.com/saltstack/salt/pull/45257
        '''

        # Desired configuration.
        desired = {
            'file': os.path.join(RUNTIME_VARS.TMP, 'file_with_setuid'),
            'user': user,
            'group': group,
            'mode': '4750'
        }

        # Run the state.
        ret = self.run_state(
            'file.managed', name=desired['file'],
            user=desired['user'], group=desired['group'], mode=desired['mode']
        )

        # Check result.
        file_stat = os.stat(desired['file'])
        result = {
            'user': pwd.getpwuid(file_stat.st_uid).pw_name,
            'group': grp.getgrgid(file_stat.st_gid).gr_name,
            'mode': oct(stat.S_IMODE(file_stat.st_mode))
        }

        self.assertSaltTrueReturn(ret)
        self.assertEqual(desired['user'], result['user'])
        self.assertEqual(desired['group'], result['group'])
        self.assertEqual(desired['mode'], result['mode'].lstrip('0Oo'))

    def test_binary_contents(self):
        '''
        This tests to ensure that binary contents do not cause a traceback.
        '''
        name = os.path.join(RUNTIME_VARS.TMP, '1px.gif')
        try:
            ret = self.run_state(
                'file.managed',
                name=name,
                contents=BINARY_FILE)
            self.assertSaltTrueReturn(ret)
        finally:
            try:
                os.remove(name)
            except OSError:
                pass

    @skip_if_not_root
    @skipIf(IS_WINDOWS, 'Mode not available in Windows')
    @skipIf(not HAS_PWD, "pwd not available. Skipping test")
    @skipIf(not HAS_GRP, "grp not available. Skipping test")
    @with_system_user_and_group(TEST_SYSTEM_USER, TEST_SYSTEM_GROUP,
                                on_existing='delete', delete=True)
    @with_tempdir()
    def test_issue_48336_file_managed_mode_setuid(self, tempdir, user, group):
        '''
        Ensure that mode is correct with changing of ownership and group
        symlinks)
        '''
        tempfile = os.path.join(tempdir, 'temp_file_issue_48336')

        # Run the state
        ret = self.run_state(
            'file.managed', name=tempfile,
            user=user, group=group, mode='4750',
        )
        self.assertSaltTrueReturn(ret)

        # Check that the owner and group are correct, and
        # the mode is what we expect
        temp_file_stats = os.stat(tempfile)

        # Normalize the mode
        temp_file_mode = six.text_type(oct(stat.S_IMODE(temp_file_stats.st_mode)))
        temp_file_mode = salt.utils.files.normalize_mode(temp_file_mode)

        self.assertEqual(temp_file_mode, '4750')
        self.assertEqual(pwd.getpwuid(temp_file_stats.st_uid).pw_name, user)
        self.assertEqual(grp.getgrgid(temp_file_stats.st_gid).gr_name, group)

    @with_tempdir()
    def test_issue_48557(self, tempdir):
        tempfile = os.path.join(tempdir, 'temp_file_issue_48557')
        with salt.utils.files.fopen(tempfile, 'wb') as fp:
            fp.write(os.linesep.join([
                'test1',
                'test2',
                'test3',
                '',
            ]).encode('utf-8'))
        ret = self.run_state('file.line',
                             name=tempfile,
                             after='test2',
                             mode='insert',
                             content='test4')
        self.assertSaltTrueReturn(ret)
        with salt.utils.files.fopen(tempfile, 'rb') as fp:
            content = fp.read()
        self.assertEqual(content, os.linesep.join([
            'test1',
            'test2',
            'test4',
            'test3',
            '',
        ]).encode('utf-8'))

    @with_tempfile()
    def test_keyvalue(self, name):
        '''
        file.keyvalue
        '''
        content = dedent(six.text_type('''\
            # This is the sshd server system-wide configuration file.  See
            # sshd_config(5) for more information.

            # The strategy used for options in the default sshd_config shipped with
            # OpenSSH is to specify options with their default value where
            # possible, but leave them commented.  Uncommented options override the
            # default value.

            #Port 22
            #AddressFamily any
            #ListenAddress 0.0.0.0
            #ListenAddress ::

            #HostKey /etc/ssh/ssh_host_rsa_key
            #HostKey /etc/ssh/ssh_host_ecdsa_key
            #HostKey /etc/ssh/ssh_host_ed25519_key

            # Ciphers and keying
            #RekeyLimit default none

            # Logging
            #SyslogFacility AUTH
            #LogLevel INFO

            # Authentication:

            #LoginGraceTime 2m
            #PermitRootLogin prohibit-password
            #StrictModes yes
            #MaxAuthTries 6
            #MaxSessions 10
            '''))

        with salt.utils.files.fopen(name, 'w+') as fp_:
            fp_.write(content)

        ret = self.run_state('file.keyvalue',
                name=name, key='permitrootlogin', value='no', separator=" ", uncomment=" #", key_ignore_case=True)

        with salt.utils.files.fopen(name, 'r') as fp_:
            file_contents = fp_.read()
            self.assertNotIn('#PermitRootLogin', file_contents)
            self.assertNotIn('prohibit-password', file_contents)
            self.assertIn("PermitRootLogin no", file_contents)

        self.assertSaltTrueReturn(ret)

        ret = self.run_state('file.keyvalue',
                name=name, key_values={'logingracetime': '1m'}, separator=" ", uncomment=" #", key_ignore_case=True)

        with salt.utils.files.fopen(name, 'r') as fp_:
            file_contents = fp_.read()
            self.assertNotIn('#LoginGraceTime 2m', file_contents)
            self.assertIn("LoginGraceTime 1m", file_contents)

        self.assertSaltTrueReturn(ret)

    @skipIf(WAR_ROOM_SKIP, 'WAR ROOM TEMPORARY SKIP')
    @with_tempfile()
    def test_issue_50221(self, name):
        expected = 'abc{0}{0}{0}'.format(os.linesep)
        ret = self.run_function(
            'pillar.get',
            ['issue-50221']
        )
        assert ret == expected
        ret = self.run_function(
            'state.apply',
            ['issue-50221'],
            pillar={
                'name': name
            },
        )
        self.assertSaltTrueReturn(ret)
        with salt.utils.files.fopen(name, 'r') as fp:
            contents = fp.read()
        assert contents == expected

    def test_managed_file_issue_51208(self):
        '''
        Test to ensure we can handle a file with escaped double-quotes
        '''
        name = os.path.join(RUNTIME_VARS.TMP, 'issue_51208.txt')
        ret = self.run_state(
            'file.managed', name=name, source='salt://issue-51208/vimrc.stub'
        )
        src = os.path.join(RUNTIME_VARS.BASE_FILES, 'issue-51208', 'vimrc.stub')
        with salt.utils.files.fopen(src, 'r') as fp_:
            master_data = fp_.read()
        with salt.utils.files.fopen(name, 'r') as fp_:
            minion_data = fp_.read()
        self.assertEqual(master_data, minion_data)
        self.assertSaltTrueReturn(ret)


@skipIf(True, 'WAR ROOM TEMPORARY SKIP')
class BlockreplaceTest(ModuleCase, SaltReturnAssertsMixin):
    marker_start = '# start'
    marker_end = '# end'
    content = dedent(six.text_type('''\
        Line 1 of block
        Line 2 of block
        '''))
    without_block = dedent(six.text_type('''\
        Hello world!

        # comment here
        '''))
    with_non_matching_block = dedent(six.text_type('''\
        Hello world!

        # start
        No match here
        # end
        # comment here
        '''))
    with_non_matching_block_and_marker_end_not_after_newline = dedent(six.text_type('''\
        Hello world!

        # start
        No match here# end
        # comment here
        '''))
    with_matching_block = dedent(six.text_type('''\
        Hello world!

        # start
        Line 1 of block
        Line 2 of block
        # end
        # comment here
        '''))
    with_matching_block_and_extra_newline = dedent(six.text_type('''\
        Hello world!

        # start
        Line 1 of block
        Line 2 of block

        # end
        # comment here
        '''))
    with_matching_block_and_marker_end_not_after_newline = dedent(six.text_type('''\
        Hello world!

        # start
        Line 1 of block
        Line 2 of block# end
        # comment here
        '''))
    content_explicit_posix_newlines = ('Line 1 of block\n'
                                       'Line 2 of block\n')
    content_explicit_windows_newlines = ('Line 1 of block\r\n'
                                         'Line 2 of block\r\n')
    without_block_explicit_posix_newlines = ('Hello world!\n\n'
                                             '# comment here\n')
    without_block_explicit_windows_newlines = ('Hello world!\r\n\r\n'
                                               '# comment here\r\n')
    with_block_prepended_explicit_posix_newlines = ('# start\n'
                                                    'Line 1 of block\n'
                                                    'Line 2 of block\n'
                                                    '# end\n'
                                                    'Hello world!\n\n'
                                                    '# comment here\n')
    with_block_prepended_explicit_windows_newlines = ('# start\r\n'
                                                      'Line 1 of block\r\n'
                                                      'Line 2 of block\r\n'
                                                      '# end\r\n'
                                                      'Hello world!\r\n\r\n'
                                                      '# comment here\r\n')
    with_block_appended_explicit_posix_newlines = ('Hello world!\n\n'
                                                   '# comment here\n'
                                                   '# start\n'
                                                   'Line 1 of block\n'
                                                   'Line 2 of block\n'
                                                   '# end\n')
    with_block_appended_explicit_windows_newlines = ('Hello world!\r\n\r\n'
                                                     '# comment here\r\n'
                                                     '# start\r\n'
                                                     'Line 1 of block\r\n'
                                                     'Line 2 of block\r\n'
                                                     '# end\r\n')

    @staticmethod
    def _write(dest, content):
        with salt.utils.files.fopen(dest, 'wb') as fp_:
            fp_.write(salt.utils.stringutils.to_bytes(content))

    @staticmethod
    def _read(src):
        with salt.utils.files.fopen(src, 'rb') as fp_:
            return salt.utils.stringutils.to_unicode(fp_.read())

    @with_tempfile()
    def test_prepend(self, name):
        '''
        Test blockreplace when prepend_if_not_found=True and block doesn't
        exist in file.
        '''
        expected = self.marker_start + os.linesep + self.content + \
            self.marker_end + os.linesep + self.without_block

        # Pass 1: content ends in newline
        self._write(name, self.without_block)
        ret = self.run_state('file.blockreplace',
                             name=name,
                             content=self.content,
                             marker_start=self.marker_start,
                             marker_end=self.marker_end,
                             prepend_if_not_found=True)
        self.assertSaltTrueReturn(ret)
        self.assertTrue(ret[next(iter(ret))]['changes'])
        self.assertEqual(self._read(name), expected)
        # Pass 1a: Re-run state, no changes should be made
        ret = self.run_state('file.blockreplace',
                             name=name,
                             content=self.content,
                             marker_start=self.marker_start,
                             marker_end=self.marker_end,
                             prepend_if_not_found=True)
        self.assertSaltTrueReturn(ret)
        self.assertFalse(ret[next(iter(ret))]['changes'])
        self.assertEqual(self._read(name), expected)

        # Pass 2: content does not end in newline
        self._write(name, self.without_block)
        ret = self.run_state('file.blockreplace',
                             name=name,
                             content=self.content.rstrip('\r\n'),
                             marker_start=self.marker_start,
                             marker_end=self.marker_end,
                             prepend_if_not_found=True)
        self.assertSaltTrueReturn(ret)
        self.assertTrue(ret[next(iter(ret))]['changes'])
        self.assertEqual(self._read(name), expected)
        # Pass 2a: Re-run state, no changes should be made
        ret = self.run_state('file.blockreplace',
                             name=name,
                             content=self.content.rstrip('\r\n'),
                             marker_start=self.marker_start,
                             marker_end=self.marker_end,
                             prepend_if_not_found=True)
        self.assertSaltTrueReturn(ret)
        self.assertFalse(ret[next(iter(ret))]['changes'])
        self.assertEqual(self._read(name), expected)

    @with_tempfile()
    def test_prepend_append_newline(self, name):
        '''
        Test blockreplace when prepend_if_not_found=True and block doesn't
        exist in file. Test with append_newline explicitly set to True.
        '''
        # Pass 1: content ends in newline
        expected = self.marker_start + os.linesep + self.content + \
            os.linesep + self.marker_end + os.linesep + self.without_block
        self._write(name, self.without_block)
        ret = self.run_state('file.blockreplace',
                             name=name,
                             content=self.content,
                             marker_start=self.marker_start,
                             marker_end=self.marker_end,
                             prepend_if_not_found=True,
                             append_newline=True)
        self.assertSaltTrueReturn(ret)
        self.assertTrue(ret[next(iter(ret))]['changes'])
        self.assertEqual(self._read(name), expected)
        # Pass 1a: Re-run state, no changes should be made
        ret = self.run_state('file.blockreplace',
                             name=name,
                             content=self.content,
                             marker_start=self.marker_start,
                             marker_end=self.marker_end,
                             prepend_if_not_found=True,
                             append_newline=True)
        self.assertSaltTrueReturn(ret)
        self.assertFalse(ret[next(iter(ret))]['changes'])
        self.assertEqual(self._read(name), expected)

        # Pass 2: content does not end in newline
        expected = self.marker_start + os.linesep + self.content + \
            self.marker_end + os.linesep + self.without_block
        self._write(name, self.without_block)
        ret = self.run_state('file.blockreplace',
                             name=name,
                             content=self.content.rstrip('\r\n'),
                             marker_start=self.marker_start,
                             marker_end=self.marker_end,
                             prepend_if_not_found=True,
                             append_newline=True)
        self.assertSaltTrueReturn(ret)
        self.assertTrue(ret[next(iter(ret))]['changes'])
        self.assertEqual(self._read(name), expected)
        # Pass 2a: Re-run state, no changes should be made
        ret = self.run_state('file.blockreplace',
                             name=name,
                             content=self.content.rstrip('\r\n'),
                             marker_start=self.marker_start,
                             marker_end=self.marker_end,
                             prepend_if_not_found=True,
                             append_newline=True)
        self.assertSaltTrueReturn(ret)
        self.assertFalse(ret[next(iter(ret))]['changes'])
        self.assertEqual(self._read(name), expected)

    @with_tempfile()
    def test_prepend_no_append_newline(self, name):
        '''
        Test blockreplace when prepend_if_not_found=True and block doesn't
        exist in file. Test with append_newline explicitly set to False.
        '''
        # Pass 1: content ends in newline
        expected = self.marker_start + os.linesep + self.content + \
            self.marker_end + os.linesep + self.without_block
        self._write(name, self.without_block)
        ret = self.run_state('file.blockreplace',
                             name=name,
                             content=self.content,
                             marker_start=self.marker_start,
                             marker_end=self.marker_end,
                             prepend_if_not_found=True,
                             append_newline=False)
        self.assertSaltTrueReturn(ret)
        self.assertTrue(ret[next(iter(ret))]['changes'])
        self.assertEqual(self._read(name), expected)
        # Pass 1a: Re-run state, no changes should be made
        ret = self.run_state('file.blockreplace',
                             name=name,
                             content=self.content,
                             marker_start=self.marker_start,
                             marker_end=self.marker_end,
                             prepend_if_not_found=True,
                             append_newline=False)
        self.assertSaltTrueReturn(ret)
        self.assertFalse(ret[next(iter(ret))]['changes'])
        self.assertEqual(self._read(name), expected)

        # Pass 2: content does not end in newline
        expected = self.marker_start + os.linesep + \
            self.content.rstrip('\r\n') + self.marker_end + os.linesep + \
            self.without_block
        self._write(name, self.without_block)
        ret = self.run_state('file.blockreplace',
                             name=name,
                             content=self.content.rstrip('\r\n'),
                             marker_start=self.marker_start,
                             marker_end=self.marker_end,
                             prepend_if_not_found=True,
                             append_newline=False)
        self.assertSaltTrueReturn(ret)
        self.assertTrue(ret[next(iter(ret))]['changes'])
        self.assertEqual(self._read(name), expected)
        # Pass 2a: Re-run state, no changes should be made
        ret = self.run_state('file.blockreplace',
                             name=name,
                             content=self.content.rstrip('\r\n'),
                             marker_start=self.marker_start,
                             marker_end=self.marker_end,
                             prepend_if_not_found=True,
                             append_newline=False)
        self.assertSaltTrueReturn(ret)
        self.assertFalse(ret[next(iter(ret))]['changes'])
        self.assertEqual(self._read(name), expected)

    @with_tempfile()
    def test_append(self, name):
        '''
        Test blockreplace when append_if_not_found=True and block doesn't
        exist in file.
        '''
        expected = self.without_block + self.marker_start + os.linesep + \
            self.content + self.marker_end + os.linesep

        # Pass 1: content ends in newline
        self._write(name, self.without_block)
        ret = self.run_state('file.blockreplace',
                             name=name,
                             content=self.content,
                             marker_start=self.marker_start,
                             marker_end=self.marker_end,
                             append_if_not_found=True)
        self.assertSaltTrueReturn(ret)
        self.assertTrue(ret[next(iter(ret))]['changes'])
        self.assertEqual(self._read(name), expected)
        # Pass 1a: Re-run state, no changes should be made
        ret = self.run_state('file.blockreplace',
                             name=name,
                             content=self.content,
                             marker_start=self.marker_start,
                             marker_end=self.marker_end,
                             append_if_not_found=True)
        self.assertSaltTrueReturn(ret)
        self.assertFalse(ret[next(iter(ret))]['changes'])
        self.assertEqual(self._read(name), expected)

        # Pass 2: content does not end in newline
        self._write(name, self.without_block)
        ret = self.run_state('file.blockreplace',
                             name=name,
                             content=self.content.rstrip('\r\n'),
                             marker_start=self.marker_start,
                             marker_end=self.marker_end,
                             append_if_not_found=True)
        self.assertSaltTrueReturn(ret)
        self.assertTrue(ret[next(iter(ret))]['changes'])
        self.assertEqual(self._read(name), expected)
        # Pass 2a: Re-run state, no changes should be made
        ret = self.run_state('file.blockreplace',
                             name=name,
                             content=self.content.rstrip('\r\n'),
                             marker_start=self.marker_start,
                             marker_end=self.marker_end,
                             append_if_not_found=True)
        self.assertSaltTrueReturn(ret)
        self.assertFalse(ret[next(iter(ret))]['changes'])
        self.assertEqual(self._read(name), expected)

    @with_tempfile()
    def test_append_append_newline(self, name):
        '''
        Test blockreplace when append_if_not_found=True and block doesn't
        exist in file. Test with append_newline explicitly set to True.
        '''
        # Pass 1: content ends in newline
        expected = self.without_block + self.marker_start + os.linesep + \
            self.content + os.linesep + self.marker_end + os.linesep
        self._write(name, self.without_block)
        ret = self.run_state('file.blockreplace',
                             name=name,
                             content=self.content,
                             marker_start=self.marker_start,
                             marker_end=self.marker_end,
                             append_if_not_found=True,
                             append_newline=True)
        self.assertSaltTrueReturn(ret)
        self.assertTrue(ret[next(iter(ret))]['changes'])
        self.assertEqual(self._read(name), expected)
        # Pass 1a: Re-run state, no changes should be made
        ret = self.run_state('file.blockreplace',
                             name=name,
                             content=self.content,
                             marker_start=self.marker_start,
                             marker_end=self.marker_end,
                             append_if_not_found=True,
                             append_newline=True)
        self.assertSaltTrueReturn(ret)
        self.assertFalse(ret[next(iter(ret))]['changes'])
        self.assertEqual(self._read(name), expected)

        # Pass 2: content does not end in newline
        expected = self.without_block + self.marker_start + os.linesep + \
            self.content + self.marker_end + os.linesep
        self._write(name, self.without_block)
        ret = self.run_state('file.blockreplace',
                             name=name,
                             content=self.content.rstrip('\r\n'),
                             marker_start=self.marker_start,
                             marker_end=self.marker_end,
                             append_if_not_found=True,
                             append_newline=True)
        self.assertSaltTrueReturn(ret)
        self.assertTrue(ret[next(iter(ret))]['changes'])
        self.assertEqual(self._read(name), expected)
        # Pass 2a: Re-run state, no changes should be made
        ret = self.run_state('file.blockreplace',
                             name=name,
                             content=self.content.rstrip('\r\n'),
                             marker_start=self.marker_start,
                             marker_end=self.marker_end,
                             append_if_not_found=True,
                             append_newline=True)
        self.assertSaltTrueReturn(ret)
        self.assertFalse(ret[next(iter(ret))]['changes'])
        self.assertEqual(self._read(name), expected)

    @with_tempfile()
    def test_append_no_append_newline(self, name):
        '''
        Test blockreplace when append_if_not_found=True and block doesn't
        exist in file. Test with append_newline explicitly set to False.
        '''
        # Pass 1: content ends in newline
        expected = self.without_block + self.marker_start + os.linesep + \
            self.content + self.marker_end + os.linesep
        self._write(name, self.without_block)
        ret = self.run_state('file.blockreplace',
                             name=name,
                             content=self.content,
                             marker_start=self.marker_start,
                             marker_end=self.marker_end,
                             append_if_not_found=True,
                             append_newline=False)
        self.assertSaltTrueReturn(ret)
        self.assertTrue(ret[next(iter(ret))]['changes'])
        self.assertEqual(self._read(name), expected)
        # Pass 1a: Re-run state, no changes should be made
        ret = self.run_state('file.blockreplace',
                             name=name,
                             content=self.content,
                             marker_start=self.marker_start,
                             marker_end=self.marker_end,
                             append_if_not_found=True,
                             append_newline=False)
        self.assertSaltTrueReturn(ret)
        self.assertFalse(ret[next(iter(ret))]['changes'])
        self.assertEqual(self._read(name), expected)

        # Pass 2: content does not end in newline
        expected = self.without_block + self.marker_start + os.linesep + \
            self.content.rstrip('\r\n') + self.marker_end + os.linesep
        self._write(name, self.without_block)
        ret = self.run_state('file.blockreplace',
                             name=name,
                             content=self.content.rstrip('\r\n'),
                             marker_start=self.marker_start,
                             marker_end=self.marker_end,
                             append_if_not_found=True,
                             append_newline=False)
        self.assertSaltTrueReturn(ret)
        self.assertTrue(ret[next(iter(ret))]['changes'])
        self.assertEqual(self._read(name), expected)
        # Pass 2a: Re-run state, no changes should be made
        ret = self.run_state('file.blockreplace',
                             name=name,
                             content=self.content.rstrip('\r\n'),
                             marker_start=self.marker_start,
                             marker_end=self.marker_end,
                             append_if_not_found=True,
                             append_newline=False)
        self.assertSaltTrueReturn(ret)
        self.assertFalse(ret[next(iter(ret))]['changes'])
        self.assertEqual(self._read(name), expected)

    @with_tempfile()
    def test_prepend_auto_line_separator(self, name):
        '''
        This tests the line separator auto-detection when prepending the block
        '''
        # POSIX newlines to Windows newlines
        self._write(name, self.without_block_explicit_windows_newlines)
        ret = self.run_state('file.blockreplace',
                             name=name,
                             content=self.content_explicit_posix_newlines,
                             marker_start=self.marker_start,
                             marker_end=self.marker_end,
                             prepend_if_not_found=True)
        self.assertSaltTrueReturn(ret)
        self.assertTrue(ret[next(iter(ret))]['changes'])
        self.assertEqual(
            self._read(name),
            self.with_block_prepended_explicit_windows_newlines)
        # Re-run state, no changes should be made
        ret = self.run_state('file.blockreplace',
                             name=name,
                             content=self.content_explicit_posix_newlines,
                             marker_start=self.marker_start,
                             marker_end=self.marker_end,
                             prepend_if_not_found=True)
        self.assertSaltTrueReturn(ret)
        self.assertFalse(ret[next(iter(ret))]['changes'])
        self.assertEqual(
            self._read(name),
            self.with_block_prepended_explicit_windows_newlines)

        # Windows newlines to POSIX newlines
        self._write(name, self.without_block_explicit_posix_newlines)
        ret = self.run_state('file.blockreplace',
                             name=name,
                             content=self.content_explicit_windows_newlines,
                             marker_start=self.marker_start,
                             marker_end=self.marker_end,
                             prepend_if_not_found=True)
        self.assertSaltTrueReturn(ret)
        self.assertTrue(ret[next(iter(ret))]['changes'])
        self.assertEqual(
            self._read(name),
            self.with_block_prepended_explicit_posix_newlines)
        # Re-run state, no changes should be made
        ret = self.run_state('file.blockreplace',
                             name=name,
                             content=self.content_explicit_windows_newlines,
                             marker_start=self.marker_start,
                             marker_end=self.marker_end,
                             prepend_if_not_found=True)
        self.assertSaltTrueReturn(ret)
        self.assertFalse(ret[next(iter(ret))]['changes'])
        self.assertEqual(
            self._read(name),
            self.with_block_prepended_explicit_posix_newlines)

    @with_tempfile()
    def test_append_auto_line_separator(self, name):
        '''
        This tests the line separator auto-detection when appending the block
        '''
        # POSIX newlines to Windows newlines
        self._write(name, self.without_block_explicit_windows_newlines)
        ret = self.run_state('file.blockreplace',
                             name=name,
                             content=self.content_explicit_posix_newlines,
                             marker_start=self.marker_start,
                             marker_end=self.marker_end,
                             append_if_not_found=True)
        self.assertSaltTrueReturn(ret)
        self.assertTrue(ret[next(iter(ret))]['changes'])
        self.assertEqual(
            self._read(name),
            self.with_block_appended_explicit_windows_newlines)
        # Re-run state, no changes should be made
        ret = self.run_state('file.blockreplace',
                             name=name,
                             content=self.content_explicit_posix_newlines,
                             marker_start=self.marker_start,
                             marker_end=self.marker_end,
                             append_if_not_found=True)
        self.assertSaltTrueReturn(ret)
        self.assertFalse(ret[next(iter(ret))]['changes'])
        self.assertEqual(
            self._read(name),
            self.with_block_appended_explicit_windows_newlines)

        # Windows newlines to POSIX newlines
        self._write(name, self.without_block_explicit_posix_newlines)
        ret = self.run_state('file.blockreplace',
                             name=name,
                             content=self.content_explicit_windows_newlines,
                             marker_start=self.marker_start,
                             marker_end=self.marker_end,
                             append_if_not_found=True)
        self.assertSaltTrueReturn(ret)
        self.assertTrue(ret[next(iter(ret))]['changes'])
        self.assertEqual(
            self._read(name),
            self.with_block_appended_explicit_posix_newlines)
        # Re-run state, no changes should be made
        ret = self.run_state('file.blockreplace',
                             name=name,
                             content=self.content_explicit_windows_newlines,
                             marker_start=self.marker_start,
                             marker_end=self.marker_end,
                             append_if_not_found=True)
        self.assertSaltTrueReturn(ret)
        self.assertFalse(ret[next(iter(ret))]['changes'])
        self.assertEqual(
            self._read(name),
            self.with_block_appended_explicit_posix_newlines)

    @with_tempfile()
    def test_non_matching_block(self, name):
        '''
        Test blockreplace when block exists but its contents are not a
        match.
        '''
        # Pass 1: content ends in newline
        self._write(name, self.with_non_matching_block)
        ret = self.run_state('file.blockreplace',
                             name=name,
                             content=self.content,
                             marker_start=self.marker_start,
                             marker_end=self.marker_end)
        self.assertSaltTrueReturn(ret)
        self.assertTrue(ret[next(iter(ret))]['changes'])
        self.assertEqual(self._read(name), self.with_matching_block)
        # Pass 1a: Re-run state, no changes should be made
        ret = self.run_state('file.blockreplace',
                             name=name,
                             content=self.content,
                             marker_start=self.marker_start,
                             marker_end=self.marker_end)
        self.assertSaltTrueReturn(ret)
        self.assertFalse(ret[next(iter(ret))]['changes'])
        self.assertEqual(self._read(name), self.with_matching_block)

        # Pass 2: content does not end in newline
        self._write(name, self.with_non_matching_block)
        ret = self.run_state('file.blockreplace',
                             name=name,
                             content=self.content.rstrip('\r\n'),
                             marker_start=self.marker_start,
                             marker_end=self.marker_end)
        self.assertSaltTrueReturn(ret)
        self.assertTrue(ret[next(iter(ret))]['changes'])
        self.assertEqual(self._read(name), self.with_matching_block)
        # Pass 2a: Re-run state, no changes should be made
        ret = self.run_state('file.blockreplace',
                             name=name,
                             content=self.content.rstrip('\r\n'),
                             marker_start=self.marker_start,
                             marker_end=self.marker_end)
        self.assertSaltTrueReturn(ret)
        self.assertFalse(ret[next(iter(ret))]['changes'])
        self.assertEqual(self._read(name), self.with_matching_block)

    @with_tempfile()
    def test_non_matching_block_append_newline(self, name):
        '''
        Test blockreplace when block exists but its contents are not a
        match. Test with append_newline explicitly set to True.
        '''
        # Pass 1: content ends in newline
        self._write(name, self.with_non_matching_block)
        ret = self.run_state('file.blockreplace',
                             name=name,
                             content=self.content,
                             marker_start=self.marker_start,
                             marker_end=self.marker_end,
                             append_newline=True)
        self.assertSaltTrueReturn(ret)
        self.assertTrue(ret[next(iter(ret))]['changes'])
        self.assertEqual(
            self._read(name),
            self.with_matching_block_and_extra_newline)
        # Pass 1a: Re-run state, no changes should be made
        ret = self.run_state('file.blockreplace',
                             name=name,
                             content=self.content,
                             marker_start=self.marker_start,
                             marker_end=self.marker_end,
                             append_newline=True)
        self.assertSaltTrueReturn(ret)
        self.assertFalse(ret[next(iter(ret))]['changes'])
        self.assertEqual(
            self._read(name),
            self.with_matching_block_and_extra_newline)

        # Pass 2: content does not end in newline
        self._write(name, self.with_non_matching_block)
        ret = self.run_state('file.blockreplace',
                             name=name,
                             content=self.content.rstrip('\r\n'),
                             marker_start=self.marker_start,
                             marker_end=self.marker_end,
                             append_newline=True)
        self.assertSaltTrueReturn(ret)
        self.assertTrue(ret[next(iter(ret))]['changes'])
        self.assertEqual(self._read(name), self.with_matching_block)
        # Pass 2a: Re-run state, no changes should be made
        ret = self.run_state('file.blockreplace',
                             name=name,
                             content=self.content.rstrip('\r\n'),
                             marker_start=self.marker_start,
                             marker_end=self.marker_end,
                             append_newline=True)
        self.assertSaltTrueReturn(ret)
        self.assertFalse(ret[next(iter(ret))]['changes'])
        self.assertEqual(self._read(name), self.with_matching_block)

    @with_tempfile()
    def test_non_matching_block_no_append_newline(self, name):
        '''
        Test blockreplace when block exists but its contents are not a
        match. Test with append_newline explicitly set to False.
        '''
        # Pass 1: content ends in newline
        self._write(name, self.with_non_matching_block)
        ret = self.run_state('file.blockreplace',
                             name=name,
                             content=self.content,
                             marker_start=self.marker_start,
                             marker_end=self.marker_end,
                             append_newline=False)
        self.assertSaltTrueReturn(ret)
        self.assertTrue(ret[next(iter(ret))]['changes'])
        self.assertEqual(self._read(name), self.with_matching_block)
        # Pass 1a: Re-run state, no changes should be made
        ret = self.run_state('file.blockreplace',
                             name=name,
                             content=self.content,
                             marker_start=self.marker_start,
                             marker_end=self.marker_end,
                             append_newline=False)
        self.assertSaltTrueReturn(ret)
        self.assertFalse(ret[next(iter(ret))]['changes'])
        self.assertEqual(self._read(name), self.with_matching_block)

        # Pass 2: content does not end in newline
        self._write(name, self.with_non_matching_block)
        ret = self.run_state('file.blockreplace',
                             name=name,
                             content=self.content.rstrip('\r\n'),
                             marker_start=self.marker_start,
                             marker_end=self.marker_end,
                             append_newline=False)
        self.assertSaltTrueReturn(ret)
        self.assertTrue(ret[next(iter(ret))]['changes'])
        self.assertEqual(
            self._read(name),
            self.with_matching_block_and_marker_end_not_after_newline)
        # Pass 2a: Re-run state, no changes should be made
        ret = self.run_state('file.blockreplace',
                             name=name,
                             content=self.content.rstrip('\r\n'),
                             marker_start=self.marker_start,
                             marker_end=self.marker_end,
                             append_newline=False)
        self.assertSaltTrueReturn(ret)
        self.assertFalse(ret[next(iter(ret))]['changes'])
        self.assertEqual(
            self._read(name),
            self.with_matching_block_and_marker_end_not_after_newline)

    @with_tempfile()
    def test_non_matching_block_and_marker_not_after_newline(self, name):
        '''
        Test blockreplace when block exists but its contents are not a
        match, and the marker_end is not directly preceded by a newline.
        '''
        # Pass 1: content ends in newline
        self._write(
            name,
            self.with_non_matching_block_and_marker_end_not_after_newline)
        ret = self.run_state('file.blockreplace',
                             name=name,
                             content=self.content,
                             marker_start=self.marker_start,
                             marker_end=self.marker_end)
        self.assertSaltTrueReturn(ret)
        self.assertTrue(ret[next(iter(ret))]['changes'])
        self.assertEqual(self._read(name), self.with_matching_block)
        # Pass 1a: Re-run state, no changes should be made
        ret = self.run_state('file.blockreplace',
                             name=name,
                             content=self.content,
                             marker_start=self.marker_start,
                             marker_end=self.marker_end)
        self.assertSaltTrueReturn(ret)
        self.assertFalse(ret[next(iter(ret))]['changes'])
        self.assertEqual(self._read(name), self.with_matching_block)

        # Pass 2: content does not end in newline
        self._write(
            name,
            self.with_non_matching_block_and_marker_end_not_after_newline)
        ret = self.run_state('file.blockreplace',
                             name=name,
                             content=self.content.rstrip('\r\n'),
                             marker_start=self.marker_start,
                             marker_end=self.marker_end)
        self.assertSaltTrueReturn(ret)
        self.assertTrue(ret[next(iter(ret))]['changes'])
        self.assertEqual(self._read(name), self.with_matching_block)
        # Pass 2a: Re-run state, no changes should be made
        ret = self.run_state('file.blockreplace',
                             name=name,
                             content=self.content.rstrip('\r\n'),
                             marker_start=self.marker_start,
                             marker_end=self.marker_end)
        self.assertSaltTrueReturn(ret)
        self.assertFalse(ret[next(iter(ret))]['changes'])
        self.assertEqual(self._read(name), self.with_matching_block)

    @with_tempfile()
    def test_non_matching_block_and_marker_not_after_newline_append_newline(self, name):
        '''
        Test blockreplace when block exists but its contents are not a match,
        and the marker_end is not directly preceded by a newline. Test with
        append_newline explicitly set to True.
        '''
        # Pass 1: content ends in newline
        self._write(
            name,
            self.with_non_matching_block_and_marker_end_not_after_newline)
        ret = self.run_state('file.blockreplace',
                             name=name,
                             content=self.content,
                             marker_start=self.marker_start,
                             marker_end=self.marker_end,
                             append_newline=True)
        self.assertSaltTrueReturn(ret)
        self.assertTrue(ret[next(iter(ret))]['changes'])
        self.assertEqual(
            self._read(name),
            self.with_matching_block_and_extra_newline)
        # Pass 1a: Re-run state, no changes should be made
        ret = self.run_state('file.blockreplace',
                             name=name,
                             content=self.content,
                             marker_start=self.marker_start,
                             marker_end=self.marker_end,
                             append_newline=True)
        self.assertSaltTrueReturn(ret)
        self.assertFalse(ret[next(iter(ret))]['changes'])
        self.assertEqual(
            self._read(name),
            self.with_matching_block_and_extra_newline)

        # Pass 2: content does not end in newline
        self._write(
            name,
            self.with_non_matching_block_and_marker_end_not_after_newline)
        ret = self.run_state('file.blockreplace',
                             name=name,
                             content=self.content.rstrip('\r\n'),
                             marker_start=self.marker_start,
                             marker_end=self.marker_end,
                             append_newline=True)
        self.assertSaltTrueReturn(ret)
        self.assertTrue(ret[next(iter(ret))]['changes'])
        self.assertEqual(self._read(name), self.with_matching_block)
        # Pass 2a: Re-run state, no changes should be made
        ret = self.run_state('file.blockreplace',
                             name=name,
                             content=self.content.rstrip('\r\n'),
                             marker_start=self.marker_start,
                             marker_end=self.marker_end,
                             append_newline=True)
        self.assertSaltTrueReturn(ret)
        self.assertFalse(ret[next(iter(ret))]['changes'])
        self.assertEqual(self._read(name), self.with_matching_block)

    @with_tempfile()
    def test_non_matching_block_and_marker_not_after_newline_no_append_newline(self, name):
        '''
        Test blockreplace when block exists but its contents are not a match,
        and the marker_end is not directly preceded by a newline. Test with
        append_newline explicitly set to False.
        '''
        # Pass 1: content ends in newline
        self._write(
            name,
            self.with_non_matching_block_and_marker_end_not_after_newline)
        ret = self.run_state('file.blockreplace',
                             name=name,
                             content=self.content,
                             marker_start=self.marker_start,
                             marker_end=self.marker_end,
                             append_newline=False)
        self.assertSaltTrueReturn(ret)
        self.assertTrue(ret[next(iter(ret))]['changes'])
        self.assertEqual(self._read(name), self.with_matching_block)
        # Pass 1a: Re-run state, no changes should be made
        ret = self.run_state('file.blockreplace',
                             name=name,
                             content=self.content,
                             marker_start=self.marker_start,
                             marker_end=self.marker_end,
                             append_newline=False)
        self.assertSaltTrueReturn(ret)
        self.assertFalse(ret[next(iter(ret))]['changes'])
        self.assertEqual(self._read(name), self.with_matching_block)

        # Pass 2: content does not end in newline
        self._write(
            name,
            self.with_non_matching_block_and_marker_end_not_after_newline)
        ret = self.run_state('file.blockreplace',
                             name=name,
                             content=self.content.rstrip('\r\n'),
                             marker_start=self.marker_start,
                             marker_end=self.marker_end,
                             append_newline=False)
        self.assertSaltTrueReturn(ret)
        self.assertTrue(ret[next(iter(ret))]['changes'])
        self.assertEqual(
            self._read(name),
            self.with_matching_block_and_marker_end_not_after_newline)
        # Pass 2a: Re-run state, no changes should be made
        ret = self.run_state('file.blockreplace',
                             name=name,
                             content=self.content.rstrip('\r\n'),
                             marker_start=self.marker_start,
                             marker_end=self.marker_end,
                             append_newline=False)
        self.assertSaltTrueReturn(ret)
        self.assertFalse(ret[next(iter(ret))]['changes'])
        self.assertEqual(
            self._read(name),
            self.with_matching_block_and_marker_end_not_after_newline)

    @with_tempfile()
    def test_matching_block(self, name):
        '''
        Test blockreplace when block exists and its contents are a match. No
        changes should be made.
        '''
        # Pass 1: content ends in newline
        self._write(name, self.with_matching_block)
        ret = self.run_state('file.blockreplace',
                             name=name,
                             content=self.content,
                             marker_start=self.marker_start,
                             marker_end=self.marker_end)
        self.assertSaltTrueReturn(ret)
        self.assertFalse(ret[next(iter(ret))]['changes'])
        self.assertEqual(self._read(name), self.with_matching_block)
        # Pass 1a: Re-run state, no changes should be made
        ret = self.run_state('file.blockreplace',
                             name=name,
                             content=self.content,
                             marker_start=self.marker_start,
                             marker_end=self.marker_end)
        self.assertSaltTrueReturn(ret)
        self.assertFalse(ret[next(iter(ret))]['changes'])
        self.assertEqual(self._read(name), self.with_matching_block)

        # Pass 2: content does not end in newline
        self._write(name, self.with_matching_block)
        ret = self.run_state('file.blockreplace',
                             name=name,
                             content=self.content.rstrip('\r\n'),
                             marker_start=self.marker_start,
                             marker_end=self.marker_end)
        self.assertSaltTrueReturn(ret)
        self.assertFalse(ret[next(iter(ret))]['changes'])
        self.assertEqual(self._read(name), self.with_matching_block)
        # Pass 2a: Re-run state, no changes should be made
        ret = self.run_state('file.blockreplace',
                             name=name,
                             content=self.content.rstrip('\r\n'),
                             marker_start=self.marker_start,
                             marker_end=self.marker_end)
        self.assertSaltTrueReturn(ret)
        self.assertFalse(ret[next(iter(ret))]['changes'])
        self.assertEqual(self._read(name), self.with_matching_block)

    @with_tempfile()
    def test_matching_block_append_newline(self, name):
        '''
        Test blockreplace when block exists and its contents are a match. Test
        with append_newline explicitly set to True. This will result in an
        extra newline when the content ends in a newline, and will not when the
        content does not end in a newline.
        '''
        # Pass 1: content ends in newline
        self._write(name, self.with_matching_block)
        ret = self.run_state('file.blockreplace',
                             name=name,
                             content=self.content,
                             marker_start=self.marker_start,
                             marker_end=self.marker_end,
                             append_newline=True)
        self.assertSaltTrueReturn(ret)
        self.assertTrue(ret[next(iter(ret))]['changes'])
        self.assertEqual(
            self._read(name),
            self.with_matching_block_and_extra_newline)
        # Pass 1a: Re-run state, no changes should be made
        ret = self.run_state('file.blockreplace',
                             name=name,
                             content=self.content,
                             marker_start=self.marker_start,
                             marker_end=self.marker_end,
                             append_newline=True)
        self.assertSaltTrueReturn(ret)
        self.assertFalse(ret[next(iter(ret))]['changes'])
        self.assertEqual(
            self._read(name),
            self.with_matching_block_and_extra_newline)

        # Pass 2: content does not end in newline
        self._write(name, self.with_matching_block)
        ret = self.run_state('file.blockreplace',
                             name=name,
                             content=self.content.rstrip('\r\n'),
                             marker_start=self.marker_start,
                             marker_end=self.marker_end,
                             append_newline=True)
        self.assertSaltTrueReturn(ret)
        self.assertFalse(ret[next(iter(ret))]['changes'])
        self.assertEqual(self._read(name), self.with_matching_block)
        # Pass 2a: Re-run state, no changes should be made
        ret = self.run_state('file.blockreplace',
                             name=name,
                             content=self.content.rstrip('\r\n'),
                             marker_start=self.marker_start,
                             marker_end=self.marker_end,
                             append_newline=True)
        self.assertSaltTrueReturn(ret)
        self.assertFalse(ret[next(iter(ret))]['changes'])
        self.assertEqual(self._read(name), self.with_matching_block)

    @with_tempfile()
    def test_matching_block_no_append_newline(self, name):
        '''
        Test blockreplace when block exists and its contents are a match. Test
        with append_newline explicitly set to False. This will result in the
        marker_end not being directly preceded by a newline when the content
        does not end in a newline.
        '''
        # Pass 1: content ends in newline
        self._write(name, self.with_matching_block)
        ret = self.run_state('file.blockreplace',
                             name=name,
                             content=self.content,
                             marker_start=self.marker_start,
                             marker_end=self.marker_end,
                             append_newline=False)
        self.assertSaltTrueReturn(ret)
        self.assertFalse(ret[next(iter(ret))]['changes'])
        self.assertEqual(self._read(name), self.with_matching_block)

        # Pass 1a: Re-run state, no changes should be made
        ret = self.run_state('file.blockreplace',
                             name=name,
                             content=self.content,
                             marker_start=self.marker_start,
                             marker_end=self.marker_end,
                             append_newline=False)
        self.assertSaltTrueReturn(ret)
        self.assertFalse(ret[next(iter(ret))]['changes'])
        self.assertEqual(self._read(name), self.with_matching_block)

        # Pass 2: content does not end in newline
        self._write(name, self.with_matching_block)
        ret = self.run_state('file.blockreplace',
                             name=name,
                             content=self.content.rstrip('\r\n'),
                             marker_start=self.marker_start,
                             marker_end=self.marker_end,
                             append_newline=False)
        self.assertSaltTrueReturn(ret)
        self.assertTrue(ret[next(iter(ret))]['changes'])
        self.assertEqual(
            self._read(name),
            self.with_matching_block_and_marker_end_not_after_newline)

        # Pass 2a: Re-run state, no changes should be made
        ret = self.run_state('file.blockreplace',
                             name=name,
                             content=self.content.rstrip('\r\n'),
                             marker_start=self.marker_start,
                             marker_end=self.marker_end,
                             append_newline=False)
        self.assertSaltTrueReturn(ret)
        self.assertFalse(ret[next(iter(ret))]['changes'])
        self.assertEqual(
            self._read(name),
            self.with_matching_block_and_marker_end_not_after_newline)

    @with_tempfile()
    def test_matching_block_and_marker_not_after_newline(self, name):
        '''
        Test blockreplace when block exists and its contents are a match, but
        the marker_end is not directly preceded by a newline.
        '''
        # Pass 1: content ends in newline
        self._write(
            name,
            self.with_matching_block_and_marker_end_not_after_newline)
        ret = self.run_state('file.blockreplace',
                             name=name,
                             content=self.content,
                             marker_start=self.marker_start,
                             marker_end=self.marker_end)
        self.assertSaltTrueReturn(ret)
        self.assertTrue(ret[next(iter(ret))]['changes'])
        self.assertEqual(self._read(name), self.with_matching_block)
        # Pass 1a: Re-run state, no changes should be made
        ret = self.run_state('file.blockreplace',
                             name=name,
                             content=self.content,
                             marker_start=self.marker_start,
                             marker_end=self.marker_end)
        self.assertSaltTrueReturn(ret)
        self.assertFalse(ret[next(iter(ret))]['changes'])
        self.assertEqual(self._read(name), self.with_matching_block)

        # Pass 2: content does not end in newline
        self._write(
            name,
            self.with_matching_block_and_marker_end_not_after_newline)
        ret = self.run_state('file.blockreplace',
                             name=name,
                             content=self.content.rstrip('\r\n'),
                             marker_start=self.marker_start,
                             marker_end=self.marker_end)
        self.assertSaltTrueReturn(ret)
        self.assertTrue(ret[next(iter(ret))]['changes'])
        self.assertEqual(self._read(name), self.with_matching_block)
        # Pass 2a: Re-run state, no changes should be made
        ret = self.run_state('file.blockreplace',
                             name=name,
                             content=self.content.rstrip('\r\n'),
                             marker_start=self.marker_start,
                             marker_end=self.marker_end)
        self.assertSaltTrueReturn(ret)
        self.assertFalse(ret[next(iter(ret))]['changes'])
        self.assertEqual(self._read(name), self.with_matching_block)

    @with_tempfile()
    def test_matching_block_and_marker_not_after_newline_append_newline(self, name):
        '''
        Test blockreplace when block exists and its contents are a match, but
        the marker_end is not directly preceded by a newline. Test with
        append_newline explicitly set to True. This will result in an extra
        newline when the content ends in a newline, and will not when the
        content does not end in a newline.
        '''
        # Pass 1: content ends in newline
        self._write(
            name,
            self.with_matching_block_and_marker_end_not_after_newline)
        ret = self.run_state('file.blockreplace',
                             name=name,
                             content=self.content,
                             marker_start=self.marker_start,
                             marker_end=self.marker_end,
                             append_newline=True)
        self.assertSaltTrueReturn(ret)
        self.assertTrue(ret[next(iter(ret))]['changes'])
        self.assertEqual(
            self._read(name),
            self.with_matching_block_and_extra_newline)
        # Pass 1a: Re-run state, no changes should be made
        ret = self.run_state('file.blockreplace',
                             name=name,
                             content=self.content,
                             marker_start=self.marker_start,
                             marker_end=self.marker_end,
                             append_newline=True)
        self.assertSaltTrueReturn(ret)
        self.assertFalse(ret[next(iter(ret))]['changes'])
        self.assertEqual(
            self._read(name),
            self.with_matching_block_and_extra_newline)

        # Pass 2: content does not end in newline
        self._write(
            name,
            self.with_matching_block_and_marker_end_not_after_newline)
        ret = self.run_state('file.blockreplace',
                             name=name,
                             content=self.content.rstrip('\r\n'),
                             marker_start=self.marker_start,
                             marker_end=self.marker_end,
                             append_newline=True)
        self.assertSaltTrueReturn(ret)
        self.assertTrue(ret[next(iter(ret))]['changes'])
        self.assertEqual(self._read(name), self.with_matching_block)
        # Pass 2a: Re-run state, no changes should be made
        ret = self.run_state('file.blockreplace',
                             name=name,
                             content=self.content.rstrip('\r\n'),
                             marker_start=self.marker_start,
                             marker_end=self.marker_end,
                             append_newline=True)
        self.assertSaltTrueReturn(ret)
        self.assertFalse(ret[next(iter(ret))]['changes'])
        self.assertEqual(self._read(name), self.with_matching_block)

    @with_tempfile()
    def test_matching_block_and_marker_not_after_newline_no_append_newline(self, name):
        '''
        Test blockreplace when block exists and its contents are a match, but
        the marker_end is not directly preceded by a newline. Test with
        append_newline explicitly set to False.
        '''
        # Pass 1: content ends in newline
        self._write(
            name,
            self.with_matching_block_and_marker_end_not_after_newline)
        ret = self.run_state('file.blockreplace',
                             name=name,
                             content=self.content,
                             marker_start=self.marker_start,
                             marker_end=self.marker_end,
                             append_newline=False)
        self.assertSaltTrueReturn(ret)
        self.assertTrue(ret[next(iter(ret))]['changes'])
        self.assertEqual(self._read(name), self.with_matching_block)
        # Pass 1a: Re-run state, no changes should be made
        ret = self.run_state('file.blockreplace',
                             name=name,
                             content=self.content,
                             marker_start=self.marker_start,
                             marker_end=self.marker_end,
                             append_newline=False)
        self.assertSaltTrueReturn(ret)
        self.assertFalse(ret[next(iter(ret))]['changes'])
        self.assertEqual(self._read(name), self.with_matching_block)

        # Pass 2: content does not end in newline
        self._write(
            name,
            self.with_matching_block_and_marker_end_not_after_newline)
        ret = self.run_state('file.blockreplace',
                             name=name,
                             content=self.content.rstrip('\r\n'),
                             marker_start=self.marker_start,
                             marker_end=self.marker_end,
                             append_newline=False)
        self.assertSaltTrueReturn(ret)
        self.assertFalse(ret[next(iter(ret))]['changes'])
        self.assertEqual(
            self._read(name),
            self.with_matching_block_and_marker_end_not_after_newline)
        # Pass 2a: Re-run state, no changes should be made
        ret = self.run_state('file.blockreplace',
                             name=name,
                             content=self.content.rstrip('\r\n'),
                             marker_start=self.marker_start,
                             marker_end=self.marker_end,
                             append_newline=False)
        self.assertSaltTrueReturn(ret)
        self.assertFalse(ret[next(iter(ret))]['changes'])
        self.assertEqual(
            self._read(name),
            self.with_matching_block_and_marker_end_not_after_newline)

    @with_tempfile()
    def test_issue_49043(self, name):
        ret = self.run_function(
            'state.sls',
            mods='issue-49043',
            pillar={'name': name},
        )
        log.error("ret = %s", repr(ret))
        diff = '--- \n+++ \n@@ -0,0 +1,3 @@\n'
        diff += dedent('''\
        +#-- start managed zone --
        +äöü
        +#-- end managed zone --
        ''')
        job = 'file_|-somefile-blockreplace_|-{}_|-blockreplace'.format(name)
        self.assertEqual(
            ret[job]['changes']['diff'],
            diff)


class RemoteFileTest(ModuleCase, SaltReturnAssertsMixin):
    '''
    Uses a local tornado webserver to test http(s) file.managed states with and
    without skip_verify
    '''
    @classmethod
    def setUpClass(cls):
        cls.webserver = Webserver()
        cls.webserver.start()
        cls.source = cls.webserver.url('grail/scene33')
        if IS_WINDOWS:
            # CRLF vs LF causes a different hash on windows
            cls.source_hash = '21438b3d5fd2c0028bcab92f7824dc69'
        else:
            cls.source_hash = 'd2feb3beb323c79fc7a0f44f1408b4a3'

    @classmethod
    def tearDownClass(cls):
        cls.webserver.stop()

    @with_tempfile(create=False)
    def setUp(self, name):  # pylint: disable=arguments-differ
        self.name = name

    def tearDown(self):
        try:
            os.remove(self.name)
        except OSError as exc:
            if exc.errno != errno.ENOENT:
                six.reraise(*sys.exc_info())

    def run_state(self, *args, **kwargs):
        ret = super(RemoteFileTest, self).run_state(*args, **kwargs)
        log.debug('ret = %s', ret)
        return ret

    def test_file_managed_http_source_no_hash(self):
        '''
        Test a remote file with no hash
        '''
        ret = self.run_state('file.managed',
                             name=self.name,
                             source=self.source,
                             skip_verify=False)
        # This should fail because no hash was provided
        self.assertSaltFalseReturn(ret)

    def test_file_managed_http_source(self):
        '''
        Test a remote file with no hash
        '''
        ret = self.run_state('file.managed',
                             name=self.name,
                             source=self.source,
                             source_hash=self.source_hash,
                             skip_verify=False)
        self.assertSaltTrueReturn(ret)

    def test_file_managed_http_source_skip_verify(self):
        '''
        Test a remote file using skip_verify
        '''
        ret = self.run_state('file.managed',
                             name=self.name,
                             source=self.source,
                             skip_verify=True)
        self.assertSaltTrueReturn(ret)

    def test_file_managed_keep_source_false_http(self):
        '''
        This test ensures that we properly clean the cached file if keep_source
        is set to False, for source files using an http:// URL
        '''
        # Run the state
        ret = self.run_state('file.managed',
                             name=self.name,
                             source=self.source,
                             source_hash=self.source_hash,
                             keep_source=False)
        ret = ret[next(iter(ret))]
        assert ret['result'] is True

        # Now make sure that the file is not cached
        result = self.run_function('cp.is_cached', [self.source])
        assert result == '', 'File is still cached at {0}'.format(result)


@skipIf(WAR_ROOM_SKIP, 'WAR ROOM TEMPORARY SKIP')
@skipIf(not salt.utils.path.which('patch'), 'patch is not installed')
class PatchTest(ModuleCase, SaltReturnAssertsMixin):
    def _check_patch_version(self, min_version):
        '''
        patch version check
        '''
        version = self.run_function('cmd.run', ['patch --version']).splitlines()[0]
        version = version.split()[1]
        if _LooseVersion(version) < _LooseVersion(min_version):
            self.skipTest('Minimum patch version required: {0}. '
                          'Patch version installed: {1}'.format(min_version, version))

    @classmethod
    def setUpClass(cls):
        cls.webserver = Webserver()
        cls.webserver.start()

        cls.numbers_patch_name = 'numbers.patch'
        cls.math_patch_name = 'math.patch'
        cls.all_patch_name = 'all.patch'
        cls.numbers_patch_template_name = cls.numbers_patch_name + '.jinja'
        cls.math_patch_template_name = cls.math_patch_name + '.jinja'
        cls.all_patch_template_name = cls.all_patch_name + '.jinja'

        cls.numbers_patch_path = 'patches/' + cls.numbers_patch_name
        cls.math_patch_path = 'patches/' + cls.math_patch_name
        cls.all_patch_path = 'patches/' + cls.all_patch_name
        cls.numbers_patch_template_path = \
            'patches/' + cls.numbers_patch_template_name
        cls.math_patch_template_path = \
            'patches/' + cls.math_patch_template_name
        cls.all_patch_template_path = \
            'patches/' + cls.all_patch_template_name

        cls.numbers_patch = 'salt://' + cls.numbers_patch_path
        cls.math_patch = 'salt://' + cls.math_patch_path
        cls.all_patch = 'salt://' + cls.all_patch_path
        cls.numbers_patch_template = 'salt://' + cls.numbers_patch_template_path
        cls.math_patch_template = 'salt://' + cls.math_patch_template_path
        cls.all_patch_template = 'salt://' + cls.all_patch_template_path

        cls.numbers_patch_http = cls.webserver.url(cls.numbers_patch_path)
        cls.math_patch_http = cls.webserver.url(cls.math_patch_path)
        cls.all_patch_http = cls.webserver.url(cls.all_patch_path)
        cls.numbers_patch_template_http = \
            cls.webserver.url(cls.numbers_patch_template_path)
        cls.math_patch_template_http = \
            cls.webserver.url(cls.math_patch_template_path)
        cls.all_patch_template_http = \
            cls.webserver.url(cls.all_patch_template_path)

        patches_dir = os.path.join(RUNTIME_VARS.FILES, 'file', 'base', 'patches')
        cls.numbers_patch_hash = salt.utils.hashutils.get_hash(
            os.path.join(patches_dir, cls.numbers_patch_name)
        )
        cls.math_patch_hash = salt.utils.hashutils.get_hash(
            os.path.join(patches_dir, cls.math_patch_name)
        )
        cls.all_patch_hash = salt.utils.hashutils.get_hash(
            os.path.join(patches_dir, cls.all_patch_name)
        )
        cls.numbers_patch_template_hash = salt.utils.hashutils.get_hash(
            os.path.join(patches_dir, cls.numbers_patch_template_name)
        )
        cls.math_patch_template_hash = salt.utils.hashutils.get_hash(
            os.path.join(patches_dir, cls.math_patch_template_name)
        )
        cls.all_patch_template_hash = salt.utils.hashutils.get_hash(
            os.path.join(patches_dir, cls.all_patch_template_name)
        )

        cls.context = {'two': 'two', 'ten': 10}

    @classmethod
    def tearDownClass(cls):
        cls.webserver.stop()

    def setUp(self):
        '''
        Create a new unpatched set of files
        '''
        self.base_dir = tempfile.mkdtemp(dir=RUNTIME_VARS.TMP)
        os.makedirs(os.path.join(self.base_dir, 'foo', 'bar'))
        self.numbers_file = os.path.join(self.base_dir, 'foo', 'numbers.txt')
        self.math_file = os.path.join(self.base_dir, 'foo', 'bar', 'math.txt')
        with salt.utils.files.fopen(self.numbers_file, 'w') as fp_:
            fp_.write(textwrap.dedent('''\
                one
                two
                three

                1
                2
                3
                '''))
        with salt.utils.files.fopen(self.math_file, 'w') as fp_:
            fp_.write(textwrap.dedent('''\
                Five plus five is ten

                Four squared is sixteen
                '''))

        self.addCleanup(shutil.rmtree, self.base_dir, ignore_errors=True)

    def test_patch_single_file(self):
        '''
        Test file.patch using a patch applied to a single file
        '''
        ret = self.run_state(
            'file.patch',
            name=self.numbers_file,
            source=self.numbers_patch,
        )
        self.assertSaltTrueReturn(ret)
        ret = ret[next(iter(ret))]
        self.assertEqual(ret['comment'], 'Patch successfully applied')

        # Re-run the state, should succeed and there should be a message about
        # a partially-applied hunk.
        ret = self.run_state(
            'file.patch',
            name=self.numbers_file,
            source=self.numbers_patch,
        )
        self.assertSaltTrueReturn(ret)
        ret = ret[next(iter(ret))]
        self.assertEqual(ret['comment'], 'Patch was already applied')
        self.assertEqual(ret['changes'], {})

    def test_patch_directory(self):
        '''
        Test file.patch using a patch applied to a directory, with changes
        spanning multiple files.
        '''
        self._check_patch_version('2.6')
        ret = self.run_state(
            'file.patch',
            name=self.base_dir,
            source=self.all_patch,
            strip=1,
        )
        self.assertSaltTrueReturn(ret)
        ret = ret[next(iter(ret))]
        self.assertEqual(ret['comment'], 'Patch successfully applied')

        # Re-run the state, should succeed and there should be a message about
        # a partially-applied hunk.
        ret = self.run_state(
            'file.patch',
            name=self.base_dir,
            source=self.all_patch,
            strip=1,
        )
        self.assertSaltTrueReturn(ret)
        ret = ret[next(iter(ret))]
        self.assertEqual(ret['comment'], 'Patch was already applied')
        self.assertEqual(ret['changes'], {})

    def test_patch_strip_parsing(self):
        '''
        Test that we successfuly parse -p/--strip when included in the options
        '''
        self._check_patch_version('2.6')
        # Run the state using -p1
        ret = self.run_state(
            'file.patch',
            name=self.base_dir,
            source=self.all_patch,
            options='-p1',
        )
        self.assertSaltTrueReturn(ret)
        ret = ret[next(iter(ret))]
        self.assertEqual(ret['comment'], 'Patch successfully applied')

        # Re-run the state using --strip=1
        ret = self.run_state(
            'file.patch',
            name=self.base_dir,
            source=self.all_patch,
            options='--strip=1',
        )
        self.assertSaltTrueReturn(ret)
        ret = ret[next(iter(ret))]
        self.assertEqual(ret['comment'], 'Patch was already applied')
        self.assertEqual(ret['changes'], {})

        # Re-run the state using --strip 1
        ret = self.run_state(
            'file.patch',
            name=self.base_dir,
            source=self.all_patch,
            options='--strip 1',
        )
        self.assertSaltTrueReturn(ret)
        ret = ret[next(iter(ret))]
        self.assertEqual(ret['comment'], 'Patch was already applied')
        self.assertEqual(ret['changes'], {})

    def test_patch_saltenv(self):
        '''
        Test that we attempt to download the patch from a non-base saltenv
        '''
        # This state will fail because we don't have a patch file in that
        # environment, but that is OK, we just want to test that we're looking
        # in an environment other than base.
        ret = self.run_state(
            'file.patch',
            name=self.math_file,
            source=self.math_patch,
            saltenv='prod',
        )
        self.assertSaltFalseReturn(ret)
        ret = ret[next(iter(ret))]
        self.assertEqual(
            ret['comment'],
            "Source file {0} not found in saltenv 'prod'".format(self.math_patch)
        )

    def test_patch_single_file_failure(self):
        '''
        Test file.patch using a patch applied to a single file. This tests a
        failed patch.
        '''
        # Empty the file to ensure that the patch doesn't apply cleanly
        with salt.utils.files.fopen(self.numbers_file, 'w'):
            pass

        ret = self.run_state(
            'file.patch',
            name=self.numbers_file,
            source=self.numbers_patch,
        )
        self.assertSaltFalseReturn(ret)
        ret = ret[next(iter(ret))]
        self.assertIn('Patch would not apply cleanly', ret['comment'])

        # Test the reject_file option and ensure that the rejects are written
        # to the path specified.
        reject_file = salt.utils.files.mkstemp()
        ret = self.run_state(
            'file.patch',
            name=self.numbers_file,
            source=self.numbers_patch,
            reject_file=reject_file,
            strip=1,
        )
        self.assertSaltFalseReturn(ret)
        ret = ret[next(iter(ret))]
        self.assertIn('Patch would not apply cleanly', ret['comment'])
        self.assertIn(
            'saving rejects to file {0}'.format(reject_file),
            ret['comment']
        )

    def test_patch_directory_failure(self):
        '''
        Test file.patch using a patch applied to a directory, with changes
        spanning multiple files.
        '''
        # Empty the file to ensure that the patch doesn't apply
        with salt.utils.files.fopen(self.math_file, 'w'):
            pass

        ret = self.run_state(
            'file.patch',
            name=self.base_dir,
            source=self.all_patch,
            strip=1,
        )
        self.assertSaltFalseReturn(ret)
        ret = ret[next(iter(ret))]
        self.assertIn('Patch would not apply cleanly', ret['comment'])

        # Test the reject_file option and ensure that the rejects are written
        # to the path specified.
        reject_file = salt.utils.files.mkstemp()
        ret = self.run_state(
            'file.patch',
            name=self.base_dir,
            source=self.all_patch,
            reject_file=reject_file,
            strip=1,
        )
        self.assertSaltFalseReturn(ret)
        ret = ret[next(iter(ret))]
        self.assertIn('Patch would not apply cleanly', ret['comment'])
        self.assertIn(
            'saving rejects to file {0}'.format(reject_file),
            ret['comment']
        )

    def test_patch_single_file_remote_source(self):
        '''
        Test file.patch using a patch applied to a single file, with the patch
        coming from a remote source.
        '''
        # Try without a source_hash and without skip_verify=True, this should
        # fail with a message about the source_hash
        ret = self.run_state(
            'file.patch',
            name=self.math_file,
            source=self.math_patch_http,
        )
        self.assertSaltFalseReturn(ret)
        ret = ret[next(iter(ret))]
        self.assertIn('Unable to verify upstream hash', ret['comment'])

        # Re-run the state with a source hash, it should now succeed
        ret = self.run_state(
            'file.patch',
            name=self.math_file,
            source=self.math_patch_http,
            source_hash=self.math_patch_hash,
        )
        self.assertSaltTrueReturn(ret)
        ret = ret[next(iter(ret))]
        self.assertEqual(ret['comment'], 'Patch successfully applied')

        # Re-run again, this time with no hash and skip_verify=True to test
        # skipping hash verification
        ret = self.run_state(
            'file.patch',
            name=self.math_file,
            source=self.math_patch_http,
            skip_verify=True,
        )
        self.assertSaltTrueReturn(ret)
        ret = ret[next(iter(ret))]
        self.assertEqual(ret['comment'], 'Patch was already applied')
        self.assertEqual(ret['changes'], {})

    def test_patch_directory_remote_source(self):
        '''
        Test file.patch using a patch applied to a directory, with changes
        spanning multiple files, and the patch file coming from a remote
        source.
        '''
        self._check_patch_version('2.6')
        # Try without a source_hash and without skip_verify=True, this should
        # fail with a message about the source_hash
        ret = self.run_state(
            'file.patch',
            name=self.base_dir,
            source=self.all_patch_http,
            strip=1,
        )
        self.assertSaltFalseReturn(ret)
        ret = ret[next(iter(ret))]
        self.assertIn('Unable to verify upstream hash', ret['comment'])

        # Re-run the state with a source hash, it should now succeed
        ret = self.run_state(
            'file.patch',
            name=self.base_dir,
            source=self.all_patch_http,
            source_hash=self.all_patch_hash,
            strip=1,
        )
        self.assertSaltTrueReturn(ret)
        ret = ret[next(iter(ret))]
        self.assertEqual(ret['comment'], 'Patch successfully applied')

        # Re-run again, this time with no hash and skip_verify=True to test
        # skipping hash verification
        ret = self.run_state(
            'file.patch',
            name=self.base_dir,
            source=self.all_patch_http,
            strip=1,
            skip_verify=True,
        )
        self.assertSaltTrueReturn(ret)
        ret = ret[next(iter(ret))]
        self.assertEqual(ret['comment'], 'Patch was already applied')
        self.assertEqual(ret['changes'], {})

    def test_patch_single_file_template(self):
        '''
        Test file.patch using a patch applied to a single file, with jinja
        templating applied to the patch file.
        '''
        ret = self.run_state(
            'file.patch',
            name=self.numbers_file,
            source=self.numbers_patch_template,
            template='jinja',
            context=self.context,
        )
        self.assertSaltTrueReturn(ret)
        ret = ret[next(iter(ret))]
        self.assertEqual(ret['comment'], 'Patch successfully applied')

        # Re-run the state, should succeed and there should be a message about
        # a partially-applied hunk.
        ret = self.run_state(
            'file.patch',
            name=self.numbers_file,
            source=self.numbers_patch_template,
            template='jinja',
            context=self.context,
        )
        self.assertSaltTrueReturn(ret)
        ret = ret[next(iter(ret))]
        self.assertEqual(ret['comment'], 'Patch was already applied')
        self.assertEqual(ret['changes'], {})

    def test_patch_directory_template(self):
        '''
        Test file.patch using a patch applied to a directory, with changes
        spanning multiple files, and with jinja templating applied to the patch
        file.
        '''
        self._check_patch_version('2.6')
        ret = self.run_state(
            'file.patch',
            name=self.base_dir,
            source=self.all_patch_template,
            template='jinja',
            context=self.context,
            strip=1,
        )
        self.assertSaltTrueReturn(ret)
        ret = ret[next(iter(ret))]
        self.assertEqual(ret['comment'], 'Patch successfully applied')

        # Re-run the state, should succeed and there should be a message about
        # a partially-applied hunk.
        ret = self.run_state(
            'file.patch',
            name=self.base_dir,
            source=self.all_patch_template,
            template='jinja',
            context=self.context,
            strip=1,
        )
        self.assertSaltTrueReturn(ret)
        ret = ret[next(iter(ret))]
        self.assertEqual(ret['comment'], 'Patch was already applied')
        self.assertEqual(ret['changes'], {})

    def test_patch_single_file_remote_source_template(self):
        '''
        Test file.patch using a patch applied to a single file, with the patch
        coming from a remote source.
        '''
        # Try without a source_hash and without skip_verify=True, this should
        # fail with a message about the source_hash
        ret = self.run_state(
            'file.patch',
            name=self.math_file,
            source=self.math_patch_template_http,
            template='jinja',
            context=self.context,
        )
        self.assertSaltFalseReturn(ret)
        ret = ret[next(iter(ret))]
        self.assertIn('Unable to verify upstream hash', ret['comment'])

        # Re-run the state with a source hash, it should now succeed
        ret = self.run_state(
            'file.patch',
            name=self.math_file,
            source=self.math_patch_template_http,
            source_hash=self.math_patch_template_hash,
            template='jinja',
            context=self.context,
        )
        self.assertSaltTrueReturn(ret)
        ret = ret[next(iter(ret))]
        self.assertEqual(ret['comment'], 'Patch successfully applied')

        # Re-run again, this time with no hash and skip_verify=True to test
        # skipping hash verification
        ret = self.run_state(
            'file.patch',
            name=self.math_file,
            source=self.math_patch_template_http,
            template='jinja',
            context=self.context,
            skip_verify=True,
        )
        self.assertSaltTrueReturn(ret)
        ret = ret[next(iter(ret))]
        self.assertEqual(ret['comment'], 'Patch was already applied')
        self.assertEqual(ret['changes'], {})

    def test_patch_directory_remote_source_template(self):
        '''
        Test file.patch using a patch applied to a directory, with changes
        spanning multiple files, and the patch file coming from a remote
        source.
        '''
        self._check_patch_version('2.6')
        # Try without a source_hash and without skip_verify=True, this should
        # fail with a message about the source_hash
        ret = self.run_state(
            'file.patch',
            name=self.base_dir,
            source=self.all_patch_template_http,
            template='jinja',
            context=self.context,
            strip=1,
        )
        self.assertSaltFalseReturn(ret)
        ret = ret[next(iter(ret))]
        self.assertIn('Unable to verify upstream hash', ret['comment'])

        # Re-run the state with a source hash, it should now succeed
        ret = self.run_state(
            'file.patch',
            name=self.base_dir,
            source=self.all_patch_template_http,
            source_hash=self.all_patch_template_hash,
            template='jinja',
            context=self.context,
            strip=1,
        )
        self.assertSaltTrueReturn(ret)
        ret = ret[next(iter(ret))]
        self.assertEqual(ret['comment'], 'Patch successfully applied')

        # Re-run again, this time with no hash and skip_verify=True to test
        # skipping hash verification
        ret = self.run_state(
            'file.patch',
            name=self.base_dir,
            source=self.all_patch_template_http,
            template='jinja',
            context=self.context,
            strip=1,
            skip_verify=True,
        )
        self.assertSaltTrueReturn(ret)
        ret = ret[next(iter(ret))]
        self.assertEqual(ret['comment'], 'Patch was already applied')
        self.assertEqual(ret['changes'], {})

    def test_patch_test_mode(self):
        '''
        Test file.patch using test=True
        '''
        # Try without a source_hash and without skip_verify=True, this should
        # fail with a message about the source_hash
        ret = self.run_state(
            'file.patch',
            name=self.numbers_file,
            source=self.numbers_patch,
            test=True,
        )
        self.assertSaltNoneReturn(ret)
        ret = ret[next(iter(ret))]
        self.assertEqual(ret['comment'], 'The patch would be applied')
        self.assertTrue(ret['changes'])

        # Apply the patch for real. We'll then be able to test below that we
        # exit with a True rather than a None result if test=True is used on an
        # already-applied patch.
        ret = self.run_state(
            'file.patch',
            name=self.numbers_file,
            source=self.numbers_patch,
        )
        self.assertSaltTrueReturn(ret)
        ret = ret[next(iter(ret))]
        self.assertEqual(ret['comment'], 'Patch successfully applied')
        self.assertTrue(ret['changes'])

        # Run again with test=True. Since the pre-check happens before we do
        # the __opts__['test'] check, we should exit with a True result just
        # the same as if we try to run this state on an already-patched file
        # *without* test=True.
        ret = self.run_state(
            'file.patch',
            name=self.numbers_file,
            source=self.numbers_patch,
            test=True,
        )
        self.assertSaltTrueReturn(ret)
        ret = ret[next(iter(ret))]
        self.assertEqual(ret['comment'], 'Patch was already applied')
        self.assertEqual(ret['changes'], {})

        # Empty the file to ensure that the patch doesn't apply cleanly
        with salt.utils.files.fopen(self.numbers_file, 'w'):
            pass

        # Run again with test=True. Similar to the above run, we are testing
        # that we return before we reach the __opts__['test'] check. In this
        # case we should return a False result because we should already know
        # by this point that the patch will not apply cleanly.
        ret = self.run_state(
            'file.patch',
            name=self.numbers_file,
            source=self.numbers_patch,
            test=True,
        )
        self.assertSaltFalseReturn(ret)
        ret = ret[next(iter(ret))]
        self.assertIn('Patch would not apply cleanly', ret['comment'])
        self.assertEqual(ret['changes'], {})


WIN_TEST_FILE = 'c:/testfile'


@destructiveTest
@skipIf(not IS_WINDOWS, 'windows test only')
class WinFileTest(ModuleCase):
    '''
    Test for the file state on Windows
    '''
    def setUp(self):
        self.run_state('file.managed', name=WIN_TEST_FILE, makedirs=True, contents='Only a test')

    def tearDown(self):
        self.run_state('file.absent', name=WIN_TEST_FILE)

    def test_file_managed(self):
        '''
        Test file.managed on Windows
        '''
        self.assertTrue(self.run_state('file.exists', name=WIN_TEST_FILE))

    def test_file_copy(self):
        '''
        Test file.copy on Windows
        '''
        ret = self.run_state('file.copy', name='c:/testfile_copy', makedirs=True, source=WIN_TEST_FILE)
        self.assertTrue(ret)

    def test_file_comment(self):
        '''
        Test file.comment on Windows
        '''
        self.run_state('file.comment', name=WIN_TEST_FILE, regex='^Only')
        with salt.utils.files.fopen(WIN_TEST_FILE, 'r') as fp_:
            self.assertTrue(fp_.read().startswith('#Only'))

    def test_file_replace(self):
        '''
        Test file.replace on Windows
        '''
        self.run_state('file.replace', name=WIN_TEST_FILE, pattern='test', repl='testing')
        with salt.utils.files.fopen(WIN_TEST_FILE, 'r') as fp_:
            self.assertIn('testing', fp_.read())

    def test_file_absent(self):
        '''
        Test file.absent on Windows
        '''
        ret = self.run_state('file.absent', name=WIN_TEST_FILE)
        self.assertTrue(ret)<|MERGE_RESOLUTION|>--- conflicted
+++ resolved
@@ -64,21 +64,6 @@
 
 BINARY_FILE = b'GIF89a\x01\x00\x01\x00\x80\x00\x00\x05\x04\x04\x00\x00\x00,\x00\x00\x00\x00\x01\x00\x01\x00\x00\x02\x02D\x01\x00;'
 
-<<<<<<< HEAD
-=======
-if IS_WINDOWS:
-    FILEPILLAR = 'C:\\Windows\\Temp\\filepillar-python'
-    FILEPILLARDEF = 'C:\\Windows\\Temp\\filepillar-defaultvalue'
-    FILEPILLARGIT = 'C:\\Windows\\Temp\\filepillar-bar'
-else:
-    FILEPILLAR = '/tmp/filepillar-python'
-    FILEPILLARDEF = '/tmp/filepillar-defaultvalue'
-    FILEPILLARGIT = '/tmp/filepillar-bar'
-
-TEST_SYSTEM_USER = 'test_system_user'
-TEST_SYSTEM_GROUP = 'test_system_group'
-
->>>>>>> 04e28cff
 
 def _test_managed_file_mode_keep_helper(testcase, local=False):
     '''
@@ -2635,13 +2620,9 @@
         ret = self.run_state('file.copy', name=dest, source=source, user=user,
                               makedirs=True, mode=mode)
         self.assertSaltTrueReturn(ret)
-<<<<<<< HEAD
         file_checks = [dest,
                        os.path.join(RUNTIME_VARS.TMP, 'dir1'),
                        os.path.join(RUNTIME_VARS.TMP, 'dir1', 'dir2')]
-=======
-        file_checks = [dest, os.path.join(TMP, 'dir1'), os.path.join(TMP, 'dir1', 'dir2')]
->>>>>>> 04e28cff
         for check in file_checks:
             user_check = self.run_function('file.get_user', [check])
             mode_check = self.run_function('file.get_mode', [check])
