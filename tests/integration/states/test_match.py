--- conflicted
+++ resolved
@@ -10,28 +10,15 @@
 # Import python libs
 from __future__ import absolute_import, print_function, unicode_literals
 
-<<<<<<< HEAD
-import os
-=======
 # Import Salt Testing libs
 from tests.support.case import ModuleCase
 from tests.support.helpers import skip_if_not_root
 from tests.support.runtests import RUNTIME_VARS
->>>>>>> 8abb7099
 
 # Import salt libs
 import salt.utils.files
 import salt.utils.stringutils
 
-<<<<<<< HEAD
-# Import Salt Testing libs
-from tests.support.case import ModuleCase
-from tests.support.helpers import skip_if_not_root
-from tests.support.runtests import RUNTIME_VARS
-from tests.support.unit import skipIf
-
-=======
->>>>>>> 8abb7099
 
 class StateMatchTest(ModuleCase):
     """
@@ -43,11 +30,7 @@
     def test_issue_2167_ipcidr_no_AttributeError(self):
         subnets = self.run_function("network.subnets")
         self.assertTrue(len(subnets) > 0)
-<<<<<<< HEAD
-        top_filename = "issue-2167-ipcidr-match.sls"
-=======
         top_filename = 'issue-2167-ipcidr-match.sls'
->>>>>>> 8abb7099
         top_file = os.path.join(RUNTIME_VARS.BASE_FILES, top_filename)
         try:
             with salt.utils.files.fopen(top_file, "w") as fp_:
