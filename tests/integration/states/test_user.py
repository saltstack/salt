# -*- coding: utf-8 -*-

"""
tests for user state
user absent
user present
user present with custom homedir
"""

from __future__ import absolute_import, print_function, unicode_literals

import os
import sys
from random import randint

import pytest
import salt.utils.files
import salt.utils.platform
from tests.support.case import ModuleCase
from tests.support.helpers import (
    destructiveTest,
    requires_system_grains,
    skip_if_not_root,
)
from tests.support.mixins import SaltReturnAssertsMixin
<<<<<<< HEAD
from tests.support.unit import skipIf
=======

# Import Salt libs
import salt.utils.files
import salt.utils.platform
>>>>>>> 8abb7099

try:
    import grp
except ImportError:
    grp = None

if salt.utils.platform.is_darwin():
    USER = "macuser"
    GROUP = "macuser"
    GID = randint(400, 500)
    NOGROUPGID = randint(400, 500)
elif salt.utils.platform.is_windows():
    USER = "winuser"
    GROUP = "winuser"
    GID = randint(400, 500)
    NOGROUPGID = randint(400, 500)
else:
    USER = "nobody"
    GROUP = "nobody"
    GID = "nobody"
    NOGROUPGID = "nogroup"


@destructiveTest
@skip_if_not_root
@pytest.mark.windows_whitelisted
class UserTest(ModuleCase, SaltReturnAssertsMixin):
    """
    test for user absent
    """

    user_name = "salt-test"
    user_home = (
        "/var/lib/{0}".format(user_name)
        if not salt.utils.platform.is_windows()
        else os.path.join("tmp", user_name)
    )

    @skipIf(True, "SLOWTEST skip")
    def test_user_absent(self):
        ret = self.run_state("user.absent", name="unpossible")
        self.assertSaltTrueReturn(ret)

    @skipIf(True, "SLOWTEST skip")
    def test_user_if_present(self):
        ret = self.run_state("user.present", name=USER)
        self.assertSaltTrueReturn(ret)

    @skipIf(True, "SLOWTEST skip")
    def test_user_if_present_with_gid(self):
        if self.run_function("group.info", [USER]):
            ret = self.run_state("user.present", name=USER, gid=GID)
        elif self.run_function("group.info", ["nogroup"]):
            ret = self.run_state("user.present", name=USER, gid=NOGROUPGID)
        else:
            self.skipTest("Neither 'nobody' nor 'nogroup' are valid groups")
        self.assertSaltTrueReturn(ret)

    @skipIf(True, "SLOWTEST skip")
    def test_user_not_present(self):
        """
        This is a DESTRUCTIVE TEST it creates a new user on the minion.
        And then destroys that user.
        Assume that it will break any system you run it on.
        """
        ret = self.run_state("user.present", name=self.user_name)
        self.assertSaltTrueReturn(ret)

    @skipIf(True, "SLOWTEST skip")
    def test_user_present_when_home_dir_does_not_18843(self):
        """
        This is a DESTRUCTIVE TEST it creates a new user on the minion.
        And then destroys that user.
        Assume that it will break any system you run it on.
        """
        if salt.utils.platform.is_darwin():
            HOMEDIR = "/Users/home_of_" + self.user_name
        else:
            HOMEDIR = "/home/home_of_" + self.user_name
        ret = self.run_state("user.present", name=self.user_name, home=HOMEDIR)
        self.assertSaltTrueReturn(ret)

        self.run_function("file.absent", name=HOMEDIR)
        ret = self.run_state("user.present", name=self.user_name, home=HOMEDIR)
        self.assertSaltTrueReturn(ret)

    @requires_system_grains
    @skipIf(True, "SLOWTEST skip")
    def test_user_present_nondefault(self, grains=None):
        """
        This is a DESTRUCTIVE TEST it creates a new user on the on the minion.
        """
        ret = self.run_state("user.present", name=self.user_name, home=self.user_home)
        self.assertSaltTrueReturn(ret)
        ret = self.run_function("user.info", [self.user_name])
        self.assertReturnNonEmptySaltType(ret)
        if salt.utils.platform.is_windows():
            group_name = self.run_function("user.list_groups", [self.user_name])
        else:
            group_name = grp.getgrgid(ret["gid"]).gr_name

        if not salt.utils.platform.is_darwin() and not salt.utils.platform.is_windows():
            self.assertTrue(os.path.isdir(self.user_home))
        if grains["os_family"] in ("Suse",):
            self.assertEqual(group_name, "users")
        elif grains["os_family"] == "MacOS":
            self.assertEqual(group_name, "staff")
        elif salt.utils.platform.is_windows():
            self.assertEqual([], group_name)
        else:
            self.assertEqual(group_name, self.user_name)

<<<<<<< HEAD
    @skipIf(
        salt.utils.platform.is_windows(), "windows minion does not support usergroup"
    )
    @skipIf(True, "SLOWTEST skip")
    def test_user_present_usergroup_false(self):
        """
=======
    @skipIf(salt.utils.platform.is_windows(), 'windows minion does not support usergroup')
    def test_user_present_usergroup_false(self):
        '''
>>>>>>> 8abb7099
        This is a DESTRUCTIVE TEST it creates a new user on the on the minion.
        This is a unit test, NOT an integration test. We create a group of the
        same name as the user beforehand, so it should all run smoothly.
        """
        # MacOS users' primary group defaults to staff (20), not the name of
        # user
        ret = self.run_state("group.present", name=self.user_name)
        self.assertSaltTrueReturn(ret)
<<<<<<< HEAD
        ret = self.run_state(
            "user.present",
            name=self.user_name,
            gid=self.user_name,
            usergroup=False,
            home=self.user_home,
        )
=======

        ret = self.run_state('user.present', name=self.user_name,
                             gid=self.user_name, usergroup=False,
                             home=self.user_home)
        self.assertSaltTrueReturn(ret)

        ret = self.run_function('user.info', [self.user_name])
        self.assertReturnNonEmptySaltType(ret)
        group_name = grp.getgrgid(ret['gid']).gr_name

        if not salt.utils.platform.is_darwin():
            self.assertTrue(os.path.isdir(self.user_home))
        self.assertEqual(group_name, self.user_name)
        ret = self.run_state('user.absent', name=self.user_name)
        self.assertSaltTrueReturn(ret)
        ret = self.run_state('group.absent', name=self.user_name)
        self.assertSaltTrueReturn(ret)

    @skipIf(salt.utils.platform.is_windows(), 'windows minion does not support usergroup')
    def test_user_present_usergroup(self):
        '''
        This is a DESTRUCTIVE TEST it creates a new user on the on the minion.
        This is a unit test, NOT an integration test.
        '''
        ret = self.run_state('user.present', name=self.user_name,
                             usergroup=True, home=self.user_home)
>>>>>>> 8abb7099
        self.assertSaltTrueReturn(ret)
        ret = self.run_function("user.info", [self.user_name])
        self.assertReturnNonEmptySaltType(ret)
        group_name = grp.getgrgid(ret["gid"]).gr_name
        if not salt.utils.platform.is_darwin():
            self.assertTrue(os.path.isdir(self.user_home))
        self.assertEqual(group_name, self.user_name)
        ret = self.run_state("user.absent", name=self.user_name)
        self.assertSaltTrueReturn(ret)
        ret = self.run_state("group.absent", name=self.user_name)
        self.assertSaltTrueReturn(ret)

    @skipIf(
        salt.utils.platform.is_windows(),
        "windows minion does not support gid_from_name",
    )
    @skipIf(
        salt.utils.platform.is_windows(), "windows minion does not support usergroup"
    )
    def test_user_present_usergroup(self):
        """
        This is a DESTRUCTIVE TEST it creates a new user on the on the minion.
        This is a unit test, NOT an integration test.
        """
        ret = self.run_state(
            "user.present", name=self.user_name, usergroup=True, home=self.user_home
        )
        self.assertSaltTrueReturn(ret)

        ret = self.run_function("user.info", [self.user_name])
        self.assertReturnNonEmptySaltType(ret)
        group_name = grp.getgrgid(ret["gid"]).gr_name

        if not salt.utils.platform.is_darwin():
            self.assertTrue(os.path.isdir(self.user_home))
        if salt.utils.platform.is_darwin():
            group_name = "staff"
        else:
            group_name = self.user_name
        self.assertEqual(group_name, group_name)
        ret = self.run_state("user.absent", name=self.user_name)
        self.assertSaltTrueReturn(ret)
        if not salt.utils.platform.is_darwin():
            ret = self.run_state("group.absent", name=self.user_name)
            self.assertSaltTrueReturn(ret)

    @skipIf(
        sys.getfilesystemencoding().startswith("ANSI"),
        "A system encoding which supports Unicode characters must be set. Current setting is: {0}. Try setting $LANG='en_US.UTF-8'".format(
            sys.getfilesystemencoding()
        ),
    )
    @skipIf(True, "SLOWTEST skip")
    def test_user_present_unicode(self):
        """
        This is a DESTRUCTIVE TEST it creates a new user on the on the minion.

        It ensures that unicode GECOS data will be properly handled, without
        any encoding-related failures.
        """
        ret = self.run_state(
            "user.present",
            name=self.user_name,
            fullname="Sålt Test",
            roomnumber="①②③",
            workphone="١٢٣٤",
            homephone="६७८",
        )
        self.assertSaltTrueReturn(ret)
        # Ensure updating a user also works
        ret = self.run_state(
            "user.present",
            name=self.user_name,
            fullname="Sølt Test",
            roomnumber="①③②",
            workphone="٣٤١٢",
            homephone="६८७",
        )
        self.assertSaltTrueReturn(ret)

    @skipIf(
        salt.utils.platform.is_windows(),
        "windows minon does not support roomnumber or phone",
    )
    @skipIf(True, "SLOWTEST skip")
    def test_user_present_gecos(self):
        """
        This is a DESTRUCTIVE TEST it creates a new user on the on the minion.

        It ensures that numeric GECOS data will be properly coerced to strings,
        otherwise the state will fail because the GECOS fields are written as
        strings (and show up in the user.info output as such). Thus the
        comparison will fail, since '12345' != 12345.
        """
        ret = self.run_state(
            "user.present",
            name=self.user_name,
            fullname=12345,
            roomnumber=123,
            workphone=1234567890,
            homephone=1234567890,
        )
        self.assertSaltTrueReturn(ret)

    @skipIf(
        salt.utils.platform.is_windows(),
        "windows minon does not support roomnumber or phone",
    )
    @skipIf(True, "SLOWTEST skip")
    def test_user_present_gecos_none_fields(self):
        """
        This is a DESTRUCTIVE TEST it creates a new user on the on the minion.

        It ensures that if no GECOS data is supplied, the fields will be coerced
        into empty strings as opposed to the string "None".
        """
        ret = self.run_state(
            "user.present",
            name=self.user_name,
            fullname=None,
            roomnumber=None,
            workphone=None,
            homephone=None,
        )
        self.assertSaltTrueReturn(ret)

        ret = self.run_function("user.info", [self.user_name])
        self.assertReturnNonEmptySaltType(ret)
        self.assertEqual("", ret["fullname"])
        # MacOS does not supply the following GECOS fields
        if not salt.utils.platform.is_darwin():
            self.assertEqual("", ret["roomnumber"])
            self.assertEqual("", ret["workphone"])
            self.assertEqual("", ret["homephone"])

    @skipIf(
        salt.utils.platform.is_windows(), "windows minon does not support createhome"
    )
    @skipIf(True, "SLOWTEST skip")
    def test_user_present_home_directory_created(self):
        """
        This is a DESTRUCTIVE TEST it creates a new user on the minion.

        It ensures that the home directory is created.
        """
        ret = self.run_state("user.present", name=self.user_name, createhome=True)
        self.assertSaltTrueReturn(ret)

        user_info = self.run_function("user.info", [self.user_name])
        self.assertTrue(os.path.exists(user_info["home"]))

    def test_user_present_same_password(self):
        ret = self.run_state('user.present', name=USER, password='P@ssW0rd')
        self.assertSaltTrueReturn(ret)

        ret = self.run_state('user.present', name=USER, password='P@ssW0rd')
        self.assertInSaltComment('up to date', ret)

    def test_user_present_new_password_test_true(self):
        ret = self.run_state('user.present', name=USER, password='P@ssW0rd')
        self.assertSaltTrueReturn(ret)

        ret = self.run_state('user.present',
                             name=USER,
                             password='P@ssW0rd1!',
                             test=True)
        self.assertSaltNoneReturn(ret)
        self.assertSaltStateChangesEqual(ret, {})
        self.assertInSaltComment('passwd: XXX-REDACTED-XXX', ret)

    def test_user_present_new_password(self):
        ret = self.run_state('user.present', name=USER, password='P@ssW0rd')
        self.assertSaltTrueReturn(ret)

        ret = self.run_state('user.present', name=USER, password='P@ssW0rd1!')
        self.assertSaltTrueReturn(ret)
        self.assertSaltStateChangesEqual(ret, {'passwd': 'XXX-REDACTED-XXX'})

    def tearDown(self):
        if salt.utils.platform.is_darwin():
            check_user = self.run_function("user.list_users")
            if USER in check_user:
<<<<<<< HEAD
                del_user = self.run_function("user.delete", [USER], remove=True)
        self.assertSaltTrueReturn(self.run_state("user.absent", name=self.user_name))
=======
                self.run_function('user.delete', [USER], remove=True)
        self.assertSaltTrueReturn(
            self.run_state('user.absent', name=self.user_name)
        )
>>>>>>> 8abb7099


@destructiveTest
@skip_if_not_root
<<<<<<< HEAD
@skipIf(not salt.utils.platform.is_windows(), "Windows only tests")
@pytest.mark.windows_whitelisted
class WinUserTest(ModuleCase, SaltReturnAssertsMixin):
    """
    test for user absent
    """

    def tearDown(self):
        self.assertSaltTrueReturn(self.run_state("user.absent", name=USER))

    @skipIf(True, "SLOWTEST skip")
    def test_user_present_existing(self):
        ret = self.run_state(
            "user.present",
            name=USER,
            win_homedrive="U:",
            win_profile="C:\\User\\{0}".format(USER),
            win_logonscript="C:\\logon.vbs",
            win_description="Test User Account",
        )
        self.assertSaltTrueReturn(ret)
        ret = self.run_state(
            "user.present",
            name=USER,
            win_homedrive="R:",
            win_profile="C:\\Users\\{0}".format(USER),
            win_logonscript="C:\\Windows\\logon.vbs",
            win_description="Temporary Account",
        )
        self.assertSaltTrueReturn(ret)
        self.assertSaltStateChangesEqual(ret, "R:", keys=["homedrive"])
        self.assertSaltStateChangesEqual(
            ret, "C:\\Users\\{0}".format(USER), keys=["profile"]
        )
        self.assertSaltStateChangesEqual(
            ret, "C:\\Windows\\logon.vbs", keys=["logonscript"]
        )
        self.assertSaltStateChangesEqual(ret, "Temporary Account", keys=["description"])
=======
@skipIf(not salt.utils.platform.is_windows(), 'Windows only tests')
class WinUserTest(ModuleCase, SaltReturnAssertsMixin):
    '''
    test for user absent
    '''
    def tearDown(self):
        self.assertSaltTrueReturn(
            self.run_state('user.absent', name=USER)
        )

    def test_user_present_existing(self):
        ret = self.run_state('user.present',
                             name=USER,
                             win_homedrive='U:',
                             win_profile='C:\\User\\{0}'.format(USER),
                             win_logonscript='C:\\logon.vbs',
                             win_description='Test User Account')
        self.assertSaltTrueReturn(ret)
        ret = self.run_state('user.present',
                             name=USER,
                             win_homedrive='R:',
                             win_profile='C:\\Users\\{0}'.format(USER),
                             win_logonscript='C:\\Windows\\logon.vbs',
                             win_description='Temporary Account')
        self.assertSaltTrueReturn(ret)
        self.assertSaltStateChangesEqual(ret, 'R:', keys=['homedrive'])
        self.assertSaltStateChangesEqual(
            ret, 'C:\\Users\\{0}'.format(USER), keys=['profile'])
        self.assertSaltStateChangesEqual(
            ret, 'C:\\Windows\\logon.vbs', keys=['logonscript'])
        self.assertSaltStateChangesEqual(
            ret, 'Temporary Account', keys=['description'])
>>>>>>> 8abb7099
<|MERGE_RESOLUTION|>--- conflicted
+++ resolved
@@ -23,14 +23,10 @@
     skip_if_not_root,
 )
 from tests.support.mixins import SaltReturnAssertsMixin
-<<<<<<< HEAD
-from tests.support.unit import skipIf
-=======
 
 # Import Salt libs
 import salt.utils.files
 import salt.utils.platform
->>>>>>> 8abb7099
 
 try:
     import grp
@@ -143,18 +139,9 @@
         else:
             self.assertEqual(group_name, self.user_name)
 
-<<<<<<< HEAD
-    @skipIf(
-        salt.utils.platform.is_windows(), "windows minion does not support usergroup"
-    )
-    @skipIf(True, "SLOWTEST skip")
-    def test_user_present_usergroup_false(self):
-        """
-=======
     @skipIf(salt.utils.platform.is_windows(), 'windows minion does not support usergroup')
     def test_user_present_usergroup_false(self):
         '''
->>>>>>> 8abb7099
         This is a DESTRUCTIVE TEST it creates a new user on the on the minion.
         This is a unit test, NOT an integration test. We create a group of the
         same name as the user beforehand, so it should all run smoothly.
@@ -163,15 +150,6 @@
         # user
         ret = self.run_state("group.present", name=self.user_name)
         self.assertSaltTrueReturn(ret)
-<<<<<<< HEAD
-        ret = self.run_state(
-            "user.present",
-            name=self.user_name,
-            gid=self.user_name,
-            usergroup=False,
-            home=self.user_home,
-        )
-=======
 
         ret = self.run_state('user.present', name=self.user_name,
                              gid=self.user_name, usergroup=False,
@@ -198,7 +176,6 @@
         '''
         ret = self.run_state('user.present', name=self.user_name,
                              usergroup=True, home=self.user_home)
->>>>>>> 8abb7099
         self.assertSaltTrueReturn(ret)
         ret = self.run_function("user.info", [self.user_name])
         self.assertReturnNonEmptySaltType(ret)
@@ -381,20 +358,14 @@
         if salt.utils.platform.is_darwin():
             check_user = self.run_function("user.list_users")
             if USER in check_user:
-<<<<<<< HEAD
-                del_user = self.run_function("user.delete", [USER], remove=True)
-        self.assertSaltTrueReturn(self.run_state("user.absent", name=self.user_name))
-=======
                 self.run_function('user.delete', [USER], remove=True)
         self.assertSaltTrueReturn(
             self.run_state('user.absent', name=self.user_name)
         )
->>>>>>> 8abb7099
 
 
 @destructiveTest
 @skip_if_not_root
-<<<<<<< HEAD
 @skipIf(not salt.utils.platform.is_windows(), "Windows only tests")
 @pytest.mark.windows_whitelisted
 class WinUserTest(ModuleCase, SaltReturnAssertsMixin):
@@ -432,38 +403,4 @@
         self.assertSaltStateChangesEqual(
             ret, "C:\\Windows\\logon.vbs", keys=["logonscript"]
         )
-        self.assertSaltStateChangesEqual(ret, "Temporary Account", keys=["description"])
-=======
-@skipIf(not salt.utils.platform.is_windows(), 'Windows only tests')
-class WinUserTest(ModuleCase, SaltReturnAssertsMixin):
-    '''
-    test for user absent
-    '''
-    def tearDown(self):
-        self.assertSaltTrueReturn(
-            self.run_state('user.absent', name=USER)
-        )
-
-    def test_user_present_existing(self):
-        ret = self.run_state('user.present',
-                             name=USER,
-                             win_homedrive='U:',
-                             win_profile='C:\\User\\{0}'.format(USER),
-                             win_logonscript='C:\\logon.vbs',
-                             win_description='Test User Account')
-        self.assertSaltTrueReturn(ret)
-        ret = self.run_state('user.present',
-                             name=USER,
-                             win_homedrive='R:',
-                             win_profile='C:\\Users\\{0}'.format(USER),
-                             win_logonscript='C:\\Windows\\logon.vbs',
-                             win_description='Temporary Account')
-        self.assertSaltTrueReturn(ret)
-        self.assertSaltStateChangesEqual(ret, 'R:', keys=['homedrive'])
-        self.assertSaltStateChangesEqual(
-            ret, 'C:\\Users\\{0}'.format(USER), keys=['profile'])
-        self.assertSaltStateChangesEqual(
-            ret, 'C:\\Windows\\logon.vbs', keys=['logonscript'])
-        self.assertSaltStateChangesEqual(
-            ret, 'Temporary Account', keys=['description'])
->>>>>>> 8abb7099
+        self.assertSaltStateChangesEqual(ret, "Temporary Account", keys=["description"])