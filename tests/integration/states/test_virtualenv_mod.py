--- conflicted
+++ resolved
@@ -60,11 +60,8 @@
                 shutil.rmtree(venv_dir)
             self.assertSaltTrueReturn(self.run_state('user.absent', name=user, purge=True))
 
-<<<<<<< HEAD
     @skipIf(WAR_ROOM_SKIP, 'WAR ROOM TEMPORARY SKIP')
-=======
     @skipIf(salt.utils.platform.is_darwin(), 'Test is flaky on macosx')
->>>>>>> 04e28cff
     def test_issue_2594_non_invalidated_cache(self):
         # Testing virtualenv directory
         venv_path = os.path.join(RUNTIME_VARS.TMP, 'issue-2594-ve')
