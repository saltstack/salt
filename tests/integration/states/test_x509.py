--- conflicted
+++ resolved
@@ -115,7 +115,6 @@
         assert "Certificate" in ret[key]["changes"]
         assert "New" in ret[key]["changes"]["Certificate"]
 
-<<<<<<< HEAD
     def test_cert_issue_not_before_not_after(self):
         ret = self.run_function(
             "state.apply",
@@ -169,7 +168,7 @@
         assert "Not After" in ret[key]["changes"]["Certificate"]["New"]
         not_after = ret[key]["changes"]["Certificate"]["New"]["Not After"]
         assert not_after == "2020-05-05 14:30:00"
-=======
+
     @with_tempfile(suffix=".crt", create=False)
     @with_tempfile(suffix=".key", create=False)
     def test_self_signed_cert(self, keyfile, crtfile):
@@ -358,5 +357,4 @@
             managed_private_key={"name": keyfile, "bits": 4096},
         )
         key = "x509_|-{0}_|-{0}_|-certificate_managed".format(crtfile)
-        self.assertEqual(True, ret[key]["result"])
->>>>>>> 0f585604
+        self.assertEqual(True, ret[key]["result"])