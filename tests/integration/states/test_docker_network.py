# -*- coding: utf-8 -*-
"""
Integration tests for the docker_network states
"""
# Import Python Libs
from __future__ import absolute_import, print_function, unicode_literals

import errno
import functools
import logging
import os
import subprocess
import tempfile

<<<<<<< HEAD
=======
# Import Salt Testing Libs
from tests.support.runtests import RUNTIME_VARS
from tests.support.unit import skipIf
from tests.support.case import ModuleCase
from tests.support.docker import with_network, random_name
from tests.support.helpers import destructiveTest, requires_system_grains
from tests.support.mixins import SaltReturnAssertsMixin

>>>>>>> 8abb7099
# Import Salt Libs
import salt.utils.files
import salt.utils.network
import salt.utils.path
from salt.exceptions import CommandExecutionError
from tests.support.case import ModuleCase
from tests.support.docker import random_name, with_network
from tests.support.helpers import destructiveTest, requires_system_grains
from tests.support.mixins import SaltReturnAssertsMixin

# Import Salt Testing Libs
from tests.support.runtests import RUNTIME_VARS
from tests.support.unit import skipIf

log = logging.getLogger(__name__)


IMAGE_NAME = random_name(prefix="salt_busybox_")
IPV6_ENABLED = bool(salt.utils.network.ip_addrs6(include_loopback=True))


def network_name(func):
    """
    Generate a randomized name for a network and clean it up afterward
    """

    @functools.wraps(func)
    def wrapper(self, *args, **kwargs):
        name = random_name(prefix="salt_net_")
        try:
            return func(self, name, *args, **kwargs)
        finally:
            self.run_function("docker.disconnect_all_containers_from_network", [name])
            try:
                self.run_function("docker.remove_network", [name])
            except CommandExecutionError as exc:
                if "No such network" not in exc.__str__():
                    raise

    return wrapper


def container_name(func):
    """
    Generate a randomized name for a container and clean it up afterward
    """

    def build_image():
        # Create temp dir
        image_build_rootdir = tempfile.mkdtemp(dir=RUNTIME_VARS.TMP)
<<<<<<< HEAD
        script_path = os.path.join(RUNTIME_VARS.BASE_FILES, "mkimage-busybox-static")
=======
        script_path = os.path.join(RUNTIME_VARS.BASE_FILES, 'mkimage-busybox-static')
>>>>>>> 8abb7099
        cmd = [script_path, image_build_rootdir, IMAGE_NAME]
        log.debug("Running '%s' to build busybox image", " ".join(cmd))
        process = subprocess.Popen(
            cmd, close_fds=True, stdout=subprocess.PIPE, stderr=subprocess.STDOUT
        )
        output = process.communicate()[0]
        log.debug("Output from mkimge-busybox-static:\n%s", output)

        if process.returncode != 0:
            raise Exception("Failed to build image")

        try:
            salt.utils.files.rm_rf(image_build_rootdir)
        except OSError as exc:
            if exc.errno != errno.ENOENT:
                raise

    @functools.wraps(func)
    def wrapper(self, *args, **kwargs):
        try:
            self.run_function("docker.inspect_image", [IMAGE_NAME])
        except CommandExecutionError:
            pass
        else:
            build_image()

        name = random_name(prefix="salt_test_")
        self.run_function(
            "docker.create",
            name=name,
            image=IMAGE_NAME,
            command="sleep 600",
            start=True,
        )
        try:
            return func(self, name, *args, **kwargs)
        finally:
            try:
                self.run_function("docker.rm", [name], force=True)
            except CommandExecutionError as exc:
                if "No such container" not in exc.__str__():
                    raise

    return wrapper


@skipIf(True, "SLOWTEST skip")
@destructiveTest
@skipIf(not salt.utils.path.which("dockerd"), "Docker not installed")
class DockerNetworkTestCase(ModuleCase, SaltReturnAssertsMixin):
    """
    Test docker_network states
    """

    @classmethod
    def tearDownClass(cls):
        """
        Remove test image if present. Note that this will run a docker rmi even
        if no test which required the image was run.
        """
        cmd = ["docker", "rmi", "--force", IMAGE_NAME]
        log.debug("Running '%s' to destroy busybox image", " ".join(cmd))
        process = subprocess.Popen(
            cmd, close_fds=True, stdout=subprocess.PIPE, stderr=subprocess.STDOUT
        )
        output = process.communicate()[0]
        log.debug("Output from %s:\n%s", " ".join(cmd), output)

        if process.returncode != 0 and "No such image" not in output:
            raise Exception("Failed to destroy image")

    def run_state(self, function, **kwargs):
        ret = super(DockerNetworkTestCase, self).run_state(function, **kwargs)
        log.debug("ret = %s", ret)
        return ret

    @with_network(create=False)
    @skipIf(True, "SLOWTEST skip")
    def test_absent(self, net):
        self.assertSaltTrueReturn(
            self.run_state("docker_network.present", name=net.name)
        )
        ret = self.run_state("docker_network.absent", name=net.name)
        self.assertSaltTrueReturn(ret)
        ret = ret[next(iter(ret))]

        self.assertEqual(ret["changes"], {"removed": True})
        self.assertEqual(ret["comment"], "Removed network '{0}'".format(net.name))

    @container_name
    @with_network(create=False)
    @skipIf(True, "SLOWTEST skip")
    def test_absent_with_disconnected_container(self, net, container_name):
        self.assertSaltTrueReturn(
            self.run_state(
                "docker_network.present", name=net.name, containers=[container_name]
            )
        )
        ret = self.run_state("docker_network.absent", name=net.name)
        self.assertSaltTrueReturn(ret)
        ret = ret[next(iter(ret))]

        self.assertEqual(
            ret["changes"], {"removed": True, "disconnected": [container_name]}
        )
        self.assertEqual(ret["comment"], "Removed network '{0}'".format(net.name))

    @with_network(create=False)
    @skipIf(True, "SLOWTEST skip")
    def test_absent_when_not_present(self, net):
        ret = self.run_state("docker_network.absent", name=net.name)
        self.assertSaltTrueReturn(ret)
        ret = ret[next(iter(ret))]
        self.assertEqual(ret["changes"], {})
        self.assertEqual(
            ret["comment"], "Network '{0}' already absent".format(net.name)
        )

    @with_network(create=False)
    @skipIf(True, "SLOWTEST skip")
    def test_present(self, net):
        ret = self.run_state("docker_network.present", name=net.name)
        self.assertSaltTrueReturn(ret)
        ret = ret[next(iter(ret))]

        # Make sure the state return is what we expect
        self.assertEqual(ret["changes"], {"created": True})
        self.assertEqual(ret["comment"], "Network '{0}' created".format(net.name))

        # Now check to see that the network actually exists. If it doesn't,
        # this next function call will raise an exception.
        self.run_function("docker.inspect_network", [net.name])

    @container_name
    @with_network(create=False)
    @skipIf(True, "SLOWTEST skip")
    def test_present_with_containers(self, net, container_name):
        ret = self.run_state(
            "docker_network.present", name=net.name, containers=[container_name]
        )
        self.assertSaltTrueReturn(ret)
        ret = ret[next(iter(ret))]

        self.assertEqual(
            ret["changes"], {"created": True, "connected": [container_name]}
        )
        self.assertEqual(ret["comment"], "Network '{0}' created".format(net.name))

        # Now check to see that the network actually exists. If it doesn't,
        # this next function call will raise an exception.
        self.run_function("docker.inspect_network", [net.name])

    def _test_present_reconnect(self, net, container_name, reconnect=True):
        ret = self.run_state("docker_network.present", name=net.name, driver="bridge")
        self.assertSaltTrueReturn(ret)
        ret = ret[next(iter(ret))]

        self.assertEqual(ret["changes"], {"created": True})
        self.assertEqual(ret["comment"], "Network '{0}' created".format(net.name))

        # Connect the container
        self.run_function(
            "docker.connect_container_to_network", [container_name, net.name]
        )

        # Change the driver to force the network to be replaced
        ret = self.run_state(
            "docker_network.present",
            name=net.name,
            driver="macvlan",
            reconnect=reconnect,
        )
        self.assertSaltTrueReturn(ret)
        ret = ret[next(iter(ret))]

        self.assertEqual(
            ret["changes"],
            {
                "recreated": True,
                "reconnected" if reconnect else "disconnected": [container_name],
                net.name: {"Driver": {"old": "bridge", "new": "macvlan"}},
            },
        )
        self.assertEqual(
            ret["comment"],
            "Network '{0}' was replaced with updated config".format(net.name),
        )

    @container_name
    @with_network(create=False)
    @skipIf(True, "SLOWTEST skip")
    def test_present_with_reconnect(self, net, container_name):
        """
        Test reconnecting with containers not passed to state
        """
        self._test_present_reconnect(net, container_name, reconnect=True)

    @container_name
    @with_network(create=False)
    @skipIf(True, "SLOWTEST skip")
    def test_present_with_no_reconnect(self, net, container_name):
        """
        Test reconnecting with containers not passed to state
        """
        self._test_present_reconnect(net, container_name, reconnect=False)

    @with_network()
    @skipIf(True, "SLOWTEST skip")
    def test_present_internal(self, net):
        self.assertSaltTrueReturn(
            self.run_state("docker_network.present", name=net.name, internal=True,)
        )
        net_info = self.run_function("docker.inspect_network", [net.name])
        self.assertIs(net_info["Internal"], True)

    @with_network()
    @skipIf(True, "SLOWTEST skip")
    def test_present_labels(self, net):
        # Test a mix of different ways of specifying labels
        self.assertSaltTrueReturn(
            self.run_state(
                "docker_network.present",
                name=net.name,
                labels=["foo", "bar=baz", {"hello": "world"}],
            )
        )
        net_info = self.run_function("docker.inspect_network", [net.name])
        self.assertEqual(
            net_info["Labels"], {"foo": "", "bar": "baz", "hello": "world"},
        )

    @with_network(subnet="fe3f:2180:26:1::/123")
    @with_network(subnet="10.247.197.96/27")
    @skipIf(not IPV6_ENABLED, "IPv6 not enabled")
    @skipIf(True, "SLOWTEST skip")
    def test_present_enable_ipv6(self, net1, net2):
        self.assertSaltTrueReturn(
            self.run_state(
                "docker_network.present",
                name=net1.name,
                enable_ipv6=True,
                ipam_pools=[{"subnet": net1.subnet}, {"subnet": net2.subnet}],
            )
        )
        net_info = self.run_function("docker.inspect_network", [net1.name])
        self.assertIs(net_info["EnableIPv6"], True)

    @requires_system_grains
    @with_network()
    @skipIf(True, "SLOWTEST skip")
    def test_present_attachable(self, net, grains):
        if grains["os_family"] == "RedHat" and grains.get("osmajorrelease", 0) <= 7:
            self.skipTest("Cannot reliably manage attachable on RHEL <= 7")

        self.assertSaltTrueReturn(
            self.run_state("docker_network.present", name=net.name, attachable=True,)
        )
        net_info = self.run_function("docker.inspect_network", [net.name])
        self.assertIs(net_info["Attachable"], True)

    @skipIf(True, "Skip until we can set up docker swarm testing")
    @with_network()
    def test_present_scope(self, net):
        self.assertSaltTrueReturn(
            self.run_state("docker_network.present", name=net.name, scope="global",)
        )
        net_info = self.run_function("docker.inspect_network", [net.name])
        self.assertIs(net_info["Scope"], "global")

    @skipIf(True, "Skip until we can set up docker swarm testing")
    @with_network()
    def test_present_ingress(self, net):
        self.assertSaltTrueReturn(
            self.run_state("docker_network.present", name=net.name, ingress=True,)
        )
        net_info = self.run_function("docker.inspect_network", [net.name])
        self.assertIs(net_info["Ingress"], True)

    @with_network(subnet="10.247.197.128/27")
    @with_network(subnet="10.247.197.96/27")
    @skipIf(True, "SLOWTEST skip")
    def test_present_with_custom_ipv4(self, net1, net2):
        # First run will test passing the IPAM arguments individually
        self.assertSaltTrueReturn(
            self.run_state(
                "docker_network.present",
                name=net1.name,
                subnet=net1.subnet,
                gateway=net1.gateway,
            )
        )
        # Second run will pass them in the ipam_pools argument
        ret = self.run_state(
            "docker_network.present",
            name=net1.name,  # We want to keep the same network name
            ipam_pools=[{"subnet": net2.subnet, "gateway": net2.gateway}],
        )
        self.assertSaltTrueReturn(ret)
        ret = ret[next(iter(ret))]

        # Docker requires there to be IPv4, even when only an IPv6 subnet was
        # provided. So, there will be both an IPv4 and IPv6 pool in the
        # configuration.
        expected = {
            "recreated": True,
            net1.name: {
                "IPAM": {
                    "Config": {
                        "old": [{"Subnet": net1.subnet, "Gateway": net1.gateway}],
                        "new": [{"Subnet": net2.subnet, "Gateway": net2.gateway}],
                    }
                }
            },
        }
        self.assertEqual(ret["changes"], expected)
        self.assertEqual(
            ret["comment"],
            "Network '{0}' was replaced with updated config".format(net1.name),
        )

    @with_network(subnet="fe3f:2180:26:1::20/123")
    @with_network(subnet="fe3f:2180:26:1::/123")
    @with_network(subnet="10.247.197.96/27")
    @skipIf(not IPV6_ENABLED, "IPv6 not enabled")
    @skipIf(True, "SLOWTEST skip")
    def test_present_with_custom_ipv6(self, ipv4_net, ipv6_net1, ipv6_net2):
        self.assertSaltTrueReturn(
            self.run_state(
                "docker_network.present",
                name=ipv4_net.name,
                enable_ipv6=True,
                ipam_pools=[
                    {"subnet": ipv4_net.subnet, "gateway": ipv4_net.gateway},
                    {"subnet": ipv6_net1.subnet, "gateway": ipv6_net1.gateway},
                ],
            )
        )

        ret = self.run_state(
            "docker_network.present",
            name=ipv4_net.name,  # We want to keep the same network name
            enable_ipv6=True,
            ipam_pools=[
                {"subnet": ipv4_net.subnet, "gateway": ipv4_net.gateway},
                {"subnet": ipv6_net2.subnet, "gateway": ipv6_net2.gateway},
            ],
        )
        self.assertSaltTrueReturn(ret)
        ret = ret[next(iter(ret))]

        # Docker requires there to be IPv4, even when only an IPv6 subnet was
        # provided. So, there will be both an IPv4 and IPv6 pool in the
        # configuration.
        expected = {
            "recreated": True,
            ipv4_net.name: {
                "IPAM": {
                    "Config": {
                        "old": [
                            {"Subnet": ipv4_net.subnet, "Gateway": ipv4_net.gateway},
                            {"Subnet": ipv6_net1.subnet, "Gateway": ipv6_net1.gateway},
                        ],
                        "new": [
                            {"Subnet": ipv4_net.subnet, "Gateway": ipv4_net.gateway},
                            {"Subnet": ipv6_net2.subnet, "Gateway": ipv6_net2.gateway},
                        ],
                    }
                }
            },
        }
        self.assertEqual(ret["changes"], expected)
        self.assertEqual(
            ret["comment"],
            "Network '{0}' was replaced with updated config".format(ipv4_net.name),
        )<|MERGE_RESOLUTION|>--- conflicted
+++ resolved
@@ -12,8 +12,6 @@
 import subprocess
 import tempfile
 
-<<<<<<< HEAD
-=======
 # Import Salt Testing Libs
 from tests.support.runtests import RUNTIME_VARS
 from tests.support.unit import skipIf
@@ -22,7 +20,6 @@
 from tests.support.helpers import destructiveTest, requires_system_grains
 from tests.support.mixins import SaltReturnAssertsMixin
 
->>>>>>> 8abb7099
 # Import Salt Libs
 import salt.utils.files
 import salt.utils.network
@@ -73,11 +70,7 @@
     def build_image():
         # Create temp dir
         image_build_rootdir = tempfile.mkdtemp(dir=RUNTIME_VARS.TMP)
-<<<<<<< HEAD
-        script_path = os.path.join(RUNTIME_VARS.BASE_FILES, "mkimage-busybox-static")
-=======
         script_path = os.path.join(RUNTIME_VARS.BASE_FILES, 'mkimage-busybox-static')
->>>>>>> 8abb7099
         cmd = [script_path, image_build_rootdir, IMAGE_NAME]
         log.debug("Running '%s' to build busybox image", " ".join(cmd))
         process = subprocess.Popen(
