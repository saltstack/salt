--- conflicted
+++ resolved
@@ -20,14 +20,9 @@
 import salt.utils.files
 import salt.utils.platform
 
-<<<<<<< HEAD
 # Import 3rd-party libs
 from salt.ext import six
 
-IS_WINDOWS = salt.utils.platform.is_windows()
-
-=======
->>>>>>> a02fbd80
 
 class CMDTest(ModuleCase, SaltReturnAssertsMixin):
     '''
