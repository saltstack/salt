# -*- coding: utf-8 -*-
"""
Integration tests for the beacon states
"""
from __future__ import absolute_import, print_function, unicode_literals
import logging

# Import Salt Testing Libs
from tests.support.case import ModuleCase
from tests.support.mixins import SaltReturnAssertsMixin
<<<<<<< HEAD
from tests.support.unit import skipIf
=======

log = logging.getLogger(__name__)
>>>>>>> 8abb7099


class BeaconStateTestCase(ModuleCase, SaltReturnAssertsMixin):
    """
    Test beacon states
    """

    def setUp(self):
<<<<<<< HEAD
        """
        """
        self.run_function("beacons.reset", f_timeout=300)
        self.wait_for_all_jobs()

    def tearDown(self):
        self.run_function("beacons.reset", f_timeout=300)
=======
        self.run_function('beacons.reset', f_timeout=300)
        self.wait_for_all_jobs()
        self.addCleanup(self.run_function, 'beacons.reset', f_timeout=300)
        self.addCleanup(self.wait_for_all_jobs)
>>>>>>> 8abb7099

    @skipIf(True, "SLOWTEST skip")
    def test_present_absent(self):
        kwargs = {"/": "38%", "interval": 5}
        ret = self.run_state(
            "beacon.present", name="diskusage", f_timeout=300, **kwargs
        )
        self.assertSaltTrueReturn(ret)

        ret = self.run_function("beacons.list", return_yaml=False, f_timeout=300)
        self.assertTrue("diskusage" in ret)
        self.assertTrue({"interval": 5} in ret["diskusage"])
        self.assertTrue({"/": "38%"} in ret["diskusage"])

        ret = self.run_state("beacon.absent", name="diskusage", f_timeout=300)
        self.assertSaltTrueReturn(ret)

        ret = self.run_function("beacons.list", return_yaml=False, f_timeout=300)
        self.assertEqual(ret, {"beacons": {}})<|MERGE_RESOLUTION|>--- conflicted
+++ resolved
@@ -8,12 +8,8 @@
 # Import Salt Testing Libs
 from tests.support.case import ModuleCase
 from tests.support.mixins import SaltReturnAssertsMixin
-<<<<<<< HEAD
-from tests.support.unit import skipIf
-=======
 
 log = logging.getLogger(__name__)
->>>>>>> 8abb7099
 
 
 class BeaconStateTestCase(ModuleCase, SaltReturnAssertsMixin):
@@ -22,20 +18,10 @@
     """
 
     def setUp(self):
-<<<<<<< HEAD
-        """
-        """
-        self.run_function("beacons.reset", f_timeout=300)
-        self.wait_for_all_jobs()
-
-    def tearDown(self):
-        self.run_function("beacons.reset", f_timeout=300)
-=======
         self.run_function('beacons.reset', f_timeout=300)
         self.wait_for_all_jobs()
         self.addCleanup(self.run_function, 'beacons.reset', f_timeout=300)
         self.addCleanup(self.wait_for_all_jobs)
->>>>>>> 8abb7099
 
     @skipIf(True, "SLOWTEST skip")
     def test_present_absent(self):
