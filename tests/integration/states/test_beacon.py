--- conflicted
+++ resolved
@@ -3,18 +3,12 @@
 Integration tests for the beacon states
 '''
 from __future__ import absolute_import, print_function, unicode_literals
-import logging
 
 # Import Salt Testing Libs
 from tests.support.case import ModuleCase
 from tests.support.mixins import SaltReturnAssertsMixin
 from tests.support.unit import skipIf, WAR_ROOM_SKIP
 
-<<<<<<< HEAD
-log = logging.getLogger(__name__)
-
-=======
->>>>>>> 04e28cff
 
 @skipIf(WAR_ROOM_SKIP, 'WAR ROOM TEMPORARY SKIP')
 class BeaconStateTestCase(ModuleCase, SaltReturnAssertsMixin):
