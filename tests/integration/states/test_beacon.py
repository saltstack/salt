# -*- coding: utf-8 -*-
'''
Integration tests for the beacon states
'''

# Import Python Libs
from __future__ import absolute_import, print_function, unicode_literals

# Import Salt Testing Libs
from tests.support.case import ModuleCase
from tests.support.mixins import SaltReturnAssertsMixin

import logging
log = logging.getLogger(__name__)


class BeaconStateTestCase(ModuleCase, SaltReturnAssertsMixin):
    '''
    Test beacon states
    '''
    def setUp(self):
        '''
        '''
<<<<<<< HEAD
        self.run_function('beacons.reset', f_timeout=300)
=======
        self.run_function('beacons.reset')
        self.wait_for_all_jobs()
>>>>>>> a4671a10

    def tearDown(self):
        self.run_function('beacons.reset', f_timeout=300)

    def test_present_absent(self):
        kwargs = {'/': '38%', 'interval': 5}
        ret = self.run_state(
            'beacon.present',
            name='diskusage',
            f_timeout=300,
            **kwargs
        )
        self.assertSaltTrueReturn(ret)

        ret = self.run_function('beacons.list',
                                return_yaml=False,
                                f_timeout=300)
        self.assertTrue('diskusage' in ret)
        self.assertTrue({'interval': 5} in ret['diskusage'])
        self.assertTrue({'/': '38%'} in ret['diskusage'])

        ret = self.run_state(
            'beacon.absent',
            name='diskusage',
            f_timeout=300
        )
        self.assertSaltTrueReturn(ret)

        ret = self.run_function('beacons.list',
                                return_yaml=False,
                                f_timeout=300)
        self.assertEqual(ret, {'beacons': {}})<|MERGE_RESOLUTION|>--- conflicted
+++ resolved
@@ -21,12 +21,8 @@
     def setUp(self):
         '''
         '''
-<<<<<<< HEAD
         self.run_function('beacons.reset', f_timeout=300)
-=======
-        self.run_function('beacons.reset')
         self.wait_for_all_jobs()
->>>>>>> a4671a10
 
     def tearDown(self):
         self.run_function('beacons.reset', f_timeout=300)
