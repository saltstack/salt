# -*- coding: utf-8 -*-

"""
Tests for the SVN state
"""

# Import python libs
from __future__ import absolute_import, print_function, unicode_literals

import os
import shutil
import socket

<<<<<<< HEAD
=======
# Import Salt Testing libs
from tests.support.runtests import RUNTIME_VARS
>>>>>>> 8abb7099
from tests.support.case import ModuleCase
from tests.support.mixins import SaltReturnAssertsMixin

# Import Salt Testing libs
from tests.support.runtests import RUNTIME_VARS
from tests.support.unit import skipIf


class SvnTest(ModuleCase, SaltReturnAssertsMixin):
    """
    Validate the svn state
    """

    def setUp(self):
        super(SvnTest, self).setUp()

        if not self.run_function("cmd.has_exec", ["svn"]):
            self.skipTest("The executable 'svn' is not available.")

        self.__domain = "svn.apache.org"
        try:
            if hasattr(socket, "setdefaulttimeout"):
                # 10 second dns timeout
                socket.setdefaulttimeout(10)
            socket.gethostbyname(self.__domain)
        except socket.error:
            msg = "error resolving {0}, possible network issue?"
            self.skipTest(msg.format(self.__domain))

<<<<<<< HEAD
        self.target = os.path.join(RUNTIME_VARS.TMP, "apache_http_test_repo")
        self.name = "http://{0}/repos/asf/httpd/httpd/trunk/test/".format(self.__domain)
        self.new_rev = "1456987"
=======
        self.target = os.path.join(RUNTIME_VARS.TMP, 'apache_http_test_repo')
        self.name = 'http://{0}/repos/asf/httpd/httpd/trunk/test/'.format(
            self.__domain
        )
        self.new_rev = '1456987'
>>>>>>> 8abb7099

    def tearDown(self):
        shutil.rmtree(self.target, ignore_errors=True)
        # Reset the dns timeout after the test is over
        socket.setdefaulttimeout(None)

    @skipIf(True, "SLOWTEST skip")
    def test_latest(self):
        """
        svn.latest
        """
        ret = self.run_state(
            "svn.latest", name=self.name, rev=self.new_rev, target=self.target,
        )
        self.assertSaltTrueReturn(ret)
        self.assertTrue(os.path.isdir(os.path.join(self.target, ".svn")))
        self.assertSaltStateChangesEqual(ret, self.name, keys=["new"])
        self.assertSaltStateChangesEqual(ret, self.new_rev, keys=["revision"])

    @skipIf(True, "SLOWTEST skip")
    def test_latest_failure(self):
        """
        svn.latest
        """
        ret = self.run_state(
            "svn.latest",
            name="https://youSpelledApacheWrong.com/repo/asf/httpd/trunk/",
            rev=self.new_rev,
            target=self.target,
        )
        self.assertSaltFalseReturn(ret)
        self.assertFalse(os.path.isdir(os.path.join(self.target, ".svn")))

    @skipIf(True, "SLOWTEST skip")
    def test_latest_empty_dir(self):
        """
        svn.latest
        """
        if not os.path.isdir(self.target):
            os.mkdir(self.target)
        ret = self.run_state(
            "svn.latest", name=self.name, rev=self.new_rev, target=self.target,
        )
        self.assertSaltTrueReturn(ret)
        self.assertTrue(os.path.isdir(os.path.join(self.target, ".svn")))

    def no_test_latest_existing_repo(self):
        """
        svn.latest against existing repository
        """
        current_rev = "1442865"
        cwd, basename = os.path.split(self.target)
        opts = ("-r", current_rev)

        out = self.run_function(
            "svn.checkout", [cwd, self.name, basename, None, None, opts]
        )
        assert out

        ret = self.run_state(
            "svn.latest", name=self.name, rev=self.new_rev, target=self.target,
        )
        self.assertSaltTrueReturn(ret)
        self.assertSaltStateChangesEqual(
            ret, "{0} => {1}".format(current_rev, self.new_rev), keys=["revision"]
        )
        self.assertTrue(os.path.isdir(os.path.join(self.target, ".svn")))

    def no_test_latest_existing_repo_no_rev_change(self):
        """
        svn.latest against existing repository
        """
        current_rev = self.new_rev
        cwd, basename = os.path.split(self.target)
        opts = ("-r", current_rev)
        out = self.run_function(
            "svn.checkout", [cwd, self.name, basename, None, None, opts]
        )
        assert out
        ret = self.run_state(
            "svn.latest", name=self.name, rev=self.new_rev, target=self.target,
        )
        self.assertSaltTrueReturn(ret)
        self.assertSaltStateChangesEqual(ret, {})
        self.assertTrue(os.path.isdir(os.path.join(self.target, ".svn")))<|MERGE_RESOLUTION|>--- conflicted
+++ resolved
@@ -11,11 +11,8 @@
 import shutil
 import socket
 
-<<<<<<< HEAD
-=======
 # Import Salt Testing libs
 from tests.support.runtests import RUNTIME_VARS
->>>>>>> 8abb7099
 from tests.support.case import ModuleCase
 from tests.support.mixins import SaltReturnAssertsMixin
 
@@ -45,17 +42,11 @@
             msg = "error resolving {0}, possible network issue?"
             self.skipTest(msg.format(self.__domain))
 
-<<<<<<< HEAD
-        self.target = os.path.join(RUNTIME_VARS.TMP, "apache_http_test_repo")
-        self.name = "http://{0}/repos/asf/httpd/httpd/trunk/test/".format(self.__domain)
-        self.new_rev = "1456987"
-=======
         self.target = os.path.join(RUNTIME_VARS.TMP, 'apache_http_test_repo')
         self.name = 'http://{0}/repos/asf/httpd/httpd/trunk/test/'.format(
             self.__domain
         )
         self.new_rev = '1456987'
->>>>>>> 8abb7099
 
     def tearDown(self):
         shutil.rmtree(self.target, ignore_errors=True)
