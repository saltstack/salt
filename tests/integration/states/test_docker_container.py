# -*- coding: utf-8 -*-
"""
Integration tests for the docker_container states
"""
# Import Python Libs
from __future__ import absolute_import, print_function, unicode_literals

import errno
import functools
import logging
import os
import subprocess
import sys
import tempfile

<<<<<<< HEAD
=======
# Import Salt Testing Libs
from tests.support.case import ModuleCase
from tests.support.docker import with_network, random_name
from tests.support.helpers import destructiveTest, with_tempdir
from tests.support.mixins import SaltReturnAssertsMixin
from tests.support.runtests import RUNTIME_VARS
from tests.support.unit import skipIf

>>>>>>> 8abb7099
# Import Salt Libs
import salt.utils.files
import salt.utils.network
import salt.utils.path
from salt.exceptions import CommandExecutionError

# Import 3rd-party libs
from salt.ext import six
from salt.modules.config import DEFAULTS as _config_defaults

# Import Salt Testing Libs
from tests.support.case import ModuleCase
from tests.support.docker import random_name, with_network
from tests.support.helpers import destructiveTest, with_tempdir
from tests.support.mixins import SaltReturnAssertsMixin
from tests.support.runtests import RUNTIME_VARS
from tests.support.unit import skipIf

log = logging.getLogger(__name__)

IPV6_ENABLED = bool(salt.utils.network.ip_addrs6(include_loopback=True))


def container_name(func):
    """
    Generate a randomized name for a container and clean it up afterward
    """

    @functools.wraps(func)
    def wrapper(self, *args, **kwargs):
        name = random_name(prefix="salt_test_")
        try:
            return func(self, name, *args, **kwargs)
        finally:
            try:
                self.run_function("docker.rm", [name], force=True)
            except CommandExecutionError as exc:
                if "No such container" not in exc.__str__():
                    raise

    return wrapper


@destructiveTest
@skipIf(not salt.utils.path.which("busybox"), "Busybox not installed")
@skipIf(not salt.utils.path.which("dockerd"), "Docker not installed")
class DockerContainerTestCase(ModuleCase, SaltReturnAssertsMixin):
    """
    Test docker_container states
    """

    @classmethod
    def setUpClass(cls):
        """
        """
        # Create temp dir
        cls.image_build_rootdir = tempfile.mkdtemp(dir=RUNTIME_VARS.TMP)
        # Generate image name
        cls.image = random_name(prefix="salt_busybox_")

<<<<<<< HEAD
        script_path = os.path.join(RUNTIME_VARS.BASE_FILES, "mkimage-busybox-static")
=======
        script_path = os.path.join(RUNTIME_VARS.BASE_FILES, 'mkimage-busybox-static')
>>>>>>> 8abb7099
        cmd = [script_path, cls.image_build_rootdir, cls.image]
        log.debug("Running '%s' to build busybox image", " ".join(cmd))
        process = subprocess.Popen(
            cmd, close_fds=True, stdout=subprocess.PIPE, stderr=subprocess.STDOUT
        )
        output = process.communicate()[0]

        log.debug("Output from mkimge-busybox-static:\n%s", output)
        if process.returncode != 0:
            raise Exception(
                "Failed to build image. Output from mkimge-busybox-static:\n{}".format(
                    output
                )
            )

        try:
            salt.utils.files.rm_rf(cls.image_build_rootdir)
        except OSError as exc:
            if exc.errno != errno.ENOENT:
                raise

    @classmethod
    def tearDownClass(cls):
        cmd = ["docker", "rmi", "--force", cls.image]
        log.debug("Running '%s' to destroy busybox image", " ".join(cmd))
        process = subprocess.Popen(
            cmd, close_fds=True, stdout=subprocess.PIPE, stderr=subprocess.STDOUT
        )
        output = process.communicate()[0]
        log.debug("Output from %s:\n%s", " ".join(cmd), output)

        if process.returncode != 0:
            raise Exception("Failed to destroy image")

    def run_state(self, function, **kwargs):
        ret = super(DockerContainerTestCase, self).run_state(function, **kwargs)
        log.debug("ret = %s", ret)
        return ret

    @with_tempdir()
    @container_name
    @skipIf(True, "SLOWTEST skip")
    def test_running_with_no_predefined_volume(self, name, bind_dir_host):
        """
        This tests that a container created using the docker_container.running
        state, with binds defined, will also create the corresponding volumes
        if they aren't pre-defined in the image.
        """
        ret = self.run_state(
            "docker_container.running",
            name=name,
            image=self.image,
            binds=bind_dir_host + ":/foo",
            shutdown_timeout=1,
        )
        self.assertSaltTrueReturn(ret)
        # Now check to ensure that the container has volumes to match the
        # binds that we used when creating it.
        ret = self.run_function("docker.inspect_container", [name])
        self.assertTrue("/foo" in ret["Config"]["Volumes"])

    @container_name
    @skipIf(True, "SLOWTEST skip")
    def test_running_with_no_predefined_ports(self, name):
        """
        This tests that a container created using the docker_container.running
        state, with port_bindings defined, will also configure the
        corresponding ports if they aren't pre-defined in the image.
        """
        ret = self.run_state(
            "docker_container.running",
            name=name,
            image=self.image,
            port_bindings="14505-14506:24505-24506,2123:2123/udp,8080",
            shutdown_timeout=1,
        )
        self.assertSaltTrueReturn(ret)
        # Now check to ensure that the container has ports to match the
        # port_bindings that we used when creating it.
        expected_ports = (4505, 4506, 8080, "2123/udp")
        ret = self.run_function("docker.inspect_container", [name])
        self.assertTrue(x in ret["NetworkSettings"]["Ports"] for x in expected_ports)

    @container_name
    @skipIf(True, "SLOWTEST skip")
    def test_running_updated_image_id(self, name):
        """
        This tests the case of an image being changed after the container is
        created. The next time the state is run, the container should be
        replaced because the image ID is now different.
        """
        # Create and start a container
        ret = self.run_state(
            "docker_container.running", name=name, image=self.image, shutdown_timeout=1,
        )
        self.assertSaltTrueReturn(ret)
        # Get the container's info
        c_info = self.run_function("docker.inspect_container", [name])
        c_name, c_id = (c_info[x] for x in ("Name", "Id"))
        # Alter the filesystem inside the container
        self.assertEqual(
            self.run_function("docker.retcode", [name, "touch /.salttest"]), 0
        )
        # Commit the changes and overwrite the test class' image
        self.run_function("docker.commit", [c_id, self.image])
        # Re-run the state
        ret = self.run_state(
            "docker_container.running", name=name, image=self.image, shutdown_timeout=1,
        )
        self.assertSaltTrueReturn(ret)
        # Discard the outer dict with the state compiler data to make below
        # asserts easier to read/write
        ret = ret[next(iter(ret))]
        # Check to make sure that the container was replaced
        self.assertTrue("container_id" in ret["changes"])
        # Check to make sure that the image is in the changes dict, since
        # it should have changed
        self.assertTrue("image" in ret["changes"])
        # Check that the comment in the state return states that
        # container's image has changed
        self.assertTrue("Container has a new image" in ret["comment"])

    @container_name
    @skipIf(True, "SLOWTEST skip")
    def test_running_start_false_without_replace(self, name):
        """
        Test that we do not start a container which is stopped, when it is not
        being replaced.
        """
        # Create a container
        ret = self.run_state(
            "docker_container.running", name=name, image=self.image, shutdown_timeout=1,
        )
        self.assertSaltTrueReturn(ret)
        # Stop the container
        self.run_function("docker.stop", [name], force=True)
        # Re-run the state with start=False
        ret = self.run_state(
            "docker_container.running",
            name=name,
            image=self.image,
            start=False,
            shutdown_timeout=1,
        )
        self.assertSaltTrueReturn(ret)
        # Discard the outer dict with the state compiler data to make below
        # asserts easier to read/write
        ret = ret[next(iter(ret))]
        # Check to make sure that the container was not replaced
        self.assertTrue("container_id" not in ret["changes"])
        # Check to make sure that the state is not the changes dict, since
        # it should not have changed
        self.assertTrue("state" not in ret["changes"])

<<<<<<< HEAD
    @with_network(subnet="10.247.197.96/27", create=True)
=======
    @with_network(subnet='10.247.197.96/27', create=True)
    @container_name
    def test_running_no_changes_hostname_network(self, container_name, net):
        '''
        Test that changes are not detected when a hostname is specified for a container
        on a custom network
        '''
        # Create a container
        kwargs = {
            'name': container_name,
            'image': self.image,
            'shutdown_timeout': 1,
            'network_mode': net.name,
            'networks': [net.name],
            'hostname': 'foo'
        }
        ret = self.run_state('docker_container.running', **kwargs)
        self.assertSaltTrueReturn(ret)

        ret = self.run_state('docker_container.running', **kwargs)
        self.assertSaltTrueReturn(ret)
        # Discard the outer dict with the state compiler data to make below
        # asserts easier to read/write
        ret = ret[next(iter(ret))]
        # Should be no changes
        self.assertFalse(ret['changes'])

>>>>>>> 8abb7099
    @container_name
    @skipIf(True, "SLOWTEST skip")
    def test_running_no_changes_hostname_network(self, container_name, net):
        """
        Test that changes are not detected when a hostname is specified for a container
        on a custom network
        """
        # Create a container
        kwargs = {
            "name": container_name,
            "image": self.image,
            "shutdown_timeout": 1,
            "network_mode": net.name,
            "networks": [net.name],
            "hostname": "foo",
        }
        ret = self.run_state("docker_container.running", **kwargs)
        self.assertSaltTrueReturn(ret)

        ret = self.run_state("docker_container.running", **kwargs)
        self.assertSaltTrueReturn(ret)
        # Discard the outer dict with the state compiler data to make below
        # asserts easier to read/write
        ret = ret[next(iter(ret))]
        # Should be no changes
        self.assertFalse(ret["changes"])

    @container_name
    @skipIf(True, "SLOWTEST skip")
    def test_running_start_false_with_replace(self, name):
        """
        Test that we do start a container which was previously stopped, even
        though start=False, because the container was replaced.
        """
        # Create a container
        ret = self.run_state(
            "docker_container.running", name=name, image=self.image, shutdown_timeout=1,
        )
        self.assertSaltTrueReturn(ret)
        # Stop the container
        self.run_function("docker.stop", [name], force=True)
        # Re-run the state with start=False but also change the command to
        # trigger the container being replaced.
        ret = self.run_state(
            "docker_container.running",
            name=name,
            image=self.image,
            command="sleep 600",
            start=False,
            shutdown_timeout=1,
        )
        self.assertSaltTrueReturn(ret)
        # Discard the outer dict with the state compiler data to make below
        # asserts easier to read/write
        ret = ret[next(iter(ret))]
        # Check to make sure that the container was not replaced
        self.assertTrue("container_id" in ret["changes"])
        # Check to make sure that the state is not the changes dict, since
        # it should not have changed
        self.assertTrue("state" not in ret["changes"])

    @container_name
    @skipIf(True, "SLOWTEST skip")
    def test_running_start_true(self, name):
        """
        This tests that we *do* start a container that is stopped, when the
        "start" argument is set to True.
        """
        # Create a container
        ret = self.run_state(
            "docker_container.running", name=name, image=self.image, shutdown_timeout=1,
        )
        self.assertSaltTrueReturn(ret)
        # Stop the container
        self.run_function("docker.stop", [name], force=True)
        # Re-run the state with start=True
        ret = self.run_state(
            "docker_container.running",
            name=name,
            image=self.image,
            start=True,
            shutdown_timeout=1,
        )
        self.assertSaltTrueReturn(ret)
        # Discard the outer dict with the state compiler data to make below
        # asserts easier to read/write
        ret = ret[next(iter(ret))]
        # Check to make sure that the container was not replaced
        self.assertTrue("container_id" not in ret["changes"])
        # Check to make sure that the state is in the changes dict, since
        # it should have changed
        self.assertTrue("state" in ret["changes"])
        # Check that the comment in the state return states that
        # container's state has changed
        self.assertTrue("State changed from 'stopped' to 'running'" in ret["comment"])

    @container_name
    def test_running_with_invalid_input(self, name):
        """
        This tests that the input tranlation code identifies invalid input and
        includes information about that invalid argument in the state return.
        """
        # Try to create a container with invalid input
        ret = self.run_state(
            "docker_container.running",
            name=name,
            image=self.image,
            ulimits="nofile:2048",
            shutdown_timeout=1,
        )
        self.assertSaltFalseReturn(ret)
        # Discard the outer dict with the state compiler data to make below
        # asserts easier to read/write
        ret = ret[next(iter(ret))]
        # Check to make sure that the container was not created
        self.assertTrue("container_id" not in ret["changes"])
        # Check that the error message about the invalid argument is
        # included in the comment for the state
        self.assertTrue(
            "Ulimit definition 'nofile:2048' is not in the format "
            "type=soft_limit[:hard_limit]" in ret["comment"]
        )

    @container_name
    def test_running_with_argument_collision(self, name):
        """
        this tests that the input tranlation code identifies an argument
        collision (API args and their aliases being simultaneously used) and
        includes information about them in the state return.
        """
        # try to create a container with invalid input
        ret = self.run_state(
            "docker_container.running",
            name=name,
            image=self.image,
            ulimits="nofile=2048",
            ulimit="nofile=1024:2048",
            shutdown_timeout=1,
        )
        self.assertSaltFalseReturn(ret)
        # Ciscard the outer dict with the state compiler data to make below
        # asserts easier to read/write
        ret = ret[next(iter(ret))]
        # Check to make sure that the container was not created
        self.assertTrue("container_id" not in ret["changes"])
        # Check that the error message about the collision is included in
        # the comment for the state
        self.assertTrue("'ulimit' is an alias for 'ulimits'" in ret["comment"])

    @container_name
    @skipIf(True, "SLOWTEST skip")
    def test_running_with_ignore_collisions(self, name):
        """
        This tests that the input tranlation code identifies an argument
        collision (API args and their aliases being simultaneously used)
        includes information about them in the state return.
        """
        # try to create a container with invalid input
        ret = self.run_state(
            "docker_container.running",
            name=name,
            image=self.image,
            ignore_collisions=True,
            ulimits="nofile=2048",
            ulimit="nofile=1024:2048",
            shutdown_timeout=1,
        )
        self.assertSaltTrueReturn(ret)
        # Discard the outer dict with the state compiler data to make below
        # asserts easier to read/write
        ret = ret[next(iter(ret))]
        # Check to make sure that the container was created
        self.assertTrue("container_id" in ret["changes"])
        # Check that the value from the API argument was one that was used
        # to create the container
        c_info = self.run_function("docker.inspect_container", [name])
        actual = c_info["HostConfig"]["Ulimits"]
        expected = [{"Name": "nofile", "Soft": 2048, "Hard": 2048}]
        self.assertEqual(actual, expected)

    @container_name
    @skipIf(True, "SLOWTEST skip")
    def test_running_with_removed_argument(self, name):
        """
        This tests that removing an argument from a created container will
        be detected and result in the container being replaced.

        It also tests that we revert back to the value from the image. This
        way, when the "command" argument is removed, we confirm that we are
        reverting back to the image's command.
        """
        # Create the container
        ret = self.run_state(
            "docker_container.running",
            name=name,
            image=self.image,
            command="sleep 600",
            shutdown_timeout=1,
        )
        self.assertSaltTrueReturn(ret)
        # Run the state again with the "command" argument removed
        ret = self.run_state(
            "docker_container.running", name=name, image=self.image, shutdown_timeout=1,
        )
        self.assertSaltTrueReturn(ret)
        # Discard the outer dict with the state compiler data to make below
        # asserts easier to read/write
        ret = ret[next(iter(ret))]
        # Now check to ensure that the changes include the command
        # reverting back to the image's command.
        image_info = self.run_function("docker.inspect_image", [self.image])
        self.assertEqual(
            ret["changes"]["container"]["Config"]["Cmd"]["new"],
            image_info["Config"]["Cmd"],
        )

    @container_name
    @skipIf(True, "SLOWTEST skip")
    def test_running_with_port_bindings(self, name):
        """
        This tests that the ports which are being bound are also exposed, even
        when not explicitly configured. This test will create a container with
        only some of the ports exposed, including some which aren't even bound.
        The resulting containers exposed ports should contain all of the ports
        defined in the "ports" argument, as well as each of the ports which are
        being bound.
        """
        # Create the container
        ret = self.run_state(
            "docker_container.running",
            name=name,
            image=self.image,
            command="sleep 600",
            shutdown_timeout=1,
            port_bindings=[1234, "1235-1236", "2234/udp", "2235-2236/udp"],
            ports=[1235, "2235/udp", 9999],
        )
        self.assertSaltTrueReturn(ret)

        # Check the created container's port bindings and exposed ports. The
        # port bindings should only contain the ports defined in the
        # port_bindings argument, while the exposed ports should also contain
        # the extra port (9999/tcp) which was included in the ports argument.
        cinfo = self.run_function("docker.inspect_container", [name])
        ports = ["1234/tcp", "1235/tcp", "1236/tcp", "2234/udp", "2235/udp", "2236/udp"]
        self.assertEqual(sorted(cinfo["HostConfig"]["PortBindings"]), ports)
        self.assertEqual(sorted(cinfo["Config"]["ExposedPorts"]), ports + ["9999/tcp"])

    @container_name
    @skipIf(True, "SLOWTEST skip")
    def test_absent_with_stopped_container(self, name):
        """
        This tests the docker_container.absent state on a stopped container
        """
        # Create the container
        self.run_function("docker.create", [self.image], name=name)
        # Remove the container
        ret = self.run_state("docker_container.absent", name=name,)
        self.assertSaltTrueReturn(ret)
        # Discard the outer dict with the state compiler data to make below
        # asserts easier to read/write
        ret = ret[next(iter(ret))]
        # Check that we have a removed container ID in the changes dict
        self.assertTrue("removed" in ret["changes"])

        # Run the state again to confirm it changes nothing
        ret = self.run_state("docker_container.absent", name=name,)
        self.assertSaltTrueReturn(ret)
        # Discard the outer dict with the state compiler data to make below
        # asserts easier to read/write
        ret = ret[next(iter(ret))]
        # Nothing should have changed
        self.assertEqual(ret["changes"], {})
        # Ensure that the comment field says the container does not exist
        self.assertEqual(ret["comment"], "Container '{0}' does not exist".format(name))

    @container_name
    @skipIf(True, "SLOWTEST skip")
    def test_absent_with_running_container(self, name):
        """
        This tests the docker_container.absent state and
        """
        # Create the container
        ret = self.run_state(
            "docker_container.running",
            name=name,
            image=self.image,
            command="sleep 600",
            shutdown_timeout=1,
        )
        self.assertSaltTrueReturn(ret)

        # Try to remove the container. This should fail because force=True
        # is needed to remove a container that is running.
        ret = self.run_state("docker_container.absent", name=name,)
        self.assertSaltFalseReturn(ret)
        # Discard the outer dict with the state compiler data to make below
        # asserts easier to read/write
        ret = ret[next(iter(ret))]
        # Nothing should have changed
        self.assertEqual(ret["changes"], {})
        # Ensure that the comment states that force=True is required
        self.assertEqual(
            ret["comment"],
            "Container is running, set force to True to forcibly remove it",
        )

        # Try again with force=True. This should succeed.
        ret = self.run_state("docker_container.absent", name=name, force=True,)
        self.assertSaltTrueReturn(ret)
        # Discard the outer dict with the state compiler data to make below
        # asserts easier to read/write
        ret = ret[next(iter(ret))]
        # Check that we have a removed container ID in the changes dict
        self.assertTrue("removed" in ret["changes"])
        # The comment should mention that the container was removed
        self.assertEqual(
            ret["comment"], "Forcibly removed container '{0}'".format(name)
        )

    @container_name
    @skipIf(True, "SLOWTEST skip")
    def test_running_image_name(self, name):
        """
        Ensure that we create the container using the image name instead of ID
        """
        ret = self.run_state(
            "docker_container.running", name=name, image=self.image, shutdown_timeout=1,
        )
        self.assertSaltTrueReturn(ret)
        ret = self.run_function("docker.inspect_container", [name])
        self.assertEqual(ret["Config"]["Image"], self.image)

    @container_name
    @skipIf(True, "SLOWTEST skip")
    def test_env_with_running_container(self, name):
        """
        docker_container.running environnment part. Testing issue 39838.
        """
        ret = self.run_state(
            "docker_container.running",
            name=name,
            image=self.image,
            env="VAR1=value1,VAR2=value2,VAR3=value3",
            shutdown_timeout=1,
        )
        self.assertSaltTrueReturn(ret)
        ret = self.run_function("docker.inspect_container", [name])
        self.assertTrue("VAR1=value1" in ret["Config"]["Env"])
        self.assertTrue("VAR2=value2" in ret["Config"]["Env"])
        self.assertTrue("VAR3=value3" in ret["Config"]["Env"])
        ret = self.run_state(
            "docker_container.running",
            name=name,
            image=self.image,
            env="VAR1=value1,VAR2=value2",
            shutdown_timeout=1,
        )
        self.assertSaltTrueReturn(ret)
        ret = self.run_function("docker.inspect_container", [name])
        self.assertTrue("VAR1=value1" in ret["Config"]["Env"])
        self.assertTrue("VAR2=value2" in ret["Config"]["Env"])
        self.assertTrue("VAR3=value3" not in ret["Config"]["Env"])

    @with_network(subnet="10.247.197.96/27", create=True)
    @container_name
    @skipIf(True, "SLOWTEST skip")
    def test_static_ip_one_network(self, container_name, net):
        """
        Ensure that if a network is created and specified as network_mode, that is the only network, and
        the static IP is applied.
        """
        requested_ip = "10.247.197.100"
        kwargs = {
            "name": container_name,
            "image": self.image,
            "network_mode": net.name,
            "networks": [{net.name: [{"ipv4_address": requested_ip}]}],
            "shutdown_timeout": 1,
        }
        # Create a container
        ret = self.run_state("docker_container.running", **kwargs)
        self.assertSaltTrueReturn(ret)

        inspect_result = self.run_function("docker.inspect_container", [container_name])
        connected_networks = inspect_result["NetworkSettings"]["Networks"]

        self.assertEqual(list(connected_networks.keys()), [net.name])
        self.assertEqual(inspect_result["HostConfig"]["NetworkMode"], net.name)
        self.assertEqual(
            connected_networks[net.name]["IPAMConfig"]["IPv4Address"], requested_ip
        )

    def _test_running(self, container_name, *nets):
        """
        DRY function for testing static IPs
        """
        networks = []
        for net in nets:
            net_def = {net.name: [{net.ip_arg: net[0]}]}
            networks.append(net_def)

        kwargs = {
            "name": container_name,
            "image": self.image,
            "networks": networks,
            "shutdown_timeout": 1,
        }
        # Create a container
        ret = self.run_state("docker_container.running", **kwargs)
        self.assertSaltTrueReturn(ret)

        inspect_result = self.run_function("docker.inspect_container", [container_name])
        connected_networks = inspect_result["NetworkSettings"]["Networks"]

        # Check that the correct IP was set
        try:
            for net in nets:
                self.assertEqual(
                    connected_networks[net.name]["IPAMConfig"][net.arg_map(net.ip_arg)],
                    net[0],
                )
        except KeyError:
            # Fail with a meaningful error
            msg = (
                "Container does not have the expected network config for "
                "network {0}".format(net.name)
            )
            log.error(msg)
            log.error("Connected networks: %s", connected_networks)
            self.fail("{0}. See log for more information.".format(msg))

        # Check that container continued running and didn't immediately exit
        self.assertTrue(inspect_result["State"]["Running"])

        # Update the SLS configuration to use the second random IP so that we
        # can test updating a container's network configuration without
        # replacing the container.
        for idx, net in enumerate(nets):
            kwargs["networks"][idx][net.name][0][net.ip_arg] = net[1]
        ret = self.run_state("docker_container.running", **kwargs)
        self.assertSaltTrueReturn(ret)
        ret = ret[next(iter(ret))]

        expected = {"container": {"Networks": {}}}
        for net in nets:
            expected["container"]["Networks"][net.name] = {
                "IPAMConfig": {
                    "old": {net.arg_map(net.ip_arg): net[0]},
                    "new": {net.arg_map(net.ip_arg): net[1]},
                }
            }
        self.assertEqual(ret["changes"], expected)

        expected = [
            "Container '{0}' is already configured as specified.".format(container_name)
        ]
        expected.extend(
            [
                "Reconnected to network '{0}' with updated configuration.".format(
                    x.name
                )
                for x in sorted(nets, key=lambda y: y.name)
            ]
        )
        expected = " ".join(expected)
        self.assertEqual(ret["comment"], expected)

        # Update the SLS configuration to remove the last network
        kwargs["networks"].pop(-1)
        ret = self.run_state("docker_container.running", **kwargs)
        self.assertSaltTrueReturn(ret)
        ret = ret[next(iter(ret))]

        expected = {
            "container": {
                "Networks": {
                    nets[-1].name: {
                        "IPAMConfig": {
                            "old": {nets[-1].arg_map(nets[-1].ip_arg): nets[-1][1]},
                            "new": None,
                        }
                    }
                }
            }
        }
        self.assertEqual(ret["changes"], expected)

        expected = (
            "Container '{0}' is already configured as specified. Disconnected "
            "from network '{1}'.".format(container_name, nets[-1].name)
        )
        self.assertEqual(ret["comment"], expected)

        # Update the SLS configuration to add back the last network, only use
        # an automatic IP instead of static IP.
        kwargs["networks"].append(nets[-1].name)
        ret = self.run_state("docker_container.running", **kwargs)
        self.assertSaltTrueReturn(ret)
        ret = ret[next(iter(ret))]

        # Get the automatic IP by inspecting the container, and use it to build
        # the expected changes.
        container_netinfo = (
            self.run_function("docker.inspect_container", [container_name])
            .get("NetworkSettings", {})
            .get("Networks", {})[nets[-1].name]
        )
        autoip_keys = _config_defaults["docker.compare_container_networks"]["automatic"]
        autoip_config = {
            x: y for x, y in six.iteritems(container_netinfo) if x in autoip_keys and y
        }

        expected = {"container": {"Networks": {nets[-1].name: {}}}}
        for key, val in six.iteritems(autoip_config):
            expected["container"]["Networks"][nets[-1].name][key] = {
                "old": None,
                "new": val,
            }
        self.assertEqual(ret["changes"], expected)

        expected = (
            "Container '{0}' is already configured as specified. Connected "
            "to network '{1}'.".format(container_name, nets[-1].name)
        )
        self.assertEqual(ret["comment"], expected)

        # Update the SLS configuration to remove the last network
        kwargs["networks"].pop(-1)
        ret = self.run_state("docker_container.running", **kwargs)
        self.assertSaltTrueReturn(ret)
        ret = ret[next(iter(ret))]

        expected = {"container": {"Networks": {nets[-1].name: {}}}}
        for key, val in six.iteritems(autoip_config):
            expected["container"]["Networks"][nets[-1].name][key] = {
                "old": val,
                "new": None,
            }
        self.assertEqual(ret["changes"], expected)

        expected = (
            "Container '{0}' is already configured as specified. Disconnected "
            "from network '{1}'.".format(container_name, nets[-1].name)
        )
        self.assertEqual(ret["comment"], expected)

    @with_network(subnet="10.247.197.96/27", create=True)
    @container_name
    @skipIf(True, "SLOWTEST skip")
    def test_running_ipv4(self, container_name, *nets):
        self._test_running(container_name, *nets)

    @with_network(subnet="10.247.197.128/27", create=True)
    @with_network(subnet="10.247.197.96/27", create=True)
    @container_name
    @skipIf(True, "SLOWTEST skip")
    def test_running_dual_ipv4(self, container_name, *nets):
        self._test_running(container_name, *nets)

    @with_network(subnet="fe3f:2180:26:1::/123", create=True)
    @container_name
    @skipIf(not IPV6_ENABLED, "IPv6 not enabled")
    @skipIf(True, "SLOWTEST skip")
    def test_running_ipv6(self, container_name, *nets):
        self._test_running(container_name, *nets)

    @with_network(subnet="fe3f:2180:26:1::20/123", create=True)
    @with_network(subnet="fe3f:2180:26:1::/123", create=True)
    @container_name
    @skipIf(not IPV6_ENABLED, "IPv6 not enabled")
    @skipIf(True, "SLOWTEST skip")
    def test_running_dual_ipv6(self, container_name, *nets):
        self._test_running(container_name, *nets)

    @with_network(subnet="fe3f:2180:26:1::/123", create=True)
    @with_network(subnet="10.247.197.96/27", create=True)
    @container_name
    @skipIf(not IPV6_ENABLED, "IPv6 not enabled")
    @skipIf(True, "SLOWTEST skip")
    def test_running_mixed_ipv4_and_ipv6(self, container_name, *nets):
        self._test_running(container_name, *nets)

    @with_network(subnet="10.247.197.96/27", create=True)
    @container_name
    @skipIf(True, "SLOWTEST skip")
    def test_running_explicit_networks(self, container_name, net):
        """
        Ensure that if we use an explicit network configuration, we remove any
        default networks not specified (e.g. the default "bridge" network).
        """
        # Create a container with no specific network configuration. The only
        # networks connected will be the default ones.
        ret = self.run_state(
            "docker_container.running",
            name=container_name,
            image=self.image,
            shutdown_timeout=1,
        )
        self.assertSaltTrueReturn(ret)

        inspect_result = self.run_function("docker.inspect_container", [container_name])
        # Get the default network names
        default_networks = list(inspect_result["NetworkSettings"]["Networks"])

        # Re-run the state with an explicit network configuration. All of the
        # default networks should be disconnected.
        ret = self.run_state(
            "docker_container.running",
            name=container_name,
            image=self.image,
            networks=[net.name],
            shutdown_timeout=1,
        )
        self.assertSaltTrueReturn(ret)
        ret = ret[next(iter(ret))]
        net_changes = ret["changes"]["container"]["Networks"]

        self.assertIn(
            "Container '{0}' is already configured as specified.".format(
                container_name
            ),
            ret["comment"],
        )

        updated_networks = self.run_function(
            "docker.inspect_container", [container_name]
        )["NetworkSettings"]["Networks"]

        for default_network in default_networks:
            self.assertIn(
                "Disconnected from network '{0}'.".format(default_network),
                ret["comment"],
            )
            self.assertIn(default_network, net_changes)
            # We've tested that the state return is correct, but let's be extra
            # paranoid and check the actual connected networks.
            self.assertNotIn(default_network, updated_networks)

        self.assertIn("Connected to network '{0}'.".format(net.name), ret["comment"])

    @container_name
    @skipIf(True, "SLOWTEST skip")
    def test_run_with_onlyif(self, name):
        """
        Test docker_container.run with onlyif. The container should not run
        (and the state should return a True result) if the onlyif has a nonzero
        return code, but if the onlyif has a zero return code the container
        should run.
        """
        for cmd in ("/bin/false", ["/bin/true", "/bin/false"]):
            log.debug("Trying %s", cmd)
            ret = self.run_state(
                "docker_container.run",
                name=name,
                image=self.image,
                command="whoami",
                onlyif=cmd,
            )
            self.assertSaltTrueReturn(ret)
            ret = ret[next(iter(ret))]
            self.assertFalse(ret["changes"])
            self.assertTrue(
                ret["comment"].startswith(
                    "onlyif command /bin/false returned exit code of"
                )
            )
            self.run_function("docker.rm", [name], force=True)

        for cmd in ("/bin/true", ["/bin/true", "ls /"]):
            log.debug("Trying %s", cmd)
            ret = self.run_state(
                "docker_container.run",
                name=name,
                image=self.image,
                command="whoami",
                onlyif=cmd,
            )
            self.assertSaltTrueReturn(ret)
            ret = ret[next(iter(ret))]
            self.assertEqual(ret["changes"]["Logs"], "root\n")
            self.assertEqual(
                ret["comment"], "Container ran and exited with a return code of 0"
            )
            self.run_function("docker.rm", [name], force=True)

    @container_name
    @skipIf(True, "SLOWTEST skip")
    def test_run_with_unless(self, name):
        """
        Test docker_container.run with unless. The container should not run
        (and the state should return a True result) if the unless has a zero
        return code, but if the unless has a nonzero return code the container
        should run.
        """
        for cmd in ("/bin/true", ["/bin/false", "/bin/true"]):
            log.debug("Trying %s", cmd)
            ret = self.run_state(
                "docker_container.run",
                name=name,
                image=self.image,
                command="whoami",
                unless=cmd,
            )
            self.assertSaltTrueReturn(ret)
            ret = ret[next(iter(ret))]
            self.assertFalse(ret["changes"])
            self.assertEqual(
                ret["comment"], "unless command /bin/true returned exit code of 0"
            )
            self.run_function("docker.rm", [name], force=True)

        for cmd in ("/bin/false", ["/bin/false", "ls /paththatdoesnotexist"]):
            log.debug("Trying %s", cmd)
            ret = self.run_state(
                "docker_container.run",
                name=name,
                image=self.image,
                command="whoami",
                unless=cmd,
            )
            self.assertSaltTrueReturn(ret)
            ret = ret[next(iter(ret))]
            self.assertEqual(ret["changes"]["Logs"], "root\n")
            self.assertEqual(
                ret["comment"], "Container ran and exited with a return code of 0"
            )
            self.run_function("docker.rm", [name], force=True)

    @container_name
    @skipIf(True, "SLOWTEST skip")
    def test_run_with_creates(self, name):
        """
        Test docker_container.run with creates. The container should not run
        (and the state should return a True result) if all of the files exist,
        but if if any of the files do not exist the container should run.
        """

        def _mkstemp():
            fd, ret = tempfile.mkstemp()
            try:
                os.close(fd)
            except OSError as exc:
                if exc.errno != errno.EBADF:
                    six.reraise(*sys.exc_info())
            else:
                self.addCleanup(os.remove, ret)
                return ret

        bad_file = "/tmp/filethatdoesnotexist"
        good_file1 = _mkstemp()
        good_file2 = _mkstemp()

        for path in (good_file1, [good_file1, good_file2]):
            log.debug("Trying %s", path)
            ret = self.run_state(
                "docker_container.run",
                name=name,
                image=self.image,
                command="whoami",
                creates=path,
            )
            self.assertSaltTrueReturn(ret)
            ret = ret[next(iter(ret))]
            self.assertFalse(ret["changes"])
            self.assertEqual(
                ret["comment"], "All specified paths in 'creates' argument exist"
            )
            self.run_function("docker.rm", [name], force=True)

        for path in (bad_file, [good_file1, bad_file]):
            log.debug("Trying %s", path)
            ret = self.run_state(
                "docker_container.run",
                name=name,
                image=self.image,
                command="whoami",
                creates=path,
            )
            self.assertSaltTrueReturn(ret)
            ret = ret[next(iter(ret))]
            self.assertEqual(ret["changes"]["Logs"], "root\n")
            self.assertEqual(
                ret["comment"], "Container ran and exited with a return code of 0"
            )
            self.run_function("docker.rm", [name], force=True)

    @container_name
    @skipIf(True, "SLOWTEST skip")
    def test_run_replace(self, name):
        """
        Test the replace and force arguments to make sure they work properly
        """
        # Run once to create the container
        ret = self.run_state(
            "docker_container.run", name=name, image=self.image, command="whoami"
        )
        self.assertSaltTrueReturn(ret)
        ret = ret[next(iter(ret))]
        self.assertEqual(ret["changes"]["Logs"], "root\n")
        self.assertEqual(
            ret["comment"], "Container ran and exited with a return code of 0"
        )

        # Run again with replace=False, this should fail
        ret = self.run_state(
            "docker_container.run",
            name=name,
            image=self.image,
            command="whoami",
            replace=False,
        )
        self.assertSaltFalseReturn(ret)
        ret = ret[next(iter(ret))]
        self.assertFalse(ret["changes"])
        self.assertEqual(
            ret["comment"],
            "Encountered error running container: Container '{0}' exists. "
            "Run with replace=True to remove the existing container".format(name),
        )

        # Run again with replace=True, this should proceed and there should be
        # a "Replaces" key in the changes dict to show that a container was
        # replaced.
        ret = self.run_state(
            "docker_container.run",
            name=name,
            image=self.image,
            command="whoami",
            replace=True,
        )
        self.assertSaltTrueReturn(ret)
        ret = ret[next(iter(ret))]
        self.assertEqual(ret["changes"]["Logs"], "root\n")
        self.assertTrue("Replaces" in ret["changes"])
        self.assertEqual(
            ret["comment"], "Container ran and exited with a return code of 0"
        )

    @container_name
    @skipIf(True, "SLOWTEST skip")
    def test_run_force(self, name):
        """
        Test the replace and force arguments to make sure they work properly
        """
        # Start up a container that will stay running
        ret = self.run_state("docker_container.running", name=name, image=self.image)
        self.assertSaltTrueReturn(ret)

        # Run again with replace=True, this should fail because the container
        # is still running
        ret = self.run_state(
            "docker_container.run",
            name=name,
            image=self.image,
            command="whoami",
            replace=True,
            force=False,
        )
        self.assertSaltFalseReturn(ret)
        ret = ret[next(iter(ret))]
        self.assertFalse(ret["changes"])
        self.assertEqual(
            ret["comment"],
            "Encountered error running container: Container '{0}' exists "
            "and is running. Run with replace=True and force=True to force "
            "removal of the existing container.".format(name),
        )

        # Run again with replace=True and force=True, this should proceed and
        # there should be a "Replaces" key in the changes dict to show that a
        # container was replaced.
        ret = self.run_state(
            "docker_container.run",
            name=name,
            image=self.image,
            command="whoami",
            replace=True,
            force=True,
        )
        self.assertSaltTrueReturn(ret)
        ret = ret[next(iter(ret))]
        self.assertEqual(ret["changes"]["Logs"], "root\n")
        self.assertTrue("Replaces" in ret["changes"])
        self.assertEqual(
            ret["comment"], "Container ran and exited with a return code of 0"
        )

    @container_name
    @skipIf(True, "SLOWTEST skip")
    def test_run_failhard(self, name):
        """
        Test to make sure that we fail a state when the container exits with
        nonzero status if failhard is set to True, and that we don't when it is
        set to False.

        NOTE: We can't use RUNTIME_VARS.SHELL_FALSE_PATH here because the image
        we build on-the-fly here is based on busybox and does not include
        /usr/bin/false. Therefore, when the host machine running the tests
        has /usr/bin/false, it will not exist in the container and the Docker
        Engine API will cause an exception to be raised.
        """
        ret = self.run_state(
            "docker_container.run",
            name=name,
            image=self.image,
<<<<<<< HEAD
            command="/bin/false",
            failhard=True,
        )
=======
            command=RUNTIME_VARS.SHELL_FALSE_PATH,
            failhard=True)
>>>>>>> 8abb7099
        self.assertSaltFalseReturn(ret)
        ret = ret[next(iter(ret))]
        self.assertEqual(ret["changes"]["Logs"], "")
        self.assertTrue(
            ret["comment"].startswith("Container ran and exited with a return code of")
        )
        self.run_function("docker.rm", [name], force=True)

        ret = self.run_state(
            "docker_container.run",
            name=name,
            image=self.image,
<<<<<<< HEAD
            command="/bin/false",
            failhard=False,
        )
=======
            command=RUNTIME_VARS.SHELL_FALSE_PATH,
            failhard=False)
>>>>>>> 8abb7099
        self.assertSaltTrueReturn(ret)
        ret = ret[next(iter(ret))]
        self.assertEqual(ret["changes"]["Logs"], "")
        self.assertTrue(
            ret["comment"].startswith("Container ran and exited with a return code of")
        )
        self.run_function("docker.rm", [name], force=True)

    @container_name
    @skipIf(True, "SLOWTEST skip")
    def test_run_bg(self, name):
        """
        Test to make sure that if the container is run in the background, we do
        not include an ExitCode or Logs key in the return. Then check the logs
        for the container to ensure that it ran as expected.
        """
        ret = self.run_state(
            "docker_container.run",
            name=name,
            image=self.image,
            command='sh -c "sleep 5 && whoami"',
            bg=True,
        )
        self.assertSaltTrueReturn(ret)
        ret = ret[next(iter(ret))]
        self.assertTrue("Logs" not in ret["changes"])
        self.assertTrue("ExitCode" not in ret["changes"])
        self.assertEqual(ret["comment"], "Container was run in the background")

        # Now check the logs. The expectation is that the above asserts
        # completed during the 5-second sleep.
        self.assertEqual(
            self.run_function("docker.logs", [name], follow=True), "root\n"
        )<|MERGE_RESOLUTION|>--- conflicted
+++ resolved
@@ -13,8 +13,6 @@
 import sys
 import tempfile
 
-<<<<<<< HEAD
-=======
 # Import Salt Testing Libs
 from tests.support.case import ModuleCase
 from tests.support.docker import with_network, random_name
@@ -23,7 +21,6 @@
 from tests.support.runtests import RUNTIME_VARS
 from tests.support.unit import skipIf
 
->>>>>>> 8abb7099
 # Import Salt Libs
 import salt.utils.files
 import salt.utils.network
@@ -84,11 +81,7 @@
         # Generate image name
         cls.image = random_name(prefix="salt_busybox_")
 
-<<<<<<< HEAD
-        script_path = os.path.join(RUNTIME_VARS.BASE_FILES, "mkimage-busybox-static")
-=======
         script_path = os.path.join(RUNTIME_VARS.BASE_FILES, 'mkimage-busybox-static')
->>>>>>> 8abb7099
         cmd = [script_path, cls.image_build_rootdir, cls.image]
         log.debug("Running '%s' to build busybox image", " ".join(cmd))
         process = subprocess.Popen(
@@ -243,37 +236,7 @@
         # it should not have changed
         self.assertTrue("state" not in ret["changes"])
 
-<<<<<<< HEAD
     @with_network(subnet="10.247.197.96/27", create=True)
-=======
-    @with_network(subnet='10.247.197.96/27', create=True)
-    @container_name
-    def test_running_no_changes_hostname_network(self, container_name, net):
-        '''
-        Test that changes are not detected when a hostname is specified for a container
-        on a custom network
-        '''
-        # Create a container
-        kwargs = {
-            'name': container_name,
-            'image': self.image,
-            'shutdown_timeout': 1,
-            'network_mode': net.name,
-            'networks': [net.name],
-            'hostname': 'foo'
-        }
-        ret = self.run_state('docker_container.running', **kwargs)
-        self.assertSaltTrueReturn(ret)
-
-        ret = self.run_state('docker_container.running', **kwargs)
-        self.assertSaltTrueReturn(ret)
-        # Discard the outer dict with the state compiler data to make below
-        # asserts easier to read/write
-        ret = ret[next(iter(ret))]
-        # Should be no changes
-        self.assertFalse(ret['changes'])
-
->>>>>>> 8abb7099
     @container_name
     @skipIf(True, "SLOWTEST skip")
     def test_running_no_changes_hostname_network(self, container_name, net):
@@ -1180,14 +1143,9 @@
             "docker_container.run",
             name=name,
             image=self.image,
-<<<<<<< HEAD
             command="/bin/false",
             failhard=True,
         )
-=======
-            command=RUNTIME_VARS.SHELL_FALSE_PATH,
-            failhard=True)
->>>>>>> 8abb7099
         self.assertSaltFalseReturn(ret)
         ret = ret[next(iter(ret))]
         self.assertEqual(ret["changes"]["Logs"], "")
@@ -1200,14 +1158,9 @@
             "docker_container.run",
             name=name,
             image=self.image,
-<<<<<<< HEAD
             command="/bin/false",
             failhard=False,
         )
-=======
-            command=RUNTIME_VARS.SHELL_FALSE_PATH,
-            failhard=False)
->>>>>>> 8abb7099
         self.assertSaltTrueReturn(ret)
         ret = ret[next(iter(ret))]
         self.assertEqual(ret["changes"]["Logs"], "")
