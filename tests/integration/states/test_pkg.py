--- conflicted
+++ resolved
@@ -478,17 +478,10 @@
 
         This is a destructive test as it installs a package
         '''
-<<<<<<< HEAD
-=======
-        # Skip test if package manager not available
-        if not pkgmgr_avail(self.run_function, self.run_function('grains.items')):
-            self.skipTest('Package manager is not available')
-
         test_name = 'bash-completion'
         if grains.get('os') == 'Amazon' and grains.get('osmajorrelease') != 2:
             test_name = 'bash-doc'
 
->>>>>>> 04e28cff
         ret = self.run_state('pkg.installed',
                              name=test_name,
                              refresh=False)
@@ -1018,11 +1011,7 @@
             ret = self.run_state('pkg.removed', name=realpkg)
             self.assertSaltTrueReturn(ret)
 
-<<<<<<< HEAD
     @skipIf(WAR_ROOM_SKIP, 'WAR ROOM TEMPORARY SKIP')            # needs to be rewritten to allow for dnf on Fedora 30 and RHEL 8
-=======
-    @skipIf(True, 'WAR ROOM TEMPORARY SKIP')            # needs to be rewritten to allow for dnf on Fedora 30 and RHEL 8
->>>>>>> 04e28cff
     @requires_salt_modules('pkg.hold', 'pkg.unhold')
     @requires_system_grains
     def test_pkg_015_installed_held(self, grains):
