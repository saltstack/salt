--- conflicted
+++ resolved
@@ -45,17 +45,10 @@
     @requires_system_grains
     def setUpClass(cls, grains=None):  # pylint:disable=W0221
         cls.ctx = {}
-<<<<<<< HEAD
         cls._PKG_TARGETS = ['figlet', 'sl']
         if grains['os'] == 'Windows':
             cls._PKG_TARGETS = ['7zip', 'putty']
         elif grains['os'] == 'FreeBSD':
-=======
-        cls._PKG_TARGETS = ["figlet", "sl"]
-        if grains["os"] == "Windows":
-            cls._PKG_TARGETS = ["7zip", "putty"]
-        elif grains["os"] == "freebsd":
->>>>>>> 51fa8ede
             cls._VERSION_SPEC_SUPPORTED = False
         elif grains["os_family"] in ("Arch", "Debian"):
             cls._WILDCARDS_SUPPORTED = True
@@ -150,25 +143,13 @@
         ret = self.run_state("pkg.removed", name=target)
         self.assertSaltTrueReturn(ret)
 
-<<<<<<< HEAD
     @requires_salt_states('pkg.installed', 'pkg.removed')
-=======
-    @requires_salt_states("pkg.installed", "pkg.removed")
-    @slowTest
->>>>>>> 51fa8ede
     def test_pkg_002_installed_with_version(self):
         """
         This is a destructive test as it installs and then removes a package
-<<<<<<< HEAD
         '''
         if not self._VERSION_SPEC_SUPPORTED:
             self.skipTest('Version specification not supported')
-=======
-        """
-        if not self._VERSION_SPEC_SUPPORTED:
-            self.skipTest("Version specification not supported")
-
->>>>>>> 51fa8ede
         target = self._PKG_TARGETS[0]
         version = self.latest_version(target)
 
@@ -209,25 +190,13 @@
             ret = self.run_state("pkg.removed", name=None, pkgs=self._PKG_TARGETS)
             self.assertSaltTrueReturn(ret)
 
-<<<<<<< HEAD
     @requires_salt_states('pkg.installed', 'pkg.removed')
-=======
-    @requires_salt_states("pkg.installed", "pkg.removed")
-    @slowTest
->>>>>>> 51fa8ede
     def test_pkg_004_installed_multipkg_with_version(self):
         """
         This is a destructive test as it installs and then removes two packages
-<<<<<<< HEAD
         '''
         if not self._VERSION_SPEC_SUPPORTED:
             self.skipTest('Version specification not supported')
-=======
-        """
-        if not self._VERSION_SPEC_SUPPORTED:
-            self.skipTest("Version specification not supported")
-
->>>>>>> 51fa8ede
         version = self.latest_version(self._PKG_TARGETS[0])
 
         # If this assert fails, we need to find new targets, this test needs to
@@ -593,17 +562,10 @@
 
         # changes from pkg.hold for Red Hat family are different
         target_changes = {}
-<<<<<<< HEAD
         if grains['os_family'] == 'RedHat' or grains['os'] == "FreeBSD":
             target_changes = {'new': 'hold', 'old': ''}
         elif grains['os_family'] == 'Debian':
             target_changes = {'new': 'hold', 'old': 'install'}
-=======
-        if grains["os_family"] == "RedHat":
-            target_changes = {"new": "hold", "old": ""}
-        elif grains["os_family"] == "Debian":
-            target_changes = {"new": "hold", "old": "install"}
->>>>>>> 51fa8ede
 
         try:
             tag = "pkg_|-{0}_|-{0}_|-installed".format(target)
@@ -750,28 +712,14 @@
             ret = self.run_state("pkg.removed", name=realpkg)
             self.assertSaltTrueReturn(ret)
 
-<<<<<<< HEAD
     @skipIf(not _PKG_CAP_TARGETS, 'Capability not available')
     @requires_salt_states('pkg.installed', 'pkg.removed')
-=======
-    @requires_salt_states("pkg.installed", "pkg.removed")
->>>>>>> 51fa8ede
     def test_pkg_cap_003_installed_multipkg_with_version(self):
         """
         This is a destructive test as it installs and then removes two packages
-<<<<<<< HEAD
         '''
         if not self._VERSION_SPEC_SUPPORTED:
             self.skipTest('Version specification not supported')
-=======
-        """
-        if not self._PKG_CAP_TARGETS:
-            self.skipTest("Capability not provided")
-
-        if not self._VERSION_SPEC_SUPPORTED:
-            self.skipTest("Version specification not supported")
-
->>>>>>> 51fa8ede
         target, realpkg = self._PKG_CAP_TARGETS[0]
         version = self.latest_version(target)
         realver = self.latest_version(realpkg)
