--- conflicted
+++ resolved
@@ -44,32 +44,6 @@
         # Delete user
         self.run_state("user.absent", name="test_cron_user")
 
-<<<<<<< HEAD
-    @skipIf(True, "SLOWTEST skip")
-    def test_managed(self):
-        """
-        file.managed
-        """
-        ret = self.run_state(
-            "cron.file", name="salt://issue-46881/cron", user="test_cron_user"
-        )
-        _expected = "--- \n+++ \n@@ -1 +1,2 @@\n-\n+# Lines below here are managed by Salt, do not edit\n+@hourly touch /tmp/test-file\n"
-        self.assertIn(
-            "changes",
-            ret["cron_|-salt://issue-46881/cron_|-salt://issue-46881/cron_|-file"],
-        )
-        self.assertIn(
-            "diff",
-            ret["cron_|-salt://issue-46881/cron_|-salt://issue-46881/cron_|-file"][
-                "changes"
-            ],
-        )
-        self.assertEqual(
-            _expected,
-            ret["cron_|-salt://issue-46881/cron_|-salt://issue-46881/cron_|-file"][
-                "changes"
-            ]["diff"],
-=======
     def test_46881(self):
         user_id = 'test_cron_user'
         _expected = {
@@ -106,5 +80,4 @@
         self.assertDictEqual(
             _expected,
             ret[id_],
->>>>>>> 8abb7099
         )