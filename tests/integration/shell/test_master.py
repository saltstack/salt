# -*- coding: utf-8 -*-
"""
    :codeauthor: Pedro Algarvio (pedro@algarvio.me)


    tests.integration.shell.master
    ~~~~~~~~~~~~~~~~~~~~~~~~~~~~~~
"""

from __future__ import absolute_import

import pytest
import tests.integration.utils
<<<<<<< HEAD
from tests.integration.utils import testprogram
=======
from tests.support.runtests import RUNTIME_VARS
>>>>>>> 8abb7099
from tests.support.case import ShellCase
from tests.support.mixins import ShellCaseCommonTestsMixin
from tests.support.unit import skipIf


@skipIf(True, "This test file should be in an isolated test space.")
@pytest.mark.windows_whitelisted
class MasterTest(ShellCase, testprogram.TestProgramCase, ShellCaseCommonTestsMixin):

<<<<<<< HEAD
    _call_binary_ = "salt-master"
=======
    _call_binary_ = 'salt-master'

    def test_issue_7754(self):
        old_cwd = os.getcwd()
        config_dir = os.path.join(RUNTIME_VARS.TMP, 'issue-7754')
        if not os.path.isdir(config_dir):
            os.makedirs(config_dir)

        os.chdir(config_dir)

        config_file_name = 'master'
        pid_path = os.path.join(config_dir, '{0}.pid'.format(config_file_name))
        with salt.utils.files.fopen(self.get_config_file_path(config_file_name), 'r') as fhr:
            config = salt.utils.yaml.safe_load(fhr)
            config['root_dir'] = config_dir
            config['log_file'] = 'file:///tmp/log/LOG_LOCAL3'
            config['ret_port'] = config['ret_port'] + 10
            config['publish_port'] = config['publish_port'] + 10

            with salt.utils.files.fopen(os.path.join(config_dir, config_file_name), 'w') as fhw:
                salt.utils.yaml.safe_dump(config, fhw, default_flow_style=False)

        ret = self.run_script(
            self._call_binary_,
            '--config-dir {0} --pid-file {1} -l debug'.format(
                config_dir,
                pid_path
            ),
            timeout=5,
            catch_stderr=True,
            with_retcode=True
        )

        # Now kill it if still running
        if os.path.exists(pid_path):
            with salt.utils.files.fopen(pid_path) as fhr:
                try:
                    os.kill(int(fhr.read()), signal.SIGKILL)
                except OSError:
                    pass
        try:
            self.assertFalse(os.path.isdir(os.path.join(config_dir, 'file:')))
        finally:
            self.chdir(old_cwd)
            if os.path.isdir(config_dir):
                shutil.rmtree(config_dir)
>>>>>>> 8abb7099

    def test_exit_status_unknown_user(self):
        """
        Ensure correct exit status when the master is configured to run as an unknown user.
        """

        master = testprogram.TestDaemonSaltMaster(
            name="unknown_user",
            configs={"master": {"map": {"user": "some_unknown_user_xyz"}}},
            parent_dir=self._test_dir,
        )
        # Call setup here to ensure config and script exist
        master.setup()
        stdout, stderr, status = master.run(
            args=["-d"], catch_stderr=True, with_retcode=True,
        )
        try:
            self.assert_exit_status(
                status,
                "EX_NOUSER",
                message="unknown user not on system",
                stdout=stdout,
                stderr=tests.integration.utils.decode_byte_list(stderr),
            )
        finally:
            # Although the start-up should fail, call shutdown() to set the
            # internal _shutdown flag and avoid the registered atexit calls to
            # cause timeout exceptions and respective traceback
            master.shutdown()

    def test_exit_status_unknown_argument(self):
        """
        Ensure correct exit status when an unknown argument is passed to salt-master.
        """

        master = testprogram.TestDaemonSaltMaster(
            name="unknown_argument", parent_dir=self._test_dir,
        )
        # Call setup here to ensure config and script exist
        master.setup()
        stdout, stderr, status = master.run(
            args=["-d", "--unknown-argument"], catch_stderr=True, with_retcode=True,
        )
        try:
            self.assert_exit_status(
                status,
                "EX_USAGE",
                message="unknown argument",
                stdout=stdout,
                stderr=tests.integration.utils.decode_byte_list(stderr),
            )
        finally:
            # Although the start-up should fail, call shutdown() to set the
            # internal _shutdown flag and avoid the registered atexit calls to
            # cause timeout exceptions and respective traceback
            master.shutdown()

    def test_exit_status_correct_usage(self):
        """
        Ensure correct exit status when salt-master starts correctly.
        """

        master = testprogram.TestDaemonSaltMaster(
            name="correct_usage", parent_dir=self._test_dir,
        )
        # Call setup here to ensure config and script exist
        master.setup()
        stdout, stderr, status = master.run(
            args=["-d"], catch_stderr=True, with_retcode=True,
        )
        try:
            self.assert_exit_status(
                status,
                "EX_OK",
                message="correct usage",
                stdout=stdout,
                stderr=tests.integration.utils.decode_byte_list(stderr),
            )
        finally:
            master.shutdown(wait_for_orphans=3)

        # Do the test again to check does master shut down correctly
        # **Due to some underlying subprocessing issues with Minion._thread_return, this
        # part of the test has been commented out. Once these underlying issues have
        # been addressed, this part of the test should be uncommented. Work for this
        # issue is being tracked in https://github.com/saltstack/salt-jenkins/issues/378
        # stdout, stderr, status = master.run(
        #     args=['-d'],
        #     catch_stderr=True,
        #     with_retcode=True,
        # )
        # try:
        #     self.assert_exit_status(
        #         status, 'EX_OK',
        #         message='correct usage',
        #         stdout=stdout,
        #         stderr=tests.integration.utils.decode_byte_list(stderr)
        #     )
        # finally:
        #     master.shutdown(wait_for_orphans=3)<|MERGE_RESOLUTION|>--- conflicted
+++ resolved
@@ -11,11 +11,7 @@
 
 import pytest
 import tests.integration.utils
-<<<<<<< HEAD
-from tests.integration.utils import testprogram
-=======
 from tests.support.runtests import RUNTIME_VARS
->>>>>>> 8abb7099
 from tests.support.case import ShellCase
 from tests.support.mixins import ShellCaseCommonTestsMixin
 from tests.support.unit import skipIf
@@ -25,9 +21,6 @@
 @pytest.mark.windows_whitelisted
 class MasterTest(ShellCase, testprogram.TestProgramCase, ShellCaseCommonTestsMixin):
 
-<<<<<<< HEAD
-    _call_binary_ = "salt-master"
-=======
     _call_binary_ = 'salt-master'
 
     def test_issue_7754(self):
@@ -74,7 +67,6 @@
             self.chdir(old_cwd)
             if os.path.isdir(config_dir):
                 shutil.rmtree(config_dir)
->>>>>>> 8abb7099
 
     def test_exit_status_unknown_user(self):
         """
