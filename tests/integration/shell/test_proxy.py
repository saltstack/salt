# -*- coding: utf-8 -*-
'''
    :codeauthor: Thayne Harbaugh (tharbaug@adobe.com)

    tests.integration.shell.proxy
    ~~~~~~~~~~~~~~~~~~~~~~~~~~~~~~
'''

# Import python libs
from __future__ import absolute_import, print_function, unicode_literals
import logging

from tests.support.unit import skipIf, WAR_ROOM_SKIP

# Import salt tests libs
import tests.integration.utils
from tests.integration.utils import testprogram

import salt.utils.platform

log = logging.getLogger(__name__)


<<<<<<< HEAD
@skipIf(salt.utils.platform.is_windows(), 'Skip on Windows OS')
@skipIf(WAR_ROOM_SKIP, 'WAR ROOM TEMPORARY SKIP')
=======
>>>>>>> 04e28cff
class ProxyTest(testprogram.TestProgramCase):
    '''
    Various integration tests for the salt-proxy executable.
    '''

    def test_exit_status_no_proxyid(self):
        '''
        Ensure correct exit status when --proxyid argument is missing.
        '''

        proxy = testprogram.TestDaemonSaltProxy(
            name='proxy-no_proxyid',
            parent_dir=self._test_dir,
        )
        # Call setup here to ensure config and script exist
        proxy.setup()
        # Needed due to verbatim_args=True
        args = ['--config-dir', proxy.abs_path(proxy.config_dir)]
        if not salt.utils.platform.is_windows():
            args.append('-d')
        stdout, stderr, status = proxy.run(
            args=args,
            # verbatim_args prevents --proxyid from being added automatically
            verbatim_args=True,
            catch_stderr=True,
            with_retcode=True,
            # The proxy minion had a bug where it would loop forever
            # without daemonizing - protect that with a timeout.
            timeout=60,
        )
        try:
            self.assert_exit_status(
                status, 'EX_USAGE',
                message='no --proxyid specified',
                stdout=stdout,
                stderr=tests.integration.utils.decode_byte_list(stderr)
            )
        finally:
            # Although the start-up should fail, call shutdown() to set the
            # internal _shutdown flag and avoid the registered atexit calls to
            # cause timeout exceptions and respective traceback
            proxy.shutdown()

    # Hangs on Windows. You can add a timeout to the proxy.run command, but then
    # it just times out.
    @skipIf(salt.utils.platform.is_windows(), 'Test hangs on Windows')
    def test_exit_status_unknown_user(self):
        '''
        Ensure correct exit status when the proxy is configured to run as an
        unknown user.
        '''

        proxy = testprogram.TestDaemonSaltProxy(
            name='proxy-unknown_user',
            config_base={'user': 'some_unknown_user_xyz'},
            parent_dir=self._test_dir,
        )
        # Call setup here to ensure config and script exist
        proxy.setup()
        stdout, stderr, status = proxy.run(
            args=['-d'] if not salt.utils.platform.is_windows() else [],
            catch_stderr=True,
            with_retcode=True,
        )
        try:
            self.assert_exit_status(
                status, 'EX_NOUSER',
                message='unknown user not on system',
                stdout=stdout,
                stderr=tests.integration.utils.decode_byte_list(stderr)
            )
        finally:
            # Although the start-up should fail, call shutdown() to set the
            # internal _shutdown flag and avoid the registered atexit calls to
            # cause timeout exceptions and respective traceback
            proxy.shutdown()

    # pylint: disable=invalid-name
    def test_exit_status_unknown_argument(self):
        '''
        Ensure correct exit status when an unknown argument is passed to
        salt-proxy.
        '''

        proxy = testprogram.TestDaemonSaltProxy(
            name='proxy-unknown_argument',
            parent_dir=self._test_dir,
        )
        # Call setup here to ensure config and script exist
        proxy.setup()
        args = ['--unknown-argument']
        if not salt.utils.platform.is_windows():
            args.append('-b')
        stdout, stderr, status = proxy.run(
            args=args,
            catch_stderr=True,
            with_retcode=True,
        )
        try:
            self.assert_exit_status(
                status, 'EX_USAGE',
                message='unknown argument',
                stdout=stdout, stderr=stderr
            )
        finally:
            # Although the start-up should fail, call shutdown() to set the
            # internal _shutdown flag and avoid the registered atexit calls to
            # cause timeout exceptions and respective traceback
            proxy.shutdown()

    # Hangs on Windows. You can add a timeout to the proxy.run command, but then
    # it just times out.
    @skipIf(salt.utils.platform.is_windows(), 'Test hangs on Windows')
    def test_exit_status_correct_usage(self):
        '''
        Ensure correct exit status when salt-proxy starts correctly.

        Skip on Windows because daemonization not supported
        '''
        proxy = testprogram.TestDaemonSaltProxy(
            name='proxy-correct_usage',
            parent_dir=self._test_dir,
        )
        # Call setup here to ensure config and script exist
        proxy.setup()
        stdout, stderr, status = proxy.run(
            args=['-d'] if not salt.utils.platform.is_windows() else [],
            catch_stderr=True,
            with_retcode=True,
        )
        try:
            self.assert_exit_status(
                status, 'EX_OK',
                message='correct usage',
                stdout=stdout,
                stderr=tests.integration.utils.decode_byte_list(stderr)
            )
        finally:
            proxy.shutdown(wait_for_orphans=3)<|MERGE_RESOLUTION|>--- conflicted
+++ resolved
@@ -21,11 +21,8 @@
 log = logging.getLogger(__name__)
 
 
-<<<<<<< HEAD
 @skipIf(salt.utils.platform.is_windows(), 'Skip on Windows OS')
 @skipIf(WAR_ROOM_SKIP, 'WAR ROOM TEMPORARY SKIP')
-=======
->>>>>>> 04e28cff
 class ProxyTest(testprogram.TestProgramCase):
     '''
     Various integration tests for the salt-proxy executable.
