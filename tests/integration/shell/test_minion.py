--- conflicted
+++ resolved
@@ -19,12 +19,7 @@
 import tests.integration.utils
 from tests.support.runtests import RUNTIME_VARS
 from tests.support.case import ShellCase
-<<<<<<< HEAD
 from tests.support.unit import skipIf, WAR_ROOM_SKIP
-=======
-from tests.support.unit import skipIf
-from tests.support.paths import CODE_DIR
->>>>>>> 04e28cff
 from tests.support.mixins import ShellCaseCommonTestsMixin
 from tests.integration.utils import testprogram
 
@@ -52,53 +47,6 @@
         'subminion',
     )
 
-<<<<<<< HEAD
-    @skipIf(salt.utils.platform.is_darwin(), 'Test is flaky on macosx')
-    def test_issue_7754(self):
-        old_cwd = os.getcwd()
-        config_dir = os.path.join(RUNTIME_VARS.TMP, 'issue-7754')
-        if not os.path.isdir(config_dir):
-            os.makedirs(config_dir)
-
-        os.chdir(config_dir)
-
-        config_file_name = 'minion'
-        pid_path = os.path.join(config_dir, '{0}.pid'.format(config_file_name))
-        with salt.utils.files.fopen(self.get_config_file_path(config_file_name), 'r') as fhr:
-            config = salt.utils.yaml.safe_load(fhr)
-            config['log_file'] = 'file:///tmp/log/LOG_LOCAL3'
-            config['id'] = 'issue-7754'
-
-            with salt.utils.files.fopen(os.path.join(config_dir, config_file_name), 'w') as fhw:
-                salt.utils.yaml.safe_dump(config, fhw, default_flow_style=False)
-
-        ret = self.run_script(
-            self._call_binary_,
-            '--disable-keepalive --config-dir {0} --pid-file {1} -l debug'.format(
-                config_dir,
-                pid_path
-            ),
-            timeout=5,
-            catch_stderr=True,
-            with_retcode=True
-        )
-
-        # Now kill it if still running
-        if os.path.exists(pid_path):
-            with salt.utils.files.fopen(pid_path) as fhr:
-                try:
-                    os.kill(int(fhr.read()), signal.SIGKILL)
-                except OSError:
-                    pass
-        try:
-            self.assertFalse(os.path.isdir(os.path.join(config_dir, 'file:')))
-        finally:
-            self.chdir(old_cwd)
-            if os.path.isdir(config_dir):
-                shutil.rmtree(config_dir)
-
-=======
->>>>>>> 04e28cff
     def _run_initscript(
         self,
         init_script,
