--- conflicted
+++ resolved
@@ -20,15 +20,9 @@
 import salt.utils.platform
 import salt.utils.yaml
 import tests.integration.utils
-<<<<<<< HEAD
-from salt.ext import six
-from tests.integration.utils import testprogram
-from tests.support.case import ShellCase
-=======
 from tests.support.runtests import RUNTIME_VARS
 from tests.support.case import ShellCase
 from tests.support.unit import skipIf
->>>>>>> 8abb7099
 from tests.support.mixins import ShellCaseCommonTestsMixin
 from tests.support.runtests import RUNTIME_VARS
 from tests.support.unit import skipIf
@@ -51,8 +45,6 @@
         "subminion",
     )
 
-<<<<<<< HEAD
-=======
     @skipIf(salt.utils.platform.is_darwin(), 'Test is flaky on macosx')
     def test_issue_7754(self):
         old_cwd = os.getcwd()
@@ -96,7 +88,6 @@
             if os.path.isdir(config_dir):
                 shutil.rmtree(config_dir)
 
->>>>>>> 8abb7099
     def _run_initscript(
         self, init_script, minions, minion_running, action, exitstatus=None, message=""
     ):
@@ -121,17 +112,10 @@
         )
 
         for line in ret[0]:
-<<<<<<< HEAD
-            log.debug("script: salt-minion: stdout: {0}".format(line))
-        for line in ret[1]:
-            log.debug("script: salt-minion: stderr: {0}".format(line))
-        log.debug("exit status: {0}".format(ret[2]))
-=======
             log.debug('script: salt-minion: stdout: %s', line)
         for line in ret[1]:
             log.debug('script: salt-minion: stderr: %s', line)
         log.debug('exit status: %s', ret[2])
->>>>>>> 8abb7099
 
         if six.PY3:
             std_out = b"\nSTDOUT:".join(ret[0])
@@ -215,13 +199,8 @@
             defaults.write("TIMEOUT=60\n" "TICK=1\n")
 
         init_script = testprogram.TestProgram(
-<<<<<<< HEAD
-            name="init:salt-minion",
-            program=os.path.join(RUNTIME_VARS.CODE_DIR, "pkg", "rpm", "salt-minion"),
-=======
             name='init:salt-minion',
             program=os.path.join(RUNTIME_VARS.CODE_DIR, 'pkg', 'rpm', 'salt-minion'),
->>>>>>> 8abb7099
             env=cmd_env,
         )
 
