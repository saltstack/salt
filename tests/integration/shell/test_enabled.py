--- conflicted
+++ resolved
@@ -9,23 +9,14 @@
 import salt.utils.files
 import salt.utils.platform
 from tests.support.case import ModuleCase
-<<<<<<< HEAD
-from tests.support.runtests import RUNTIME_VARS
-=======
->>>>>>> 8abb7099
 from tests.support.unit import skipIf
 from tests.support.runtests import RUNTIME_VARS
 
-<<<<<<< HEAD
-
-@pytest.mark.windows_whitelisted
-=======
 # Import Salt Libs
 import salt.utils.platform
 import salt.utils.files
 
 
->>>>>>> 8abb7099
 class EnabledTest(ModuleCase):
     """
     validate the use of shell processing for cmd.run on the salt command line
@@ -67,15 +58,9 @@
         Note: This test used to test that python_shell defaulted to True for templates
         in releases before 2017.7.0. The cmd.run --> cmd.shell aliasing was removed in
         2017.7.0. Templates should now be using cmd.shell.
-<<<<<<< HEAD
-        """
-        state_name = "template_shell_enabled"
-        state_filename = state_name + ".sls"
-=======
         '''
         state_name = 'template_shell_enabled'
         state_filename = state_name + '.sls'
->>>>>>> 8abb7099
         state_file = os.path.join(RUNTIME_VARS.BASE_FILES, state_filename)
 
         enabled_ret = "3 saltines"  # the result of running self.cmd in a shell
@@ -110,15 +95,9 @@
         """
         test shell disabled output for templates (python_shell=False is the default
         beginning with the 2017.7.0 release).
-<<<<<<< HEAD
-        """
-        state_name = "template_shell_disabled"
-        state_filename = state_name + ".sls"
-=======
         '''
         state_name = 'template_shell_disabled'
         state_filename = state_name + '.sls'
->>>>>>> 8abb7099
         state_file = os.path.join(RUNTIME_VARS.BASE_FILES, state_filename)
 
         # the result of running self.cmd not in a shell
