--- conflicted
+++ resolved
@@ -39,27 +39,17 @@
     @skipIf(True, "SLOWTEST skip")
     def test_function_arguments(self):
         self.assertIn(
-<<<<<<< HEAD
-            "error: --function expects two arguments: " "<function-name> <provider>",
-            "\n".join(self.run_cloud("--function show_image -h", catch_stderr=True)[1]),
-=======
             'error: --function expects two arguments: '
             '<function-name> <provider>',
             '\n'.join(self.run_cloud('--function show_image -h', catch_stderr=True)[1])
->>>>>>> 8abb7099
         )
 
     @skipIf(True, "SLOWTEST skip")
     def test_list_providers_accepts_no_arguments(self):
         self.assertIn(
-<<<<<<< HEAD
-            "error: '--list-providers' does not accept any " "arguments",
-            "\n".join(self.run_cloud("--list-providers ec2", catch_stderr=True)[1]),
-=======
             'error: \'--list-providers\' does not accept any '
             'arguments',
             '\n'.join(self.run_cloud('--list-providers ec2', catch_stderr=True)[1])
->>>>>>> 8abb7099
         )
 
     @skipIf(True, "SLOWTEST skip")
@@ -68,18 +58,6 @@
         while True:
             for idx in range(1, len(test_options)):
                 self.assertIn(
-<<<<<<< HEAD
-                    "error: The options {0}/{1} are mutually "
-                    "exclusive. Please only choose one of them".format(
-                        test_options[0], test_options[idx]
-                    ),
-                    "\n".join(
-                        self.run_cloud(
-                            "{0} {1}".format(test_options[0], test_options[idx]),
-                            catch_stderr=True,
-                        )[1]
-                    ),
-=======
                     'error: The options {0}/{1} are mutually '
                     'exclusive. Please only choose one of them'.format(
                         test_options[0], test_options[idx]
@@ -89,7 +67,6 @@
                             '{0} {1}'.format(test_options[0], test_options[idx]),
                             catch_stderr=True)[1]
                     )
->>>>>>> 8abb7099
                 )
             # Remove the first option from the list
             test_options.pop(0)
@@ -108,19 +85,11 @@
                 )
                 try:
                     self.assertIn(
-<<<<<<< HEAD
-                        "error: The options {0}/{1} are mutually "
-                        "exclusive. Please only choose one of them".format(
-                            test_options[0], test_options[idx]
-                        ),
-                        "\n".join(output[1]),
-=======
                         'error: The options {0}/{1} are mutually '
                         'exclusive. Please only choose one of them'.format(
                             test_options[0], test_options[idx]
                         ),
                         '\n'.join(output[1])
->>>>>>> 8abb7099
                     )
                 except AssertionError:
                     print(output)
