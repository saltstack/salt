--- conflicted
+++ resolved
@@ -12,19 +12,17 @@
 import logging
 import os
 import pipes
+import shutil
+import tempfile
+import logging
 
-<<<<<<< HEAD
-import pytest
-=======
 # Import Salt Testing libs
 from tests.support.runtests import RUNTIME_VARS
 from tests.support.case import ShellCase
 from tests.support.mixins import ShellCaseCommonTestsMixin
 from tests.support.unit import skipIf
 
-# Import salt libs
-import salt.utils.platform
->>>>>>> 8abb7099
+import pytest
 import salt.utils.files
 import salt.utils.platform
 import salt.utils.yaml
@@ -77,25 +75,16 @@
             if "localhost" in minion:
                 continue
             ret = self.run_salt(
-<<<<<<< HEAD
-                "--out yaml {0} file.directory_exists {1}".format(
-=======
                 '--out yaml {0} file.directory_exists {1}'.format(
->>>>>>> 8abb7099
                     quote(minion), RUNTIME_VARS.TMP
                 )
             )
             data = salt.utils.yaml.safe_load("\n".join(ret))
             if data[minion] is False:
                 ret = self.run_salt(
-<<<<<<< HEAD
-                    "--out yaml {0} file.makedirs {1}".format(
-                        quote(minion), RUNTIME_VARS.TMP
-=======
                     '--out yaml {0} file.makedirs {1}'.format(
                         quote(minion),
                         RUNTIME_VARS.TMP
->>>>>>> 8abb7099
                     )
                 )
 
@@ -103,11 +92,7 @@
                 self.assertTrue(data[minion])
 
             minion_testfile = os.path.join(
-<<<<<<< HEAD
-                RUNTIME_VARS.TMP, "cp_{0}_testfile".format(idx)
-=======
                 RUNTIME_VARS.TMP, 'cp_{0}_testfile'.format(idx)
->>>>>>> 8abb7099
             )
 
             ret = self.run_cp(
@@ -141,11 +126,7 @@
                     quote(minion), quote(minion_testfile)
                 )
             )
-<<<<<<< HEAD
             data = salt.utils.yaml.safe_load("\n".join(ret))
-            self.assertTrue(data[minion])
-=======
-            data = salt.utils.yaml.safe_load('\n'.join(ret))
             self.assertTrue(data[minion])
 
     @skipIf(salt.utils.platform.is_windows(), 'Skip on Windows OS')
@@ -202,5 +183,4 @@
                 if exc.errno != errno.ENOENT:
                     raise
             if os.path.isdir(config_dir):
-                shutil.rmtree(config_dir)
->>>>>>> 8abb7099
+                shutil.rmtree(config_dir)