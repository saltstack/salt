# -*- coding: utf-8 -*-
'''
    :codeauthor: Pedro Algarvio (pedro@algarvio.me)


    tests.integration.shell.cp
    ~~~~~~~~~~~~~~~~~~~~~~~~~~
'''

# Import python libs
from __future__ import absolute_import
import os
import pipes
import logging

# Import Salt Testing libs
from tests.support.runtests import RUNTIME_VARS
from tests.support.case import ShellCase
from tests.support.mixins import ShellCaseCommonTestsMixin
<<<<<<< HEAD
from tests.support.unit import skipIf, WAR_ROOM_SKIP
=======
>>>>>>> 04e28cff

# Import salt libs
import salt.utils.platform
import salt.utils.files
import salt.utils.yaml

# Import 3rd-party libs
from salt.ext import six


log = logging.getLogger(__name__)


@skipIf(WAR_ROOM_SKIP, 'WAR ROOM TEMPORARY SKIP')
class CopyTest(ShellCase, ShellCaseCommonTestsMixin):

    def test_cp_testfile(self):
        '''
        test salt-cp
        '''
        minions = []
        for line in self.run_salt('--out yaml "*" test.ping'):
            if not line:
                continue
            data = salt.utils.yaml.safe_load(line)
            minions.extend(data.keys())

        self.assertNotEqual(minions, [])

        testfile = os.path.abspath(
            os.path.join(
                os.path.dirname(os.path.dirname(__file__)),
                'files', 'file', 'base', 'testfile'
            )
        )
        with salt.utils.files.fopen(testfile, 'r') as fh_:
            testfile_contents = fh_.read()

        def quote(arg):
            if salt.utils.platform.is_windows():
                return arg
            return pipes.quote(arg)

        for idx, minion in enumerate(minions):
            if 'localhost' in minion:
                continue
            ret = self.run_salt(
                '--out yaml {0} file.directory_exists {1}'.format(
                    quote(minion), RUNTIME_VARS.TMP
                )
            )
            data = salt.utils.yaml.safe_load('\n'.join(ret))
            if data[minion] is False:
                ret = self.run_salt(
                    '--out yaml {0} file.makedirs {1}'.format(
                        quote(minion),
                        RUNTIME_VARS.TMP
                    )
                )

                data = salt.utils.yaml.safe_load('\n'.join(ret))
                self.assertTrue(data[minion])

            minion_testfile = os.path.join(
                RUNTIME_VARS.TMP, 'cp_{0}_testfile'.format(idx)
            )

            ret = self.run_cp('--out pprint {0} {1} {2}'.format(
                quote(minion),
                quote(testfile),
                quote(minion_testfile),
            ))

            data = eval('\n'.join(ret), {}, {})  # pylint: disable=eval-used
            for part in six.itervalues(data):
                key = minion_testfile
                self.assertTrue(part[key])

            ret = self.run_salt(
                '--out yaml {0} file.file_exists {1}'.format(
                    quote(minion),
                    quote(minion_testfile)
                )
            )
            data = salt.utils.yaml.safe_load('\n'.join(ret))
            self.assertTrue(data[minion])

            ret = self.run_salt(
                '--out yaml {0} file.contains {1} {2}'.format(
                    quote(minion),
                    quote(minion_testfile),
                    quote(testfile_contents)
                )
            )
            data = salt.utils.yaml.safe_load('\n'.join(ret))
            self.assertTrue(data[minion])
            ret = self.run_salt(
                '--out yaml {0} file.remove {1}'.format(
                    quote(minion),
                    quote(minion_testfile)
                )
            )
            data = salt.utils.yaml.safe_load('\n'.join(ret))
<<<<<<< HEAD
            self.assertTrue(data[minion])

    @skipIf(salt.utils.platform.is_windows(), 'Skip on Windows OS')
    def test_issue_7754(self):
        config_dir = os.path.join(RUNTIME_VARS.TMP, 'issue-7754')

        try:
            os.makedirs(config_dir)
        except OSError as exc:
            if exc.errno != errno.EEXIST:
                raise

        config_file_name = 'master'
        with salt.utils.files.fopen(self.get_config_file_path(config_file_name), 'r') as fhr:
            config = salt.utils.yaml.safe_load(fhr)
            config['log_file'] = 'file:///dev/log/LOG_LOCAL3'
            with salt.utils.files.fopen(os.path.join(config_dir, config_file_name), 'w') as fhw:
                salt.utils.yaml.safe_dump(config, fhw, default_flow_style=False)

        try:
            fd_, fn_ = tempfile.mkstemp()
            os.close(fd_)

            with salt.utils.files.fopen(fn_, 'w') as fp_:
                fp_.write('Hello world!\n')

            ret = self.run_script(
                self._call_binary_,
                '--out pprint --config-dir {0} \'*minion\' {1} {0}/{2}'.format(
                    config_dir,
                    fn_,
                    os.path.basename(fn_),
                ),
                catch_stderr=True,
                with_retcode=True
            )

            self.assertIn('minion', '\n'.join(ret[0]))
            self.assertIn('sub_minion', '\n'.join(ret[0]))
            self.assertFalse(os.path.isdir(os.path.join(config_dir, 'file:')))
        except AssertionError:
            if os.path.exists('/dev/log') and ret[2] != 2:
                # If there's a syslog device and the exit code was not 2, 'No
                # such file or directory', raise the error
                raise
            self.assertIn(
                'Failed to setup the Syslog logging handler', '\n'.join(ret[1])
            )
            self.assertEqual(ret[2], 2)
        finally:
            try:
                os.remove(fn_)
            except OSError as exc:
                if exc.errno != errno.ENOENT:
                    raise
            if os.path.isdir(config_dir):
                shutil.rmtree(config_dir)
=======
            self.assertTrue(data[minion])
>>>>>>> 04e28cff
<|MERGE_RESOLUTION|>--- conflicted
+++ resolved
@@ -17,10 +17,7 @@
 from tests.support.runtests import RUNTIME_VARS
 from tests.support.case import ShellCase
 from tests.support.mixins import ShellCaseCommonTestsMixin
-<<<<<<< HEAD
 from tests.support.unit import skipIf, WAR_ROOM_SKIP
-=======
->>>>>>> 04e28cff
 
 # Import salt libs
 import salt.utils.platform
@@ -124,64 +121,4 @@
                 )
             )
             data = salt.utils.yaml.safe_load('\n'.join(ret))
-<<<<<<< HEAD
-            self.assertTrue(data[minion])
-
-    @skipIf(salt.utils.platform.is_windows(), 'Skip on Windows OS')
-    def test_issue_7754(self):
-        config_dir = os.path.join(RUNTIME_VARS.TMP, 'issue-7754')
-
-        try:
-            os.makedirs(config_dir)
-        except OSError as exc:
-            if exc.errno != errno.EEXIST:
-                raise
-
-        config_file_name = 'master'
-        with salt.utils.files.fopen(self.get_config_file_path(config_file_name), 'r') as fhr:
-            config = salt.utils.yaml.safe_load(fhr)
-            config['log_file'] = 'file:///dev/log/LOG_LOCAL3'
-            with salt.utils.files.fopen(os.path.join(config_dir, config_file_name), 'w') as fhw:
-                salt.utils.yaml.safe_dump(config, fhw, default_flow_style=False)
-
-        try:
-            fd_, fn_ = tempfile.mkstemp()
-            os.close(fd_)
-
-            with salt.utils.files.fopen(fn_, 'w') as fp_:
-                fp_.write('Hello world!\n')
-
-            ret = self.run_script(
-                self._call_binary_,
-                '--out pprint --config-dir {0} \'*minion\' {1} {0}/{2}'.format(
-                    config_dir,
-                    fn_,
-                    os.path.basename(fn_),
-                ),
-                catch_stderr=True,
-                with_retcode=True
-            )
-
-            self.assertIn('minion', '\n'.join(ret[0]))
-            self.assertIn('sub_minion', '\n'.join(ret[0]))
-            self.assertFalse(os.path.isdir(os.path.join(config_dir, 'file:')))
-        except AssertionError:
-            if os.path.exists('/dev/log') and ret[2] != 2:
-                # If there's a syslog device and the exit code was not 2, 'No
-                # such file or directory', raise the error
-                raise
-            self.assertIn(
-                'Failed to setup the Syslog logging handler', '\n'.join(ret[1])
-            )
-            self.assertEqual(ret[2], 2)
-        finally:
-            try:
-                os.remove(fn_)
-            except OSError as exc:
-                if exc.errno != errno.ENOENT:
-                    raise
-            if os.path.isdir(config_dir):
-                shutil.rmtree(config_dir)
-=======
-            self.assertTrue(data[minion])
->>>>>>> 04e28cff
+            self.assertTrue(data[minion])