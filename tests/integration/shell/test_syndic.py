--- conflicted
+++ resolved
@@ -12,17 +12,8 @@
 import logging
 from collections import OrderedDict
 
-<<<<<<< HEAD
-import psutil
-import pytest
-import salt.utils.files
-import salt.utils.platform
-import salt.utils.yaml
-from tests.integration.utils import testprogram
-=======
 # Import Salt Testing libs
 from tests.support.runtests import RUNTIME_VARS
->>>>>>> 8abb7099
 from tests.support.case import ShellCase
 from tests.support.mixins import ShellCaseCommonTestsMixin
 from tests.support.unit import skipIf
@@ -57,17 +48,10 @@
             log.warning("Failed to terminate daemon: %s", daemon.__class__.__name__)
 
 
-<<<<<<< HEAD
-@pytest.mark.windows_whitelisted
-=======
 @pytest.mark.usefixtures('session_salt_syndic')
->>>>>>> 8abb7099
 class SyndicTest(ShellCase, testprogram.TestProgramCase, ShellCaseCommonTestsMixin):
     """
     Test the salt-syndic command
-<<<<<<< HEAD
-    """
-=======
     '''
 
     _call_binary_ = 'salt-syndic'
@@ -103,7 +87,6 @@
             catch_stderr=True,
             with_retcode=True
         )
->>>>>>> 8abb7099
 
     _call_binary_ = "salt-syndic"
 
