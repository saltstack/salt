--- conflicted
+++ resolved
@@ -9,11 +9,7 @@
 from tests.support.case import ShellCase
 from tests.support.helpers import flaky
 from tests.support.mixins import ShellCaseCommonTestsMixin
-<<<<<<< HEAD
 from tests.support.unit import skipIf, WAR_ROOM_SKIP
-=======
-from tests.support.unit import skipIf
->>>>>>> 04e28cff
 
 # Import salt libs
 import salt.utils.files
@@ -364,49 +360,4 @@
         Test to see if passing additional arguments shows an error
         '''
         data = self.run_salt('-d minion salt ldap.search "filter=ou=People"', catch_stderr=True)
-<<<<<<< HEAD
-        self.assertIn('You can only get documentation for one method at one time', '\n'.join(data[1]))
-
-    @skipIf(salt.utils.platform.is_windows(), 'Skip on Windows OS')
-    def test_issue_7754(self):
-        '''
-        Skip on Windows because Syslog is not installed
-        '''
-        old_cwd = os.getcwd()
-        config_dir = os.path.join(RUNTIME_VARS.TMP, 'issue-7754')
-        if not os.path.isdir(config_dir):
-            os.makedirs(config_dir)
-
-        os.chdir(config_dir)
-
-        config_file_name = 'master'
-        with salt.utils.files.fopen(self.get_config_file_path(config_file_name), 'r') as fhr:
-            config = salt.utils.yaml.safe_load(fhr)
-            config['log_file'] = 'file:///dev/log/LOG_LOCAL3'
-            with salt.utils.files.fopen(os.path.join(config_dir, config_file_name), 'w') as fhw:
-                salt.utils.yaml.safe_dump(config, fhw, default_flow_style=False)
-        ret = self.run_script(
-            self._call_binary_,
-            '--config-dir {0} minion test.ping'.format(
-                config_dir
-            ),
-            timeout=60,
-            catch_stderr=True,
-            with_retcode=True
-        )
-        try:
-            self.assertIn('minion', '\n'.join(ret[0]))
-            self.assertFalse(os.path.isdir(os.path.join(config_dir, 'file:')))
-        except AssertionError:
-            # We now fail when we're unable to properly set the syslog logger
-            self.assertIn(
-                'Failed to setup the Syslog logging handler', '\n'.join(ret[1])
-            )
-            self.assertEqual(ret[2], 2)
-        finally:
-            self.chdir(old_cwd)
-            if os.path.isdir(config_dir):
-                shutil.rmtree(config_dir)
-=======
-        self.assertIn('You can only get documentation for one method at one time', '\n'.join(data[1]))
->>>>>>> 04e28cff
+        self.assertIn('You can only get documentation for one method at one time', '\n'.join(data[1]))