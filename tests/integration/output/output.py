# -*- coding: utf-8 -*-
'''
    :codeauthor: :email:`Nicole Thomas <nicole@saltstack.com>`
'''

# Import Salt Libs
from __future__ import absolute_import
import os
import traceback

# Import Salt Testing Libs
from salttesting.helpers import ensure_in_syspath
from salttesting.mixins import RUNTIME_VARS
<<<<<<< HEAD
=======

>>>>>>> 5b5eae4c
ensure_in_syspath('../../')

# Import Salt libs
import integration
import salt.config
from salt.output import display_output
import salt.config


class OutputReturnTest(integration.ShellCase):
    '''
    Integration tests to ensure outputters return their expected format.
    Tests against situations where the loader might not be returning the
    right outputter even though it was explicitly requested.
    '''

    def test_output_json(self):
        '''
        Tests the return of json-formatted data
        '''
        expected = ['{', '    "local": true', '}']
        ret = self.run_call('test.ping --out=json')
        self.assertEqual(ret, expected)

    def test_output_nested(self):
        '''
        Tests the return of nested-formatted data
        '''
        expected = ['local:', '    True']
        ret = self.run_call('test.ping --out=nested')
        self.assertEqual(ret, expected)

    def test_output_quiet(self):
        '''
        Tests the return of an out=quiet query
        '''
        expected = []
        ret = self.run_call('test.ping --out=quiet')
        self.assertEqual(ret, expected)

    def test_output_pprint(self):
        '''
        Tests the return of pprint-formatted data
        '''
        expected = ["{'local': True}"]
        ret = self.run_call('test.ping --out=pprint')
        self.assertEqual(ret, expected)

    def test_output_raw(self):
        '''
        Tests the return of raw-formatted data
        '''
        expected = ["{'local': True}"]
        ret = self.run_call('test.ping --out=raw')
        self.assertEqual(ret, expected)

    def test_output_txt(self):
        '''
        Tests the return of txt-formatted data
        '''
        expected = ['local: True']
        ret = self.run_call('test.ping --out=txt')
        self.assertEqual(ret, expected)

    def test_output_yaml(self):
        '''
        Tests the return of yaml-formatted data
        '''
        expected = ['local: true']
        ret = self.run_call('test.ping --out=yaml')
        self.assertEqual(ret, expected)

    def test_output_unicodebad(self):
        '''
        Tests outputter reliability with utf8
        '''
<<<<<<< HEAD
        opts = salt.config.minion_config(os.path.join(RUNTIME_VARS.TMP_CONF_DIR, "minion"))
=======
        opts = salt.config.minion_config(os.path.join(RUNTIME_VARS.TMP_CONF_DIR, 'minion'))
>>>>>>> 5b5eae4c
        opts['output_file'] = os.path.join(
            opts['root_dir'], 'outputtest')
        data = {'foo': {'result': False,
                        'aaa': 'azerzaeréééé',
                        'comment': u'ééééàààà'}}
        try:
            # this should not raises UnicodeEncodeError
            display_output(data, opts=opts)
            self.assertTrue(True)
        except Exception:
            # display trace in error message for debugging on jenkins
            trace = traceback.format_exc()
            self.assertEqual(trace, '')


if __name__ == '__main__':
    from integration import run_tests
    run_tests(OutputReturnTest)<|MERGE_RESOLUTION|>--- conflicted
+++ resolved
@@ -11,10 +11,7 @@
 # Import Salt Testing Libs
 from salttesting.helpers import ensure_in_syspath
 from salttesting.mixins import RUNTIME_VARS
-<<<<<<< HEAD
-=======
 
->>>>>>> 5b5eae4c
 ensure_in_syspath('../../')
 
 # Import Salt libs
@@ -91,11 +88,7 @@
         '''
         Tests outputter reliability with utf8
         '''
-<<<<<<< HEAD
-        opts = salt.config.minion_config(os.path.join(RUNTIME_VARS.TMP_CONF_DIR, "minion"))
-=======
         opts = salt.config.minion_config(os.path.join(RUNTIME_VARS.TMP_CONF_DIR, 'minion'))
->>>>>>> 5b5eae4c
         opts['output_file'] = os.path.join(
             opts['root_dir'], 'outputtest')
         data = {'foo': {'result': False,
