--- conflicted
+++ resolved
@@ -321,22 +321,6 @@
         ret = self.schedule.job_status('job1')
         self.assertEqual(ret['_last_run'], run_time)
 
-<<<<<<< HEAD
-    def test_eval_enabled(self):
-        '''
-        verify that scheduled job does not run
-        '''
-        job = {
-          'schedule': {
-            'enabled': True,
-            'job1': {
-              'function': 'test.ping',
-              'when': '11/29/2017 4:00pm',
-            }
-          }
-        }
-        run_time1 = int(time.mktime(dateutil_parser.parse('11/29/2017 4:00pm').timetuple()))
-=======
     def test_eval_when_invalid_date(self):
         '''
         verify that scheduled job does not run
@@ -352,32 +336,10 @@
             }
           }
         }
->>>>>>> e45b27f0
-
-        # Add the job to the scheduler
-        self.schedule.opts.update(job)
-
-<<<<<<< HEAD
-        # Evaluate 1 second at the run time
-        self.schedule.eval(now=run_time1)
-        ret = self.schedule.job_status('job1')
-        self.assertEqual(ret['_last_run'], run_time1)
-
-    def test_eval_disabled(self):
-        '''
-        verify that scheduled job does not run
-        '''
-        job = {
-          'schedule': {
-            'enabled': False,
-            'job1': {
-              'function': 'test.ping',
-              'when': '11/29/2017 4:00pm',
-            }
-          }
-        }
-        run_time1 = int(time.mktime(dateutil_parser.parse('11/29/2017 4:00pm').timetuple()))
-=======
+
+        # Add the job to the scheduler
+        self.schedule.opts.update(job)
+
         # Evaluate 1 second before the run time
         self.schedule.eval(now=run_time)
         ret = self.schedule.job_status('job1')
@@ -397,17 +359,11 @@
           }
         }
         run_time = int(time.mktime(dateutil_parser.parse('12/13/2017 1:00pm').timetuple()))
->>>>>>> e45b27f0
-
-        # Add the job to the scheduler
-        self.schedule.opts.update(job)
-
-        # Evaluate 1 second at the run time
-<<<<<<< HEAD
-        self.schedule.eval(now=run_time1)
-        ret = self.schedule.job_status('job1')
-        self.assertNotIn('_last_run', ret)
-=======
+
+        # Add the job to the scheduler
+        self.schedule.opts.update(job)
+
+        # Evaluate 1 second at the run time
         self.schedule.eval(now=run_time)
         ret = self.schedule.job_status('job1')
         _expected = ('Date string could not ',
@@ -415,4 +371,49 @@
                      '2017-13-13T13:00:00',
                      '%Y-%m-%dT%H:%M:%S')
         self.assertEqual(ret['_error'], _expected)
->>>>>>> e45b27f0
+
+    def test_eval_enabled(self):
+        '''
+        verify that scheduled job does not run
+        '''
+        job = {
+          'schedule': {
+            'enabled': True,
+            'job1': {
+              'function': 'test.ping',
+              'when': '11/29/2017 4:00pm',
+            }
+          }
+        }
+        run_time1 = int(time.mktime(dateutil_parser.parse('11/29/2017 4:00pm').timetuple()))
+
+        # Add the job to the scheduler
+        self.schedule.opts.update(job)
+
+        # Evaluate 1 second at the run time
+        self.schedule.eval(now=run_time1)
+        ret = self.schedule.job_status('job1')
+        self.assertEqual(ret['_last_run'], run_time1)
+
+    def test_eval_disabled(self):
+        '''
+        verify that scheduled job does not run
+        '''
+        job = {
+          'schedule': {
+            'enabled': False,
+            'job1': {
+              'function': 'test.ping',
+              'when': '11/29/2017 4:00pm',
+            }
+          }
+        }
+        run_time1 = int(time.mktime(dateutil_parser.parse('11/29/2017 4:00pm').timetuple()))
+
+        # Add the job to the scheduler
+        self.schedule.opts.update(job)
+
+        # Evaluate 1 second at the run time
+        self.schedule.eval(now=run_time1)
+        ret = self.schedule.job_status('job1')
+        self.assertNotIn('_last_run', ret)        