# -*- coding: utf-8 -*-

# Import Python libs
from __future__ import absolute_import, print_function, unicode_literals

# Import Salt Libs
import salt.utils.platform

# Import Salt Testing Libs
from tests.support.case import SSHCase
from tests.support.unit import skipIf


@skipIf(salt.utils.platform.is_windows(), "salt-ssh not available on Windows")
class SSHGrainsTest(SSHCase):
    """
    testing grains with salt-ssh
    """

    @skipIf(True, "SLOWTEST skip")
    def test_grains_items(self):
        """
        test grains.items with salt-ssh
        """
        ret = self.run_function("grains.items")
        grain = "Linux"
        if salt.utils.platform.is_darwin():
<<<<<<< HEAD
            grain = 'Darwin'
        if salt.utils.platform.is_aix():
            grain = 'AIX'
        self.assertEqual(ret['kernel'], grain)
=======
            grain = "Darwin"
        if salt.utils.platform.is_aix():
            grain = "AIX"
        self.assertEqual(ret["kernel"], grain)
>>>>>>> 8d70836c
        self.assertTrue(isinstance(ret, dict))<|MERGE_RESOLUTION|>--- conflicted
+++ resolved
@@ -25,15 +25,8 @@
         ret = self.run_function("grains.items")
         grain = "Linux"
         if salt.utils.platform.is_darwin():
-<<<<<<< HEAD
-            grain = 'Darwin'
-        if salt.utils.platform.is_aix():
-            grain = 'AIX'
-        self.assertEqual(ret['kernel'], grain)
-=======
             grain = "Darwin"
         if salt.utils.platform.is_aix():
             grain = "AIX"
         self.assertEqual(ret["kernel"], grain)
->>>>>>> 8d70836c
         self.assertTrue(isinstance(ret, dict))