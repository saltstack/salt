import glob
import logging
import os
import shutil
import threading
import time

import pytest
from saltfactories.utils.tempfiles import temp_file

from tests.pytests.integration.ssh import check_system_python_version
from tests.support.case import SSHCase
from tests.support.helpers import system_python_version
from tests.support.runtests import RUNTIME_VARS

pytestmark = [
    pytest.mark.slow_test,
    pytest.mark.timeout_unless_on_windows(120),
    pytest.mark.skipif(
        'grains["osfinger"].startswith(("Fedora Linux-40", "Ubuntu-24.04", "Arch Linux"))',
        reason="System ships with a version of python that is too recent for salt-ssh tests",
        # Actually, the problem is that the tornado we ship is not prepared for Python 3.12,
        # and it imports `ssl` and checks if the `match_hostname` function is defined, which
        # has been deprecated since Python 3.7, so, the logic goes into trying to import
        # backports.ssl-match-hostname which is not installed on the system.
    ),
    pytest.mark.skipif(
<<<<<<< HEAD
        not check_system_python_version(), reason="Needs system python >= 3.9"
=======
        system_python_version() < (3, 10),
        reason="System python too old for these tests",
>>>>>>> d7000128
    ),
]

SSH_SLS = "ssh_state_tests"
SSH_SLS_FILE = "/tmp/salt_test_file"

log = logging.getLogger(__name__)


class SSHStateTest(SSHCase):
    """
    testing the state system with salt-ssh
    """

    def _check_dict_ret(self, ret, val, exp_ret, equal=True):
        self.assertIsInstance(ret, dict)
        for key, value in ret.items():
            self.assertIsInstance(value, dict)
            if equal:
                self.assertEqual(value[val], exp_ret)
            else:
                self.assertNotEqual(value[val], exp_ret)

    def _check_request(self, empty=False):
        check = self.run_function("state.check_request", wipe=False)
        if empty:
            self.assertFalse(bool(check), f"bool({check}) is not False")
        else:
            self._check_dict_ret(
                ret=check["default"]["test_run"]["local"]["return"],
                val="__sls__",
                exp_ret=SSH_SLS,
            )

    def test_state_apply(self):
        """
        test state.apply with salt-ssh
        """
        ret = self.run_function("state.apply", [SSH_SLS])
        self._check_dict_ret(ret=ret, val="__sls__", exp_ret=SSH_SLS)

        check_file = self.run_function("file.file_exists", [SSH_SLS_FILE])
        self.assertTrue(check_file)

    def test_state_sls_id(self):
        """
        test state.sls_id with salt-ssh
        """
        # check state.sls_id with test=True
        ret = self.run_function("state.sls_id", ["ssh-file-test", SSH_SLS, "test=True"])
        self._check_dict_ret(
            ret=ret,
            val="comment",
            exp_ret=(
                "The file {} is set to be changed\n"
                "Note: No changes made, actual changes may\n"
                "be different due to other states."
            ).format(SSH_SLS_FILE),
        )

        # check state.sls_id without test=True
        ret = self.run_function("state.sls_id", ["ssh-file-test", SSH_SLS])
        self._check_dict_ret(ret=ret, val="__sls__", exp_ret=SSH_SLS)

        # make sure the other id in the state was not run
        self._check_dict_ret(ret=ret, val="__id__", exp_ret="second_id", equal=False)

        check_file = self.run_function("file.file_exists", [SSH_SLS_FILE])
        self.assertTrue(check_file)

    def test_state_sls_wrong_id(self):
        """
        test state.sls_id when id does not exist
        """
        # check state.sls_id with test=True
        ret = self.run_function("state.sls_id", ["doesnotexist", SSH_SLS])
        assert "No matches for ID" in ret

    def test_state_sls_id_with_pillar(self):
        """
        test state.sls_id with pillar data
        """
        self.run_function(
            "state.sls_id",
            ["ssh-file-test", SSH_SLS, 'pillar=\'{"test_file_suffix": "_pillar"}\''],
        )
        check_file = self.run_function(
            "file.file_exists", ["/tmp/salt_test_file_pillar"]
        )
        self.assertTrue(check_file)

    def test_state_show_sls(self):
        """
        test state.show_sls with salt-ssh
        """
        ret = self.run_function("state.show_sls", [SSH_SLS])
        self._check_dict_ret(ret=ret, val="__sls__", exp_ret=SSH_SLS)

        check_file = self.run_function("file.file_exists", [SSH_SLS_FILE], wipe=False)
        self.assertFalse(check_file)

    def test_state_sls_exists(self):
        """
        test state.sls_exists with salt-ssh
        """
        ret = self.run_function("state.sls_exists", [SSH_SLS])
        self.assertTrue(ret)

        check_file = self.run_function("file.file_exists", [SSH_SLS_FILE], wipe=False)
        self.assertFalse(check_file)

    def test_state_show_top(self):
        """
        test state.show_top with salt-ssh
        """
        top_sls = """
        base:
          '*':
            - core
            """

        core_state = """
        {}/testfile:
          file:
            - managed
            - source: salt://testfile
            - makedirs: true
            """.format(
            RUNTIME_VARS.TMP
        )

        with temp_file(
            "top.sls", top_sls, RUNTIME_VARS.TMP_BASEENV_STATE_TREE
        ), temp_file("core.sls", core_state, RUNTIME_VARS.TMP_BASEENV_STATE_TREE):
            ret = self.run_function("state.show_top")
            self.assertEqual(ret, {"base": ["core", "master_tops_test"]})

    def test_state_single(self):
        """
        state.single with salt-ssh
        """
        ret_out = {"name": "itworked", "result": True, "comment": "Success!"}

        single = self.run_function(
            "state.single", ["test.succeed_with_changes name=itworked"]
        )

        self.assertIsInstance(single, dict)
        for key, value in single.items():
            self.assertIsInstance(value, dict)
            self.assertEqual(value["name"], ret_out["name"])
            self.assertEqual(value["result"], ret_out["result"])
            self.assertEqual(value["comment"], ret_out["comment"])

    def test_show_highstate(self):
        """
        state.show_highstate with salt-ssh
        """
        top_sls = """
        base:
          '*':
            - core
            """

        core_state = """
        {}/testfile:
          file:
            - managed
            - source: salt://testfile
            - makedirs: true
            """.format(
            RUNTIME_VARS.TMP
        )

        with temp_file(
            "top.sls", top_sls, RUNTIME_VARS.TMP_BASEENV_STATE_TREE
        ), temp_file("core.sls", core_state, RUNTIME_VARS.TMP_BASEENV_STATE_TREE):
            high = self.run_function("state.show_highstate")
            destpath = os.path.join(RUNTIME_VARS.TMP, "testfile")
            self.assertIsInstance(high, dict)
            self.assertIn(destpath, high)
            self.assertEqual(high[destpath]["__env__"], "base")

    def test_state_high(self):
        """
        state.high with salt-ssh
        """
        ret_out = {"name": "itworked", "result": True, "comment": "Success!"}

        high = self.run_function(
            "state.high", ['"{"itworked": {"test": ["succeed_with_changes"]}}"']
        )

        self.assertIsInstance(high, dict)
        for key, value in high.items():
            self.assertIsInstance(value, dict)
            self.assertEqual(value["name"], ret_out["name"])
            self.assertEqual(value["result"], ret_out["result"])
            self.assertEqual(value["comment"], ret_out["comment"])

    def test_show_lowstate(self):
        """
        state.show_lowstate with salt-ssh
        """
        top_sls = """
        base:
          '*':
            - core
            """

        core_state = """
        {}/testfile:
          file:
            - managed
            - source: salt://testfile
            - makedirs: true
            """.format(
            RUNTIME_VARS.TMP
        )

        with temp_file(
            "top.sls", top_sls, RUNTIME_VARS.TMP_BASEENV_STATE_TREE
        ), temp_file("core.sls", core_state, RUNTIME_VARS.TMP_BASEENV_STATE_TREE):
            low = self.run_function("state.show_lowstate")
            self.assertIsInstance(low, list)
            self.assertIsInstance(low[0], dict)

    def test_state_low(self):
        """
        state.low with salt-ssh
        """
        ret_out = {"name": "itworked", "result": True, "comment": "Success!"}

        low = self.run_function(
            "state.low",
            ['"{"state": "test", "fun": "succeed_with_changes", "name": "itworked"}"'],
        )

        self.assertIsInstance(low, dict)
        for key, value in low.items():
            self.assertIsInstance(value, dict)
            self.assertEqual(value["name"], ret_out["name"])
            self.assertEqual(value["result"], ret_out["result"])
            self.assertEqual(value["comment"], ret_out["comment"])

    def test_state_request_check_clear(self):
        """
        test state.request system with salt-ssh
        while also checking and clearing request
        """
        request = self.run_function("state.request", [SSH_SLS], wipe=False)
        self._check_dict_ret(ret=request, val="__sls__", exp_ret=SSH_SLS)

        self._check_request()

        clear = self.run_function("state.clear_request", wipe=False)
        self._check_request(empty=True)

    def test_state_run_request(self):
        """
        test state.request system with salt-ssh
        while also running the request later
        """
        request = self.run_function("state.request", [SSH_SLS], wipe=False)
        self._check_dict_ret(ret=request, val="__sls__", exp_ret=SSH_SLS)

        run = self.run_function("state.run_request", wipe=False)

        check_file = self.run_function("file.file_exists", [SSH_SLS_FILE], wipe=False)
        self.assertTrue(check_file)

    def test_state_running(self):
        """
        test state.running with salt-ssh
        """

        retval = []

        def _run_in_background():
            retval.append(self.run_function("state.sls", ["running"], wipe=False))

        bg_thread = threading.Thread(target=_run_in_background)
        bg_thread.start()

        expected = 'The function "state.pkg" is running as'
        state_ret = []
        for _ in range(30):
            if not bg_thread.is_alive():
                continue
            get_sls = self.run_function("state.running", wipe=False)
            state_ret.append(get_sls)
            if expected in " ".join(get_sls):
                # We found the expected return
                break
            time.sleep(1)
        else:
            if not bg_thread.is_alive():
                bg_failed_msg = "Failed to return clean data"
                if retval and bg_failed_msg in retval.pop().get("_error", ""):
                    pytest.skip("Background state run failed, skipping")
            self.fail(
                "Did not find '{}' in state.running return: {}".format(
                    expected, state_ret
                )
            )

        # make sure we wait until the earlier state is complete
        future = time.time() + 120
        while True:
            if expected not in " ".join(self.run_function("state.running", wipe=False)):
                break
            if time.time() > future:
                self.fail(
                    "state.pkg is still running overtime. Test did not clean up"
                    " correctly."
                )

    def tearDown(self):
        """
        make sure to clean up any old ssh directories
        """
        salt_dir = self.run_function("config.get", ["thin_dir"], wipe=False)
        self.assertIsInstance(salt_dir, (str,))
        if os.path.exists(salt_dir):
            shutil.rmtree(salt_dir)

        for test_file_path in glob.glob(SSH_SLS_FILE + "*"):
            os.remove(test_file_path)<|MERGE_RESOLUTION|>--- conflicted
+++ resolved
@@ -8,7 +8,6 @@
 import pytest
 from saltfactories.utils.tempfiles import temp_file
 
-from tests.pytests.integration.ssh import check_system_python_version
 from tests.support.case import SSHCase
 from tests.support.helpers import system_python_version
 from tests.support.runtests import RUNTIME_VARS
@@ -25,12 +24,8 @@
         # backports.ssl-match-hostname which is not installed on the system.
     ),
     pytest.mark.skipif(
-<<<<<<< HEAD
-        not check_system_python_version(), reason="Needs system python >= 3.9"
-=======
         system_python_version() < (3, 10),
         reason="System python too old for these tests",
->>>>>>> d7000128
     ),
 ]
 
