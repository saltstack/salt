--- conflicted
+++ resolved
@@ -97,7 +97,7 @@
         ret = self.run_function("state.sls_id", ["doesnotexist", SSH_SLS])
         assert "No matches for ID" in ret
 
-<<<<<<< HEAD
+    @skipIf(True, "SLOWTEST skip")
     def test_state_sls_id_with_pillar(self):
         """
         test state.sls_id with pillar data
@@ -111,9 +111,7 @@
         )
         self.assertTrue(check_file)
 
-=======
-    @skipIf(True, "SLOWTEST skip")
->>>>>>> 8d70836c
+    @skipIf(True, "SLOWTEST skip")
     def test_state_show_sls(self):
         """
         test state.show_sls with salt-ssh
