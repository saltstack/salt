# -*- coding: utf-8 -*-

# Import Python libs
from __future__ import absolute_import, print_function, unicode_literals

import glob
import logging
import os
import shutil
import threading
import time
<<<<<<< HEAD
=======
import logging

# Import Salt Testing Libs
from tests.support.runtests import RUNTIME_VARS
from tests.support.case import SSHCase
from tests.support.helpers import flaky
>>>>>>> 8abb7099

# Import Salt Libs
from salt.ext import six
from salt.ext.six.moves import range  # pylint: disable=redefined-builtin
from tests.support.case import SSHCase
from tests.support.helpers import flaky

# Import Salt Testing Libs
from tests.support.runtests import RUNTIME_VARS
from tests.support.unit import skipIf

SSH_SLS = "ssh_state_tests"
SSH_SLS_FILE = "/tmp/salt_test_file"

log = logging.getLogger(__name__)


class SSHStateTest(SSHCase):
    """
    testing the state system with salt-ssh
    """

    def _check_dict_ret(self, ret, val, exp_ret, equal=True):
        self.assertIsInstance(ret, dict)
        for key, value in ret.items():
            self.assertIsInstance(value, dict)
            if equal:
                self.assertEqual(value[val], exp_ret)
            else:
                self.assertNotEqual(value[val], exp_ret)

    def _check_request(self, empty=False):
        check = self.run_function("state.check_request", wipe=False)
        if empty:
            self.assertFalse(bool(check), "bool({0}) is not False".format(check))
        else:
            self._check_dict_ret(
                ret=check["default"]["test_run"]["local"]["return"],
                val="__sls__",
                exp_ret=SSH_SLS,
            )

    @skipIf(True, "SLOWTEST skip")
    def test_state_apply(self):
        """
        test state.apply with salt-ssh
        """
        ret = self.run_function("state.apply", [SSH_SLS])
        self._check_dict_ret(ret=ret, val="__sls__", exp_ret=SSH_SLS)

        check_file = self.run_function("file.file_exists", [SSH_SLS_FILE])
        self.assertTrue(check_file)

    @skipIf(True, "SLOWTEST skip")
    def test_state_sls_id(self):
        """
        test state.sls_id with salt-ssh
        """
        # check state.sls_id with test=True
        ret = self.run_function("state.sls_id", ["ssh-file-test", SSH_SLS, "test=True"])
        self._check_dict_ret(
            ret=ret,
            val="comment",
            exp_ret=(
                "The file {} is set to be changed\n"
                "Note: No changes made, actual changes may\n"
                "be different due to other states."
            ).format(SSH_SLS_FILE),
        )

        # check state.sls_id without test=True
        ret = self.run_function("state.sls_id", ["ssh-file-test", SSH_SLS])
        self._check_dict_ret(ret=ret, val="__sls__", exp_ret=SSH_SLS)

        # make sure the other id in the state was not run
        self._check_dict_ret(ret=ret, val="__id__", exp_ret="second_id", equal=False)

        check_file = self.run_function("file.file_exists", [SSH_SLS_FILE])
        self.assertTrue(check_file)

    @skipIf(True, "SLOWTEST skip")
    def test_state_sls_wrong_id(self):
        """
        test state.sls_id when id does not exist
        """
        # check state.sls_id with test=True
        ret = self.run_function("state.sls_id", ["doesnotexist", SSH_SLS])
        assert "No matches for ID" in ret

    @skipIf(True, "SLOWTEST skip")
    def test_state_sls_id_with_pillar(self):
        """
        test state.sls_id with pillar data
        """
        self.run_function(
            "state.sls_id",
            ["ssh-file-test", SSH_SLS, 'pillar=\'{"test_file_suffix": "_pillar"}\''],
        )
        check_file = self.run_function(
            "file.file_exists", ["/tmp/salt_test_file_pillar"]
        )
        self.assertTrue(check_file)

    @skipIf(True, "SLOWTEST skip")
    def test_state_show_sls(self):
        """
        test state.show_sls with salt-ssh
        """
        ret = self.run_function("state.show_sls", [SSH_SLS])
        self._check_dict_ret(ret=ret, val="__sls__", exp_ret=SSH_SLS)

        check_file = self.run_function("file.file_exists", [SSH_SLS_FILE], wipe=False)
        self.assertFalse(check_file)

    @skipIf(True, "SLOWTEST skip")
    def test_state_show_top(self):
        """
        test state.show_top with salt-ssh
        """
        ret = self.run_function("state.show_top")
        self.assertEqual(ret, {"base": ["core", "master_tops_test"]})

    @skipIf(True, "SLOWTEST skip")
    def test_state_single(self):
        """
        state.single with salt-ssh
        """
        ret_out = {"name": "itworked", "result": True, "comment": "Success!"}

        single = self.run_function(
            "state.single", ["test.succeed_with_changes name=itworked"]
        )

        self.assertIsInstance(single, dict)
        for key, value in six.iteritems(single):
            self.assertIsInstance(value, dict)
            self.assertEqual(value["name"], ret_out["name"])
            self.assertEqual(value["result"], ret_out["result"])
            self.assertEqual(value["comment"], ret_out["comment"])

    @skipIf(True, "SLOWTEST skip")
    def test_show_highstate(self):
        """
        state.show_highstate with salt-ssh
<<<<<<< HEAD
        """
        high = self.run_function("state.show_highstate")
        destpath = os.path.join(RUNTIME_VARS.TMP, "testfile")
=======
        '''
        high = self.run_function('state.show_highstate')
        destpath = os.path.join(RUNTIME_VARS.TMP, 'testfile')
>>>>>>> 8abb7099
        self.assertIsInstance(high, dict)
        self.assertIn(destpath, high)
        self.assertEqual(high[destpath]["__env__"], "base")

    @skipIf(True, "SLOWTEST skip")
    def test_state_high(self):
        """
        state.high with salt-ssh
        """
        ret_out = {"name": "itworked", "result": True, "comment": "Success!"}

        high = self.run_function(
            "state.high", ['"{"itworked": {"test": ["succeed_with_changes"]}}"']
        )

        self.assertIsInstance(high, dict)
        for key, value in six.iteritems(high):
            self.assertIsInstance(value, dict)
            self.assertEqual(value["name"], ret_out["name"])
            self.assertEqual(value["result"], ret_out["result"])
            self.assertEqual(value["comment"], ret_out["comment"])

    @skipIf(True, "SLOWTEST skip")
    def test_show_lowstate(self):
        """
        state.show_lowstate with salt-ssh
        """
        low = self.run_function("state.show_lowstate")
        self.assertIsInstance(low, list)
        self.assertIsInstance(low[0], dict)

    @skipIf(True, "SLOWTEST skip")
    def test_state_low(self):
        """
        state.low with salt-ssh
        """
        ret_out = {"name": "itworked", "result": True, "comment": "Success!"}

        low = self.run_function(
            "state.low",
            ['"{"state": "test", "fun": "succeed_with_changes", "name": "itworked"}"'],
        )

        self.assertIsInstance(low, dict)
        for key, value in six.iteritems(low):
            self.assertIsInstance(value, dict)
            self.assertEqual(value["name"], ret_out["name"])
            self.assertEqual(value["result"], ret_out["result"])
            self.assertEqual(value["comment"], ret_out["comment"])

    @skipIf(True, "SLOWTEST skip")
    def test_state_request_check_clear(self):
        """
        test state.request system with salt-ssh
        while also checking and clearing request
        """
        request = self.run_function("state.request", [SSH_SLS], wipe=False)
        self._check_dict_ret(ret=request, val="__sls__", exp_ret=SSH_SLS)

        self._check_request()

        clear = self.run_function("state.clear_request", wipe=False)
        self._check_request(empty=True)

    @skipIf(True, "SLOWTEST skip")
    def test_state_run_request(self):
        """
        test state.request system with salt-ssh
        while also running the request later
        """
        request = self.run_function("state.request", [SSH_SLS], wipe=False)
        self._check_dict_ret(ret=request, val="__sls__", exp_ret=SSH_SLS)

        run = self.run_function("state.run_request", wipe=False)

        check_file = self.run_function("file.file_exists", [SSH_SLS_FILE], wipe=False)
        self.assertTrue(check_file)

    @flaky
    @skipIf(True, "SLOWTEST skip")
    def test_state_running(self):
        """
        test state.running with salt-ssh
        """

        def _run_in_background():
            self.run_function("state.sls", ["running"], wipe=False)

        bg_thread = threading.Thread(target=_run_in_background)
        bg_thread.start()

        expected = 'The function "state.pkg" is running as'
        state_ret = []
        for _ in range(30):
            time.sleep(5)
            get_sls = self.run_function("state.running", wipe=False)
            state_ret.append(get_sls)
            if expected in " ".join(get_sls):
                # We found the expected return
                break
        else:
            self.fail(
                "Did not find '{0}' in state.running return: {1}".format(
                    expected, state_ret
                )
            )

        # make sure we wait until the earlier state is complete
        future = time.time() + 120
        while True:
            if expected not in " ".join(self.run_function("state.running", wipe=False)):
                break
            if time.time() > future:
                self.fail(
                    "state.pkg is still running overtime. Test did not clean up correctly."
                )

    def tearDown(self):
        """
        make sure to clean up any old ssh directories
        """
        salt_dir = self.run_function("config.get", ["thin_dir"], wipe=False)
        self.assertIsInstance(salt_dir, six.string_types)
        if os.path.exists(salt_dir):
            shutil.rmtree(salt_dir)

        for test_file_path in glob.glob(SSH_SLS_FILE + "*"):
            os.remove(test_file_path)<|MERGE_RESOLUTION|>--- conflicted
+++ resolved
@@ -9,15 +9,12 @@
 import shutil
 import threading
 import time
-<<<<<<< HEAD
-=======
 import logging
 
 # Import Salt Testing Libs
 from tests.support.runtests import RUNTIME_VARS
 from tests.support.case import SSHCase
 from tests.support.helpers import flaky
->>>>>>> 8abb7099
 
 # Import Salt Libs
 from salt.ext import six
@@ -162,15 +159,9 @@
     def test_show_highstate(self):
         """
         state.show_highstate with salt-ssh
-<<<<<<< HEAD
-        """
-        high = self.run_function("state.show_highstate")
-        destpath = os.path.join(RUNTIME_VARS.TMP, "testfile")
-=======
         '''
         high = self.run_function('state.show_highstate')
         destpath = os.path.join(RUNTIME_VARS.TMP, 'testfile')
->>>>>>> 8abb7099
         self.assertIsInstance(high, dict)
         self.assertIn(destpath, high)
         self.assertEqual(high[destpath]["__env__"], "base")
