# -*- coding: utf-8 -*-
"""
    :codeauthor: Pedro Algarvio (pedro@algarvio.me)


    integration.loader.ext_modules
    ~~~~~~~~~~~~~~~~~~~~~~~~~~~~~~

    Test Salt's loader regarding external overrides
"""

from __future__ import absolute_import, print_function, unicode_literals

import os
import time

<<<<<<< HEAD
import pytest
from tests.support.case import ModuleCase
from tests.support.runtests import RUNTIME_VARS
from tests.support.unit import skipIf
=======
# Import Salt Testing libs
from tests.support.runtests import RUNTIME_VARS
from tests.support.case import ModuleCase
>>>>>>> 8abb7099


@pytest.mark.windows_whitelisted
class LoaderOverridesTest(ModuleCase):
    def setUp(self):
        self.run_function("saltutil.sync_modules")

    @skipIf(True, "SLOWTEST skip")
    def test_overridden_internal(self):
        # To avoid a race condition on Windows, we need to make sure the
        # `override_test.py` file is present in the _modules directory before
        # trying to list all functions. This test may execute before the
        # minion has finished syncing down the files it needs.
<<<<<<< HEAD
        module = os.path.join(
            RUNTIME_VARS.TMP,
            "rootdir",
            "cache",
            "files",
            "base",
            "_modules",
            "override_test.py",
        )
=======
        module = os.path.join(RUNTIME_VARS.TMP, 'rootdir', 'cache', 'files',
                              'base', '_modules', 'override_test.py')
>>>>>>> 8abb7099
        tries = 0
        while not os.path.exists(module):
            tries += 1
            if tries > 60:
                break
            time.sleep(1)

        funcs = self.run_function("sys.list_functions")

        # We placed a test module under _modules.
        # The previous functions should also still exist.
        self.assertIn("test.ping", funcs)

        # A non existing function should, of course, not exist
        self.assertNotIn("brain.left_hemisphere", funcs)

        # There should be a new function for the test module, recho
        self.assertIn("test.recho", funcs)

        text = "foo bar baz quo qux"
        self.assertEqual(
            self.run_function("test.echo", arg=[text])[::-1],
            self.run_function("test.recho", arg=[text]),
        )<|MERGE_RESOLUTION|>--- conflicted
+++ resolved
@@ -14,16 +14,9 @@
 import os
 import time
 
-<<<<<<< HEAD
-import pytest
-from tests.support.case import ModuleCase
-from tests.support.runtests import RUNTIME_VARS
-from tests.support.unit import skipIf
-=======
 # Import Salt Testing libs
 from tests.support.runtests import RUNTIME_VARS
 from tests.support.case import ModuleCase
->>>>>>> 8abb7099
 
 
 @pytest.mark.windows_whitelisted
@@ -37,20 +30,8 @@
         # `override_test.py` file is present in the _modules directory before
         # trying to list all functions. This test may execute before the
         # minion has finished syncing down the files it needs.
-<<<<<<< HEAD
-        module = os.path.join(
-            RUNTIME_VARS.TMP,
-            "rootdir",
-            "cache",
-            "files",
-            "base",
-            "_modules",
-            "override_test.py",
-        )
-=======
         module = os.path.join(RUNTIME_VARS.TMP, 'rootdir', 'cache', 'files',
                               'base', '_modules', 'override_test.py')
->>>>>>> 8abb7099
         tries = 0
         while not os.path.exists(module):
             tries += 1
