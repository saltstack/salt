# -*- coding: utf-8 -*-
"""
    :codeauthor: Mike Place <mp@saltstack.com>
"""

# Import Python libs
from __future__ import absolute_import, print_function, unicode_literals

import copy
import os
import tempfile

<<<<<<< HEAD
import salt.fileclient
=======
# Import Salt Testing libs
from tests.integration import AdaptedConfigurationTestCaseMixin
from tests.support.mixins import LoaderModuleMockMixin
from tests.support.unit import TestCase, skipIf
from tests.support.mock import patch, NO_MOCK, NO_MOCK_REASON
from tests.support.runtests import RUNTIME_VARS
from tests.support.paths import TMP
>>>>>>> 8abb7099

# Import Salt libs
import salt.fileserver.roots as roots
import salt.utils.files
import salt.utils.hashutils
import salt.utils.platform

# Import Salt Testing libs
from tests.support.mixins import (
    AdaptedConfigurationTestCaseMixin,
    LoaderModuleMockMixin,
)
from tests.support.mock import patch
from tests.support.runtests import RUNTIME_VARS
from tests.support.unit import TestCase

try:
    import win32file
except ImportError:
    pass

UNICODE_FILENAME = "питон.txt"
UNICODE_DIRNAME = UNICODE_ENVNAME = "соль"


class RootsTest(TestCase, AdaptedConfigurationTestCaseMixin, LoaderModuleMockMixin):
    def setup_loader_modules(self):
<<<<<<< HEAD
        self.opts = self.get_temp_config("master")
        empty_dir = os.path.join(RUNTIME_VARS.TMP_STATE_TREE, "empty_dir")
=======
        self.opts = self.get_temp_config('master')
        empty_dir = os.path.join(RUNTIME_VARS.TMP_STATE_TREE, 'empty_dir')
>>>>>>> 8abb7099
        if not os.path.isdir(empty_dir):
            os.makedirs(empty_dir)
        return {roots: {"__opts__": self.opts}}

    @classmethod
    def setUpClass(cls):
        """
        Create special file_roots for symlink test on Windows
        """
        if salt.utils.platform.is_windows():
            root_dir = tempfile.mkdtemp(dir=RUNTIME_VARS.TMP)
<<<<<<< HEAD
            source_sym = os.path.join(root_dir, "source_sym")
            with salt.utils.files.fopen(source_sym, "w") as fp_:
                fp_.write("hello world!\n")
=======
            source_sym = os.path.join(root_dir, 'source_sym')
            with salt.utils.files.fopen(source_sym, 'w') as fp_:
                fp_.write('hello world!\n')
>>>>>>> 8abb7099
            cwd = os.getcwd()
            try:
                os.chdir(root_dir)
                win32file.CreateSymbolicLink("dest_sym", "source_sym", 0)
            finally:
                os.chdir(cwd)
            cls.test_symlink_list_file_roots = {"base": [root_dir]}
        else:
            dest_sym = os.path.join(RUNTIME_VARS.BASE_FILES, "dest_sym")
            if not os.path.islink(dest_sym):
                # Fix broken symlink by recreating it
                if os.path.exists(dest_sym):
                    os.remove(dest_sym)
                os.symlink("source_sym", dest_sym)
            cls.test_symlink_list_file_roots = None
        cls.tmp_dir = tempfile.mkdtemp(dir=RUNTIME_VARS.TMP)
<<<<<<< HEAD
        full_path_to_file = os.path.join(RUNTIME_VARS.BASE_FILES, "testfile")
        with salt.utils.files.fopen(full_path_to_file, "rb") as s_fp:
            with salt.utils.files.fopen(
                os.path.join(cls.tmp_dir, "testfile"), "wb"
            ) as d_fp:
=======
        full_path_to_file = os.path.join(RUNTIME_VARS.BASE_FILES, 'testfile')
        with salt.utils.files.fopen(full_path_to_file, 'rb') as s_fp:
            with salt.utils.files.fopen(os.path.join(cls.tmp_dir, 'testfile'), 'wb') as d_fp:
>>>>>>> 8abb7099
                for line in s_fp:
                    d_fp.write(line)

    @classmethod
    def tearDownClass(cls):
        """
        Remove special file_roots for symlink test
        """
        if salt.utils.platform.is_windows():
            try:
                salt.utils.files.rm_rf(cls.test_symlink_list_file_roots["base"][0])
            except OSError:
                pass
        salt.utils.files.rm_rf(cls.tmp_dir)

    def tearDown(self):
        del self.opts

    def test_file_list(self):
        ret = roots.file_list({"saltenv": "base"})
        self.assertIn("testfile", ret)
        self.assertIn(UNICODE_FILENAME, ret)

    def test_find_file(self):
        ret = roots.find_file("testfile")
        self.assertEqual("testfile", ret["rel"])

<<<<<<< HEAD
        full_path_to_file = os.path.join(RUNTIME_VARS.BASE_FILES, "testfile")
        self.assertEqual(full_path_to_file, ret["path"])
=======
        full_path_to_file = os.path.join(RUNTIME_VARS.BASE_FILES, 'testfile')
        self.assertEqual(full_path_to_file, ret['path'])
>>>>>>> 8abb7099

    def test_serve_file(self):
        with patch.dict(roots.__opts__, {"file_buffer_size": 262144}):
            load = {
                "saltenv": "base",
                "path": os.path.join(self.tmp_dir, "testfile"),
                "loc": 0,
            }
            fnd = {"path": os.path.join(self.tmp_dir, "testfile"), "rel": "testfile"}
            ret = roots.serve_file(load, fnd)

            with salt.utils.files.fopen(
<<<<<<< HEAD
                os.path.join(RUNTIME_VARS.BASE_FILES, "testfile"), "rb"
            ) as fp_:
=======
                    os.path.join(RUNTIME_VARS.BASE_FILES, 'testfile'), 'rb') as fp_:
>>>>>>> 8abb7099
                data = fp_.read()

            self.assertDictEqual(ret, {"data": data, "dest": "testfile"})

    def test_envs(self):
        opts = {"file_roots": copy.copy(self.opts["file_roots"])}
        opts["file_roots"][UNICODE_ENVNAME] = opts["file_roots"]["base"]
        with patch.dict(roots.__opts__, opts):
            ret = roots.envs()
        self.assertIn("base", ret)
        self.assertIn(UNICODE_ENVNAME, ret)

    def test_file_hash(self):
        load = {
            "saltenv": "base",
            "path": os.path.join(self.tmp_dir, "testfile"),
        }
        fnd = {"path": os.path.join(self.tmp_dir, "testfile"), "rel": "testfile"}
        ret = roots.file_hash(load, fnd)

        # Hashes are different in Windows. May be how git translates line
        # endings
        with salt.utils.files.fopen(
<<<<<<< HEAD
            os.path.join(RUNTIME_VARS.BASE_FILES, "testfile"), "rb"
        ) as fp_:
=======
                os.path.join(RUNTIME_VARS.BASE_FILES, 'testfile'), 'rb') as fp_:
>>>>>>> 8abb7099
            hsum = salt.utils.hashutils.sha256_digest(fp_.read())

        self.assertDictEqual(ret, {"hsum": hsum, "hash_type": "sha256"})

    def test_file_list_emptydirs(self):
        ret = roots.file_list_emptydirs({"saltenv": "base"})
        self.assertIn("empty_dir", ret)

    def test_file_list_with_slash(self):
        opts = {"file_roots": copy.copy(self.opts["file_roots"])}
        opts["file_roots"]["foo/bar"] = opts["file_roots"]["base"]
        load = {
            "saltenv": "foo/bar",
        }
        with patch.dict(roots.__opts__, opts):
            ret = roots.file_list(load)
        self.assertIn("testfile", ret)
        self.assertIn(UNICODE_FILENAME, ret)

    def test_dir_list(self):
        ret = roots.dir_list({"saltenv": "base"})
        self.assertIn("empty_dir", ret)
        self.assertIn(UNICODE_DIRNAME, ret)

    def test_symlink_list(self):
        orig_file_roots = self.opts["file_roots"]
        try:
            if self.test_symlink_list_file_roots:
                self.opts["file_roots"] = self.test_symlink_list_file_roots
            ret = roots.symlink_list({"saltenv": "base"})
            self.assertDictEqual(ret, {"dest_sym": "source_sym"})
        finally:
            if self.test_symlink_list_file_roots:
                self.opts["file_roots"] = orig_file_roots

    def test_dynamic_file_roots(self):
        dyn_root_dir = tempfile.mkdtemp(dir=RUNTIME_VARS.TMP)
        top_sls = os.path.join(dyn_root_dir, "top.sls")
        with salt.utils.files.fopen(top_sls, "w") as fp_:
            fp_.write("{{saltenv}}:\n  '*':\n    - dynamo\n")
        dynamo_sls = os.path.join(dyn_root_dir, "dynamo.sls")
        with salt.utils.files.fopen(dynamo_sls, "w") as fp_:
            fp_.write("foo:\n  test.nop\n")
        opts = {"file_roots": copy.copy(self.opts["file_roots"])}
        opts["file_roots"]["__env__"] = [dyn_root_dir]
        with patch.dict(roots.__opts__, opts):
            ret1 = roots.find_file("dynamo.sls", "dyn")
            ret2 = roots.file_list({"saltenv": "dyn"})
        self.assertEqual("dynamo.sls", ret1["rel"])
        self.assertIn("top.sls", ret2)
        self.assertIn("dynamo.sls", ret2)<|MERGE_RESOLUTION|>--- conflicted
+++ resolved
@@ -10,9 +10,6 @@
 import os
 import tempfile
 
-<<<<<<< HEAD
-import salt.fileclient
-=======
 # Import Salt Testing libs
 from tests.integration import AdaptedConfigurationTestCaseMixin
 from tests.support.mixins import LoaderModuleMockMixin
@@ -20,7 +17,6 @@
 from tests.support.mock import patch, NO_MOCK, NO_MOCK_REASON
 from tests.support.runtests import RUNTIME_VARS
 from tests.support.paths import TMP
->>>>>>> 8abb7099
 
 # Import Salt libs
 import salt.fileserver.roots as roots
@@ -48,13 +44,8 @@
 
 class RootsTest(TestCase, AdaptedConfigurationTestCaseMixin, LoaderModuleMockMixin):
     def setup_loader_modules(self):
-<<<<<<< HEAD
-        self.opts = self.get_temp_config("master")
-        empty_dir = os.path.join(RUNTIME_VARS.TMP_STATE_TREE, "empty_dir")
-=======
         self.opts = self.get_temp_config('master')
         empty_dir = os.path.join(RUNTIME_VARS.TMP_STATE_TREE, 'empty_dir')
->>>>>>> 8abb7099
         if not os.path.isdir(empty_dir):
             os.makedirs(empty_dir)
         return {roots: {"__opts__": self.opts}}
@@ -66,15 +57,9 @@
         """
         if salt.utils.platform.is_windows():
             root_dir = tempfile.mkdtemp(dir=RUNTIME_VARS.TMP)
-<<<<<<< HEAD
-            source_sym = os.path.join(root_dir, "source_sym")
-            with salt.utils.files.fopen(source_sym, "w") as fp_:
-                fp_.write("hello world!\n")
-=======
             source_sym = os.path.join(root_dir, 'source_sym')
             with salt.utils.files.fopen(source_sym, 'w') as fp_:
                 fp_.write('hello world!\n')
->>>>>>> 8abb7099
             cwd = os.getcwd()
             try:
                 os.chdir(root_dir)
@@ -91,17 +76,9 @@
                 os.symlink("source_sym", dest_sym)
             cls.test_symlink_list_file_roots = None
         cls.tmp_dir = tempfile.mkdtemp(dir=RUNTIME_VARS.TMP)
-<<<<<<< HEAD
-        full_path_to_file = os.path.join(RUNTIME_VARS.BASE_FILES, "testfile")
-        with salt.utils.files.fopen(full_path_to_file, "rb") as s_fp:
-            with salt.utils.files.fopen(
-                os.path.join(cls.tmp_dir, "testfile"), "wb"
-            ) as d_fp:
-=======
         full_path_to_file = os.path.join(RUNTIME_VARS.BASE_FILES, 'testfile')
         with salt.utils.files.fopen(full_path_to_file, 'rb') as s_fp:
             with salt.utils.files.fopen(os.path.join(cls.tmp_dir, 'testfile'), 'wb') as d_fp:
->>>>>>> 8abb7099
                 for line in s_fp:
                     d_fp.write(line)
 
@@ -129,13 +106,8 @@
         ret = roots.find_file("testfile")
         self.assertEqual("testfile", ret["rel"])
 
-<<<<<<< HEAD
-        full_path_to_file = os.path.join(RUNTIME_VARS.BASE_FILES, "testfile")
-        self.assertEqual(full_path_to_file, ret["path"])
-=======
         full_path_to_file = os.path.join(RUNTIME_VARS.BASE_FILES, 'testfile')
         self.assertEqual(full_path_to_file, ret['path'])
->>>>>>> 8abb7099
 
     def test_serve_file(self):
         with patch.dict(roots.__opts__, {"file_buffer_size": 262144}):
@@ -148,12 +120,7 @@
             ret = roots.serve_file(load, fnd)
 
             with salt.utils.files.fopen(
-<<<<<<< HEAD
-                os.path.join(RUNTIME_VARS.BASE_FILES, "testfile"), "rb"
-            ) as fp_:
-=======
                     os.path.join(RUNTIME_VARS.BASE_FILES, 'testfile'), 'rb') as fp_:
->>>>>>> 8abb7099
                 data = fp_.read()
 
             self.assertDictEqual(ret, {"data": data, "dest": "testfile"})
@@ -177,12 +144,7 @@
         # Hashes are different in Windows. May be how git translates line
         # endings
         with salt.utils.files.fopen(
-<<<<<<< HEAD
-            os.path.join(RUNTIME_VARS.BASE_FILES, "testfile"), "rb"
-        ) as fp_:
-=======
                 os.path.join(RUNTIME_VARS.BASE_FILES, 'testfile'), 'rb') as fp_:
->>>>>>> 8abb7099
             hsum = salt.utils.hashutils.sha256_digest(fp_.read())
 
         self.assertDictEqual(ret, {"hsum": hsum, "hash_type": "sha256"})
