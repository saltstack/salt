# -*- coding: utf-8 -*-
'''
    :codeauthor: Erik Johnson <erik@saltstack.com>
'''

# Import Python libs
from __future__ import absolute_import, print_function, unicode_literals
import errno
import os
import shutil
import tempfile
import textwrap
import tornado.ioloop
import logging
import stat
try:
    import pwd  # pylint: disable=unused-import
except ImportError:
    pass

# Import Salt Testing Libs
from tests.support.runtests import RUNTIME_VARS
from tests.support.mixins import LoaderModuleMockMixin
from tests.support.unit import TestCase, skipIf
from tests.support.mock import NO_MOCK, NO_MOCK_REASON, patch
from tests.support.helpers import patched_environ

# Import salt libs
import salt.fileserver.gitfs as gitfs
import salt.utils.files
import salt.utils.platform
import salt.utils.win_functions
import salt.utils.yaml
import salt.ext.six

import salt.utils.gitfs
from salt.utils.gitfs import (
    GITPYTHON_VERSION,
    GITPYTHON_MINVER,
    PYGIT2_VERSION,
    PYGIT2_MINVER,
    LIBGIT2_VERSION,
    LIBGIT2_MINVER
)

try:
    import git
    # We still need to use GitPython here for temp repo setup, so we do need to
    # actually import it. But we don't need import pygit2 in this module, we
    # can just use the LooseVersion instances imported along with
    # salt.utils.gitfs to check if we have a compatible version.
    HAS_GITPYTHON = GITPYTHON_VERSION >= GITPYTHON_MINVER
except (ImportError, AttributeError):
    HAS_GITPYTHON = False

try:
    HAS_PYGIT2 = PYGIT2_VERSION >= PYGIT2_MINVER \
        and LIBGIT2_VERSION >= LIBGIT2_MINVER
except AttributeError:
    HAS_PYGIT2 = False

log = logging.getLogger(__name__)

<<<<<<< HEAD
=======
TMP_SOCK_DIR = tempfile.mkdtemp(dir=TMP)
TMP_REPO_DIR = os.path.join(TMP, 'gitfs_root')
TMP_FILE_URI = 'file://'
if salt.utils.platform.is_windows():
    TMP_REPO_DIR = TMP_REPO_DIR.replace('\\', '/')
    TMP_FILE_URI = TMP_FILE_URI + '/'
INTEGRATION_BASE_FILES = os.path.join(FILES, 'file', 'base')
>>>>>>> 04e28cff
UNICODE_FILENAME = 'питон.txt'
UNICODE_DIRNAME = UNICODE_ENVNAME = 'соль'
TAG_NAME = 'mytag'

<<<<<<< HEAD
=======
OPTS = {
    'sock_dir': TMP_SOCK_DIR,
    'gitfs_remotes': [TMP_FILE_URI + TMP_REPO_DIR],
    'gitfs_root': '',
    'fileserver_backend': ['gitfs'],
    'gitfs_base': 'master',
    'fileserver_events': True,
    'transport': 'zeromq',
    'gitfs_mountpoint': '',
    'gitfs_saltenv': [],
    'gitfs_env_whitelist': [],
    'gitfs_env_blacklist': [],
    'gitfs_saltenv_whitelist': [],
    'gitfs_saltenv_blacklist': [],
    'gitfs_user': '',
    'gitfs_password': '',
    'gitfs_insecure_auth': False,
    'gitfs_privkey': '',
    'gitfs_pubkey': '',
    'gitfs_passphrase': '',
    'gitfs_refspecs': [
        '+refs/heads/*:refs/remotes/origin/*',
        '+refs/tags/*:refs/tags/*'
    ],
    'gitfs_ssl_verify': True,
    'gitfs_disable_saltenv_mapping': False,
    'gitfs_ref_types': ['branch', 'tag', 'sha'],
    'gitfs_update_interval': 60,
    '__role': 'master',
}

>>>>>>> 04e28cff

def _rmtree_error(func, path, excinfo):
    os.chmod(path, stat.S_IWRITE)
    func(path)


def _clear_instance_map():
    try:
        del salt.utils.gitfs.GitFS.instance_map[tornado.ioloop.IOLoop.current()]
    except KeyError:
        pass


@skipIf(not HAS_GITPYTHON, 'GitPython >= {0} required'.format(GITPYTHON_MINVER))
class GitfsConfigTestCase(TestCase, LoaderModuleMockMixin):

    def setup_loader_modules(self):
        opts = {
            'sock_dir': self.tmp_sock_dir,
            'gitfs_remotes': ['file://' + self.tmp_repo_dir],
            'gitfs_root': '',
            'fileserver_backend': ['gitfs'],
            'gitfs_base': 'master',
            'gitfs_fallback': '',
            'fileserver_events': True,
            'transport': 'zeromq',
            'gitfs_mountpoint': '',
            'gitfs_saltenv': [],
            'gitfs_env_whitelist': [],
            'gitfs_env_blacklist': [],
            'gitfs_saltenv_whitelist': [],
            'gitfs_saltenv_blacklist': [],
            'gitfs_user': '',
            'gitfs_password': '',
            'gitfs_insecure_auth': False,
            'gitfs_privkey': '',
            'gitfs_pubkey': '',
            'gitfs_passphrase': '',
            'gitfs_refspecs': [
                '+refs/heads/*:refs/remotes/origin/*',
                '+refs/tags/*:refs/tags/*'
            ],
            'gitfs_ssl_verify': True,
            'gitfs_disable_saltenv_mapping': False,
            'gitfs_ref_types': ['branch', 'tag', 'sha'],
            'gitfs_update_interval': 60,
            '__role': 'master',
        }
        opts['cachedir'] = self.tmp_cachedir
        opts['sock_dir'] = self.tmp_sock_dir
        return {
            gitfs: {
                '__opts__': opts,
            }
        }

    @classmethod
    def setUpClass(cls):
        # Clear the instance map so that we make sure to create a new instance
        # for this test class.
        _clear_instance_map()

        cls.tmp_repo_dir = os.path.join(RUNTIME_VARS.TMP, 'gitfs_root')
        if salt.utils.platform.is_windows():
            cls.tmp_repo_dir = cls.tmp_repo_dir.replace('\\', '/')
        cls.tmp_cachedir = tempfile.mkdtemp(dir=RUNTIME_VARS.TMP)
        cls.tmp_sock_dir = tempfile.mkdtemp(dir=RUNTIME_VARS.TMP)

    @classmethod
    def tearDownClass(cls):
        '''
        Remove the temporary git repository and gitfs cache directory to ensure
        a clean environment for the other test class(es).
        '''
        for path in (cls.tmp_cachedir, cls.tmp_sock_dir):
            try:
                shutil.rmtree(path, onerror=_rmtree_error)
            except OSError as exc:
                if exc.errno == errno.EACCES:
                    log.error("Access error removeing file %s", path)
                    continue
                if exc.errno != errno.EEXIST:
                    raise

    def test_per_saltenv_config(self):
        opts_override = textwrap.dedent('''
            gitfs_root: salt

            gitfs_saltenv:
              - baz:
                # when loaded, the "salt://" prefix will be removed
                - mountpoint: salt://baz_mountpoint
                - ref: baz_branch
                - root: baz_root

            gitfs_remotes:

              - {0}tmp/repo1:
                - saltenv:
                  - foo:
                    - ref: foo_branch
                    - root: foo_root

              - {0}tmp/repo2:
                - mountpoint: repo2
                - saltenv:
                  - baz:
                    - mountpoint: abc
        '''.format(TMP_FILE_URI))
        with patch.dict(gitfs.__opts__, salt.utils.yaml.safe_load(opts_override)):
            git_fs = salt.utils.gitfs.GitFS(
                gitfs.__opts__,
                gitfs.__opts__['gitfs_remotes'],
                per_remote_overrides=gitfs.PER_REMOTE_OVERRIDES,
                per_remote_only=gitfs.PER_REMOTE_ONLY)

        # repo1 (branch: foo)
        # The mountpoint should take the default (from gitfs_mountpoint), while
        # ref and root should take the per-saltenv params.
        self.assertEqual(git_fs.remotes[0].mountpoint('foo'), '')
        self.assertEqual(git_fs.remotes[0].ref('foo'), 'foo_branch')
        self.assertEqual(git_fs.remotes[0].root('foo'), 'foo_root')

        # repo1 (branch: bar)
        # The 'bar' branch does not have a per-saltenv configuration set, so
        # each of the below values should fall back to global values.
        self.assertEqual(git_fs.remotes[0].mountpoint('bar'), '')
        self.assertEqual(git_fs.remotes[0].ref('bar'), 'bar')
        self.assertEqual(git_fs.remotes[0].root('bar'), 'salt')

        # repo1 (branch: baz)
        # The 'baz' branch does not have a per-saltenv configuration set, but
        # it is defined in the gitfs_saltenv parameter, so the values
        # from that parameter should be returned.
        self.assertEqual(git_fs.remotes[0].mountpoint('baz'), 'baz_mountpoint')
        self.assertEqual(git_fs.remotes[0].ref('baz'), 'baz_branch')
        self.assertEqual(git_fs.remotes[0].root('baz'), 'baz_root')

        # repo2 (branch: foo)
        # The mountpoint should take the per-remote mountpoint value of
        # 'repo2', while ref and root should fall back to global values.
        self.assertEqual(git_fs.remotes[1].mountpoint('foo'), 'repo2')
        self.assertEqual(git_fs.remotes[1].ref('foo'), 'foo')
        self.assertEqual(git_fs.remotes[1].root('foo'), 'salt')

        # repo2 (branch: bar)
        # The 'bar' branch does not have a per-saltenv configuration set, so
        # the mountpoint should take the per-remote mountpoint value of
        # 'repo2', while ref and root should fall back to global values.
        self.assertEqual(git_fs.remotes[1].mountpoint('bar'), 'repo2')
        self.assertEqual(git_fs.remotes[1].ref('bar'), 'bar')
        self.assertEqual(git_fs.remotes[1].root('bar'), 'salt')

        # repo2 (branch: baz)
        # The 'baz' branch has the mountpoint configured as a per-saltenv
        # parameter. The other two should take the values defined in
        # gitfs_saltenv.
        self.assertEqual(git_fs.remotes[1].mountpoint('baz'), 'abc')
        self.assertEqual(git_fs.remotes[1].ref('baz'), 'baz_branch')
        self.assertEqual(git_fs.remotes[1].root('baz'), 'baz_root')


LOAD = {'saltenv': 'base'}


class GitFSTestFuncs(object):
    '''
    These are where the tests go, so that they can be run using both GitPython
    and pygit2.

    NOTE: The gitfs.update() has to happen AFTER the setUp is called. This is
    because running it inside the setUp will spawn a new singleton, which means
    that tests which need to mock the __opts__ will be too late; the setUp will
    have created a new singleton that will bypass our mocking. To ensure that
    our tests are reliable and correct, we want to make sure that each test
    uses a new gitfs object, allowing different manipulations of the opts to be
    tested.

    Therefore, keep the following in mind:

    1. Each test needs to call gitfs.update() *after* any patching, and
       *before* calling the function being tested.
    2. Do *NOT* move the gitfs.update() into the setUp.
    '''
    def test_file_list(self):
        gitfs.update()
        ret = gitfs.file_list(LOAD)
        self.assertIn('testfile', ret)
        self.assertIn(UNICODE_FILENAME, ret)
        # This function does not use os.sep, the Salt fileserver uses the
        # forward slash, hence it being explicitly used to join here.
        self.assertIn('/'.join((UNICODE_DIRNAME, 'foo.txt')), ret)

    def test_dir_list(self):
        gitfs.update()
        ret = gitfs.dir_list(LOAD)
        self.assertIn('grail', ret)
        self.assertIn(UNICODE_DIRNAME, ret)

    def test_find_and_serve_file(self):
        with patch.dict(gitfs.__opts__, {'file_buffer_size': 262144}):
            gitfs.update()

            # find_file
            ret = gitfs.find_file('testfile')
            self.assertEqual('testfile', ret['rel'])

            full_path_to_file = salt.utils.path.join(gitfs.__opts__['cachedir'], 'gitfs', 'refs', 'base', 'testfile')
            self.assertEqual(full_path_to_file, ret['path'])

            # serve_file
            load = {'saltenv': 'base',
                    'path': full_path_to_file,
                    'loc': 0
                    }
            fnd = {'path': full_path_to_file,
                   'rel': 'testfile'}
            ret = gitfs.serve_file(load, fnd)

            with salt.utils.files.fopen(
                    os.path.join(RUNTIME_VARS.BASE_FILES, 'testfile'), 'r') as fp_:  # NB: Why not 'rb'?
                data = fp_.read()

            self.assertDictEqual(
                ret,
                {'data': data,
                 'dest': 'testfile'})

    def test_file_list_fallback(self):
        with patch.dict(gitfs.__opts__, {'gitfs_fallback': 'master'}):
            gitfs.update()
            ret = gitfs.file_list({'saltenv': 'notexisting'})
            self.assertIn('testfile', ret)
            self.assertIn(UNICODE_FILENAME, ret)
            # This function does not use os.sep, the Salt fileserver uses the
            # forward slash, hence it being explicitly used to join here.
            self.assertIn('/'.join((UNICODE_DIRNAME, 'foo.txt')), ret)

    def test_dir_list_fallback(self):
        with patch.dict(gitfs.__opts__, {'gitfs_fallback': 'master'}):
            gitfs.update()
            ret = gitfs.dir_list({'saltenv': 'notexisting'})
            self.assertIn('grail', ret)
            self.assertIn(UNICODE_DIRNAME, ret)

    def test_find_and_serve_file_fallback(self):
        with patch.dict(gitfs.__opts__, {'file_buffer_size': 262144, 'gitfs_fallback': 'master'}):
            gitfs.update()

            # find_file
            ret = gitfs.find_file('testfile', tgt_env='notexisting')
            self.assertEqual('testfile', ret['rel'])

            full_path_to_file = salt.utils.path.join(gitfs.__opts__['cachedir'], 'gitfs', 'refs', 'notexisting', 'testfile')
            self.assertEqual(full_path_to_file, ret['path'])

            # serve_file
            load = {'saltenv': 'notexisting',
                    'path': full_path_to_file,
                    'loc': 0
                    }
            fnd = {'path': full_path_to_file,
                   'rel': 'testfile'}
            ret = gitfs.serve_file(load, fnd)

            with salt.utils.files.fopen(
                    os.path.join(RUNTIME_VARS.BASE_FILES, 'testfile'), 'r') as fp_:  # NB: Why not 'rb'?
                data = fp_.read()

            self.assertDictEqual(
                ret,
                {'data': data,
                 'dest': 'testfile'})

    def test_envs(self):
        gitfs.update()
        ret = gitfs.envs(ignore_cache=True)
        self.assertIn('base', ret)
        self.assertIn(UNICODE_ENVNAME, ret)
        self.assertIn(TAG_NAME, ret)

    def test_ref_types_global(self):
        '''
        Test the global gitfs_ref_types config option
        '''
        with patch.dict(gitfs.__opts__, {'gitfs_ref_types': ['branch']}):
            gitfs.update()
            ret = gitfs.envs(ignore_cache=True)
            # Since we are restricting to branches only, the tag should not
            # appear in the envs list.
            self.assertIn('base', ret)
            self.assertIn(UNICODE_ENVNAME, ret)
            self.assertNotIn(TAG_NAME, ret)

    def test_ref_types_per_remote(self):
        '''
        Test the per_remote ref_types config option, using a different
        ref_types setting than the global test.
        '''
<<<<<<< HEAD
        remotes = [{'file://' + self.tmp_repo_dir: [{'ref_types': ['tag']}]}]
=======
        remotes = [{TMP_FILE_URI + TMP_REPO_DIR: [{'ref_types': ['tag']}]}]
>>>>>>> 04e28cff
        with patch.dict(gitfs.__opts__, {'gitfs_remotes': remotes}):
            gitfs.update()
            ret = gitfs.envs(ignore_cache=True)
            # Since we are restricting to tags only, the tag should appear in
            # the envs list, but the branches should not.
            self.assertNotIn('base', ret)
            self.assertNotIn(UNICODE_ENVNAME, ret)
            self.assertIn(TAG_NAME, ret)

    def test_disable_saltenv_mapping_global_with_mapping_defined_globally(self):
        '''
        Test the global gitfs_disable_saltenv_mapping config option, combined
        with the per-saltenv mapping being defined in the global gitfs_saltenv
        option.
        '''
        opts = salt.utils.yaml.safe_load(textwrap.dedent('''\
            gitfs_disable_saltenv_mapping: True
            gitfs_saltenv:
              - foo:
                - ref: somebranch
            '''))
        with patch.dict(gitfs.__opts__, opts):
            gitfs.update()
            ret = gitfs.envs(ignore_cache=True)
            # Since we are restricting to tags only, the tag should appear in
            # the envs list, but the branches should not.
            self.assertEqual(ret, ['base', 'foo'])

    def test_disable_saltenv_mapping_global_with_mapping_defined_per_remote(self):
        '''
        Test the global gitfs_disable_saltenv_mapping config option, combined
        with the per-saltenv mapping being defined in the remote itself via the
        "saltenv" per-remote option.
        '''
        opts = salt.utils.yaml.safe_load(textwrap.dedent('''\
            gitfs_disable_saltenv_mapping: True
            gitfs_remotes:
              - {0}:
                - saltenv:
                  - bar:
                    - ref: somebranch
<<<<<<< HEAD
            '''.format(self.tmp_repo_dir)))
=======
            '''.format(TMP_FILE_URI + TMP_REPO_DIR)))
>>>>>>> 04e28cff
        with patch.dict(gitfs.__opts__, opts):
            gitfs.update()
            ret = gitfs.envs(ignore_cache=True)
            # Since we are restricting to tags only, the tag should appear in
            # the envs list, but the branches should not.
            self.assertEqual(ret, ['bar', 'base'])

    def test_disable_saltenv_mapping_per_remote_with_mapping_defined_globally(self):
        '''
        Test the per-remote disable_saltenv_mapping config option, combined
        with the per-saltenv mapping being defined in the global gitfs_saltenv
        option.
        '''
        opts = salt.utils.yaml.safe_load(textwrap.dedent('''\
            gitfs_remotes:
              - {0}:
                - disable_saltenv_mapping: True

            gitfs_saltenv:
              - hello:
                - ref: somebranch
<<<<<<< HEAD
            '''.format(self.tmp_repo_dir)))
=======
            '''.format(TMP_FILE_URI + TMP_REPO_DIR)))
>>>>>>> 04e28cff
        with patch.dict(gitfs.__opts__, opts):
            gitfs.update()
            ret = gitfs.envs(ignore_cache=True)
            # Since we are restricting to tags only, the tag should appear in
            # the envs list, but the branches should not.
            self.assertEqual(ret, ['base', 'hello'])

    def test_disable_saltenv_mapping_per_remote_with_mapping_defined_per_remote(self):
        '''
        Test the per-remote disable_saltenv_mapping config option, combined
        with the per-saltenv mapping being defined in the remote itself via the
        "saltenv" per-remote option.
        '''
        opts = salt.utils.yaml.safe_load(textwrap.dedent('''\
            gitfs_remotes:
              - {0}:
                - disable_saltenv_mapping: True
                - saltenv:
                  - world:
                    - ref: somebranch
<<<<<<< HEAD
            '''.format(self.tmp_repo_dir)))
=======
            '''.format(TMP_FILE_URI + TMP_REPO_DIR)))
>>>>>>> 04e28cff
        with patch.dict(gitfs.__opts__, opts):
            gitfs.update()
            ret = gitfs.envs(ignore_cache=True)
            # Since we are restricting to tags only, the tag should appear in
            # the envs list, but the branches should not.
            self.assertEqual(ret, ['base', 'world'])


class GitFSTestBase(object):

    @classmethod
    def setUpClass(cls):

        cls.tmp_repo_dir = os.path.join(RUNTIME_VARS.TMP, 'gitfs_root')
        if salt.utils.platform.is_windows():
            cls.tmp_repo_dir = cls.tmp_repo_dir.replace('\\', '/')
        cls.tmp_cachedir = tempfile.mkdtemp(dir=RUNTIME_VARS.TMP)
        cls.tmp_sock_dir = tempfile.mkdtemp(dir=RUNTIME_VARS.TMP)

        try:
            shutil.rmtree(cls.tmp_repo_dir)
        except OSError as exc:
            if exc.errno == errno.EACCES:
                log.error("Access error removing file %s", cls.tmp_repo_dir)
            elif exc.errno != errno.ENOENT:
                raise
        shutil.copytree(
            salt.ext.six.text_type(RUNTIME_VARS.BASE_FILES),
            salt.ext.six.text_type(cls.tmp_repo_dir + '/')
        )

        repo = git.Repo.init(cls.tmp_repo_dir)

        try:
            if salt.utils.platform.is_windows():
                username = salt.utils.win_functions.get_current_user()
            else:
                username = pwd.getpwuid(os.geteuid()).pw_name
        except AttributeError:
            log.error(
                'Unable to get effective username, falling back to \'root\'.'
            )
            username = str('root')
        with patched_environ(USERNAME=username):

            repo.index.add([x for x in os.listdir(cls.tmp_repo_dir)
                            if x != '.git'])
            repo.index.commit('Test')

            # Add another branch with unicode characters in the name
            repo.create_head(UNICODE_ENVNAME, 'HEAD')

            # Add a tag
            repo.create_tag(TAG_NAME, 'HEAD')
            # Older GitPython versions do not have a close method.
            if hasattr(repo, 'close'):
                repo.close()

    @classmethod
    def tearDownClass(cls):
        '''
        Remove the temporary git repository and gitfs cache directory to ensure
        a clean environment for the other test class(es).
        '''
        for path in (cls.tmp_cachedir, cls.tmp_sock_dir, cls.tmp_repo_dir):
            try:
                salt.utils.files.rm_rf(path)
            except OSError as exc:
                if exc.errno == errno.EACCES:
                    log.error("Access error removeing file %s", path)
                elif exc.errno != errno.EEXIST:
                    raise

    def setUp(self):
        '''
        We don't want to check in another .git dir into GH because that just
        gets messy. Instead, we'll create a temporary repo on the fly for the
        tests to examine.

        Also ensure we A) don't re-use the singleton, and B) that the cachedirs
        are cleared. This keeps these performance enhancements from affecting
        the results of subsequent tests.
        '''
        if not gitfs.__virtual__():
            self.skipTest("GitFS could not be loaded. Skipping GitFS tests!")

        _clear_instance_map()
        for subdir in ('gitfs', 'file_lists'):
            try:
                salt.utils.files.rm_rf(os.path.join(self.tmp_cachedir, subdir))
            except OSError as exc:
                if exc.errno == errno.EACCES:
                    log.warning("Access error removeing file %s", os.path.join(self.tmp_cachedir, subdir))
                    continue
                if exc.errno != errno.ENOENT:
                    raise
        if salt.ext.six.PY3 and salt.utils.platform.is_windows():
            self.setUpClass()
            self.setup_loader_modules()


@skipIf(not HAS_GITPYTHON, 'GitPython >= {0} required'.format(GITPYTHON_MINVER))
@skipIf(NO_MOCK, NO_MOCK_REASON)
class GitPythonTest(GitFSTestBase, GitFSTestFuncs, TestCase, LoaderModuleMockMixin):

    def setup_loader_modules(self):
        opts = {
            'sock_dir': self.tmp_sock_dir,
            'gitfs_remotes': ['file://' + self.tmp_repo_dir],
            'gitfs_root': '',
            'fileserver_backend': ['gitfs'],
            'gitfs_base': 'master',
            'gitfs_fallback': '',
            'fileserver_events': True,
            'transport': 'zeromq',
            'gitfs_mountpoint': '',
            'gitfs_saltenv': [],
            'gitfs_env_whitelist': [],
            'gitfs_env_blacklist': [],
            'gitfs_saltenv_whitelist': [],
            'gitfs_saltenv_blacklist': [],
            'gitfs_user': '',
            'gitfs_password': '',
            'gitfs_insecure_auth': False,
            'gitfs_privkey': '',
            'gitfs_pubkey': '',
            'gitfs_passphrase': '',
            'gitfs_refspecs': [
                '+refs/heads/*:refs/remotes/origin/*',
                '+refs/tags/*:refs/tags/*'
            ],
            'gitfs_ssl_verify': True,
            'gitfs_disable_saltenv_mapping': False,
            'gitfs_ref_types': ['branch', 'tag', 'sha'],
            'gitfs_update_interval': 60,
            '__role': 'master',
        }
        opts['cachedir'] = self.tmp_cachedir
        opts['sock_dir'] = self.tmp_sock_dir
        opts['gitfs_provider'] = 'gitpython'
        return {
            gitfs: {
                '__opts__': opts,
            }
        }


@skipIf(not HAS_GITPYTHON, 'GitPython >= {0} required for temp repo setup'.format(GITPYTHON_MINVER))
@skipIf(not HAS_PYGIT2, 'pygit2 >= {0} and libgit2 >= {1} required'.format(PYGIT2_MINVER, LIBGIT2_MINVER))
@skipIf(salt.utils.platform.is_windows(), 'Skip Pygit2 on windows, due to pygit2 access error on windows')
@skipIf(NO_MOCK, NO_MOCK_REASON)
class Pygit2Test(GitFSTestBase, GitFSTestFuncs, TestCase, LoaderModuleMockMixin):

    def setup_loader_modules(self):
        opts = {
            'sock_dir': self.tmp_sock_dir,
            'gitfs_remotes': ['file://' + self.tmp_repo_dir],
            'gitfs_root': '',
            'fileserver_backend': ['gitfs'],
            'gitfs_base': 'master',
            'gitfs_fallback': '',
            'fileserver_events': True,
            'transport': 'zeromq',
            'gitfs_mountpoint': '',
            'gitfs_saltenv': [],
            'gitfs_env_whitelist': [],
            'gitfs_env_blacklist': [],
            'gitfs_saltenv_whitelist': [],
            'gitfs_saltenv_blacklist': [],
            'gitfs_user': '',
            'gitfs_password': '',
            'gitfs_insecure_auth': False,
            'gitfs_privkey': '',
            'gitfs_pubkey': '',
            'gitfs_passphrase': '',
            'gitfs_refspecs': [
                '+refs/heads/*:refs/remotes/origin/*',
                '+refs/tags/*:refs/tags/*'
            ],
            'gitfs_ssl_verify': True,
            'gitfs_disable_saltenv_mapping': False,
            'gitfs_ref_types': ['branch', 'tag', 'sha'],
            'gitfs_update_interval': 60,
            '__role': 'master',
        }
        opts['cachedir'] = self.tmp_cachedir
        opts['sock_dir'] = self.tmp_sock_dir
        opts['gitfs_provider'] = 'pygit2'
        return {
            gitfs: {
                '__opts__': opts,
            }
        }<|MERGE_RESOLUTION|>--- conflicted
+++ resolved
@@ -61,8 +61,6 @@
 
 log = logging.getLogger(__name__)
 
-<<<<<<< HEAD
-=======
 TMP_SOCK_DIR = tempfile.mkdtemp(dir=TMP)
 TMP_REPO_DIR = os.path.join(TMP, 'gitfs_root')
 TMP_FILE_URI = 'file://'
@@ -70,45 +68,10 @@
     TMP_REPO_DIR = TMP_REPO_DIR.replace('\\', '/')
     TMP_FILE_URI = TMP_FILE_URI + '/'
 INTEGRATION_BASE_FILES = os.path.join(FILES, 'file', 'base')
->>>>>>> 04e28cff
 UNICODE_FILENAME = 'питон.txt'
 UNICODE_DIRNAME = UNICODE_ENVNAME = 'соль'
 TAG_NAME = 'mytag'
 
-<<<<<<< HEAD
-=======
-OPTS = {
-    'sock_dir': TMP_SOCK_DIR,
-    'gitfs_remotes': [TMP_FILE_URI + TMP_REPO_DIR],
-    'gitfs_root': '',
-    'fileserver_backend': ['gitfs'],
-    'gitfs_base': 'master',
-    'fileserver_events': True,
-    'transport': 'zeromq',
-    'gitfs_mountpoint': '',
-    'gitfs_saltenv': [],
-    'gitfs_env_whitelist': [],
-    'gitfs_env_blacklist': [],
-    'gitfs_saltenv_whitelist': [],
-    'gitfs_saltenv_blacklist': [],
-    'gitfs_user': '',
-    'gitfs_password': '',
-    'gitfs_insecure_auth': False,
-    'gitfs_privkey': '',
-    'gitfs_pubkey': '',
-    'gitfs_passphrase': '',
-    'gitfs_refspecs': [
-        '+refs/heads/*:refs/remotes/origin/*',
-        '+refs/tags/*:refs/tags/*'
-    ],
-    'gitfs_ssl_verify': True,
-    'gitfs_disable_saltenv_mapping': False,
-    'gitfs_ref_types': ['branch', 'tag', 'sha'],
-    'gitfs_update_interval': 60,
-    '__role': 'master',
-}
-
->>>>>>> 04e28cff
 
 def _rmtree_error(func, path, excinfo):
     os.chmod(path, stat.S_IWRITE)
@@ -128,7 +91,7 @@
     def setup_loader_modules(self):
         opts = {
             'sock_dir': self.tmp_sock_dir,
-            'gitfs_remotes': ['file://' + self.tmp_repo_dir],
+            'gitfs_remotes': [TMP_FILE_URI + TMP_REPO_DIR],
             'gitfs_root': '',
             'fileserver_backend': ['gitfs'],
             'gitfs_base': 'master',
@@ -408,11 +371,7 @@
         Test the per_remote ref_types config option, using a different
         ref_types setting than the global test.
         '''
-<<<<<<< HEAD
-        remotes = [{'file://' + self.tmp_repo_dir: [{'ref_types': ['tag']}]}]
-=======
         remotes = [{TMP_FILE_URI + TMP_REPO_DIR: [{'ref_types': ['tag']}]}]
->>>>>>> 04e28cff
         with patch.dict(gitfs.__opts__, {'gitfs_remotes': remotes}):
             gitfs.update()
             ret = gitfs.envs(ignore_cache=True)
@@ -454,11 +413,7 @@
                 - saltenv:
                   - bar:
                     - ref: somebranch
-<<<<<<< HEAD
-            '''.format(self.tmp_repo_dir)))
-=======
             '''.format(TMP_FILE_URI + TMP_REPO_DIR)))
->>>>>>> 04e28cff
         with patch.dict(gitfs.__opts__, opts):
             gitfs.update()
             ret = gitfs.envs(ignore_cache=True)
@@ -480,11 +435,7 @@
             gitfs_saltenv:
               - hello:
                 - ref: somebranch
-<<<<<<< HEAD
-            '''.format(self.tmp_repo_dir)))
-=======
             '''.format(TMP_FILE_URI + TMP_REPO_DIR)))
->>>>>>> 04e28cff
         with patch.dict(gitfs.__opts__, opts):
             gitfs.update()
             ret = gitfs.envs(ignore_cache=True)
@@ -505,11 +456,7 @@
                 - saltenv:
                   - world:
                     - ref: somebranch
-<<<<<<< HEAD
-            '''.format(self.tmp_repo_dir)))
-=======
             '''.format(TMP_FILE_URI + TMP_REPO_DIR)))
->>>>>>> 04e28cff
         with patch.dict(gitfs.__opts__, opts):
             gitfs.update()
             ret = gitfs.envs(ignore_cache=True)
@@ -618,7 +565,7 @@
     def setup_loader_modules(self):
         opts = {
             'sock_dir': self.tmp_sock_dir,
-            'gitfs_remotes': ['file://' + self.tmp_repo_dir],
+            'gitfs_remotes': [TMP_FILE_URI + TMP_REPO_DIR],
             'gitfs_root': '',
             'fileserver_backend': ['gitfs'],
             'gitfs_base': 'master',
@@ -666,7 +613,7 @@
     def setup_loader_modules(self):
         opts = {
             'sock_dir': self.tmp_sock_dir,
-            'gitfs_remotes': ['file://' + self.tmp_repo_dir],
+            'gitfs_remotes': [TMP_FILE_URI + TMP_REPO_DIR],
             'gitfs_root': '',
             'fileserver_backend': ['gitfs'],
             'gitfs_base': 'master',
