# -*- coding: utf-8 -*-
"""
unit tests for the grains state
"""

from __future__ import absolute_import, print_function, unicode_literals

import contextlib

# Import Python libs
import os

<<<<<<< HEAD
import salt.modules.grains as grainsmod
import salt.states.grains as grains
=======
# Import Salt Testing libs
from tests.support.runtests import RUNTIME_VARS
from tests.support.mixins import LoaderModuleMockMixin
from tests.support.unit import TestCase, skipIf
from tests.support.mock import NO_MOCK, NO_MOCK_REASON, MagicMock, patch
>>>>>>> 8abb7099

# Import salt libs
import salt.utils.files
import salt.utils.stringutils
import salt.utils.yaml
from salt.ext import six
from tests.support.mixins import LoaderModuleMockMixin
from tests.support.mock import MagicMock, patch

# Import Salt Testing libs
from tests.support.runtests import RUNTIME_VARS
from tests.support.unit import TestCase


class GrainsTestCase(TestCase, LoaderModuleMockMixin):
    def setup_loader_modules(self):
<<<<<<< HEAD
        grains_test_dir = "__salt_test_state_grains"
        if not os.path.exists(os.path.join(RUNTIME_VARS.TMP, grains_test_dir)):
            os.makedirs(os.path.join(RUNTIME_VARS.TMP, grains_test_dir))
        loader_globals = {
            "__opts__": {
                "test": False,
                "conf_file": os.path.join(RUNTIME_VARS.TMP, grains_test_dir, "minion"),
                "cachedir": os.path.join(RUNTIME_VARS.TMP, grains_test_dir),
                "local": True,
            },
            "__salt__": {
                "cmd.run_all": MagicMock(
                    return_value={"pid": 5, "retcode": 0, "stderr": "", "stdout": ""}
                ),
                "grains.get": grainsmod.get,
                "grains.set": grainsmod.set,
                "grains.setval": grainsmod.setval,
                "grains.delval": grainsmod.delval,
                "grains.append": grainsmod.append,
                "grains.remove": grainsmod.remove,
                "saltutil.sync_grains": MagicMock(),
=======
        grains_test_dir = '__salt_test_state_grains'
        if not os.path.exists(os.path.join(RUNTIME_VARS.TMP, grains_test_dir)):
            os.makedirs(os.path.join(RUNTIME_VARS.TMP, grains_test_dir))
        loader_globals = {
            '__opts__': {
                'test': False,
                'conf_file': os.path.join(RUNTIME_VARS.TMP, grains_test_dir, 'minion'),
                'cachedir':  os.path.join(RUNTIME_VARS.TMP, grains_test_dir),
                'local': True,
>>>>>>> 8abb7099
            },
        }
        return {grains: loader_globals, grainsmod: loader_globals}

    def assertGrainFileContent(self, grains_string):
        if os.path.isdir(grains.__opts__["conf_file"]):
            grains_file = os.path.join(grains.__opts__["conf_file"], "grains")
        else:
            grains_file = os.path.join(
                os.path.dirname(grains.__opts__["conf_file"]), "grains"
            )
        with salt.utils.files.fopen(grains_file, "r") as grf:
            grains_data = salt.utils.stringutils.to_unicode(grf.read())
        self.assertMultiLineEqual(grains_string, grains_data)

    @contextlib.contextmanager
    def setGrains(self, grains_data):
        with patch.dict(grains.__grains__, grains_data):
            with patch.dict(grainsmod.__grains__, grains_data):
                if os.path.isdir(grains.__opts__["conf_file"]):
                    grains_file = os.path.join(grains.__opts__["conf_file"], "grains")
                else:
                    grains_file = os.path.join(
                        os.path.dirname(grains.__opts__["conf_file"]), "grains"
                    )
                with salt.utils.files.fopen(grains_file, "w+") as grf:
                    salt.utils.yaml.safe_dump(
                        grains_data, grf, default_flow_style=False
                    )
                yield

    # 'exists' function tests: 2

    def test_exists_missing(self):
        with self.setGrains({"a": "aval"}):
            ret = grains.exists(name="foo")
            self.assertEqual(ret["result"], False)
            self.assertEqual(ret["comment"], "Grain does not exist")
            self.assertEqual(ret["changes"], {})

    def test_exists_found(self):
        with self.setGrains({"a": "aval", "foo": "bar"}):
            # Grain already set
            ret = grains.exists(name="foo")
            self.assertEqual(ret["result"], True)
            self.assertEqual(ret["comment"], "Grain exists")
            self.assertEqual(ret["changes"], {})

    # 'make_hashable' function tests: 1

    def test_make_hashable(self):
        with self.setGrains({"cmplx_lst_grain": [{"a": "aval"}, {"foo": "bar"}]}):
            hashable_list = {"cmplx_lst_grain": [{"a": "aval"}, {"foo": "bar"}]}
            self.assertEqual(
                grains.make_hashable(grains.__grains__).issubset(
                    grains.make_hashable(hashable_list)
                ),
                True,
            )

    # 'make_hashable' function tests: 1

    def test_make_hashable(self):
        with self.setGrains({'cmplx_lst_grain': [{'a': 'aval'}, {'foo': 'bar'}]}):
            hashable_list = {'cmplx_lst_grain': [{'a': 'aval'}, {'foo': 'bar'}]}
            self.assertEqual(grains.make_hashable(grains.__grains__).issubset(grains.make_hashable(hashable_list)), True)

    # 'present' function tests: 12

    def test_present_add(self):
        # Set a non existing grain
        with self.setGrains({"a": "aval"}):
            ret = grains.present(name="foo", value="bar")
            self.assertEqual(ret["result"], True)
            self.assertEqual(ret["changes"], {"foo": "bar"})
            self.assertEqual(grains.__grains__, {"a": "aval", "foo": "bar"})
            self.assertGrainFileContent("a: aval\nfoo: bar\n")

        # Set a non existing nested grain
        with self.setGrains({"a": "aval"}):
            ret = grains.present(name="foo:is:nested", value="bar")
            self.assertEqual(ret["result"], True)
            self.assertEqual(ret["changes"], {"foo": {"is": {"nested": "bar"}}})
            self.assertEqual(
                grains.__grains__, {"a": "aval", "foo": {"is": {"nested": "bar"}}}
            )
            self.assertGrainFileContent(
                "a: aval\n" "foo:\n" "  is:\n" "    nested: bar\n"
            )

        # Set a non existing nested dict grain
        with self.setGrains({"a": "aval"}):
            ret = grains.present(name="foo:is:nested", value={"bar": "is a dict"})
            self.assertEqual(ret["result"], True)
            self.assertEqual(
                ret["changes"], {"foo": {"is": {"nested": {"bar": "is a dict"}}}}
            )
            self.assertEqual(
                grains.__grains__,
                {"a": "aval", "foo": {"is": {"nested": {"bar": "is a dict"}}}},
            )
            self.assertGrainFileContent(
                "a: aval\n"
                + "foo:\n"
                + "  is:\n"
                + "    nested:\n"
                + "      bar: is a dict\n"
            )

    def test_present_add_key_to_existing(self):
        with self.setGrains({"a": "aval", "foo": {"k1": "v1"}}):
            # Fails setting a grain to a dict
            ret = grains.present(name="foo:k2", value="v2")
            self.assertEqual(ret["result"], True)
            self.assertEqual(ret["comment"], "Set grain foo:k2 to v2")
            self.assertEqual(ret["changes"], {"foo": {"k2": "v2", "k1": "v1"}})
            self.assertEqual(
                grains.__grains__, {"a": "aval", "foo": {"k1": "v1", "k2": "v2"}}
            )
            self.assertGrainFileContent(
                "a: aval\n" + "foo:\n" + "  k1: v1\n" + "  k2: v2\n"
            )

    def test_present_already_set(self):
        with self.setGrains({"a": "aval", "foo": "bar"}):
            # Grain already set
            ret = grains.present(name="foo", value="bar")
            self.assertEqual(ret["result"], True)
            self.assertEqual(ret["comment"], "Grain is already set")
            self.assertEqual(ret["changes"], {})
            self.assertEqual(grains.__grains__, {"a": "aval", "foo": "bar"})

        with self.setGrains({"a": "aval", "foo": {"is": {"nested": "bar"}}}):
            # Nested grain already set
            ret = grains.present(name="foo:is:nested", value="bar")
            self.assertEqual(ret["result"], True)
            self.assertEqual(ret["comment"], "Grain is already set")
            self.assertEqual(ret["changes"], {})
            self.assertEqual(
                grains.__grains__, {"a": "aval", "foo": {"is": {"nested": "bar"}}}
            )

        with self.setGrains({"a": "aval", "foo": {"is": {"nested": "bar"}}}):
            # Nested dict grain already set
            ret = grains.present(name="foo:is", value={"nested": "bar"})
            self.assertEqual(ret["result"], True)
            self.assertEqual(ret["comment"], "Grain is already set")
            self.assertEqual(ret["changes"], {})
            self.assertEqual(
                grains.__grains__, {"a": "aval", "foo": {"is": {"nested": "bar"}}}
            )

    def test_present_overwrite(self):
        with self.setGrains({"a": "aval", "foo": "bar"}):
            # Overwrite an existing grain
            ret = grains.present(name="foo", value="newbar")
            self.assertEqual(ret["result"], True)
            self.assertEqual(ret["changes"], {"foo": "newbar"})
            self.assertEqual(grains.__grains__, {"a": "aval", "foo": "newbar"})
            self.assertGrainFileContent("a: aval\n" + "foo: newbar\n")

        with self.setGrains({"a": "aval", "foo": "bar"}):
            # Clear a grain (set to None)
            ret = grains.present(name="foo", value=None)
            self.assertEqual(ret["result"], True)
            self.assertEqual(ret["changes"], {"foo": None})
            self.assertEqual(grains.__grains__, {"a": "aval", "foo": None})
            self.assertGrainFileContent("a: aval\n" + "foo: null\n")

        with self.setGrains({"a": "aval", "foo": {"is": {"nested": "bar"}}}):
            # Overwrite an existing nested grain
            ret = grains.present(name="foo:is:nested", value="newbar")
            self.assertEqual(ret["result"], True)
            self.assertEqual(ret["changes"], {"foo": {"is": {"nested": "newbar"}}})
            self.assertEqual(
                grains.__grains__, {"a": "aval", "foo": {"is": {"nested": "newbar"}}}
            )
            self.assertGrainFileContent(
                "a: aval\n" + "foo:\n" + "  is:\n" + "    nested: newbar\n"
            )

        with self.setGrains({"a": "aval", "foo": {"is": {"nested": "bar"}}}):
            # Clear a nested grain (set to None)
            ret = grains.present(name="foo:is:nested", value=None)
            self.assertEqual(ret["result"], True)
            self.assertEqual(ret["changes"], {"foo": {"is": {"nested": None}}})
            self.assertEqual(
                grains.__grains__, {"a": "aval", "foo": {"is": {"nested": None}}}
            )
            self.assertGrainFileContent(
                "a: aval\n" + "foo:\n" + "  is:\n" + "    nested: null\n"
            )

    def test_present_fail_overwrite(self):
        with self.setGrains({"a": "aval", "foo": {"is": {"nested": "val"}}}):
            # Overwrite an existing grain
            ret = grains.present(name="foo:is", value="newbar")
            self.assertEqual(ret["result"], False)
            self.assertEqual(ret["changes"], {})
            self.assertEqual(
                ret["comment"],
                "The key 'foo:is' exists but is a dict or a list. Use 'force=True' to overwrite.",
            )
            self.assertEqual(
                grains.__grains__, {"a": "aval", "foo": {"is": {"nested": "val"}}}
            )

        with self.setGrains({"a": "aval", "foo": {"is": {"nested": "val"}}}):
            # Clear a grain (set to None)
            ret = grains.present(name="foo:is", value=None)
            self.assertEqual(ret["result"], False)
            self.assertEqual(ret["changes"], {})
            self.assertEqual(
                ret["comment"],
                "The key 'foo:is' exists but is a dict or a list. Use 'force=True' to overwrite.",
            )
            self.assertEqual(
                grains.__grains__, {"a": "aval", "foo": {"is": {"nested": "val"}}}
            )

    def test_present_fails_to_set_dict_or_list(self):
        with self.setGrains({"a": "aval", "foo": "bar"}):
            # Fails to overwrite a grain to a list
            ret = grains.present(name="foo", value=["l1", "l2"])
            self.assertEqual(ret["result"], False)
            self.assertEqual(
                ret["comment"],
                "The key 'foo' exists and the "
                + "given value is a dict or a list. "
                + "Use 'force=True' to overwrite.",
            )
            self.assertEqual(ret["changes"], {})
            self.assertEqual(grains.__grains__, {"a": "aval", "foo": "bar"})

        with self.setGrains({"a": "aval", "foo": "bar"}):
            # Fails setting a grain to a dict
            ret = grains.present(name="foo", value={"k1": "v1"})
            self.assertEqual(ret["result"], False)
            self.assertEqual(
                ret["comment"],
                "The key 'foo' exists and the given "
                + "value is a dict or a list. Use "
                + "'force=True' to overwrite.",
            )
            self.assertEqual(ret["changes"], {})
            self.assertEqual(grains.__grains__, {"a": "aval", "foo": "bar"})

        with self.setGrains({"a": "aval", "foo": {"is": {"nested": "bar"}}}):
            # Fails to overwrite a nested grain to a list
            ret = grains.present(
                name="foo,is,nested", value=["l1", "l2"], delimiter=","
            )
            self.assertEqual(ret["result"], False)
            self.assertEqual(ret["changes"], {})
            self.assertEqual(
                ret["comment"],
                "The key 'foo:is:nested' exists and the "
                + "given value is a dict or a list. "
                + "Use 'force=True' to overwrite.",
            )
            self.assertEqual(
                grains.__grains__, {"a": "aval", "foo": {"is": {"nested": "bar"}}}
            )

        with self.setGrains({"a": "aval", "foo": {"is": {"nested": "bar"}}}):
            # Fails setting a nested grain to a dict
            ret = grains.present(name="foo:is:nested", value={"k1": "v1"})
            self.assertEqual(ret["result"], False)
            self.assertEqual(
                ret["comment"],
                "The key 'foo:is:nested' exists and the "
                + "given value is a dict or a list. "
                + "Use 'force=True' to overwrite.",
            )
            self.assertEqual(ret["changes"], {})
            self.assertEqual(
                grains.__grains__, {"a": "aval", "foo": {"is": {"nested": "bar"}}}
            )

    def test_present_fail_merge_dict(self):
        with self.setGrains({"a": "aval", "foo": {"k1": "v1"}}):
            # Fails setting a grain to a dict
            ret = grains.present(name="foo", value={"k2": "v2"})
            self.assertEqual(ret["result"], False)
            self.assertEqual(
                ret["comment"],
                "The key 'foo' exists but "
                + "is a dict or a list. "
                + "Use 'force=True' to overwrite.",
            )
            self.assertEqual(grains.__grains__, {"a": "aval", "foo": {"k1": "v1"}})
            self.assertGrainFileContent("a: aval\n" + "foo:\n" + "  k1: v1\n")

    def test_present_force_to_set_dict_or_list(self):
        with self.setGrains({"a": "aval", "foo": "bar"}):
            # Force to overwrite a grain to a list
            ret = grains.present(name="foo", value=["l1", "l2"], force=True)
            self.assertEqual(ret["result"], True)
            self.assertEqual(
                ret["comment"],
                "Set grain foo to ['l1', 'l2']"
                if six.PY3
                else "Set grain foo to [u'l1', u'l2']",
            )
            self.assertEqual(ret["changes"], {"foo": ["l1", "l2"]})
            self.assertEqual(grains.__grains__, {"a": "aval", "foo": ["l1", "l2"]})
            self.assertGrainFileContent("a: aval\n" + "foo:\n" + "- l1\n" + "- l2\n")

        with self.setGrains({"a": "aval", "foo": "bar"}):
            # Force setting a grain to a dict
            ret = grains.present(name="foo", value={"k1": "v1"}, force=True)
            self.assertEqual(ret["result"], True)
            self.assertEqual(
                ret["comment"],
                "Set grain foo to {'k1': 'v1'}"
                if six.PY3
                else "Set grain foo to {u'k1': u'v1'}",
            )
            self.assertEqual(ret["changes"], {"foo": {"k1": "v1"}})
            self.assertEqual(grains.__grains__, {"a": "aval", "foo": {"k1": "v1"}})
            self.assertGrainFileContent("a: aval\n" + "foo:\n" + "  k1: v1\n")

        with self.setGrains({"a": "aval", "foo": {"is": {"nested": "bar"}}}):
            # Force to overwrite a nested grain to a list
            ret = grains.present(
                name="foo,is,nested", value=["l1", "l2"], delimiter=",", force=True
            )
            self.assertEqual(ret["result"], True)
            self.assertEqual(ret["changes"], {"foo": {"is": {"nested": ["l1", "l2"]}}})
            self.assertEqual(
                ret["comment"],
                "Set grain foo:is:nested to ['l1', 'l2']"
                if six.PY3
                else "Set grain foo:is:nested to [u'l1', u'l2']",
            )
            self.assertEqual(
                grains.__grains__,
                {"a": "aval", "foo": {"is": {"nested": ["l1", "l2"]}}},
            )
            self.assertGrainFileContent(
                "a: aval\n"
                + "foo:\n"
                + "  is:\n"
                + "    nested:\n"
                + "    - l1\n"
                + "    - l2\n"
            )

        with self.setGrains(
            {"a": "aval", "foo": {"is": {"nested": "bar"}, "and": "other"}}
        ):
            # Force setting a nested grain to a dict
            ret = grains.present(name="foo:is:nested", value={"k1": "v1"}, force=True)
            self.assertEqual(ret["result"], True)
            self.assertEqual(
                ret["comment"],
                "Set grain foo:is:nested to {'k1': 'v1'}"
                if six.PY3
                else "Set grain foo:is:nested to {u'k1': u'v1'}",
            )
            self.assertEqual(
                ret["changes"],
                {"foo": {"is": {"nested": {"k1": "v1"}}, "and": "other"}},
            )
            self.assertEqual(
                grains.__grains__,
                {"a": "aval", "foo": {"is": {"nested": {"k1": "v1"}}, "and": "other"}},
            )
            self.assertGrainFileContent(
                "a: aval\n"
                + "foo:\n"
                + "  and: other\n"
                + "  is:\n"
                + "    nested:\n"
                + "      k1: v1\n"
            )

    def test_present_fails_to_convert_value_to_key(self):
        with self.setGrains({"a": "aval", "foo": "bar"}):
            # Fails converting a value to a nested grain key
            ret = grains.present(name="foo:is:nested", value={"k1": "v1"})
            self.assertEqual(ret["result"], False)
            self.assertEqual(
                ret["comment"],
                "The key 'foo' value is 'bar', "
                + "which is different from the provided "
                + "key 'is'. Use 'force=True' to overwrite.",
            )
            self.assertEqual(ret["changes"], {})

    def test_present_overwrite_test(self):
        with patch.dict(grains.__opts__, {"test": True}):
            with self.setGrains({"a": "aval", "foo": "bar"}):
                # Overwrite an existing grain
                ret = grains.present(name="foo", value="newbar")
                self.assertEqual(ret["result"], None)
                self.assertEqual(ret["changes"], {"changed": {"foo": "newbar"}})
                self.assertEqual(grains.__grains__, {"a": "aval", "foo": "bar"})
                self.assertGrainFileContent("a: aval\n" + "foo: bar\n")

    def test_present_convert_value_to_key(self):
        with self.setGrains({"a": "aval", "foo": "is"}):
            # Converts a value to a nested grain key
            ret = grains.present(name="foo:is:nested", value={"k1": "v1"})
            self.assertEqual(ret["result"], True)
            self.assertEqual(
                ret["comment"],
                "Set grain foo:is:nested to {'k1': 'v1'}"
                if six.PY3
                else "Set grain foo:is:nested to {u'k1': u'v1'}",
            )
            self.assertEqual(ret["changes"], {"foo": {"is": {"nested": {"k1": "v1"}}}})
            self.assertEqual(
                grains.__grains__,
                {"a": "aval", "foo": {"is": {"nested": {"k1": "v1"}}}},
            )
            self.assertGrainFileContent(
                "a: aval\n" + "foo:\n" + "  is:\n" + "    nested:\n" + "      k1: v1\n"
            )

        with self.setGrains({"a": "aval", "foo": ["one", "is", "correct"]}):
            # Converts a list element to a nested grain key
            ret = grains.present(name="foo:is:nested", value={"k1": "v1"})
            self.assertEqual(ret["result"], True)
            self.assertEqual(
                ret["comment"],
                "Set grain foo:is:nested to {'k1': 'v1'}"
                if six.PY3
                else "Set grain foo:is:nested to {u'k1': u'v1'}",
            )
            self.assertEqual(
                ret["changes"],
                {"foo": ["one", {"is": {"nested": {"k1": "v1"}}}, "correct"]},
            )
            self.assertEqual(
                grains.__grains__,
                {
                    "a": "aval",
                    "foo": ["one", {"is": {"nested": {"k1": "v1"}}}, "correct"],
                },
            )
            self.assertGrainFileContent(
                "a: aval\n"
                + "foo:\n"
                + "- one\n"
                + "- is:\n"
                + "    nested:\n"
                + "      k1: v1\n"
                + "- correct\n"
            )

    def test_present_unknown_failure(self):
        with patch("salt.modules.grains.setval") as mocked_setval:
            mocked_setval.return_value = "Failed to set grain foo"
            with self.setGrains({"a": "aval", "foo": "bar"}):
                # Unknown reason failure
                ret = grains.present(name="foo", value="baz")
                self.assertEqual(ret["result"], False)
                self.assertEqual(ret["comment"], "Failed to set grain foo")
                self.assertEqual(ret["changes"], {})
                self.assertEqual(grains.__grains__, {"a": "aval", "foo": "bar"})
                self.assertGrainFileContent("a: aval\n" + "foo: bar\n")

    # 'absent' function tests: 6

    def test_absent_already(self):
        # Unset a non existent grain
        with self.setGrains({"a": "aval"}):
            ret = grains.absent(name="foo")
            self.assertEqual(ret["result"], True)
            self.assertEqual(ret["comment"], "Grain foo does not exist")
            self.assertEqual(ret["changes"], {})
            self.assertEqual(grains.__grains__, {"a": "aval"})
            self.assertGrainFileContent("a: aval\n")

        # Unset a non existent nested grain
        with self.setGrains({"a": "aval"}):
            ret = grains.absent(name="foo:is:nested")
            self.assertEqual(ret["result"], True)
            self.assertEqual(ret["comment"], "Grain foo:is:nested does not exist")
            self.assertEqual(ret["changes"], {})
            self.assertEqual(grains.__grains__, {"a": "aval"})
            self.assertGrainFileContent("a: aval\n")

    def test_absent_unset(self):
        # Unset a grain
        with self.setGrains({"a": "aval", "foo": "bar"}):
            ret = grains.absent(name="foo")
            self.assertEqual(ret["result"], True)
            self.assertEqual(ret["comment"], "Value for grain foo was set to None")
            self.assertEqual(ret["changes"], {"grain": "foo", "value": None})
            self.assertEqual(grains.__grains__, {"a": "aval", "foo": None})
            self.assertGrainFileContent("a: aval\n" + "foo: null\n")

        # Unset grain when its value is False
        with self.setGrains({"a": "aval", "foo": False}):
            ret = grains.absent(name="foo")
            self.assertEqual(ret["result"], True)
            self.assertEqual(ret["comment"], "Value for grain foo was set to None")
            self.assertEqual(ret["changes"], {"grain": "foo", "value": None})
            self.assertEqual(grains.__grains__, {"a": "aval", "foo": None})
            self.assertGrainFileContent("a: aval\n" + "foo: null\n")

        # Unset a nested grain
        with self.setGrains(
            {"a": "aval", "foo": ["order", {"is": {"nested": "bar"}}, "correct"]}
        ):
            ret = grains.absent(name="foo,is,nested", delimiter=",")
            self.assertEqual(ret["result"], True)
            self.assertEqual(
                ret["comment"], "Value for grain foo:is:nested was set to None"
            )
            self.assertEqual(ret["changes"], {"grain": "foo:is:nested", "value": None})
            self.assertEqual(
                grains.__grains__,
                {"a": "aval", "foo": ["order", {"is": {"nested": None}}, "correct"]},
            )
            self.assertGrainFileContent(
                "a: aval\n"
                + "foo:\n"
                + "- order\n"
                + "- is:\n"
                + "    nested: null\n"
                + "- correct\n"
            )

        # Unset a nested value don't change anything
        with self.setGrains(
            {"a": "aval", "foo": ["order", {"is": "nested"}, "correct"]}
        ):
            ret = grains.absent(name="foo:is:nested")
            self.assertEqual(ret["result"], True)
            self.assertEqual(ret["comment"], "Grain foo:is:nested does not exist")
            self.assertEqual(ret["changes"], {})
            self.assertEqual(
                grains.__grains__,
                {"a": "aval", "foo": ["order", {"is": "nested"}, "correct"]},
            )
            self.assertGrainFileContent(
                "a: aval\n" + "foo:\n" + "- order\n" + "- is: nested\n" + "- correct\n"
            )

    def test_absent_unset_test(self):
        with patch.dict(grains.__opts__, {"test": True}):
            with self.setGrains({"a": "aval", "foo": "bar"}):
                # Overwrite an existing grain
                ret = grains.absent(name="foo")
                self.assertEqual(ret["result"], None)
                self.assertEqual(ret["changes"], {"grain": "foo", "value": None})
                self.assertEqual(grains.__grains__, {"a": "aval", "foo": "bar"})
                self.assertGrainFileContent("a: aval\n" + "foo: bar\n")

    def test_absent_fails_nested_complex_grain(self):
        # Unset a nested complex grain
        with self.setGrains(
            {"a": "aval", "foo": ["order", {"is": {"nested": "bar"}}, "correct"]}
        ):
            ret = grains.absent(name="foo:is")
            self.assertEqual(ret["result"], False)
            self.assertEqual(
                ret["comment"],
                "The key 'foo:is' exists but is a dict or a list. Use 'force=True' to overwrite.",
            )
            self.assertEqual(ret["changes"], {})
            self.assertEqual(
                grains.__grains__,
                {"a": "aval", "foo": ["order", {"is": {"nested": "bar"}}, "correct"]},
            )
            self.assertGrainFileContent(
                "a: aval\n"
                + "foo:\n"
                + "- order\n"
                + "- is:\n"
                + "    nested: bar\n"
                + "- correct\n"
            )

    def test_absent_force_nested_complex_grain(self):
        # Unset a nested complex grain
        with self.setGrains(
            {"a": "aval", "foo": ["order", {"is": {"nested": "bar"}}, "correct"]}
        ):
            ret = grains.absent(name="foo:is", force=True)
            self.assertEqual(ret["result"], True)
            self.assertEqual(ret["comment"], "Value for grain foo:is was set to None")
            self.assertEqual(ret["changes"], {"grain": "foo:is", "value": None})
            self.assertEqual(
                grains.__grains__,
                {"a": "aval", "foo": ["order", {"is": None}, "correct"]},
            )
            self.assertGrainFileContent(
                "a: aval\n" + "foo:\n" + "- order\n" + "- is: null\n" + "- correct\n"
            )

    def test_absent_delete(self):
        # Delete a grain
        with self.setGrains({"a": "aval", "foo": "bar"}):
            ret = grains.absent(name="foo", destructive=True)
            self.assertEqual(ret["result"], True)
            self.assertEqual(ret["comment"], "Grain foo was deleted")
            self.assertEqual(ret["changes"], {"deleted": "foo"})
            self.assertEqual(grains.__grains__, {"a": "aval"})
            self.assertGrainFileContent("a: aval\n")

        # Delete a previously unset grain
        with self.setGrains({"a": "aval", "foo": None}):
            ret = grains.absent(name="foo", destructive=True)
            self.assertEqual(ret["result"], True)
            self.assertEqual(ret["comment"], "Grain foo was deleted")
            self.assertEqual(ret["changes"], {"deleted": "foo"})
            self.assertEqual(grains.__grains__, {"a": "aval"})
            self.assertGrainFileContent("a: aval\n")

        # Delete a nested grain
        with self.setGrains(
            {
                "a": "aval",
                "foo": [
                    "order",
                    {"is": {"nested": "bar", "other": "value"}},
                    "correct",
                ],
            }
        ):
            ret = grains.absent(name="foo:is:nested", destructive=True)
            self.assertEqual(ret["result"], True)
            self.assertEqual(ret["comment"], "Grain foo:is:nested was deleted")
            self.assertEqual(ret["changes"], {"deleted": "foo:is:nested"})
            self.assertEqual(
                grains.__grains__,
                {"a": "aval", "foo": ["order", {"is": {"other": "value"}}, "correct"]},
            )
            self.assertGrainFileContent(
                "a: aval\n"
                + "foo:\n"
                + "- order\n"
                + "- is:\n"
                + "    other: value\n"
                + "- correct\n"
            )

    # 'append' function tests: 6

    def test_append(self):
        # Append to an existing list
        with self.setGrains({"a": "aval", "foo": ["bar"]}):
            ret = grains.append(name="foo", value="baz")
            self.assertEqual(ret["result"], True)
            self.assertEqual(ret["comment"], "Value baz was added to grain foo")
            self.assertEqual(ret["changes"], {"added": "baz"})
            self.assertEqual(grains.__grains__, {"a": "aval", "foo": ["bar", "baz"]})
            self.assertGrainFileContent("a: aval\n" + "foo:\n" + "- bar\n" + "- baz\n")

    def test_append_nested(self):
        # Append to an existing nested list
        with self.setGrains({"a": "aval", "foo": {"list": ["bar"]}}):
            ret = grains.append(name="foo,list", value="baz", delimiter=",")
            self.assertEqual(ret["result"], True)
            self.assertEqual(ret["comment"], "Value baz was added to grain foo:list")
            self.assertEqual(ret["changes"], {"added": "baz"})
            self.assertEqual(
                grains.__grains__, {"a": "aval", "foo": {"list": ["bar", "baz"]}}
            )
            self.assertGrainFileContent(
                "a: aval\n" + "foo:\n" + "  list:\n" + "  - bar\n" + "  - baz\n"
            )

    def test_append_already(self):
        # Append to an existing list
        with self.setGrains({"a": "aval", "foo": ["bar"]}):
            ret = grains.append(name="foo", value="bar")
            self.assertEqual(ret["result"], True)
            self.assertEqual(
                ret["comment"], "Value bar is already in the list " + "for grain foo"
            )
            self.assertEqual(ret["changes"], {})
            self.assertEqual(grains.__grains__, {"a": "aval", "foo": ["bar"]})
            self.assertGrainFileContent("a: aval\n" + "foo:\n" + "- bar\n")

    def test_append_fails_not_a_list(self):
        # Fail to append to an existing grain, not a list
        with self.setGrains({"a": "aval", "foo": {"bar": "val"}}):
            ret = grains.append(name="foo", value="baz")
            self.assertEqual(ret["result"], False)
            self.assertEqual(ret["comment"], "Grain foo is not a valid list")
            self.assertEqual(ret["changes"], {})
            self.assertEqual(grains.__grains__, {"a": "aval", "foo": {"bar": "val"}})

    def test_append_convert_to_list(self):
        # Append to an existing grain, converting to a list
        with self.setGrains({"a": "aval", "foo": {"bar": "val"}}):
            self.assertGrainFileContent("a: aval\n" + "foo:\n" + "  bar: val\n")
            ret = grains.append(name="foo", value="baz", convert=True)
            self.assertEqual(ret["result"], True)
            self.assertEqual(ret["comment"], "Value baz was added to grain foo")
            self.assertEqual(ret["changes"], {"added": "baz"})
            self.assertEqual(
                grains.__grains__, {"a": "aval", "foo": [{"bar": "val"}, "baz"]}
            )
            self.assertGrainFileContent(
                "a: aval\n" + "foo:\n" + "- bar: val\n" + "- baz\n"
            )

        # Append to an existing grain, converting to a list a multi-value dict
        with self.setGrains({"a": "aval", "foo": {"bar": "val", "other": "value"}}):
            self.assertGrainFileContent(
                "a: aval\n" + "foo:\n" + "  bar: val\n" + "  other: value\n"
            )
            ret = grains.append(name="foo", value="baz", convert=True)
            self.assertEqual(ret["result"], True)
            self.assertEqual(ret["comment"], "Value baz was added to grain foo")
            self.assertEqual(ret["changes"], {"added": "baz"})
            self.assertEqual(
                grains.__grains__,
                {"a": "aval", "foo": [{"bar": "val", "other": "value"}, "baz"]},
            )
            self.assertGrainFileContent(
                "a: aval\n" + "foo:\n" + "- bar: val\n" + "  other: value\n" + "- baz\n"
            )

    def test_append_fails_inexistent(self):
        # Append to a non existing grain
        with self.setGrains({"a": "aval"}):
            ret = grains.append(name="foo", value="bar")
            self.assertEqual(ret["result"], False)
            self.assertEqual(ret["comment"], "Grain foo does not exist")
            self.assertEqual(ret["changes"], {})
            self.assertEqual(grains.__grains__, {"a": "aval"})

    def test_append_convert_to_list_empty(self):
        # Append to an existing list
        with self.setGrains({"foo": None}):
            ret = grains.append(name="foo", value="baz", convert=True)
            self.assertEqual(ret["result"], True)
            self.assertEqual(ret["comment"], "Value baz was added to grain foo")
            self.assertEqual(ret["changes"], {"added": "baz"})
            self.assertEqual(grains.__grains__, {"foo": ["baz"]})
            self.assertGrainFileContent("foo:\n" + "- baz\n")

    # 'list_present' function tests: 7

    def test_list_present(self):
        with self.setGrains({"a": "aval", "foo": ["bar"]}):
            ret = grains.list_present(name="foo", value="baz")
            self.assertEqual(ret["result"], True)
            self.assertEqual(ret["comment"], "Append value baz to grain foo")
            self.assertEqual(ret["changes"], {"new": {"foo": ["bar", "baz"]}})
            self.assertEqual(grains.__grains__, {"a": "aval", "foo": ["bar", "baz"]})
            self.assertGrainFileContent("a: aval\n" + "foo:\n" + "- bar\n" + "- baz\n")

    def test_list_present_nested(self):
        with self.setGrains({"a": "aval", "foo": {"is": {"nested": ["bar"]}}}):
            ret = grains.list_present(name="foo,is,nested", value="baz", delimiter=",")
            self.assertEqual(ret["result"], True)
            self.assertEqual(ret["comment"], "Append value baz to grain foo:is:nested")
            self.assertEqual(
                ret["changes"], {"new": {"foo": {"is": {"nested": ["bar", "baz"]}}}}
            )
            self.assertEqual(
                grains.__grains__,
                {"a": "aval", "foo": {"is": {"nested": ["bar", "baz"]}}},
            )
            self.assertGrainFileContent(
                "a: aval\n"
                + "foo:\n"
                + "  is:\n"
                + "    nested:\n"
                + "    - bar\n"
                + "    - baz\n"
            )

    def test_list_present_inexistent(self):
        with self.setGrains({"a": "aval"}):
            ret = grains.list_present(name="foo", value="baz")
            self.assertEqual(ret["result"], True)
            self.assertEqual(ret["comment"], "Append value baz to grain foo")
            self.assertEqual(ret["changes"], {"new": {"foo": ["baz"]}})
            self.assertEqual(grains.__grains__, {"a": "aval", "foo": ["baz"]})
            self.assertGrainFileContent("a: aval\n" + "foo:\n" + "- baz\n")

    def test_list_present_inexistent_nested(self):
        with self.setGrains({"a": "aval"}):
            ret = grains.list_present(name="foo:is:nested", value="baz")
            self.assertEqual(ret["result"], True)
            self.assertEqual(ret["comment"], "Append value baz to grain foo:is:nested")
            self.assertEqual(
                ret["changes"], {"new": {"foo": {"is": {"nested": ["baz"]}}}}
            )
            self.assertEqual(
                grains.__grains__, {"a": "aval", "foo": {"is": {"nested": ["baz"]}}}
            )
            self.assertGrainFileContent(
                "a: aval\n" + "foo:\n" + "  is:\n" + "    nested:\n" + "    - baz\n"
            )

    def test_list_present_not_a_list(self):
        with self.setGrains({"a": "aval", "foo": "bar"}):
            ret = grains.list_present(name="foo", value="baz")
            self.assertEqual(ret["result"], False)
            self.assertEqual(ret["comment"], "Grain foo is not a valid list")
            self.assertEqual(ret["changes"], {})
            self.assertEqual(grains.__grains__, {"a": "aval", "foo": "bar"})
            self.assertGrainFileContent("a: aval\n" + "foo: bar\n")

    def test_list_present_nested_already(self):
        with self.setGrains({"a": "aval", "b": {"foo": ["bar"]}}):
            ret = grains.list_present(name="b:foo", value="bar")
            self.assertEqual(ret["result"], True)
            self.assertEqual(ret["comment"], "Value bar is already in grain b:foo")
            self.assertEqual(ret["changes"], {})
            self.assertEqual(grains.__grains__, {"a": "aval", "b": {"foo": ["bar"]}})
            self.assertGrainFileContent("a: aval\n" + "b:\n" + "  foo:\n" + "  - bar\n")

    def test_list_present_already(self):
        with self.setGrains({"a": "aval", "foo": ["bar"]}):
            ret = grains.list_present(name="foo", value="bar")
            self.assertEqual(ret["result"], True)
            self.assertEqual(ret["comment"], "Value bar is already in grain foo")
            self.assertEqual(ret["changes"], {})
            self.assertEqual(grains.__grains__, {"a": "aval", "foo": ["bar"]})
            self.assertGrainFileContent("a: aval\n" + "foo:\n" + "- bar\n")

    def test_list_present_unknown_failure(self):
        with self.setGrains({"a": "aval", "foo": ["bar"]}):
            # Unknown reason failure

            with patch.dict(grainsmod.__salt__, {"grains.append": MagicMock()}):
                ret = grains.list_present(name="foo", value="baz")
                self.assertEqual(ret["result"], False)
                self.assertEqual(ret["comment"], "Failed append value baz to grain foo")
                self.assertEqual(ret["changes"], {})
                self.assertEqual(grains.__grains__, {"a": "aval", "foo": ["bar"]})
                self.assertGrainFileContent("a: aval\n" + "foo:\n" + "- bar\n")

    # 'list_absent' function tests: 6

    def test_list_absent(self):
        with self.setGrains({"a": "aval", "foo": ["bar"]}):
            ret = grains.list_absent(name="foo", value="bar")
            self.assertEqual(ret["result"], True)
            self.assertEqual(ret["comment"], "Value bar was deleted from grain foo")
            self.assertEqual(ret["changes"], {"deleted": ["bar"]})
            self.assertEqual(grains.__grains__, {"a": "aval", "foo": []})
            self.assertGrainFileContent("a: aval\n" + "foo: []\n")

    def test_list_absent_nested(self):
        with self.setGrains({"a": "aval", "foo": {"list": ["bar"]}}):
            ret = grains.list_absent(name="foo:list", value="bar")
            self.assertEqual(ret["result"], True)
            self.assertEqual(
                ret["comment"], "Value bar was deleted from grain foo:list"
            )
            self.assertEqual(ret["changes"], {"deleted": ["bar"]})
            self.assertEqual(grains.__grains__, {"a": "aval", "foo": {"list": []}})
            self.assertGrainFileContent("a: aval\n" + "foo:\n" + "  list: []\n")

    def test_list_absent_inexistent(self):
        with self.setGrains({"a": "aval"}):
            ret = grains.list_absent(name="foo", value="baz")
            self.assertEqual(ret["result"], True)
            self.assertEqual(ret["comment"], "Grain foo does not exist")
            self.assertEqual(ret["changes"], {})
            self.assertEqual(grains.__grains__, {"a": "aval"})
            self.assertGrainFileContent("a: aval\n")

    def test_list_absent_inexistent_nested(self):
        with self.setGrains({"a": "aval"}):
            ret = grains.list_absent(name="foo:list", value="baz")
            self.assertEqual(ret["result"], True)
            self.assertEqual(ret["comment"], "Grain foo:list does not exist")
            self.assertEqual(ret["changes"], {})
            self.assertEqual(grains.__grains__, {"a": "aval"})
            self.assertGrainFileContent("a: aval\n")

    def test_list_absent_not_a_list(self):
        with self.setGrains({"a": "aval", "foo": "bar"}):
            ret = grains.list_absent(name="foo", value="bar")
            self.assertEqual(ret["result"], False)
            self.assertEqual(ret["comment"], "Grain foo is not a valid list")
            self.assertEqual(ret["changes"], {})
            self.assertEqual(grains.__grains__, {"a": "aval", "foo": "bar"})
            self.assertGrainFileContent("a: aval\n" + "foo: bar\n")

    def test_list_absent_already(self):
        with self.setGrains({"a": "aval", "foo": ["bar"]}):
            ret = grains.list_absent(name="foo", value="baz")
            self.assertEqual(ret["result"], True)
            self.assertEqual(ret["comment"], "Value baz is absent from grain foo")
            self.assertEqual(ret["changes"], {})
            self.assertEqual(grains.__grains__, {"a": "aval", "foo": ["bar"]})
            self.assertGrainFileContent("a: aval\n" + "foo:\n" + "- bar\n")<|MERGE_RESOLUTION|>--- conflicted
+++ resolved
@@ -10,16 +10,11 @@
 # Import Python libs
 import os
 
-<<<<<<< HEAD
-import salt.modules.grains as grainsmod
-import salt.states.grains as grains
-=======
 # Import Salt Testing libs
 from tests.support.runtests import RUNTIME_VARS
 from tests.support.mixins import LoaderModuleMockMixin
 from tests.support.unit import TestCase, skipIf
 from tests.support.mock import NO_MOCK, NO_MOCK_REASON, MagicMock, patch
->>>>>>> 8abb7099
 
 # Import salt libs
 import salt.utils.files
@@ -36,29 +31,6 @@
 
 class GrainsTestCase(TestCase, LoaderModuleMockMixin):
     def setup_loader_modules(self):
-<<<<<<< HEAD
-        grains_test_dir = "__salt_test_state_grains"
-        if not os.path.exists(os.path.join(RUNTIME_VARS.TMP, grains_test_dir)):
-            os.makedirs(os.path.join(RUNTIME_VARS.TMP, grains_test_dir))
-        loader_globals = {
-            "__opts__": {
-                "test": False,
-                "conf_file": os.path.join(RUNTIME_VARS.TMP, grains_test_dir, "minion"),
-                "cachedir": os.path.join(RUNTIME_VARS.TMP, grains_test_dir),
-                "local": True,
-            },
-            "__salt__": {
-                "cmd.run_all": MagicMock(
-                    return_value={"pid": 5, "retcode": 0, "stderr": "", "stdout": ""}
-                ),
-                "grains.get": grainsmod.get,
-                "grains.set": grainsmod.set,
-                "grains.setval": grainsmod.setval,
-                "grains.delval": grainsmod.delval,
-                "grains.append": grainsmod.append,
-                "grains.remove": grainsmod.remove,
-                "saltutil.sync_grains": MagicMock(),
-=======
         grains_test_dir = '__salt_test_state_grains'
         if not os.path.exists(os.path.join(RUNTIME_VARS.TMP, grains_test_dir)):
             os.makedirs(os.path.join(RUNTIME_VARS.TMP, grains_test_dir))
@@ -68,7 +40,6 @@
                 'conf_file': os.path.join(RUNTIME_VARS.TMP, grains_test_dir, 'minion'),
                 'cachedir':  os.path.join(RUNTIME_VARS.TMP, grains_test_dir),
                 'local': True,
->>>>>>> 8abb7099
             },
         }
         return {grains: loader_globals, grainsmod: loader_globals}
@@ -129,13 +100,6 @@
                 True,
             )
 
-    # 'make_hashable' function tests: 1
-
-    def test_make_hashable(self):
-        with self.setGrains({'cmplx_lst_grain': [{'a': 'aval'}, {'foo': 'bar'}]}):
-            hashable_list = {'cmplx_lst_grain': [{'a': 'aval'}, {'foo': 'bar'}]}
-            self.assertEqual(grains.make_hashable(grains.__grains__).issubset(grains.make_hashable(hashable_list)), True)
-
     # 'present' function tests: 12
 
     def test_present_add(self):
