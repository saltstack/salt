# -*- coding: utf-8 -*-
"""
    :codeauthor: Jayesh Kariya <jayeshk@saltstack.com>
"""
# Import Python libs
from __future__ import absolute_import, print_function, unicode_literals

import os

# Import Salt Libs
import salt.states.mount as mount

# Import Salt Testing Libs
from tests.support.mixins import LoaderModuleMockMixin
from tests.support.mock import MagicMock, patch
from tests.support.unit import TestCase


class MountTestCase(TestCase, LoaderModuleMockMixin):
    """
    Test cases for salt.states.mount
    """

    def setup_loader_modules(self):
        return {mount: {}}

    # 'mounted' function tests: 1

    def test_mounted(self):
        """
        Test to verify that a device is mounted.
<<<<<<< HEAD
        '''
        name = os.path.realpath('/mnt/sdb')
        device = os.path.realpath('/dev/sdb5')
        fstype = 'xfs'

        name2 = os.path.realpath('/mnt/cifs')
        device2 = '//SERVER/SHARE/'
        fstype2 = 'cifs'
        opts2 = ['noowners']
        superopts2 = ['uid=510', 'gid=100', 'username=cifsuser',
                      'domain=cifsdomain']

        name3 = os.path.realpath('/mnt/jfs2')
        device3 = '/dev/hd1'
        fstype3 = 'jfs2'
        opts3 = ['']
        superopts3 = ['uid=510', 'gid=100', 'username=jfs2user',
                      'domain=jfs2sdomain']

        name4 = os.path.realpath('/mnt/c0t0d0')
        device4 = os.path.realpath('/dev/c0t0d0')
        fstype4 = 'ufs'
        opts4 = ['']
        superopts4 = ['uid=510', 'gid=100', 'username=ufsuser']

        ret = {'name': name,
               'result': False,
               'comment': '',
               'changes': {}}

        mock = MagicMock(side_effect=['new', 'present', 'new', 'change',
                                      'bad config', 'salt', 'present'])
        mock_t = MagicMock(return_value=True)
        mock_f = MagicMock(return_value=False)
        mock_ret = MagicMock(return_value={'retcode': 1})
        mock_mnt = MagicMock(return_value={name: {'device': device, 'opts': [],
                                                  'superopts': []},
                                           name2: {'device': device2, 'opts': opts2,
                                                   'superopts': superopts2},
                                           name3: {'device': device3, 'opts': opts3,
                                                   'superopts': superopts3},
                                           name4: {'device': device4, 'opts': opts4,
                                                   'superopts': superopts4}})
        mock_aixfs_retn = MagicMock(return_value='present')
=======
        """
        name = os.path.realpath("/mnt/sdb")
        device = os.path.realpath("/dev/sdb5")
        fstype = "xfs"

        name2 = os.path.realpath("/mnt/cifs")
        device2 = "//SERVER/SHARE/"
        fstype2 = "cifs"
        opts2 = ["noowners"]
        superopts2 = ["uid=510", "gid=100", "username=cifsuser", "domain=cifsdomain"]

        name3 = os.path.realpath("/mnt/jfs2")
        device3 = "/dev/hd1"
        fstype3 = "jfs2"
        opts3 = [""]
        superopts3 = ["uid=510", "gid=100", "username=jfs2user", "domain=jfs2sdomain"]

        ret = {"name": name, "result": False, "comment": "", "changes": {}}

        mock = MagicMock(
            side_effect=[
                "new",
                "present",
                "new",
                "change",
                "bad config",
                "salt",
                "present",
            ]
        )
        mock_t = MagicMock(return_value=True)
        mock_f = MagicMock(return_value=False)
        mock_ret = MagicMock(return_value={"retcode": 1})
        mock_mnt = MagicMock(
            return_value={
                name: {"device": device, "opts": [], "superopts": []},
                name2: {"device": device2, "opts": opts2, "superopts": superopts2},
                name3: {"device": device3, "opts": opts3, "superopts": superopts3},
            }
        )
        mock_aixfs_retn = MagicMock(return_value="present")
>>>>>>> b95213ec

        mock_emt = MagicMock(return_value={})
        mock_str = MagicMock(return_value="salt")
        mock_user = MagicMock(return_value={"uid": 510})
        mock_group = MagicMock(return_value={"gid": 100})
        mock_read_cache = MagicMock(return_value={})
        mock_write_cache = MagicMock(return_value=True)
<<<<<<< HEAD
        with patch.dict(mount.__grains__, {'os': 'Darwin', 'kernel': 'Darwin'}):
            with patch.dict(mount.__salt__, {'mount.active': mock_mnt,
                                             'cmd.run_all': mock_ret,
                                             'mount.umount': mock_f}), \
                    patch('os.path.exists', MagicMock(return_value=True)):
                comt = ('Unable to find device with label /dev/sdb5.')
                ret.update({'comment': comt})
                self.assertDictEqual(mount.mounted(name, 'LABEL=/dev/sdb5',
                                                   fstype), ret)

                with patch.dict(mount.__opts__, {'test': True}):
                    comt = ('Remount would be forced because'
                            ' options (noowners) changed')
                    ret.update({'comment': comt, 'result': None})
                    self.assertDictEqual(mount.mounted(name, device, fstype),
                                         ret)

                with patch.dict(mount.__opts__, {'test': False}):
                    comt = ('Unable to unmount {0}: False.'.format(name))
                    umount = ('Forced unmount and mount because'
                              ' options (noowners) changed')
                    ret.update({'comment': comt, 'result': False,
                                'changes': {'umount': umount}})
                    self.assertDictEqual(mount.mounted(name, device, 'nfs'),
                                         ret)

                    umount1 = ("Forced unmount because devices don't match. "
                               "Wanted: {0}, current: {1}, {1}"
                               .format(os.path.realpath('/dev/sdb6'), device))
                    comt = ('Unable to unmount')
                    ret.update({'comment': comt, 'result': None,
                                'changes': {'umount': umount1}})
                    self.assertDictEqual(mount.mounted(name, os.path.realpath('/dev/sdb6'),
                                                       fstype, opts=[]), ret)

                with patch.dict(mount.__salt__, {'mount.active': mock_emt,
                                                 'mount.mount': mock_str,
                                                 'mount.set_automaster': mock}):
                    with patch.dict(mount.__opts__, {'test': True}), \
                            patch('os.path.exists', MagicMock(return_value=False)):
                        comt = ('{0} does not exist and would not be created'.format(name))
                        ret.update({'comment': comt, 'changes': {}})
                        self.assertDictEqual(mount.mounted(name, device,
                                                           fstype), ret)

                    with patch.dict(mount.__opts__, {'test': False}):
                        with patch.object(os.path, 'exists', mock_f):
                            comt = ('Mount directory is not present')
                            ret.update({'comment': comt, 'result': False})
                            self.assertDictEqual(mount.mounted(name, device,
                                                               fstype), ret)

                        with patch.object(os.path, 'exists', mock_t):
                            comt = ('Mount directory is not present')
                            ret.update({'comment': 'salt', 'result': False})
                            self.assertDictEqual(mount.mounted(name, device,
                                                               fstype), ret)

                    with patch.dict(mount.__opts__, {'test': True}), \
                            patch('os.path.exists', MagicMock(return_value=False)):
                        comt = ('{0} does not exist and would neither be created nor mounted. '
                                '{0} needs to be written to the fstab in order to be made persistent.'
                                .format(name))
                        ret.update({'comment': comt, 'result': None})
                        self.assertDictEqual(mount.mounted(name, device, fstype,
                                                           mount=False), ret)

                    with patch.dict(mount.__opts__, {'test': False}), \
                            patch('os.path.exists', MagicMock(return_value=False)):
                        comt = ('{0} not present and not mounted. '
                                'Entry already exists in the fstab.'.format(name))
                        ret.update({'comment': comt, 'result': True})
                        self.assertDictEqual(mount.mounted(name, device, fstype,
                                                           mount=False), ret)

                        comt = ('{0} not present and not mounted. '
                                'Added new entry to the fstab.'.format(name))
                        ret.update({'comment': comt, 'result': True,
                                    'changes': {'persist': 'new'}})
                        self.assertDictEqual(mount.mounted(name, device, fstype,
                                                           mount=False), ret)

                        comt = ('{0} not present and not mounted. '
                                'Updated the entry in the fstab.'.format(name))
                        ret.update({'comment': comt, 'result': True,
                                    'changes': {'persist': 'update'}})
                        self.assertDictEqual(mount.mounted(name, device, fstype,
                                                           mount=False), ret)

                        comt = ('{0} not present and not mounted. '
                                'However, the fstab was not found.'.format(name))
                        ret.update({'comment': comt, 'result': False,
                                    'changes': {}})
                        self.assertDictEqual(mount.mounted(name, device, fstype,
                                                           mount=False), ret)

                        comt = ('{0} not present and not mounted'.format(name))
                        ret.update({'comment': comt, 'result': True,
                                    'changes': {}})
                        self.assertDictEqual(mount.mounted(name, device, fstype,
                                                           mount=False), ret)

        # Test no change for uid provided as a name #25293
        with patch.dict(mount.__grains__, {'os': 'CentOS', 'kernel': 'CentOS'}):
            with patch.dict(mount.__salt__, {'mount.active': mock_mnt,
                                             'mount.mount': mock_str,
                                             'mount.umount': mock_f,
                                             'mount.read_mount_cache': mock_read_cache,
                                             'mount.write_mount_cache': mock_write_cache,
                                             'mount.set_fstab': mock,
                                             'user.info': mock_user,
                                             'group.info': mock_group}):
                with patch.dict(mount.__opts__, {'test': True}):
                    with patch.object(os.path, 'exists', mock_t):
                        comt = 'Target was already mounted. Entry already exists in the fstab.'
                        ret.update({'name': name2, 'result': True})
                        ret.update({'comment': comt, 'changes': {}})
                        self.assertDictEqual(mount.mounted(name2, device2,
                                                           fstype2,
                                                           opts=['uid=user1',
                                                                 'gid=group1']),
                                             ret)

        with patch.dict(mount.__grains__, {'os': 'Oracle Solaris', 'kernel': 'SunOS'}):
            with patch.dict(mount.__salt__, {'mount.active': mock_mnt,
                                             'mount.mount': mock_str,
                                             'mount.umount': mock_f,
                                             'mount.read_mount_cache': mock_read_cache,
                                             'mount.write_mount_cache': mock_write_cache,
                                             'mount.set_vfstab': mock,
                                             'user.info': mock_user,
                                             'group.info': mock_group}):
                with patch.dict(mount.__opts__, {'test': True}):
                    with patch.object(os.path, 'exists', mock_t):
                        comt = 'Target was already mounted. Entry already exists in the fstab.'
                        ret.update({'name': name4, 'result': True})
                        ret.update({'comment': comt, 'changes': {}})
                        self.assertDictEqual(mount.mounted(name4, device4,
                                                           fstype4,
                                                           opts=['uid=user1',
                                                                 'gid=group1']),
                                             ret)

        with patch.dict(mount.__grains__, {'os': 'AIX', 'kernel': 'AIX'}):
            with patch.dict(mount.__salt__, {'mount.active': mock_mnt,
                                             'mount.mount': mock_str,
                                             'mount.umount': mock_f,
                                             'mount.read_mount_cache': mock_read_cache,
                                             'mount.write_mount_cache': mock_write_cache,
                                             'mount.set_filesystems': mock_aixfs_retn,
                                             'user.info': mock_user,
                                             'group.info': mock_group}):
                with patch.dict(mount.__opts__, {'test': True}):
                    with patch.object(os.path, 'exists', mock_t):
                        comt = 'Target was already mounted. Entry already exists in the fstab.'
                        ret.update({'name': name3, 'result': True})
                        ret.update({'comment': comt, 'changes': {}})
                        self.assertDictEqual(mount.mounted(name3, device3,
                                                           fstype3,
                                                           opts=['uid=user1',
                                                                 'gid=group1']),
                                             ret)
=======
        with patch.dict(mount.__grains__, {"os": "Darwin"}):
            with patch.dict(
                mount.__salt__,
                {
                    "mount.active": mock_mnt,
                    "cmd.run_all": mock_ret,
                    "mount.umount": mock_f,
                },
            ), patch("os.path.exists", MagicMock(return_value=True)):
                comt = "Unable to find device with label /dev/sdb5."
                ret.update({"comment": comt})
                self.assertDictEqual(
                    mount.mounted(name, "LABEL=/dev/sdb5", fstype), ret
                )

                with patch.dict(mount.__opts__, {"test": True}):
                    comt = (
                        "Remount would be forced because" " options (noowners) changed"
                    )
                    ret.update({"comment": comt, "result": None})
                    self.assertDictEqual(mount.mounted(name, device, fstype), ret)

                with patch.dict(mount.__opts__, {"test": False}):
                    comt = "Unable to unmount {0}: False.".format(name)
                    umount = (
                        "Forced unmount and mount because" " options (noowners) changed"
                    )
                    ret.update(
                        {
                            "comment": comt,
                            "result": False,
                            "changes": {"umount": umount},
                        }
                    )
                    self.assertDictEqual(mount.mounted(name, device, "nfs"), ret)

                    umount1 = (
                        "Forced unmount because devices don't match. "
                        "Wanted: {0}, current: {1}, {1}".format(
                            os.path.realpath("/dev/sdb6"), device
                        )
                    )
                    comt = "Unable to unmount"
                    ret.update(
                        {
                            "comment": comt,
                            "result": None,
                            "changes": {"umount": umount1},
                        }
                    )
                    self.assertDictEqual(
                        mount.mounted(
                            name, os.path.realpath("/dev/sdb6"), fstype, opts=[]
                        ),
                        ret,
                    )

                with patch.dict(
                    mount.__salt__,
                    {
                        "mount.active": mock_emt,
                        "mount.mount": mock_str,
                        "mount.set_automaster": mock,
                    },
                ):
                    with patch.dict(mount.__opts__, {"test": True}), patch(
                        "os.path.exists", MagicMock(return_value=False)
                    ):
                        comt = "{0} does not exist and would not be created".format(
                            name
                        )
                        ret.update({"comment": comt, "changes": {}})
                        self.assertDictEqual(mount.mounted(name, device, fstype), ret)

                    with patch.dict(mount.__opts__, {"test": False}):
                        with patch.object(os.path, "exists", mock_f):
                            comt = "Mount directory is not present"
                            ret.update({"comment": comt, "result": False})
                            self.assertDictEqual(
                                mount.mounted(name, device, fstype), ret
                            )

                        with patch.object(os.path, "exists", mock_t):
                            comt = "Mount directory is not present"
                            ret.update({"comment": "salt", "result": False})
                            self.assertDictEqual(
                                mount.mounted(name, device, fstype), ret
                            )

                    with patch.dict(mount.__opts__, {"test": True}), patch(
                        "os.path.exists", MagicMock(return_value=False)
                    ):
                        comt = (
                            "{0} does not exist and would neither be created nor mounted. "
                            "{0} needs to be written to the fstab in order to be made persistent.".format(
                                name
                            )
                        )
                        ret.update({"comment": comt, "result": None})
                        self.assertDictEqual(
                            mount.mounted(name, device, fstype, mount=False), ret
                        )

                    with patch.dict(mount.__opts__, {"test": False}), patch(
                        "os.path.exists", MagicMock(return_value=False)
                    ):
                        comt = (
                            "{0} not present and not mounted. "
                            "Entry already exists in the fstab.".format(name)
                        )
                        ret.update({"comment": comt, "result": True})
                        self.assertDictEqual(
                            mount.mounted(name, device, fstype, mount=False), ret
                        )

                        comt = (
                            "{0} not present and not mounted. "
                            "Added new entry to the fstab.".format(name)
                        )
                        ret.update(
                            {
                                "comment": comt,
                                "result": True,
                                "changes": {"persist": "new"},
                            }
                        )
                        self.assertDictEqual(
                            mount.mounted(name, device, fstype, mount=False), ret
                        )

                        comt = (
                            "{0} not present and not mounted. "
                            "Updated the entry in the fstab.".format(name)
                        )
                        ret.update(
                            {
                                "comment": comt,
                                "result": True,
                                "changes": {"persist": "update"},
                            }
                        )
                        self.assertDictEqual(
                            mount.mounted(name, device, fstype, mount=False), ret
                        )

                        comt = (
                            "{0} not present and not mounted. "
                            "However, the fstab was not found.".format(name)
                        )
                        ret.update({"comment": comt, "result": False, "changes": {}})
                        self.assertDictEqual(
                            mount.mounted(name, device, fstype, mount=False), ret
                        )

                        comt = "{0} not present and not mounted".format(name)
                        ret.update({"comment": comt, "result": True, "changes": {}})
                        self.assertDictEqual(
                            mount.mounted(name, device, fstype, mount=False), ret
                        )

        # Test no change for uid provided as a name #25293
        with patch.dict(mount.__grains__, {"os": "CentOS"}):
            with patch.dict(
                mount.__salt__,
                {
                    "mount.active": mock_mnt,
                    "mount.mount": mock_str,
                    "mount.umount": mock_f,
                    "mount.read_mount_cache": mock_read_cache,
                    "mount.write_mount_cache": mock_write_cache,
                    "mount.set_fstab": mock,
                    "user.info": mock_user,
                    "group.info": mock_group,
                },
            ):
                with patch.dict(mount.__opts__, {"test": True}):
                    with patch.object(os.path, "exists", mock_t):
                        comt = "Target was already mounted. Entry already exists in the fstab."
                        ret.update({"name": name2, "result": True})
                        ret.update({"comment": comt, "changes": {}})
                        self.assertDictEqual(
                            mount.mounted(
                                name2,
                                device2,
                                fstype2,
                                opts=["uid=user1", "gid=group1"],
                            ),
                            ret,
                        )

        with patch.dict(mount.__grains__, {"os": "AIX"}):
            with patch.dict(
                mount.__salt__,
                {
                    "mount.active": mock_mnt,
                    "mount.mount": mock_str,
                    "mount.umount": mock_f,
                    "mount.read_mount_cache": mock_read_cache,
                    "mount.write_mount_cache": mock_write_cache,
                    "mount.set_filesystems": mock_aixfs_retn,
                    "user.info": mock_user,
                    "group.info": mock_group,
                },
            ):
                with patch.dict(mount.__opts__, {"test": True}):
                    with patch.object(os.path, "exists", mock_t):
                        comt = "Target was already mounted. Entry already exists in the fstab."
                        ret.update({"name": name3, "result": True})
                        ret.update({"comment": comt, "changes": {}})
                        self.assertDictEqual(
                            mount.mounted(
                                name3,
                                device3,
                                fstype3,
                                opts=["uid=user1", "gid=group1"],
                            ),
                            ret,
                        )
>>>>>>> b95213ec

    # 'swap' function tests: 1

    def test_swap(self):
        """
        Test to activates a swap device.
        """
        name = "/mnt/sdb"

        ret = {"name": name, "result": None, "comment": "", "changes": {}}

        mock = MagicMock(side_effect=["present", "new", "change", "bad config"])
        mock_f = MagicMock(return_value=False)
        mock_swp = MagicMock(return_value=[name])
        mock_fs = MagicMock(return_value={"none": {"device": name, "fstype": "xfs"}})
        mock_fs_diff = MagicMock(
            return_value={"none": {"device": "something_else", "fstype": "xfs"}}
        )
        mock_aixfs = MagicMock(return_value={name: {"dev": name, "fstype": "jfs2"}})
        mock_emt = MagicMock(return_value={})
<<<<<<< HEAD
        with patch.dict(mount.__grains__, {'os': 'test', 'kernel': 'test'}):
            with patch.dict(mount.__salt__, {'mount.swaps': mock_swp,
                                             'mount.fstab': mock_fs_diff,
                                             'file.is_link': mock_f}):
                with patch.dict(mount.__opts__, {'test': True}):
                    comt = ('Swap {0} is set to be added to the '
                            'fstab and to be activated'.format(name))
                    ret.update({'comment': comt})
=======
        with patch.dict(mount.__grains__, {"os": "test"}):
            with patch.dict(
                mount.__salt__,
                {
                    "mount.swaps": mock_swp,
                    "mount.fstab": mock_fs_diff,
                    "file.is_link": mock_f,
                },
            ):
                with patch.dict(mount.__opts__, {"test": True}):
                    comt = (
                        "Swap {0} is set to be added to the "
                        "fstab and to be activated".format(name)
                    )
                    ret.update({"comment": comt})
>>>>>>> b95213ec
                    self.assertDictEqual(mount.swap(name), ret)

                with patch.dict(mount.__opts__, {"test": False}):
                    comt = "Swap {0} already active".format(name)
                    ret.update({"comment": comt, "result": True})
                    self.assertDictEqual(mount.swap(name, persist=False), ret)

                    with patch.dict(
                        mount.__salt__,
                        {"mount.fstab": mock_emt, "mount.set_fstab": mock},
                    ):
                        comt = "Swap {0} already active".format(name)
                        ret.update({"comment": comt, "result": True})
                        self.assertDictEqual(mount.swap(name), ret)

                        comt = (
                            "Swap /mnt/sdb already active. "
                            "Added new entry to the fstab."
                        )
                        ret.update(
                            {
                                "comment": comt,
                                "result": True,
                                "changes": {"persist": "new"},
                            }
                        )
                        self.assertDictEqual(mount.swap(name), ret)

                        comt = (
                            "Swap /mnt/sdb already active. "
                            "Updated the entry in the fstab."
                        )
                        ret.update(
                            {
                                "comment": comt,
                                "result": True,
                                "changes": {"persist": "update"},
                            }
                        )
                        self.assertDictEqual(mount.swap(name), ret)

                        comt = (
                            "Swap /mnt/sdb already active. "
                            "However, the fstab was not found."
                        )
                        ret.update({"comment": comt, "result": False, "changes": {}})
                        self.assertDictEqual(mount.swap(name), ret)

        ret = {"name": name, "result": None, "comment": "", "changes": {}}

        mock = MagicMock(side_effect=["present", "new", "change", "bad config"])
        mock_emt = MagicMock(return_value={})
<<<<<<< HEAD
        with patch.dict(mount.__grains__, {'os': 'test', 'kernel': 'test'}):
            with patch.dict(mount.__salt__, {'mount.swaps': mock_swp,
                                             'mount.fstab': mock_fs,
                                             'file.is_link': mock_f}):
                with patch.dict(mount.__opts__, {'test': True}):
                    comt = ('Swap {0} already active'.format(name))
                    ret.update({'comment': comt, 'result': True})
=======
        with patch.dict(mount.__grains__, {"os": "test"}):
            with patch.dict(
                mount.__salt__,
                {
                    "mount.swaps": mock_swp,
                    "mount.fstab": mock_fs,
                    "file.is_link": mock_f,
                },
            ):
                with patch.dict(mount.__opts__, {"test": True}):
                    comt = "Swap {0} already active".format(name)
                    ret.update({"comment": comt, "result": True})
>>>>>>> b95213ec
                    self.assertDictEqual(mount.swap(name), ret)

                with patch.dict(mount.__opts__, {"test": False}):
                    comt = "Swap {0} already active".format(name)
                    ret.update({"comment": comt, "result": True})
                    self.assertDictEqual(mount.swap(name), ret)

                    with patch.dict(
                        mount.__salt__,
                        {"mount.fstab": mock_emt, "mount.set_fstab": mock},
                    ):
                        comt = "Swap {0} already active".format(name)
                        ret.update({"comment": comt, "result": True})
                        self.assertDictEqual(mount.swap(name), ret)

                        comt = (
                            "Swap /mnt/sdb already active. "
                            "Added new entry to the fstab."
                        )
                        ret.update(
                            {
                                "comment": comt,
                                "result": True,
                                "changes": {"persist": "new"},
                            }
                        )
                        self.assertDictEqual(mount.swap(name), ret)

                        comt = (
                            "Swap /mnt/sdb already active. "
                            "Updated the entry in the fstab."
                        )
                        ret.update(
                            {
                                "comment": comt,
                                "result": True,
                                "changes": {"persist": "update"},
                            }
                        )
                        self.assertDictEqual(mount.swap(name), ret)

                        comt = (
                            "Swap /mnt/sdb already active. "
                            "However, the fstab was not found."
                        )
                        ret.update({"comment": comt, "result": False, "changes": {}})
                        self.assertDictEqual(mount.swap(name), ret)

<<<<<<< HEAD
        with patch.dict(mount.__grains__, {'os': 'AIX', 'kernel': 'AIX'}):
            with patch.dict(mount.__salt__, {'mount.swaps': mock_swp,
                                             'mount.filesystems': mock_aixfs,
                                             'file.is_link': mock_f}):
                with patch.dict(mount.__opts__, {'test': True}):
                    comt = ('Swap {0} already active'.format(name))
                    ret.update({'comment': comt, 'result': True})
=======
        with patch.dict(mount.__grains__, {"os": "AIX"}):
            with patch.dict(
                mount.__salt__,
                {
                    "mount.swaps": mock_swp,
                    "mount.filesystems": mock_aixfs,
                    "file.is_link": mock_f,
                },
            ):
                with patch.dict(mount.__opts__, {"test": True}):
                    comt = "Swap {0} already active".format(name)
                    ret.update({"comment": comt, "result": True})
>>>>>>> b95213ec
                    self.assertDictEqual(mount.swap(name), ret)

                with patch.dict(mount.__opts__, {"test": False}):
                    comt = (
                        "Swap {0} already active. swap not present"
                        " in /etc/filesystems on AIX.".format(name)
                    )
                    ret.update({"comment": comt, "result": False})
                    self.assertDictEqual(mount.swap(name), ret)

                    with patch.dict(
                        mount.__salt__,
                        {"mount.filesystems": mock_emt, "mount.set_filesystems": mock},
                    ):
                        comt = (
                            "Swap {0} already active. swap not present"
                            " in /etc/filesystems on AIX.".format(name)
                        )
                        ret.update({"comment": comt, "result": False})
                        self.assertDictEqual(mount.swap(name), ret)

    # 'unmounted' function tests: 1

    def test_unmounted(self):
        """
        Test to verify that a device is not mounted
        """
        name = "/mnt/sdb"
        device = "/dev/sdb5"

        ret = {"name": name, "result": None, "comment": "", "changes": {}}

        mock_f = MagicMock(return_value=False)
        mock_t = MagicMock(return_value=True)
        mock_dev = MagicMock(return_value={name: {"device": device}})
        mock_fs = MagicMock(return_value={name: {"device": name}})
        mock_mnt = MagicMock(side_effect=[{name: {}}, {}, {}, {}])

        name3 = os.path.realpath("/mnt/jfs2")
        device3 = "/dev/hd1"
        fstype3 = "jfs2"
        opts3 = [""]
        mock_mnta = MagicMock(return_value={name3: {"device": device3, "opts": opts3}})
        mock_aixfs = MagicMock(return_value={name: {"dev": name3, "fstype": fstype3}})
        mock_delete_cache = MagicMock(return_value=True)

<<<<<<< HEAD
        comt3 = ('Mount point /mnt/sdb is unmounted but needs to be purged '
                 'from /etc/auto_salt to be made persistent')

        with patch.dict(mount.__grains__, {'os': 'Darwin', 'kernel': 'Darwin'}):
            with patch.dict(mount.__salt__, {'mount.active': mock_mnt,
                                             'mount.automaster': mock_fs,
                                             'file.is_link': mock_f}):
                with patch.dict(mount.__opts__, {'test': True}):
                    comt = ('Mount point {0} is mounted but should not '
                            'be'.format(name))
                    ret.update({'comment': comt})
=======
        comt3 = (
            "Mount point /mnt/sdb is unmounted but needs to be purged "
            "from /etc/auto_salt to be made persistent"
        )

        with patch.dict(mount.__grains__, {"os": "Darwin"}):
            with patch.dict(
                mount.__salt__,
                {
                    "mount.active": mock_mnt,
                    "mount.automaster": mock_fs,
                    "file.is_link": mock_f,
                },
            ):
                with patch.dict(mount.__opts__, {"test": True}):
                    comt = "Mount point {0} is mounted but should not " "be".format(
                        name
                    )
                    ret.update({"comment": comt})
>>>>>>> b95213ec
                    self.assertDictEqual(mount.unmounted(name, device), ret)

                    comt = (
                        "Target was already unmounted. "
                        "fstab entry for device {0} not found".format(device)
                    )
                    ret.update({"comment": comt, "result": True})
                    self.assertDictEqual(
                        mount.unmounted(name, device, persist=True), ret
                    )

                    with patch.dict(mount.__salt__, {"mount.automaster": mock_dev}):
                        ret.update({"comment": comt3, "result": None})
                        self.assertDictEqual(
                            mount.unmounted(name, device, persist=True), ret
                        )

                    comt = "Target was already unmounted"
                    ret.update({"comment": comt, "result": True})
                    self.assertDictEqual(mount.unmounted(name, device), ret)

<<<<<<< HEAD
        with patch.dict(mount.__grains__, {'os': 'AIX', 'kernel': 'AIX'}):
            with patch.dict(mount.__salt__, {'mount.active': mock_mnta,
                                             'mount.filesystems': mock_aixfs,
                                             'file.is_link': mock_f}):
                with patch.dict(mount.__opts__, {'test': True}):
                    comt = ('Target was already unmounted')
                    ret.update({'comment': comt, 'result': True})
=======
        with patch.dict(mount.__grains__, {"os": "AIX"}):
            with patch.dict(
                mount.__salt__,
                {
                    "mount.active": mock_mnta,
                    "mount.filesystems": mock_aixfs,
                    "file.is_link": mock_f,
                },
            ):
                with patch.dict(mount.__opts__, {"test": True}):
                    comt = "Target was already unmounted"
                    ret.update({"comment": comt, "result": True})
>>>>>>> b95213ec
                    self.assertDictEqual(mount.unmounted(name, device), ret)

                    comt = (
                        "Target was already unmounted. "
                        "fstab entry for device /dev/sdb5 not found"
                    )
                    ret.update({"comment": comt, "result": True})
                    self.assertDictEqual(
                        mount.unmounted(name, device, persist=True), ret
                    )

                    with patch.dict(mount.__salt__, {"mount.filesystems": mock_dev}):
                        comt = "Mount point {0} is mounted but should not " "be".format(
                            name3
                        )
                        ret.update({"comment": comt, "result": None, "name": name3})
                        self.assertDictEqual(
                            mount.unmounted(name3, device3, persist=True), ret
                        )

                        with patch.dict(mount.__opts__, {"test": False}), patch.dict(
                            mount.__salt__,
                            {
                                "mount.umount": mock_t,
                                "mount.delete_mount_cache": mock_delete_cache,
                            },
                        ):
                            comt = "Target was successfully unmounted"
                            ret.update(
                                {
                                    "comment": comt,
                                    "result": True,
                                    "name": name3,
                                    "changes": {"umount": True},
                                }
                            )
                            self.assertDictEqual(mount.unmounted(name3, device3), ret)

    # 'mod_watch' function tests: 1

    def test_mod_watch(self):
        """
        Test the mounted watcher, called to invoke the watch command.
        """
        name = "/mnt/sdb"

        ret = {
            "name": name,
            "result": True,
            "comment": "Watch not supported in unmount at this time",
            "changes": {},
        }

        self.assertDictEqual(mount.mod_watch(name, sfun="unmount"), ret)

    def test_mounted_multiple_mounts(self):
        """
        Test to verify that a device is mounted.
        """
        name = "/mnt/nfs1"
        device = "localhost:/mnt/nfsshare"
        fstype = "nfs4"

        name2 = "/mnt/nfs2"
        device2 = "localhost:/mnt/nfsshare"
        fstype2 = "nfs4"

        ret = {"name": name, "result": False, "comment": "", "changes": {}}

        mock = MagicMock(
            side_effect=[
                "new",
                "present",
                "new",
                "change",
                "bad config",
                "salt",
                "present",
            ]
        )
        mock_t = MagicMock(return_value=True)
        mock_f = MagicMock(return_value=False)
        mock_ret = MagicMock(return_value={"retcode": 1})
        mock_mnt = MagicMock(
            return_value={name: {"device": device, "opts": [], "superopts": []}}
        )
        mock_read_cache = MagicMock(return_value={})
        mock_write_cache = MagicMock(return_value=True)
        mock_user = MagicMock(return_value={"uid": 510})
        mock_group = MagicMock(return_value={"gid": 100})
        mock_str = MagicMock(return_value="salt")
        mock_fstab_config = ["localhost:/mnt/nfsshare		/mnt/nfs1	nfs	defaults	0 0"]

        # Test no change for uid provided as a name #25293
        with patch.dict(mount.__grains__, {"os": "CentOS"}):
            with patch.dict(mount.__opts__, {"test": True}):
                with patch.dict(
                    mount.__salt__,
                    {
                        "mount.active": mock_mnt,
                        "mount.mount": mock_str,
                        "mount.umount": mock_f,
                        "mount.read_mount_cache": mock_read_cache,
                        "mount.write_mount_cache": mock_write_cache,
                        "user.info": mock_user,
                        "group.info": mock_group,
                    },
                ):
                    with patch.object(os.path, "exists", mock_t):
                        comt = "/mnt/nfs2 would be mounted"
                        ret.update({"name": name2, "result": None})
                        ret.update({"comment": comt, "changes": {}})
                        self.assertDictEqual(
                            mount.mounted(name2, device2, fstype2, opts=[]), ret
                        )

    def test__convert_to_fast_none(self):
        """
        Test the device name conversor
        """
        assert mount._convert_to("/dev/sda1", None) == "/dev/sda1"

    def test__convert_to_fast_device(self):
        """
        Test the device name conversor
        """
        assert mount._convert_to("/dev/sda1", "device") == "/dev/sda1"

    def test__convert_to_fast_token(self):
        """
        Test the device name conversor
        """
        assert mount._convert_to("LABEL=home", "label") == "LABEL=home"

    def test__convert_to_device_none(self):
        """
        Test the device name conversor
        """
        salt_mock = {
            "disk.blkid": MagicMock(return_value={}),
        }
        with patch.dict(mount.__salt__, salt_mock):
            assert mount._convert_to("/dev/sda1", "uuid") is None
            salt_mock["disk.blkid"].assert_called_with("/dev/sda1")

    def test__convert_to_device_token(self):
        """
        Test the device name conversor
        """
        uuid = "988c663d-74a2-432b-ba52-3eea34015f22"
        salt_mock = {
            "disk.blkid": MagicMock(return_value={"/dev/sda1": {"UUID": uuid}}),
        }
        with patch.dict(mount.__salt__, salt_mock):
            uuid = "UUID={}".format(uuid)
            assert mount._convert_to("/dev/sda1", "uuid") == uuid
            salt_mock["disk.blkid"].assert_called_with("/dev/sda1")

    def test__convert_to_token_device(self):
        """
        Test the device name conversor
        """
        uuid = "988c663d-74a2-432b-ba52-3eea34015f22"
        salt_mock = {
            "disk.blkid": MagicMock(return_value={"/dev/sda1": {"UUID": uuid}}),
        }
        with patch.dict(mount.__salt__, salt_mock):
            uuid = "UUID={}".format(uuid)
            assert mount._convert_to(uuid, "device") == "/dev/sda1"
            salt_mock["disk.blkid"].assert_called_with(token=uuid)

    def test_fstab_present_macos_test_present(self):
        """
        Test fstab_present
        """
        ret = {
            "name": "/dev/sda1",
            "result": None,
            "changes": {},
            "comment": ["/home entry is already in /etc/auto_salt."],
        }

        grains_mock = {"os": "MacOS"}
        opts_mock = {"test": True}
        salt_mock = {"mount.set_automaster": MagicMock(return_value="present")}
        with patch.dict(mount.__grains__, grains_mock), patch.dict(
            mount.__opts__, opts_mock
        ), patch.dict(mount.__salt__, salt_mock):
            assert mount.fstab_present("/dev/sda1", "/home", "ext2") == ret
            salt_mock["mount.set_automaster"].assert_called_with(
                name="/home",
                device="/dev/sda1",
                fstype="ext2",
                opts="noowners",
                config="/etc/auto_salt",
                test=True,
                not_change=False,
            )

    def test_fstab_present_aix_test_present(self):
        """
        Test fstab_present
        """
        ret = {
            "name": "/dev/sda1",
            "result": None,
            "changes": {},
            "comment": ["/home entry is already in /etc/filesystems."],
        }

        grains_mock = {"os": "AIX"}
        opts_mock = {"test": True}
        salt_mock = {"mount.set_filesystems": MagicMock(return_value="present")}
        with patch.dict(mount.__grains__, grains_mock), patch.dict(
            mount.__opts__, opts_mock
        ), patch.dict(mount.__salt__, salt_mock):
            assert mount.fstab_present("/dev/sda1", "/home", "ext2") == ret
            salt_mock["mount.set_filesystems"].assert_called_with(
                name="/home",
                device="/dev/sda1",
                fstype="ext2",
                mount=True,
                opts="",
                config="/etc/filesystems",
                test=True,
                match_on="auto",
                not_change=False,
            )

    def test_fstab_present_test_present(self):
        """
        Test fstab_present
        """
        ret = {
            "name": "/dev/sda1",
            "result": None,
            "changes": {},
            "comment": ["/home entry is already in /etc/fstab."],
        }

        grains_mock = {"os": "Linux"}
        opts_mock = {"test": True}
        salt_mock = {"mount.set_fstab": MagicMock(return_value="present")}
        with patch.dict(mount.__grains__, grains_mock), patch.dict(
            mount.__opts__, opts_mock
        ), patch.dict(mount.__salt__, salt_mock):
            assert mount.fstab_present("/dev/sda1", "/home", "ext2") == ret
            salt_mock["mount.set_fstab"].assert_called_with(
                name="/home",
                device="/dev/sda1",
                fstype="ext2",
                opts="defaults",
                dump=0,
                pass_num=0,
                config="/etc/fstab",
                test=True,
                match_on="auto",
                not_change=False,
            )

    def test_fstab_present_test_new(self):
        """
        Test fstab_present
        """
        ret = {
            "name": "/dev/sda1",
            "result": None,
            "changes": {},
            "comment": ["/home entry will be written in /etc/fstab."],
        }

        grains_mock = {"os": "Linux"}
        opts_mock = {"test": True}
        salt_mock = {"mount.set_fstab": MagicMock(return_value="new")}
        with patch.dict(mount.__grains__, grains_mock), patch.dict(
            mount.__opts__, opts_mock
        ), patch.dict(mount.__salt__, salt_mock):
            assert mount.fstab_present("/dev/sda1", "/home", "ext2") == ret
            salt_mock["mount.set_fstab"].assert_called_with(
                name="/home",
                device="/dev/sda1",
                fstype="ext2",
                opts="defaults",
                dump=0,
                pass_num=0,
                config="/etc/fstab",
                test=True,
                match_on="auto",
                not_change=False,
            )

    def test_fstab_present_test_change(self):
        """
        Test fstab_present
        """
        ret = {
            "name": "/dev/sda1",
            "result": None,
            "changes": {},
            "comment": ["/home entry will be updated in /etc/fstab."],
        }

        grains_mock = {"os": "Linux"}
        opts_mock = {"test": True}
        salt_mock = {"mount.set_fstab": MagicMock(return_value="change")}
        with patch.dict(mount.__grains__, grains_mock), patch.dict(
            mount.__opts__, opts_mock
        ), patch.dict(mount.__salt__, salt_mock):
            assert mount.fstab_present("/dev/sda1", "/home", "ext2") == ret
            salt_mock["mount.set_fstab"].assert_called_with(
                name="/home",
                device="/dev/sda1",
                fstype="ext2",
                opts="defaults",
                dump=0,
                pass_num=0,
                config="/etc/fstab",
                test=True,
                match_on="auto",
                not_change=False,
            )

    def test_fstab_present_test_error(self):
        """
        Test fstab_present
        """
        ret = {
            "name": "/dev/sda1",
            "result": False,
            "changes": {},
            "comment": ["/home entry cannot be created in /etc/fstab: error."],
        }

        grains_mock = {"os": "Linux"}
        opts_mock = {"test": True}
        salt_mock = {"mount.set_fstab": MagicMock(return_value="error")}
        with patch.dict(mount.__grains__, grains_mock), patch.dict(
            mount.__opts__, opts_mock
        ), patch.dict(mount.__salt__, salt_mock):
            assert mount.fstab_present("/dev/sda1", "/home", "ext2") == ret
            salt_mock["mount.set_fstab"].assert_called_with(
                name="/home",
                device="/dev/sda1",
                fstype="ext2",
                opts="defaults",
                dump=0,
                pass_num=0,
                config="/etc/fstab",
                test=True,
                match_on="auto",
                not_change=False,
            )

    def test_fstab_present_macos_present(self):
        """
        Test fstab_present
        """
        ret = {
            "name": "/dev/sda1",
            "result": True,
            "changes": {},
            "comment": ["/home entry was already in /etc/auto_salt."],
        }

        grains_mock = {"os": "MacOS"}
        opts_mock = {"test": False}
        salt_mock = {"mount.set_automaster": MagicMock(return_value="present")}
        with patch.dict(mount.__grains__, grains_mock), patch.dict(
            mount.__opts__, opts_mock
        ), patch.dict(mount.__salt__, salt_mock):
            assert mount.fstab_present("/dev/sda1", "/home", "ext2") == ret
            salt_mock["mount.set_automaster"].assert_called_with(
                name="/home",
                device="/dev/sda1",
                fstype="ext2",
                opts="noowners",
                config="/etc/auto_salt",
                not_change=False,
            )

    def test_fstab_present_aix_present(self):
        """
        Test fstab_present
        """
        ret = {
            "name": "/dev/sda1",
            "result": True,
            "changes": {},
            "comment": ["/home entry was already in /etc/filesystems."],
        }

        grains_mock = {"os": "AIX"}
        opts_mock = {"test": False}
        salt_mock = {"mount.set_filesystems": MagicMock(return_value="present")}
        with patch.dict(mount.__grains__, grains_mock), patch.dict(
            mount.__opts__, opts_mock
        ), patch.dict(mount.__salt__, salt_mock):
            assert mount.fstab_present("/dev/sda1", "/home", "ext2") == ret
            salt_mock["mount.set_filesystems"].assert_called_with(
                name="/home",
                device="/dev/sda1",
                fstype="ext2",
                mount=True,
                opts="",
                config="/etc/filesystems",
                match_on="auto",
                not_change=False,
            )

    def test_fstab_present_present(self):
        """
        Test fstab_present
        """
        ret = {
            "name": "/dev/sda1",
            "result": True,
            "changes": {},
            "comment": ["/home entry was already in /etc/fstab."],
        }

        grains_mock = {"os": "Linux"}
        opts_mock = {"test": False}
        salt_mock = {"mount.set_fstab": MagicMock(return_value="present")}
        with patch.dict(mount.__grains__, grains_mock), patch.dict(
            mount.__opts__, opts_mock
        ), patch.dict(mount.__salt__, salt_mock):
            assert mount.fstab_present("/dev/sda1", "/home", "ext2") == ret
            salt_mock["mount.set_fstab"].assert_called_with(
                name="/home",
                device="/dev/sda1",
                fstype="ext2",
                opts="defaults",
                dump=0,
                pass_num=0,
                config="/etc/fstab",
                match_on="auto",
                not_change=False,
            )

    def test_fstab_present_new(self):
        """
        Test fstab_present
        """
        ret = {
            "name": "/dev/sda1",
            "result": True,
            "changes": {"persist": "new"},
            "comment": ["/home entry added in /etc/fstab."],
        }

        grains_mock = {"os": "Linux"}
        opts_mock = {"test": False}
        salt_mock = {"mount.set_fstab": MagicMock(return_value="new")}
        with patch.dict(mount.__grains__, grains_mock), patch.dict(
            mount.__opts__, opts_mock
        ), patch.dict(mount.__salt__, salt_mock):
            assert mount.fstab_present("/dev/sda1", "/home", "ext2") == ret
            salt_mock["mount.set_fstab"].assert_called_with(
                name="/home",
                device="/dev/sda1",
                fstype="ext2",
                opts="defaults",
                dump=0,
                pass_num=0,
                config="/etc/fstab",
                match_on="auto",
                not_change=False,
            )

    def test_fstab_present_change(self):
        """
        Test fstab_present
        """
        ret = {
            "name": "/dev/sda1",
            "result": True,
            "changes": {"persist": "change"},
            "comment": ["/home entry updated in /etc/fstab."],
        }

        grains_mock = {"os": "Linux"}
        opts_mock = {"test": False}
        salt_mock = {"mount.set_fstab": MagicMock(return_value="change")}
        with patch.dict(mount.__grains__, grains_mock), patch.dict(
            mount.__opts__, opts_mock
        ), patch.dict(mount.__salt__, salt_mock):
            assert mount.fstab_present("/dev/sda1", "/home", "ext2") == ret
            salt_mock["mount.set_fstab"].assert_called_with(
                name="/home",
                device="/dev/sda1",
                fstype="ext2",
                opts="defaults",
                dump=0,
                pass_num=0,
                config="/etc/fstab",
                match_on="auto",
                not_change=False,
            )

    def test_fstab_present_fail(self):
        """
        Test fstab_present
        """
        ret = {
            "name": "/dev/sda1",
            "result": False,
            "changes": {},
            "comment": ["/home entry cannot be changed in /etc/fstab: error."],
        }

        grains_mock = {"os": "Linux"}
        opts_mock = {"test": False}
        salt_mock = {"mount.set_fstab": MagicMock(return_value="error")}
        with patch.dict(mount.__grains__, grains_mock), patch.dict(
            mount.__opts__, opts_mock
        ), patch.dict(mount.__salt__, salt_mock):
            assert mount.fstab_present("/dev/sda1", "/home", "ext2") == ret
            salt_mock["mount.set_fstab"].assert_called_with(
                name="/home",
                device="/dev/sda1",
                fstype="ext2",
                opts="defaults",
                dump=0,
                pass_num=0,
                config="/etc/fstab",
                match_on="auto",
                not_change=False,
            )

    def test_fstab_absent_macos_test_absent(self):
        """
        Test fstab_absent
        """
        ret = {
            "name": "/dev/sda1",
            "result": None,
            "changes": {},
            "comment": ["/home entry is already missing in /etc/auto_salt."],
        }

        grains_mock = {"os": "MacOS"}
        opts_mock = {"test": True}
        salt_mock = {"mount.automaster": MagicMock(return_value={})}
        with patch.dict(mount.__grains__, grains_mock), patch.dict(
            mount.__opts__, opts_mock
        ), patch.dict(mount.__salt__, salt_mock):
            assert mount.fstab_absent("/dev/sda1", "/home") == ret
            salt_mock["mount.automaster"].assert_called_with("/etc/auto_salt")

    def test_fstab_absent_aix_test_absent(self):
        """
        Test fstab_absent
        """
        ret = {
            "name": "/dev/sda1",
            "result": None,
            "changes": {},
            "comment": ["/home entry is already missing in /etc/filesystems."],
        }

        grains_mock = {"os": "AIX"}
        opts_mock = {"test": True}
        salt_mock = {"mount.filesystems": MagicMock(return_value={})}
        with patch.dict(mount.__grains__, grains_mock), patch.dict(
            mount.__opts__, opts_mock
        ), patch.dict(mount.__salt__, salt_mock):
            assert mount.fstab_absent("/dev/sda1", "/home") == ret
            salt_mock["mount.filesystems"].assert_called_with("/etc/filesystems")

    def test_fstab_absent_test_absent(self):
        """
        Test fstab_absent
        """
        ret = {
            "name": "/dev/sda1",
            "result": None,
            "changes": {},
            "comment": ["/home entry is already missing in /etc/fstab."],
        }

        grains_mock = {"os": "Linux"}
        opts_mock = {"test": True}
        salt_mock = {"mount.fstab": MagicMock(return_value={})}
        with patch.dict(mount.__grains__, grains_mock), patch.dict(
            mount.__opts__, opts_mock
        ), patch.dict(mount.__salt__, salt_mock):
            assert mount.fstab_absent("/dev/sda1", "/home") == ret
            salt_mock["mount.fstab"].assert_called_with("/etc/fstab")

    def test_fstab_absent_test_present(self):
        """
        Test fstab_absent
        """
        ret = {
            "name": "/dev/sda1",
            "result": None,
            "changes": {},
            "comment": ["/home entry will be removed from /etc/fstab."],
        }

        grains_mock = {"os": "Linux"}
        opts_mock = {"test": True}
        salt_mock = {"mount.fstab": MagicMock(return_value={"/home": {}})}
        with patch.dict(mount.__grains__, grains_mock), patch.dict(
            mount.__opts__, opts_mock
        ), patch.dict(mount.__salt__, salt_mock):
            assert mount.fstab_absent("/dev/sda1", "/home") == ret
            salt_mock["mount.fstab"].assert_called_with("/etc/fstab")

    def test_fstab_absent_macos_present(self):
        """
        Test fstab_absent
        """
        ret = {
            "name": "/dev/sda1",
            "result": True,
            "changes": {"persist": "removed"},
            "comment": ["/home entry removed from /etc/auto_salt."],
        }

        grains_mock = {"os": "MacOS"}
        opts_mock = {"test": False}
        salt_mock = {
            "mount.automaster": MagicMock(return_value={"/home": {}}),
            "mount.rm_automaster": MagicMock(return_value=True),
        }
        with patch.dict(mount.__grains__, grains_mock), patch.dict(
            mount.__opts__, opts_mock
        ), patch.dict(mount.__salt__, salt_mock):
            assert mount.fstab_absent("/dev/sda1", "/home") == ret
            salt_mock["mount.automaster"].assert_called_with("/etc/auto_salt")
            salt_mock["mount.rm_automaster"].assert_called_with(
                name="/home", device="/dev/sda1", config="/etc/auto_salt"
            )

    def test_fstab_absent_aix_present(self):
        """
        Test fstab_absent
        """
        ret = {
            "name": "/dev/sda1",
            "result": True,
            "changes": {"persist": "removed"},
            "comment": ["/home entry removed from /etc/filesystems."],
        }

        grains_mock = {"os": "AIX"}
        opts_mock = {"test": False}
        salt_mock = {
            "mount.filesystems": MagicMock(return_value={"/home": {}}),
            "mount.rm_filesystems": MagicMock(return_value=True),
        }
        with patch.dict(mount.__grains__, grains_mock), patch.dict(
            mount.__opts__, opts_mock
        ), patch.dict(mount.__salt__, salt_mock):
            assert mount.fstab_absent("/dev/sda1", "/home") == ret
            salt_mock["mount.filesystems"].assert_called_with("/etc/filesystems")
            salt_mock["mount.rm_filesystems"].assert_called_with(
                name="/home", device="/dev/sda1", config="/etc/filesystems"
            )

    def test_fstab_absent_present(self):
        """
        Test fstab_absent
        """
        ret = {
            "name": "/dev/sda1",
            "result": True,
            "changes": {"persist": "removed"},
            "comment": ["/home entry removed from /etc/fstab."],
        }

        grains_mock = {"os": "Linux"}
        opts_mock = {"test": False}
        salt_mock = {
            "mount.fstab": MagicMock(return_value={"/home": {}}),
            "mount.rm_fstab": MagicMock(return_value=True),
        }
        with patch.dict(mount.__grains__, grains_mock), patch.dict(
            mount.__opts__, opts_mock
        ), patch.dict(mount.__salt__, salt_mock):
            assert mount.fstab_absent("/dev/sda1", "/home") == ret
            salt_mock["mount.fstab"].assert_called_with("/etc/fstab")
            salt_mock["mount.rm_fstab"].assert_called_with(
                name="/home", device="/dev/sda1", config="/etc/fstab"
            )

    def test_fstab_absent_absent(self):
        """
        Test fstab_absent
        """
        ret = {
            "name": "/dev/sda1",
            "result": True,
            "changes": {},
            "comment": ["/home entry is already missing in /etc/fstab."],
        }

        grains_mock = {"os": "Linux"}
        opts_mock = {"test": False}
        salt_mock = {"mount.fstab": MagicMock(return_value={})}
        with patch.dict(mount.__grains__, grains_mock), patch.dict(
            mount.__opts__, opts_mock
        ), patch.dict(mount.__salt__, salt_mock):
            assert mount.fstab_absent("/dev/sda1", "/home") == ret
            salt_mock["mount.fstab"].assert_called_with("/etc/fstab")<|MERGE_RESOLUTION|>--- conflicted
+++ resolved
@@ -29,7 +29,6 @@
     def test_mounted(self):
         """
         Test to verify that a device is mounted.
-<<<<<<< HEAD
         '''
         name = os.path.realpath('/mnt/sdb')
         device = os.path.realpath('/dev/sdb5')
@@ -74,49 +73,7 @@
                                            name4: {'device': device4, 'opts': opts4,
                                                    'superopts': superopts4}})
         mock_aixfs_retn = MagicMock(return_value='present')
-=======
-        """
-        name = os.path.realpath("/mnt/sdb")
-        device = os.path.realpath("/dev/sdb5")
-        fstype = "xfs"
-
-        name2 = os.path.realpath("/mnt/cifs")
-        device2 = "//SERVER/SHARE/"
-        fstype2 = "cifs"
-        opts2 = ["noowners"]
-        superopts2 = ["uid=510", "gid=100", "username=cifsuser", "domain=cifsdomain"]
-
-        name3 = os.path.realpath("/mnt/jfs2")
-        device3 = "/dev/hd1"
-        fstype3 = "jfs2"
-        opts3 = [""]
-        superopts3 = ["uid=510", "gid=100", "username=jfs2user", "domain=jfs2sdomain"]
-
-        ret = {"name": name, "result": False, "comment": "", "changes": {}}
-
-        mock = MagicMock(
-            side_effect=[
-                "new",
-                "present",
-                "new",
-                "change",
-                "bad config",
-                "salt",
-                "present",
-            ]
-        )
-        mock_t = MagicMock(return_value=True)
-        mock_f = MagicMock(return_value=False)
-        mock_ret = MagicMock(return_value={"retcode": 1})
-        mock_mnt = MagicMock(
-            return_value={
-                name: {"device": device, "opts": [], "superopts": []},
-                name2: {"device": device2, "opts": opts2, "superopts": superopts2},
-                name3: {"device": device3, "opts": opts3, "superopts": superopts3},
-            }
-        )
-        mock_aixfs_retn = MagicMock(return_value="present")
->>>>>>> b95213ec
+
 
         mock_emt = MagicMock(return_value={})
         mock_str = MagicMock(return_value="salt")
@@ -124,7 +81,6 @@
         mock_group = MagicMock(return_value={"gid": 100})
         mock_read_cache = MagicMock(return_value={})
         mock_write_cache = MagicMock(return_value=True)
-<<<<<<< HEAD
         with patch.dict(mount.__grains__, {'os': 'Darwin', 'kernel': 'Darwin'}):
             with patch.dict(mount.__salt__, {'mount.active': mock_mnt,
                                              'cmd.run_all': mock_ret,
@@ -287,226 +243,7 @@
                                                            opts=['uid=user1',
                                                                  'gid=group1']),
                                              ret)
-=======
-        with patch.dict(mount.__grains__, {"os": "Darwin"}):
-            with patch.dict(
-                mount.__salt__,
-                {
-                    "mount.active": mock_mnt,
-                    "cmd.run_all": mock_ret,
-                    "mount.umount": mock_f,
-                },
-            ), patch("os.path.exists", MagicMock(return_value=True)):
-                comt = "Unable to find device with label /dev/sdb5."
-                ret.update({"comment": comt})
-                self.assertDictEqual(
-                    mount.mounted(name, "LABEL=/dev/sdb5", fstype), ret
-                )
-
-                with patch.dict(mount.__opts__, {"test": True}):
-                    comt = (
-                        "Remount would be forced because" " options (noowners) changed"
-                    )
-                    ret.update({"comment": comt, "result": None})
-                    self.assertDictEqual(mount.mounted(name, device, fstype), ret)
-
-                with patch.dict(mount.__opts__, {"test": False}):
-                    comt = "Unable to unmount {0}: False.".format(name)
-                    umount = (
-                        "Forced unmount and mount because" " options (noowners) changed"
-                    )
-                    ret.update(
-                        {
-                            "comment": comt,
-                            "result": False,
-                            "changes": {"umount": umount},
-                        }
-                    )
-                    self.assertDictEqual(mount.mounted(name, device, "nfs"), ret)
-
-                    umount1 = (
-                        "Forced unmount because devices don't match. "
-                        "Wanted: {0}, current: {1}, {1}".format(
-                            os.path.realpath("/dev/sdb6"), device
-                        )
-                    )
-                    comt = "Unable to unmount"
-                    ret.update(
-                        {
-                            "comment": comt,
-                            "result": None,
-                            "changes": {"umount": umount1},
-                        }
-                    )
-                    self.assertDictEqual(
-                        mount.mounted(
-                            name, os.path.realpath("/dev/sdb6"), fstype, opts=[]
-                        ),
-                        ret,
-                    )
-
-                with patch.dict(
-                    mount.__salt__,
-                    {
-                        "mount.active": mock_emt,
-                        "mount.mount": mock_str,
-                        "mount.set_automaster": mock,
-                    },
-                ):
-                    with patch.dict(mount.__opts__, {"test": True}), patch(
-                        "os.path.exists", MagicMock(return_value=False)
-                    ):
-                        comt = "{0} does not exist and would not be created".format(
-                            name
-                        )
-                        ret.update({"comment": comt, "changes": {}})
-                        self.assertDictEqual(mount.mounted(name, device, fstype), ret)
-
-                    with patch.dict(mount.__opts__, {"test": False}):
-                        with patch.object(os.path, "exists", mock_f):
-                            comt = "Mount directory is not present"
-                            ret.update({"comment": comt, "result": False})
-                            self.assertDictEqual(
-                                mount.mounted(name, device, fstype), ret
-                            )
-
-                        with patch.object(os.path, "exists", mock_t):
-                            comt = "Mount directory is not present"
-                            ret.update({"comment": "salt", "result": False})
-                            self.assertDictEqual(
-                                mount.mounted(name, device, fstype), ret
-                            )
-
-                    with patch.dict(mount.__opts__, {"test": True}), patch(
-                        "os.path.exists", MagicMock(return_value=False)
-                    ):
-                        comt = (
-                            "{0} does not exist and would neither be created nor mounted. "
-                            "{0} needs to be written to the fstab in order to be made persistent.".format(
-                                name
-                            )
-                        )
-                        ret.update({"comment": comt, "result": None})
-                        self.assertDictEqual(
-                            mount.mounted(name, device, fstype, mount=False), ret
-                        )
-
-                    with patch.dict(mount.__opts__, {"test": False}), patch(
-                        "os.path.exists", MagicMock(return_value=False)
-                    ):
-                        comt = (
-                            "{0} not present and not mounted. "
-                            "Entry already exists in the fstab.".format(name)
-                        )
-                        ret.update({"comment": comt, "result": True})
-                        self.assertDictEqual(
-                            mount.mounted(name, device, fstype, mount=False), ret
-                        )
-
-                        comt = (
-                            "{0} not present and not mounted. "
-                            "Added new entry to the fstab.".format(name)
-                        )
-                        ret.update(
-                            {
-                                "comment": comt,
-                                "result": True,
-                                "changes": {"persist": "new"},
-                            }
-                        )
-                        self.assertDictEqual(
-                            mount.mounted(name, device, fstype, mount=False), ret
-                        )
-
-                        comt = (
-                            "{0} not present and not mounted. "
-                            "Updated the entry in the fstab.".format(name)
-                        )
-                        ret.update(
-                            {
-                                "comment": comt,
-                                "result": True,
-                                "changes": {"persist": "update"},
-                            }
-                        )
-                        self.assertDictEqual(
-                            mount.mounted(name, device, fstype, mount=False), ret
-                        )
-
-                        comt = (
-                            "{0} not present and not mounted. "
-                            "However, the fstab was not found.".format(name)
-                        )
-                        ret.update({"comment": comt, "result": False, "changes": {}})
-                        self.assertDictEqual(
-                            mount.mounted(name, device, fstype, mount=False), ret
-                        )
-
-                        comt = "{0} not present and not mounted".format(name)
-                        ret.update({"comment": comt, "result": True, "changes": {}})
-                        self.assertDictEqual(
-                            mount.mounted(name, device, fstype, mount=False), ret
-                        )
-
-        # Test no change for uid provided as a name #25293
-        with patch.dict(mount.__grains__, {"os": "CentOS"}):
-            with patch.dict(
-                mount.__salt__,
-                {
-                    "mount.active": mock_mnt,
-                    "mount.mount": mock_str,
-                    "mount.umount": mock_f,
-                    "mount.read_mount_cache": mock_read_cache,
-                    "mount.write_mount_cache": mock_write_cache,
-                    "mount.set_fstab": mock,
-                    "user.info": mock_user,
-                    "group.info": mock_group,
-                },
-            ):
-                with patch.dict(mount.__opts__, {"test": True}):
-                    with patch.object(os.path, "exists", mock_t):
-                        comt = "Target was already mounted. Entry already exists in the fstab."
-                        ret.update({"name": name2, "result": True})
-                        ret.update({"comment": comt, "changes": {}})
-                        self.assertDictEqual(
-                            mount.mounted(
-                                name2,
-                                device2,
-                                fstype2,
-                                opts=["uid=user1", "gid=group1"],
-                            ),
-                            ret,
-                        )
-
-        with patch.dict(mount.__grains__, {"os": "AIX"}):
-            with patch.dict(
-                mount.__salt__,
-                {
-                    "mount.active": mock_mnt,
-                    "mount.mount": mock_str,
-                    "mount.umount": mock_f,
-                    "mount.read_mount_cache": mock_read_cache,
-                    "mount.write_mount_cache": mock_write_cache,
-                    "mount.set_filesystems": mock_aixfs_retn,
-                    "user.info": mock_user,
-                    "group.info": mock_group,
-                },
-            ):
-                with patch.dict(mount.__opts__, {"test": True}):
-                    with patch.object(os.path, "exists", mock_t):
-                        comt = "Target was already mounted. Entry already exists in the fstab."
-                        ret.update({"name": name3, "result": True})
-                        ret.update({"comment": comt, "changes": {}})
-                        self.assertDictEqual(
-                            mount.mounted(
-                                name3,
-                                device3,
-                                fstype3,
-                                opts=["uid=user1", "gid=group1"],
-                            ),
-                            ret,
-                        )
->>>>>>> b95213ec
+
 
     # 'swap' function tests: 1
 
@@ -527,7 +264,6 @@
         )
         mock_aixfs = MagicMock(return_value={name: {"dev": name, "fstype": "jfs2"}})
         mock_emt = MagicMock(return_value={})
-<<<<<<< HEAD
         with patch.dict(mount.__grains__, {'os': 'test', 'kernel': 'test'}):
             with patch.dict(mount.__salt__, {'mount.swaps': mock_swp,
                                              'mount.fstab': mock_fs_diff,
@@ -536,23 +272,7 @@
                     comt = ('Swap {0} is set to be added to the '
                             'fstab and to be activated'.format(name))
                     ret.update({'comment': comt})
-=======
-        with patch.dict(mount.__grains__, {"os": "test"}):
-            with patch.dict(
-                mount.__salt__,
-                {
-                    "mount.swaps": mock_swp,
-                    "mount.fstab": mock_fs_diff,
-                    "file.is_link": mock_f,
-                },
-            ):
-                with patch.dict(mount.__opts__, {"test": True}):
-                    comt = (
-                        "Swap {0} is set to be added to the "
-                        "fstab and to be activated".format(name)
-                    )
-                    ret.update({"comment": comt})
->>>>>>> b95213ec
+
                     self.assertDictEqual(mount.swap(name), ret)
 
                 with patch.dict(mount.__opts__, {"test": False}):
@@ -605,7 +325,6 @@
 
         mock = MagicMock(side_effect=["present", "new", "change", "bad config"])
         mock_emt = MagicMock(return_value={})
-<<<<<<< HEAD
         with patch.dict(mount.__grains__, {'os': 'test', 'kernel': 'test'}):
             with patch.dict(mount.__salt__, {'mount.swaps': mock_swp,
                                              'mount.fstab': mock_fs,
@@ -613,20 +332,6 @@
                 with patch.dict(mount.__opts__, {'test': True}):
                     comt = ('Swap {0} already active'.format(name))
                     ret.update({'comment': comt, 'result': True})
-=======
-        with patch.dict(mount.__grains__, {"os": "test"}):
-            with patch.dict(
-                mount.__salt__,
-                {
-                    "mount.swaps": mock_swp,
-                    "mount.fstab": mock_fs,
-                    "file.is_link": mock_f,
-                },
-            ):
-                with patch.dict(mount.__opts__, {"test": True}):
-                    comt = "Swap {0} already active".format(name)
-                    ret.update({"comment": comt, "result": True})
->>>>>>> b95213ec
                     self.assertDictEqual(mount.swap(name), ret)
 
                 with patch.dict(mount.__opts__, {"test": False}):
@@ -675,7 +380,7 @@
                         ret.update({"comment": comt, "result": False, "changes": {}})
                         self.assertDictEqual(mount.swap(name), ret)
 
-<<<<<<< HEAD
+
         with patch.dict(mount.__grains__, {'os': 'AIX', 'kernel': 'AIX'}):
             with patch.dict(mount.__salt__, {'mount.swaps': mock_swp,
                                              'mount.filesystems': mock_aixfs,
@@ -683,20 +388,6 @@
                 with patch.dict(mount.__opts__, {'test': True}):
                     comt = ('Swap {0} already active'.format(name))
                     ret.update({'comment': comt, 'result': True})
-=======
-        with patch.dict(mount.__grains__, {"os": "AIX"}):
-            with patch.dict(
-                mount.__salt__,
-                {
-                    "mount.swaps": mock_swp,
-                    "mount.filesystems": mock_aixfs,
-                    "file.is_link": mock_f,
-                },
-            ):
-                with patch.dict(mount.__opts__, {"test": True}):
-                    comt = "Swap {0} already active".format(name)
-                    ret.update({"comment": comt, "result": True})
->>>>>>> b95213ec
                     self.assertDictEqual(mount.swap(name), ret)
 
                 with patch.dict(mount.__opts__, {"test": False}):
@@ -743,7 +434,7 @@
         mock_aixfs = MagicMock(return_value={name: {"dev": name3, "fstype": fstype3}})
         mock_delete_cache = MagicMock(return_value=True)
 
-<<<<<<< HEAD
+
         comt3 = ('Mount point /mnt/sdb is unmounted but needs to be purged '
                  'from /etc/auto_salt to be made persistent')
 
@@ -755,27 +446,6 @@
                     comt = ('Mount point {0} is mounted but should not '
                             'be'.format(name))
                     ret.update({'comment': comt})
-=======
-        comt3 = (
-            "Mount point /mnt/sdb is unmounted but needs to be purged "
-            "from /etc/auto_salt to be made persistent"
-        )
-
-        with patch.dict(mount.__grains__, {"os": "Darwin"}):
-            with patch.dict(
-                mount.__salt__,
-                {
-                    "mount.active": mock_mnt,
-                    "mount.automaster": mock_fs,
-                    "file.is_link": mock_f,
-                },
-            ):
-                with patch.dict(mount.__opts__, {"test": True}):
-                    comt = "Mount point {0} is mounted but should not " "be".format(
-                        name
-                    )
-                    ret.update({"comment": comt})
->>>>>>> b95213ec
                     self.assertDictEqual(mount.unmounted(name, device), ret)
 
                     comt = (
@@ -797,7 +467,6 @@
                     ret.update({"comment": comt, "result": True})
                     self.assertDictEqual(mount.unmounted(name, device), ret)
 
-<<<<<<< HEAD
         with patch.dict(mount.__grains__, {'os': 'AIX', 'kernel': 'AIX'}):
             with patch.dict(mount.__salt__, {'mount.active': mock_mnta,
                                              'mount.filesystems': mock_aixfs,
@@ -805,20 +474,6 @@
                 with patch.dict(mount.__opts__, {'test': True}):
                     comt = ('Target was already unmounted')
                     ret.update({'comment': comt, 'result': True})
-=======
-        with patch.dict(mount.__grains__, {"os": "AIX"}):
-            with patch.dict(
-                mount.__salt__,
-                {
-                    "mount.active": mock_mnta,
-                    "mount.filesystems": mock_aixfs,
-                    "file.is_link": mock_f,
-                },
-            ):
-                with patch.dict(mount.__opts__, {"test": True}):
-                    comt = "Target was already unmounted"
-                    ret.update({"comment": comt, "result": True})
->>>>>>> b95213ec
                     self.assertDictEqual(mount.unmounted(name, device), ret)
 
                     comt = (
