--- conflicted
+++ resolved
@@ -61,19 +61,11 @@
         }
 
     def tearDown(self):
-<<<<<<< HEAD
-        remove_dir = '/etc'
-        if salt.utils.is_windows():
-            remove_dir = 'c:\\etc'
-        try:
-            os.remove(remove_dir)
-=======
         remove_dir = '/tmp/etc'
         if salt.utils.platform.is_windows():
             remove_dir = 'c:\\tmp\\etc'
         try:
             salt.utils.files.rm_rf(remove_dir)
->>>>>>> a7dc3ddc
         except OSError:
             pass
 
@@ -1239,12 +1231,7 @@
         '''
         Test to ensure that some text appears at the beginning of a file.
         '''
-<<<<<<< HEAD
-        assert not os.path.exists('c:\\etc')
-        name = '/etc/motd'
-=======
         name = '/tmp/etc/motd'
->>>>>>> a7dc3ddc
         if salt.utils.platform.is_windows():
             name = 'c:\\tmp\\etc\\motd'
         assert not os.path.exists(os.path.split(name)[0])
