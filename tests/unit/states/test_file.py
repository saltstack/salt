# -*- coding: utf-8 -*-

from __future__ import absolute_import, print_function, unicode_literals

import logging
import os
import pprint
import shutil
from datetime import datetime

import salt.modules.file as filemod
import salt.serializers.json as jsonserializer
import salt.serializers.python as pythonserializer
import salt.serializers.yaml as yamlserializer
import salt.states.file as filestate
import salt.utils.files
import salt.utils.json
import salt.utils.platform
import salt.utils.win_functions
import salt.utils.yaml
from salt.exceptions import CommandExecutionError
from salt.ext.six.moves import range
from tests.support.helpers import destructiveTest
from tests.support.mixins import LoaderModuleMockMixin
from tests.support.mock import MagicMock, Mock, call, mock_open, patch
from tests.support.runtests import RUNTIME_VARS
from tests.support.unit import TestCase, skipIf

try:
    from dateutil.relativedelta import relativedelta

    HAS_DATEUTIL = True
except ImportError:
    HAS_DATEUTIL = False

NO_DATEUTIL_REASON = "python-dateutil is not installed"


log = logging.getLogger(__name__)


class TestFileState(TestCase, LoaderModuleMockMixin):
    def setup_loader_modules(self):
        return {
            filestate: {
                "__env__": "base",
                "__salt__": {"file.manage_file": False},
                "__serializers__": {
                    "yaml.serialize": yamlserializer.serialize,
                    "python.serialize": pythonserializer.serialize,
                    "json.serialize": jsonserializer.serialize,
                },
                "__opts__": {"test": False, "cachedir": ""},
                "__instance_id__": "",
                "__low__": {},
                "__utils__": {},
            }
        }

    def tearDown(self):
        remove_dir = "/tmp/etc"
        if salt.utils.platform.is_windows():
            remove_dir = "c:\\tmp\\etc"
        try:
            salt.utils.files.rm_rf(remove_dir)
        except OSError:
            pass

    def test_serialize(self):
        def returner(contents, *args, **kwargs):
            returner.returned = contents

        returner.returned = None

        with patch.dict(filestate.__salt__, {"file.manage_file": returner}):

            dataset = {"foo": True, "bar": 42, "baz": [1, 2, 3], "qux": 2.0}

            filestate.serialize("/tmp", dataset)
            self.assertEqual(salt.utils.yaml.safe_load(returner.returned), dataset)

            filestate.serialize("/tmp", dataset, formatter="yaml")
            self.assertEqual(salt.utils.yaml.safe_load(returner.returned), dataset)

            filestate.serialize("/tmp", dataset, formatter="json")
            self.assertEqual(salt.utils.json.loads(returner.returned), dataset)

            filestate.serialize("/tmp", dataset, formatter="python")
            self.assertEqual(returner.returned, pprint.pformat(dataset) + "\n")

            mock_serializer = Mock(return_value="")
            with patch.dict(
                filestate.__serializers__, {"json.serialize": mock_serializer}
            ):
                filestate.serialize(
                    "/tmp", dataset, formatter="json", serializer_opts=[{"indent": 8}]
                )
                mock_serializer.assert_called_with(
                    dataset, indent=8, separators=(",", ": "), sort_keys=True
                )

    def test_contents_and_contents_pillar(self):
        def returner(contents, *args, **kwargs):
            returner.returned = contents

        returner.returned = None

        manage_mode_mock = MagicMock()
        with patch.dict(
            filestate.__salt__,
            {"file.manage_file": returner, "config.manage_mode": manage_mode_mock},
        ):

            ret = filestate.managed(
                "/tmp/foo", contents="hi", contents_pillar="foo:bar"
            )
            self.assertEqual(False, ret["result"])

    def test_contents_pillar_doesnt_add_more_newlines(self):
        # make sure the newline
        pillar_value = "i am the pillar value{0}".format(os.linesep)

        self.run_contents_pillar(pillar_value, expected=pillar_value)

    def run_contents_pillar(self, pillar_value, expected):
        returner = MagicMock(return_value=None)
        path = "/tmp/foo"
        pillar_path = "foo:bar"

        # the values don't matter here
        pillar_mock = MagicMock(return_value=pillar_value)
        with patch.dict(
            filestate.__salt__,
            {
                "file.manage_file": returner,
                "config.manage_mode": MagicMock(),
                "file.source_list": MagicMock(return_value=[None, None]),
                "file.get_managed": MagicMock(return_value=[None, None, None]),
                "pillar.get": pillar_mock,
            },
        ):

            ret = filestate.managed(path, contents_pillar=pillar_path)

            # make sure no errors are returned
            self.assertEqual(None, ret)

            # Make sure the contents value matches the expected value.
            # returner.call_args[0] will be an args tuple containing all the args
            # passed to the mocked returner for file.manage_file. Any changes to
            # the arguments for file.manage_file may make this assertion fail.
            # If the test is failing, check the position of the "contents" param
            # in the manage_file() function in salt/modules/file.py, the fix is
            # likely as simple as updating the 2nd index below.
            self.assertEqual(expected, returner.call_args[0][-5])

    def test_symlink(self):
        """
        Test to create a symlink.
        """
        name = os.sep + os.path.join("tmp", "testfile.txt")
        target = salt.utils.files.mkstemp()
        test_dir = os.sep + "tmp"
        user = "salt"

        if salt.utils.platform.is_windows():
            group = "salt"
        else:
            group = "saltstack"

        def return_val(kwargs):
            val = {
                "name": name,
                "result": False,
                "comment": "",
                "changes": {},
            }
            val.update(kwargs)
            return val

        mock_t = MagicMock(return_value=True)
        mock_f = MagicMock(return_value=False)
        mock_empty = MagicMock(return_value="")
        mock_uid = MagicMock(return_value="U1001")
        mock_gid = MagicMock(return_value="g1001")
        mock_target = MagicMock(return_value=target)
        mock_user = MagicMock(return_value=user)
        mock_grp = MagicMock(return_value=group)
        mock_os_error = MagicMock(side_effect=OSError)

        with patch.dict(filestate.__salt__, {"config.manage_mode": mock_t}):
            comt = "Must provide name to file.symlink"
            ret = return_val({"comment": comt, "name": ""})
            self.assertDictEqual(filestate.symlink("", target), ret)

        with patch.dict(
            filestate.__salt__,
            {
                "config.manage_mode": mock_t,
                "file.user_to_uid": mock_empty,
                "file.group_to_gid": mock_empty,
                "user.info": mock_empty,
                "user.current": mock_user,
            },
        ):
            if salt.utils.platform.is_windows():
                comt = "User {0} does not exist".format(user)
                ret = return_val({"comment": comt, "name": name})
            else:
                comt = "User {0} does not exist. Group {1} does not exist.".format(
                    user, group
                )
                ret = return_val({"comment": comt, "name": name})
            self.assertDictEqual(
                filestate.symlink(name, target, user=user, group=group), ret
            )

        with patch.dict(
            filestate.__salt__,
            {
                "config.manage_mode": mock_t,
                "file.user_to_uid": mock_uid,
                "file.group_to_gid": mock_gid,
                "file.is_link": mock_f,
                "user.info": mock_empty,
                "user.current": mock_user,
            },
        ), patch.dict(filestate.__opts__, {"test": True}), patch.object(
            os.path, "exists", mock_f
        ):
            if salt.utils.platform.is_windows():
                comt = "User {0} does not exist".format(user)
                ret = return_val(
                    {"comment": comt, "result": False, "name": name, "changes": {}}
                )
            else:
                comt = "Symlink {0} to {1} is set for creation".format(name, target)
                ret = return_val(
                    {"comment": comt, "result": None, "changes": {"new": name}}
                )
            self.assertDictEqual(
                filestate.symlink(name, target, user=user, group=group), ret
            )

        with patch.dict(
            filestate.__salt__,
            {
                "config.manage_mode": mock_t,
                "file.user_to_uid": mock_uid,
                "file.group_to_gid": mock_gid,
                "file.is_link": mock_f,
                "user.info": mock_empty,
                "user.current": mock_user,
            },
        ), patch.dict(filestate.__opts__, {"test": False}), patch.object(
            os.path, "isdir", mock_f
        ), patch.object(
            os.path, "exists", mock_f
        ):
            if salt.utils.platform.is_windows():
                comt = "User {0} does not exist".format(user)
                ret = return_val(
                    {"comment": comt, "result": False, "name": name, "changes": {}}
                )
            else:
                comt = "Directory {0} for symlink is not present".format(test_dir)
                ret = return_val({"comment": comt, "result": False, "changes": {}})
            self.assertDictEqual(
                filestate.symlink(name, target, user=user, group=group), ret
            )

        with patch.dict(
            filestate.__salt__,
            {
                "config.manage_mode": mock_t,
                "file.user_to_uid": mock_uid,
                "file.group_to_gid": mock_gid,
                "file.is_link": mock_t,
                "file.readlink": mock_target,
                "user.info": mock_empty,
                "user.current": mock_user,
            },
        ), patch.dict(filestate.__opts__, {"test": False}), patch.object(
            os.path, "isdir", mock_t
        ), patch.object(
            salt.states.file, "_check_symlink_ownership", mock_t
        ), patch(
            "salt.utils.win_functions.get_sid_from_name", return_value="test-sid"
        ):
            if salt.utils.platform.is_windows():
                comt = "Symlink {0} is present and owned by {1}".format(name, user)
            else:
                comt = "Symlink {0} is present and owned by {1}:{2}".format(
                    name, user, group
                )
            ret = return_val({"comment": comt, "result": True, "changes": {}})
            self.assertDictEqual(
                filestate.symlink(name, target, user=user, group=group), ret
            )

        with patch.dict(
            filestate.__salt__,
            {
                "config.manage_mode": mock_t,
                "file.user_to_uid": mock_uid,
                "file.group_to_gid": mock_gid,
                "file.is_link": mock_f,
                "file.readlink": mock_target,
                "user.info": mock_empty,
                "user.current": mock_user,
            },
        ), patch.dict(filestate.__opts__, {"test": False}), patch.object(
            os.path, "isdir", mock_t
        ), patch.object(
            os.path, "exists", mock_t
        ), patch.object(
            os.path, "lexists", mock_t
        ), patch(
            "salt.utils.win_functions.get_sid_from_name", return_value="test-sid"
        ):
            comt = (
                "Symlink & backup dest exists and Force not set. {0} -> "
                "{1} - backup: {2}".format(name, target, os.path.join(test_dir, "SALT"))
            )
            ret.update({"comment": comt, "result": False, "changes": {}})
            self.assertDictEqual(
                filestate.symlink(
                    name, target, user=user, group=group, backupname="SALT"
                ),
                ret,
            )

        with patch.dict(
            filestate.__salt__,
            {
                "config.manage_mode": mock_t,
                "file.user_to_uid": mock_uid,
                "file.group_to_gid": mock_gid,
                "file.is_link": mock_f,
                "file.readlink": mock_target,
                "user.info": mock_empty,
                "user.current": mock_user,
            },
        ), patch.dict(filestate.__opts__, {"test": False}), patch.object(
            os.path, "exists", mock_t
        ), patch.object(
            os.path, "isfile", mock_t
        ), patch.object(
            os.path, "isdir", mock_t
        ), patch(
            "salt.utils.win_functions.get_sid_from_name", return_value="test-sid"
        ):
            comt = "Backupname must be an absolute path or a file name: {0}".format(
                "tmp/SALT"
            )
            ret.update({"comment": comt, "result": False, "changes": {}})
            self.assertDictEqual(
                filestate.symlink(
                    name, target, user=user, group=group, backupname="tmp/SALT"
                ),
                ret,
            )

        with patch.dict(
            filestate.__salt__,
            {
                "config.manage_mode": mock_t,
                "file.user_to_uid": mock_uid,
                "file.group_to_gid": mock_gid,
                "file.is_link": mock_f,
                "file.readlink": mock_target,
                "user.info": mock_empty,
                "user.current": mock_user,
            },
        ), patch.dict(filestate.__opts__, {"test": False}), patch.object(
            os.path, "isdir", mock_t
        ), patch.object(
            os.path, "exists", mock_t
        ), patch.object(
            os.path, "isfile", mock_t
        ), patch(
            "salt.utils.win_functions.get_sid_from_name", return_value="test-sid"
        ):
            comt = "File exists where the symlink {0} should be".format(name)
            ret = return_val({"comment": comt, "changes": {}, "result": False})
            self.assertDictEqual(
                filestate.symlink(name, target, user=user, group=group), ret
            )

        with patch.dict(
            filestate.__salt__,
            {
                "config.manage_mode": mock_t,
                "file.user_to_uid": mock_uid,
                "file.group_to_gid": mock_gid,
                "file.is_link": mock_f,
                "file.readlink": mock_target,
                "file.symlink": mock_t,
                "user.info": mock_t,
                "file.lchown": mock_f,
            },
        ), patch.dict(filestate.__opts__, {"test": False}), patch.object(
            os.path, "isdir", MagicMock(side_effect=[True, False])
        ), patch.object(
            os.path, "isdir", mock_t
        ), patch.object(
            os.path, "exists", mock_t
        ), patch(
            "salt.utils.win_functions.get_sid_from_name", return_value="test-sid"
        ):
            comt = "Directory exists where the symlink {0} should be".format(name)
            ret = return_val({"comment": comt, "result": False, "changes": {}})
            self.assertDictEqual(
                filestate.symlink(name, target, user=user, group=group), ret
            )

        with patch.dict(
            filestate.__salt__,
            {
                "config.manage_mode": mock_t,
                "file.user_to_uid": mock_uid,
                "file.group_to_gid": mock_gid,
                "file.is_link": mock_f,
                "file.readlink": mock_target,
                "file.symlink": mock_os_error,
                "user.info": mock_t,
                "file.lchown": mock_f,
            },
        ), patch.dict(filestate.__opts__, {"test": False}), patch.object(
            os.path, "isdir", MagicMock(side_effect=[True, False])
        ), patch.object(
            os.path, "isfile", mock_f
        ), patch(
            "salt.utils.win_functions.get_sid_from_name", return_value="test-sid"
        ):
            comt = "Unable to create new symlink {0} -> {1}: ".format(name, target)
            ret = return_val({"comment": comt, "result": False, "changes": {}})
            self.assertDictEqual(
                filestate.symlink(name, target, user=user, group=group), ret
            )

        with patch.dict(
            filestate.__salt__,
            {
                "config.manage_mode": mock_t,
                "file.user_to_uid": mock_uid,
                "file.group_to_gid": mock_gid,
                "file.is_link": mock_f,
                "file.readlink": mock_target,
                "file.symlink": mock_t,
                "user.info": mock_t,
                "file.lchown": mock_f,
                "file.get_user": mock_user,
                "file.get_group": mock_grp,
            },
        ), patch.dict(filestate.__opts__, {"test": False}), patch.object(
            os.path, "isdir", MagicMock(side_effect=[True, False])
        ), patch.object(
            os.path, "isfile", mock_f
        ), patch(
            "salt.states.file._check_symlink_ownership", return_value=True
        ), patch(
            "salt.utils.win_functions.get_sid_from_name", return_value="test-sid"
        ):
            comt = "Created new symlink {0} -> {1}".format(name, target)
            ret = return_val(
                {"comment": comt, "result": True, "changes": {"new": name}}
            )
            self.assertDictEqual(
                filestate.symlink(name, target, user=user, group=group), ret
            )

        with patch.dict(
            filestate.__salt__,
            {
                "config.manage_mode": mock_t,
                "file.user_to_uid": mock_uid,
                "file.group_to_gid": mock_gid,
                "file.is_link": mock_f,
                "file.readlink": mock_target,
                "file.symlink": mock_t,
                "user.info": mock_t,
                "file.lchown": mock_f,
                "file.get_user": mock_empty,
                "file.get_group": mock_empty,
            },
        ), patch.dict(filestate.__opts__, {"test": False}), patch.object(
            os.path, "isdir", MagicMock(side_effect=[True, False])
        ), patch.object(
            os.path, "isfile", mock_f
        ), patch(
            "salt.utils.win_functions.get_sid_from_name", return_value="test-sid"
        ), patch(
            "salt.states.file._set_symlink_ownership", return_value=False
        ), patch(
            "salt.states.file._check_symlink_ownership", return_value=False
        ):
            comt = (
                "Created new symlink {0} -> {1}, but was unable to set "
                "ownership to {2}:{3}".format(name, target, user, group)
            )
            ret = return_val(
                {"comment": comt, "result": False, "changes": {"new": name}}
            )
            self.assertDictEqual(
                filestate.symlink(name, target, user=user, group=group), ret
            )

    @skipIf(salt.utils.platform.is_windows(), "Do not run on Windows")
    def test_hardlink(self):
        """
        Test to create a hardlink.
        """

        name = os.path.join(os.sep, "tmp", "testfile.txt")
        target = salt.utils.files.mkstemp()
        test_dir = os.path.join(os.sep, "tmp")
        user, group = "salt", "saltstack"

        def return_val(**kwargs):
            res = {
                "name": name,
                "result": False,
                "comment": "",
                "changes": {},
            }
            res.update(kwargs)
            return res

        mock_t = MagicMock(return_value=True)
        mock_f = MagicMock(return_value=False)
        mock_empty = MagicMock(return_value="")
        mock_uid = MagicMock(return_value="U1001")
        mock_gid = MagicMock(return_value="g1001")
        mock_nothing = MagicMock(return_value={})
        mock_stats = MagicMock(return_value={"inode": 1})
        mock_execerror = MagicMock(side_effect=CommandExecutionError)

        patches = {}
        patches["file.user_to_uid"] = mock_empty
        patches["file.group_to_gid"] = mock_empty
        patches["user.info"] = mock_empty
        patches["file.is_hardlink"] = mock_t
        patches["file.stats"] = mock_empty

        # Argument validation
        with patch.dict(filestate.__salt__, patches):
            expected = "Must provide name to file.hardlink"
            ret = return_val(comment=expected, name="")
            self.assertDictEqual(filestate.hardlink("", target), ret)

        # User validation for dir_mode
        with patch.dict(filestate.__salt__, patches), patch.dict(
            filestate.__salt__, {"file.user_to_uid": mock_empty}
        ), patch.dict(
            filestate.__salt__, {"file.group_to_gid": mock_gid}
        ), patch.object(
            os.path, "isabs", mock_t
        ):
            expected = "User {0} does not exist".format(user)
            ret = return_val(comment=expected, name=name)
            self.assertDictEqual(
                filestate.hardlink(name, target, user=user, group=group), ret
            )

        # Group validation for dir_mode
        with patch.dict(filestate.__salt__, patches), patch.dict(
            filestate.__salt__, {"file.user_to_uid": mock_uid}
        ), patch.dict(
            filestate.__salt__, {"file.group_to_gid": mock_empty}
        ), patch.object(
            os.path, "isabs", mock_t
        ):
            expected = "Group {0} does not exist".format(group)
            ret = return_val(comment=expected, name=name)
            self.assertDictEqual(
                filestate.hardlink(name, target, user=user, group=group), ret
            )

        # Absolute path for name
        nonabs = "./non-existent-path/to/non-existent-file"
        with patch.dict(filestate.__salt__, patches), patch.dict(
            filestate.__salt__, {"file.user_to_uid": mock_uid}
        ), patch.dict(filestate.__salt__, {"file.group_to_gid": mock_gid}):
            expected = "Specified file {0} is not an absolute path".format(nonabs)
            ret = return_val(comment=expected, name=nonabs)
            self.assertDictEqual(
                filestate.hardlink(nonabs, target, user=user, group=group), ret
            )

        # Absolute path for target
        with patch.dict(filestate.__salt__, patches), patch.dict(
            filestate.__salt__, {"file.user_to_uid": mock_uid}
        ), patch.dict(filestate.__salt__, {"file.group_to_gid": mock_gid}):
            expected = "Specified target {0} is not an absolute path".format(nonabs)
            ret = return_val(comment=expected, name=name)
            self.assertDictEqual(
                filestate.hardlink(name, nonabs, user=user, group=group), ret
            )
        # Test option -- nonexistent target
        with patch.dict(filestate.__salt__, patches), patch.dict(
            filestate.__salt__, {"file.user_to_uid": mock_uid}
        ), patch.dict(
            filestate.__salt__, {"file.group_to_gid": mock_gid}
        ), patch.object(
            os.path, "exists", mock_f
        ), patch.dict(
            filestate.__opts__, {"test": True}
        ):
            expected = "Target {0} for hard link does not exist".format(target)
            ret = return_val(comment=expected, name=name)
            self.assertDictEqual(
                filestate.hardlink(name, target, user=user, group=group), ret
            )

        # Test option -- target is a directory
        with patch.dict(filestate.__salt__, patches), patch.dict(
            filestate.__salt__, {"file.user_to_uid": mock_uid}
        ), patch.dict(
            filestate.__salt__, {"file.group_to_gid": mock_gid}
        ), patch.object(
            os.path, "exists", mock_t
        ), patch.dict(
            filestate.__opts__, {"test": True}
        ):
            expected = "Unable to hard link from directory {0}".format(test_dir)
            ret = return_val(comment=expected, name=name)
            self.assertDictEqual(
                filestate.hardlink(name, test_dir, user=user, group=group), ret
            )

        # Test option -- name is a directory
        with patch.dict(filestate.__salt__, patches), patch.dict(
            filestate.__salt__, {"file.user_to_uid": mock_uid}
        ), patch.dict(filestate.__salt__, {"file.group_to_gid": mock_gid}), patch.dict(
            filestate.__opts__, {"test": True}
        ):
            expected = "Unable to hard link to directory {0}".format(test_dir)
            ret = return_val(comment=expected, name=test_dir)
            self.assertDictEqual(
                filestate.hardlink(test_dir, target, user=user, group=group), ret
            )

        # Test option -- name does not exist
        with patch.dict(filestate.__salt__, patches), patch.dict(
            filestate.__salt__, {"file.user_to_uid": mock_uid}
        ), patch.dict(filestate.__salt__, {"file.group_to_gid": mock_gid}), patch.dict(
            filestate.__opts__, {"test": True}
        ):
            expected = "Hard link {0} to {1} is set for creation".format(name, target)
            changes = dict(new=name)
            ret = return_val(result=None, comment=expected, name=name, changes=changes)
            self.assertDictEqual(
                filestate.hardlink(name, target, user=user, group=group), ret
            )

        # Test option -- hardlink matches
        with patch.dict(filestate.__salt__, patches), patch.dict(
            filestate.__salt__, {"file.user_to_uid": mock_uid}
        ), patch.dict(filestate.__salt__, {"file.group_to_gid": mock_gid}), patch.dict(
            filestate.__salt__, {"file.is_hardlink": mock_t}
        ), patch.dict(
            filestate.__salt__, {"file.stats": mock_stats}
        ), patch.object(
            os.path, "exists", mock_t
        ), patch.dict(
            filestate.__opts__, {"test": True}
        ):
            expected = "The hard link {0} is presently targetting {1}".format(
                name, target
            )
            ret = return_val(result=True, comment=expected, name=name)
            self.assertDictEqual(
                filestate.hardlink(name, target, user=user, group=group), ret
            )

        # Test option -- hardlink does not match
        with patch.dict(filestate.__salt__, patches), patch.dict(
            filestate.__salt__, {"file.user_to_uid": mock_uid}
        ), patch.dict(filestate.__salt__, {"file.group_to_gid": mock_gid}), patch.dict(
            filestate.__salt__, {"file.is_hardlink": mock_t}
        ), patch.dict(
            filestate.__salt__, {"file.stats": mock_nothing}
        ), patch.object(
            os.path, "exists", mock_t
        ), patch.dict(
            filestate.__opts__, {"test": True}
        ):
            expected = "Link {0} target is set to be changed to {1}".format(
                name, target
            )
            changes = dict(change=name)
            ret = return_val(result=None, comment=expected, name=name, changes=changes)
            self.assertDictEqual(
                filestate.hardlink(name, target, user=user, group=group), ret
            )

        # Test option -- force removal
        with patch.dict(filestate.__salt__, patches), patch.dict(
            filestate.__salt__, {"file.user_to_uid": mock_uid}
        ), patch.dict(filestate.__salt__, {"file.group_to_gid": mock_gid}), patch.dict(
            filestate.__salt__, {"file.is_hardlink": mock_f}
        ), patch.object(
            os.path, "exists", mock_t
        ), patch.dict(
            filestate.__opts__, {"test": True}
        ):
            expected = (
                "The file or directory {0} is set for removal to "
                "make way for a new hard link targeting {1}".format(name, target)
            )
            ret = return_val(result=None, comment=expected, name=name)
            self.assertDictEqual(
                filestate.hardlink(name, target, force=True, user=user, group=group),
                ret,
            )

        # Test option -- without force removal
        with patch.dict(filestate.__salt__, patches), patch.dict(
            filestate.__salt__, {"file.user_to_uid": mock_uid}
        ), patch.dict(filestate.__salt__, {"file.group_to_gid": mock_gid}), patch.dict(
            filestate.__salt__, {"file.is_hardlink": mock_f}
        ), patch.object(
            os.path, "exists", mock_t
        ), patch.dict(
            filestate.__opts__, {"test": True}
        ):
            expected = (
                "File or directory exists where the hard link {0} "
                "should be. Did you mean to use force?".format(name)
            )
            ret = return_val(result=False, comment=expected, name=name)
            self.assertDictEqual(
                filestate.hardlink(name, target, force=False, user=user, group=group),
                ret,
            )

        # Target is a directory
        with patch.dict(filestate.__salt__, patches), patch.dict(
            filestate.__salt__, {"file.user_to_uid": mock_uid}
        ), patch.dict(filestate.__salt__, {"file.group_to_gid": mock_gid}):
            expected = "Unable to hard link from directory {0}".format(test_dir)
            ret = return_val(comment=expected, name=name)
            self.assertDictEqual(
                filestate.hardlink(name, test_dir, user=user, group=group), ret
            )

        # Name is a directory
        with patch.dict(filestate.__salt__, patches), patch.dict(
            filestate.__salt__, {"file.user_to_uid": mock_uid}
        ), patch.dict(filestate.__salt__, {"file.group_to_gid": mock_gid}):
            expected = "Unable to hard link to directory {0}".format(test_dir)
            ret = return_val(comment=expected, name=test_dir)
            self.assertDictEqual(
                filestate.hardlink(test_dir, target, user=user, group=group), ret
            )

        # Try overwrite file with link
        with patch.dict(filestate.__salt__, patches), patch.dict(
            filestate.__salt__, {"file.user_to_uid": mock_uid}
        ), patch.dict(filestate.__salt__, {"file.group_to_gid": mock_gid}), patch.dict(
            filestate.__salt__, {"file.is_hardlink": mock_f}
        ), patch.object(
            os.path, "isfile", mock_t
        ):

            expected = "File exists where the hard link {0} should be".format(name)
            ret = return_val(comment=expected, name=name)
            self.assertDictEqual(
                filestate.hardlink(name, target, user=user, group=group), ret
            )

        # Try overwrite link with same
        with patch.dict(filestate.__salt__, patches), patch.dict(
            filestate.__salt__, {"file.user_to_uid": mock_uid}
        ), patch.dict(filestate.__salt__, {"file.group_to_gid": mock_gid}), patch.dict(
            filestate.__salt__, {"file.is_hardlink": mock_t}
        ), patch.dict(
            filestate.__salt__, {"file.stats": mock_stats}
        ), patch.object(
            os.path, "isfile", mock_f
        ):

            expected = "Target of hard link {0} is already pointing " "to {1}".format(
                name, target
            )
            ret = return_val(result=True, comment=expected, name=name)
            self.assertDictEqual(
                filestate.hardlink(name, target, user=user, group=group), ret
            )

        # Really overwrite link with same
        with patch.dict(filestate.__salt__, patches), patch.dict(
            filestate.__salt__, {"file.user_to_uid": mock_uid}
        ), patch.dict(filestate.__salt__, {"file.group_to_gid": mock_gid}), patch.dict(
            filestate.__salt__, {"file.is_hardlink": mock_t}
        ), patch.dict(
            filestate.__salt__, {"file.link": mock_t}
        ), patch.dict(
            filestate.__salt__, {"file.stats": mock_nothing}
        ), patch.object(
            os, "remove", mock_t
        ), patch.object(
            os.path, "isfile", mock_f
        ):

            expected = "Set target of hard link {0} -> {1}".format(name, target)
            changes = dict(new=name)
            ret = return_val(result=True, comment=expected, name=name, changes=changes)
            self.assertDictEqual(
                filestate.hardlink(name, target, user=user, group=group), ret
            )

        # Fail at overwriting link with same
        with patch.dict(filestate.__salt__, patches), patch.dict(
            filestate.__salt__, {"file.user_to_uid": mock_uid}
        ), patch.dict(filestate.__salt__, {"file.group_to_gid": mock_gid}), patch.dict(
            filestate.__salt__, {"file.is_hardlink": mock_t}
        ), patch.dict(
            filestate.__salt__, {"file.link": mock_execerror}
        ), patch.dict(
            filestate.__salt__, {"file.stats": mock_nothing}
        ), patch.object(
            os, "remove", mock_t
        ), patch.object(
            os.path, "isfile", mock_f
        ):

            expected = "Unable to set target of hard link {0} -> " "{1}: {2}".format(
                name, target, ""
            )
            ret = return_val(result=False, comment=expected, name=name)
            self.assertDictEqual(
                filestate.hardlink(name, target, user=user, group=group), ret
            )

        # Make new link
        with patch.dict(filestate.__salt__, patches), patch.dict(
            filestate.__salt__, {"file.user_to_uid": mock_uid}
        ), patch.dict(filestate.__salt__, {"file.group_to_gid": mock_gid}), patch.dict(
            filestate.__salt__, {"file.is_hardlink": mock_f}
        ), patch.dict(
            filestate.__salt__, {"file.link": mock_f}
        ), patch.dict(
            filestate.__salt__, {"file.stats": mock_nothing}
        ), patch.object(
            os, "remove", mock_t
        ), patch.object(
            os.path, "isfile", mock_f
        ):

            expected = "Created new hard link {0} -> {1}".format(name, target)
            changes = dict(new=name)
            ret = return_val(result=True, comment=expected, name=name, changes=changes)
            self.assertDictEqual(
                filestate.hardlink(name, target, user=user, group=group), ret
            )

        # Fail while making new link
        with patch.dict(filestate.__salt__, patches), patch.dict(
            filestate.__salt__, {"file.user_to_uid": mock_uid}
        ), patch.dict(filestate.__salt__, {"file.group_to_gid": mock_gid}), patch.dict(
            filestate.__salt__, {"file.is_hardlink": mock_f}
        ), patch.dict(
            filestate.__salt__, {"file.link": mock_execerror}
        ), patch.dict(
            filestate.__salt__, {"file.stats": mock_nothing}
        ), patch.object(
            os, "remove", mock_t
        ), patch.object(
            os.path, "isfile", mock_f
        ):

            expected = "Unable to create new hard link {0} -> " "{1}: {2}".format(
                name, target, ""
            )
            ret = return_val(result=False, comment=expected, name=name)
            self.assertDictEqual(
                filestate.hardlink(name, target, user=user, group=group), ret
            )

        # Force making new link over file
        with patch.dict(filestate.__salt__, patches), patch.dict(
            filestate.__salt__, {"file.user_to_uid": mock_uid}
        ), patch.dict(filestate.__salt__, {"file.group_to_gid": mock_gid}), patch.dict(
            filestate.__salt__, {"file.is_hardlink": mock_f}
        ), patch.dict(
            filestate.__salt__, {"file.link": mock_t}
        ), patch.dict(
            filestate.__salt__, {"file.stats": mock_nothing}
        ), patch.object(
            os, "remove", mock_t
        ), patch.object(
            os.path, "isfile", mock_t
        ):

            expected = "Created new hard link {0} -> {1}".format(name, target)
            changes = dict(new=name)
            changes["forced"] = "File for hard link was forcibly replaced"
            ret = return_val(result=True, comment=expected, name=name, changes=changes)
            self.assertDictEqual(
                filestate.hardlink(name, target, user=user, force=True, group=group),
                ret,
            )

        # Force making new link over file but error out
        with patch.dict(filestate.__salt__, patches), patch.dict(
            filestate.__salt__, {"file.user_to_uid": mock_uid}
        ), patch.dict(filestate.__salt__, {"file.group_to_gid": mock_gid}), patch.dict(
            filestate.__salt__, {"file.is_hardlink": mock_f}
        ), patch.dict(
            filestate.__salt__, {"file.link": mock_execerror}
        ), patch.dict(
            filestate.__salt__, {"file.stats": mock_nothing}
        ), patch.object(
            os, "remove", mock_t
        ), patch.object(
            os.path, "isfile", mock_t
        ):

            expected = "Unable to create new hard link {0} -> " "{1}: {2}".format(
                name, target, ""
            )
            changes = dict(forced="File for hard link was forcibly replaced")
            ret = return_val(result=False, comment=expected, name=name, changes=changes)
            self.assertDictEqual(
                filestate.hardlink(name, target, user=user, force=True, group=group),
                ret,
            )

    # 'absent' function tests: 1
    def test_absent(self):
        """
        Test to make sure that the named file or directory is absent.
        """
        name = "/fake/file.conf"

        ret = {"name": name, "result": False, "comment": "", "changes": {}}

        mock_t = MagicMock(return_value=True)
        mock_f = MagicMock(return_value=False)
        mock_file = MagicMock(side_effect=[True, CommandExecutionError])
        mock_tree = MagicMock(side_effect=[True, OSError])

        comt = "Must provide name to file.absent"
        ret.update({"comment": comt, "name": ""})

        with patch.object(os.path, "islink", MagicMock(return_value=False)):
            self.assertDictEqual(filestate.absent(""), ret)

            with patch.object(os.path, "isabs", mock_f):
                comt = "Specified file {0} is not an absolute path".format(name)
                ret.update({"comment": comt, "name": name})
                self.assertDictEqual(filestate.absent(name), ret)

            with patch.object(os.path, "isabs", mock_t):
                comt = 'Refusing to make "/" absent'
                ret.update({"comment": comt, "name": "/"})
                self.assertDictEqual(filestate.absent("/"), ret)

            with patch.object(os.path, "isfile", mock_t):
                with patch.dict(filestate.__opts__, {"test": True}):
                    comt = "File {0} is set for removal".format(name)
                    ret.update(
                        {
                            "comment": comt,
                            "name": name,
                            "result": None,
                            "changes": {"removed": "/fake/file.conf"},
                        }
                    )
                    self.assertDictEqual(filestate.absent(name), ret)

                with patch.dict(filestate.__opts__, {"test": False}):
                    with patch.dict(filestate.__salt__, {"file.remove": mock_file}):
                        comt = "Removed file {0}".format(name)
                        ret.update(
                            {
                                "comment": comt,
                                "result": True,
                                "changes": {"removed": name},
                            }
                        )
                        self.assertDictEqual(filestate.absent(name), ret)

                        comt = "Removed file {0}".format(name)
                        ret.update({"comment": "", "result": False, "changes": {}})
                        self.assertDictEqual(filestate.absent(name), ret)

            with patch.object(os.path, "isfile", mock_f):
                with patch.object(os.path, "isdir", mock_t):
                    with patch.dict(filestate.__opts__, {"test": True}):
                        comt = "Directory {0} is set for removal".format(name)
                        ret.update(
                            {
                                "comment": comt,
                                "changes": {"removed": name},
                                "result": None,
                            }
                        )
                        self.assertDictEqual(filestate.absent(name), ret)

                    with patch.dict(filestate.__opts__, {"test": False}):
                        with patch.dict(filestate.__salt__, {"file.remove": mock_tree}):
                            comt = "Removed directory {0}".format(name)
                            ret.update(
                                {
                                    "comment": comt,
                                    "result": True,
                                    "changes": {"removed": name},
                                }
                            )
                            self.assertDictEqual(filestate.absent(name), ret)

                            comt = "Failed to remove directory {0}".format(name)
                            ret.update(
                                {"comment": comt, "result": False, "changes": {}}
                            )
                            self.assertDictEqual(filestate.absent(name), ret)

                with patch.object(os.path, "isdir", mock_f):
                    with patch.dict(filestate.__opts__, {"test": True}):
                        comt = "File {0} is not present".format(name)
                        ret.update({"comment": comt, "result": True})
                        self.assertDictEqual(filestate.absent(name), ret)

    # 'exists' function tests: 1

    def test_exists(self):
        """
        Test to verify that the named file or directory is present or exists.
        """
        name = "/etc/grub.conf"

        ret = {"name": name, "result": False, "comment": "", "changes": {}}

        mock_t = MagicMock(return_value=True)
        mock_f = MagicMock(return_value=False)

        comt = "Must provide name to file.exists"
        ret.update({"comment": comt, "name": ""})
        self.assertDictEqual(filestate.exists(""), ret)

        with patch.object(os.path, "exists", mock_f):
            comt = "Specified path {0} does not exist".format(name)
            ret.update({"comment": comt, "name": name})
            self.assertDictEqual(filestate.exists(name), ret)

        with patch.object(os.path, "exists", mock_t):
            comt = "Path {0} exists".format(name)
            ret.update({"comment": comt, "result": True})
            self.assertDictEqual(filestate.exists(name), ret)

    # 'missing' function tests: 1

    def test_missing(self):
        """
        Test to verify that the named file or directory is missing.
        """
        name = "/etc/grub.conf"

        ret = {"name": name, "result": False, "comment": "", "changes": {}}

        mock_t = MagicMock(return_value=True)
        mock_f = MagicMock(return_value=False)

        comt = "Must provide name to file.missing"
        ret.update({"comment": comt, "name": "", "changes": {}})
        self.assertDictEqual(filestate.missing(""), ret)

        with patch.object(os.path, "exists", mock_t):
            comt = "Specified path {0} exists".format(name)
            ret.update({"comment": comt, "name": name})
            self.assertDictEqual(filestate.missing(name), ret)

        with patch.object(os.path, "exists", mock_f):
            comt = "Path {0} is missing".format(name)
            ret.update({"comment": comt, "result": True})
            self.assertDictEqual(filestate.missing(name), ret)

    # 'managed' function tests: 1

    def test_file_managed_should_fall_back_to_binary(self):
        expected_contents = b"\x8b"
        filename = "/tmp/blarg"
        mock_manage = MagicMock(return_value={"fnord": "fnords"})
        with patch(
            "salt.states.file._load_accumulators", MagicMock(return_value=([], []))
        ):
            with patch.dict(
                filestate.__salt__,
                {
                    "file.get_managed": MagicMock(return_value=["", "", ""]),
                    "file.source_list": MagicMock(return_value=["", ""]),
                    "file.manage_file": mock_manage,
                    "pillar.get": MagicMock(return_value=expected_contents),
                },
            ):
                ret = filestate.managed(
                    filename, contents_pillar="fnord", encoding="utf-8"
                )
                actual_contents = mock_manage.call_args[0][14]
                self.assertEqual(actual_contents, expected_contents)

    def test_managed(self):
        """
        Test to manage a given file, this function allows for a file to be
        downloaded from the salt master and potentially run through a templating
        system.
        """
        with patch(
            "salt.states.file._load_accumulators", MagicMock(return_value=([], []))
        ):
            name = "/etc/grub.conf"
            user = "salt"
            group = "saltstack"

            ret = {"name": name, "result": False, "comment": "", "changes": {}}

            mock_t = MagicMock(return_value=True)
            mock_f = MagicMock(return_value=False)
            mock_cmd_fail = MagicMock(return_value={"retcode": 1})
            mock_uid = MagicMock(
                side_effect=[
                    "",
                    "U12",
                    "U12",
                    "U12",
                    "U12",
                    "U12",
                    "U12",
                    "U12",
                    "U12",
                    "U12",
                    "U12",
                    "U12",
                    "U12",
                    "U12",
                    "U12",
                    "U12",
                ]
            )
            mock_gid = MagicMock(
                side_effect=[
                    "",
                    "G12",
                    "G12",
                    "G12",
                    "G12",
                    "G12",
                    "G12",
                    "G12",
                    "G12",
                    "G12",
                    "G12",
                    "G12",
                    "G12",
                    "G12",
                    "G12",
                    "G12",
                ]
            )
            mock_if = MagicMock(
                side_effect=[True, False, False, False, False, False, False, False]
            )
            if salt.utils.platform.is_windows():
                mock_ret = MagicMock(return_value=ret)
            else:
                mock_ret = MagicMock(return_value=(ret, None))
            mock_dict = MagicMock(return_value={})
            mock_cp = MagicMock(side_effect=[Exception, True])
            mock_ex = MagicMock(
                side_effect=[Exception, {"changes": {name: name}}, True, Exception]
            )
            mock_mng = MagicMock(
                side_effect=[
                    Exception,
                    ("", "", ""),
                    ("", "", ""),
                    ("", "", True),
                    ("", "", True),
                    ("", "", ""),
                    ("", "", ""),
                ]
            )
            mock_file = MagicMock(
                side_effect=[
                    CommandExecutionError,
                    ("", ""),
                    ("", ""),
                    ("", ""),
                    ("", ""),
                    ("", ""),
                    ("", ""),
                    ("", ""),
                    ("", ""),
                ]
            )
            with patch.dict(
                filestate.__salt__,
                {
                    "config.manage_mode": mock_t,
                    "file.user_to_uid": mock_uid,
                    "file.group_to_gid": mock_gid,
                    "file.file_exists": mock_if,
                    "file.check_perms": mock_ret,
                    "file.check_managed_changes": mock_dict,
                    "file.get_managed": mock_mng,
                    "file.source_list": mock_file,
                    "file.copy": mock_cp,
                    "file.manage_file": mock_ex,
                    "cmd.run_all": mock_cmd_fail,
                },
            ):
                comt = "Destination file name is required"
                ret.update({"comment": comt, "name": "", "changes": {}})
                self.assertDictEqual(filestate.managed(""), ret)

                with patch.object(os.path, "isfile", mock_f):
                    comt = (
                        "File {0} is not present and is not set for "
                        "creation".format(name)
                    )
                    ret.update({"comment": comt, "name": name, "result": True})
                    self.assertDictEqual(filestate.managed(name, create=False), ret)

                # Group argument is ignored on Windows systems. Group is set to
                # user
                if salt.utils.platform.is_windows():
                    comt = "User salt is not available Group salt" " is not available"
                else:
                    comt = (
                        "User salt is not available Group saltstack" " is not available"
                    )
                ret.update({"comment": comt, "result": False})
                self.assertDictEqual(
                    filestate.managed(name, user=user, group=group), ret
                )

                with patch.object(os.path, "isabs", mock_f):
                    comt = "Specified file {0} is not an absolute path".format(name)
                    ret.update({"comment": comt, "result": False})
                    self.assertDictEqual(
                        filestate.managed(name, user=user, group=group), ret
                    )

                with patch.object(os.path, "isabs", mock_t):
                    with patch.object(os.path, "isdir", mock_t):
                        comt = "Specified target {0} is a directory".format(name)
                        ret.update({"comment": comt})
                        self.assertDictEqual(
                            filestate.managed(name, user=user, group=group), ret
                        )

                    with patch.object(os.path, "isdir", mock_f):
                        comt = "Context must be formed as a dict"
                        ret.update({"comment": comt})
                        self.assertDictEqual(
                            filestate.managed(
                                name, user=user, group=group, context=True
                            ),
                            ret,
                        )

                        comt = "Defaults must be formed as a dict"
                        ret.update({"comment": comt})
                        self.assertDictEqual(
                            filestate.managed(
                                name, user=user, group=group, defaults=True
                            ),
                            ret,
                        )

                        comt = (
                            "Only one of 'contents', 'contents_pillar', "
                            "and 'contents_grains' is permitted"
                        )
                        ret.update({"comment": comt})
                        self.assertDictEqual(
                            filestate.managed(
                                name,
                                user=user,
                                group=group,
                                contents="A",
                                contents_grains="B",
                                contents_pillar="C",
                            ),
                            ret,
                        )

                        with patch.object(os.path, "exists", mock_t):
                            with patch.dict(filestate.__opts__, {"test": True}):
                                comt = "File {0} not updated".format(name)
                                ret.update({"comment": comt})
                                self.assertDictEqual(
                                    filestate.managed(
                                        name, user=user, group=group, replace=False
                                    ),
                                    ret,
                                )

                                comt = "The file {0} is in the correct state".format(
                                    name
                                )
                                ret.update({"comment": comt, "result": True})
                                self.assertDictEqual(
                                    filestate.managed(
                                        name, user=user, contents="A", group=group
                                    ),
                                    ret,
                                )

                        with patch.object(os.path, "exists", mock_f):
                            with patch.dict(filestate.__opts__, {"test": False}):
                                comt = "Unable to manage file: "
                                ret.update({"comment": comt, "result": False})
                                self.assertDictEqual(
                                    filestate.managed(
                                        name, user=user, group=group, contents="A"
                                    ),
                                    ret,
                                )

                                comt = "Unable to manage file: "
                                ret.update({"comment": comt, "result": False})
                                self.assertDictEqual(
                                    filestate.managed(
                                        name, user=user, group=group, contents="A"
                                    ),
                                    ret,
                                )

                                with patch.object(
                                    salt.utils.files, "mkstemp", return_value=name
                                ):
                                    comt = "Unable to copy file {0} to {0}: ".format(
                                        name
                                    )
                                    ret.update({"comment": comt, "result": False})
                                    self.assertDictEqual(
                                        filestate.managed(
                                            name, user=user, group=group, check_cmd="A"
                                        ),
                                        ret,
                                    )

                                comt = "Unable to check_cmd file: "
                                ret.update({"comment": comt, "result": False})
                                self.assertDictEqual(
                                    filestate.managed(
                                        name, user=user, group=group, check_cmd="A"
                                    ),
                                    ret,
                                )

                                comt = "check_cmd execution failed"
                                ret.update(
                                    {
                                        "comment": comt,
                                        "result": False,
                                        "skip_watch": True,
                                    }
                                )
                                self.assertDictEqual(
                                    filestate.managed(
                                        name, user=user, group=group, check_cmd="A"
                                    ),
                                    ret,
                                )

                                comt = "check_cmd execution failed"
                                ret.update({"comment": True, "changes": {}})
                                ret.pop("skip_watch", None)
                                self.assertDictEqual(
                                    filestate.managed(name, user=user, group=group), ret
                                )

                                self.assertTrue(
                                    filestate.managed(name, user=user, group=group)
                                )

                                comt = "Unable to manage file: "
                                ret.update({"comment": comt})
                                self.assertDictEqual(
                                    filestate.managed(name, user=user, group=group), ret
                                )

                        if salt.utils.platform.is_windows():
                            mock_ret = MagicMock(return_value=ret)
                            comt = "File {0} not updated".format(name)
                        else:
                            perms = {"luser": user, "lmode": "0644", "lgroup": group}
                            mock_ret = MagicMock(return_value=(ret, perms))
                            comt = (
                                "File {0} will be updated with "
                                "permissions 0400 from its current "
                                "state of 0644".format(name)
                            )

                        with patch.dict(
                            filestate.__salt__, {"file.check_perms": mock_ret}
                        ):
                            with patch.object(os.path, "exists", mock_t):
                                with patch.dict(filestate.__opts__, {"test": True}):
                                    ret.update({"comment": comt})
                                    if salt.utils.platform.is_windows():
<<<<<<< HEAD
                                        self.assertDictEqual(
                                            filestate.managed(
                                                name, user=user, group=group
                                            ),
                                            ret,
                                        )
=======
                                        self.assertDictEqual(filestate.managed
                                                             (name, user=user,
                                                              group=group
                                                              ), ret)
>>>>>>> 8abb7099
                                    else:
                                        self.assertDictEqual(
                                            filestate.managed(
                                                name, user=user, group=group, mode=400
                                            ),
                                            ret,
                                        )

    # 'directory' function tests: 1

    def test_directory(self):
        """
        Test to ensure that a named directory is present and has the right perms
        """
        name = "/etc/testdir"
        user = "salt"
        group = "saltstack"
        if salt.utils.platform.is_windows():
            name = name.replace("/", "\\")

        ret = {"name": name, "result": False, "comment": "", "changes": {}}

        check_perms_ret = {"name": name, "result": False, "comment": "", "changes": {}}

        comt = "Must provide name to file.directory"
        ret.update({"comment": comt, "name": ""})
        self.assertDictEqual(filestate.directory(""), ret)

        comt = "Cannot specify both max_depth and clean"
        ret.update({"comment": comt, "name": name})
        self.assertDictEqual(filestate.directory(name, clean=True, max_depth=2), ret)

        mock_t = MagicMock(return_value=True)
        mock_f = MagicMock(return_value=False)
        if salt.utils.platform.is_windows():
            mock_perms = MagicMock(return_value=check_perms_ret)
        else:
            mock_perms = MagicMock(return_value=(check_perms_ret, ""))
        mock_uid = MagicMock(
            side_effect=[
                "",
                "U12",
                "U12",
                "U12",
                "U12",
                "U12",
                "U12",
                "U12",
                "U12",
                "U12",
                "U12",
            ]
        )
        mock_gid = MagicMock(
            side_effect=[
                "",
                "G12",
                "G12",
                "G12",
                "G12",
                "G12",
                "G12",
                "G12",
                "G12",
                "G12",
                "G12",
            ]
        )
        mock_check = MagicMock(
            return_value=(
                None,
                'The directory "{0}" will be changed'.format(name),
                {name: {"directory": "new"}},
            )
        )
        mock_error = CommandExecutionError
<<<<<<< HEAD
        with patch.dict(
            filestate.__salt__,
            {
                "config.manage_mode": mock_t,
                "file.user_to_uid": mock_uid,
                "file.group_to_gid": mock_gid,
                "file.stats": mock_f,
                "file.check_perms": mock_perms,
                "file.mkdir": mock_t,
            },
        ), patch("salt.utils.win_dacl.get_sid", mock_error), patch(
            "os.path.isdir", mock_t
        ), patch(
            "salt.states.file._check_directory_win", mock_check
        ):
=======
        with patch.dict(filestate.__salt__, {'config.manage_mode': mock_t,
                                             'file.user_to_uid': mock_uid,
                                             'file.group_to_gid': mock_gid,
                                             'file.stats': mock_f,
                                             'file.check_perms': mock_perms,
                                             'file.mkdir': mock_t}), \
             patch('salt.utils.win_dacl.get_sid', mock_error), \
             patch('os.path.isdir', mock_t):
                 #, \
             #patch('salt.states.file._check_directory_win', mock_check):
>>>>>>> 8abb7099
            if salt.utils.platform.is_windows():
                comt = ""
            else:
<<<<<<< HEAD
                comt = "User salt is not available Group saltstack" " is not available"
            ret.update({"comment": comt, "name": name})
            self.assertDictEqual(filestate.directory(name, user=user, group=group), ret)

            with patch.object(os.path, "isabs", mock_f):
                comt = "Specified file {0} is not an absolute path".format(name)
                ret.update({"comment": comt})
                self.assertDictEqual(
                    filestate.directory(name, user=user, group=group), ret
                )

            with patch.object(os.path, "isabs", mock_t):
                with patch.object(
                    os.path,
                    "isfile",
                    MagicMock(side_effect=[True, True, False, True, True, True, False]),
                ):
                    with patch.object(os.path, "lexists", mock_t):
                        comt = "File exists where the backup target" " A should go"
                        ret.update({"comment": comt})
                        self.assertDictEqual(
                            filestate.directory(
                                name, user=user, group=group, backupname="A"
                            ),
                            ret,
                        )

                    with patch.object(os.path, "isfile", mock_t):
                        comt = "Specified location {0} exists and is a file".format(
                            name
                        )
                        ret.update({"comment": comt})
                        self.assertDictEqual(
                            filestate.directory(name, user=user, group=group), ret
                        )

                    with patch.object(os.path, "islink", mock_t):
                        comt = "Specified location {0} exists and is a symlink".format(
                            name
                        )
                        ret.update({"comment": comt})
                        self.assertDictEqual(
                            filestate.directory(name, user=user, group=group), ret
                        )

                with patch.object(os.path, "isdir", mock_f):
                    with patch.dict(filestate.__opts__, {"test": True}):
=======
                comt = ('User salt is not available Group saltstack'
                        ' is not available')
            ret.update({'comment': comt, 'name': name})
            with patch('salt.states.file._check_directory_win', mock_check):
                self.assertDictEqual(
                    filestate.directory(name, user=user, group=group), ret)

            with patch.object(os.path, 'isabs', mock_f):
                comt = ('Specified file {0} is not an absolute path'
                        .format(name))
                ret.update({'comment': comt})
                self.assertDictEqual(filestate.directory(name, user=user,
                                                         group=group), ret)

            with patch.object(os.path, 'isabs', mock_t):
                with patch.object(os.path, 'isfile',
                                  MagicMock(side_effect=[True, True, False,
                                                         True, True, True,
                                                         False])):
                    with patch.object(os.path, 'lexists', mock_t):
                        comt = ('File exists where the backup target'
                                ' A should go')
                        ret.update({'comment': comt})
                        self.assertDictEqual(filestate.directory
                                             (name, user=user,
                                              group=group,
                                              backupname='A'), ret)

                    with patch.object(os.path, 'isfile', mock_t):
                        comt = ('Specified location {0} exists and is a file'
                                .format(name))
                        ret.update({'comment': comt})
                        self.assertDictEqual(filestate.directory(name, user=user,
                                                                 group=group), ret)

                    with patch.object(os.path, 'islink', mock_t):
                        comt = ('Specified location {0} exists and is a symlink'
                                .format(name))
                        ret.update({'comment': comt})
                        self.assertDictEqual(filestate.directory(name,
                                                                 user=user,
                                                                 group=group),
                                             ret)

                with patch.object(os.path, 'isdir', mock_f):
                    with patch.dict(filestate.__opts__, {'test': True}):
>>>>>>> 8abb7099
                        if salt.utils.platform.is_windows():
                            comt = 'The directory "{0}" will be changed' "".format(name)
                        else:
<<<<<<< HEAD
                            comt = (
                                "The following files will be changed:\n{0}:"
                                " directory - new\n".format(name)
                            )
                        ret.update(
                            {
                                "comment": comt,
                                "result": None,
                                "changes": {name: {"directory": "new"}},
                            }
                        )
                        self.assertDictEqual(
                            filestate.directory(name, user=user, group=group), ret
                        )

                    with patch.dict(filestate.__opts__, {"test": False}):
                        with patch.object(os.path, "isdir", mock_f):
                            comt = "No directory to create {0} in".format(name)
                            ret.update({"comment": comt, "result": False})
                            self.assertDictEqual(
                                filestate.directory(name, user=user, group=group), ret
                            )

                        if salt.utils.platform.is_windows():
                            isdir_side_effect = [False, True, False]
                        else:
                            isdir_side_effect = [True, False, True, False]
                        with patch.object(
                            os.path, "isdir", MagicMock(side_effect=isdir_side_effect)
                        ):
                            comt = "Failed to create directory {0}".format(name)
                            ret.update(
                                {
                                    "comment": comt,
                                    "result": False,
                                    "changes": {name: "New Dir"},
                                }
                            )
                            self.assertDictEqual(
                                filestate.directory(name, user=user, group=group), ret
                            )

                        check_perms_ret = {
                            "name": name,
                            "result": False,
                            "comment": "",
                            "changes": {},
                        }
                        if salt.utils.platform.is_windows():
                            mock_perms = MagicMock(return_value=check_perms_ret)
                        else:
                            mock_perms = MagicMock(return_value=(check_perms_ret, ""))

                        recurse = ["silent"]
                        ret = {
                            "name": name,
                            "result": False,
                            "comment": "Directory /etc/testdir updated",
                            "changes": {"recursion": "Changes silenced"},
                        }
                        if salt.utils.platform.is_windows():
                            ret["comment"] = ret["comment"].replace("/", "\\")
                        with patch.dict(
                            filestate.__salt__, {"file.check_perms": mock_perms}
                        ):
                            with patch.object(os.path, "isdir", mock_t):
                                self.assertDictEqual(
                                    filestate.directory(
                                        name, user=user, recurse=recurse, group=group
                                    ),
                                    ret,
                                )

                        check_perms_ret = {
                            "name": name,
                            "result": False,
                            "comment": "",
                            "changes": {},
                        }
                        if salt.utils.platform.is_windows():
                            mock_perms = MagicMock(return_value=check_perms_ret)
                        else:
                            mock_perms = MagicMock(return_value=(check_perms_ret, ""))

                        recurse = ["ignore_files", "ignore_dirs"]
                        ret = {
                            "name": name,
                            "result": False,
                            "comment": 'Must not specify "recurse" '
                            'options "ignore_files" and '
                            '"ignore_dirs" at the same '
                            "time.",
                            "changes": {},
                        }
                        with patch.dict(
                            filestate.__salt__, {"file.check_perms": mock_perms}
                        ):
                            with patch.object(os.path, "isdir", mock_t):
                                self.assertDictEqual(
                                    filestate.directory(
                                        name, user=user, recurse=recurse, group=group
                                    ),
                                    ret,
                                )

                        comt = "Directory {0} updated".format(name)
                        ret = {
                            "name": name,
                            "result": True,
                            "comment": comt,
                            "changes": {
                                "group": "group",
                                "mode": "0777",
                                "user": "user",
                            },
                        }

                        check_perms_ret = {
                            "name": name,
                            "result": True,
                            "comment": "",
                            "changes": {
                                "group": "group",
                                "mode": "0777",
                                "user": "user",
                            },
                        }

                        if salt.utils.platform.is_windows():
                            _mock_perms = MagicMock(return_value=check_perms_ret)
                        else:
                            _mock_perms = MagicMock(return_value=(check_perms_ret, ""))
                        with patch.object(os.path, "isdir", mock_t):
                            with patch.dict(
                                filestate.__salt__, {"file.check_perms": _mock_perms}
                            ):
                                self.assertDictEqual(
                                    filestate.directory(name, user=user, group=group),
                                    ret,
                                )
=======
                            comt = ('The following files will be changed:\n{0}:'
                                    ' directory - new\n'.format(name))
                        ret.update({
                            'comment': comt,
                            'result': None,
                            'changes': {name: {'directory': 'new'}}
                        })
                        self.assertDictEqual(filestate.directory(name,
                                                                 user=user,
                                                                 group=group),
                                             ret)

                    with patch.dict(filestate.__opts__, {'test': False}):
                        with patch.object(os.path, 'isdir', mock_f):
                            comt = ('No directory to create {0} in'
                                    .format(name))
                            ret.update({'comment': comt, 'result': False})
                            self.assertDictEqual(filestate.directory
                                                 (name, user=user, group=group),
                                                 ret)

                        with patch.object(os.path, 'isdir',
                                          MagicMock(side_effect=[True, False, True, True])), \
                              patch('salt.states.file._check_directory_win', mock_check):
                            comt = ('Failed to create directory {0}'
                                    .format(name))
                            ret.update({'comment': comt, 'result': False})
                            self.assertDictEqual(filestate.directory
                                                 (name, user=user, group=group),
                                                 ret)

                        recurse = ['ignore_files', 'ignore_dirs']
                        ret.update({'comment': 'Must not specify "recurse" '
                                               'options "ignore_files" and '
                                               '"ignore_dirs" at the same '
                                               'time.',
                                    'changes': {}})
                        with patch.object(os.path, 'isdir', mock_t), \
                              patch('salt.states.file._check_directory_win', mock_check):
                            self.assertDictEqual(filestate.directory
                                                 (name, user=user,
                                                  recurse=recurse, group=group),
                                                 ret)

                            self.assertDictEqual(filestate.directory
                                                 (name, user=user, group=group),
                                                 ret)
                    changes = {}
                    mock_check = MagicMock(
                        return_value=(True, 'The directory {0} is in the correct state'.format(name), changes)
                    )
                    with patch('salt.states.file._check_directory_win', mock_check):
                        recurse = ['mode']
                        ret.update({'comment': 'The directory {} is in the '
                                               'correct state'.format(name),
                                    'changes': {},
                                    'result': True})
                        with patch.object(os.path, 'isdir', mock_t):
                            self.assertDictEqual(
                                filestate.directory(
                                    name, user=user, dir_mode=700,
                                    recurse=recurse, group=group,
                                    children_only=True
                                ),
                                ret,
                            )
>>>>>>> 8abb7099

    # 'recurse' function tests: 1

    def test_recurse(self):
        """
        Test to recurse through a subdirectory on the master
        and copy said subdirectory over to the specified path.
        """
        name = "/opt/code/flask"
        source = "salt://code/flask"
        user = "salt"
        group = "saltstack"
        if salt.utils.platform.is_windows():
            name = name.replace("/", "\\")

        ret = {"name": name, "result": False, "comment": "", "changes": {}}

        comt = (
            "'mode' is not allowed in 'file.recurse'."
            " Please use 'file_mode' and 'dir_mode'."
        )
        ret.update({"comment": comt})
        self.assertDictEqual(filestate.recurse(name, source, mode="W"), ret)

        mock_t = MagicMock(return_value=True)
        mock_f = MagicMock(return_value=False)
        mock_uid = MagicMock(return_value="")
        mock_gid = MagicMock(return_value="")
        mock_l = MagicMock(return_value=[])
        mock_emt = MagicMock(side_effect=[[], ["code/flask"], ["code/flask"]])
        mock_lst = MagicMock(
            side_effect=[
                CommandExecutionError,
                (source, ""),
                (source, ""),
                (source, ""),
            ]
        )
        with patch.dict(
            filestate.__salt__,
            {
                "config.manage_mode": mock_t,
                "file.user_to_uid": mock_uid,
                "file.group_to_gid": mock_gid,
                "file.source_list": mock_lst,
                "cp.list_master_dirs": mock_emt,
                "cp.list_master": mock_l,
            },
        ):

            # Group argument is ignored on Windows systems. Group is set to user
            if salt.utils.platform.is_windows():
                comt = "User salt is not available Group salt" " is not available"
            else:
                comt = "User salt is not available Group saltstack" " is not available"
            ret.update({"comment": comt})
            self.assertDictEqual(
                filestate.recurse(name, source, user=user, group=group), ret
            )

            with patch.object(os.path, "isabs", mock_f):
                comt = "Specified file {0} is not an absolute path".format(name)
                ret.update({"comment": comt})
                self.assertDictEqual(filestate.recurse(name, source), ret)

            with patch.object(os.path, "isabs", mock_t):
                comt = "Invalid source '1' (must be a salt:// URI)"
                ret.update({"comment": comt})
                self.assertDictEqual(filestate.recurse(name, 1), ret)

                comt = "Invalid source '//code/flask' (must be a salt:// URI)"
                ret.update({"comment": comt})
                self.assertDictEqual(filestate.recurse(name, "//code/flask"), ret)

                comt = "Recurse failed: "
                ret.update({"comment": comt})
                self.assertDictEqual(filestate.recurse(name, source), ret)

                comt = (
                    "The directory 'code/flask' does not exist"
                    " on the salt fileserver in saltenv 'base'"
                )
                ret.update({"comment": comt})
                self.assertDictEqual(filestate.recurse(name, source), ret)

                with patch.object(os.path, "isdir", mock_f):
                    with patch.object(os.path, "exists", mock_t):
                        comt = "The path {0} exists and is not a directory".format(name)
                        ret.update({"comment": comt})
                        self.assertDictEqual(filestate.recurse(name, source), ret)

                with patch.object(os.path, "isdir", mock_t):
                    comt = "The directory {0} is in the correct state".format(name)
                    ret.update({"comment": comt, "result": True})
                    self.assertDictEqual(filestate.recurse(name, source), ret)

    # 'replace' function tests: 1

    def test_replace(self):
        """
        Test to maintain an edit in a file.
        """
        name = "/etc/grub.conf"
        pattern = "CentOS +"
        repl = "salt"

        ret = {"name": name, "result": False, "comment": "", "changes": {}}

        comt = "Must provide name to file.replace"
        ret.update({"comment": comt, "name": "", "changes": {}})
        self.assertDictEqual(filestate.replace("", pattern, repl), ret)

        mock_t = MagicMock(return_value=True)
        mock_f = MagicMock(return_value=False)
        with patch.object(os.path, "isabs", mock_f):
            comt = "Specified file {0} is not an absolute path".format(name)
            ret.update({"comment": comt, "name": name})
            self.assertDictEqual(filestate.replace(name, pattern, repl), ret)

        with patch.object(os.path, "isabs", mock_t):
            with patch.object(os.path, "exists", mock_t):
                with patch.dict(filestate.__salt__, {"file.replace": mock_f}):
                    with patch.dict(filestate.__opts__, {"test": False}):
                        comt = "No changes needed to be made"
                        ret.update({"comment": comt, "name": name, "result": True})
                        self.assertDictEqual(
                            filestate.replace(name, pattern, repl), ret
                        )

    # 'blockreplace' function tests: 1

    def test_blockreplace(self):
        """
        Test to maintain an edit in a file in a zone
        delimited by two line markers.
        """
        with patch(
            "salt.states.file._load_accumulators", MagicMock(return_value=([], []))
        ):
            name = "/etc/hosts"

            ret = {"name": name, "result": False, "comment": "", "changes": {}}

            comt = "Must provide name to file.blockreplace"
            ret.update({"comment": comt, "name": ""})
            self.assertDictEqual(filestate.blockreplace(""), ret)

            mock_t = MagicMock(return_value=True)
            mock_f = MagicMock(return_value=False)
            with patch.object(os.path, "isabs", mock_f):
                comt = "Specified file {0} is not an absolute path".format(name)
                ret.update({"comment": comt, "name": name})
                self.assertDictEqual(filestate.blockreplace(name), ret)

            with patch.object(os.path, "isabs", mock_t), patch.object(
                os.path, "exists", mock_t
            ):
                with patch.dict(filestate.__salt__, {"file.blockreplace": mock_t}):
                    with patch.dict(filestate.__opts__, {"test": True}):
                        comt = "Changes would be made"
                        ret.update(
                            {"comment": comt, "result": None, "changes": {"diff": True}}
                        )
                        self.assertDictEqual(filestate.blockreplace(name), ret)

    # 'comment' function tests: 1

    def test_comment(self):
        """
        Test to comment out specified lines in a file.
        """
        with patch.object(os.path, "exists", MagicMock(return_value=True)):
            name = "/etc/aliases" if salt.utils.platform.is_darwin() else "/etc/fstab"
            regex = "bind 127.0.0.1"

            ret = {"name": name, "result": False, "comment": "", "changes": {}}

            comt = "Must provide name to file.comment"
            ret.update({"comment": comt, "name": ""})
            self.assertDictEqual(filestate.comment("", regex), ret)

            mock_t = MagicMock(return_value=True)
            mock_f = MagicMock(return_value=False)
            with patch.object(os.path, "isabs", mock_f):
                comt = "Specified file {0} is not an absolute path".format(name)
                ret.update({"comment": comt, "name": name})
                self.assertDictEqual(filestate.comment(name, regex), ret)

<<<<<<< HEAD
            with patch.object(os.path, "isabs", mock_t):
                with patch.dict(
                    filestate.__salt__,
                    {"file.search": MagicMock(side_effect=[False, True, False, False])},
                ):
                    comt = "Pattern already commented"
                    ret.update({"comment": comt, "result": True})
=======
            with patch.object(os.path, 'isabs', mock_t):
                with patch.dict(filestate.__salt__,
                                {'file.search': MagicMock(side_effect=[False, True, False, False])}):
                    comt = ('Pattern already commented')
                    ret.update({'comment': comt, 'result': True})
>>>>>>> 8abb7099
                    self.assertDictEqual(filestate.comment(name, regex), ret)

                    comt = "{0}: Pattern not found".format(regex)
                    ret.update({"comment": comt, "result": False})
                    self.assertDictEqual(filestate.comment(name, regex), ret)

<<<<<<< HEAD
                with patch.dict(
                    filestate.__salt__,
                    {
                        "file.search": MagicMock(side_effect=[True, True, True]),
                        "file.comment": mock_t,
                        "file.comment_line": mock_t,
                    },
                ):
                    with patch.dict(filestate.__opts__, {"test": True}):
                        comt = "File {0} is set to be updated".format(name)
                        ret.update(
                            {
                                "comment": comt,
                                "result": None,
                                "changes": {name: "updated"},
                            }
                        )
=======
                with patch.dict(filestate.__salt__,
                                {'file.search': MagicMock(side_effect=[True, True, True]),
                                 'file.comment': mock_t,
                                 'file.comment_line': mock_t}):
                    with patch.dict(filestate.__opts__, {'test': True}):
                        comt = ('File {0} is set to be updated'.format(name))
                        ret.update({'comment': comt, 'result': None, 'changes': {name: 'updated'}})
>>>>>>> 8abb7099
                        self.assertDictEqual(filestate.comment(name, regex), ret)

                    with patch.dict(filestate.__opts__, {"test": False}):
                        with patch.object(
                            salt.utils.files, "fopen", MagicMock(mock_open())
                        ):
                            comt = "Commented lines successfully"
                            ret.update({"comment": comt, "result": True, "changes": {}})
                            self.assertDictEqual(filestate.comment(name, regex), ret)

    # 'uncomment' function tests: 1

    def test_uncomment(self):
        """
        Test to uncomment specified commented lines in a file
        """
        with patch.object(os.path, "exists", MagicMock(return_value=True)):
            name = "/etc/aliases" if salt.utils.platform.is_darwin() else "/etc/fstab"
            regex = "bind 127.0.0.1"

            ret = {"name": name, "result": False, "comment": "", "changes": {}}

            comt = "Must provide name to file.uncomment"
            ret.update({"comment": comt, "name": ""})
            self.assertDictEqual(filestate.uncomment("", regex), ret)

            mock_t = MagicMock(return_value=True)
            mock_f = MagicMock(return_value=False)
<<<<<<< HEAD
            mock = MagicMock(side_effect=[False, True, False, False, True, True, True])
            with patch.object(os.path, "isabs", mock_f):
                comt = "Specified file {0} is not an absolute path".format(name)
                ret.update({"comment": comt, "name": name})
=======
            mock = MagicMock(side_effect=[False, True,
                                          False, False,
                                          True,
                                          True, True])
            with patch.object(os.path, 'isabs', mock_f):
                comt = ('Specified file {0} is not an absolute path'.format(name))
                ret.update({'comment': comt, 'name': name})
>>>>>>> 8abb7099
                self.assertDictEqual(filestate.uncomment(name, regex), ret)

            with patch.object(os.path, "isabs", mock_t):
                with patch.dict(
                    filestate.__salt__,
                    {
                        "file.search": mock,
                        "file.uncomment": mock_t,
                        "file.comment_line": mock_t,
                    },
                ):
                    comt = "Pattern already uncommented"
                    ret.update({"comment": comt, "result": True})
                    self.assertDictEqual(filestate.uncomment(name, regex), ret)

                    comt = "{0}: Pattern not found".format(regex)
                    ret.update({"comment": comt, "result": False})
                    self.assertDictEqual(filestate.uncomment(name, regex), ret)

                    with patch.dict(filestate.__opts__, {"test": True}):
                        comt = "File {0} is set to be updated".format(name)
                        ret.update(
                            {
                                "comment": comt,
                                "result": None,
                                "changes": {name: "updated"},
                            }
                        )
                        self.assertDictEqual(filestate.uncomment(name, regex), ret)

                    with patch.dict(filestate.__opts__, {"test": False}):
                        with patch.object(
                            salt.utils.files, "fopen", MagicMock(mock_open())
                        ):
                            comt = "Uncommented lines successfully"
                            ret.update({"comment": comt, "result": True, "changes": {}})
                            self.assertDictEqual(filestate.uncomment(name, regex), ret)

    # 'prepend' function tests: 1

    def test_prepend(self):
        """
        Test to ensure that some text appears at the beginning of a file.
        """
        name = "/tmp/etc/motd"
        if salt.utils.platform.is_windows():
            name = "c:\\tmp\\etc\\motd"
        assert not os.path.exists(os.path.split(name)[0])
        source = ["salt://motd/hr-messages.tmpl"]
        sources = ["salt://motd/devops-messages.tmpl"]
        text = ["Trust no one unless you have eaten much salt with him."]

        ret = {"name": name, "result": False, "comment": "", "changes": {}}

        comt = "Must provide name to file.prepend"
        ret.update({"comment": comt, "name": ""})
        self.assertDictEqual(filestate.prepend(""), ret)

        comt = "source and sources are mutually exclusive"
        ret.update({"comment": comt, "name": name})
        self.assertDictEqual(
            filestate.prepend(name, source=source, sources=sources), ret
        )

        mock_t = MagicMock(return_value=True)
        mock_f = MagicMock(return_value=False)
        with patch.dict(
            filestate.__salt__,
            {
                "file.directory_exists": mock_f,
                "file.makedirs": mock_t,
                "file.stats": mock_f,
                "cp.get_template": mock_f,
                "file.search": mock_f,
                "file.prepend": mock_t,
            },
        ):
            comt = (
                "The following files will be changed:\n/tmp/etc:" " directory - new\n"
            )
            changes = {"/tmp/etc": {"directory": "new"}}
            if salt.utils.platform.is_windows():
                comt = 'The directory "c:\\tmp\\etc" will be changed'
                changes = {"c:\\tmp\\etc": {"directory": "new"}}
            ret.update({"comment": comt, "name": name, "changes": changes})
            self.assertDictEqual(filestate.prepend(name, makedirs=True), ret)

            with patch.object(os.path, "isabs", mock_f):
                comt = "Specified file {0} is not an absolute path".format(name)
                ret.update({"comment": comt, "changes": {}})
                self.assertDictEqual(filestate.prepend(name), ret)

            with patch.object(os.path, "isabs", mock_t):
                with patch.object(os.path, "exists", mock_t):
                    comt = "Failed to load template file {0}".format(source)
                    ret.update({"comment": comt, "name": source, "data": []})
                    self.assertDictEqual(filestate.prepend(name, source=source), ret)

                    ret.pop("data", None)
                    ret.update({"name": name})
                    with patch.object(
                        salt.utils.files, "fopen", MagicMock(mock_open(read_data=""))
                    ):
                        with patch.dict(filestate.__utils__, {"files.is_text": mock_f}):
                            with patch.dict(filestate.__opts__, {"test": True}):
                                change = {"diff": "Replace binary file"}
                                comt = "File {0} is set to be updated".format(name)
                                ret.update(
                                    {"comment": comt, "result": None, "changes": change}
                                )
                                self.assertDictEqual(
                                    filestate.prepend(name, text=text), ret
                                )

                            with patch.dict(filestate.__opts__, {"test": False}):
                                comt = "Prepended 1 lines"
                                ret.update(
                                    {"comment": comt, "result": True, "changes": {}}
                                )
                                self.assertDictEqual(
                                    filestate.prepend(name, text=text), ret
                                )

    # 'touch' function tests: 1

    def test_touch(self):
        """
        Test to replicate the 'nix "touch" command to create a new empty
        file or update the atime and mtime of an existing file.
        """
        name = "/var/log/httpd/logrotate.empty"

        ret = {"name": name, "result": False, "comment": "", "changes": {}}

        comt = "Must provide name to file.touch"
        ret.update({"comment": comt, "name": ""})
        self.assertDictEqual(filestate.touch(""), ret)

        mock_t = MagicMock(return_value=True)
        mock_f = MagicMock(return_value=False)
        with patch.object(os.path, "isabs", mock_f):
            comt = "Specified file {0} is not an absolute path".format(name)
            ret.update({"comment": comt, "name": name})
            self.assertDictEqual(filestate.touch(name), ret)

        with patch.object(os.path, "isabs", mock_t):
            with patch.object(os.path, "exists", mock_f):
                with patch.dict(filestate.__opts__, {"test": True}):
                    comt = "File {0} is set to be created".format(name)
                    ret.update(
                        {"comment": comt, "result": None, "changes": {"new": name}}
                    )
                    self.assertDictEqual(filestate.touch(name), ret)

            with patch.dict(filestate.__opts__, {"test": False}):
                with patch.object(os.path, "isdir", mock_f):
                    comt = "Directory not present to touch file {0}".format(name)
                    ret.update({"comment": comt, "result": False, "changes": {}})
                    self.assertDictEqual(filestate.touch(name), ret)

                with patch.object(os.path, "isdir", mock_t):
                    with patch.dict(filestate.__salt__, {"file.touch": mock_t}):
                        comt = "Created empty file {0}".format(name)
                        ret.update(
                            {"comment": comt, "result": True, "changes": {"new": name}}
                        )
                        self.assertDictEqual(filestate.touch(name), ret)

    # 'copy' function tests: 1

    def test_copy(self):
        """
        Test if the source file exists on the system, copy it to the named file.
        """
        name = "/tmp/salt"
        source = "/tmp/salt/salt"
        user = "salt"
        group = "saltstack"

        ret = {"name": name, "result": False, "comment": "", "changes": {}}

        comt = "Must provide name to file.copy"
        ret.update({"comment": comt, "name": ""})
        self.assertDictEqual(filestate.copy_("", source), ret)

        mock_t = MagicMock(return_value=True)
        mock_f = MagicMock(return_value=False)
        mock_uid = MagicMock(side_effect=[""])
        mock_gid = MagicMock(side_effect=[""])
        mock_user = MagicMock(return_value=user)
        mock_grp = MagicMock(return_value=group)
        mock_io = MagicMock(side_effect=IOError)
        with patch.object(os.path, "isabs", mock_f):
            comt = "Specified file {0} is not an absolute path".format(name)
            ret.update({"comment": comt, "name": name})
            self.assertDictEqual(filestate.copy_(name, source), ret)

        with patch.object(os.path, "isabs", mock_t):
            with patch.object(os.path, "exists", mock_f):
                comt = 'Source file "{0}" is not present'.format(source)
                ret.update({"comment": comt, "result": False})
                self.assertDictEqual(filestate.copy_(name, source), ret)

            with patch.object(os.path, "exists", mock_t):
                with patch.dict(
                    filestate.__salt__,
                    {
                        "file.user_to_uid": mock_uid,
                        "file.group_to_gid": mock_gid,
                        "file.get_user": mock_user,
                        "file.get_group": mock_grp,
                        "file.get_mode": mock_grp,
                        "file.check_perms": mock_t,
                    },
                ):

                    # Group argument is ignored on Windows systems. Group is set
                    # to user
                    if salt.utils.platform.is_windows():
                        comt = (
                            "User salt is not available Group salt" " is not available"
                        )
                    else:
                        comt = (
                            "User salt is not available Group saltstack"
                            " is not available"
                        )
                    ret.update({"comment": comt, "result": False})
                    self.assertDictEqual(
                        filestate.copy_(name, source, user=user, group=group), ret
                    )

                    comt1 = (
                        'Failed to delete "{0}" in preparation for'
                        " forced move".format(name)
                    )
                    comt2 = (
                        'The target file "{0}" exists and will not be '
                        "overwritten".format(name)
                    )
                    comt3 = 'File "{0}" is set to be copied to "{1}"'.format(
                        source, name
                    )
                    with patch.object(os.path, "isdir", mock_f):
                        with patch.object(os.path, "lexists", mock_t):
                            with patch.dict(filestate.__opts__, {"test": False}):
                                with patch.dict(
                                    filestate.__salt__, {"file.remove": mock_io}
                                ):
                                    ret.update({"comment": comt1, "result": False})
                                    self.assertDictEqual(
                                        filestate.copy_(
                                            name, source, preserve=True, force=True
                                        ),
                                        ret,
                                    )

                                with patch.object(os.path, "isfile", mock_t):
                                    ret.update({"comment": comt2, "result": True})
                                    self.assertDictEqual(
                                        filestate.copy_(name, source, preserve=True),
                                        ret,
                                    )

                        with patch.object(os.path, "lexists", mock_f):
                            with patch.dict(filestate.__opts__, {"test": True}):
                                ret.update({"comment": comt3, "result": None})
                                self.assertDictEqual(
                                    filestate.copy_(name, source, preserve=True), ret
                                )

                            with patch.dict(filestate.__opts__, {"test": False}):
                                comt = "The target directory /tmp is" " not present"
                                ret.update({"comment": comt, "result": False})
                                self.assertDictEqual(
                                    filestate.copy_(name, source, preserve=True), ret
                                )

    # 'rename' function tests: 1

    def test_rename(self):
        """
        Test if the source file exists on the system,
        rename it to the named file.
        """
        name = "/tmp/salt"
        source = "/tmp/salt/salt"

        ret = {"name": name, "result": False, "comment": "", "changes": {}}

        comt = "Must provide name to file.rename"
        ret.update({"comment": comt, "name": ""})
        self.assertDictEqual(filestate.rename("", source), ret)

        mock_t = MagicMock(return_value=True)
        mock_f = MagicMock(return_value=False)

        mock_lex = MagicMock(side_effect=[False, True, True])
        with patch.object(os.path, "isabs", mock_f):
            comt = "Specified file {0} is not an absolute path".format(name)
            ret.update({"comment": comt, "name": name})
            self.assertDictEqual(filestate.rename(name, source), ret)

        mock_lex = MagicMock(return_value=False)
        with patch.object(os.path, "isabs", mock_t):
            with patch.object(os.path, "lexists", mock_lex):
                comt = (
                    'Source file "{0}" has already been moved out of '
                    "place".format(source)
                )
                ret.update({"comment": comt, "result": True})
                self.assertDictEqual(filestate.rename(name, source), ret)

        mock_lex = MagicMock(side_effect=[True, True, True])
<<<<<<< HEAD
        with patch.object(os.path, "isabs", mock_t):
            with patch.object(os.path, "lexists", mock_lex):
                comt = (
                    'The target file "{0}" exists and will not be '
                    "overwritten".format(name)
                )
                ret.update({"comment": comt, "result": True})
=======
        with patch.object(os.path, 'isabs', mock_t):
            with patch.object(os.path, 'lexists', mock_lex):
                comt = ('The target file "{0}" exists and will not be '
                        'overwritten'.format(name))
                ret.update({'comment': comt, 'result': True})
>>>>>>> 8abb7099
                self.assertDictEqual(filestate.rename(name, source), ret)

        mock_lex = MagicMock(side_effect=[True, True, True])
        mock_rem = MagicMock(side_effect=IOError)
        with patch.object(os.path, "isabs", mock_t):
            with patch.object(os.path, "lexists", mock_lex):
                with patch.dict(filestate.__opts__, {"test": False}):
                    comt = (
                        'Failed to delete "{0}" in preparation for '
                        "forced move".format(name)
                    )
                    with patch.dict(filestate.__salt__, {"file.remove": mock_rem}):
                        ret.update({"name": name, "comment": comt, "result": False})
                        self.assertDictEqual(
                            filestate.rename(name, source, force=True), ret
                        )

        mock_lex = MagicMock(side_effect=[True, False, False])
        with patch.object(os.path, "isabs", mock_t):
            with patch.object(os.path, "lexists", mock_lex):
                with patch.dict(filestate.__opts__, {"test": True}):
                    comt = 'File "{0}" is set to be moved to "{1}"'.format(source, name)
                    ret.update({"name": name, "comment": comt, "result": None})
                    self.assertDictEqual(filestate.rename(name, source), ret)

        mock_lex = MagicMock(side_effect=[True, False, False])
        with patch.object(os.path, "isabs", mock_t):
            with patch.object(os.path, "lexists", mock_lex):
                with patch.object(os.path, "isdir", mock_f):
                    with patch.dict(filestate.__opts__, {"test": False}):
                        comt = "The target directory /tmp is not present"
                        ret.update({"name": name, "comment": comt, "result": False})
                        self.assertDictEqual(filestate.rename(name, source), ret)

        mock_lex = MagicMock(side_effect=[True, False, False])
        with patch.object(os.path, "isabs", mock_t):
            with patch.object(os.path, "lexists", mock_lex):
                with patch.object(os.path, "isdir", mock_t):
                    with patch.object(os.path, "islink", mock_f):
                        with patch.dict(filestate.__opts__, {"test": False}):
                            with patch.object(
                                shutil, "move", MagicMock(side_effect=IOError)
                            ):
                                comt = 'Failed to move "{0}" to "{1}"'.format(
                                    source, name
                                )
                                ret.update(
                                    {"name": name, "comment": comt, "result": False}
                                )
                                self.assertDictEqual(
                                    filestate.rename(name, source), ret
                                )

        mock_lex = MagicMock(side_effect=[True, False, False])
        with patch.object(os.path, "isabs", mock_t):
            with patch.object(os.path, "lexists", mock_lex):
                with patch.object(os.path, "isdir", mock_t):
                    with patch.object(os.path, "islink", mock_f):
                        with patch.dict(filestate.__opts__, {"test": False}):
                            with patch.object(shutil, "move", MagicMock()):
                                comt = 'Moved "{0}" to "{1}"'.format(source, name)
                                ret.update(
                                    {
                                        "name": name,
                                        "comment": comt,
                                        "result": True,
                                        "changes": {name: source},
                                    }
                                )
                                self.assertDictEqual(
                                    filestate.rename(name, source), ret
                                )

    # 'accumulated' function tests: 1

    def test_accumulated(self):
        """
        Test to prepare accumulator which can be used in template in file.
        """
        with patch(
            "salt.states.file._load_accumulators", MagicMock(return_value=({}, {}))
        ), patch(
            "salt.states.file._persist_accummulators", MagicMock(return_value=True)
        ):
            name = "animals_doing_things"
            filename = "/tmp/animal_file.txt"
            text = " jumps over the lazy dog."

            ret = {"name": name, "result": False, "comment": "", "changes": {}}

            comt = "Must provide name to file.accumulated"
            ret.update({"comment": comt, "name": ""})
            self.assertDictEqual(filestate.accumulated("", filename, text), ret)

            comt = "No text supplied for accumulator"
            ret.update({"comment": comt, "name": name})
            self.assertDictEqual(filestate.accumulated(name, filename, None), ret)

            with patch.dict(
                filestate.__low__,
                {
                    "require_in": "file",
                    "watch_in": "salt",
                    "__sls__": "SLS",
                    "__id__": "ID",
                },
            ):
                comt = "Orphaned accumulator animals_doing_things in SLS:ID"
                ret.update({"comment": comt, "name": name})
                self.assertDictEqual(filestate.accumulated(name, filename, text), ret)

            with patch.dict(
                filestate.__low__,
                {
                    "require_in": [{"file": "A"}],
                    "watch_in": [{"B": "C"}],
                    "__sls__": "SLS",
                    "__id__": "ID",
                },
            ):
                comt = "Accumulator {0} for file {1} " "was charged by text".format(
                    name, filename
                )
                ret.update({"comment": comt, "name": name, "result": True})
                self.assertDictEqual(filestate.accumulated(name, filename, text), ret)

        # 'serialize' function tests: 1

        def test_serialize_into_managed_file(self):
            """
            Test to serializes dataset and store it into managed file.
            """
            name = "/etc/dummy/package.json"

            ret = {"name": name, "result": False, "comment": "", "changes": {}}

            comt = "Must provide name to file.serialize"
            ret.update({"comment": comt, "name": ""})
            self.assertDictEqual(filestate.serialize(""), ret)

            mock_t = MagicMock(return_value=True)
            mock_f = MagicMock(return_value=False)
            with patch.object(os.path, "isfile", mock_f):
                comt = "File {0} is not present and is not set for " "creation".format(
                    name
                )
                ret.update({"comment": comt, "name": name, "result": True})
                self.assertDictEqual(filestate.serialize(name, create=False), ret)

            comt = "Only one of 'dataset' and 'dataset_pillar' is permitted"
            ret.update({"comment": comt, "result": False})
            self.assertDictEqual(
                filestate.serialize(name, dataset=True, dataset_pillar=True), ret
            )

            comt = "Neither 'dataset' nor 'dataset_pillar' was defined"
            ret.update({"comment": comt, "result": False})
            self.assertDictEqual(filestate.serialize(name), ret)

            with patch.object(os.path, "isfile", mock_t):
                comt = "Python format is not supported for merging"
                ret.update({"comment": comt, "result": False})
                self.assertDictEqual(
                    filestate.serialize(
                        name, dataset=True, merge_if_exists=True, formatter="python"
                    ),
                    ret,
                )

            comt = "A format is not supported"
            ret.update({"comment": comt, "result": False})
            self.assertDictEqual(
                filestate.serialize(name, dataset=True, formatter="A"), ret
            )
            mock_changes = MagicMock(return_value=True)
            mock_no_changes = MagicMock(return_value=False)

            # __opts__['test']=True with changes
            with patch.dict(
                filestate.__salt__, {"file.check_managed_changes": mock_changes}
            ):
                with patch.dict(filestate.__opts__, {"test": True}):
                    comt = "Dataset will be serialized and stored into {0}".format(name)
                    ret.update({"comment": comt, "result": None, "changes": True})
                    self.assertDictEqual(
                        filestate.serialize(name, dataset=True, formatter="python"), ret
                    )

            # __opts__['test']=True without changes
            with patch.dict(
                filestate.__salt__, {"file.check_managed_changes": mock_no_changes}
            ):
                with patch.dict(filestate.__opts__, {"test": True}):
                    comt = "The file {0} is in the correct state".format(name)
                    ret.update({"comment": comt, "result": True, "changes": False})
                    self.assertDictEqual(
                        filestate.serialize(name, dataset=True, formatter="python"), ret
                    )

            mock = MagicMock(return_value=ret)
            with patch.dict(filestate.__opts__, {"test": False}):
                with patch.dict(filestate.__salt__, {"file.manage_file": mock}):
                    comt = "Dataset will be serialized and stored into {0}".format(name)
                    ret.update({"comment": comt, "result": None})
                    self.assertDictEqual(
                        filestate.serialize(name, dataset=True, formatter="python"), ret
                    )

    # 'mknod' function tests: 1

    def test_mknod(self):
        """
        Test to create a special file similar to the 'nix mknod command.
        """
        name = "/dev/AA"
        ntype = "a"

        ret = {"name": name, "result": False, "comment": "", "changes": {}}

        comt = "Must provide name to file.mknod"
        ret.update({"comment": comt, "name": ""})
        self.assertDictEqual(filestate.mknod("", ntype), ret)

        comt = (
            "Node type unavailable: 'a'. Available node types are "
            "character ('c'), block ('b'), and pipe ('p')"
        )
        ret.update({"comment": comt, "name": name})
        self.assertDictEqual(filestate.mknod(name, ntype), ret)

    # 'mod_run_check_cmd' function tests: 1

    def test_mod_run_check_cmd(self):
        """
        Test to execute the check_cmd logic.
        """
        cmd = "A"
        filename = "B"

        ret = {
            "comment": "check_cmd execution failed",
            "result": False,
            "skip_watch": True,
        }

        mock = MagicMock(side_effect=[{"retcode": 1}, {"retcode": 0}])
        with patch.dict(filestate.__salt__, {"cmd.run_all": mock}):
            self.assertDictEqual(filestate.mod_run_check_cmd(cmd, filename), ret)

            self.assertTrue(filestate.mod_run_check_cmd(cmd, filename))

    @skipIf(not HAS_DATEUTIL, NO_DATEUTIL_REASON)
    @skipIf(True, "SLOWTEST skip")
    def test_retention_schedule(self):
        """
        Test to execute the retention_schedule logic.

        This test takes advantage of knowing which files it is generating,
        which means it can easily generate list of which files it should keep.
        """

        def generate_fake_files(
            format="example_name_%Y%m%dT%H%M%S.tar.bz2",
            starting=datetime(2016, 2, 8, 9),
            every=relativedelta(minutes=30),
            ending=datetime(2015, 12, 25),
            maxfiles=None,
        ):
            """
            For starting, make sure that it's over a week from the beginning of the month
            For every, pick only one of minutes, hours, days, weeks, months or years
            For ending, the further away it is from starting, the slower the tests run
            Full coverage requires over a year of separation, but that's painfully slow.
            """

            if every.years:
                ts = datetime(starting.year, 1, 1)
            elif every.months:
                ts = datetime(starting.year, starting.month, 1)
            elif every.days:
                ts = datetime(starting.year, starting.month, starting.day)
            elif every.hours:
                ts = datetime(
                    starting.year, starting.month, starting.day, starting.hour
                )
            elif every.minutes:
                ts = datetime(
                    starting.year, starting.month, starting.day, starting.hour, 0
                )
            else:
                raise NotImplementedError("not sure what you're trying to do here")

            fake_files = []
            count = 0
            while ending < ts:
                fake_files.append(ts.strftime(format=format))
                count += 1
                if maxfiles and maxfiles == "all" or maxfiles and count >= maxfiles:
                    break
                ts -= every
            return fake_files

        fake_name = "/some/dir/name"
        fake_retain = {
            "most_recent": 2,
            "first_of_hour": 4,
            "first_of_day": 7,
            "first_of_week": 6,
            "first_of_month": 6,
            "first_of_year": "all",
        }
        fake_strptime_format = "example_name_%Y%m%dT%H%M%S.tar.bz2"
        fake_matching_file_list = generate_fake_files()
        # Add some files which do not match fake_strptime_format
        fake_no_match_file_list = generate_fake_files(
            format="no_match_%Y%m%dT%H%M%S.tar.bz2", every=relativedelta(days=1)
        )

        def lstat_side_effect(path):
            import re
            from time import mktime

            x = re.match(r"^[^\d]*(\d{8}T\d{6})\.tar\.bz2$", path).group(1)
            ts = mktime(datetime.strptime(x, "%Y%m%dT%H%M%S").timetuple())
            return {
                "st_atime": 0.0,
                "st_ctime": 0.0,
                "st_gid": 0,
                "st_mode": 33188,
                "st_mtime": ts,
                "st_nlink": 1,
                "st_size": 0,
                "st_uid": 0,
            }

        mock_t = MagicMock(return_value=True)
        mock_f = MagicMock(return_value=False)
        mock_lstat = MagicMock(side_effect=lstat_side_effect)
        mock_remove = MagicMock()

        def run_checks(isdir=mock_t, strptime_format=None, test=False):
            expected_ret = {
                "name": fake_name,
                "changes": {"retained": [], "deleted": [], "ignored": []},
                "result": True,
                "comment": "Name provided to file.retention must be a directory",
            }
            if strptime_format:
                fake_file_list = sorted(
                    fake_matching_file_list + fake_no_match_file_list
                )
            else:
                fake_file_list = sorted(fake_matching_file_list)
            mock_readdir = MagicMock(return_value=fake_file_list)

            with patch.dict(filestate.__opts__, {"test": test}):
                with patch.object(os.path, "isdir", isdir):
                    mock_readdir.reset_mock()
                    with patch.dict(filestate.__salt__, {"file.readdir": mock_readdir}):
                        with patch.dict(filestate.__salt__, {"file.lstat": mock_lstat}):
                            mock_remove.reset_mock()
                            with patch.dict(
                                filestate.__salt__, {"file.remove": mock_remove}
                            ):
                                if strptime_format:
                                    actual_ret = filestate.retention_schedule(
                                        fake_name,
                                        fake_retain,
                                        strptime_format=fake_strptime_format,
                                    )
                                else:
                                    actual_ret = filestate.retention_schedule(
                                        fake_name, fake_retain
                                    )

            if not isdir():
                mock_readdir.assert_has_calls([])
                expected_ret["result"] = False
            else:
                mock_readdir.assert_called_once_with(fake_name)
                ignored_files = fake_no_match_file_list if strptime_format else []
                retained_files = set(
                    generate_fake_files(maxfiles=fake_retain["most_recent"])
                )
                junk_list = [
                    ("first_of_hour", relativedelta(hours=1)),
                    ("first_of_day", relativedelta(days=1)),
                    ("first_of_week", relativedelta(weeks=1)),
                    ("first_of_month", relativedelta(months=1)),
                    ("first_of_year", relativedelta(years=1)),
                ]
                for retainable, retain_interval in junk_list:
                    new_retains = set(
                        generate_fake_files(
                            maxfiles=fake_retain[retainable], every=retain_interval
                        )
                    )
                    # if we generate less than the number of files expected,
                    # then the oldest file will also be retained
                    # (correctly, since its the first in it's category)
                    if (
                        fake_retain[retainable] == "all"
                        or len(new_retains) < fake_retain[retainable]
                    ):
                        new_retains.add(fake_file_list[0])
                    retained_files |= new_retains

                deleted_files = sorted(
                    list(set(fake_file_list) - retained_files - set(ignored_files)),
                    reverse=True,
                )
                retained_files = sorted(list(retained_files), reverse=True)
                expected_ret["changes"] = {
                    "retained": retained_files,
                    "deleted": deleted_files,
                    "ignored": ignored_files,
                }
                if test:
                    expected_ret["result"] = None
                    expected_ret["comment"] = (
                        "{0} backups would have been removed from {1}.\n"
                        "".format(len(deleted_files), fake_name)
                    )
                else:
                    expected_ret["comment"] = (
                        "{0} backups were removed from {1}.\n"
                        "".format(len(deleted_files), fake_name)
                    )
                    mock_remove.assert_has_calls(
                        [call(os.path.join(fake_name, x)) for x in deleted_files],
                        any_order=True,
                    )

            self.assertDictEqual(actual_ret, expected_ret)

        run_checks(isdir=mock_f)
        run_checks()
        run_checks(test=True)
        run_checks(strptime_format=fake_strptime_format)
        run_checks(strptime_format=fake_strptime_format, test=True)


class TestFindKeepFiles(TestCase):
    @skipIf(salt.utils.platform.is_windows(), "Do not run on Windows")
    def test__find_keep_files_unix(self):
        keep = filestate._find_keep_files(
            "/test/parent_folder", ["/test/parent_folder/meh.txt"]
        )
        expected = [
            "/",
            "/test",
            "/test/parent_folder",
            "/test/parent_folder/meh.txt",
        ]
        actual = sorted(list(keep))
        assert actual == expected, actual

    @skipIf(not salt.utils.platform.is_windows(), "Only run on Windows")
    def test__find_keep_files_win32(self):
        """
        Test _find_keep_files. The `_find_keep_files` function is only called by
        _clean_dir, so case doesn't matter. Should return all lower case.
        """
        keep = filestate._find_keep_files(
            "c:\\test\\parent_folder",
            [
                "C:\\test\\parent_folder\\meh-1.txt",
                "C:\\Test\\Parent_folder\\Meh-2.txt",
            ],
        )
        expected = [
            "c:\\",
            "c:\\test",
            "c:\\test\\parent_folder",
            "c:\\test\\parent_folder\\meh-1.txt",
            "c:\\test\\parent_folder\\meh-2.txt",
        ]
        actual = sorted(list(keep))
        self.assertListEqual(actual, expected)


class TestFileTidied(TestCase):
    def setUp(self):
        setattr(filestate, "__opts__", {})
        setattr(filestate, "__salt__", {})

    def tearDown(self):
        delattr(filestate, "__opts__")
        delattr(filestate, "__salt__")

    def test__tidied(self):
        name = os.sep + "test"
        if salt.utils.platform.is_windows():
            name = "c:" + name
        walker = [
            (os.path.join("test", "test1"), [], ["file1"]),
            (os.path.join("test", "test2", "test3"), [], []),
            (os.path.join("test", "test2"), ["test3"], ["file2"]),
            ("test", ["test1", "test2"], ["file3"]),
        ]
        today_delta = datetime.today() - datetime.utcfromtimestamp(0)
        remove = MagicMock(name="file.remove")
        with patch("os.walk", return_value=walker), patch(
            "os.path.islink", return_value=False
        ), patch("os.path.getatime", return_value=today_delta.total_seconds()), patch(
            "os.path.getsize", return_value=10
        ), patch.dict(
            filestate.__opts__, {"test": False}
        ), patch.dict(
            filestate.__salt__, {"file.remove": remove}
        ), patch(
            "os.path.isdir", return_value=True
        ):
            ret = filestate.tidied(name=name)
        exp = {
<<<<<<< HEAD
            "name": name,
            "changes": {
                "removed": [
                    os.path.join("test", "test1", "file1"),
                    os.path.join("test", "test2", "file2"),
                    os.path.join("test", "file3"),
                ]
            },
            "pchanges": {},
            "result": True,
            "comment": "Removed 3 files or directories from directory {0}".format(name),
=======
            'name': name,
            'changes': {
                'removed': [
                    os.path.join('test', 'test1', 'file1'),
                    os.path.join('test', 'test2', 'file2'),
                    os.path.join('test', 'file3')]},
            'result': True,
            'comment': 'Removed 3 files or directories from directory {0}'.format(name),
>>>>>>> 8abb7099
        }
        self.assertDictEqual(exp, ret)
        assert remove.call_count == 3

        remove.reset_mock()
        with patch("os.walk", return_value=walker), patch(
            "os.path.islink", return_value=False
        ), patch("os.path.getatime", return_value=today_delta.total_seconds()), patch(
            "os.path.getsize", return_value=10
        ), patch.dict(
            filestate.__opts__, {"test": False}
        ), patch.dict(
            filestate.__salt__, {"file.remove": remove}
        ), patch(
            "os.path.isdir", return_value=True
        ):
            ret = filestate.tidied(name=name, rmdirs=True)
        exp = {
<<<<<<< HEAD
            "name": name,
            "changes": {
                "removed": [
                    os.path.join("test", "test1", "file1"),
                    os.path.join("test", "test2", "file2"),
                    os.path.join("test", "test2", "test3"),
                    os.path.join("test", "file3"),
                    os.path.join("test", "test1"),
                    os.path.join("test", "test2"),
                ]
            },
            "pchanges": {},
            "result": True,
            "comment": "Removed 6 files or directories from directory {0}".format(name),
=======
            'name': name,
            'changes': {
                'removed': [
                    os.path.join('test', 'test1', 'file1'),
                    os.path.join('test', 'test2', 'file2'),
                    os.path.join('test', 'test2', 'test3'),
                    os.path.join('test', 'file3'),
                    os.path.join('test', 'test1'),
                    os.path.join('test', 'test2')]},
            'result': True,
            'comment': 'Removed 6 files or directories from directory {0}'.format(name),
>>>>>>> 8abb7099
        }
        self.assertDictEqual(exp, ret)
        assert remove.call_count == 6

    def test__bad_input(self):
        exp = {
<<<<<<< HEAD
            "name": "test/",
            "changes": {},
            "pchanges": {},
            "result": False,
            "comment": "Specified file test/ is not an absolute path",
=======
            'name': 'test/',
            'changes': {},
            'result': False,
            'comment': 'Specified file test/ is not an absolute path',
>>>>>>> 8abb7099
        }
        assert filestate.tidied(name="test/") == exp
        exp = {
<<<<<<< HEAD
            "name": "/bad-directory-name/",
            "changes": {},
            "pchanges": {},
            "result": False,
            "comment": "/bad-directory-name/ does not exist or is not a directory.",
        }
        assert filestate.tidied(name="/bad-directory-name/") == exp


class TestFilePrivateFunctions(TestCase, LoaderModuleMockMixin):
    def setup_loader_modules(self):
        return {filestate: {"__salt__": {"file.stats": filemod.stats}}}

    @destructiveTest
    @skipIf(salt.utils.platform.is_windows(), "File modes do not exist on windows")
    def test__check_directory(self):
        """
        Test the _check_directory function
        Make sure that recursive file permission checks return correctly
        """
        # set file permissions
        # Run _check_directory function
        # Verify that it returns correctly
        # Delete tmp directory structure
        root_tmp_dir = os.path.join(RUNTIME_VARS.TMP, "test__check_dir")
        expected_dir_mode = 0o777
        depth = 3
        try:

            def create_files(tmp_dir):
                for f in range(depth):
                    path = os.path.join(tmp_dir, "file_{:03}.txt".format(f))
                    with salt.utils.files.fopen(path, "w+"):
                        os.chmod(path, expected_dir_mode)

            # Create tmp directory structure
            os.mkdir(root_tmp_dir)
            os.chmod(root_tmp_dir, expected_dir_mode)
            create_files(root_tmp_dir)

            for d in range(depth):
                dir_name = os.path.join(root_tmp_dir, "dir{:03}".format(d))
                os.mkdir(dir_name)
                os.chmod(dir_name, expected_dir_mode)
                create_files(dir_name)
                for s in range(depth):
                    sub_dir_name = os.path.join(dir_name, "dir{:03}".format(s))
                    os.mkdir(sub_dir_name)
                    os.chmod(sub_dir_name, expected_dir_mode)
                    create_files(sub_dir_name)

            # Set some bad permissions
            changed_files = {
                os.path.join(root_tmp_dir, "file_000.txt"),
                os.path.join(root_tmp_dir, "dir002", "file_000.txt"),
                os.path.join(root_tmp_dir, "dir000", "dir001", "file_002.txt"),
                os.path.join(root_tmp_dir, "dir001", "dir002"),
                os.path.join(root_tmp_dir, "dir002", "dir000"),
                os.path.join(root_tmp_dir, "dir001"),
            }
            for c in changed_files:
                os.chmod(c, 0o770)

            ret = filestate._check_directory(
                root_tmp_dir,
                dir_mode=oct(expected_dir_mode),
                file_mode=oct(expected_dir_mode),
                recurse=["mode"],
            )
            self.assertSetEqual(changed_files, set(ret[-1].keys()))

        finally:
            # Cleanup
            shutil.rmtree(root_tmp_dir)


@skipIf(not salt.utils.platform.is_linux(), "Selinux only supported on linux")
class TestSelinux(TestCase, LoaderModuleMockMixin):
    def setup_loader_modules(self):
        return {
            filestate: {
                "__env__": "base",
                "__salt__": {"file.manage_file": False},
                "__opts__": {"test": False, "cachedir": ""},
                "__instance_id__": "",
                "__low__": {},
                "__utils__": {},
            }
        }

    def test_selinux_change(self):
        file_name = "/tmp/some-test-file"
=======
            'name': '/bad-directory-name/',
            'changes': {},
            'result': False,
            'comment': '/bad-directory-name/ does not exist or is not a directory.',
        }
        assert filestate.tidied(name='/bad-directory-name/') == exp


@skipIf(not salt.utils.platform.is_linux(), 'Selinux only supported on linux')
class TestSelinux(TestCase, LoaderModuleMockMixin):
    def setup_loader_modules(self):
        return {
            filestate: {
                '__env__': 'base',
                '__salt__': {
                    'file.manage_file': False
                    },
                '__opts__': {'test': False, 'cachedir': ''},
                '__instance_id__': '',
                '__low__': {},
                '__utils__': {},
            }
        }

    def test_selinux_change(self):
        file_name = '/tmp/some-test-file'
>>>>>>> 8abb7099
        check_perms_result = [
            {
                "comment": "The file {0} is set to be changed".format(file_name),
                "changes": {
                    "selinux": {
                        "New": "User: unconfined_u Type: lost_found_t",
<<<<<<< HEAD
                        "Old": "User: system_u Type: user_tmp_t",
                    }
                },
                "name": file_name,
                "result": True,
            },
            {"luser": "root", "lmode": "0644", "lgroup": "root"},
        ]

        with patch.object(os.path, "exists", MagicMock(return_value=True)):
            with patch.dict(
                filestate.__salt__,
                {
                    "file.source_list": MagicMock(return_value=[file_name, None]),
                    "file.check_perms": MagicMock(return_value=check_perms_result),
                },
            ):
                ret = filestate.managed(
                    file_name,
                    selinux={"seuser": "unconfined_u", "setype": "user_tmp_t"},
                )
                self.assertEqual(True, ret["result"])
=======
                        "Old": "User: system_u Type: user_tmp_t"
                    }
                },
                "name": file_name,
                "result": True
            },
            {
                "luser": "root",
                "lmode": "0644",
                "lgroup": "root"
            }
        ]

        with patch.object(os.path, 'exists', MagicMock(return_value=True)):
            with patch.dict(filestate.__salt__, {'file.source_list': MagicMock(return_value=[file_name, None]),
                                                 'file.check_perms': MagicMock(return_value=check_perms_result)
                                                }):
                ret = filestate.managed(file_name, selinux={'seuser': 'unconfined_u', 'setype': 'user_tmp_t'})
                self.assertEqual(True, ret['result'])
>>>>>>> 8abb7099
<|MERGE_RESOLUTION|>--- conflicted
+++ resolved
@@ -212,117 +212,112 @@
                 )
                 ret = return_val({"comment": comt, "name": name})
             self.assertDictEqual(
-                filestate.symlink(name, target, user=user, group=group), ret
-            )
-
-        with patch.dict(
-            filestate.__salt__,
-            {
-                "config.manage_mode": mock_t,
-                "file.user_to_uid": mock_uid,
-                "file.group_to_gid": mock_gid,
-                "file.is_link": mock_f,
-                "user.info": mock_empty,
-                "user.current": mock_user,
-            },
-        ), patch.dict(filestate.__opts__, {"test": True}), patch.object(
-            os.path, "exists", mock_f
-        ):
+                filestate.symlink(name, target, user=user, group=group),
+                ret)
+
+        with patch.dict(filestate.__salt__, {'config.manage_mode': mock_t,
+                                             'file.user_to_uid': mock_uid,
+                                             'file.group_to_gid': mock_gid,
+                                             'file.is_link': mock_f,
+                                             'user.info': mock_empty,
+                                             'user.current': mock_user}),\
+                patch.dict(filestate.__opts__, {'test': True}),\
+                patch.object(os.path, 'exists', mock_f):
             if salt.utils.platform.is_windows():
                 comt = "User {0} does not exist".format(user)
                 ret = return_val(
                     {"comment": comt, "result": False, "name": name, "changes": {}}
                 )
             else:
-                comt = "Symlink {0} to {1} is set for creation".format(name, target)
-                ret = return_val(
-                    {"comment": comt, "result": None, "changes": {"new": name}}
-                )
-            self.assertDictEqual(
-                filestate.symlink(name, target, user=user, group=group), ret
-            )
-
-        with patch.dict(
-            filestate.__salt__,
-            {
-                "config.manage_mode": mock_t,
-                "file.user_to_uid": mock_uid,
-                "file.group_to_gid": mock_gid,
-                "file.is_link": mock_f,
-                "user.info": mock_empty,
-                "user.current": mock_user,
-            },
-        ), patch.dict(filestate.__opts__, {"test": False}), patch.object(
-            os.path, "isdir", mock_f
-        ), patch.object(
-            os.path, "exists", mock_f
-        ):
+                comt = 'Symlink {0} to {1} is set for creation'.format(name, target)
+                ret = return_val({'comment': comt,
+                                  'result': None,
+                                  'changes': {'new': name}})
+            self.assertDictEqual(filestate.symlink(name, target, user=user,
+                                                   group=group), ret)
+
+        with patch.dict(filestate.__salt__, {'config.manage_mode': mock_t,
+                                             'file.user_to_uid': mock_uid,
+                                             'file.group_to_gid': mock_gid,
+                                             'file.is_link': mock_f,
+                                             'user.info': mock_empty,
+                                             'user.current': mock_user}),\
+                patch.dict(filestate.__opts__, {'test': False}),\
+                patch.object(os.path, 'isdir', mock_f),\
+                patch.object(os.path, 'exists', mock_f):
             if salt.utils.platform.is_windows():
                 comt = "User {0} does not exist".format(user)
                 ret = return_val(
                     {"comment": comt, "result": False, "name": name, "changes": {}}
                 )
             else:
-                comt = "Directory {0} for symlink is not present".format(test_dir)
-                ret = return_val({"comment": comt, "result": False, "changes": {}})
-            self.assertDictEqual(
-                filestate.symlink(name, target, user=user, group=group), ret
-            )
-
-        with patch.dict(
-            filestate.__salt__,
-            {
-                "config.manage_mode": mock_t,
-                "file.user_to_uid": mock_uid,
-                "file.group_to_gid": mock_gid,
-                "file.is_link": mock_t,
-                "file.readlink": mock_target,
-                "user.info": mock_empty,
-                "user.current": mock_user,
-            },
-        ), patch.dict(filestate.__opts__, {"test": False}), patch.object(
-            os.path, "isdir", mock_t
-        ), patch.object(
-            salt.states.file, "_check_symlink_ownership", mock_t
-        ), patch(
-            "salt.utils.win_functions.get_sid_from_name", return_value="test-sid"
-        ):
+                comt = 'Directory {0} for symlink is not present'.format(test_dir)
+                ret = return_val({'comment': comt,
+                                  'result': False,
+                                  'changes': {}})
+            self.assertDictEqual(filestate.symlink(name, target,
+                                                   user=user,
+                                                   group=group), ret)
+
+        with patch.dict(filestate.__salt__, {'config.manage_mode': mock_t,
+                                             'file.user_to_uid': mock_uid,
+                                             'file.group_to_gid': mock_gid,
+                                             'file.is_link': mock_t,
+                                             'file.readlink': mock_target,
+                                             'user.info': mock_empty,
+                                             'user.current': mock_user}),\
+                patch.dict(filestate.__opts__, {'test': False}),\
+                patch.object(os.path, 'isdir', mock_t),\
+                patch.object(salt.states.file, '_check_symlink_ownership', mock_t),\
+                patch('salt.utils.win_functions.get_sid_from_name', return_value='test-sid'):
             if salt.utils.platform.is_windows():
                 comt = "Symlink {0} is present and owned by {1}".format(name, user)
             else:
-                comt = "Symlink {0} is present and owned by {1}:{2}".format(
-                    name, user, group
-                )
-            ret = return_val({"comment": comt, "result": True, "changes": {}})
+                comt = 'Symlink {0} is present and owned by {1}:{2}'.format(name, user, group)
+            ret = return_val({'comment': comt,
+                              'result': True,
+                              'changes': {}})
+            self.assertDictEqual(filestate.symlink(name, target,
+                                                   user=user,
+                                                   group=group), ret)
+
+        with patch.dict(filestate.__salt__, {'config.manage_mode': mock_t,
+                                             'file.user_to_uid': mock_uid,
+                                             'file.group_to_gid': mock_gid,
+                                             'file.is_link': mock_f,
+                                             'file.readlink': mock_target,
+                                             'user.info': mock_empty,
+                                             'user.current': mock_user}),\
+                patch.dict(filestate.__opts__, {'test': False}),\
+                patch.object(os.path, 'isdir', mock_t),\
+                patch.object(os.path, 'exists', mock_f),\
+                patch.object(os.path, 'lexists', mock_t),\
+                patch('salt.utils.win_functions.get_sid_from_name', return_value='test-sid'):
+            comt = 'Symlink & backup dest exists and Force not set. {0} -> ' \
+                   '{1} - backup: {2}'.format(name, target, os.path.join(test_dir, 'SALT'))
+            ret.update({'comment': comt,
+                        'result': False,
+                        'changes': {}})
             self.assertDictEqual(
-                filestate.symlink(name, target, user=user, group=group), ret
-            )
-
-        with patch.dict(
-            filestate.__salt__,
-            {
-                "config.manage_mode": mock_t,
-                "file.user_to_uid": mock_uid,
-                "file.group_to_gid": mock_gid,
-                "file.is_link": mock_f,
-                "file.readlink": mock_target,
-                "user.info": mock_empty,
-                "user.current": mock_user,
-            },
-        ), patch.dict(filestate.__opts__, {"test": False}), patch.object(
-            os.path, "isdir", mock_t
-        ), patch.object(
-            os.path, "exists", mock_t
-        ), patch.object(
-            os.path, "lexists", mock_t
-        ), patch(
-            "salt.utils.win_functions.get_sid_from_name", return_value="test-sid"
-        ):
-            comt = (
-                "Symlink & backup dest exists and Force not set. {0} -> "
-                "{1} - backup: {2}".format(name, target, os.path.join(test_dir, "SALT"))
-            )
-            ret.update({"comment": comt, "result": False, "changes": {}})
+                filestate.symlink(name, target, user=user, group=group,
+                                  backupname='SALT'),
+                ret)
+
+        with patch.dict(filestate.__salt__, {'config.manage_mode': mock_t,
+                                             'file.user_to_uid': mock_uid,
+                                             'file.group_to_gid': mock_gid,
+                                             'file.is_link': mock_f,
+                                             'file.readlink': mock_target,
+                                             'user.info': mock_empty,
+                                             'user.current': mock_user}),\
+                patch.dict(filestate.__opts__, {'test': False}),\
+                patch.object(os.path, 'isfile', mock_t), \
+                patch.object(os.path, 'isdir', mock_t),\
+                patch('salt.utils.win_functions.get_sid_from_name', return_value='test-sid'):
+            comt = 'Backupname must be an absolute path or a file name: {0}'.format('tmp/SALT')
+            ret.update({'comment': comt,
+                        'result': False,
+                        'changes': {}})
             self.assertDictEqual(
                 filestate.symlink(
                     name, target, user=user, group=group, backupname="SALT"
@@ -355,578 +350,118 @@
             )
             ret.update({"comment": comt, "result": False, "changes": {}})
             self.assertDictEqual(
-                filestate.symlink(
-                    name, target, user=user, group=group, backupname="tmp/SALT"
-                ),
-                ret,
-            )
-
-        with patch.dict(
-            filestate.__salt__,
-            {
-                "config.manage_mode": mock_t,
-                "file.user_to_uid": mock_uid,
-                "file.group_to_gid": mock_gid,
-                "file.is_link": mock_f,
-                "file.readlink": mock_target,
-                "user.info": mock_empty,
-                "user.current": mock_user,
-            },
-        ), patch.dict(filestate.__opts__, {"test": False}), patch.object(
-            os.path, "isdir", mock_t
-        ), patch.object(
-            os.path, "exists", mock_t
-        ), patch.object(
-            os.path, "isfile", mock_t
-        ), patch(
-            "salt.utils.win_functions.get_sid_from_name", return_value="test-sid"
-        ):
-            comt = "File exists where the symlink {0} should be".format(name)
-            ret = return_val({"comment": comt, "changes": {}, "result": False})
+                filestate.symlink(name, target, user=user, group=group),
+                ret)
+
+        with patch.dict(filestate.__salt__, {'config.manage_mode': mock_t,
+                                             'file.user_to_uid': mock_uid,
+                                             'file.group_to_gid': mock_gid,
+                                             'file.is_link': mock_f,
+                                             'file.readlink': mock_target,
+                                             'file.symlink': mock_t,
+                                             'user.info': mock_t,
+                                             'file.lchown': mock_f}),\
+                patch.dict(filestate.__opts__, {'test': False}),\
+                patch.object(os.path, 'isdir', MagicMock(side_effect=[True, False])),\
+                patch.object(os.path, 'isfile', mock_t),\
+                patch.object(os.path, 'exists', mock_f),\
+                patch('salt.utils.win_functions.get_sid_from_name', return_value='test-sid'):
+            comt = 'File exists where the symlink {0} should be'.format(name)
+            ret = return_val({'comment': comt,
+                              'result': False,
+                              'changes': {}})
             self.assertDictEqual(
-                filestate.symlink(name, target, user=user, group=group), ret
-            )
-
-        with patch.dict(
-            filestate.__salt__,
-            {
-                "config.manage_mode": mock_t,
-                "file.user_to_uid": mock_uid,
-                "file.group_to_gid": mock_gid,
-                "file.is_link": mock_f,
-                "file.readlink": mock_target,
-                "file.symlink": mock_t,
-                "user.info": mock_t,
-                "file.lchown": mock_f,
-            },
-        ), patch.dict(filestate.__opts__, {"test": False}), patch.object(
-            os.path, "isdir", MagicMock(side_effect=[True, False])
-        ), patch.object(
-            os.path, "isdir", mock_t
-        ), patch.object(
-            os.path, "exists", mock_t
-        ), patch(
-            "salt.utils.win_functions.get_sid_from_name", return_value="test-sid"
-        ):
-            comt = "Directory exists where the symlink {0} should be".format(name)
-            ret = return_val({"comment": comt, "result": False, "changes": {}})
+                filestate.symlink(name, target, user=user, group=group),
+                ret)
+
+        with patch.dict(filestate.__salt__, {'config.manage_mode': mock_t,
+                                             'file.user_to_uid': mock_uid,
+                                             'file.group_to_gid': mock_gid,
+                                             'file.is_link': mock_f,
+                                             'file.readlink': mock_target,
+                                             'file.symlink': mock_t,
+                                             'user.info': mock_t,
+                                             'file.lchown': mock_f}),\
+                patch.dict(filestate.__opts__, {'test': False}),\
+                patch.object(os.path, 'isdir', MagicMock(side_effect=[True, False])),\
+                patch.object(os.path, 'isdir', mock_t),\
+                patch.object(os.path, 'exists', mock_f),\
+                patch('salt.utils.win_functions.get_sid_from_name', return_value='test-sid'):
+            comt = 'Directory exists where the symlink {0} should be'.format(name)
+            ret = return_val({'comment': comt,
+                              'result': False,
+                              'changes': {}})
             self.assertDictEqual(
-                filestate.symlink(name, target, user=user, group=group), ret
-            )
-
-        with patch.dict(
-            filestate.__salt__,
-            {
-                "config.manage_mode": mock_t,
-                "file.user_to_uid": mock_uid,
-                "file.group_to_gid": mock_gid,
-                "file.is_link": mock_f,
-                "file.readlink": mock_target,
-                "file.symlink": mock_os_error,
-                "user.info": mock_t,
-                "file.lchown": mock_f,
-            },
-        ), patch.dict(filestate.__opts__, {"test": False}), patch.object(
-            os.path, "isdir", MagicMock(side_effect=[True, False])
-        ), patch.object(
-            os.path, "isfile", mock_f
-        ), patch(
-            "salt.utils.win_functions.get_sid_from_name", return_value="test-sid"
-        ):
-            comt = "Unable to create new symlink {0} -> {1}: ".format(name, target)
-            ret = return_val({"comment": comt, "result": False, "changes": {}})
+                filestate.symlink(name, target, user=user, group=group),
+                ret)
+
+        with patch.dict(filestate.__salt__, {'config.manage_mode': mock_t,
+                                             'file.user_to_uid': mock_uid,
+                                             'file.group_to_gid': mock_gid,
+                                             'file.is_link': mock_f,
+                                             'file.readlink': mock_target,
+                                             'file.symlink': mock_os_error,
+                                             'user.info': mock_t,
+                                             'file.lchown': mock_f}),\
+                patch.dict(filestate.__opts__, {'test': False}),\
+                patch.object(os.path, 'isdir', MagicMock(side_effect=[True, False])),\
+                patch.object(os.path, 'isfile', mock_f),\
+                patch('salt.utils.win_functions.get_sid_from_name', return_value='test-sid'):
+            comt = 'Unable to create new symlink {0} -> {1}: '.format(name, target)
+            ret = return_val({'comment': comt,
+                              'result': False,
+                              'changes': {}})
             self.assertDictEqual(
-                filestate.symlink(name, target, user=user, group=group), ret
-            )
-
-        with patch.dict(
-            filestate.__salt__,
-            {
-                "config.manage_mode": mock_t,
-                "file.user_to_uid": mock_uid,
-                "file.group_to_gid": mock_gid,
-                "file.is_link": mock_f,
-                "file.readlink": mock_target,
-                "file.symlink": mock_t,
-                "user.info": mock_t,
-                "file.lchown": mock_f,
-                "file.get_user": mock_user,
-                "file.get_group": mock_grp,
-            },
-        ), patch.dict(filestate.__opts__, {"test": False}), patch.object(
-            os.path, "isdir", MagicMock(side_effect=[True, False])
-        ), patch.object(
-            os.path, "isfile", mock_f
-        ), patch(
-            "salt.states.file._check_symlink_ownership", return_value=True
-        ), patch(
-            "salt.utils.win_functions.get_sid_from_name", return_value="test-sid"
-        ):
-            comt = "Created new symlink {0} -> {1}".format(name, target)
-            ret = return_val(
-                {"comment": comt, "result": True, "changes": {"new": name}}
-            )
+                filestate.symlink(name, target, user=user, group=group),
+                ret)
+
+        with patch.dict(filestate.__salt__, {'config.manage_mode': mock_t,
+                                             'file.user_to_uid': mock_uid,
+                                             'file.group_to_gid': mock_gid,
+                                             'file.is_link': mock_f,
+                                             'file.readlink': mock_target,
+                                             'file.symlink': mock_t,
+                                             'user.info': mock_t,
+                                             'file.lchown': mock_f,
+                                             'file.get_user': mock_user,
+                                             'file.get_group': mock_grp}),\
+                patch.dict(filestate.__opts__, {'test': False}),\
+                patch.object(os.path, 'isdir', MagicMock(side_effect=[True, False])),\
+                patch.object(os.path, 'isfile', mock_f),\
+                patch('salt.states.file._check_symlink_ownership', return_value=True),\
+                patch('salt.utils.win_functions.get_sid_from_name', return_value='test-sid'):
+            comt = 'Created new symlink {0} -> {1}'.format(name, target)
+            ret = return_val({'comment': comt,
+                              'result': True,
+                              'changes': {'new': name}})
             self.assertDictEqual(
-                filestate.symlink(name, target, user=user, group=group), ret
-            )
-
-        with patch.dict(
-            filestate.__salt__,
-            {
-                "config.manage_mode": mock_t,
-                "file.user_to_uid": mock_uid,
-                "file.group_to_gid": mock_gid,
-                "file.is_link": mock_f,
-                "file.readlink": mock_target,
-                "file.symlink": mock_t,
-                "user.info": mock_t,
-                "file.lchown": mock_f,
-                "file.get_user": mock_empty,
-                "file.get_group": mock_empty,
-            },
-        ), patch.dict(filestate.__opts__, {"test": False}), patch.object(
-            os.path, "isdir", MagicMock(side_effect=[True, False])
-        ), patch.object(
-            os.path, "isfile", mock_f
-        ), patch(
-            "salt.utils.win_functions.get_sid_from_name", return_value="test-sid"
-        ), patch(
-            "salt.states.file._set_symlink_ownership", return_value=False
-        ), patch(
-            "salt.states.file._check_symlink_ownership", return_value=False
-        ):
-            comt = (
-                "Created new symlink {0} -> {1}, but was unable to set "
-                "ownership to {2}:{3}".format(name, target, user, group)
-            )
-            ret = return_val(
-                {"comment": comt, "result": False, "changes": {"new": name}}
-            )
+                filestate.symlink(name, target, user=user, group=group),
+                ret)
+
+        with patch.dict(filestate.__salt__, {'config.manage_mode': mock_t,
+                                             'file.user_to_uid': mock_uid,
+                                             'file.group_to_gid': mock_gid,
+                                             'file.is_link': mock_f,
+                                             'file.readlink': mock_target,
+                                             'file.symlink': mock_t,
+                                             'user.info': mock_t,
+                                             'file.lchown': mock_f,
+                                             'file.get_user': mock_empty,
+                                             'file.get_group': mock_empty}),\
+                patch.dict(filestate.__opts__, {'test': False}),\
+                patch.object(os.path, 'isdir', MagicMock(side_effect=[True, False])),\
+                patch.object(os.path, 'isfile', mock_f),\
+                patch('salt.utils.win_functions.get_sid_from_name', return_value='test-sid'),\
+                patch('salt.states.file._set_symlink_ownership', return_value=False),\
+                patch('salt.states.file._check_symlink_ownership', return_value=False):
+            comt = 'Created new symlink {0} -> {1}, but was unable to set ' \
+                   'ownership to {2}:{3}'.format(name, target, user, group)
+            ret = return_val({'comment': comt,
+                              'result': False,
+                              'changes': {'new': name}})
             self.assertDictEqual(
-                filestate.symlink(name, target, user=user, group=group), ret
-            )
-
-    @skipIf(salt.utils.platform.is_windows(), "Do not run on Windows")
-    def test_hardlink(self):
-        """
-        Test to create a hardlink.
-        """
-
-        name = os.path.join(os.sep, "tmp", "testfile.txt")
-        target = salt.utils.files.mkstemp()
-        test_dir = os.path.join(os.sep, "tmp")
-        user, group = "salt", "saltstack"
-
-        def return_val(**kwargs):
-            res = {
-                "name": name,
-                "result": False,
-                "comment": "",
-                "changes": {},
-            }
-            res.update(kwargs)
-            return res
-
-        mock_t = MagicMock(return_value=True)
-        mock_f = MagicMock(return_value=False)
-        mock_empty = MagicMock(return_value="")
-        mock_uid = MagicMock(return_value="U1001")
-        mock_gid = MagicMock(return_value="g1001")
-        mock_nothing = MagicMock(return_value={})
-        mock_stats = MagicMock(return_value={"inode": 1})
-        mock_execerror = MagicMock(side_effect=CommandExecutionError)
-
-        patches = {}
-        patches["file.user_to_uid"] = mock_empty
-        patches["file.group_to_gid"] = mock_empty
-        patches["user.info"] = mock_empty
-        patches["file.is_hardlink"] = mock_t
-        patches["file.stats"] = mock_empty
-
-        # Argument validation
-        with patch.dict(filestate.__salt__, patches):
-            expected = "Must provide name to file.hardlink"
-            ret = return_val(comment=expected, name="")
-            self.assertDictEqual(filestate.hardlink("", target), ret)
-
-        # User validation for dir_mode
-        with patch.dict(filestate.__salt__, patches), patch.dict(
-            filestate.__salt__, {"file.user_to_uid": mock_empty}
-        ), patch.dict(
-            filestate.__salt__, {"file.group_to_gid": mock_gid}
-        ), patch.object(
-            os.path, "isabs", mock_t
-        ):
-            expected = "User {0} does not exist".format(user)
-            ret = return_val(comment=expected, name=name)
-            self.assertDictEqual(
-                filestate.hardlink(name, target, user=user, group=group), ret
-            )
-
-        # Group validation for dir_mode
-        with patch.dict(filestate.__salt__, patches), patch.dict(
-            filestate.__salt__, {"file.user_to_uid": mock_uid}
-        ), patch.dict(
-            filestate.__salt__, {"file.group_to_gid": mock_empty}
-        ), patch.object(
-            os.path, "isabs", mock_t
-        ):
-            expected = "Group {0} does not exist".format(group)
-            ret = return_val(comment=expected, name=name)
-            self.assertDictEqual(
-                filestate.hardlink(name, target, user=user, group=group), ret
-            )
-
-        # Absolute path for name
-        nonabs = "./non-existent-path/to/non-existent-file"
-        with patch.dict(filestate.__salt__, patches), patch.dict(
-            filestate.__salt__, {"file.user_to_uid": mock_uid}
-        ), patch.dict(filestate.__salt__, {"file.group_to_gid": mock_gid}):
-            expected = "Specified file {0} is not an absolute path".format(nonabs)
-            ret = return_val(comment=expected, name=nonabs)
-            self.assertDictEqual(
-                filestate.hardlink(nonabs, target, user=user, group=group), ret
-            )
-
-        # Absolute path for target
-        with patch.dict(filestate.__salt__, patches), patch.dict(
-            filestate.__salt__, {"file.user_to_uid": mock_uid}
-        ), patch.dict(filestate.__salt__, {"file.group_to_gid": mock_gid}):
-            expected = "Specified target {0} is not an absolute path".format(nonabs)
-            ret = return_val(comment=expected, name=name)
-            self.assertDictEqual(
-                filestate.hardlink(name, nonabs, user=user, group=group), ret
-            )
-        # Test option -- nonexistent target
-        with patch.dict(filestate.__salt__, patches), patch.dict(
-            filestate.__salt__, {"file.user_to_uid": mock_uid}
-        ), patch.dict(
-            filestate.__salt__, {"file.group_to_gid": mock_gid}
-        ), patch.object(
-            os.path, "exists", mock_f
-        ), patch.dict(
-            filestate.__opts__, {"test": True}
-        ):
-            expected = "Target {0} for hard link does not exist".format(target)
-            ret = return_val(comment=expected, name=name)
-            self.assertDictEqual(
-                filestate.hardlink(name, target, user=user, group=group), ret
-            )
-
-        # Test option -- target is a directory
-        with patch.dict(filestate.__salt__, patches), patch.dict(
-            filestate.__salt__, {"file.user_to_uid": mock_uid}
-        ), patch.dict(
-            filestate.__salt__, {"file.group_to_gid": mock_gid}
-        ), patch.object(
-            os.path, "exists", mock_t
-        ), patch.dict(
-            filestate.__opts__, {"test": True}
-        ):
-            expected = "Unable to hard link from directory {0}".format(test_dir)
-            ret = return_val(comment=expected, name=name)
-            self.assertDictEqual(
-                filestate.hardlink(name, test_dir, user=user, group=group), ret
-            )
-
-        # Test option -- name is a directory
-        with patch.dict(filestate.__salt__, patches), patch.dict(
-            filestate.__salt__, {"file.user_to_uid": mock_uid}
-        ), patch.dict(filestate.__salt__, {"file.group_to_gid": mock_gid}), patch.dict(
-            filestate.__opts__, {"test": True}
-        ):
-            expected = "Unable to hard link to directory {0}".format(test_dir)
-            ret = return_val(comment=expected, name=test_dir)
-            self.assertDictEqual(
-                filestate.hardlink(test_dir, target, user=user, group=group), ret
-            )
-
-        # Test option -- name does not exist
-        with patch.dict(filestate.__salt__, patches), patch.dict(
-            filestate.__salt__, {"file.user_to_uid": mock_uid}
-        ), patch.dict(filestate.__salt__, {"file.group_to_gid": mock_gid}), patch.dict(
-            filestate.__opts__, {"test": True}
-        ):
-            expected = "Hard link {0} to {1} is set for creation".format(name, target)
-            changes = dict(new=name)
-            ret = return_val(result=None, comment=expected, name=name, changes=changes)
-            self.assertDictEqual(
-                filestate.hardlink(name, target, user=user, group=group), ret
-            )
-
-        # Test option -- hardlink matches
-        with patch.dict(filestate.__salt__, patches), patch.dict(
-            filestate.__salt__, {"file.user_to_uid": mock_uid}
-        ), patch.dict(filestate.__salt__, {"file.group_to_gid": mock_gid}), patch.dict(
-            filestate.__salt__, {"file.is_hardlink": mock_t}
-        ), patch.dict(
-            filestate.__salt__, {"file.stats": mock_stats}
-        ), patch.object(
-            os.path, "exists", mock_t
-        ), patch.dict(
-            filestate.__opts__, {"test": True}
-        ):
-            expected = "The hard link {0} is presently targetting {1}".format(
-                name, target
-            )
-            ret = return_val(result=True, comment=expected, name=name)
-            self.assertDictEqual(
-                filestate.hardlink(name, target, user=user, group=group), ret
-            )
-
-        # Test option -- hardlink does not match
-        with patch.dict(filestate.__salt__, patches), patch.dict(
-            filestate.__salt__, {"file.user_to_uid": mock_uid}
-        ), patch.dict(filestate.__salt__, {"file.group_to_gid": mock_gid}), patch.dict(
-            filestate.__salt__, {"file.is_hardlink": mock_t}
-        ), patch.dict(
-            filestate.__salt__, {"file.stats": mock_nothing}
-        ), patch.object(
-            os.path, "exists", mock_t
-        ), patch.dict(
-            filestate.__opts__, {"test": True}
-        ):
-            expected = "Link {0} target is set to be changed to {1}".format(
-                name, target
-            )
-            changes = dict(change=name)
-            ret = return_val(result=None, comment=expected, name=name, changes=changes)
-            self.assertDictEqual(
-                filestate.hardlink(name, target, user=user, group=group), ret
-            )
-
-        # Test option -- force removal
-        with patch.dict(filestate.__salt__, patches), patch.dict(
-            filestate.__salt__, {"file.user_to_uid": mock_uid}
-        ), patch.dict(filestate.__salt__, {"file.group_to_gid": mock_gid}), patch.dict(
-            filestate.__salt__, {"file.is_hardlink": mock_f}
-        ), patch.object(
-            os.path, "exists", mock_t
-        ), patch.dict(
-            filestate.__opts__, {"test": True}
-        ):
-            expected = (
-                "The file or directory {0} is set for removal to "
-                "make way for a new hard link targeting {1}".format(name, target)
-            )
-            ret = return_val(result=None, comment=expected, name=name)
-            self.assertDictEqual(
-                filestate.hardlink(name, target, force=True, user=user, group=group),
-                ret,
-            )
-
-        # Test option -- without force removal
-        with patch.dict(filestate.__salt__, patches), patch.dict(
-            filestate.__salt__, {"file.user_to_uid": mock_uid}
-        ), patch.dict(filestate.__salt__, {"file.group_to_gid": mock_gid}), patch.dict(
-            filestate.__salt__, {"file.is_hardlink": mock_f}
-        ), patch.object(
-            os.path, "exists", mock_t
-        ), patch.dict(
-            filestate.__opts__, {"test": True}
-        ):
-            expected = (
-                "File or directory exists where the hard link {0} "
-                "should be. Did you mean to use force?".format(name)
-            )
-            ret = return_val(result=False, comment=expected, name=name)
-            self.assertDictEqual(
-                filestate.hardlink(name, target, force=False, user=user, group=group),
-                ret,
-            )
-
-        # Target is a directory
-        with patch.dict(filestate.__salt__, patches), patch.dict(
-            filestate.__salt__, {"file.user_to_uid": mock_uid}
-        ), patch.dict(filestate.__salt__, {"file.group_to_gid": mock_gid}):
-            expected = "Unable to hard link from directory {0}".format(test_dir)
-            ret = return_val(comment=expected, name=name)
-            self.assertDictEqual(
-                filestate.hardlink(name, test_dir, user=user, group=group), ret
-            )
-
-        # Name is a directory
-        with patch.dict(filestate.__salt__, patches), patch.dict(
-            filestate.__salt__, {"file.user_to_uid": mock_uid}
-        ), patch.dict(filestate.__salt__, {"file.group_to_gid": mock_gid}):
-            expected = "Unable to hard link to directory {0}".format(test_dir)
-            ret = return_val(comment=expected, name=test_dir)
-            self.assertDictEqual(
-                filestate.hardlink(test_dir, target, user=user, group=group), ret
-            )
-
-        # Try overwrite file with link
-        with patch.dict(filestate.__salt__, patches), patch.dict(
-            filestate.__salt__, {"file.user_to_uid": mock_uid}
-        ), patch.dict(filestate.__salt__, {"file.group_to_gid": mock_gid}), patch.dict(
-            filestate.__salt__, {"file.is_hardlink": mock_f}
-        ), patch.object(
-            os.path, "isfile", mock_t
-        ):
-
-            expected = "File exists where the hard link {0} should be".format(name)
-            ret = return_val(comment=expected, name=name)
-            self.assertDictEqual(
-                filestate.hardlink(name, target, user=user, group=group), ret
-            )
-
-        # Try overwrite link with same
-        with patch.dict(filestate.__salt__, patches), patch.dict(
-            filestate.__salt__, {"file.user_to_uid": mock_uid}
-        ), patch.dict(filestate.__salt__, {"file.group_to_gid": mock_gid}), patch.dict(
-            filestate.__salt__, {"file.is_hardlink": mock_t}
-        ), patch.dict(
-            filestate.__salt__, {"file.stats": mock_stats}
-        ), patch.object(
-            os.path, "isfile", mock_f
-        ):
-
-            expected = "Target of hard link {0} is already pointing " "to {1}".format(
-                name, target
-            )
-            ret = return_val(result=True, comment=expected, name=name)
-            self.assertDictEqual(
-                filestate.hardlink(name, target, user=user, group=group), ret
-            )
-
-        # Really overwrite link with same
-        with patch.dict(filestate.__salt__, patches), patch.dict(
-            filestate.__salt__, {"file.user_to_uid": mock_uid}
-        ), patch.dict(filestate.__salt__, {"file.group_to_gid": mock_gid}), patch.dict(
-            filestate.__salt__, {"file.is_hardlink": mock_t}
-        ), patch.dict(
-            filestate.__salt__, {"file.link": mock_t}
-        ), patch.dict(
-            filestate.__salt__, {"file.stats": mock_nothing}
-        ), patch.object(
-            os, "remove", mock_t
-        ), patch.object(
-            os.path, "isfile", mock_f
-        ):
-
-            expected = "Set target of hard link {0} -> {1}".format(name, target)
-            changes = dict(new=name)
-            ret = return_val(result=True, comment=expected, name=name, changes=changes)
-            self.assertDictEqual(
-                filestate.hardlink(name, target, user=user, group=group), ret
-            )
-
-        # Fail at overwriting link with same
-        with patch.dict(filestate.__salt__, patches), patch.dict(
-            filestate.__salt__, {"file.user_to_uid": mock_uid}
-        ), patch.dict(filestate.__salt__, {"file.group_to_gid": mock_gid}), patch.dict(
-            filestate.__salt__, {"file.is_hardlink": mock_t}
-        ), patch.dict(
-            filestate.__salt__, {"file.link": mock_execerror}
-        ), patch.dict(
-            filestate.__salt__, {"file.stats": mock_nothing}
-        ), patch.object(
-            os, "remove", mock_t
-        ), patch.object(
-            os.path, "isfile", mock_f
-        ):
-
-            expected = "Unable to set target of hard link {0} -> " "{1}: {2}".format(
-                name, target, ""
-            )
-            ret = return_val(result=False, comment=expected, name=name)
-            self.assertDictEqual(
-                filestate.hardlink(name, target, user=user, group=group), ret
-            )
-
-        # Make new link
-        with patch.dict(filestate.__salt__, patches), patch.dict(
-            filestate.__salt__, {"file.user_to_uid": mock_uid}
-        ), patch.dict(filestate.__salt__, {"file.group_to_gid": mock_gid}), patch.dict(
-            filestate.__salt__, {"file.is_hardlink": mock_f}
-        ), patch.dict(
-            filestate.__salt__, {"file.link": mock_f}
-        ), patch.dict(
-            filestate.__salt__, {"file.stats": mock_nothing}
-        ), patch.object(
-            os, "remove", mock_t
-        ), patch.object(
-            os.path, "isfile", mock_f
-        ):
-
-            expected = "Created new hard link {0} -> {1}".format(name, target)
-            changes = dict(new=name)
-            ret = return_val(result=True, comment=expected, name=name, changes=changes)
-            self.assertDictEqual(
-                filestate.hardlink(name, target, user=user, group=group), ret
-            )
-
-        # Fail while making new link
-        with patch.dict(filestate.__salt__, patches), patch.dict(
-            filestate.__salt__, {"file.user_to_uid": mock_uid}
-        ), patch.dict(filestate.__salt__, {"file.group_to_gid": mock_gid}), patch.dict(
-            filestate.__salt__, {"file.is_hardlink": mock_f}
-        ), patch.dict(
-            filestate.__salt__, {"file.link": mock_execerror}
-        ), patch.dict(
-            filestate.__salt__, {"file.stats": mock_nothing}
-        ), patch.object(
-            os, "remove", mock_t
-        ), patch.object(
-            os.path, "isfile", mock_f
-        ):
-
-            expected = "Unable to create new hard link {0} -> " "{1}: {2}".format(
-                name, target, ""
-            )
-            ret = return_val(result=False, comment=expected, name=name)
-            self.assertDictEqual(
-                filestate.hardlink(name, target, user=user, group=group), ret
-            )
-
-        # Force making new link over file
-        with patch.dict(filestate.__salt__, patches), patch.dict(
-            filestate.__salt__, {"file.user_to_uid": mock_uid}
-        ), patch.dict(filestate.__salt__, {"file.group_to_gid": mock_gid}), patch.dict(
-            filestate.__salt__, {"file.is_hardlink": mock_f}
-        ), patch.dict(
-            filestate.__salt__, {"file.link": mock_t}
-        ), patch.dict(
-            filestate.__salt__, {"file.stats": mock_nothing}
-        ), patch.object(
-            os, "remove", mock_t
-        ), patch.object(
-            os.path, "isfile", mock_t
-        ):
-
-            expected = "Created new hard link {0} -> {1}".format(name, target)
-            changes = dict(new=name)
-            changes["forced"] = "File for hard link was forcibly replaced"
-            ret = return_val(result=True, comment=expected, name=name, changes=changes)
-            self.assertDictEqual(
-                filestate.hardlink(name, target, user=user, force=True, group=group),
-                ret,
-            )
-
-        # Force making new link over file but error out
-        with patch.dict(filestate.__salt__, patches), patch.dict(
-            filestate.__salt__, {"file.user_to_uid": mock_uid}
-        ), patch.dict(filestate.__salt__, {"file.group_to_gid": mock_gid}), patch.dict(
-            filestate.__salt__, {"file.is_hardlink": mock_f}
-        ), patch.dict(
-            filestate.__salt__, {"file.link": mock_execerror}
-        ), patch.dict(
-            filestate.__salt__, {"file.stats": mock_nothing}
-        ), patch.object(
-            os, "remove", mock_t
-        ), patch.object(
-            os.path, "isfile", mock_t
-        ):
-
-            expected = "Unable to create new hard link {0} -> " "{1}: {2}".format(
-                name, target, ""
-            )
-            changes = dict(forced="File for hard link was forcibly replaced")
-            ret = return_val(result=False, comment=expected, name=name, changes=changes)
-            self.assertDictEqual(
-                filestate.hardlink(name, target, user=user, force=True, group=group),
-                ret,
-            )
+                filestate.symlink(name, target, user=user, group=group),
+                ret)
 
     # 'absent' function tests: 1
     def test_absent(self):
@@ -1404,19 +939,10 @@
                                 with patch.dict(filestate.__opts__, {"test": True}):
                                     ret.update({"comment": comt})
                                     if salt.utils.platform.is_windows():
-<<<<<<< HEAD
-                                        self.assertDictEqual(
-                                            filestate.managed(
-                                                name, user=user, group=group
-                                            ),
-                                            ret,
-                                        )
-=======
                                         self.assertDictEqual(filestate.managed
                                                              (name, user=user,
                                                               group=group
                                                               ), ret)
->>>>>>> 8abb7099
                                     else:
                                         self.assertDictEqual(
                                             filestate.managed(
@@ -1493,23 +1019,6 @@
             )
         )
         mock_error = CommandExecutionError
-<<<<<<< HEAD
-        with patch.dict(
-            filestate.__salt__,
-            {
-                "config.manage_mode": mock_t,
-                "file.user_to_uid": mock_uid,
-                "file.group_to_gid": mock_gid,
-                "file.stats": mock_f,
-                "file.check_perms": mock_perms,
-                "file.mkdir": mock_t,
-            },
-        ), patch("salt.utils.win_dacl.get_sid", mock_error), patch(
-            "os.path.isdir", mock_t
-        ), patch(
-            "salt.states.file._check_directory_win", mock_check
-        ):
-=======
         with patch.dict(filestate.__salt__, {'config.manage_mode': mock_t,
                                              'file.user_to_uid': mock_uid,
                                              'file.group_to_gid': mock_gid,
@@ -1520,59 +1029,9 @@
              patch('os.path.isdir', mock_t):
                  #, \
              #patch('salt.states.file._check_directory_win', mock_check):
->>>>>>> 8abb7099
             if salt.utils.platform.is_windows():
                 comt = ""
             else:
-<<<<<<< HEAD
-                comt = "User salt is not available Group saltstack" " is not available"
-            ret.update({"comment": comt, "name": name})
-            self.assertDictEqual(filestate.directory(name, user=user, group=group), ret)
-
-            with patch.object(os.path, "isabs", mock_f):
-                comt = "Specified file {0} is not an absolute path".format(name)
-                ret.update({"comment": comt})
-                self.assertDictEqual(
-                    filestate.directory(name, user=user, group=group), ret
-                )
-
-            with patch.object(os.path, "isabs", mock_t):
-                with patch.object(
-                    os.path,
-                    "isfile",
-                    MagicMock(side_effect=[True, True, False, True, True, True, False]),
-                ):
-                    with patch.object(os.path, "lexists", mock_t):
-                        comt = "File exists where the backup target" " A should go"
-                        ret.update({"comment": comt})
-                        self.assertDictEqual(
-                            filestate.directory(
-                                name, user=user, group=group, backupname="A"
-                            ),
-                            ret,
-                        )
-
-                    with patch.object(os.path, "isfile", mock_t):
-                        comt = "Specified location {0} exists and is a file".format(
-                            name
-                        )
-                        ret.update({"comment": comt})
-                        self.assertDictEqual(
-                            filestate.directory(name, user=user, group=group), ret
-                        )
-
-                    with patch.object(os.path, "islink", mock_t):
-                        comt = "Specified location {0} exists and is a symlink".format(
-                            name
-                        )
-                        ret.update({"comment": comt})
-                        self.assertDictEqual(
-                            filestate.directory(name, user=user, group=group), ret
-                        )
-
-                with patch.object(os.path, "isdir", mock_f):
-                    with patch.dict(filestate.__opts__, {"test": True}):
-=======
                 comt = ('User salt is not available Group saltstack'
                         ' is not available')
             ret.update({'comment': comt, 'name': name})
@@ -1619,152 +1078,9 @@
 
                 with patch.object(os.path, 'isdir', mock_f):
                     with patch.dict(filestate.__opts__, {'test': True}):
->>>>>>> 8abb7099
-                        if salt.utils.platform.is_windows():
-                            comt = 'The directory "{0}" will be changed' "".format(name)
-                        else:
-<<<<<<< HEAD
-                            comt = (
-                                "The following files will be changed:\n{0}:"
-                                " directory - new\n".format(name)
-                            )
-                        ret.update(
-                            {
-                                "comment": comt,
-                                "result": None,
-                                "changes": {name: {"directory": "new"}},
-                            }
-                        )
-                        self.assertDictEqual(
-                            filestate.directory(name, user=user, group=group), ret
-                        )
-
-                    with patch.dict(filestate.__opts__, {"test": False}):
-                        with patch.object(os.path, "isdir", mock_f):
-                            comt = "No directory to create {0} in".format(name)
-                            ret.update({"comment": comt, "result": False})
-                            self.assertDictEqual(
-                                filestate.directory(name, user=user, group=group), ret
-                            )
-
-                        if salt.utils.platform.is_windows():
-                            isdir_side_effect = [False, True, False]
-                        else:
-                            isdir_side_effect = [True, False, True, False]
-                        with patch.object(
-                            os.path, "isdir", MagicMock(side_effect=isdir_side_effect)
-                        ):
-                            comt = "Failed to create directory {0}".format(name)
-                            ret.update(
-                                {
-                                    "comment": comt,
-                                    "result": False,
-                                    "changes": {name: "New Dir"},
-                                }
-                            )
-                            self.assertDictEqual(
-                                filestate.directory(name, user=user, group=group), ret
-                            )
-
-                        check_perms_ret = {
-                            "name": name,
-                            "result": False,
-                            "comment": "",
-                            "changes": {},
-                        }
-                        if salt.utils.platform.is_windows():
-                            mock_perms = MagicMock(return_value=check_perms_ret)
-                        else:
-                            mock_perms = MagicMock(return_value=(check_perms_ret, ""))
-
-                        recurse = ["silent"]
-                        ret = {
-                            "name": name,
-                            "result": False,
-                            "comment": "Directory /etc/testdir updated",
-                            "changes": {"recursion": "Changes silenced"},
-                        }
-                        if salt.utils.platform.is_windows():
-                            ret["comment"] = ret["comment"].replace("/", "\\")
-                        with patch.dict(
-                            filestate.__salt__, {"file.check_perms": mock_perms}
-                        ):
-                            with patch.object(os.path, "isdir", mock_t):
-                                self.assertDictEqual(
-                                    filestate.directory(
-                                        name, user=user, recurse=recurse, group=group
-                                    ),
-                                    ret,
-                                )
-
-                        check_perms_ret = {
-                            "name": name,
-                            "result": False,
-                            "comment": "",
-                            "changes": {},
-                        }
-                        if salt.utils.platform.is_windows():
-                            mock_perms = MagicMock(return_value=check_perms_ret)
-                        else:
-                            mock_perms = MagicMock(return_value=(check_perms_ret, ""))
-
-                        recurse = ["ignore_files", "ignore_dirs"]
-                        ret = {
-                            "name": name,
-                            "result": False,
-                            "comment": 'Must not specify "recurse" '
-                            'options "ignore_files" and '
-                            '"ignore_dirs" at the same '
-                            "time.",
-                            "changes": {},
-                        }
-                        with patch.dict(
-                            filestate.__salt__, {"file.check_perms": mock_perms}
-                        ):
-                            with patch.object(os.path, "isdir", mock_t):
-                                self.assertDictEqual(
-                                    filestate.directory(
-                                        name, user=user, recurse=recurse, group=group
-                                    ),
-                                    ret,
-                                )
-
-                        comt = "Directory {0} updated".format(name)
-                        ret = {
-                            "name": name,
-                            "result": True,
-                            "comment": comt,
-                            "changes": {
-                                "group": "group",
-                                "mode": "0777",
-                                "user": "user",
-                            },
-                        }
-
-                        check_perms_ret = {
-                            "name": name,
-                            "result": True,
-                            "comment": "",
-                            "changes": {
-                                "group": "group",
-                                "mode": "0777",
-                                "user": "user",
-                            },
-                        }
-
                         if salt.utils.platform.is_windows():
                             _mock_perms = MagicMock(return_value=check_perms_ret)
                         else:
-                            _mock_perms = MagicMock(return_value=(check_perms_ret, ""))
-                        with patch.object(os.path, "isdir", mock_t):
-                            with patch.dict(
-                                filestate.__salt__, {"file.check_perms": _mock_perms}
-                            ):
-                                self.assertDictEqual(
-                                    filestate.directory(name, user=user, group=group),
-                                    ret,
-                                )
-=======
                             comt = ('The following files will be changed:\n{0}:'
                                     ' directory - new\n'.format(name))
                         ret.update({
@@ -1831,7 +1147,6 @@
                                 ),
                                 ret,
                             )
->>>>>>> 8abb7099
 
     # 'recurse' function tests: 1
 
@@ -2020,46 +1335,17 @@
                 ret.update({"comment": comt, "name": name})
                 self.assertDictEqual(filestate.comment(name, regex), ret)
 
-<<<<<<< HEAD
-            with patch.object(os.path, "isabs", mock_t):
-                with patch.dict(
-                    filestate.__salt__,
-                    {"file.search": MagicMock(side_effect=[False, True, False, False])},
-                ):
-                    comt = "Pattern already commented"
-                    ret.update({"comment": comt, "result": True})
-=======
             with patch.object(os.path, 'isabs', mock_t):
                 with patch.dict(filestate.__salt__,
                                 {'file.search': MagicMock(side_effect=[False, True, False, False])}):
                     comt = ('Pattern already commented')
                     ret.update({'comment': comt, 'result': True})
->>>>>>> 8abb7099
                     self.assertDictEqual(filestate.comment(name, regex), ret)
 
                     comt = "{0}: Pattern not found".format(regex)
                     ret.update({"comment": comt, "result": False})
                     self.assertDictEqual(filestate.comment(name, regex), ret)
 
-<<<<<<< HEAD
-                with patch.dict(
-                    filestate.__salt__,
-                    {
-                        "file.search": MagicMock(side_effect=[True, True, True]),
-                        "file.comment": mock_t,
-                        "file.comment_line": mock_t,
-                    },
-                ):
-                    with patch.dict(filestate.__opts__, {"test": True}):
-                        comt = "File {0} is set to be updated".format(name)
-                        ret.update(
-                            {
-                                "comment": comt,
-                                "result": None,
-                                "changes": {name: "updated"},
-                            }
-                        )
-=======
                 with patch.dict(filestate.__salt__,
                                 {'file.search': MagicMock(side_effect=[True, True, True]),
                                  'file.comment': mock_t,
@@ -2067,7 +1353,6 @@
                     with patch.dict(filestate.__opts__, {'test': True}):
                         comt = ('File {0} is set to be updated'.format(name))
                         ret.update({'comment': comt, 'result': None, 'changes': {name: 'updated'}})
->>>>>>> 8abb7099
                         self.assertDictEqual(filestate.comment(name, regex), ret)
 
                     with patch.dict(filestate.__opts__, {"test": False}):
@@ -2096,12 +1381,6 @@
 
             mock_t = MagicMock(return_value=True)
             mock_f = MagicMock(return_value=False)
-<<<<<<< HEAD
-            mock = MagicMock(side_effect=[False, True, False, False, True, True, True])
-            with patch.object(os.path, "isabs", mock_f):
-                comt = "Specified file {0} is not an absolute path".format(name)
-                ret.update({"comment": comt, "name": name})
-=======
             mock = MagicMock(side_effect=[False, True,
                                           False, False,
                                           True,
@@ -2109,7 +1388,6 @@
             with patch.object(os.path, 'isabs', mock_f):
                 comt = ('Specified file {0} is not an absolute path'.format(name))
                 ret.update({'comment': comt, 'name': name})
->>>>>>> 8abb7099
                 self.assertDictEqual(filestate.uncomment(name, regex), ret)
 
             with patch.object(os.path, "isabs", mock_t):
@@ -2424,21 +1702,11 @@
                 self.assertDictEqual(filestate.rename(name, source), ret)
 
         mock_lex = MagicMock(side_effect=[True, True, True])
-<<<<<<< HEAD
-        with patch.object(os.path, "isabs", mock_t):
-            with patch.object(os.path, "lexists", mock_lex):
-                comt = (
-                    'The target file "{0}" exists and will not be '
-                    "overwritten".format(name)
-                )
-                ret.update({"comment": comt, "result": True})
-=======
         with patch.object(os.path, 'isabs', mock_t):
             with patch.object(os.path, 'lexists', mock_lex):
                 comt = ('The target file "{0}" exists and will not be '
                         'overwritten'.format(name))
                 ret.update({'comment': comt, 'result': True})
->>>>>>> 8abb7099
                 self.assertDictEqual(filestate.rename(name, source), ret)
 
         mock_lex = MagicMock(side_effect=[True, True, True])
@@ -2954,19 +2222,6 @@
         ):
             ret = filestate.tidied(name=name)
         exp = {
-<<<<<<< HEAD
-            "name": name,
-            "changes": {
-                "removed": [
-                    os.path.join("test", "test1", "file1"),
-                    os.path.join("test", "test2", "file2"),
-                    os.path.join("test", "file3"),
-                ]
-            },
-            "pchanges": {},
-            "result": True,
-            "comment": "Removed 3 files or directories from directory {0}".format(name),
-=======
             'name': name,
             'changes': {
                 'removed': [
@@ -2975,7 +2230,6 @@
                     os.path.join('test', 'file3')]},
             'result': True,
             'comment': 'Removed 3 files or directories from directory {0}'.format(name),
->>>>>>> 8abb7099
         }
         self.assertDictEqual(exp, ret)
         assert remove.call_count == 3
@@ -2994,22 +2248,6 @@
         ):
             ret = filestate.tidied(name=name, rmdirs=True)
         exp = {
-<<<<<<< HEAD
-            "name": name,
-            "changes": {
-                "removed": [
-                    os.path.join("test", "test1", "file1"),
-                    os.path.join("test", "test2", "file2"),
-                    os.path.join("test", "test2", "test3"),
-                    os.path.join("test", "file3"),
-                    os.path.join("test", "test1"),
-                    os.path.join("test", "test2"),
-                ]
-            },
-            "pchanges": {},
-            "result": True,
-            "comment": "Removed 6 files or directories from directory {0}".format(name),
-=======
             'name': name,
             'changes': {
                 'removed': [
@@ -3021,122 +2259,19 @@
                     os.path.join('test', 'test2')]},
             'result': True,
             'comment': 'Removed 6 files or directories from directory {0}'.format(name),
->>>>>>> 8abb7099
         }
         self.assertDictEqual(exp, ret)
         assert remove.call_count == 6
 
     def test__bad_input(self):
         exp = {
-<<<<<<< HEAD
-            "name": "test/",
-            "changes": {},
-            "pchanges": {},
-            "result": False,
-            "comment": "Specified file test/ is not an absolute path",
-=======
             'name': 'test/',
             'changes': {},
             'result': False,
             'comment': 'Specified file test/ is not an absolute path',
->>>>>>> 8abb7099
         }
         assert filestate.tidied(name="test/") == exp
         exp = {
-<<<<<<< HEAD
-            "name": "/bad-directory-name/",
-            "changes": {},
-            "pchanges": {},
-            "result": False,
-            "comment": "/bad-directory-name/ does not exist or is not a directory.",
-        }
-        assert filestate.tidied(name="/bad-directory-name/") == exp
-
-
-class TestFilePrivateFunctions(TestCase, LoaderModuleMockMixin):
-    def setup_loader_modules(self):
-        return {filestate: {"__salt__": {"file.stats": filemod.stats}}}
-
-    @destructiveTest
-    @skipIf(salt.utils.platform.is_windows(), "File modes do not exist on windows")
-    def test__check_directory(self):
-        """
-        Test the _check_directory function
-        Make sure that recursive file permission checks return correctly
-        """
-        # set file permissions
-        # Run _check_directory function
-        # Verify that it returns correctly
-        # Delete tmp directory structure
-        root_tmp_dir = os.path.join(RUNTIME_VARS.TMP, "test__check_dir")
-        expected_dir_mode = 0o777
-        depth = 3
-        try:
-
-            def create_files(tmp_dir):
-                for f in range(depth):
-                    path = os.path.join(tmp_dir, "file_{:03}.txt".format(f))
-                    with salt.utils.files.fopen(path, "w+"):
-                        os.chmod(path, expected_dir_mode)
-
-            # Create tmp directory structure
-            os.mkdir(root_tmp_dir)
-            os.chmod(root_tmp_dir, expected_dir_mode)
-            create_files(root_tmp_dir)
-
-            for d in range(depth):
-                dir_name = os.path.join(root_tmp_dir, "dir{:03}".format(d))
-                os.mkdir(dir_name)
-                os.chmod(dir_name, expected_dir_mode)
-                create_files(dir_name)
-                for s in range(depth):
-                    sub_dir_name = os.path.join(dir_name, "dir{:03}".format(s))
-                    os.mkdir(sub_dir_name)
-                    os.chmod(sub_dir_name, expected_dir_mode)
-                    create_files(sub_dir_name)
-
-            # Set some bad permissions
-            changed_files = {
-                os.path.join(root_tmp_dir, "file_000.txt"),
-                os.path.join(root_tmp_dir, "dir002", "file_000.txt"),
-                os.path.join(root_tmp_dir, "dir000", "dir001", "file_002.txt"),
-                os.path.join(root_tmp_dir, "dir001", "dir002"),
-                os.path.join(root_tmp_dir, "dir002", "dir000"),
-                os.path.join(root_tmp_dir, "dir001"),
-            }
-            for c in changed_files:
-                os.chmod(c, 0o770)
-
-            ret = filestate._check_directory(
-                root_tmp_dir,
-                dir_mode=oct(expected_dir_mode),
-                file_mode=oct(expected_dir_mode),
-                recurse=["mode"],
-            )
-            self.assertSetEqual(changed_files, set(ret[-1].keys()))
-
-        finally:
-            # Cleanup
-            shutil.rmtree(root_tmp_dir)
-
-
-@skipIf(not salt.utils.platform.is_linux(), "Selinux only supported on linux")
-class TestSelinux(TestCase, LoaderModuleMockMixin):
-    def setup_loader_modules(self):
-        return {
-            filestate: {
-                "__env__": "base",
-                "__salt__": {"file.manage_file": False},
-                "__opts__": {"test": False, "cachedir": ""},
-                "__instance_id__": "",
-                "__low__": {},
-                "__utils__": {},
-            }
-        }
-
-    def test_selinux_change(self):
-        file_name = "/tmp/some-test-file"
-=======
             'name': '/bad-directory-name/',
             'changes': {},
             'result': False,
@@ -3163,37 +2298,12 @@
 
     def test_selinux_change(self):
         file_name = '/tmp/some-test-file'
->>>>>>> 8abb7099
         check_perms_result = [
             {
                 "comment": "The file {0} is set to be changed".format(file_name),
                 "changes": {
                     "selinux": {
                         "New": "User: unconfined_u Type: lost_found_t",
-<<<<<<< HEAD
-                        "Old": "User: system_u Type: user_tmp_t",
-                    }
-                },
-                "name": file_name,
-                "result": True,
-            },
-            {"luser": "root", "lmode": "0644", "lgroup": "root"},
-        ]
-
-        with patch.object(os.path, "exists", MagicMock(return_value=True)):
-            with patch.dict(
-                filestate.__salt__,
-                {
-                    "file.source_list": MagicMock(return_value=[file_name, None]),
-                    "file.check_perms": MagicMock(return_value=check_perms_result),
-                },
-            ):
-                ret = filestate.managed(
-                    file_name,
-                    selinux={"seuser": "unconfined_u", "setype": "user_tmp_t"},
-                )
-                self.assertEqual(True, ret["result"])
-=======
                         "Old": "User: system_u Type: user_tmp_t"
                     }
                 },
@@ -3212,5 +2322,4 @@
                                                  'file.check_perms': MagicMock(return_value=check_perms_result)
                                                 }):
                 ret = filestate.managed(file_name, selinux={'seuser': 'unconfined_u', 'setype': 'user_tmp_t'})
-                self.assertEqual(True, ret['result'])
->>>>>>> 8abb7099
+                self.assertEqual(True, ret['result'])