--- conflicted
+++ resolved
@@ -34,42 +34,6 @@
         mock_l = MagicMock(return_value=["salt"])
         mock_n = MagicMock(return_value=[])
 
-<<<<<<< HEAD
-        with patch.dict(
-            openvswitch_port.__salt__,
-            {
-                "openvswitch.bridge_exists": mock,
-                "openvswitch.interface_get_type": MagicMock(return_value='""'),
-                "openvswitch.port_list": mock_l,
-            },
-        ):
-            comt = "Port salt already exists."
-            ret.update({"comment": comt, "result": True})
-            self.assertDictEqual(openvswitch_port.present(name, bridge), ret)
-
-        with patch.dict(
-            openvswitch_port.__salt__,
-            {
-                "openvswitch.bridge_exists": mock,
-                "openvswitch.interface_get_type": MagicMock(return_value='""'),
-                "openvswitch.port_list": mock_n,
-                "openvswitch.port_add": mock,
-            },
-        ):
-            comt = "Port salt created on bridge br-salt."
-            ret.update(
-                {
-                    "comment": comt,
-                    "result": True,
-                    "changes": {
-                        "salt": {
-                            "new": "Created port salt on bridge br-salt.",
-                            "old": "No port named salt present.",
-                        },
-                    },
-                }
-            )
-=======
         with patch.dict(openvswitch_port.__salt__, {'openvswitch.bridge_exists': mock,
                                                     'openvswitch.interface_get_type': MagicMock(return_value='""'),
                                                     'openvswitch.port_list': mock_l
@@ -91,7 +55,6 @@
                       },
                  }
                         })
->>>>>>> 8abb7099
             self.assertDictEqual(openvswitch_port.present(name, bridge), ret)
         with patch.dict(
             openvswitch_port.__salt__,
