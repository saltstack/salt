# -*- coding: utf-8 -*-
"""
    :codeauthor: Jayesh Kariya <jayeshk@saltstack.com>
"""
# Import Python libs
from __future__ import absolute_import, print_function, unicode_literals

import sys

# Import Salt Libs
import salt.states.linux_acl as linux_acl
from salt.exceptions import CommandExecutionError

# Import Salt Testing Libs
from tests.support.mixins import LoaderModuleMockMixin
from tests.support.mock import MagicMock, patch
from tests.support.unit import TestCase, skipIf


@skipIf(not sys.platform.startswith("linux"), "Test for Linux only")
class LinuxAclTestCase(TestCase, LoaderModuleMockMixin):
    """
    Test cases for salt.states.linux_acl
    """

    def setup_loader_modules(self):
        return {linux_acl: {}}

    # 'present' function tests: 1

    def test_present(self):
        """
        Test to ensure a Linux ACL is present
        """
        self.maxDiff = None
        name = "/root"
        acl_type = "users"
        acl_name = "damian"
        perms = "rwx"

        mock = MagicMock(
            side_effect=[
                {name: {acl_type: [{acl_name: {"octal": 5}}]}},
                {name: {acl_type: [{acl_name: {"octal": 5}}]}},
                {name: {acl_type: [{acl_name: {"octal": 5}}]}},
                {name: {acl_type: [{}]}},
                {name: {acl_type: [{}]}},
                {name: {acl_type: [{}]}},
                {
                    name: {acl_type: [{acl_name: {"octal": 7}}]},
                    name + "/foo": {acl_type: [{acl_name: {"octal": 5}}]},
                },
                {
                    name: {acl_type: [{acl_name: {"octal": 7}}]},
                    name + "/foo": {acl_type: [{acl_name: {"octal": 7}}]},
                },
                {name: {acl_type: ""}},
            ]
        )
        mock_modfacl = MagicMock(return_value=True)

        with patch.dict(linux_acl.__salt__, {"acl.getfacl": mock}):
            # Update - test=True
            with patch.dict(linux_acl.__opts__, {"test": True}):
                comt = (
                    "Updated permissions will be applied for {0}: r-x -> {1}"
                    "".format(acl_name, perms)
                )
                ret = {
                    "name": name,
                    "comment": comt,
                    "changes": {
                        "new": {
                            "acl_name": acl_name,
                            "acl_type": acl_type,
                            "perms": perms,
                        },
                        "old": {
                            "acl_name": acl_name,
                            "acl_type": acl_type,
                            "perms": "r-x",
                        },
                    },
                    "result": None,
                }

                self.assertDictEqual(
                    linux_acl.present(name, acl_type, acl_name, perms), ret
                )
            # Update - test=False
            with patch.dict(linux_acl.__salt__, {"acl.modfacl": mock_modfacl}):
                with patch.dict(linux_acl.__opts__, {"test": False}):
                    comt = "Updated permissions for {0}".format(acl_name)
                    ret = {
                        "name": name,
                        "comment": comt,
                        "changes": {
                            "new": {
                                "acl_name": acl_name,
                                "acl_type": acl_type,
                                "perms": perms,
                            },
                            "old": {
                                "acl_name": acl_name,
                                "acl_type": acl_type,
                                "perms": "r-x",
                            },
                        },
                        "result": True,
                    }
                    self.assertDictEqual(
                        linux_acl.present(name, acl_type, acl_name, perms), ret
                    )
            # Update - modfacl error
            with patch.dict(
                linux_acl.__salt__,
                {
                    "acl.modfacl": MagicMock(
                        side_effect=CommandExecutionError("Custom err")
                    )
                },
            ):
                with patch.dict(linux_acl.__opts__, {"test": False}):
                    comt = "Error updating permissions for {0}: Custom err" "".format(
                        acl_name
                    )
                    ret = {
                        "name": name,
                        "comment": comt,
                        "changes": {},
                        "result": False,
                    }
                    self.assertDictEqual(
                        linux_acl.present(name, acl_type, acl_name, perms), ret
                    )
            # New - test=True
            with patch.dict(linux_acl.__salt__, {"acl.modfacl": mock_modfacl}):
                with patch.dict(linux_acl.__opts__, {"test": True}):
                    comt = "New permissions will be applied " "for {0}: {1}".format(
                        acl_name, perms
                    )
                    ret = {
                        "name": name,
                        "comment": comt,
                        "changes": {
                            "new": {
                                "acl_name": acl_name,
                                "acl_type": acl_type,
                                "perms": perms,
                            }
                        },
                        "result": None,
                    }
                    self.assertDictEqual(
                        linux_acl.present(name, acl_type, acl_name, perms), ret
                    )
            # New - test=False
            with patch.dict(linux_acl.__salt__, {"acl.modfacl": mock_modfacl}):
                with patch.dict(linux_acl.__opts__, {"test": False}):
                    comt = "Applied new permissions for {0}".format(acl_name)
                    ret = {
                        "name": name,
                        "comment": comt,
                        "changes": {
                            "new": {
                                "acl_name": acl_name,
                                "acl_type": acl_type,
                                "perms": perms,
                            }
                        },
                        "result": True,
                    }
                    self.assertDictEqual(
                        linux_acl.present(name, acl_type, acl_name, perms), ret
                    )
            # New - modfacl error
            with patch.dict(
                linux_acl.__salt__,
                {
                    "acl.modfacl": MagicMock(
                        side_effect=CommandExecutionError("Custom err")
                    )
                },
            ):
                with patch.dict(linux_acl.__opts__, {"test": False}):
                    comt = "Error updating permissions for {0}: Custom err" "".format(
                        acl_name
                    )
                    ret = {
                        "name": name,
                        "comment": comt,
                        "changes": {},
                        "result": False,
                    }
                    self.assertDictEqual(
                        linux_acl.present(name, acl_type, acl_name, perms), ret
                    )

            # New - recurse true
            with patch.dict(linux_acl.__salt__, {"acl.getfacl": mock}):
                # Update - test=True
<<<<<<< HEAD
                with patch.dict(linux_acl.__opts__, {"test": True}):
                    comt = (
                        "Updated permissions will be applied for {0}: rwx -> {1}"
                        "".format(acl_name, perms)
                    )
                    ret = {
                        "name": name,
                        "comment": comt,
                        "changes": {
                            "new": {
                                "acl_name": acl_name,
                                "acl_type": acl_type,
                                "perms": perms,
                            },
                            "old": {
                                "acl_name": acl_name,
                                "acl_type": acl_type,
                                "perms": "rwx",
                            },
                        },
                        "result": None,
                    }

                    self.assertDictEqual(
                        linux_acl.present(
                            name, acl_type, acl_name, perms, recurse=False
                        ),
                        ret,
                    )
=======
                with patch.dict(linux_acl.__opts__, {'test': True}):
                    comt = ('Updated permissions will be applied for {0}: rwx -> {1}'
                            ''.format(acl_name, perms))
                    ret = {'name': name,
                           'comment': comt,
                           'changes': {'new': {'acl_name': acl_name,
                                               'acl_type': acl_type,
                                               'perms': perms},
                                       'old': {'acl_name': acl_name,
                                               'acl_type': acl_type,
                                               'perms': 'rwx'}},
                           'result': None}

                    self.assertDictEqual(linux_acl.present(name, acl_type, acl_name,
                                                           perms, recurse=False), ret)
>>>>>>> 8abb7099

            # New - recurse true - nothing to do
            with patch.dict(linux_acl.__salt__, {"acl.getfacl": mock}):
                # Update - test=True
                with patch.dict(linux_acl.__opts__, {"test": True}):
                    comt = "Permissions are in the desired state"
                    ret = {"name": name, "comment": comt, "changes": {}, "result": True}

                    self.assertDictEqual(
                        linux_acl.present(
                            name, acl_type, acl_name, perms, recurse=True
                        ),
                        ret,
                    )

            # No acl type
            comt = "ACL Type does not exist"
            ret = {"name": name, "comment": comt, "result": False, "changes": {}}
            self.assertDictEqual(
                linux_acl.present(name, acl_type, acl_name, perms), ret
            )

    # 'absent' function tests: 2

    def test_absent(self):
        """
        Test to ensure a Linux ACL does not exist
        """
        name = "/root"
        acl_type = "users"
        acl_name = "damian"
        perms = "rwx"

        ret = {"name": name, "result": None, "comment": "", "changes": {}}

        mock = MagicMock(
            side_effect=[
                {name: {acl_type: [{acl_name: {"octal": "A"}}]}},
                {name: {acl_type: ""}},
            ]
        )
        with patch.dict(linux_acl.__salt__, {"acl.getfacl": mock}):
            with patch.dict(linux_acl.__opts__, {"test": True}):
                comt = "Removing permissions"
                ret.update({"comment": comt})
                self.assertDictEqual(
                    linux_acl.absent(name, acl_type, acl_name, perms), ret
                )

            comt = "ACL Type does not exist"
            ret.update({"comment": comt, "result": False})
            self.assertDictEqual(linux_acl.absent(name, acl_type, acl_name, perms), ret)

    # 'list_present' function tests: 1

    def test_list_present(self):
        """
        Test to ensure a Linux ACL is present
        """
        self.maxDiff = None
        name = "/root"
        acl_type = "user"
        acl_names = ["root", "damian", "homer"]
        acl_comment = {"owner": "root", "group": "root", "file": "/root"}
        perms = "rwx"

        mock = MagicMock(
            side_effect=[
                {
                    name: {
                        acl_type: [
                            {acl_names[0]: {"octal": "A"}},
                            {acl_names[1]: {"octal": "A"}},
                            {acl_names[2]: {"octal": "A"}},
                        ],
                        "comment": acl_comment,
                    }
                },
                {
                    name: {
                        acl_type: [
                            {acl_names[0]: {"octal": "A"}},
                            {acl_names[1]: {"octal": "A"}},
                        ],
                        "comment": acl_comment,
                    }
                },
                {
                    name: {
                        acl_type: [
                            {acl_names[0]: {"octal": "A"}},
                            {acl_names[1]: {"octal": "A"}},
                        ]
                    }
                },
                {name: {acl_type: [{}]}},
                {name: {acl_type: [{}]}},
                {name: {acl_type: [{}]}},
                {name: {acl_type: ""}},
            ]
        )
        mock_modfacl = MagicMock(return_value=True)

        with patch.dict(linux_acl.__salt__, {"acl.getfacl": mock}):
            # Update - test=True
<<<<<<< HEAD
            with patch.dict(linux_acl.__opts__, {"test": True}):
                comt = (
                    "Updated permissions will be applied for {0}: A -> {1}"
                    "".format(acl_names, perms)
                )
                expected = {
                    "name": name,
                    "comment": comt,
                    "changes": {},
                    "pchanges": {
                        "new": {
                            "acl_name": ", ".join(acl_names),
                            "acl_type": acl_type,
                            "perms": 7,
                        },
                        "old": {
                            "acl_name": ", ".join(acl_names),
                            "acl_type": acl_type,
                            "perms": "A",
                        },
                    },
                    "result": None,
                }
=======
            with patch.dict(linux_acl.__opts__, {'test': True}):
                comt = ('Updated permissions will be applied for {0}: A -> {1}'
                        ''.format(acl_names, perms))
                expected = {'name': name,
                            'comment': comt,
                            'changes': {'new': {'acl_name': ', '.join(acl_names),
                                                'acl_type': acl_type,
                                                'perms': 7},
                                        'old': {'acl_name': ', '.join(acl_names),
                                                'acl_type': acl_type,
                                                'perms': 'A'}},
                            'result': None}
>>>>>>> 8abb7099

                ret = linux_acl.list_present(name, acl_type, acl_names, perms)
                self.assertDictEqual(ret, expected)

            # Update - test=False
<<<<<<< HEAD
            with patch.dict(linux_acl.__salt__, {"acl.modfacl": mock_modfacl}):
                with patch.dict(linux_acl.__opts__, {"test": False}):
                    comt = "Applied new permissions for {0}".format(
                        ", ".join(acl_names)
                    )
                    expected = {
                        "name": name,
                        "comment": comt,
                        "changes": {
                            "new": {
                                "acl_name": ", ".join(acl_names),
                                "acl_type": acl_type,
                                "perms": "rwx",
                            }
                        },
                        "pchanges": {},
                        "result": True,
                    }
=======
            with patch.dict(linux_acl.__salt__, {'acl.modfacl': mock_modfacl}):
                with patch.dict(linux_acl.__opts__, {'test': False}):
                    comt = ('Applied new permissions for {0}'.format(', '.join(acl_names)))
                    expected = {'name': name,
                                'comment': comt,
                                'changes': {'new': {'acl_name': ', '.join(acl_names),
                                                    'acl_type': acl_type,
                                                    'perms': 'rwx'}},
                                'result': True}
>>>>>>> 8abb7099

                    ret = linux_acl.list_present(name, acl_type, acl_names, perms)
                    self.assertDictEqual(expected, ret)

            # Update - modfacl error
<<<<<<< HEAD
            with patch.dict(
                linux_acl.__salt__,
                {
                    "acl.modfacl": MagicMock(
                        side_effect=CommandExecutionError("Custom err")
                    )
                },
            ):
                with patch.dict(linux_acl.__opts__, {"test": False}):
                    comt = "Error updating permissions for {0}: Custom err" "".format(
                        acl_names
                    )
                    expected = {
                        "name": name,
                        "comment": comt,
                        "changes": {},
                        "pchanges": {},
                        "result": False,
                    }
=======
            with patch.dict(linux_acl.__salt__, {'acl.modfacl': MagicMock(
                    side_effect=CommandExecutionError('Custom err'))}):
                with patch.dict(linux_acl.__opts__, {'test': False}):
                    comt = ('Error updating permissions for {0}: Custom err'
                            ''.format(acl_names))
                    expected = {'name': name,
                                'comment': comt,
                                'changes': {},
                                'result': False}
>>>>>>> 8abb7099

                    ret = linux_acl.list_present(name, acl_type, acl_names, perms)
                    self.assertDictEqual(expected, ret)

            # New - test=True
<<<<<<< HEAD
            with patch.dict(linux_acl.__salt__, {"acl.modfacl": mock_modfacl}):
                with patch.dict(linux_acl.__opts__, {"test": True}):
                    comt = "New permissions will be applied " "for {0}: {1}".format(
                        acl_names, perms
                    )
                    expected = {
                        "name": name,
                        "comment": comt,
                        "changes": {},
                        "pchanges": {
                            "new": {
                                "acl_name": ", ".join(acl_names),
                                "acl_type": acl_type,
                                "perms": perms,
                            }
                        },
                        "result": None,
                    }
=======
            with patch.dict(linux_acl.__salt__, {'acl.modfacl': mock_modfacl}):
                with patch.dict(linux_acl.__opts__, {'test': True}):
                    comt = ('New permissions will be applied '
                            'for {0}: {1}'.format(acl_names, perms))
                    expected = {'name': name,
                                'comment': comt,
                                'changes': {'new': {'acl_name': ', '.join(acl_names),
                                                    'acl_type': acl_type,
                                                    'perms': perms}},
                                'result': None}
>>>>>>> 8abb7099

                    ret = linux_acl.list_present(name, acl_type, acl_names, perms)
                    self.assertDictEqual(expected, ret)

            # New - test=False
<<<<<<< HEAD
            with patch.dict(linux_acl.__salt__, {"acl.modfacl": mock_modfacl}):
                with patch.dict(linux_acl.__opts__, {"test": False}):
                    comt = "Applied new permissions for {0}".format(
                        ", ".join(acl_names)
                    )
                    expected = {
                        "name": name,
                        "comment": comt,
                        "changes": {
                            "new": {
                                "acl_name": ", ".join(acl_names),
                                "acl_type": acl_type,
                                "perms": perms,
                            }
                        },
                        "pchanges": {},
                        "result": True,
                    }
=======
            with patch.dict(linux_acl.__salt__, {'acl.modfacl': mock_modfacl}):
                with patch.dict(linux_acl.__opts__, {'test': False}):
                    comt = ('Applied new permissions for {0}'.format(', '.join(acl_names)))
                    expected = {'name': name,
                                'comment': comt,
                                'changes': {'new': {'acl_name': ', '.join(acl_names),
                                                    'acl_type': acl_type,
                                                    'perms': perms}},
                                'result': True}
>>>>>>> 8abb7099
                    ret = linux_acl.list_present(name, acl_type, acl_names, perms)
                    self.assertDictEqual(expected, ret)

            # New - modfacl error
<<<<<<< HEAD
            with patch.dict(
                linux_acl.__salt__,
                {
                    "acl.modfacl": MagicMock(
                        side_effect=CommandExecutionError("Custom err")
                    )
                },
            ):
                with patch.dict(linux_acl.__opts__, {"test": False}):
                    comt = "Error updating permissions for {0}: Custom err" "".format(
                        acl_names
                    )
                    expected = {
                        "name": name,
                        "comment": comt,
                        "changes": {},
                        "pchanges": {},
                        "result": False,
                    }
=======
            with patch.dict(linux_acl.__salt__, {'acl.modfacl': MagicMock(
                    side_effect=CommandExecutionError('Custom err'))}):
                with patch.dict(linux_acl.__opts__, {'test': False}):
                    comt = ('Error updating permissions for {0}: Custom err'
                            ''.format(acl_names))
                    expected = {'name': name,
                                'comment': comt,
                                'changes': {},
                                'result': False}
>>>>>>> 8abb7099

                    ret = linux_acl.list_present(name, acl_type, acl_names, perms)
                    self.assertDictEqual(expected, ret)

            # No acl type
<<<<<<< HEAD
            comt = "ACL Type does not exist"
            expected = {
                "name": name,
                "comment": comt,
                "result": False,
                "changes": {},
                "pchanges": {},
            }
=======
            comt = ('ACL Type does not exist')
            expected = {'name': name, 'comment': comt, 'result': False, 'changes': {}}
>>>>>>> 8abb7099
            ret = linux_acl.list_present(name, acl_type, acl_names, perms)
            self.assertDictEqual(expected, ret)

    # 'list_absent' function tests: 2

    def test_list_absent(self):
        """
        Test to ensure a Linux ACL does not exist
        """
        name = "/root"
        acl_type = "users"
        acl_names = ["damian", "homer"]
        perms = "rwx"

        ret = {"name": name, "result": None, "comment": "", "changes": {}}

        mock = MagicMock(
            side_effect=[
                {
                    name: {
                        acl_type: [
                            {acl_names[0]: {"octal": "A"}, acl_names[1]: {"octal": "A"}}
                        ]
                    }
                },
                {name: {acl_type: ""}},
            ]
        )
        with patch.dict(linux_acl.__salt__, {"acl.getfacl": mock}):
            with patch.dict(linux_acl.__opts__, {"test": True}):
                comt = "Removing permissions"
                ret.update({"comment": comt})
                self.assertDictEqual(
                    linux_acl.list_absent(name, acl_type, acl_names, perms), ret
                )

            comt = "ACL Type does not exist"
            ret.update({"comment": comt, "result": False})
            self.assertDictEqual(linux_acl.list_absent(name, acl_type, acl_names), ret)

    def test_absent_recursive(self):
        """
        Test to ensure a Linux ACL does not exist
        """
        name = "/root"
        acl_type = "users"
        acl_name = "damian"
        perms = "rwx"

        ret = {"name": name, "result": None, "comment": "", "changes": {}}

        mock = MagicMock(
            side_effect=[
                {
                    name: {acl_type: [{acl_name: {"octal": 7}}]},
                    name + "/foo": {acl_type: [{acl_name: {"octal": "A"}}]},
                }
            ]
        )
        with patch.dict(linux_acl.__salt__, {"acl.getfacl": mock}):
            with patch.dict(linux_acl.__opts__, {"test": True}):
                comt = "Removing permissions"
                ret.update({"comment": comt})
                self.assertDictEqual(
                    linux_acl.absent(name, acl_type, acl_name, perms, recurse=True), ret
                )<|MERGE_RESOLUTION|>--- conflicted
+++ resolved
@@ -199,37 +199,6 @@
             # New - recurse true
             with patch.dict(linux_acl.__salt__, {"acl.getfacl": mock}):
                 # Update - test=True
-<<<<<<< HEAD
-                with patch.dict(linux_acl.__opts__, {"test": True}):
-                    comt = (
-                        "Updated permissions will be applied for {0}: rwx -> {1}"
-                        "".format(acl_name, perms)
-                    )
-                    ret = {
-                        "name": name,
-                        "comment": comt,
-                        "changes": {
-                            "new": {
-                                "acl_name": acl_name,
-                                "acl_type": acl_type,
-                                "perms": perms,
-                            },
-                            "old": {
-                                "acl_name": acl_name,
-                                "acl_type": acl_type,
-                                "perms": "rwx",
-                            },
-                        },
-                        "result": None,
-                    }
-
-                    self.assertDictEqual(
-                        linux_acl.present(
-                            name, acl_type, acl_name, perms, recurse=False
-                        ),
-                        ret,
-                    )
-=======
                 with patch.dict(linux_acl.__opts__, {'test': True}):
                     comt = ('Updated permissions will be applied for {0}: rwx -> {1}'
                             ''.format(acl_name, perms))
@@ -245,7 +214,6 @@
 
                     self.assertDictEqual(linux_acl.present(name, acl_type, acl_name,
                                                            perms, recurse=False), ret)
->>>>>>> 8abb7099
 
             # New - recurse true - nothing to do
             with patch.dict(linux_acl.__salt__, {"acl.getfacl": mock}):
@@ -351,31 +319,6 @@
 
         with patch.dict(linux_acl.__salt__, {"acl.getfacl": mock}):
             # Update - test=True
-<<<<<<< HEAD
-            with patch.dict(linux_acl.__opts__, {"test": True}):
-                comt = (
-                    "Updated permissions will be applied for {0}: A -> {1}"
-                    "".format(acl_names, perms)
-                )
-                expected = {
-                    "name": name,
-                    "comment": comt,
-                    "changes": {},
-                    "pchanges": {
-                        "new": {
-                            "acl_name": ", ".join(acl_names),
-                            "acl_type": acl_type,
-                            "perms": 7,
-                        },
-                        "old": {
-                            "acl_name": ", ".join(acl_names),
-                            "acl_type": acl_type,
-                            "perms": "A",
-                        },
-                    },
-                    "result": None,
-                }
-=======
             with patch.dict(linux_acl.__opts__, {'test': True}):
                 comt = ('Updated permissions will be applied for {0}: A -> {1}'
                         ''.format(acl_names, perms))
@@ -388,32 +331,11 @@
                                                 'acl_type': acl_type,
                                                 'perms': 'A'}},
                             'result': None}
->>>>>>> 8abb7099
 
                 ret = linux_acl.list_present(name, acl_type, acl_names, perms)
                 self.assertDictEqual(ret, expected)
 
             # Update - test=False
-<<<<<<< HEAD
-            with patch.dict(linux_acl.__salt__, {"acl.modfacl": mock_modfacl}):
-                with patch.dict(linux_acl.__opts__, {"test": False}):
-                    comt = "Applied new permissions for {0}".format(
-                        ", ".join(acl_names)
-                    )
-                    expected = {
-                        "name": name,
-                        "comment": comt,
-                        "changes": {
-                            "new": {
-                                "acl_name": ", ".join(acl_names),
-                                "acl_type": acl_type,
-                                "perms": "rwx",
-                            }
-                        },
-                        "pchanges": {},
-                        "result": True,
-                    }
-=======
             with patch.dict(linux_acl.__salt__, {'acl.modfacl': mock_modfacl}):
                 with patch.dict(linux_acl.__opts__, {'test': False}):
                     comt = ('Applied new permissions for {0}'.format(', '.join(acl_names)))
@@ -423,33 +345,11 @@
                                                     'acl_type': acl_type,
                                                     'perms': 'rwx'}},
                                 'result': True}
->>>>>>> 8abb7099
 
                     ret = linux_acl.list_present(name, acl_type, acl_names, perms)
                     self.assertDictEqual(expected, ret)
 
             # Update - modfacl error
-<<<<<<< HEAD
-            with patch.dict(
-                linux_acl.__salt__,
-                {
-                    "acl.modfacl": MagicMock(
-                        side_effect=CommandExecutionError("Custom err")
-                    )
-                },
-            ):
-                with patch.dict(linux_acl.__opts__, {"test": False}):
-                    comt = "Error updating permissions for {0}: Custom err" "".format(
-                        acl_names
-                    )
-                    expected = {
-                        "name": name,
-                        "comment": comt,
-                        "changes": {},
-                        "pchanges": {},
-                        "result": False,
-                    }
-=======
             with patch.dict(linux_acl.__salt__, {'acl.modfacl': MagicMock(
                     side_effect=CommandExecutionError('Custom err'))}):
                 with patch.dict(linux_acl.__opts__, {'test': False}):
@@ -459,32 +359,11 @@
                                 'comment': comt,
                                 'changes': {},
                                 'result': False}
->>>>>>> 8abb7099
 
                     ret = linux_acl.list_present(name, acl_type, acl_names, perms)
                     self.assertDictEqual(expected, ret)
 
             # New - test=True
-<<<<<<< HEAD
-            with patch.dict(linux_acl.__salt__, {"acl.modfacl": mock_modfacl}):
-                with patch.dict(linux_acl.__opts__, {"test": True}):
-                    comt = "New permissions will be applied " "for {0}: {1}".format(
-                        acl_names, perms
-                    )
-                    expected = {
-                        "name": name,
-                        "comment": comt,
-                        "changes": {},
-                        "pchanges": {
-                            "new": {
-                                "acl_name": ", ".join(acl_names),
-                                "acl_type": acl_type,
-                                "perms": perms,
-                            }
-                        },
-                        "result": None,
-                    }
-=======
             with patch.dict(linux_acl.__salt__, {'acl.modfacl': mock_modfacl}):
                 with patch.dict(linux_acl.__opts__, {'test': True}):
                     comt = ('New permissions will be applied '
@@ -495,32 +374,11 @@
                                                     'acl_type': acl_type,
                                                     'perms': perms}},
                                 'result': None}
->>>>>>> 8abb7099
 
                     ret = linux_acl.list_present(name, acl_type, acl_names, perms)
                     self.assertDictEqual(expected, ret)
 
             # New - test=False
-<<<<<<< HEAD
-            with patch.dict(linux_acl.__salt__, {"acl.modfacl": mock_modfacl}):
-                with patch.dict(linux_acl.__opts__, {"test": False}):
-                    comt = "Applied new permissions for {0}".format(
-                        ", ".join(acl_names)
-                    )
-                    expected = {
-                        "name": name,
-                        "comment": comt,
-                        "changes": {
-                            "new": {
-                                "acl_name": ", ".join(acl_names),
-                                "acl_type": acl_type,
-                                "perms": perms,
-                            }
-                        },
-                        "pchanges": {},
-                        "result": True,
-                    }
-=======
             with patch.dict(linux_acl.__salt__, {'acl.modfacl': mock_modfacl}):
                 with patch.dict(linux_acl.__opts__, {'test': False}):
                     comt = ('Applied new permissions for {0}'.format(', '.join(acl_names)))
@@ -530,32 +388,10 @@
                                                     'acl_type': acl_type,
                                                     'perms': perms}},
                                 'result': True}
->>>>>>> 8abb7099
                     ret = linux_acl.list_present(name, acl_type, acl_names, perms)
                     self.assertDictEqual(expected, ret)
 
             # New - modfacl error
-<<<<<<< HEAD
-            with patch.dict(
-                linux_acl.__salt__,
-                {
-                    "acl.modfacl": MagicMock(
-                        side_effect=CommandExecutionError("Custom err")
-                    )
-                },
-            ):
-                with patch.dict(linux_acl.__opts__, {"test": False}):
-                    comt = "Error updating permissions for {0}: Custom err" "".format(
-                        acl_names
-                    )
-                    expected = {
-                        "name": name,
-                        "comment": comt,
-                        "changes": {},
-                        "pchanges": {},
-                        "result": False,
-                    }
-=======
             with patch.dict(linux_acl.__salt__, {'acl.modfacl': MagicMock(
                     side_effect=CommandExecutionError('Custom err'))}):
                 with patch.dict(linux_acl.__opts__, {'test': False}):
@@ -565,25 +401,13 @@
                                 'comment': comt,
                                 'changes': {},
                                 'result': False}
->>>>>>> 8abb7099
 
                     ret = linux_acl.list_present(name, acl_type, acl_names, perms)
                     self.assertDictEqual(expected, ret)
 
             # No acl type
-<<<<<<< HEAD
-            comt = "ACL Type does not exist"
-            expected = {
-                "name": name,
-                "comment": comt,
-                "result": False,
-                "changes": {},
-                "pchanges": {},
-            }
-=======
             comt = ('ACL Type does not exist')
             expected = {'name': name, 'comment': comt, 'result': False, 'changes': {}}
->>>>>>> 8abb7099
             ret = linux_acl.list_present(name, acl_type, acl_names, perms)
             self.assertDictEqual(expected, ret)
 
