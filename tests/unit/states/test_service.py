--- conflicted
+++ resolved
@@ -249,9 +249,7 @@
                 with patch.dict(service.__opts__, {'test': False}):
                     self.assertDictEqual(service.mod_watch("salt", "running"),
                                          ret[3])
-
-<<<<<<< HEAD
-        self.assertDictEqual(service.mod_watch("salt", "stack"), ret[1])
+            self.assertDictEqual(service.mod_watch("salt", "stack"), ret[1])
 
     def test_service_systemctl_reloaded_import_failed(self):
         ret = {'name': 'state_id',
@@ -278,7 +276,4 @@
                    'result': True,
                    'comment': 'Systemd is reloaded',
                    'changes': {'systemd reloaded': True}}
-            self.assertEqual(service.systemctl_reloaded('state_id'), ret)
-=======
-            self.assertDictEqual(service.mod_watch("salt", "stack"), ret[1])
->>>>>>> 81eb1526
+            self.assertEqual(service.systemctl_reloaded('state_id'), ret)