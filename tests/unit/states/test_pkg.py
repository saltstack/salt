# -*- coding: utf-8 -*-

# Import Python libs
from __future__ import absolute_import

import salt.states.pkg as pkg

# Import Salt Libs
from salt.ext import six
from salt.ext.six.moves import zip

# Import Salt Testing Libs
from tests.support.mixins import LoaderModuleMockMixin
from tests.support.mock import MagicMock, patch
from tests.support.unit import TestCase


class PkgTestCase(TestCase, LoaderModuleMockMixin):
    """
    Test cases for salt.states.pkg
    """

    pkgs = {
        "pkga": {"old": "1.0.1", "new": "2.0.1"},
        "pkgb": {"old": "1.0.2", "new": "2.0.2"},
        "pkgc": {"old": "1.0.3", "new": "2.0.3"},
    }

    def setup_loader_modules(self):
        return {pkg: {"__grains__": {"os": "CentOS"}}}

    def test_uptodate_with_changes(self):
        """
        Test pkg.uptodate with simulated changes
        """
        list_upgrades = MagicMock(
            return_value={
                pkgname: pkgver["new"] for pkgname, pkgver in six.iteritems(self.pkgs)
            }
        )
        upgrade = MagicMock(return_value=self.pkgs)
<<<<<<< HEAD
        version = MagicMock(side_effect=lambda pkgname: self.pkgs[pkgname]["old"])
=======
        version = MagicMock(side_effect=lambda pkgname, **_: self.pkgs[pkgname]['old'])
>>>>>>> 8abb7099

        with patch.dict(
            pkg.__salt__,
            {
                "pkg.list_upgrades": list_upgrades,
                "pkg.upgrade": upgrade,
                "pkg.version": version,
            },
        ):

            # Run state with test=false
<<<<<<< HEAD
            with patch.dict(pkg.__opts__, {"test": False}):

                ret = pkg.uptodate("dummy", test=True)
                self.assertTrue(ret["result"])
                self.assertDictEqual(ret["changes"], self.pkgs)
=======
            with patch.dict(pkg.__opts__, {'test': False}):
                ret = pkg.uptodate('dummy', test=True)
                self.assertTrue(ret['result'])
                self.assertDictEqual(ret['changes'], self.pkgs)
>>>>>>> 8abb7099

            # Run state with test=true
            with patch.dict(pkg.__opts__, {"test": True}):
                ret = pkg.uptodate("dummy", test=True)
                self.assertIsNone(ret["result"])
                self.assertDictEqual(ret["changes"], self.pkgs)

    def test_uptodate_with_pkgs_with_changes(self):
        """
        Test pkg.uptodate with simulated changes
        """

        pkgs = {
            "pkga": {"old": "1.0.1", "new": "2.0.1"},
            "pkgb": {"old": "1.0.2", "new": "2.0.2"},
            "pkgc": {"old": "1.0.3", "new": "2.0.3"},
        }

        list_upgrades = MagicMock(
            return_value={
                pkgname: pkgver["new"] for pkgname, pkgver in six.iteritems(self.pkgs)
            }
        )
        upgrade = MagicMock(return_value=self.pkgs)
<<<<<<< HEAD
        version = MagicMock(side_effect=lambda pkgname: pkgs[pkgname]["old"])

        with patch.dict(
            pkg.__salt__,
            {
                "pkg.list_upgrades": list_upgrades,
                "pkg.upgrade": upgrade,
                "pkg.version": version,
            },
        ):
=======
        version = MagicMock(side_effect=lambda pkgname, **_: pkgs[pkgname]['old'])

        with patch.dict(pkg.__salt__,
                        {'pkg.list_upgrades': list_upgrades,
                         'pkg.upgrade': upgrade,
                         'pkg.version': version}):
>>>>>>> 8abb7099
            # Run state with test=false
            with patch.dict(pkg.__opts__, {"test": False}):
                ret = pkg.uptodate(
                    "dummy",
                    test=True,
                    pkgs=[pkgname for pkgname in six.iterkeys(self.pkgs)],
                )
                self.assertTrue(ret["result"])
                self.assertDictEqual(ret["changes"], pkgs)

            # Run state with test=true
            with patch.dict(pkg.__opts__, {"test": True}):
                ret = pkg.uptodate(
                    "dummy",
                    test=True,
                    pkgs=[pkgname for pkgname in six.iterkeys(self.pkgs)],
                )
                self.assertIsNone(ret["result"])
                self.assertDictEqual(ret["changes"], pkgs)

    def test_uptodate_no_changes(self):
        """
        Test pkg.uptodate with no changes
        """
        list_upgrades = MagicMock(return_value={})
        upgrade = MagicMock(return_value={})

        with patch.dict(
            pkg.__salt__, {"pkg.list_upgrades": list_upgrades, "pkg.upgrade": upgrade}
        ):

            # Run state with test=false
            with patch.dict(pkg.__opts__, {"test": False}):

                ret = pkg.uptodate("dummy", test=True)
                self.assertTrue(ret["result"])
                self.assertDictEqual(ret["changes"], {})

            # Run state with test=true
            with patch.dict(pkg.__opts__, {"test": True}):
                ret = pkg.uptodate("dummy", test=True)
                self.assertTrue(ret["result"])
                self.assertDictEqual(ret["changes"], {})

    def test_uptodate_with_pkgs_no_changes(self):
        """
        Test pkg.uptodate with no changes
        """
        list_upgrades = MagicMock(return_value={})
        upgrade = MagicMock(return_value={})

        with patch.dict(
            pkg.__salt__, {"pkg.list_upgrades": list_upgrades, "pkg.upgrade": upgrade}
        ):
            # Run state with test=false
            with patch.dict(pkg.__opts__, {"test": False}):
                ret = pkg.uptodate(
                    "dummy",
                    test=True,
                    pkgs=[pkgname for pkgname in six.iterkeys(self.pkgs)],
                )
                self.assertTrue(ret["result"])
                self.assertDictEqual(ret["changes"], {})

            # Run state with test=true
            with patch.dict(pkg.__opts__, {"test": True}):
                ret = pkg.uptodate(
                    "dummy",
                    test=True,
                    pkgs=[pkgname for pkgname in six.iterkeys(self.pkgs)],
                )
                self.assertTrue(ret["result"])
                self.assertDictEqual(ret["changes"], {})

    def test_uptodate_with_failed_changes(self):
        """
        Test pkg.uptodate with simulated failed changes
        """

        pkgs = {
            "pkga": {"old": "1.0.1", "new": "2.0.1"},
            "pkgb": {"old": "1.0.2", "new": "2.0.2"},
            "pkgc": {"old": "1.0.3", "new": "2.0.3"},
        }

        list_upgrades = MagicMock(
            return_value={
                pkgname: pkgver["new"] for pkgname, pkgver in six.iteritems(self.pkgs)
            }
        )
        upgrade = MagicMock(return_value={})
<<<<<<< HEAD
        version = MagicMock(side_effect=lambda pkgname: pkgs[pkgname]["old"])

        with patch.dict(
            pkg.__salt__,
            {
                "pkg.list_upgrades": list_upgrades,
                "pkg.upgrade": upgrade,
                "pkg.version": version,
            },
        ):
=======
        version = MagicMock(side_effect=lambda pkgname, **_: pkgs[pkgname]['old'])

        with patch.dict(pkg.__salt__,
                        {'pkg.list_upgrades': list_upgrades,
                         'pkg.upgrade': upgrade,
                         'pkg.version': version}):
>>>>>>> 8abb7099
            # Run state with test=false
            with patch.dict(pkg.__opts__, {"test": False}):
                ret = pkg.uptodate(
                    "dummy",
                    test=True,
                    pkgs=[pkgname for pkgname in six.iterkeys(self.pkgs)],
                )
                self.assertFalse(ret["result"])
                self.assertDictEqual(ret["changes"], {})

            # Run state with test=true
            with patch.dict(pkg.__opts__, {"test": True}):
                ret = pkg.uptodate(
                    "dummy",
                    test=True,
                    pkgs=[pkgname for pkgname in six.iterkeys(self.pkgs)],
                )
                self.assertIsNone(ret["result"])
                self.assertDictEqual(ret["changes"], pkgs)

    def test_parse_version_string(self):
        test_parameters = [
            (
                "> 1.0.0, < 15.0.0, != 14.0.1",
                [(">", "1.0.0"), ("<", "15.0.0"), ("!=", "14.0.1")],
            ),
            (
                "> 1.0.0,< 15.0.0,!= 14.0.1",
                [(">", "1.0.0"), ("<", "15.0.0"), ("!=", "14.0.1")],
            ),
            (">= 1.0.0, < 15.0.0", [(">=", "1.0.0"), ("<", "15.0.0")]),
            (">=1.0.0,< 15.0.0", [(">=", "1.0.0"), ("<", "15.0.0")]),
            ("< 15.0.0", [("<", "15.0.0")]),
            ("<15.0.0", [("<", "15.0.0")]),
            ("15.0.0", [("==", "15.0.0")]),
            ("", []),
        ]
        for version_string, expected_version_conditions in test_parameters:
            version_conditions = pkg._parse_version_string(version_string)
            self.assertEqual(len(expected_version_conditions), len(version_conditions))
            for expected_version_condition, version_condition in zip(
                expected_version_conditions, version_conditions
            ):
                self.assertEqual(expected_version_condition[0], version_condition[0])
                self.assertEqual(expected_version_condition[1], version_condition[1])

    def test_fulfills_version_string(self):
        test_parameters = [
            ("> 1.0.0, < 15.0.0, != 14.0.1", [], False),
            ("> 1.0.0, < 15.0.0, != 14.0.1", ["1.0.0"], False),
            ("> 1.0.0, < 15.0.0, != 14.0.1", ["14.0.1"], False),
            ("> 1.0.0, < 15.0.0, != 14.0.1", ["16.0.0"], False),
            ("> 1.0.0, < 15.0.0, != 14.0.1", ["2.0.0"], True),
            (
                "> 1.0.0, < 15.0.0, != 14.0.1",
                ["1.0.0", "14.0.1", "16.0.0", "2.0.0"],
                True,
            ),
            ("> 15.0.0", [], False),
            ("> 15.0.0", ["1.0.0"], False),
            ("> 15.0.0", ["16.0.0"], True),
            ("15.0.0", [], False),
            ("15.0.0", ["15.0.0"], True),
            # No version specified, whatever version installed. This is threated like ANY version installed fulfills.
            ("", ["15.0.0"], True),
            # No version specified, no version installed.
            ("", [], False),
        ]
        for version_string, installed_versions, expected_result in test_parameters:
            msg = "version_string: {}, installed_versions: {}, expected_result: {}".format(
                version_string, installed_versions, expected_result
            )
            self.assertEqual(
                expected_result,
                pkg._fulfills_version_string(installed_versions, version_string),
                msg,
            )

    def test_fulfills_version_spec(self):
        test_parameters = [
            (["1.0.0", "14.0.1", "16.0.0", "2.0.0"], "==", "1.0.0", True),
            (["1.0.0", "14.0.1", "16.0.0", "2.0.0"], ">=", "1.0.0", True),
            (["1.0.0", "14.0.1", "16.0.0", "2.0.0"], ">", "1.0.0", True),
            (["1.0.0", "14.0.1", "16.0.0", "2.0.0"], "<", "2.0.0", True),
            (["1.0.0", "14.0.1", "16.0.0", "2.0.0"], "<=", "2.0.0", True),
            (["1.0.0", "14.0.1", "16.0.0", "2.0.0"], "!=", "1.0.0", True),
            (["1.0.0", "14.0.1", "16.0.0", "2.0.0"], "==", "17.0.0", False),
            (["1.0.0"], "!=", "1.0.0", False),
            ([], "==", "17.0.0", False),
        ]
        for installed_versions, operator, version, expected_result in test_parameters:
            msg = "installed_versions: {}, operator: {}, version: {}, expected_result: {}".format(
                installed_versions, operator, version, expected_result
            )
            self.assertEqual(
                expected_result,
                pkg._fulfills_version_spec(installed_versions, operator, version),
                msg,
            )<|MERGE_RESOLUTION|>--- conflicted
+++ resolved
@@ -39,11 +39,7 @@
             }
         )
         upgrade = MagicMock(return_value=self.pkgs)
-<<<<<<< HEAD
-        version = MagicMock(side_effect=lambda pkgname: self.pkgs[pkgname]["old"])
-=======
         version = MagicMock(side_effect=lambda pkgname, **_: self.pkgs[pkgname]['old'])
->>>>>>> 8abb7099
 
         with patch.dict(
             pkg.__salt__,
@@ -55,18 +51,10 @@
         ):
 
             # Run state with test=false
-<<<<<<< HEAD
-            with patch.dict(pkg.__opts__, {"test": False}):
-
-                ret = pkg.uptodate("dummy", test=True)
-                self.assertTrue(ret["result"])
-                self.assertDictEqual(ret["changes"], self.pkgs)
-=======
             with patch.dict(pkg.__opts__, {'test': False}):
                 ret = pkg.uptodate('dummy', test=True)
                 self.assertTrue(ret['result'])
                 self.assertDictEqual(ret['changes'], self.pkgs)
->>>>>>> 8abb7099
 
             # Run state with test=true
             with patch.dict(pkg.__opts__, {"test": True}):
@@ -91,25 +79,12 @@
             }
         )
         upgrade = MagicMock(return_value=self.pkgs)
-<<<<<<< HEAD
-        version = MagicMock(side_effect=lambda pkgname: pkgs[pkgname]["old"])
-
-        with patch.dict(
-            pkg.__salt__,
-            {
-                "pkg.list_upgrades": list_upgrades,
-                "pkg.upgrade": upgrade,
-                "pkg.version": version,
-            },
-        ):
-=======
         version = MagicMock(side_effect=lambda pkgname, **_: pkgs[pkgname]['old'])
 
         with patch.dict(pkg.__salt__,
                         {'pkg.list_upgrades': list_upgrades,
                          'pkg.upgrade': upgrade,
                          'pkg.version': version}):
->>>>>>> 8abb7099
             # Run state with test=false
             with patch.dict(pkg.__opts__, {"test": False}):
                 ret = pkg.uptodate(
@@ -201,25 +176,12 @@
             }
         )
         upgrade = MagicMock(return_value={})
-<<<<<<< HEAD
-        version = MagicMock(side_effect=lambda pkgname: pkgs[pkgname]["old"])
-
-        with patch.dict(
-            pkg.__salt__,
-            {
-                "pkg.list_upgrades": list_upgrades,
-                "pkg.upgrade": upgrade,
-                "pkg.version": version,
-            },
-        ):
-=======
         version = MagicMock(side_effect=lambda pkgname, **_: pkgs[pkgname]['old'])
 
         with patch.dict(pkg.__salt__,
                         {'pkg.list_upgrades': list_upgrades,
                          'pkg.upgrade': upgrade,
                          'pkg.version': version}):
->>>>>>> 8abb7099
             # Run state with test=false
             with patch.dict(pkg.__opts__, {"test": False}):
                 ret = pkg.uptodate(
