# -*- coding: utf-8 -*-
'''
    :codeauthor: :email:`Alexander Schwartz <alexander.schwartz@gmx.net>`
'''

# Import python libs
from __future__ import absolute_import
import os
import tempfile

# Import Salt Testing libs
from salttesting import TestCase, skipIf
from salttesting.helpers import ensure_in_syspath
from salttesting.mock import NO_MOCK, NO_MOCK_REASON, MagicMock, patch

ensure_in_syspath('../../')

# Import Salt Libs
from salt.states import archive as archive
<<<<<<< HEAD
=======
from salt.ext.six.moves import zip  # pylint: disable=import-error,redefined-builtin
>>>>>>> 32823a74

# Globals
archive.__salt__ = {}
archive.__opts__ = {"cachedir": "/tmp", "test": False}
archive.__env__ = 'test'


@skipIf(NO_MOCK, NO_MOCK_REASON)
class ArchiveTestCase(TestCase):

    def setUp(self):
        super(ArchiveTestCase, self).setUp()

    def tearDown(self):
        super(ArchiveTestCase, self).tearDown()

    def test_extracted_tar(self):
        '''
        archive.extracted tar options
        '''

        source = 'file.tar.gz'
        tmp_dir = os.path.join(tempfile.gettempdir(), 'test_archive')
        test_tar_opts = [
            '--no-anchored foo',
            'v -p --opt',
            '-v -p',
            '--long-opt -z',
            'z -v -weird-long-opt arg',
        ]
        ret_tar_opts = [
            ['tar', 'x', '--no-anchored', 'foo', '-f'],
            ['tar', 'xv', '-p', '--opt', '-f'],
            ['tar', 'x', '-v', '-p', '-f'],
            ['tar', 'x', '--long-opt', '-z', '-f'],
            ['tar', 'xz', '-v', '-weird-long-opt', 'arg', '-f'],
        ]

        mock_true = MagicMock(return_value=True)
        mock_false = MagicMock(return_value=False)
        ret = {'stdout': ['saltines', 'cheese'], 'stderr': 'biscuits', 'retcode': '31337', 'pid': '1337'}
        mock_run = MagicMock(return_value=ret)

        with patch('os.path.exists', mock_true):
            with patch.dict(archive.__opts__, {'test': False,
                                               'cachedir': tmp_dir}):
                with patch.dict(archive.__salt__, {'file.directory_exists': mock_false,
                                                   'file.file_exists': mock_false,
                                                   'file.makedirs': mock_true,
                                                   'cmd.run_all': mock_run}):
                    for test_opts, ret_opts in zip(test_tar_opts, ret_tar_opts):
                        ret = archive.extracted(tmp_dir,
                                                source,
                                                'tar',
                                                tar_options=test_opts)
                        ret_opts.append(os.path.join(tmp_dir, 'files/test/_tmp_test_archive_.tar'))
                        mock_run.assert_called_with(ret_opts, python_shell=False, cwd=os.path.join(tmp_dir, ''))

    def test_tar_gnutar(self):
        '''
        Tests the call of extraction with gnutar
        '''
        gnutar = MagicMock(return_value='tar (GNU tar)')
        missing = MagicMock(return_value=False)
        nop = MagicMock(return_value=True)
        run_all = MagicMock(return_value={'retcode': 0, 'stdout': 'stdout', 'stderr': 'stderr'})
        with patch.dict(archive.__salt__, {'cmd.run': gnutar, 'file.directory_exists': missing, 'file.file_exists': missing, 'state.single': nop, 'file.makedirs': nop, 'cmd.run_all': run_all}):
            ret = archive.extracted('/tmp/out', '/tmp/foo.tar.gz', 'tar', tar_options='xvzf', keep=True)
            self.assertEqual(ret['changes']['extracted_files'], 'stdout')

    def test_tar_bsdtar(self):
        '''
        Tests the call of extraction with bsdtar
        '''
        bsdtar = MagicMock(return_value='tar (bsdtar)')
        missing = MagicMock(return_value=False)
        nop = MagicMock(return_value=True)
        run_all = MagicMock(return_value={'retcode': 0, 'stdout': 'stdout', 'stderr': 'stderr'})
        with patch.dict(archive.__salt__, {'cmd.run': bsdtar, 'file.directory_exists': missing, 'file.file_exists': missing, 'state.single': nop, 'file.makedirs': nop, 'cmd.run_all': run_all}):
            ret = archive.extracted('/tmp/out', '/tmp/foo.tar.gz', 'tar', tar_options='xvzf', keep=True)
            self.assertEqual(ret['changes']['extracted_files'], 'stderr')

if __name__ == '__main__':
    from integration import run_tests
    run_tests(ArchiveTestCase, needs_daemon=False)<|MERGE_RESOLUTION|>--- conflicted
+++ resolved
@@ -11,16 +11,18 @@
 # Import Salt Testing libs
 from salttesting import TestCase, skipIf
 from salttesting.helpers import ensure_in_syspath
-from salttesting.mock import NO_MOCK, NO_MOCK_REASON, MagicMock, patch
+from salttesting.mock import (
+    NO_MOCK,
+    NO_MOCK_REASON,
+    MagicMock,
+    patch
+)
 
 ensure_in_syspath('../../')
 
 # Import Salt Libs
 from salt.states import archive as archive
-<<<<<<< HEAD
-=======
 from salt.ext.six.moves import zip  # pylint: disable=import-error,redefined-builtin
->>>>>>> 32823a74
 
 # Globals
 archive.__salt__ = {}
