--- conflicted
+++ resolved
@@ -22,395 +22,216 @@
     def test_installed_pkg(self):
         """
             Test installing a PKG file
-<<<<<<< HEAD
-        '''
-        expected = {
-            'changes': {'installed': ['some.other.id']},
-            'comment': '/path/to/file.pkg installed',
-            'name': '/path/to/file.pkg',
-            'result': True
-        }
-
-        installed_mock = MagicMock(return_value=['com.apple.id'])
-        get_pkg_id_mock = MagicMock(return_value=['some.other.id'])
-        install_mock = MagicMock(return_value={'retcode': 0})
-
-        with patch.dict(macpackage.__salt__, {'macpackage.installed_pkgs': installed_mock,
-                                                'macpackage.get_pkg_id': get_pkg_id_mock,
-                                                'macpackage.install': install_mock}):
-            out = macpackage.installed('/path/to/file.pkg')
-            installed_mock.assert_called_once_with()
-            get_pkg_id_mock.assert_called_once_with('/path/to/file.pkg')
-            install_mock.assert_called_once_with('/path/to/file.pkg', 'LocalSystem', False, False)
-            self.assertEqual(out, expected)
-=======
-        """
-        with patch("salt.states.macpackage._mod_run_check") as _mod_run_check_mock:
-            expected = {
-                "changes": {"installed": ["some.other.id"]},
-                "comment": "/path/to/file.pkg installed",
-                "name": "/path/to/file.pkg",
-                "result": True,
-            }
-
-            installed_mock = MagicMock(return_value=["com.apple.id"])
-            get_pkg_id_mock = MagicMock(return_value=["some.other.id"])
-            install_mock = MagicMock(return_value={"retcode": 0})
-            _mod_run_check_mock.return_value = True
-
-            with patch.dict(
-                macpackage.__salt__,
-                {
-                    "macpackage.installed_pkgs": installed_mock,
-                    "macpackage.get_pkg_id": get_pkg_id_mock,
-                    "macpackage.install": install_mock,
-                },
-            ):
-                out = macpackage.installed("/path/to/file.pkg")
-                installed_mock.assert_called_once_with()
-                get_pkg_id_mock.assert_called_once_with("/path/to/file.pkg")
-                install_mock.assert_called_once_with(
-                    "/path/to/file.pkg", "LocalSystem", False, False
-                )
-                self.assertEqual(out, expected)
->>>>>>> a670b4ae
+        """
+        expected = {
+            "changes": {"installed": ["some.other.id"]},
+            "comment": "/path/to/file.pkg installed",
+            "name": "/path/to/file.pkg",
+            "result": True,
+        }
+
+        installed_mock = MagicMock(return_value=["com.apple.id"])
+        get_pkg_id_mock = MagicMock(return_value=["some.other.id"])
+        install_mock = MagicMock(return_value={"retcode": 0})
+
+        with patch.dict(
+            macpackage.__salt__,
+            {
+                "macpackage.installed_pkgs": installed_mock,
+                "macpackage.get_pkg_id": get_pkg_id_mock,
+                "macpackage.install": install_mock,
+            },
+        ):
+            out = macpackage.installed("/path/to/file.pkg")
+            installed_mock.assert_called_once_with()
+            get_pkg_id_mock.assert_called_once_with("/path/to/file.pkg")
+            install_mock.assert_called_once_with(
+                "/path/to/file.pkg", "LocalSystem", False, False
+            )
+            self.assertEqual(out, expected)
 
     def test_installed_pkg_exists(self):
         """
             Test installing a PKG file where it's already installed
-<<<<<<< HEAD
-        '''
-        expected = {
-            'changes': {},
-            'comment': '',
-            'name': '/path/to/file.pkg',
-            'result': True
-        }
-
-        installed_mock = MagicMock(return_value=['com.apple.id', 'some.other.id'])
-        get_pkg_id_mock = MagicMock(return_value=['some.other.id'])
-        install_mock = MagicMock(return_value={'retcode': 0})
-
-        with patch.dict(macpackage.__salt__, {'macpackage.installed_pkgs': installed_mock,
-                                                'macpackage.get_pkg_id': get_pkg_id_mock,
-                                                'macpackage.install': install_mock}):
-            out = macpackage.installed('/path/to/file.pkg')
-            installed_mock.assert_called_once_with()
-            get_pkg_id_mock.assert_called_once_with('/path/to/file.pkg')
+        """
+        expected = {
+            "changes": {},
+            "comment": "",
+            "name": "/path/to/file.pkg",
+            "result": True,
+        }
+
+        installed_mock = MagicMock(return_value=["com.apple.id", "some.other.id"])
+        get_pkg_id_mock = MagicMock(return_value=["some.other.id"])
+        install_mock = MagicMock(return_value={"retcode": 0})
+
+        with patch.dict(
+            macpackage.__salt__,
+            {
+                "macpackage.installed_pkgs": installed_mock,
+                "macpackage.get_pkg_id": get_pkg_id_mock,
+                "macpackage.install": install_mock,
+            },
+        ):
+            out = macpackage.installed("/path/to/file.pkg")
+            installed_mock.assert_called_once_with()
+            get_pkg_id_mock.assert_called_once_with("/path/to/file.pkg")
             assert not install_mock.called
             self.assertEqual(out, expected)
-=======
-        """
-        with patch("salt.states.macpackage._mod_run_check") as _mod_run_check_mock:
-            expected = {
-                "changes": {},
-                "comment": "",
-                "name": "/path/to/file.pkg",
-                "result": True,
-            }
-
-            installed_mock = MagicMock(return_value=["com.apple.id", "some.other.id"])
-            get_pkg_id_mock = MagicMock(return_value=["some.other.id"])
-            install_mock = MagicMock(return_value={"retcode": 0})
-            _mod_run_check_mock.return_value = True
-
-            with patch.dict(
-                macpackage.__salt__,
-                {
-                    "macpackage.installed_pkgs": installed_mock,
-                    "macpackage.get_pkg_id": get_pkg_id_mock,
-                    "macpackage.install": install_mock,
-                },
-            ):
-                out = macpackage.installed("/path/to/file.pkg")
-                installed_mock.assert_called_once_with()
-                get_pkg_id_mock.assert_called_once_with("/path/to/file.pkg")
-                assert not install_mock.called
-                self.assertEqual(out, expected)
->>>>>>> a670b4ae
 
     def test_installed_pkg_version_succeeds(self):
         """
             Test installing a PKG file where the version number matches the current installed version
-<<<<<<< HEAD
-        '''
-        expected = {
-            'changes': {},
-            'comment': 'Version already matches .*5\\.1\\.[0-9]',
-            'name': '/path/to/file.pkg',
-            'result': True
-        }
-
-        installed_mock = MagicMock(return_value=['com.apple.id', 'some.other.id'])
-        get_pkg_id_mock = MagicMock(return_value=['some.other.id'])
-        install_mock = MagicMock(return_value={'retcode': 0})
-        cmd_mock = MagicMock(return_value='Version of this: 5.1.9')
-
-        with patch.dict(macpackage.__salt__, {'macpackage.installed_pkgs': installed_mock,
-                                                'macpackage.get_pkg_id': get_pkg_id_mock,
-                                                'macpackage.install': install_mock,
-                                                'cmd.run': cmd_mock}):
-            out = macpackage.installed('/path/to/file.pkg', version_check=r'/usr/bin/runme --version=.*5\.1\.[0-9]')
-            cmd_mock.assert_called_once_with('/usr/bin/runme --version', output_loglevel="quiet", ignore_retcode=True)
+        """
+        expected = {
+            "changes": {},
+            "comment": "Version already matches .*5\\.1\\.[0-9]",
+            "name": "/path/to/file.pkg",
+            "result": True,
+        }
+
+        installed_mock = MagicMock(return_value=["com.apple.id", "some.other.id"])
+        get_pkg_id_mock = MagicMock(return_value=["some.other.id"])
+        install_mock = MagicMock(return_value={"retcode": 0})
+        cmd_mock = MagicMock(return_value="Version of this: 5.1.9")
+
+        with patch.dict(
+            macpackage.__salt__,
+            {
+                "macpackage.installed_pkgs": installed_mock,
+                "macpackage.get_pkg_id": get_pkg_id_mock,
+                "macpackage.install": install_mock,
+                "cmd.run": cmd_mock,
+            },
+        ):
+            out = macpackage.installed(
+                "/path/to/file.pkg",
+                version_check=r"/usr/bin/runme --version=.*5\.1\.[0-9]",
+            )
+            cmd_mock.assert_called_once_with(
+                "/usr/bin/runme --version", output_loglevel="quiet", ignore_retcode=True
+            )
             assert not installed_mock.called
             assert not get_pkg_id_mock.called
             assert not install_mock.called
             self.assertEqual(out, expected)
-=======
-        """
-        with patch("salt.states.macpackage._mod_run_check") as _mod_run_check_mock:
-            expected = {
-                "changes": {},
-                "comment": "Version already matches .*5\\.1\\.[0-9]",
-                "name": "/path/to/file.pkg",
-                "result": True,
-            }
-
-            installed_mock = MagicMock(return_value=["com.apple.id", "some.other.id"])
-            get_pkg_id_mock = MagicMock(return_value=["some.other.id"])
-            install_mock = MagicMock(return_value={"retcode": 0})
-            cmd_mock = MagicMock(return_value="Version of this: 5.1.9")
-            _mod_run_check_mock.return_value = True
-
-            with patch.dict(
-                macpackage.__salt__,
-                {
-                    "macpackage.installed_pkgs": installed_mock,
-                    "macpackage.get_pkg_id": get_pkg_id_mock,
-                    "macpackage.install": install_mock,
-                    "cmd.run": cmd_mock,
-                },
-            ):
-                out = macpackage.installed(
-                    "/path/to/file.pkg",
-                    version_check=r"/usr/bin/runme --version=.*5\.1\.[0-9]",
-                )
-                cmd_mock.assert_called_once_with(
-                    "/usr/bin/runme --version",
-                    output_loglevel="quiet",
-                    ignore_retcode=True,
-                )
-                assert not installed_mock.called
-                assert not get_pkg_id_mock.called
-                assert not install_mock.called
-                self.assertEqual(out, expected)
->>>>>>> a670b4ae
 
     def test_installed_pkg_version_fails(self):
         """
             Test installing a PKG file where the version number if different from the expected one
-<<<<<<< HEAD
-        '''
-        expected = {
-            'changes': {'installed': ['some.other.id']},
-            'comment': 'Version Version of this: 1.8.9 doesn\'t match .*5\\.1\\.[0-9]. /path/to/file.pkg installed',
-            'name': '/path/to/file.pkg',
-            'result': True
-        }
-
-        installed_mock = MagicMock(return_value=['com.apple.id'])
-        get_pkg_id_mock = MagicMock(return_value=['some.other.id'])
-        install_mock = MagicMock(return_value={'retcode': 0})
-        cmd_mock = MagicMock(return_value='Version of this: 1.8.9')
-
-        with patch.dict(macpackage.__salt__, {'macpackage.installed_pkgs': installed_mock,
-                                                'macpackage.get_pkg_id': get_pkg_id_mock,
-                                                'macpackage.install': install_mock,
-                                                'cmd.run': cmd_mock}):
-            out = macpackage.installed('/path/to/file.pkg', version_check=r'/usr/bin/runme --version=.*5\.1\.[0-9]')
-            cmd_mock.assert_called_once_with('/usr/bin/runme --version', output_loglevel="quiet", ignore_retcode=True)
-            installed_mock.assert_called_once_with()
-            get_pkg_id_mock.assert_called_once_with('/path/to/file.pkg')
-            install_mock.assert_called_once_with('/path/to/file.pkg', 'LocalSystem', False, False)
-            self.assertEqual(out, expected)
-=======
-        """
-        with patch("salt.states.macpackage._mod_run_check") as _mod_run_check_mock:
-            expected = {
-                "changes": {"installed": ["some.other.id"]},
-                "comment": "Version Version of this: 1.8.9 doesn't match .*5\\.1\\.[0-9]. /path/to/file.pkg installed",
-                "name": "/path/to/file.pkg",
-                "result": True,
-            }
-
-            installed_mock = MagicMock(return_value=["com.apple.id"])
-            get_pkg_id_mock = MagicMock(return_value=["some.other.id"])
-            install_mock = MagicMock(return_value={"retcode": 0})
-            cmd_mock = MagicMock(return_value="Version of this: 1.8.9")
-            _mod_run_check_mock.return_value = True
-
-            with patch.dict(
-                macpackage.__salt__,
-                {
-                    "macpackage.installed_pkgs": installed_mock,
-                    "macpackage.get_pkg_id": get_pkg_id_mock,
-                    "macpackage.install": install_mock,
-                    "cmd.run": cmd_mock,
-                },
-            ):
-                out = macpackage.installed(
-                    "/path/to/file.pkg",
-                    version_check=r"/usr/bin/runme --version=.*5\.1\.[0-9]",
-                )
-                cmd_mock.assert_called_once_with(
-                    "/usr/bin/runme --version",
-                    output_loglevel="quiet",
-                    ignore_retcode=True,
-                )
-                installed_mock.assert_called_once_with()
-                get_pkg_id_mock.assert_called_once_with("/path/to/file.pkg")
-                install_mock.assert_called_once_with(
-                    "/path/to/file.pkg", "LocalSystem", False, False
-                )
-                self.assertEqual(out, expected)
->>>>>>> a670b4ae
+        """
+        expected = {
+            "changes": {"installed": ["some.other.id"]},
+            "comment": "Version Version of this: 1.8.9 doesn't match .*5\\.1\\.[0-9]. /path/to/file.pkg installed",
+            "name": "/path/to/file.pkg",
+            "result": True,
+        }
+
+        installed_mock = MagicMock(return_value=["com.apple.id"])
+        get_pkg_id_mock = MagicMock(return_value=["some.other.id"])
+        install_mock = MagicMock(return_value={"retcode": 0})
+        cmd_mock = MagicMock(return_value="Version of this: 1.8.9")
+
+        with patch.dict(
+            macpackage.__salt__,
+            {
+                "macpackage.installed_pkgs": installed_mock,
+                "macpackage.get_pkg_id": get_pkg_id_mock,
+                "macpackage.install": install_mock,
+                "cmd.run": cmd_mock,
+            },
+        ):
+            out = macpackage.installed(
+                "/path/to/file.pkg",
+                version_check=r"/usr/bin/runme --version=.*5\.1\.[0-9]",
+            )
+            cmd_mock.assert_called_once_with(
+                "/usr/bin/runme --version", output_loglevel="quiet", ignore_retcode=True
+            )
+            installed_mock.assert_called_once_with()
+            get_pkg_id_mock.assert_called_once_with("/path/to/file.pkg")
+            install_mock.assert_called_once_with(
+                "/path/to/file.pkg", "LocalSystem", False, False
+            )
+            self.assertEqual(out, expected)
 
     def test_installed_dmg(self):
         """
             Test installing a DMG file
-<<<<<<< HEAD
-        '''
-        expected = {
-            'changes': {'installed': ['some.other.id']},
-            'comment': '/path/to/file.dmg installed',
-            'name': '/path/to/file.dmg',
-            'result': True
-        }
-
-        mount_mock = MagicMock(return_value=['success', '/tmp/dmg-X'])
+        """
+        expected = {
+            "changes": {"installed": ["some.other.id"]},
+            "comment": "/path/to/file.dmg installed",
+            "name": "/path/to/file.dmg",
+            "result": True,
+        }
+
+        mount_mock = MagicMock(return_value=["success", "/tmp/dmg-X"])
         unmount_mock = MagicMock()
-        installed_mock = MagicMock(return_value=['com.apple.id'])
-        get_pkg_id_mock = MagicMock(return_value=['some.other.id'])
-        install_mock = MagicMock(return_value={'retcode': 0})
-
-        with patch.dict(macpackage.__salt__, {'macpackage.mount': mount_mock,
-                                                'macpackage.unmount': unmount_mock,
-                                                'macpackage.installed_pkgs': installed_mock,
-                                                'macpackage.get_pkg_id': get_pkg_id_mock,
-                                                'macpackage.install': install_mock}):
-            out = macpackage.installed('/path/to/file.dmg', dmg=True)
-            mount_mock.assert_called_once_with('/path/to/file.dmg')
-            unmount_mock.assert_called_once_with('/tmp/dmg-X')
-            installed_mock.assert_called_once_with()
-            get_pkg_id_mock.assert_called_once_with('/tmp/dmg-X/*.pkg')
-            install_mock.assert_called_once_with('/tmp/dmg-X/*.pkg', 'LocalSystem', False, False)
-            self.assertEqual(out, expected)
-=======
-        """
-        with patch("salt.states.macpackage._mod_run_check") as _mod_run_check_mock:
-            expected = {
-                "changes": {"installed": ["some.other.id"]},
-                "comment": "/path/to/file.dmg installed",
-                "name": "/path/to/file.dmg",
-                "result": True,
-            }
-
-            mount_mock = MagicMock(return_value=["success", "/tmp/dmg-X"])
-            unmount_mock = MagicMock()
-            installed_mock = MagicMock(return_value=["com.apple.id"])
-            get_pkg_id_mock = MagicMock(return_value=["some.other.id"])
-            install_mock = MagicMock(return_value={"retcode": 0})
-            _mod_run_check_mock.return_value = True
-
-            with patch.dict(
-                macpackage.__salt__,
-                {
-                    "macpackage.mount": mount_mock,
-                    "macpackage.unmount": unmount_mock,
-                    "macpackage.installed_pkgs": installed_mock,
-                    "macpackage.get_pkg_id": get_pkg_id_mock,
-                    "macpackage.install": install_mock,
-                },
-            ):
-                out = macpackage.installed("/path/to/file.dmg", dmg=True)
-                mount_mock.assert_called_once_with("/path/to/file.dmg")
-                unmount_mock.assert_called_once_with("/tmp/dmg-X")
-                installed_mock.assert_called_once_with()
-                get_pkg_id_mock.assert_called_once_with("/tmp/dmg-X/*.pkg")
-                install_mock.assert_called_once_with(
-                    "/tmp/dmg-X/*.pkg", "LocalSystem", False, False
-                )
-                self.assertEqual(out, expected)
->>>>>>> a670b4ae
+        installed_mock = MagicMock(return_value=["com.apple.id"])
+        get_pkg_id_mock = MagicMock(return_value=["some.other.id"])
+        install_mock = MagicMock(return_value={"retcode": 0})
+
+        with patch.dict(
+            macpackage.__salt__,
+            {
+                "macpackage.mount": mount_mock,
+                "macpackage.unmount": unmount_mock,
+                "macpackage.installed_pkgs": installed_mock,
+                "macpackage.get_pkg_id": get_pkg_id_mock,
+                "macpackage.install": install_mock,
+            },
+        ):
+            out = macpackage.installed("/path/to/file.dmg", dmg=True)
+            mount_mock.assert_called_once_with("/path/to/file.dmg")
+            unmount_mock.assert_called_once_with("/tmp/dmg-X")
+            installed_mock.assert_called_once_with()
+            get_pkg_id_mock.assert_called_once_with("/tmp/dmg-X/*.pkg")
+            install_mock.assert_called_once_with(
+                "/tmp/dmg-X/*.pkg", "LocalSystem", False, False
+            )
+            self.assertEqual(out, expected)
 
     def test_installed_dmg_exists(self):
         """
             Test installing a DMG file when the package already exists
-<<<<<<< HEAD
-        '''
-        expected = {
-            'changes': {},
-            'comment': '',
-            'name': '/path/to/file.dmg',
-            'result': True
-        }
-
-        mount_mock = MagicMock(return_value=['success', '/tmp/dmg-X'])
+        """
+        expected = {
+            "changes": {},
+            "comment": "",
+            "name": "/path/to/file.dmg",
+            "result": True,
+        }
+
+        mount_mock = MagicMock(return_value=["success", "/tmp/dmg-X"])
         unmount_mock = MagicMock()
-        installed_mock = MagicMock(return_value=['com.apple.id', 'some.other.id'])
-        get_pkg_id_mock = MagicMock(return_value=['some.other.id'])
-        install_mock = MagicMock(return_value={'retcode': 0})
-
-        with patch.dict(macpackage.__salt__, {'macpackage.mount': mount_mock,
-                                                'macpackage.unmount': unmount_mock,
-                                                'macpackage.installed_pkgs': installed_mock,
-                                                'macpackage.get_pkg_id': get_pkg_id_mock,
-                                                'macpackage.install': install_mock}):
-            out = macpackage.installed('/path/to/file.dmg', dmg=True)
-            mount_mock.assert_called_once_with('/path/to/file.dmg')
-            unmount_mock.assert_called_once_with('/tmp/dmg-X')
-            installed_mock.assert_called_once_with()
-            get_pkg_id_mock.assert_called_once_with('/tmp/dmg-X/*.pkg')
+        installed_mock = MagicMock(return_value=["com.apple.id", "some.other.id"])
+        get_pkg_id_mock = MagicMock(return_value=["some.other.id"])
+        install_mock = MagicMock(return_value={"retcode": 0})
+
+        with patch.dict(
+            macpackage.__salt__,
+            {
+                "macpackage.mount": mount_mock,
+                "macpackage.unmount": unmount_mock,
+                "macpackage.installed_pkgs": installed_mock,
+                "macpackage.get_pkg_id": get_pkg_id_mock,
+                "macpackage.install": install_mock,
+            },
+        ):
+            out = macpackage.installed("/path/to/file.dmg", dmg=True)
+            mount_mock.assert_called_once_with("/path/to/file.dmg")
+            unmount_mock.assert_called_once_with("/tmp/dmg-X")
+            installed_mock.assert_called_once_with()
+            get_pkg_id_mock.assert_called_once_with("/tmp/dmg-X/*.pkg")
             assert not install_mock.called
             self.assertEqual(out, expected)
-=======
-        """
-        with patch("salt.states.macpackage._mod_run_check") as _mod_run_check_mock:
-            expected = {
-                "changes": {},
-                "comment": "",
-                "name": "/path/to/file.dmg",
-                "result": True,
-            }
-
-            mount_mock = MagicMock(return_value=["success", "/tmp/dmg-X"])
-            unmount_mock = MagicMock()
-            installed_mock = MagicMock(return_value=["com.apple.id", "some.other.id"])
-            get_pkg_id_mock = MagicMock(return_value=["some.other.id"])
-            install_mock = MagicMock(return_value={"retcode": 0})
-            _mod_run_check_mock.return_value = True
-
-            with patch.dict(
-                macpackage.__salt__,
-                {
-                    "macpackage.mount": mount_mock,
-                    "macpackage.unmount": unmount_mock,
-                    "macpackage.installed_pkgs": installed_mock,
-                    "macpackage.get_pkg_id": get_pkg_id_mock,
-                    "macpackage.install": install_mock,
-                },
-            ):
-                out = macpackage.installed("/path/to/file.dmg", dmg=True)
-                mount_mock.assert_called_once_with("/path/to/file.dmg")
-                unmount_mock.assert_called_once_with("/tmp/dmg-X")
-                installed_mock.assert_called_once_with()
-                get_pkg_id_mock.assert_called_once_with("/tmp/dmg-X/*.pkg")
-                assert not install_mock.called
-                self.assertEqual(out, expected)
->>>>>>> a670b4ae
 
     def test_installed_app(self):
         """
             Test installing an APP file
-<<<<<<< HEAD
-        '''
-        with patch('os.path.exists') as exists_mock:
-=======
-        """
-        with patch(
-            "salt.states.macpackage._mod_run_check"
-        ) as _mod_run_check_mock, patch("os.path.exists") as exists_mock:
->>>>>>> a670b4ae
+        """
+        with patch("os.path.exists") as exists_mock:
             expected = {
                 "changes": {"installed": ["file.app"]},
                 "comment": "file.app installed",
@@ -434,15 +255,8 @@
     def test_installed_app_exists(self):
         """
             Test installing an APP file that already exists
-<<<<<<< HEAD
-        '''
-        with patch('os.path.exists') as exists_mock:
-=======
-        """
-        with patch(
-            "salt.states.macpackage._mod_run_check"
-        ) as _mod_run_check_mock, patch("os.path.exists") as exists_mock:
->>>>>>> a670b4ae
+        """
+        with patch("os.path.exists") as exists_mock:
             expected = {
                 "changes": {},
                 "comment": "",
@@ -464,15 +278,8 @@
     def test_installed_app_dmg(self):
         """
             Test installing an APP file contained in a DMG file
-<<<<<<< HEAD
-        '''
-        with patch('os.path.exists') as exists_mock:
-=======
-        """
-        with patch(
-            "salt.states.macpackage._mod_run_check"
-        ) as _mod_run_check_mock, patch("os.path.exists") as exists_mock:
->>>>>>> a670b4ae
+        """
+        with patch("os.path.exists") as exists_mock:
             expected = {
                 "changes": {"installed": ["file.app"]},
                 "comment": "file.app installed",
@@ -483,12 +290,7 @@
             install_mock = MagicMock()
             mount_mock = MagicMock(return_value=["success", "/tmp/dmg-X"])
             unmount_mock = MagicMock()
-<<<<<<< HEAD
-            cmd_mock = MagicMock(return_value='file.app')
-=======
             cmd_mock = MagicMock(return_value="file.app")
-            _mod_run_check_mock.return_value = True
->>>>>>> a670b4ae
             exists_mock.return_value = False
 
             with patch.dict(
@@ -515,15 +317,8 @@
     def test_installed_app_dmg_exists(self):
         """
             Test installing an APP file contained in a DMG file where the file exists
-<<<<<<< HEAD
-        '''
-        with patch('os.path.exists') as exists_mock:
-=======
-        """
-        with patch(
-            "salt.states.macpackage._mod_run_check"
-        ) as _mod_run_check_mock, patch("os.path.exists") as exists_mock:
->>>>>>> a670b4ae
+        """
+        with patch("os.path.exists") as exists_mock:
             expected = {
                 "changes": {},
                 "comment": "",
@@ -534,12 +329,7 @@
             install_mock = MagicMock()
             mount_mock = MagicMock(return_value=["success", "/tmp/dmg-X"])
             unmount_mock = MagicMock()
-<<<<<<< HEAD
-            cmd_mock = MagicMock(return_value='file.app')
-=======
             cmd_mock = MagicMock(return_value="file.app")
-            _mod_run_check_mock.return_value = True
->>>>>>> a670b4ae
             exists_mock.return_value = True
 
             with patch.dict(
@@ -588,49 +378,8 @@
         ):
             out = macpackage.installed("/path/to/file.pkg")
             installed_mock.assert_called_once_with()
-<<<<<<< HEAD
-            get_pkg_id_mock.assert_called_once_with('/path/to/file.pkg')
-            install_mock.assert_called_once_with('/path/to/file.pkg', 'LocalSystem', False, False)
-=======
             get_pkg_id_mock.assert_called_once_with("/path/to/file.pkg")
             install_mock.assert_called_once_with(
                 "/path/to/file.pkg", "LocalSystem", False, False
             )
-            self.assertEqual(out, expected)
-
-    def test_installed_pkg_onlyif_fail(self,):
-        """
-            Test installing a PKG file where the onlyif call fails
-        """
-        expected = {
-            "changes": {},
-            "comment": "onlyif condition is false",
-            "skip_watch": True,
-            "result": True,
-            "name": "/path/to/file.pkg",
-        }
-
-        mock = MagicMock(return_value=1)
-
-        with patch.dict(macpackage.__salt__, {"cmd.retcode": mock}):
-            out = macpackage.installed("/path/to/file.pkg", onlyif="some command")
-            self.assertEqual(out, expected)
-
-    def test_installed_pkg_unless_fail(self,):
-        """
-            Test installing a PKG file where the unless run fails
-        """
-        expected = {
-            "changes": {},
-            "comment": "unless condition is true",
-            "skip_watch": True,
-            "result": True,
-            "name": "/path/to/file.pkg",
-        }
-
-        mock = MagicMock(return_value=0)
-
-        with patch.dict(macpackage.__salt__, {"cmd.retcode": mock}):
-            out = macpackage.installed("/path/to/file.pkg", unless="some command")
->>>>>>> a670b4ae
             self.assertEqual(out, expected)