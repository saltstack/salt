# -*- coding: utf-8 -*-
"""
    :codeauthor: Rahul Handay <rahulha@saltstack.com>
"""
# Import Python libs
from __future__ import absolute_import, print_function, unicode_literals

# Import Salt Libs
import salt.states.http as http

# Import Salt Testing Libs
from tests.support.mixins import LoaderModuleMockMixin
from tests.support.mock import MagicMock, patch
from tests.support.unit import TestCase


class HttpTestCase(TestCase, LoaderModuleMockMixin):
    """
        Validate the HTTP state
    """

    def setup_loader_modules(self):
        return {http: {}}

    def test_query(self):
        """
            Test to perform an HTTP query and statefully return the result
        """
        ret = [
            {
                "changes": {},
                "comment": " Either match text (match) or a "
                "status code (status) is required.",
                "data": {},
                "name": "salt",
                "result": False,
            },
            {
                "changes": {},
                "comment": " (TEST MODE)",
                "data": True,
                "name": "salt",
                "result": None,
            },
        ]
        self.assertDictEqual(http.query("salt"), ret[0])

        with patch.dict(http.__opts__, {"test": True}):
            mock = MagicMock(return_value=True)
<<<<<<< HEAD
            with patch.dict(http.__salt__, {"http.query": mock}):
                self.assertDictEqual(http.query("salt", "Dude", "stack"), ret[1])

    def test_query_pcre_statustype(self):
        """
            Test to perform an HTTP query with a regex used to match the status code and statefully return the result
        """
        testurl = "salturl"
        http_result = {"text": "This page returned a 201 status code", "status": "201"}
        state_return = {
            "changes": {},
            "comment": 'Match text "This page returned" was found. Status pattern "200|201" was found.',
            "data": {"status": "201", "text": "This page returned a 201 status code"},
            "name": testurl,
            "result": True,
        }

        with patch.dict(http.__opts__, {"test": False}):
            mock = MagicMock(return_value=http_result)
            with patch.dict(http.__salt__, {"http.query": mock}):
                self.assertDictEqual(
                    http.query(
                        testurl,
                        match="This page returned",
                        status="200|201",
                        status_type="pcre",
                    ),
                    state_return,
                )

    def test_query_stringstatustype(self):
        """
            Test to perform an HTTP query with a string status code and statefully return the result
        """
        testurl = "salturl"
        http_result = {"text": "This page returned a 201 status code", "status": "201"}
        state_return = {
            "changes": {},
            "comment": 'Match text "This page returned" was found. Status 201 was found.',
            "data": {"status": "201", "text": "This page returned a 201 status code"},
            "name": testurl,
            "result": True,
        }

        with patch.dict(http.__opts__, {"test": False}):
            mock = MagicMock(return_value=http_result)
            with patch.dict(http.__salt__, {"http.query": mock}):
                self.assertDictEqual(
                    http.query(
                        testurl,
                        match="This page returned",
                        status="201",
                        status_type="string",
                    ),
                    state_return,
                )

    def test_query_liststatustype(self):
        """
            Test to perform an HTTP query with a list of status codes and statefully return the result
        """
        testurl = "salturl"
        http_result = {"text": "This page returned a 201 status code", "status": "201"}
        state_return = {
            "changes": {},
            "comment": 'Match text "This page returned" was found. Status 201 was found.',
            "data": {"status": "201", "text": "This page returned a 201 status code"},
            "name": testurl,
            "result": True,
        }

        with patch.dict(http.__opts__, {"test": False}):
            mock = MagicMock(return_value=http_result)
            with patch.dict(http.__salt__, {"http.query": mock}):
                self.assertDictEqual(
                    http.query(
                        testurl,
                        match="This page returned",
                        status=["200", "201"],
                        status_type="list",
                    ),
                    state_return,
                )

    def test_wait_for_with_interval(self):
        """
        Test for wait_for_successful_query waits for request_interval
        """

        query_mock = MagicMock(side_effect=[{"error": "error"}, {"result": True}])

        with patch.object(http, "query", query_mock):
            with patch("time.sleep", MagicMock()) as sleep_mock:
                self.assertEqual(
                    http.wait_for_successful_query(
                        "url", request_interval=1, status=200
                    ),
                    {"result": True},
                )
                sleep_mock.assert_called_once_with(1)

    def test_wait_for_without_interval(self):
        """
        Test for wait_for_successful_query waits for request_interval
        """

        query_mock = MagicMock(side_effect=[{"error": "error"}, {"result": True}])

        with patch.object(http, "query", query_mock):
            with patch("time.sleep", MagicMock()) as sleep_mock:
                self.assertEqual(
                    http.wait_for_successful_query("url", status=200), {"result": True}
                )
                sleep_mock.assert_not_called()
=======
            with patch.dict(http.__salt__, {'http.query': mock}):
                self.assertDictEqual(http.query("salt", "Dude", "stack"),
                                     ret[1])

    def test_query_statustype(self):
        '''
            Test to perform an HTTP query and statefully return the result
        '''
        testurl = "salturl"
        http_result = {
                        "text": "This page returned a 201 status code",
                        "status": "201"
                      }
        state_return = {'changes': {},
                        'comment': 'Match text "This page returned" was found. Status pattern "200|201" was found.',
                        'data': {'status': '201', 'text': 'This page returned a 201 status code'},
                        'name': testurl,
                        'result': True}

        with patch.dict(http.__opts__, {'test': False}):
            mock = MagicMock(return_value=http_result)
            with patch.dict(http.__salt__, {'http.query': mock}):
                self.assertDictEqual(http.query(testurl,
                                                match="This page returned",
                                                status="200|201",
                                                status_type='pcre'
                                                ), state_return)
>>>>>>> 8abb7099
<|MERGE_RESOLUTION|>--- conflicted
+++ resolved
@@ -47,122 +47,6 @@
 
         with patch.dict(http.__opts__, {"test": True}):
             mock = MagicMock(return_value=True)
-<<<<<<< HEAD
-            with patch.dict(http.__salt__, {"http.query": mock}):
-                self.assertDictEqual(http.query("salt", "Dude", "stack"), ret[1])
-
-    def test_query_pcre_statustype(self):
-        """
-            Test to perform an HTTP query with a regex used to match the status code and statefully return the result
-        """
-        testurl = "salturl"
-        http_result = {"text": "This page returned a 201 status code", "status": "201"}
-        state_return = {
-            "changes": {},
-            "comment": 'Match text "This page returned" was found. Status pattern "200|201" was found.',
-            "data": {"status": "201", "text": "This page returned a 201 status code"},
-            "name": testurl,
-            "result": True,
-        }
-
-        with patch.dict(http.__opts__, {"test": False}):
-            mock = MagicMock(return_value=http_result)
-            with patch.dict(http.__salt__, {"http.query": mock}):
-                self.assertDictEqual(
-                    http.query(
-                        testurl,
-                        match="This page returned",
-                        status="200|201",
-                        status_type="pcre",
-                    ),
-                    state_return,
-                )
-
-    def test_query_stringstatustype(self):
-        """
-            Test to perform an HTTP query with a string status code and statefully return the result
-        """
-        testurl = "salturl"
-        http_result = {"text": "This page returned a 201 status code", "status": "201"}
-        state_return = {
-            "changes": {},
-            "comment": 'Match text "This page returned" was found. Status 201 was found.',
-            "data": {"status": "201", "text": "This page returned a 201 status code"},
-            "name": testurl,
-            "result": True,
-        }
-
-        with patch.dict(http.__opts__, {"test": False}):
-            mock = MagicMock(return_value=http_result)
-            with patch.dict(http.__salt__, {"http.query": mock}):
-                self.assertDictEqual(
-                    http.query(
-                        testurl,
-                        match="This page returned",
-                        status="201",
-                        status_type="string",
-                    ),
-                    state_return,
-                )
-
-    def test_query_liststatustype(self):
-        """
-            Test to perform an HTTP query with a list of status codes and statefully return the result
-        """
-        testurl = "salturl"
-        http_result = {"text": "This page returned a 201 status code", "status": "201"}
-        state_return = {
-            "changes": {},
-            "comment": 'Match text "This page returned" was found. Status 201 was found.',
-            "data": {"status": "201", "text": "This page returned a 201 status code"},
-            "name": testurl,
-            "result": True,
-        }
-
-        with patch.dict(http.__opts__, {"test": False}):
-            mock = MagicMock(return_value=http_result)
-            with patch.dict(http.__salt__, {"http.query": mock}):
-                self.assertDictEqual(
-                    http.query(
-                        testurl,
-                        match="This page returned",
-                        status=["200", "201"],
-                        status_type="list",
-                    ),
-                    state_return,
-                )
-
-    def test_wait_for_with_interval(self):
-        """
-        Test for wait_for_successful_query waits for request_interval
-        """
-
-        query_mock = MagicMock(side_effect=[{"error": "error"}, {"result": True}])
-
-        with patch.object(http, "query", query_mock):
-            with patch("time.sleep", MagicMock()) as sleep_mock:
-                self.assertEqual(
-                    http.wait_for_successful_query(
-                        "url", request_interval=1, status=200
-                    ),
-                    {"result": True},
-                )
-                sleep_mock.assert_called_once_with(1)
-
-    def test_wait_for_without_interval(self):
-        """
-        Test for wait_for_successful_query waits for request_interval
-        """
-
-        query_mock = MagicMock(side_effect=[{"error": "error"}, {"result": True}])
-
-        with patch.object(http, "query", query_mock):
-            with patch("time.sleep", MagicMock()) as sleep_mock:
-                self.assertEqual(
-                    http.wait_for_successful_query("url", status=200), {"result": True}
-                )
-                sleep_mock.assert_not_called()
-=======
             with patch.dict(http.__salt__, {'http.query': mock}):
                 self.assertDictEqual(http.query("salt", "Dude", "stack"),
                                      ret[1])
@@ -189,5 +73,4 @@
                                                 match="This page returned",
                                                 status="200|201",
                                                 status_type='pcre'
-                                                ), state_return)
->>>>>>> 8abb7099
+                                                ), state_return)