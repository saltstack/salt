# -*- coding: utf-8 -*-
"""
    :codeauthor: Jayesh Kariya <jayeshk@saltstack.com>
"""
# Import Python libs
from __future__ import absolute_import, print_function, unicode_literals
<<<<<<< HEAD
=======

import os.path
>>>>>>> a670b4ae

# Import Salt Libs
import salt.states.cmd as cmd
from salt.exceptions import CommandExecutionError

# Import Salt Testing Libs
from tests.support.mixins import LoaderModuleMockMixin
from tests.support.mock import MagicMock, patch
from tests.support.unit import TestCase


class CmdTestCase(TestCase, LoaderModuleMockMixin):
    """
    Test cases for salt.states.cmd
    """

    def setup_loader_modules(self):
        return {cmd: {"__env__": "base"}}

<<<<<<< HEAD
=======
    # 'mod_run_check' function tests: 1

    def test_mod_run_check(self):
        """
        Test to execute the onlyif and unless logic.
        """
        cmd_kwargs = {}
        creates = "/tmp"

        mock = MagicMock(return_value=1)
        with patch.dict(cmd.__salt__, {"cmd.retcode": mock}):
            with patch.dict(cmd.__opts__, {"test": True}):
                ret = {
                    "comment": "onlyif condition is false",
                    "result": True,
                    "skip_watch": True,
                }
                self.assertDictEqual(
                    cmd.mod_run_check(cmd_kwargs, "", "", creates), ret
                )

                self.assertDictEqual(
                    cmd.mod_run_check(cmd_kwargs, {}, "", creates), ret
                )

        mock = MagicMock(return_value=1)
        with patch.dict(cmd.__salt__, {"cmd.retcode": mock}):
            with patch.dict(cmd.__opts__, {"test": True}):
                ret = {
                    "comment": "onlyif condition is false: ",
                    "result": True,
                    "skip_watch": True,
                }
                self.assertDictEqual(
                    cmd.mod_run_check(cmd_kwargs, [""], "", creates), ret
                )

        mock = MagicMock(return_value=0)
        with patch.dict(cmd.__salt__, {"cmd.retcode": mock}):
            ret = {
                "comment": "unless condition is true",
                "result": True,
                "skip_watch": True,
            }
            self.assertDictEqual(cmd.mod_run_check(cmd_kwargs, None, "", creates), ret)

            self.assertDictEqual(
                cmd.mod_run_check(cmd_kwargs, None, [""], creates), ret
            )

            self.assertDictEqual(
                cmd.mod_run_check(cmd_kwargs, None, True, creates), ret
            )

        with patch.object(os.path, "exists", MagicMock(sid_effect=[True, True, False])):
            ret = {"comment": "/tmp exists", "result": True}
            self.assertDictEqual(
                cmd.mod_run_check(cmd_kwargs, None, None, creates), ret
            )

            ret = {"comment": "All files in creates exist", "result": True}
            self.assertDictEqual(
                cmd.mod_run_check(cmd_kwargs, None, None, [creates]), ret
            )

            self.assertTrue(cmd.mod_run_check(cmd_kwargs, None, None, {}))

>>>>>>> a670b4ae
    # 'wait' function tests: 1

    def test_wait(self):
        """
        Test to run the given command only if the watch statement calls it.
        """
        name = "cmd.script"

        ret = {"name": name, "result": True, "changes": {}, "comment": ""}

        self.assertDictEqual(cmd.wait(name), ret)

    # 'wait_script' function tests: 1

    def test_wait_script(self):
        """
        Test to download a script from a remote source and execute it
        only if a watch statement calls it.
        """
        name = "cmd.script"

        ret = {"name": name, "result": True, "changes": {}, "comment": ""}

        self.assertDictEqual(cmd.wait_script(name), ret)

    # 'run' function tests: 1

    def test_run(self):
        """
        Test to run a command if certain circumstances are met.
        """
        name = "cmd.script"

        ret = {"name": name, "result": False, "changes": {}, "comment": ""}

        with patch.dict(cmd.__opts__, {"test": False}):
            comt = "Invalidly-formatted 'env' parameter. See documentation."
            ret.update({"comment": comt})
            self.assertDictEqual(cmd.run(name, env="salt"), ret)

        with patch.dict(cmd.__grains__, {"shell": "shell"}):
            with patch.dict(cmd.__opts__, {"test": False}):
                mock = MagicMock(side_effect=[CommandExecutionError, {"retcode": 1}])
                with patch.dict(cmd.__salt__, {"cmd.run_all": mock}):
                    ret.update({"comment": "", "result": False})
                    self.assertDictEqual(cmd.run(name), ret)

                    ret.update(
                        {
                            "comment": 'Command "cmd.script" run',
                            "result": False,
                            "changes": {"retcode": 1},
                        }
                    )
                    self.assertDictEqual(cmd.run(name), ret)

            with patch.dict(cmd.__opts__, {"test": True}):
                comt = 'Command "cmd.script" would have been executed'
                ret.update({"comment": comt, "result": None, "changes": {}})
                self.assertDictEqual(cmd.run(name), ret)

<<<<<<< HEAD
=======
            mock = MagicMock(return_value=1)
            with patch.dict(cmd.__salt__, {"cmd.retcode": mock}):
                with patch.dict(cmd.__opts__, {"test": False}):
                    comt = "onlyif condition is false"
                    ret.update({"comment": comt, "result": True, "skip_watch": True})
                    self.assertDictEqual(cmd.run(name, onlyif=""), ret)

>>>>>>> a670b4ae
    def test_run_root(self):
        """
        Test to run a command with a different root
        """
        name = "cmd.script"

        ret = {"name": name, "result": False, "changes": {}, "comment": ""}

        with patch.dict(cmd.__grains__, {"shell": "shell"}):
            with patch.dict(cmd.__opts__, {"test": False}):
                mock = MagicMock(side_effect=[CommandExecutionError, {"retcode": 1}])
                with patch.dict(cmd.__salt__, {"cmd.run_chroot": mock}):
                    ret.update({"comment": "", "result": False})
                    self.assertDictEqual(cmd.run(name, root="/mnt"), ret)

                    ret.update(
                        {
                            "comment": 'Command "cmd.script" run',
                            "result": False,
                            "changes": {"retcode": 1},
                        }
                    )
                    self.assertDictEqual(cmd.run(name, root="/mnt"), ret)

    # 'script' function tests: 1

    def test_script(self):
        """
        Test to download a script and execute it with specified arguments.
        """
        name = "cmd.script"

        ret = {"name": name, "result": False, "changes": {}, "comment": ""}

        with patch.dict(cmd.__opts__, {"test": False}):
            comt = "Invalidly-formatted 'env' parameter. See documentation."
            ret.update({"comment": comt})
            self.assertDictEqual(cmd.script(name, env="salt"), ret)

        with patch.dict(cmd.__grains__, {"shell": "shell"}):
            with patch.dict(cmd.__opts__, {"test": True}):
                comt = "Command 'cmd.script' would have been executed"
                ret.update({"comment": comt, "result": None, "changes": {}})
                self.assertDictEqual(cmd.script(name), ret)

            with patch.dict(cmd.__opts__, {"test": False}):
                mock = MagicMock(side_effect=[CommandExecutionError, {"retcode": 1}])
                with patch.dict(cmd.__salt__, {"cmd.script": mock}):
                    ret.update({"comment": "", "result": False})
                    self.assertDictEqual(cmd.script(name), ret)

                    ret.update(
                        {
                            "comment": "Command 'cmd.script' run",
                            "result": False,
                            "changes": {"retcode": 1},
                        }
                    )
                    self.assertDictEqual(cmd.script(name), ret)

<<<<<<< HEAD
=======
            mock = MagicMock(return_value=1)
            with patch.dict(cmd.__salt__, {"cmd.retcode": mock}):
                with patch.dict(cmd.__opts__, {"test": False}):
                    comt = "onlyif condition is false"
                    ret.update(
                        {
                            "comment": comt,
                            "result": True,
                            "skip_watch": True,
                            "changes": {},
                        }
                    )
                    self.assertDictEqual(cmd.script(name, onlyif=""), ret)

>>>>>>> a670b4ae
    # 'call' function tests: 1

    def test_call(self):
        """
        Test to invoke a pre-defined Python function with arguments
        specified in the state declaration.
        """
        name = "cmd.script"
        #         func = 'myfunc'

        ret = {"name": name, "result": False, "changes": {}, "comment": ""}

        flag = None

        def func():
            """
            Mock func method
            """
            if flag:
                return {}
            else:
                return []

        with patch.dict(cmd.__grains__, {"shell": "shell"}):
            flag = True
            self.assertDictEqual(cmd.call(name, func), ret)

            flag = False
<<<<<<< HEAD
            ret.update({'comment': '', 'result': False,
                        'changes': {'retval': []}})
            self.assertDictEqual(cmd.call(name, func), ret)

=======
            comt = "onlyif condition is false"
            ret.update({"comment": "", "result": False, "changes": {"retval": []}})
            self.assertDictEqual(cmd.call(name, func), ret)

            mock = MagicMock(return_value=1)
            with patch.dict(cmd.__salt__, {"cmd.retcode": mock}):
                with patch.dict(cmd.__opts__, {"test": True}):
                    comt = "onlyif condition is false"
                    ret.update(
                        {
                            "comment": comt,
                            "skip_watch": True,
                            "result": True,
                            "changes": {},
                        }
                    )
                    self.assertDictEqual(cmd.call(name, func, onlyif=""), ret)

>>>>>>> a670b4ae
    # 'wait_call' function tests: 1

    def test_wait_call(self):
        """
        Test to run wait_call.
        """
        name = "cmd.script"
        func = "myfunc"

        ret = {"name": name, "result": True, "changes": {}, "comment": ""}

        self.assertDictEqual(cmd.wait_call(name, func), ret)

    # 'mod_watch' function tests: 1

    def test_mod_watch(self):
        """
        Test to execute a cmd function based on a watch call
        """
        name = "cmd.script"

        ret = {"name": name, "result": False, "changes": {}, "comment": ""}

        def func():
            """
            Mock func method
            """
            return {}

        with patch.dict(cmd.__grains__, {"shell": "shell"}):
            with patch.dict(cmd.__opts__, {"test": False}):
                mock = MagicMock(return_value={"retcode": 1})
                with patch.dict(cmd.__salt__, {"cmd.run_all": mock}):
                    self.assertDictEqual(
                        cmd.mod_watch(name, sfun="wait", stateful=True), ret
                    )

                    comt = 'Command "cmd.script" run'
                    ret.update({"comment": comt, "changes": {"retcode": 1}})
                    self.assertDictEqual(
                        cmd.mod_watch(name, sfun="wait", stateful=False), ret
                    )

                with patch.dict(cmd.__salt__, {"cmd.script": mock}):
                    ret.update({"comment": "", "changes": {}})
                    self.assertDictEqual(
                        cmd.mod_watch(name, sfun="script", stateful=True), ret
                    )

                    comt = "Command 'cmd.script' run"
                    ret.update({"comment": comt, "changes": {"retcode": 1}})
                    self.assertDictEqual(
                        cmd.mod_watch(name, sfun="script", stateful=False), ret
                    )

                with patch.dict(cmd.__salt__, {"cmd.script": mock}):
                    ret.update({"comment": "", "changes": {}})
                    self.assertDictEqual(
                        cmd.mod_watch(name, sfun="call", func=func), ret
                    )

                    comt = "cmd.call needs a named parameter func"
                    ret.update({"comment": comt})
                    self.assertDictEqual(cmd.mod_watch(name, sfun="call"), ret)

                comt = (
                    "cmd.salt does not work with the watch requisite,"
                    " please use cmd.wait or cmd.wait_script"
                )
                ret.update({"comment": comt})
                self.assertDictEqual(cmd.mod_watch(name, sfun="salt"), ret)<|MERGE_RESOLUTION|>--- conflicted
+++ resolved
@@ -4,11 +4,6 @@
 """
 # Import Python libs
 from __future__ import absolute_import, print_function, unicode_literals
-<<<<<<< HEAD
-=======
-
-import os.path
->>>>>>> a670b4ae
 
 # Import Salt Libs
 import salt.states.cmd as cmd
@@ -28,76 +23,6 @@
     def setup_loader_modules(self):
         return {cmd: {"__env__": "base"}}
 
-<<<<<<< HEAD
-=======
-    # 'mod_run_check' function tests: 1
-
-    def test_mod_run_check(self):
-        """
-        Test to execute the onlyif and unless logic.
-        """
-        cmd_kwargs = {}
-        creates = "/tmp"
-
-        mock = MagicMock(return_value=1)
-        with patch.dict(cmd.__salt__, {"cmd.retcode": mock}):
-            with patch.dict(cmd.__opts__, {"test": True}):
-                ret = {
-                    "comment": "onlyif condition is false",
-                    "result": True,
-                    "skip_watch": True,
-                }
-                self.assertDictEqual(
-                    cmd.mod_run_check(cmd_kwargs, "", "", creates), ret
-                )
-
-                self.assertDictEqual(
-                    cmd.mod_run_check(cmd_kwargs, {}, "", creates), ret
-                )
-
-        mock = MagicMock(return_value=1)
-        with patch.dict(cmd.__salt__, {"cmd.retcode": mock}):
-            with patch.dict(cmd.__opts__, {"test": True}):
-                ret = {
-                    "comment": "onlyif condition is false: ",
-                    "result": True,
-                    "skip_watch": True,
-                }
-                self.assertDictEqual(
-                    cmd.mod_run_check(cmd_kwargs, [""], "", creates), ret
-                )
-
-        mock = MagicMock(return_value=0)
-        with patch.dict(cmd.__salt__, {"cmd.retcode": mock}):
-            ret = {
-                "comment": "unless condition is true",
-                "result": True,
-                "skip_watch": True,
-            }
-            self.assertDictEqual(cmd.mod_run_check(cmd_kwargs, None, "", creates), ret)
-
-            self.assertDictEqual(
-                cmd.mod_run_check(cmd_kwargs, None, [""], creates), ret
-            )
-
-            self.assertDictEqual(
-                cmd.mod_run_check(cmd_kwargs, None, True, creates), ret
-            )
-
-        with patch.object(os.path, "exists", MagicMock(sid_effect=[True, True, False])):
-            ret = {"comment": "/tmp exists", "result": True}
-            self.assertDictEqual(
-                cmd.mod_run_check(cmd_kwargs, None, None, creates), ret
-            )
-
-            ret = {"comment": "All files in creates exist", "result": True}
-            self.assertDictEqual(
-                cmd.mod_run_check(cmd_kwargs, None, None, [creates]), ret
-            )
-
-            self.assertTrue(cmd.mod_run_check(cmd_kwargs, None, None, {}))
-
->>>>>>> a670b4ae
     # 'wait' function tests: 1
 
     def test_wait(self):
@@ -159,16 +84,6 @@
                 ret.update({"comment": comt, "result": None, "changes": {}})
                 self.assertDictEqual(cmd.run(name), ret)
 
-<<<<<<< HEAD
-=======
-            mock = MagicMock(return_value=1)
-            with patch.dict(cmd.__salt__, {"cmd.retcode": mock}):
-                with patch.dict(cmd.__opts__, {"test": False}):
-                    comt = "onlyif condition is false"
-                    ret.update({"comment": comt, "result": True, "skip_watch": True})
-                    self.assertDictEqual(cmd.run(name, onlyif=""), ret)
-
->>>>>>> a670b4ae
     def test_run_root(self):
         """
         Test to run a command with a different root
@@ -229,23 +144,6 @@
                     )
                     self.assertDictEqual(cmd.script(name), ret)
 
-<<<<<<< HEAD
-=======
-            mock = MagicMock(return_value=1)
-            with patch.dict(cmd.__salt__, {"cmd.retcode": mock}):
-                with patch.dict(cmd.__opts__, {"test": False}):
-                    comt = "onlyif condition is false"
-                    ret.update(
-                        {
-                            "comment": comt,
-                            "result": True,
-                            "skip_watch": True,
-                            "changes": {},
-                        }
-                    )
-                    self.assertDictEqual(cmd.script(name, onlyif=""), ret)
-
->>>>>>> a670b4ae
     # 'call' function tests: 1
 
     def test_call(self):
@@ -274,31 +172,9 @@
             self.assertDictEqual(cmd.call(name, func), ret)
 
             flag = False
-<<<<<<< HEAD
-            ret.update({'comment': '', 'result': False,
-                        'changes': {'retval': []}})
-            self.assertDictEqual(cmd.call(name, func), ret)
-
-=======
-            comt = "onlyif condition is false"
             ret.update({"comment": "", "result": False, "changes": {"retval": []}})
             self.assertDictEqual(cmd.call(name, func), ret)
 
-            mock = MagicMock(return_value=1)
-            with patch.dict(cmd.__salt__, {"cmd.retcode": mock}):
-                with patch.dict(cmd.__opts__, {"test": True}):
-                    comt = "onlyif condition is false"
-                    ret.update(
-                        {
-                            "comment": comt,
-                            "skip_watch": True,
-                            "result": True,
-                            "changes": {},
-                        }
-                    )
-                    self.assertDictEqual(cmd.call(name, func, onlyif=""), ret)
-
->>>>>>> a670b4ae
     # 'wait_call' function tests: 1
 
     def test_wait_call(self):
