# -*- coding: utf-8 -*-
"""
    :codeauthor: Pedro Algarvio (pedro@algarvio.me)


    tests.unit.states.pip_test
    ~~~~~~~~~~~~~~~~~~~~~~~~~~
"""

# Import python libs
from __future__ import absolute_import, print_function, unicode_literals

import logging
import os
import subprocess
import sys

import salt.states.pip_state as pip_state
import salt.utils.path

# Import salt libs
<<<<<<< HEAD
import salt.version
from salt.modules.virtualenv_mod import KNOWN_BINARY_NAMES
from tests.support.helpers import VirtualEnv, dedent, requires_network

# Import Salt Testing libs
from tests.support.mixins import LoaderModuleMockMixin, SaltReturnAssertsMixin
from tests.support.mock import MagicMock, patch
from tests.support.runtests import RUNTIME_VARS
from tests.support.unit import TestCase, skipIf
=======
import salt.states.pip_state as pip_state
from salt.utils.odict import OrderedDict
>>>>>>> 8abb7099

# Import 3rd-party libs
try:
    import pip

    HAS_PIP = True
except ImportError:
    HAS_PIP = False


log = logging.getLogger(__name__)


@skipIf(not HAS_PIP, "The 'pip' library is not importable(installed system-wide)")
class PipStateTest(TestCase, SaltReturnAssertsMixin, LoaderModuleMockMixin):
    def setup_loader_modules(self):
        return {
            pip_state: {
                "__env__": "base",
                "__opts__": {"test": False},
                "__salt__": {"cmd.which_bin": lambda _: "pip"},
            }
        }

    def test_install_requirements_parsing(self):
        log.debug("Real pip version is %s", pip.__version__)
        mock = MagicMock(return_value={"retcode": 0, "stdout": ""})
        pip_list = MagicMock(return_value={"pep8": "1.3.3"})
        pip_version = pip.__version__
        mock_pip_version = MagicMock(return_value=pip_version)
        with patch.dict(pip_state.__salt__, {"pip.version": mock_pip_version}):
            with patch.dict(
                pip_state.__salt__, {"cmd.run_all": mock, "pip.list": pip_list}
            ):
                with patch.dict(pip_state.__opts__, {"test": True}):
                    log.debug(
                        "pip_state._from_line globals: %s",
                        [name for name in pip_state._from_line.__globals__],
                    )
                    ret = pip_state.installed("pep8=1.3.2")
                    self.assertSaltFalseReturn({"test": ret})
                    self.assertInSaltComment(
                        "Invalid version specification in package pep8=1.3.2. "
                        "'=' is not supported, use '==' instead.",
                        {"test": ret},
                    )

            mock = MagicMock(return_value={"retcode": 0, "stdout": ""})
            pip_list = MagicMock(return_value={"pep8": "1.3.3"})
            pip_install = MagicMock(return_value={"retcode": 0})
            with patch.dict(
                pip_state.__salt__,
                {"cmd.run_all": mock, "pip.list": pip_list, "pip.install": pip_install},
            ):
                with patch.dict(pip_state.__opts__, {"test": True}):
                    ret = pip_state.installed("pep8>=1.3.2")
                    self.assertSaltTrueReturn({"test": ret})
                    self.assertInSaltComment(
                        "Python package pep8>=1.3.2 was already installed",
                        {"test": ret},
                    )

            mock = MagicMock(return_value={"retcode": 0, "stdout": ""})
            pip_list = MagicMock(return_value={"pep8": "1.3.3"})
            with patch.dict(
                pip_state.__salt__, {"cmd.run_all": mock, "pip.list": pip_list}
            ):
                with patch.dict(pip_state.__opts__, {"test": True}):
                    ret = pip_state.installed("pep8<1.3.2")
                    self.assertSaltNoneReturn({"test": ret})
                    self.assertInSaltComment(
                        "Python package pep8<1.3.2 is set to be installed",
                        {"test": ret},
                    )

            mock = MagicMock(return_value={"retcode": 0, "stdout": ""})
            pip_list = MagicMock(return_value={"pep8": "1.3.2"})
            pip_install = MagicMock(return_value={"retcode": 0})
            with patch.dict(
                pip_state.__salt__,
                {"cmd.run_all": mock, "pip.list": pip_list, "pip.install": pip_install},
            ):
                with patch.dict(pip_state.__opts__, {"test": True}):
                    ret = pip_state.installed("pep8>1.3.1,<1.3.3")
                    self.assertSaltTrueReturn({"test": ret})
                    self.assertInSaltComment(
                        "Python package pep8>1.3.1,<1.3.3 was already installed",
                        {"test": ret},
                    )

            mock = MagicMock(return_value={"retcode": 0, "stdout": ""})
            pip_list = MagicMock(return_value={"pep8": "1.3.1"})
            pip_install = MagicMock(return_value={"retcode": 0})
            with patch.dict(
                pip_state.__salt__,
                {"cmd.run_all": mock, "pip.list": pip_list, "pip.install": pip_install},
            ):
                with patch.dict(pip_state.__opts__, {"test": True}):
                    ret = pip_state.installed("pep8>1.3.1,<1.3.3")
                    self.assertSaltNoneReturn({"test": ret})
                    self.assertInSaltComment(
                        "Python package pep8>1.3.1,<1.3.3 is set to be installed",
                        {"test": ret},
                    )

            mock = MagicMock(return_value={"retcode": 0, "stdout": ""})
            pip_list = MagicMock(return_value={"pep8": "1.3.1"})
            with patch.dict(
                pip_state.__salt__, {"cmd.run_all": mock, "pip.list": pip_list}
            ):
                with patch.dict(pip_state.__opts__, {"test": True}):
                    ret = pip_state.installed(
                        "git+https://github.com/saltstack/salt-testing.git#egg=SaltTesting>=0.5.1"
                    )
                    self.assertSaltNoneReturn({"test": ret})
                    self.assertInSaltComment(
                        "Python package git+https://github.com/saltstack/"
                        "salt-testing.git#egg=SaltTesting>=0.5.1 is set to be "
                        "installed",
                        {"test": ret},
                    )

            mock = MagicMock(return_value={"retcode": 0, "stdout": ""})
            pip_list = MagicMock(return_value={"pep8": "1.3.1"})
            with patch.dict(
                pip_state.__salt__, {"cmd.run_all": mock, "pip.list": pip_list}
            ):
                with patch.dict(pip_state.__opts__, {"test": True}):
                    ret = pip_state.installed(
                        "git+https://github.com/saltstack/salt-testing.git#egg=SaltTesting"
                    )
                    self.assertSaltNoneReturn({"test": ret})
                    self.assertInSaltComment(
                        "Python package git+https://github.com/saltstack/"
                        "salt-testing.git#egg=SaltTesting is set to be "
                        "installed",
                        {"test": ret},
                    )

            mock = MagicMock(return_value={"retcode": 0, "stdout": ""})
            pip_list = MagicMock(return_value={"pep8": "1.3.1"})
            with patch.dict(
                pip_state.__salt__, {"cmd.run_all": mock, "pip.list": pip_list}
            ):
                with patch.dict(pip_state.__opts__, {"test": True}):
                    ret = pip_state.installed(
                        "https://pypi.python.org/packages/source/S/SaltTesting/"
                        "SaltTesting-0.5.0.tar.gz"
                        "#md5=e6760af92b7165f8be53b5763e40bc24"
                    )
                    self.assertSaltNoneReturn({"test": ret})
                    self.assertInSaltComment(
                        "Python package https://pypi.python.org/packages/source/"
                        "S/SaltTesting/SaltTesting-0.5.0.tar.gz"
                        "#md5=e6760af92b7165f8be53b5763e40bc24 is set to be "
                        "installed",
                        {"test": ret},
                    )

            mock = MagicMock(return_value={"retcode": 0, "stdout": ""})
            pip_list = MagicMock(return_value={"SaltTesting": "0.5.0"})
            pip_install = MagicMock(
                return_value={
                    "retcode": 0,
                    "stderr": "",
                    "stdout": "Downloading/unpacking https://pypi.python.org/packages"
                    "/source/S/SaltTesting/SaltTesting-0.5.0.tar.gz\n  "
                    "Downloading SaltTesting-0.5.0.tar.gz\n  Running "
                    "setup.py egg_info for package from "
                    "https://pypi.python.org/packages/source/S/SaltTesting/"
                    "SaltTesting-0.5.0.tar.gz\n    \nCleaning up...",
                }
            )
            with patch.dict(
                pip_state.__salt__,
                {"cmd.run_all": mock, "pip.list": pip_list, "pip.install": pip_install},
            ):
                ret = pip_state.installed(
                    "https://pypi.python.org/packages/source/S/SaltTesting/"
                    "SaltTesting-0.5.0.tar.gz"
                    "#md5=e6760af92b7165f8be53b5763e40bc24"
                )
                self.assertSaltTrueReturn({"test": ret})
                self.assertInSaltComment(
                    "All packages were successfully installed", {"test": ret}
                )
                self.assertInSaltReturn(
                    "Installed",
                    {"test": ret},
                    (
                        "changes",
                        "https://pypi.python.org/packages/source/S/"
                        "SaltTesting/SaltTesting-0.5.0.tar.gz"
                        "#md5=e6760af92b7165f8be53b5763e40bc24==???",
                    ),
                )

            mock = MagicMock(return_value={"retcode": 0, "stdout": ""})
            pip_list = MagicMock(return_value={"SaltTesting": "0.5.0"})
            pip_install = MagicMock(
                return_value={"retcode": 0, "stderr": "", "stdout": "Cloned!"}
            )
            with patch.dict(
                pip_state.__salt__,
                {"cmd.run_all": mock, "pip.list": pip_list, "pip.install": pip_install},
            ):
                with patch.dict(pip_state.__opts__, {"test": False}):
                    ret = pip_state.installed(
                        "git+https://github.com/saltstack/salt-testing.git#egg=SaltTesting"
                    )
                    self.assertSaltTrueReturn({"test": ret})
                    self.assertInSaltComment(
                        "packages are already installed", {"test": ret}
                    )

            mock = MagicMock(return_value={"retcode": 0, "stdout": ""})
            pip_list = MagicMock(return_value={"pep8": "1.3.1"})
            pip_install = MagicMock(return_value={"retcode": 0})
            with patch.dict(
                pip_state.__salt__,
                {"cmd.run_all": mock, "pip.list": pip_list, "pip.install": pip_install},
            ):
                with patch.dict(pip_state.__opts__, {"test": False}):
                    ret = pip_state.installed(
                        "arbitrary ID that should be ignored due to requirements specified",
                        requirements="/tmp/non-existing-requirements.txt",
                    )
                    self.assertSaltTrueReturn({"test": ret})

            # Test VCS installations using git+git://
            mock = MagicMock(return_value={"retcode": 0, "stdout": ""})
            pip_list = MagicMock(return_value={"SaltTesting": "0.5.0"})
            pip_install = MagicMock(
                return_value={"retcode": 0, "stderr": "", "stdout": "Cloned!"}
            )
            with patch.dict(
                pip_state.__salt__,
                {"cmd.run_all": mock, "pip.list": pip_list, "pip.install": pip_install},
            ):
                with patch.dict(pip_state.__opts__, {"test": False}):
                    ret = pip_state.installed(
                        "git+git://github.com/saltstack/salt-testing.git#egg=SaltTesting"
                    )
                    self.assertSaltTrueReturn({"test": ret})
                    self.assertInSaltComment(
                        "packages are already installed", {"test": ret}
                    )

<<<<<<< HEAD
    def test_install_requirements_custom_pypi(self):
        """
        test requirement parsing for both when a custom
        pypi index-url is set and when it is not and
        the requirement is already installed.
        """

        # create requirements file
        req_filename = os.path.join(
            RUNTIME_VARS.TMP_STATE_TREE, "custom-pypi-requirements.txt"
        )
        with salt.utils.files.fopen(req_filename, "wb") as reqf:
            reqf.write(b"pep8\n")

        site_pkgs = "/tmp/pip-env/lib/python3.7/site-packages"
        check_stdout = [
            (
                "Looking in indexes: https://custom-pypi-url.org,"
                "https://pypi.org/simple/\nRequirement already satisfied: pep8 in {1}"
                "(from -r /tmp/files/prod/{0} (line 1)) (1.7.1)".format(
                    req_filename, site_pkgs
                )
            ),
            (
                "Requirement already satisfied: pep8 in {1}"
                "(from -r /tmp/files/prod/{0} (line1)) (1.7.1)".format(
                    req_filename, site_pkgs
                )
            ),
        ]
        pip_version = pip.__version__
        mock_pip_version = MagicMock(return_value=pip_version)

        for stdout in check_stdout:
            pip_install = MagicMock(return_value={"retcode": 0, "stdout": stdout})
            with patch.dict(pip_state.__salt__, {"pip.version": mock_pip_version}):
                with patch.dict(pip_state.__salt__, {"pip.install": pip_install}):
                    ret = pip_state.installed(name="", requirements=req_filename)
                    self.assertSaltTrueReturn({"test": ret})
                    assert "Requirements were already installed." == ret["comment"]

    def test_install_requirements_custom_pypi_changes(self):
        """
        test requirement parsing for both when a custom
        pypi index-url is set and when it is not and
        the requirement is not installed.
        """

        # create requirements file
        req_filename = os.path.join(
            RUNTIME_VARS.TMP_STATE_TREE, "custom-pypi-requirements.txt"
        )
        with salt.utils.files.fopen(req_filename, "wb") as reqf:
            reqf.write(b"pep8\n")

        site_pkgs = "/tmp/pip-env/lib/python3.7/site-packages"
        check_stdout = [
            (
                "Looking in indexes: https://custom-pypi-url.org,"
                "https://pypi.org/simple/\nCollecting pep8\n  Using cached"
                "https://custom-pypi-url.org//packages/42/3f/669429cef5acb4/pep8-1.7.1-py2.py3-none-any.whl"
                " (41 kB)\nInstalling collected packages: pep8\nSuccessfully installed pep8-1.7.1"
            ),
            (
                "Collecting pep8\n  Using cached"
                "https://custom-pypi-url.org//packages/42/3f/669429cef5acb4/pep8-1.7.1-py2.py3-none-any.whl"
                " (41 kB)\nInstalling collected packages: pep8\nSuccessfully installed pep8-1.7.1"
            ),
        ]

        pip_version = pip.__version__
        mock_pip_version = MagicMock(return_value=pip_version)

        for stdout in check_stdout:
            pip_install = MagicMock(return_value={"retcode": 0, "stdout": stdout})
            with patch.dict(pip_state.__salt__, {"pip.version": mock_pip_version}):
                with patch.dict(pip_state.__salt__, {"pip.install": pip_install}):
                    ret = pip_state.installed(name="", requirements=req_filename)
                    self.assertSaltTrueReturn({"test": ret})
                    assert (
                        "Successfully processed requirements file {0}.".format(
                            req_filename
                        )
                        == ret["comment"]
                    )

=======
>>>>>>> 8abb7099
    def test_install_in_editable_mode(self):
        """
        Check that `name` parameter containing bad characters is not parsed by
        pip when package is being installed in editable mode.
        For more information, see issue #21890.
        """
        mock = MagicMock(return_value={"retcode": 0, "stdout": ""})
        pip_list = MagicMock(return_value={})
<<<<<<< HEAD
        pip_install = MagicMock(
            return_value={"retcode": 0, "stderr": "", "stdout": "Cloned!"}
        )
        pip_version = MagicMock(return_value="10.0.1")
        with patch.dict(
            pip_state.__salt__,
            {
                "cmd.run_all": mock,
                "pip.list": pip_list,
                "pip.install": pip_install,
                "pip.version": pip_version,
            },
        ):
            ret = pip_state.installed(
                "state@name", cwd="/path/to/project", editable=["."]
            )
            self.assertSaltTrueReturn({"test": ret})
            self.assertInSaltComment("successfully installed", {"test": ret})


class PipStateUtilsTest(TestCase):
    def test_has_internal_exceptions_mod_function(self):
        assert pip_state.pip_has_internal_exceptions_mod("10.0")
        assert pip_state.pip_has_internal_exceptions_mod("18.1")
        assert not pip_state.pip_has_internal_exceptions_mod("9.99")

    def test_has_exceptions_mod_function(self):
        assert pip_state.pip_has_exceptions_mod("1.0")
        assert not pip_state.pip_has_exceptions_mod("0.1")
        assert not pip_state.pip_has_exceptions_mod("10.0")

    def test_pip_purge_method_with_pip(self):
        mock_modules = sys.modules.copy()
        mock_modules.pop("pip", None)
        mock_modules["pip"] = object()
        with patch("sys.modules", mock_modules):
            pip_state.purge_pip()
        assert "pip" not in mock_modules

    def test_pip_purge_method_without_pip(self):
        mock_modules = sys.modules.copy()
        mock_modules.pop("pip", None)
        with patch("sys.modules", mock_modules):
            pip_state.purge_pip()


@skipIf(
    salt.utils.path.which_bin(KNOWN_BINARY_NAMES) is None, "virtualenv not installed"
)
@requires_network()
class PipStateInstallationErrorTest(TestCase):
    @skipIf(True, "SLOWTEST skip")
    def test_importable_installation_error(self):
        extra_requirements = []
        for name, version in salt.version.dependency_information():
            if name in ["PyYAML"]:
                extra_requirements.append("{}=={}".format(name, version))
        failures = {}
        pip_version_requirements = [
            # Latest pip 8
            "<9.0",
            # Latest pip 9
            "<10.0",
            # Latest pip 18
            "<19.0",
            # Latest pip 19
            "<20.0",
            # Latest pip 20
            "<21.0",
            # Latest pip
            None,
        ]
        code = dedent(
            """\
        import sys
        import traceback
        try:
            import salt.states.pip_state
            salt.states.pip_state.InstallationError
        except ImportError as exc:
            traceback.print_exc(exc, file=sys.stdout)
            sys.stdout.flush()
            sys.exit(1)
        except AttributeError as exc:
            traceback.print_exc(exc, file=sys.stdout)
            sys.stdout.flush()
            sys.exit(2)
        except Exception as exc:
            traceback.print_exc(exc, file=sys.stdout)
            sys.stdout.flush()
            sys.exit(3)
        sys.exit(0)
        """
        )
        for requirement in list(pip_version_requirements):
            try:
                with VirtualEnv() as venv:
                    venv.install(*extra_requirements)
                    if requirement:
                        venv.install("pip{}".format(requirement))
                    try:
                        subprocess.check_output([venv.venv_python, "-c", code])
                    except subprocess.CalledProcessError as exc:
                        if exc.returncode == 1:
                            failures[requirement] = "Failed to import pip:\n{}".format(
                                exc.output
                            )
                        elif exc.returncode == 2:
                            failures[
                                requirement
                            ] = "Failed to import InstallationError from pip:\n{}".format(
                                exc.output
                            )
                        else:
                            failures[requirement] = exc.output
            except Exception as exc:  # pylint: disable=broad-except
                failures[requirement] = str(exc)
        if failures:
            errors = ""
            for requirement, exception in failures.items():
                errors += "pip{}: {}\n\n".format(requirement or "", exception)
            self.fail(
                "Failed to get InstallationError exception under at least one pip version:\n{}".format(
                    errors
                )
            )
=======
        pip_install = MagicMock(return_value={
            'retcode': 0,
            'stderr': '',
            'stdout': 'Cloned!'
        })
        pip_version = MagicMock(return_value='10.0.1')
        with patch.dict(pip_state.__salt__, {'cmd.run_all': mock,
                                             'pip.list': pip_list,
                                             'pip.install': pip_install,
                                             'pip.version': pip_version}):
            ret = pip_state.installed('state@name',
                                      cwd='/path/to/project',
                                      editable=['.'])
            self.assertSaltTrueReturn({'test': ret})
            self.assertInSaltComment(
                'successfully installed',
                {'test': ret}
            )

    def test_mod_aggregate(self):
        '''
        Test to mod_aggregate function
        '''

        low = OrderedDict([('state', 'pip'),
                           ('name', 'ipython'),
                           ('__sls__', 'test.test_pip'),
                           ('__env__', 'base'),
                           ('__id__', 'ipython'),
                           ('order', 10000),
                           ('fun', 'installed')])
        chunks = [OrderedDict([('state', 'pip'),
                               ('name', 'ipython'),
                               ('__sls__', 'test.test_pip'),
                               ('__env__', 'base'),
                               ('__id__', 'ipython'),
                               ('order', 10000),
                               ('fun', 'installed')]),
                  OrderedDict([('state', 'pip'),
                               ('name', 'pylint'),
                               ('__sls__', 'test.test_pip'),
                               ('__env__', 'base'),
                               ('__id__', 'pylint'),
                               ('order', 10001),
                               ('fun', 'installed')])]
        running = {}
        expected_low = OrderedDict([('state', 'pip'),
                                    ('name', 'ipython'),
                                    ('__sls__', 'test.test_pip'),
                                    ('__env__', 'base'),
                                    ('__id__', 'ipython'),
                                    ('order', 10000),
                                    ('fun', 'installed'),
                                    ('pkgs', ['ipython', 'pylint'])])

        mock_tag = MagicMock(side_effect=['pip_|-ipython_|-ipython_|-installed',
                                          'pip_|-pylint_|-pylint_|-installed'])
        with patch.dict(pip_state.__utils__, {'state.gen_tag': mock_tag}):
            self.assertDictEqual(pip_state.mod_aggregate(low, chunks, running),
                                 expected_low)
>>>>>>> 8abb7099
<|MERGE_RESOLUTION|>--- conflicted
+++ resolved
@@ -19,20 +19,8 @@
 import salt.utils.path
 
 # Import salt libs
-<<<<<<< HEAD
-import salt.version
-from salt.modules.virtualenv_mod import KNOWN_BINARY_NAMES
-from tests.support.helpers import VirtualEnv, dedent, requires_network
-
-# Import Salt Testing libs
-from tests.support.mixins import LoaderModuleMockMixin, SaltReturnAssertsMixin
-from tests.support.mock import MagicMock, patch
-from tests.support.runtests import RUNTIME_VARS
-from tests.support.unit import TestCase, skipIf
-=======
 import salt.states.pip_state as pip_state
 from salt.utils.odict import OrderedDict
->>>>>>> 8abb7099
 
 # Import 3rd-party libs
 try:
@@ -281,7 +269,6 @@
                         "packages are already installed", {"test": ret}
                     )
 
-<<<<<<< HEAD
     def test_install_requirements_custom_pypi(self):
         """
         test requirement parsing for both when a custom
@@ -368,8 +355,6 @@
                         == ret["comment"]
                     )
 
-=======
->>>>>>> 8abb7099
     def test_install_in_editable_mode(self):
         """
         Check that `name` parameter containing bad characters is not parsed by
@@ -378,7 +363,6 @@
         """
         mock = MagicMock(return_value={"retcode": 0, "stdout": ""})
         pip_list = MagicMock(return_value={})
-<<<<<<< HEAD
         pip_install = MagicMock(
             return_value={"retcode": 0, "stderr": "", "stdout": "Cloned!"}
         )
@@ -505,25 +489,6 @@
                     errors
                 )
             )
-=======
-        pip_install = MagicMock(return_value={
-            'retcode': 0,
-            'stderr': '',
-            'stdout': 'Cloned!'
-        })
-        pip_version = MagicMock(return_value='10.0.1')
-        with patch.dict(pip_state.__salt__, {'cmd.run_all': mock,
-                                             'pip.list': pip_list,
-                                             'pip.install': pip_install,
-                                             'pip.version': pip_version}):
-            ret = pip_state.installed('state@name',
-                                      cwd='/path/to/project',
-                                      editable=['.'])
-            self.assertSaltTrueReturn({'test': ret})
-            self.assertInSaltComment(
-                'successfully installed',
-                {'test': ret}
-            )
 
     def test_mod_aggregate(self):
         '''
@@ -565,5 +530,4 @@
                                           'pip_|-pylint_|-pylint_|-installed'])
         with patch.dict(pip_state.__utils__, {'state.gen_tag': mock_tag}):
             self.assertDictEqual(pip_state.mod_aggregate(low, chunks, running),
-                                 expected_low)
->>>>>>> 8abb7099
+                                 expected_low)