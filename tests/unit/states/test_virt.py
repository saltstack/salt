# -*- coding: utf-8 -*-
"""
    :codeauthor: Jayesh Kariya <jayeshk@saltstack.com>
"""
# Import Python libs
from __future__ import absolute_import, print_function, unicode_literals

<<<<<<< HEAD
import shutil
import tempfile
=======
# Import Salt Testing Libs
from tests.support.runtests import RUNTIME_VARS
from tests.support.mixins import LoaderModuleMockMixin
from tests.support.unit import skipIf, TestCase
from tests.support.mock import (
    NO_MOCK,
    NO_MOCK_REASON,
    MagicMock,
    mock_open,
    patch)
>>>>>>> 8abb7099

# Import Salt Libs
from salt.ext import six
from salt.exceptions import CommandExecutionError
import salt.states.virt as virt
import salt.utils.files
from salt.exceptions import CommandExecutionError

# Import 3rd-party libs
from salt.ext import six
from tests.support.mixins import LoaderModuleMockMixin
from tests.support.mock import MagicMock, mock_open, patch

# Import Salt Testing Libs
from tests.support.runtests import RUNTIME_VARS
from tests.support.unit import TestCase


class LibvirtMock(MagicMock):  # pylint: disable=too-many-ancestors
    """
    libvirt library mockup
    """

    class libvirtError(Exception):  # pylint: disable=invalid-name
        """
        libvirt error mockup
        """

        def get_error_message(self):
            """
            Fake function return error message
            """
            return six.text_type(self)


class LibvirtTestCase(TestCase, LoaderModuleMockMixin):
    """
    Test cases for salt.states.libvirt
    """

    def setup_loader_modules(self):
        self.mock_libvirt = (
            LibvirtMock()
        )  # pylint: disable=attribute-defined-outside-init
        self.addCleanup(delattr, self, "mock_libvirt")
        loader_globals = {"libvirt": self.mock_libvirt}
        return {virt: loader_globals}

    @classmethod
    def setUpClass(cls):
        cls.pki_dir = tempfile.mkdtemp(dir=RUNTIME_VARS.TMP)

    @classmethod
    def tearDownClass(cls):
        shutil.rmtree(cls.pki_dir)
        del cls.pki_dir

    # 'keys' function tests: 1

    def test_keys(self):
        """
        Test to manage libvirt keys.
        """
        with patch("os.path.isfile", MagicMock(return_value=False)):
            name = "sunrise"

            ret = {"name": name, "result": True, "comment": "", "changes": {}}

            mock = MagicMock(
                side_effect=[
                    [],
                    ["libvirt.servercert.pem"],
                    {"libvirt.servercert.pem": "A"},
                ]
            )
            with patch.dict(virt.__salt__, {"pillar.ext": mock}):
                comt = "All keys are correct"
                ret.update({"comment": comt})
                self.assertDictEqual(virt.keys(name, basepath=self.pki_dir), ret)

                with patch.dict(virt.__opts__, {"test": True}):
                    comt = "Libvirt keys are set to be updated"
                    ret.update({"comment": comt, "result": None})
                    self.assertDictEqual(virt.keys(name, basepath=self.pki_dir), ret)

                with patch.dict(virt.__opts__, {"test": False}):
                    with patch.object(
                        salt.utils.files, "fopen", MagicMock(mock_open())
                    ):
                        comt = "Updated libvirt certs and keys"
                        ret.update(
                            {
                                "comment": comt,
                                "result": True,
                                "changes": {"servercert": "new"},
                            }
                        )
                        self.assertDictEqual(
                            virt.keys(name, basepath=self.pki_dir), ret
                        )

    def test_keys_with_expiration_days(self):
        """
        Test to manage libvirt keys.
        """
        with patch("os.path.isfile", MagicMock(return_value=False)):
            name = "sunrise"

            ret = {"name": name, "result": True, "comment": "", "changes": {}}

            mock = MagicMock(
                side_effect=[
                    [],
                    ["libvirt.servercert.pem"],
                    {"libvirt.servercert.pem": "A"},
                ]
            )
            with patch.dict(virt.__salt__, {"pillar.ext": mock}):
                comt = "All keys are correct"
                ret.update({"comment": comt})
                self.assertDictEqual(
                    virt.keys(name, basepath=self.pki_dir, expiration_days=700), ret
                )

                with patch.dict(virt.__opts__, {"test": True}):
                    comt = "Libvirt keys are set to be updated"
                    ret.update({"comment": comt, "result": None})
                    self.assertDictEqual(
                        virt.keys(name, basepath=self.pki_dir, expiration_days=700), ret
                    )

                with patch.dict(virt.__opts__, {"test": False}):
                    with patch.object(
                        salt.utils.files, "fopen", MagicMock(mock_open())
                    ):
                        comt = "Updated libvirt certs and keys"
                        ret.update(
                            {
                                "comment": comt,
                                "result": True,
                                "changes": {"servercert": "new"},
                            }
                        )
                        self.assertDictEqual(
                            virt.keys(name, basepath=self.pki_dir, expiration_days=700),
                            ret,
                        )

    def test_keys_with_state(self):
        """
        Test to manage libvirt keys.
        """
        with patch("os.path.isfile", MagicMock(return_value=False)):
            name = "sunrise"

            ret = {"name": name, "result": True, "comment": "", "changes": {}}

            mock = MagicMock(
                side_effect=[
                    [],
                    ["libvirt.servercert.pem"],
                    {"libvirt.servercert.pem": "A"},
                ]
            )
            with patch.dict(virt.__salt__, {"pillar.ext": mock}):
                comt = "All keys are correct"
                ret.update({"comment": comt})
                self.assertDictEqual(
                    virt.keys(name, basepath=self.pki_dir, st="California"), ret
                )

                with patch.dict(virt.__opts__, {"test": True}):
                    comt = "Libvirt keys are set to be updated"
                    ret.update({"comment": comt, "result": None})
                    self.assertDictEqual(
                        virt.keys(name, basepath=self.pki_dir, st="California"), ret
                    )

                with patch.dict(virt.__opts__, {"test": False}):
                    with patch.object(
                        salt.utils.files, "fopen", MagicMock(mock_open())
                    ):
                        comt = "Updated libvirt certs and keys"
                        ret.update(
                            {
                                "comment": comt,
                                "result": True,
                                "changes": {"servercert": "new"},
                            }
                        )
                        self.assertDictEqual(
                            virt.keys(name, basepath=self.pki_dir, st="California"), ret
                        )

    def test_keys_with_all_options(self):
        """
        Test to manage libvirt keys.
        """
        with patch("os.path.isfile", MagicMock(return_value=False)):
            name = "sunrise"

            ret = {"name": name, "result": True, "comment": "", "changes": {}}

            mock = MagicMock(
                side_effect=[
                    [],
                    ["libvirt.servercert.pem"],
                    {"libvirt.servercert.pem": "A"},
                ]
            )
            with patch.dict(virt.__salt__, {"pillar.ext": mock}):
                comt = "All keys are correct"
                ret.update({"comment": comt})
                self.assertDictEqual(
                    virt.keys(
                        name,
                        basepath=self.pki_dir,
                        country="USA",
                        st="California",
                        locality="Los_Angeles",
                        organization="SaltStack",
                        expiration_days=700,
                    ),
                    ret,
                )

                with patch.dict(virt.__opts__, {"test": True}):
                    comt = "Libvirt keys are set to be updated"
                    ret.update({"comment": comt, "result": None})
                    self.assertDictEqual(
                        virt.keys(
                            name,
                            basepath=self.pki_dir,
                            country="USA",
                            st="California",
                            locality="Los_Angeles",
                            organization="SaltStack",
                            expiration_days=700,
                        ),
                        ret,
                    )

                with patch.dict(virt.__opts__, {"test": False}):
                    with patch.object(
                        salt.utils.files, "fopen", MagicMock(mock_open())
                    ):
                        comt = "Updated libvirt certs and keys"
                        ret.update(
                            {
                                "comment": comt,
                                "result": True,
                                "changes": {"servercert": "new"},
                            }
                        )
                        self.assertDictEqual(
                            virt.keys(
                                name,
                                basepath=self.pki_dir,
                                country="USA",
                                st="California",
                                locality="Los_Angeles",
                                organization="SaltStack",
                                expiration_days=700,
                            ),
                            ret,
                        )

    def test_defined(self):
        """
        defined state test cases.
        """
        ret = {
            "name": "myvm",
            "changes": {},
            "result": True,
            "comment": "myvm is running",
        }
        with patch.dict(virt.__opts__, {"test": False}):
            # no change test
            init_mock = MagicMock(return_value=True)
            with patch.dict(
                virt.__salt__,
                {  # pylint: disable=no-member
                    "virt.list_domains": MagicMock(return_value=["myvm"]),
                    "virt.update": MagicMock(return_value={"definition": False}),
                },
            ):
                ret.update(
                    {
                        "changes": {"myvm": {"definition": False}},
                        "comment": "Domain myvm unchanged",
                    }
                )
                self.assertDictEqual(virt.defined("myvm"), ret)

            # Test defining a guest with connection details
            init_mock.reset_mock()
            with patch.dict(
                virt.__salt__,
                {  # pylint: disable=no-member
                    "virt.list_domains": MagicMock(return_value=[]),
                    "virt.init": init_mock,
                    "virt.update": MagicMock(
                        side_effect=CommandExecutionError("not found")
                    ),
                },
            ):
                ret.update(
                    {
                        "changes": {"myvm": {"definition": True}},
                        "comment": "Domain myvm defined",
                    }
                )
                disks = [
                    {
                        "name": "system",
                        "size": 8192,
                        "overlay_image": True,
                        "pool": "default",
                        "image": "/path/to/image.qcow2",
                    },
                    {"name": "data", "size": 16834},
                ]
                ifaces = [
                    {"name": "eth0", "mac": "01:23:45:67:89:AB"},
                    {"name": "eth1", "type": "network", "source": "admin"},
                ]
                graphics = {
                    "type": "spice",
                    "listen": {"type": "address", "address": "192.168.0.1"},
                }
                self.assertDictEqual(
                    virt.defined(
                        "myvm",
                        cpu=2,
                        mem=2048,
                        os_type="linux",
                        arch="i686",
                        vm_type="qemu",
                        disk_profile="prod",
                        disks=disks,
                        nic_profile="prod",
                        interfaces=ifaces,
                        graphics=graphics,
                        seed=False,
                        install=False,
                        pub_key="/path/to/key.pub",
                        priv_key="/path/to/key",
                        connection="someconnection",
                        username="libvirtuser",
                        password="supersecret",
                    ),
                    ret,
                )
                init_mock.assert_called_with(
                    "myvm",
                    cpu=2,
                    mem=2048,
                    os_type="linux",
                    arch="i686",
                    disk="prod",
                    disks=disks,
                    nic="prod",
                    interfaces=ifaces,
                    graphics=graphics,
                    hypervisor="qemu",
                    seed=False,
                    boot=None,
                    install=False,
                    start=False,
                    pub_key="/path/to/key.pub",
                    priv_key="/path/to/key",
                    connection="someconnection",
                    username="libvirtuser",
                    password="supersecret",
                )

            # Working update case when running
            with patch.dict(
                virt.__salt__,
                {  # pylint: disable=no-member
                    "virt.list_domains": MagicMock(return_value=["myvm"]),
                    "virt.update": MagicMock(
                        return_value={"definition": True, "cpu": True}
                    ),
                },
            ):
                ret.update(
                    {
                        "changes": {"myvm": {"definition": True, "cpu": True}},
                        "result": True,
                        "comment": "Domain myvm updated",
                    }
                )
                self.assertDictEqual(virt.defined("myvm", cpu=2), ret)

            # Working update case when running with boot params
            boot = {
                "kernel": "/root/f8-i386-vmlinuz",
                "initrd": "/root/f8-i386-initrd",
                "cmdline": "console=ttyS0 ks=http://example.com/f8-i386/os/",
            }

            with patch.dict(
                virt.__salt__,
                {  # pylint: disable=no-member
                    "virt.list_domains": MagicMock(return_value=["myvm"]),
                    "virt.update": MagicMock(
                        return_value={"definition": True, "cpu": True}
                    ),
                },
            ):
                ret.update(
                    {
                        "changes": {"myvm": {"definition": True, "cpu": True}},
                        "result": True,
                        "comment": "Domain myvm updated",
                    }
                )
                self.assertDictEqual(virt.defined("myvm", boot=boot), ret)

            # Working update case when stopped
            with patch.dict(
                virt.__salt__,
                {  # pylint: disable=no-member
                    "virt.list_domains": MagicMock(return_value=["myvm"]),
                    "virt.update": MagicMock(return_value={"definition": True}),
                },
            ):
                ret.update(
                    {
                        "changes": {"myvm": {"definition": True}},
                        "result": True,
                        "comment": "Domain myvm updated",
                    }
                )
                self.assertDictEqual(virt.defined("myvm", cpu=2), ret)

            # Failed live update case
            update_mock = MagicMock(
                return_value={
                    "definition": True,
                    "cpu": False,
                    "errors": ["some error"],
                }
            )
            with patch.dict(
                virt.__salt__,
                {  # pylint: disable=no-member
                    "virt.list_domains": MagicMock(return_value=["myvm"]),
                    "virt.update": update_mock,
                },
            ):
                ret.update(
                    {
                        "changes": {
                            "myvm": {
                                "definition": True,
                                "cpu": False,
                                "errors": ["some error"],
                            }
                        },
                        "result": True,
                        "comment": "Domain myvm updated with live update(s) failures",
                    }
                )
                self.assertDictEqual(virt.defined("myvm", cpu=2), ret)
                update_mock.assert_called_with(
                    "myvm",
                    cpu=2,
                    mem=None,
                    disk_profile=None,
                    disks=None,
                    nic_profile=None,
                    interfaces=None,
                    graphics=None,
                    live=True,
                    connection=None,
                    username=None,
                    password=None,
                    boot=None,
                    test=False,
                )

            # Failed definition update case
            with patch.dict(
                virt.__salt__,
                {  # pylint: disable=no-member
                    "virt.list_domains": MagicMock(return_value=["myvm"]),
                    "virt.update": MagicMock(
                        side_effect=[self.mock_libvirt.libvirtError("error message")]
                    ),
                },
            ):
                ret.update({"changes": {}, "result": False, "comment": "error message"})
                self.assertDictEqual(virt.defined("myvm", cpu=2), ret)

        # Test dry-run mode
        with patch.dict(virt.__opts__, {"test": True}):
            # Guest defined case
            init_mock = MagicMock(return_value=True)
            update_mock = MagicMock(side_effect=CommandExecutionError("not found"))
            with patch.dict(
                virt.__salt__,
                {  # pylint: disable=no-member
                    "virt.list_domains": MagicMock(return_value=[]),
                    "virt.init": init_mock,
                    "virt.update": update_mock,
                },
            ):
                ret.update(
                    {
                        "changes": {"myvm": {"definition": True}},
                        "result": None,
                        "comment": "Domain myvm defined",
                    }
                )
                disks = [
                    {
                        "name": "system",
                        "size": 8192,
                        "overlay_image": True,
                        "pool": "default",
                        "image": "/path/to/image.qcow2",
                    },
                    {"name": "data", "size": 16834},
                ]
                ifaces = [
                    {"name": "eth0", "mac": "01:23:45:67:89:AB"},
                    {"name": "eth1", "type": "network", "source": "admin"},
                ]
                graphics = {
                    "type": "spice",
                    "listen": {"type": "address", "address": "192.168.0.1"},
                }
                self.assertDictEqual(
                    virt.defined(
                        "myvm",
                        cpu=2,
                        mem=2048,
                        os_type="linux",
                        arch="i686",
                        vm_type="qemu",
                        disk_profile="prod",
                        disks=disks,
                        nic_profile="prod",
                        interfaces=ifaces,
                        graphics=graphics,
                        seed=False,
                        install=False,
                        pub_key="/path/to/key.pub",
                        priv_key="/path/to/key",
                        connection="someconnection",
                        username="libvirtuser",
                        password="supersecret",
                    ),
                    ret,
                )
                init_mock.assert_not_called()
                update_mock.assert_not_called()

            # Guest update case
            update_mock = MagicMock(return_value={"definition": True})
            with patch.dict(
                virt.__salt__,
                {  # pylint: disable=no-member
                    "virt.list_domains": MagicMock(return_value=["myvm"]),
                    "virt.update": update_mock,
                },
            ):
                ret.update(
                    {
                        "changes": {"myvm": {"definition": True}},
                        "result": None,
                        "comment": "Domain myvm updated",
                    }
                )
                self.assertDictEqual(virt.defined("myvm", cpu=2), ret)
                update_mock.assert_called_with(
                    "myvm",
                    cpu=2,
                    mem=None,
                    disk_profile=None,
                    disks=None,
                    nic_profile=None,
                    interfaces=None,
                    graphics=None,
                    live=True,
                    connection=None,
                    username=None,
                    password=None,
                    boot=None,
                    test=True,
                )

            # No changes case
            update_mock = MagicMock(return_value={"definition": False})
            with patch.dict(
                virt.__salt__,
                {  # pylint: disable=no-member
                    "virt.list_domains": MagicMock(return_value=["myvm"]),
                    "virt.update": update_mock,
                },
            ):
                ret.update(
                    {
                        "changes": {"myvm": {"definition": False}},
                        "result": True,
                        "comment": "Domain myvm unchanged",
                    }
                )
                self.assertDictEqual(virt.defined("myvm"), ret)
                update_mock.assert_called_with(
                    "myvm",
                    cpu=None,
                    mem=None,
                    disk_profile=None,
                    disks=None,
                    nic_profile=None,
                    interfaces=None,
                    graphics=None,
                    live=True,
                    connection=None,
                    username=None,
                    password=None,
                    boot=None,
                    test=True,
                )

    def test_running(self):
        """
        running state test cases.
<<<<<<< HEAD
        """
        ret = {
            "name": "myvm",
            "changes": {},
            "result": True,
            "comment": "myvm is running",
        }
        with patch.dict(virt.__opts__, {"test": False}):
            # Test starting an existing guest without changing it
            with patch.dict(
                virt.__salt__,
                {  # pylint: disable=no-member
                    "virt.vm_state": MagicMock(return_value={"myvm": "stopped"}),
                    "virt.start": MagicMock(return_value=0),
                    "virt.update": MagicMock(return_value={"definition": False}),
                    "virt.list_domains": MagicMock(return_value=["myvm"]),
                },
            ):
                ret.update(
                    {
                        "changes": {"myvm": {"started": True}},
                        "comment": "Domain myvm started",
                    }
                )
                self.assertDictEqual(virt.running("myvm"), ret)

            # Test defining and starting a guest the old way
            init_mock = MagicMock(return_value=True)
            start_mock = MagicMock(return_value=0)
            with patch.dict(
                virt.__salt__,
                {  # pylint: disable=no-member
                    "virt.vm_state": MagicMock(return_value={"myvm": "stopped"}),
                    "virt.init": init_mock,
                    "virt.start": start_mock,
                    "virt.list_domains": MagicMock(return_value=[]),
                },
            ):
                ret.update(
                    {
                        "changes": {"myvm": {"definition": True, "started": True}},
                        "comment": "Domain myvm defined and started",
                    }
                )
                self.assertDictEqual(
                    virt.running(
                        "myvm",
                        cpu=2,
                        mem=2048,
                        disks=[{"name": "system", "image": "/path/to/img.qcow2"}],
                    ),
                    ret,
                )
                init_mock.assert_called_with(
                    "myvm",
                    cpu=2,
                    mem=2048,
                    os_type=None,
                    arch=None,
                    boot=None,
                    disk=None,
                    disks=[{"name": "system", "image": "/path/to/img.qcow2"}],
                    nic=None,
                    interfaces=None,
                    graphics=None,
                    hypervisor=None,
                    start=False,
                    seed=True,
                    install=True,
                    pub_key=None,
                    priv_key=None,
                    connection=None,
                    username=None,
                    password=None,
                )
                start_mock.assert_called_with(
                    "myvm", connection=None, username=None, password=None
                )

            # Test defining and starting a guest the new way with connection details
            init_mock.reset_mock()
            start_mock.reset_mock()
            with patch.dict(
                virt.__salt__,
                {  # pylint: disable=no-member
                    "virt.vm_state": MagicMock(return_value={"myvm": "stopped"}),
                    "virt.init": init_mock,
                    "virt.start": start_mock,
                    "virt.list_domains": MagicMock(return_value=[]),
                },
            ):
                ret.update(
                    {
                        "changes": {"myvm": {"definition": True, "started": True}},
                        "comment": "Domain myvm defined and started",
                    }
                )
                disks = [
                    {
                        "name": "system",
                        "size": 8192,
                        "overlay_image": True,
                        "pool": "default",
                        "image": "/path/to/image.qcow2",
                    },
                    {"name": "data", "size": 16834},
                ]
                ifaces = [
                    {"name": "eth0", "mac": "01:23:45:67:89:AB"},
                    {"name": "eth1", "type": "network", "source": "admin"},
                ]
                graphics = {
                    "type": "spice",
                    "listen": {"type": "address", "address": "192.168.0.1"},
                }
                self.assertDictEqual(
                    virt.running(
                        "myvm",
                        cpu=2,
                        mem=2048,
                        os_type="linux",
                        arch="i686",
                        vm_type="qemu",
                        disk_profile="prod",
                        disks=disks,
                        nic_profile="prod",
                        interfaces=ifaces,
                        graphics=graphics,
                        seed=False,
                        install=False,
                        pub_key="/path/to/key.pub",
                        priv_key="/path/to/key",
                        connection="someconnection",
                        username="libvirtuser",
                        password="supersecret",
                    ),
                    ret,
                )
                init_mock.assert_called_with(
                    "myvm",
                    cpu=2,
                    mem=2048,
                    os_type="linux",
                    arch="i686",
                    disk="prod",
                    disks=disks,
                    nic="prod",
                    interfaces=ifaces,
                    graphics=graphics,
                    hypervisor="qemu",
                    seed=False,
                    boot=None,
                    install=False,
                    start=False,
                    pub_key="/path/to/key.pub",
                    priv_key="/path/to/key",
                    connection="someconnection",
                    username="libvirtuser",
                    password="supersecret",
                )
                start_mock.assert_called_with(
                    "myvm",
                    connection="someconnection",
                    username="libvirtuser",
                    password="supersecret",
                )

            # Test with existing guest, but start raising an error
            with patch.dict(
                virt.__salt__,
                {  # pylint: disable=no-member
                    "virt.vm_state": MagicMock(return_value={"myvm": "stopped"}),
                    "virt.update": MagicMock(return_value={"definition": False}),
                    "virt.start": MagicMock(
                        side_effect=[
                            self.mock_libvirt.libvirtError("libvirt error msg")
                        ]
                    ),
                    "virt.list_domains": MagicMock(return_value=["myvm"]),
                },
            ):
                ret.update(
                    {
                        "changes": {"myvm": {}},
                        "result": False,
                        "comment": "libvirt error msg",
                    }
                )
                self.assertDictEqual(virt.running("myvm"), ret)

            # Working update case when running
            with patch.dict(
                virt.__salt__,
                {  # pylint: disable=no-member
                    "virt.vm_state": MagicMock(return_value={"myvm": "running"}),
                    "virt.update": MagicMock(
                        return_value={"definition": True, "cpu": True}
                    ),
                    "virt.list_domains": MagicMock(return_value=["myvm"]),
                },
            ):
                ret.update(
                    {
                        "changes": {"myvm": {"definition": True, "cpu": True}},
                        "result": True,
                        "comment": "Domain myvm updated",
                    }
                )
                self.assertDictEqual(virt.running("myvm", cpu=2, update=True), ret)

            # Working update case when running with boot params
            boot = {
                "kernel": "/root/f8-i386-vmlinuz",
                "initrd": "/root/f8-i386-initrd",
                "cmdline": "console=ttyS0 ks=http://example.com/f8-i386/os/",
            }

            with patch.dict(
                virt.__salt__,
                {  # pylint: disable=no-member
                    "virt.vm_state": MagicMock(return_value={"myvm": "running"}),
                    "virt.update": MagicMock(
                        return_value={"definition": True, "cpu": True}
                    ),
                    "virt.list_domains": MagicMock(return_value=["myvm"]),
                },
            ):
                ret.update(
                    {
                        "changes": {"myvm": {"definition": True, "cpu": True}},
                        "result": True,
                        "comment": "Domain myvm updated",
                    }
                )
                self.assertDictEqual(virt.running("myvm", boot=boot, update=True), ret)

            # Working update case when stopped
            with patch.dict(
                virt.__salt__,
                {  # pylint: disable=no-member
                    "virt.vm_state": MagicMock(return_value={"myvm": "stopped"}),
                    "virt.start": MagicMock(return_value=0),
                    "virt.update": MagicMock(return_value={"definition": True}),
                    "virt.list_domains": MagicMock(return_value=["myvm"]),
                },
            ):
                ret.update(
                    {
                        "changes": {"myvm": {"definition": True, "started": True}},
                        "result": True,
                        "comment": "Domain myvm updated and started",
                    }
                )
                self.assertDictEqual(virt.running("myvm", cpu=2, update=True), ret)

            # Failed live update case
            update_mock = MagicMock(
                return_value={
                    "definition": True,
                    "cpu": False,
                    "errors": ["some error"],
                }
            )
            with patch.dict(
                virt.__salt__,
                {  # pylint: disable=no-member
                    "virt.vm_state": MagicMock(return_value={"myvm": "running"}),
                    "virt.update": update_mock,
                    "virt.list_domains": MagicMock(return_value=["myvm"]),
                },
            ):
                ret.update(
                    {
                        "changes": {
                            "myvm": {
                                "definition": True,
                                "cpu": False,
                                "errors": ["some error"],
                            }
                        },
                        "result": True,
                        "comment": "Domain myvm updated with live update(s) failures",
                    }
                )
                self.assertDictEqual(virt.running("myvm", cpu=2, update=True), ret)
                update_mock.assert_called_with(
                    "myvm",
                    cpu=2,
                    mem=None,
                    disk_profile=None,
                    disks=None,
                    nic_profile=None,
                    interfaces=None,
                    graphics=None,
                    live=True,
                    connection=None,
                    username=None,
                    password=None,
                    boot=None,
                    test=False,
                )

            # Failed definition update case
            with patch.dict(
                virt.__salt__,
                {  # pylint: disable=no-member
                    "virt.vm_state": MagicMock(return_value={"myvm": "running"}),
                    "virt.update": MagicMock(
                        side_effect=[self.mock_libvirt.libvirtError("error message")]
                    ),
                    "virt.list_domains": MagicMock(return_value=["myvm"]),
                },
            ):
                ret.update({"changes": {}, "result": False, "comment": "error message"})
                self.assertDictEqual(virt.running("myvm", cpu=2, update=True), ret)

        # Test dry-run mode
        with patch.dict(virt.__opts__, {"test": True}):
            # Guest defined case
            init_mock = MagicMock(return_value=True)
            start_mock = MagicMock(return_value=0)
            list_mock = MagicMock(return_value=[])
            with patch.dict(
                virt.__salt__,
                {  # pylint: disable=no-member
                    "virt.vm_state": MagicMock(return_value={"myvm": "stopped"}),
                    "virt.init": init_mock,
                    "virt.start": start_mock,
                    "virt.list_domains": list_mock,
                },
            ):
                ret.update(
                    {
                        "changes": {"myvm": {"definition": True, "started": True}},
                        "result": None,
                        "comment": "Domain myvm defined and started",
                    }
                )
                disks = [
                    {
                        "name": "system",
                        "size": 8192,
                        "overlay_image": True,
                        "pool": "default",
                        "image": "/path/to/image.qcow2",
                    },
                    {"name": "data", "size": 16834},
                ]
                ifaces = [
                    {"name": "eth0", "mac": "01:23:45:67:89:AB"},
                    {"name": "eth1", "type": "network", "source": "admin"},
                ]
                graphics = {
                    "type": "spice",
                    "listen": {"type": "address", "address": "192.168.0.1"},
                }
                self.assertDictEqual(
                    virt.running(
                        "myvm",
                        cpu=2,
                        mem=2048,
                        os_type="linux",
                        arch="i686",
                        vm_type="qemu",
                        disk_profile="prod",
                        disks=disks,
                        nic_profile="prod",
                        interfaces=ifaces,
                        graphics=graphics,
                        seed=False,
                        install=False,
                        pub_key="/path/to/key.pub",
                        priv_key="/path/to/key",
                        connection="someconnection",
                        username="libvirtuser",
                        password="supersecret",
                    ),
                    ret,
                )
                init_mock.assert_not_called()
                start_mock.assert_not_called()

            # Guest update case
            update_mock = MagicMock(return_value={"definition": True})
            start_mock = MagicMock(return_value=0)
            list_mock = MagicMock(return_value=["myvm"])
            with patch.dict(
                virt.__salt__,
                {  # pylint: disable=no-member
                    "virt.vm_state": MagicMock(return_value={"myvm": "stopped"}),
                    "virt.start": start_mock,
                    "virt.update": update_mock,
                    "virt.list_domains": list_mock,
                },
            ):
                ret.update(
                    {
                        "changes": {"myvm": {"definition": True, "started": True}},
                        "result": None,
                        "comment": "Domain myvm updated and started",
                    }
                )
                self.assertDictEqual(virt.running("myvm", cpu=2, update=True), ret)
                update_mock.assert_called_with(
                    "myvm",
                    cpu=2,
                    mem=None,
                    disk_profile=None,
                    disks=None,
                    nic_profile=None,
                    interfaces=None,
                    graphics=None,
                    live=True,
                    connection=None,
                    username=None,
                    password=None,
                    boot=None,
                    test=True,
                )
                start_mock.assert_not_called()

            # No changes case
            update_mock = MagicMock(return_value={"definition": False})
            with patch.dict(
                virt.__salt__,
                {  # pylint: disable=no-member
                    "virt.vm_state": MagicMock(return_value={"myvm": "running"}),
                    "virt.update": update_mock,
                    "virt.list_domains": list_mock,
                },
            ):
                ret.update(
                    {
                        "changes": {"myvm": {"definition": False}},
                        "result": True,
                        "comment": "Domain myvm exists and is running",
                    }
                )
                self.assertDictEqual(virt.running("myvm", update=True), ret)
                update_mock.assert_called_with(
                    "myvm",
                    cpu=None,
                    mem=None,
                    disk_profile=None,
                    disks=None,
                    nic_profile=None,
                    interfaces=None,
                    graphics=None,
                    live=True,
                    connection=None,
                    username=None,
                    password=None,
                    boot=None,
                    test=True,
                )
=======
        '''
        ret = {'name': 'myvm',
               'changes': {},
               'result': True,
               'comment': 'myvm is running'}
        with patch.dict(virt.__salt__, {  # pylint: disable=no-member
                    'virt.vm_state': MagicMock(return_value='stopped'),
                    'virt.start': MagicMock(return_value=0),
                }):
            ret.update({'changes': {'myvm': 'Domain started'},
                        'comment': 'Domain myvm started'})
            self.assertDictEqual(virt.running('myvm'), ret)

        init_mock = MagicMock(return_value=True)
        with patch.dict(virt.__salt__, {  # pylint: disable=no-member
                    'virt.vm_state': MagicMock(side_effect=CommandExecutionError('not found')),
                    'virt.init': init_mock,
                    'virt.start': MagicMock(return_value=0)
                }):
            ret.update({'changes': {'myvm': 'Domain defined and started'},
                        'comment': 'Domain myvm defined and started'})
            self.assertDictEqual(virt.running('myvm',
                                              cpu=2,
                                              mem=2048,
                                              image='/path/to/img.qcow2'), ret)
            init_mock.assert_called_with('myvm', cpu=2, mem=2048, image='/path/to/img.qcow2',
                                         os_type=None, arch=None,
                                         disk=None, disks=None, nic=None, interfaces=None,
                                         graphics=None, loader=None, hypervisor=None,
                                         seed=True, install=True, pub_key=None, priv_key=None,
                                         connection=None, username=None, password=None)

        with patch.dict(virt.__salt__, {  # pylint: disable=no-member
                    'virt.vm_state': MagicMock(side_effect=CommandExecutionError('not found')),
                    'virt.init': init_mock,
                    'virt.start': MagicMock(return_value=0)
                }):
            ret.update({'changes': {'myvm': 'Domain defined and started'},
                        'comment': 'Domain myvm defined and started'})
            disks = [{
                        'name': 'system',
                        'size': 8192,
                        'overlay_image': True,
                        'pool': 'default',
                        'image': '/path/to/image.qcow2'
                     },
                     {
                        'name': 'data',
                        'size': 16834
                     }]
            ifaces = [{
                         'name': 'eth0',
                         'mac': '01:23:45:67:89:AB'
                      },
                      {
                         'name': 'eth1',
                         'type': 'network',
                         'source': 'admin'
                      }]
            graphics = {'type': 'spice', 'listen': {'type': 'address', 'address': '192.168.0.1'}}
            loader = {'path': '/path/to/loader', 'readonly': 'yes'}
            self.assertDictEqual(virt.running('myvm',
                                              cpu=2,
                                              mem=2048,
                                              os_type='linux',
                                              arch='i686',
                                              vm_type='qemu',
                                              disk_profile='prod',
                                              disks=disks,
                                              nic_profile='prod',
                                              interfaces=ifaces,
                                              graphics=graphics,
                                              loader=loader,
                                              seed=False,
                                              install=False,
                                              pub_key='/path/to/key.pub',
                                              priv_key='/path/to/key',
                                              connection='someconnection',
                                              username='libvirtuser',
                                              password='supersecret'), ret)
            init_mock.assert_called_with('myvm',
                                         cpu=2,
                                         mem=2048,
                                         os_type='linux',
                                         arch='i686',
                                         image=None,
                                         disk='prod',
                                         disks=disks,
                                         nic='prod',
                                         interfaces=ifaces,
                                         graphics=graphics,
                                         loader=loader,
                                         hypervisor='qemu',
                                         seed=False,
                                         install=False,
                                         pub_key='/path/to/key.pub',
                                         priv_key='/path/to/key',
                                         connection='someconnection',
                                         username='libvirtuser',
                                         password='supersecret')

        with patch.dict(virt.__salt__, {  # pylint: disable=no-member
                    'virt.vm_state': MagicMock(return_value='stopped'),
                    'virt.start': MagicMock(side_effect=[self.mock_libvirt.libvirtError('libvirt error msg')])
                }):
            ret.update({'changes': {}, 'result': False, 'comment': 'libvirt error msg'})
            self.assertDictEqual(virt.running('myvm'), ret)

        # Working update case when running
        with patch.dict(virt.__salt__, {  # pylint: disable=no-member
                    'virt.vm_state': MagicMock(return_value='running'),
                    'virt.update': MagicMock(return_value={'definition': True, 'cpu': True})
                }):
            ret.update({'changes': {'myvm': {'definition': True, 'cpu': True}},
                        'result': True,
                        'comment': 'Domain myvm updated, restart to fully apply the changes'})
            self.assertDictEqual(virt.running('myvm', update=True, cpu=2), ret)

        # Working update case when stopped
        with patch.dict(virt.__salt__, {  # pylint: disable=no-member
                    'virt.vm_state': MagicMock(return_value='stopped'),
                    'virt.start': MagicMock(return_value=0),
                    'virt.update': MagicMock(return_value={'definition': True})
                }):
            ret.update({'changes': {'myvm': 'Domain updated and started'},
                        'result': True,
                        'comment': 'Domain myvm updated and started'})
            self.assertDictEqual(virt.running('myvm', update=True, cpu=2), ret)

        # Failed live update case
        with patch.dict(virt.__salt__, {  # pylint: disable=no-member
                    'virt.vm_state': MagicMock(return_value='running'),
                    'virt.update': MagicMock(return_value={'definition': True, 'cpu': False, 'errors': ['some error']})
                }):
            ret.update({'changes': {'myvm': {'definition': True, 'cpu': False, 'errors': ['some error']}},
                        'result': True,
                        'comment': 'Domain myvm updated, but some live update(s) failed'})
            self.assertDictEqual(virt.running('myvm', update=True, cpu=2), ret)

        # Failed definition update case
        with patch.dict(virt.__salt__, {  # pylint: disable=no-member
                    'virt.vm_state': MagicMock(return_value='running'),
                    'virt.update': MagicMock(side_effect=[self.mock_libvirt.libvirtError('error message')])
                }):
            ret.update({'changes': {},
                        'result': False,
                        'comment': 'error message'})
            self.assertDictEqual(virt.running('myvm', update=True, cpu=2), ret)
>>>>>>> 8abb7099

    def test_stopped(self):
        """
        stopped state test cases.
        """
        ret = {"name": "myvm", "changes": {}, "result": True}

        shutdown_mock = MagicMock(return_value=True)

        # Normal case
        with patch.dict(
            virt.__salt__,
            {  # pylint: disable=no-member
                "virt.list_domains": MagicMock(return_value=["myvm", "vm1"]),
                "virt.vm_state": MagicMock(return_value={"myvm": "running"}),
                "virt.shutdown": shutdown_mock,
            },
        ):
            ret.update(
                {
                    "changes": {"stopped": [{"domain": "myvm", "shutdown": True}]},
                    "comment": "Machine has been shut down",
                }
            )
            self.assertDictEqual(virt.stopped("myvm"), ret)
            shutdown_mock.assert_called_with(
                "myvm", connection=None, username=None, password=None
            )

        # Normal case with user-provided connection parameters
        with patch.dict(
            virt.__salt__,
            {  # pylint: disable=no-member
                "virt.list_domains": MagicMock(return_value=["myvm", "vm1"]),
                "virt.vm_state": MagicMock(return_value={"myvm": "running"}),
                "virt.shutdown": shutdown_mock,
            },
        ):
            self.assertDictEqual(
                virt.stopped(
                    "myvm",
                    connection="myconnection",
                    username="user",
                    password="secret",
                ),
                ret,
            )
            shutdown_mock.assert_called_with(
                "myvm", connection="myconnection", username="user", password="secret"
            )

        # Case where an error occurred during the shutdown
        with patch.dict(
            virt.__salt__,
            {  # pylint: disable=no-member
                "virt.list_domains": MagicMock(return_value=["myvm", "vm1"]),
                "virt.vm_state": MagicMock(return_value={"myvm": "running"}),
                "virt.shutdown": MagicMock(
                    side_effect=self.mock_libvirt.libvirtError("Some error")
                ),
            },
        ):
            ret.update(
                {
                    "changes": {"ignored": [{"domain": "myvm", "issue": "Some error"}]},
                    "result": False,
                    "comment": "No changes had happened",
                }
            )
            self.assertDictEqual(virt.stopped("myvm"), ret)

        # Case there the domain doesn't exist
        with patch.dict(
            virt.__salt__, {"virt.list_domains": MagicMock(return_value=[])}
        ):  # pylint: disable=no-member
            ret.update(
                {"changes": {}, "result": False, "comment": "No changes had happened"}
            )
            self.assertDictEqual(virt.stopped("myvm"), ret)

        # Case where the domain is already stopped
        with patch.dict(
            virt.__salt__,
            {  # pylint: disable=no-member
                "virt.list_domains": MagicMock(return_value=["myvm", "vm1"]),
                "virt.vm_state": MagicMock(return_value={"myvm": "shutdown"}),
            },
        ):
            ret.update(
                {"changes": {}, "result": True, "comment": "No changes had happened"}
            )
            self.assertDictEqual(virt.stopped("myvm"), ret)

    def test_powered_off(self):
        """
        powered_off state test cases.
        """
        ret = {"name": "myvm", "changes": {}, "result": True}

        stop_mock = MagicMock(return_value=True)

        # Normal case
        with patch.dict(
            virt.__salt__,
            {  # pylint: disable=no-member
                "virt.list_domains": MagicMock(return_value=["myvm", "vm1"]),
                "virt.vm_state": MagicMock(return_value={"myvm": "running"}),
                "virt.stop": stop_mock,
            },
        ):
            ret.update(
                {
                    "changes": {"unpowered": [{"domain": "myvm", "stop": True}]},
                    "comment": "Machine has been powered off",
                }
            )
            self.assertDictEqual(virt.powered_off("myvm"), ret)
            stop_mock.assert_called_with(
                "myvm", connection=None, username=None, password=None
            )

        # Normal case with user-provided connection parameters
        with patch.dict(
            virt.__salt__,
            {  # pylint: disable=no-member
                "virt.list_domains": MagicMock(return_value=["myvm", "vm1"]),
                "virt.vm_state": MagicMock(return_value={"myvm": "running"}),
                "virt.stop": stop_mock,
            },
        ):
            self.assertDictEqual(
                virt.powered_off(
                    "myvm",
                    connection="myconnection",
                    username="user",
                    password="secret",
                ),
                ret,
            )
            stop_mock.assert_called_with(
                "myvm", connection="myconnection", username="user", password="secret"
            )

        # Case where an error occurred during the poweroff
        with patch.dict(
            virt.__salt__,
            {  # pylint: disable=no-member
                "virt.list_domains": MagicMock(return_value=["myvm", "vm1"]),
                "virt.vm_state": MagicMock(return_value={"myvm": "running"}),
                "virt.stop": MagicMock(
                    side_effect=self.mock_libvirt.libvirtError("Some error")
                ),
            },
        ):
            ret.update(
                {
                    "changes": {"ignored": [{"domain": "myvm", "issue": "Some error"}]},
                    "result": False,
                    "comment": "No changes had happened",
                }
            )
            self.assertDictEqual(virt.powered_off("myvm"), ret)

        # Case there the domain doesn't exist
        with patch.dict(
            virt.__salt__, {"virt.list_domains": MagicMock(return_value=[])}
        ):  # pylint: disable=no-member
            ret.update(
                {"changes": {}, "result": False, "comment": "No changes had happened"}
            )
            self.assertDictEqual(virt.powered_off("myvm"), ret)

        # Case where the domain is already stopped
        with patch.dict(
            virt.__salt__,
            {  # pylint: disable=no-member
                "virt.list_domains": MagicMock(return_value=["myvm", "vm1"]),
                "virt.vm_state": MagicMock(return_value={"myvm": "shutdown"}),
            },
        ):
            ret.update(
                {"changes": {}, "result": True, "comment": "No changes had happened"}
            )
            self.assertDictEqual(virt.powered_off("myvm"), ret)

    def test_snapshot(self):
        """
        snapshot state test cases.
        """
        ret = {"name": "myvm", "changes": {}, "result": True}

        snapshot_mock = MagicMock(return_value=True)
        with patch.dict(
            virt.__salt__,
            {  # pylint: disable=no-member
                "virt.list_domains": MagicMock(return_value=["myvm", "vm1"]),
                "virt.snapshot": snapshot_mock,
            },
        ):
            ret.update(
                {
                    "changes": {"saved": [{"domain": "myvm", "snapshot": True}]},
                    "comment": "Snapshot has been taken",
                }
            )
            self.assertDictEqual(virt.snapshot("myvm"), ret)
            snapshot_mock.assert_called_with(
                "myvm", suffix=None, connection=None, username=None, password=None
            )

        with patch.dict(
            virt.__salt__,
            {  # pylint: disable=no-member
                "virt.list_domains": MagicMock(return_value=["myvm", "vm1"]),
                "virt.snapshot": snapshot_mock,
            },
        ):
            self.assertDictEqual(
                virt.snapshot(
                    "myvm",
                    suffix="snap",
                    connection="myconnection",
                    username="user",
                    password="secret",
                ),
                ret,
            )
            snapshot_mock.assert_called_with(
                "myvm",
                suffix="snap",
                connection="myconnection",
                username="user",
                password="secret",
            )

        with patch.dict(
            virt.__salt__,
            {  # pylint: disable=no-member
                "virt.list_domains": MagicMock(return_value=["myvm", "vm1"]),
                "virt.snapshot": MagicMock(
                    side_effect=self.mock_libvirt.libvirtError("Some error")
                ),
            },
        ):
            ret.update(
                {
                    "changes": {"ignored": [{"domain": "myvm", "issue": "Some error"}]},
                    "result": False,
                    "comment": "No changes had happened",
                }
            )
            self.assertDictEqual(virt.snapshot("myvm"), ret)

        with patch.dict(
            virt.__salt__, {"virt.list_domains": MagicMock(return_value=[])}
        ):  # pylint: disable=no-member
            ret.update(
                {"changes": {}, "result": False, "comment": "No changes had happened"}
            )
            self.assertDictEqual(virt.snapshot("myvm"), ret)

    def test_rebooted(self):
        """
        rebooted state test cases.
        """
        ret = {"name": "myvm", "changes": {}, "result": True}

        reboot_mock = MagicMock(return_value=True)
        with patch.dict(
            virt.__salt__,
            {  # pylint: disable=no-member
                "virt.list_domains": MagicMock(return_value=["myvm", "vm1"]),
                "virt.reboot": reboot_mock,
            },
        ):
            ret.update(
                {
                    "changes": {"rebooted": [{"domain": "myvm", "reboot": True}]},
                    "comment": "Machine has been rebooted",
                }
            )
            self.assertDictEqual(virt.rebooted("myvm"), ret)
            reboot_mock.assert_called_with(
                "myvm", connection=None, username=None, password=None
            )

        with patch.dict(
            virt.__salt__,
            {  # pylint: disable=no-member
                "virt.list_domains": MagicMock(return_value=["myvm", "vm1"]),
                "virt.reboot": reboot_mock,
            },
        ):
            self.assertDictEqual(
                virt.rebooted(
                    "myvm",
                    connection="myconnection",
                    username="user",
                    password="secret",
                ),
                ret,
            )
            reboot_mock.assert_called_with(
                "myvm", connection="myconnection", username="user", password="secret"
            )

        with patch.dict(
            virt.__salt__,
            {  # pylint: disable=no-member
                "virt.list_domains": MagicMock(return_value=["myvm", "vm1"]),
                "virt.reboot": MagicMock(
                    side_effect=self.mock_libvirt.libvirtError("Some error")
                ),
            },
        ):
            ret.update(
                {
                    "changes": {"ignored": [{"domain": "myvm", "issue": "Some error"}]},
                    "result": False,
                    "comment": "No changes had happened",
                }
            )
            self.assertDictEqual(virt.rebooted("myvm"), ret)

        with patch.dict(
            virt.__salt__, {"virt.list_domains": MagicMock(return_value=[])}
        ):  # pylint: disable=no-member
            ret.update(
                {"changes": {}, "result": False, "comment": "No changes had happened"}
            )
            self.assertDictEqual(virt.rebooted("myvm"), ret)

    def test_network_defined(self):
        """
        network_defined state test cases.
        """
        ret = {"name": "mynet", "changes": {}, "result": True, "comment": ""}
        with patch.dict(virt.__opts__, {"test": False}):
            define_mock = MagicMock(return_value=True)
            # Non-existing network case
            with patch.dict(
                virt.__salt__,
                {  # pylint: disable=no-member
                    "virt.network_info": MagicMock(
                        side_effect=[{}, {"mynet": {"active": False}}]
                    ),
                    "virt.network_define": define_mock,
                },
            ):
                ret.update(
                    {
                        "changes": {"mynet": "Network defined"},
                        "comment": "Network mynet defined",
                    }
                )
                self.assertDictEqual(
                    virt.network_defined(
                        "mynet",
                        "br2",
                        "bridge",
                        vport="openvswitch",
                        tag=180,
                        ipv4_config={
                            "cidr": "192.168.2.0/24",
                            "dhcp_ranges": [
                                {"start": "192.168.2.10", "end": "192.168.2.25"},
                                {"start": "192.168.2.110", "end": "192.168.2.125"},
                            ],
                        },
                        ipv6_config={
                            "cidr": "2001:db8:ca2:2::1/64",
                            "dhcp_ranges": [
                                {
                                    "start": "2001:db8:ca2:1::10",
                                    "end": "2001:db8:ca2::1f",
                                },
                            ],
                        },
                        autostart=False,
                        connection="myconnection",
                        username="user",
                        password="secret",
                    ),
                    ret,
                )
                define_mock.assert_called_with(
                    "mynet",
                    "br2",
                    "bridge",
                    vport="openvswitch",
                    tag=180,
                    autostart=False,
                    start=False,
                    ipv4_config={
                        "cidr": "192.168.2.0/24",
                        "dhcp_ranges": [
                            {"start": "192.168.2.10", "end": "192.168.2.25"},
                            {"start": "192.168.2.110", "end": "192.168.2.125"},
                        ],
                    },
                    ipv6_config={
                        "cidr": "2001:db8:ca2:2::1/64",
                        "dhcp_ranges": [
                            {"start": "2001:db8:ca2:1::10", "end": "2001:db8:ca2::1f"},
                        ],
                    },
                    connection="myconnection",
                    username="user",
                    password="secret",
                )

            # Case where there is nothing to be done
            define_mock.reset_mock()
            with patch.dict(
                virt.__salt__,
                {  # pylint: disable=no-member
                    "virt.network_info": MagicMock(
                        return_value={"mynet": {"active": True}}
                    ),
                    "virt.network_define": define_mock,
                },
            ):
                ret.update({"changes": {}, "comment": "Network mynet exists"})
                self.assertDictEqual(
                    virt.network_defined("mynet", "br2", "bridge"), ret
                )

            # Error case
            with patch.dict(
                virt.__salt__,
                {  # pylint: disable=no-member
                    "virt.network_info": MagicMock(return_value={}),
                    "virt.network_define": MagicMock(
                        side_effect=self.mock_libvirt.libvirtError("Some error")
                    ),
                },
            ):
                ret.update({"changes": {}, "comment": "Some error", "result": False})
                self.assertDictEqual(
                    virt.network_defined("mynet", "br2", "bridge"), ret
                )

        # Test cases with __opt__['test'] set to True
        with patch.dict(virt.__opts__, {"test": True}):
            ret.update({"result": None})

            # Non-existing network case
            define_mock.reset_mock()
            with patch.dict(
                virt.__salt__,
                {  # pylint: disable=no-member
                    "virt.network_info": MagicMock(return_value={}),
                    "virt.network_define": define_mock,
                },
            ):
                ret.update(
                    {
                        "changes": {"mynet": "Network defined"},
                        "comment": "Network mynet defined",
                    }
                )
                self.assertDictEqual(
                    virt.network_defined(
                        "mynet",
                        "br2",
                        "bridge",
                        vport="openvswitch",
                        tag=180,
                        ipv4_config={
                            "cidr": "192.168.2.0/24",
                            "dhcp_ranges": [
                                {"start": "192.168.2.10", "end": "192.168.2.25"},
                                {"start": "192.168.2.110", "end": "192.168.2.125"},
                            ],
                        },
                        ipv6_config={
                            "cidr": "2001:db8:ca2:2::1/64",
                            "dhcp_ranges": [
                                {
                                    "start": "2001:db8:ca2:1::10",
                                    "end": "2001:db8:ca2::1f",
                                },
                            ],
                        },
                        autostart=False,
                        connection="myconnection",
                        username="user",
                        password="secret",
                    ),
                    ret,
                )
                define_mock.assert_not_called()

            # Case where there is nothing to be done
            define_mock.reset_mock()
            with patch.dict(
                virt.__salt__,
                {  # pylint: disable=no-member
                    "virt.network_info": MagicMock(
                        return_value={"mynet": {"active": True}}
                    ),
                    "virt.network_define": define_mock,
                },
            ):
                ret.update(
                    {"changes": {}, "comment": "Network mynet exists", "result": True}
                )
                self.assertDictEqual(
                    virt.network_defined("mynet", "br2", "bridge"), ret
                )

            # Error case
            with patch.dict(
                virt.__salt__,
                {  # pylint: disable=no-member
                    "virt.network_info": MagicMock(
                        side_effect=self.mock_libvirt.libvirtError("Some error")
                    )
                },
            ):
                ret.update({"changes": {}, "comment": "Some error", "result": False})
                self.assertDictEqual(
                    virt.network_defined("mynet", "br2", "bridge"), ret
                )

    def test_network_running(self):
        """
        network_running state test cases.
        """
        ret = {"name": "mynet", "changes": {}, "result": True, "comment": ""}
        with patch.dict(virt.__opts__, {"test": False}):
            define_mock = MagicMock(return_value=True)
            start_mock = MagicMock(return_value=True)
            # Non-existing network case
            with patch.dict(
                virt.__salt__,
                {  # pylint: disable=no-member
                    "virt.network_info": MagicMock(
                        side_effect=[{}, {"mynet": {"active": False}}]
                    ),
                    "virt.network_define": define_mock,
                    "virt.network_start": start_mock,
                },
            ):
                ret.update(
                    {
                        "changes": {"mynet": "Network defined and started"},
                        "comment": "Network mynet defined and started",
                    }
                )
                self.assertDictEqual(
                    virt.network_running(
                        "mynet",
                        "br2",
                        "bridge",
                        vport="openvswitch",
                        tag=180,
                        ipv4_config={
                            "cidr": "192.168.2.0/24",
                            "dhcp_ranges": [
                                {"start": "192.168.2.10", "end": "192.168.2.25"},
                                {"start": "192.168.2.110", "end": "192.168.2.125"},
                            ],
                        },
                        ipv6_config={
                            "cidr": "2001:db8:ca2:2::1/64",
                            "dhcp_ranges": [
                                {
                                    "start": "2001:db8:ca2:1::10",
                                    "end": "2001:db8:ca2::1f",
                                },
                            ],
                        },
                        autostart=False,
                        connection="myconnection",
                        username="user",
                        password="secret",
                    ),
                    ret,
                )
                define_mock.assert_called_with(
                    "mynet",
                    "br2",
                    "bridge",
                    vport="openvswitch",
                    tag=180,
                    autostart=False,
                    start=False,
                    ipv4_config={
                        "cidr": "192.168.2.0/24",
                        "dhcp_ranges": [
                            {"start": "192.168.2.10", "end": "192.168.2.25"},
                            {"start": "192.168.2.110", "end": "192.168.2.125"},
                        ],
                    },
                    ipv6_config={
                        "cidr": "2001:db8:ca2:2::1/64",
                        "dhcp_ranges": [
                            {"start": "2001:db8:ca2:1::10", "end": "2001:db8:ca2::1f"},
                        ],
                    },
                    connection="myconnection",
                    username="user",
                    password="secret",
                )
                start_mock.assert_called_with(
                    "mynet",
                    connection="myconnection",
                    username="user",
                    password="secret",
                )

            # Case where there is nothing to be done
            define_mock.reset_mock()
            with patch.dict(
                virt.__salt__,
                {  # pylint: disable=no-member
                    "virt.network_info": MagicMock(
                        return_value={"mynet": {"active": True}}
                    ),
                    "virt.network_define": define_mock,
                },
            ):
                ret.update(
                    {"changes": {}, "comment": "Network mynet exists and is running"}
                )
                self.assertDictEqual(
                    virt.network_running("mynet", "br2", "bridge"), ret
                )

            # Network existing and stopped case
            start_mock = MagicMock(return_value=True)
            with patch.dict(
                virt.__salt__,
                {  # pylint: disable=no-member
                    "virt.network_info": MagicMock(
                        return_value={"mynet": {"active": False}}
                    ),
                    "virt.network_start": start_mock,
                    "virt.network_define": define_mock,
                },
            ):
                ret.update(
                    {
                        "changes": {"mynet": "Network started"},
                        "comment": "Network mynet exists and started",
                    }
                )
                self.assertDictEqual(
                    virt.network_running(
                        "mynet",
                        "br2",
                        "bridge",
                        connection="myconnection",
                        username="user",
                        password="secret",
                    ),
                    ret,
                )
                start_mock.assert_called_with(
                    "mynet",
                    connection="myconnection",
                    username="user",
                    password="secret",
                )

            # Error case
            with patch.dict(
                virt.__salt__,
                {  # pylint: disable=no-member
                    "virt.network_info": MagicMock(return_value={}),
                    "virt.network_define": MagicMock(
                        side_effect=self.mock_libvirt.libvirtError("Some error")
                    ),
                },
            ):
                ret.update({"changes": {}, "comment": "Some error", "result": False})
                self.assertDictEqual(
                    virt.network_running("mynet", "br2", "bridge"), ret
                )

        # Test cases with __opt__['test'] set to True
        with patch.dict(virt.__opts__, {"test": True}):
            ret.update({"result": None})

            # Non-existing network case
            define_mock.reset_mock()
            start_mock.reset_mock()
            with patch.dict(
                virt.__salt__,
                {  # pylint: disable=no-member
                    "virt.network_info": MagicMock(return_value={}),
                    "virt.network_define": define_mock,
                    "virt.network_start": start_mock,
                },
            ):
                ret.update(
                    {
                        "changes": {"mynet": "Network defined and started"},
                        "comment": "Network mynet defined and started",
                    }
                )
                self.assertDictEqual(
                    virt.network_running(
                        "mynet",
                        "br2",
                        "bridge",
                        vport="openvswitch",
                        tag=180,
                        ipv4_config={
                            "cidr": "192.168.2.0/24",
                            "dhcp_ranges": [
                                {"start": "192.168.2.10", "end": "192.168.2.25"},
                                {"start": "192.168.2.110", "end": "192.168.2.125"},
                            ],
                        },
                        ipv6_config={
                            "cidr": "2001:db8:ca2:2::1/64",
                            "dhcp_ranges": [
                                {
                                    "start": "2001:db8:ca2:1::10",
                                    "end": "2001:db8:ca2::1f",
                                },
                            ],
                        },
                        autostart=False,
                        connection="myconnection",
                        username="user",
                        password="secret",
                    ),
                    ret,
                )
                define_mock.assert_not_called()
                start_mock.assert_not_called()

            # Case where there is nothing to be done
            define_mock.reset_mock()
            with patch.dict(
                virt.__salt__,
                {  # pylint: disable=no-member
                    "virt.network_info": MagicMock(
                        return_value={"mynet": {"active": True}}
                    ),
                    "virt.network_define": define_mock,
                },
            ):
                ret.update(
                    {"changes": {}, "comment": "Network mynet exists and is running"}
                )
                self.assertDictEqual(
                    virt.network_running("mynet", "br2", "bridge"), ret
                )

            # Network existing and stopped case
            start_mock = MagicMock(return_value=True)
            with patch.dict(
                virt.__salt__,
                {  # pylint: disable=no-member
                    "virt.network_info": MagicMock(
                        return_value={"mynet": {"active": False}}
                    ),
                    "virt.network_start": start_mock,
                    "virt.network_define": define_mock,
                },
            ):
                ret.update(
                    {
                        "changes": {"mynet": "Network started"},
                        "comment": "Network mynet exists and started",
                    }
                )
                self.assertDictEqual(
                    virt.network_running(
                        "mynet",
                        "br2",
                        "bridge",
                        connection="myconnection",
                        username="user",
                        password="secret",
                    ),
                    ret,
                )
                start_mock.assert_not_called()

            # Error case
            with patch.dict(
                virt.__salt__,
                {  # pylint: disable=no-member
                    "virt.network_info": MagicMock(
                        side_effect=self.mock_libvirt.libvirtError("Some error")
                    )
                },
            ):
                ret.update({"changes": {}, "comment": "Some error", "result": False})
                self.assertDictEqual(
                    virt.network_running("mynet", "br2", "bridge"), ret
                )

    def test_pool_defined(self):
        """
        pool_defined state test cases.
        """
        ret = {"name": "mypool", "changes": {}, "result": True, "comment": ""}
        mocks = {
            mock: MagicMock(return_value=True)
            for mock in ["define", "autostart", "build"]
        }
        with patch.dict(virt.__opts__, {"test": False}):
            with patch.dict(
                virt.__salt__,
                {  # pylint: disable=no-member
                    "virt.pool_info": MagicMock(
                        side_effect=[
                            {},
                            {"mypool": {"state": "stopped", "autostart": True}},
                        ]
                    ),
                    "virt.pool_define": mocks["define"],
                    "virt.pool_build": mocks["build"],
                    "virt.pool_set_autostart": mocks["autostart"],
                },
            ):
                ret.update(
                    {
                        "changes": {"mypool": "Pool defined, marked for autostart"},
                        "comment": "Pool mypool defined, marked for autostart",
                    }
                )
                self.assertDictEqual(
                    virt.pool_defined(
                        "mypool",
                        ptype="logical",
                        target="/dev/base",
                        permissions={
                            "mode": "0770",
                            "owner": 1000,
                            "group": 100,
                            "label": "seclabel",
                        },
                        source={"devices": [{"path": "/dev/sda"}]},
                        transient=True,
                        autostart=True,
                        connection="myconnection",
                        username="user",
                        password="secret",
                    ),
                    ret,
                )
                mocks["define"].assert_called_with(
                    "mypool",
                    ptype="logical",
                    target="/dev/base",
                    permissions={
                        "mode": "0770",
                        "owner": 1000,
                        "group": 100,
                        "label": "seclabel",
                    },
                    source_devices=[{"path": "/dev/sda"}],
                    source_dir=None,
                    source_adapter=None,
                    source_hosts=None,
                    source_auth=None,
                    source_name=None,
                    source_format=None,
                    source_initiator=None,
                    transient=True,
                    start=False,
                    connection="myconnection",
                    username="user",
                    password="secret",
                )
                mocks["autostart"].assert_called_with(
                    "mypool",
                    state="on",
                    connection="myconnection",
                    username="user",
                    password="secret",
                )
                mocks["build"].assert_called_with(
                    "mypool",
                    connection="myconnection",
                    username="user",
                    password="secret",
                )

            mocks["update"] = MagicMock(return_value=False)
            for mock in mocks:
                mocks[mock].reset_mock()
            with patch.dict(
                virt.__salt__,
                {  # pylint: disable=no-member
                    "virt.pool_info": MagicMock(
                        return_value={"mypool": {"state": "stopped", "autostart": True}}
                    ),
                    "virt.pool_update": mocks["update"],
                    "virt.pool_build": mocks["build"],
                },
            ):
                ret.update({"changes": {}, "comment": "Pool mypool unchanged"})
                self.assertDictEqual(
                    virt.pool_defined(
                        "mypool",
                        ptype="logical",
                        target="/dev/base",
                        source={"devices": [{"path": "/dev/sda"}]},
                    ),
                    ret,
                )
                mocks["build"].assert_not_called()

            with patch.dict(
                virt.__salt__,
                {  # pylint: disable=no-member
                    "virt.pool_info": MagicMock(return_value={}),
                    "virt.pool_define": MagicMock(
                        side_effect=self.mock_libvirt.libvirtError("Some error")
                    ),
                },
            ):
                ret.update({"changes": {}, "comment": "Some error", "result": False})
                self.assertDictEqual(
                    virt.pool_defined(
                        "mypool",
                        ptype="logical",
                        target="/dev/base",
                        source={"devices": [{"path": "/dev/sda"}]},
                    ),
                    ret,
                )

            # Test case with update and autostart change on stopped pool
            for mock in mocks:
                mocks[mock].reset_mock()
            mocks["update"] = MagicMock(return_value=True)
            with patch.dict(
                virt.__salt__,
                {  # pylint: disable=no-member
                    "virt.pool_info": MagicMock(
                        return_value={"mypool": {"state": "stopped", "autostart": True}}
                    ),
                    "virt.pool_update": mocks["update"],
                    "virt.pool_set_autostart": mocks["autostart"],
                    "virt.pool_build": mocks["build"],
                },
            ):
                ret.update(
                    {
                        "changes": {
                            "mypool": "Pool updated, built, autostart flag changed"
                        },
                        "comment": "Pool mypool updated, built, autostart flag changed",
                        "result": True,
                    }
                )
                self.assertDictEqual(
                    virt.pool_defined(
                        "mypool",
                        ptype="logical",
                        target="/dev/base",
                        autostart=False,
                        permissions={
                            "mode": "0770",
                            "owner": 1000,
                            "group": 100,
                            "label": "seclabel",
                        },
                        source={"devices": [{"path": "/dev/sda"}]},
                    ),
                    ret,
                )
                mocks["build"].assert_called_with(
                    "mypool", connection=None, username=None, password=None
                )
                mocks["autostart"].assert_called_with(
                    "mypool", state="off", connection=None, username=None, password=None
                )
                mocks["update"].assert_called_with(
                    "mypool",
                    ptype="logical",
                    target="/dev/base",
                    permissions={
                        "mode": "0770",
                        "owner": 1000,
                        "group": 100,
                        "label": "seclabel",
                    },
                    source_devices=[{"path": "/dev/sda"}],
                    source_dir=None,
                    source_adapter=None,
                    source_hosts=None,
                    source_auth=None,
                    source_name=None,
                    source_format=None,
                    source_initiator=None,
                    connection=None,
                    username=None,
                    password=None,
                )

            # test case with update and no autostart change on running pool
            for mock in mocks:
                mocks[mock].reset_mock()
            with patch.dict(
                virt.__salt__,
                {  # pylint: disable=no-member
                    "virt.pool_info": MagicMock(
                        return_value={
                            "mypool": {"state": "running", "autostart": False}
                        }
                    ),
                    "virt.pool_update": mocks["update"],
                    "virt.pool_build": mocks["build"],
                },
            ):
                ret.update(
                    {
                        "changes": {"mypool": "Pool updated"},
                        "comment": "Pool mypool updated",
                        "result": True,
                    }
                )
                self.assertDictEqual(
                    virt.pool_defined(
                        "mypool",
                        ptype="logical",
                        target="/dev/base",
                        autostart=False,
                        permissions={
                            "mode": "0770",
                            "owner": 1000,
                            "group": 100,
                            "label": "seclabel",
                        },
                        source={"devices": [{"path": "/dev/sda"}]},
                    ),
                    ret,
                )
                mocks["update"].assert_called_with(
                    "mypool",
                    ptype="logical",
                    target="/dev/base",
                    permissions={
                        "mode": "0770",
                        "owner": 1000,
                        "group": 100,
                        "label": "seclabel",
                    },
                    source_devices=[{"path": "/dev/sda"}],
                    source_dir=None,
                    source_adapter=None,
                    source_hosts=None,
                    source_auth=None,
                    source_name=None,
                    source_format=None,
                    source_initiator=None,
                    connection=None,
                    username=None,
                    password=None,
                )

        with patch.dict(virt.__opts__, {"test": True}):
            # test case with test=True and no change
            with patch.dict(
                virt.__salt__,
                {  # pylint: disable=no-member
                    "virt.pool_info": MagicMock(
                        return_value={"mypool": {"state": "running", "autostart": True}}
                    ),
                    "virt.pool_update": MagicMock(return_value=False),
                },
            ):
                ret.update(
                    {"changes": {}, "comment": "Pool mypool unchanged", "result": True}
                )
                self.assertDictEqual(
                    virt.pool_defined(
                        "mypool",
                        ptype="logical",
                        target="/dev/base",
                        source={"devices": [{"path": "/dev/sda"}]},
                    ),
                    ret,
                )

            # test case with test=True and pool to be defined
            for mock in mocks:
                mocks[mock].reset_mock()
            with patch.dict(
                virt.__salt__,
                {  # pylint: disable=no-member
                    "virt.pool_info": MagicMock(return_value={}),
                },
            ):
                ret.update(
                    {
                        "changes": {"mypool": "Pool defined, marked for autostart"},
                        "comment": "Pool mypool defined, marked for autostart",
                        "result": None,
                    }
                )
                self.assertDictEqual(
                    virt.pool_defined(
                        "mypool",
                        ptype="logical",
                        target="/dev/base",
                        permissions={
                            "mode": "0770",
                            "owner": 1000,
                            "group": 100,
                            "label": "seclabel",
                        },
                        source={"devices": [{"path": "/dev/sda"}]},
                        transient=True,
                        autostart=True,
                        connection="myconnection",
                        username="user",
                        password="secret",
                    ),
                    ret,
                )

    def test_pool_running(self):
        """
        pool_running state test cases.
        """
        ret = {"name": "mypool", "changes": {}, "result": True, "comment": ""}
        mocks = {
            mock: MagicMock(return_value=True)
            for mock in ["define", "autostart", "build", "start", "stop"]
        }
        with patch.dict(virt.__opts__, {"test": False}):
            with patch.dict(
                virt.__salt__,
                {  # pylint: disable=no-member
                    "virt.pool_info": MagicMock(
                        side_effect=[
                            {},
                            {"mypool": {"state": "stopped", "autostart": True}},
                        ]
                    ),
                    "virt.pool_define": mocks["define"],
                    "virt.pool_build": mocks["build"],
                    "virt.pool_start": mocks["start"],
                    "virt.pool_set_autostart": mocks["autostart"],
                },
            ):
                ret.update(
                    {
                        "changes": {
                            "mypool": "Pool defined, marked for autostart, started"
                        },
                        "comment": "Pool mypool defined, marked for autostart, started",
                    }
                )
                self.assertDictEqual(
                    virt.pool_running(
                        "mypool",
                        ptype="logical",
                        target="/dev/base",
                        permissions={
                            "mode": "0770",
                            "owner": 1000,
                            "group": 100,
                            "label": "seclabel",
                        },
                        source={"devices": [{"path": "/dev/sda"}]},
                        transient=True,
                        autostart=True,
                        connection="myconnection",
                        username="user",
                        password="secret",
                    ),
                    ret,
                )
                mocks["define"].assert_called_with(
                    "mypool",
                    ptype="logical",
                    target="/dev/base",
                    permissions={
                        "mode": "0770",
                        "owner": 1000,
                        "group": 100,
                        "label": "seclabel",
                    },
                    source_devices=[{"path": "/dev/sda"}],
                    source_dir=None,
                    source_adapter=None,
                    source_hosts=None,
                    source_auth=None,
                    source_name=None,
                    source_format=None,
                    source_initiator=None,
                    transient=True,
                    start=False,
                    connection="myconnection",
                    username="user",
                    password="secret",
                )
                mocks["autostart"].assert_called_with(
                    "mypool",
                    state="on",
                    connection="myconnection",
                    username="user",
                    password="secret",
                )
                mocks["build"].assert_called_with(
                    "mypool",
                    connection="myconnection",
                    username="user",
                    password="secret",
                )
                mocks["start"].assert_called_with(
                    "mypool",
                    connection="myconnection",
                    username="user",
                    password="secret",
                )

            mocks["update"] = MagicMock(return_value=False)
            with patch.dict(
                virt.__salt__,
                {  # pylint: disable=no-member
                    "virt.pool_info": MagicMock(
                        return_value={"mypool": {"state": "running", "autostart": True}}
                    ),
                    "virt.pool_update": MagicMock(return_value=False),
                },
            ):
                ret.update({"changes": {}, "comment": "Pool mypool already running"})
                self.assertDictEqual(
                    virt.pool_running(
                        "mypool",
                        ptype="logical",
                        target="/dev/base",
                        source={"devices": [{"path": "/dev/sda"}]},
                    ),
                    ret,
                )

            for mock in mocks:
                mocks[mock].reset_mock()
            with patch.dict(
                virt.__salt__,
                {  # pylint: disable=no-member
                    "virt.pool_info": MagicMock(
                        return_value={"mypool": {"state": "stopped", "autostart": True}}
                    ),
                    "virt.pool_update": mocks["update"],
                    "virt.pool_build": mocks["build"],
                    "virt.pool_start": mocks["start"],
                },
            ):
                ret.update(
                    {
                        "changes": {"mypool": "Pool started"},
                        "comment": "Pool mypool started",
                    }
                )
                self.assertDictEqual(
                    virt.pool_running(
                        "mypool",
                        ptype="logical",
                        target="/dev/base",
                        source={"devices": [{"path": "/dev/sda"}]},
                    ),
                    ret,
                )
                mocks["start"].assert_called_with(
                    "mypool", connection=None, username=None, password=None
                )
                mocks["build"].assert_not_called()

            with patch.dict(
                virt.__salt__,
                {  # pylint: disable=no-member
                    "virt.pool_info": MagicMock(return_value={}),
                    "virt.pool_define": MagicMock(
                        side_effect=self.mock_libvirt.libvirtError("Some error")
                    ),
                },
            ):
                ret.update({"changes": {}, "comment": "Some error", "result": False})
                self.assertDictEqual(
                    virt.pool_running(
                        "mypool",
                        ptype="logical",
                        target="/dev/base",
                        source={"devices": [{"path": "/dev/sda"}]},
                    ),
                    ret,
                )

            # Test case with update and autostart change on stopped pool
            for mock in mocks:
                mocks[mock].reset_mock()
            mocks["update"] = MagicMock(return_value=True)
            with patch.dict(
                virt.__salt__,
                {  # pylint: disable=no-member
                    "virt.pool_info": MagicMock(
                        return_value={"mypool": {"state": "stopped", "autostart": True}}
                    ),
                    "virt.pool_update": mocks["update"],
                    "virt.pool_set_autostart": mocks["autostart"],
                    "virt.pool_build": mocks["build"],
                    "virt.pool_start": mocks["start"],
                },
            ):
                ret.update(
                    {
                        "changes": {
                            "mypool": "Pool updated, built, autostart flag changed, started"
                        },
                        "comment": "Pool mypool updated, built, autostart flag changed, started",
                        "result": True,
                    }
                )
                self.assertDictEqual(
                    virt.pool_running(
                        "mypool",
                        ptype="logical",
                        target="/dev/base",
                        autostart=False,
                        permissions={
                            "mode": "0770",
                            "owner": 1000,
                            "group": 100,
                            "label": "seclabel",
                        },
                        source={"devices": [{"path": "/dev/sda"}]},
                    ),
                    ret,
                )
                mocks["start"].assert_called_with(
                    "mypool", connection=None, username=None, password=None
                )
                mocks["build"].assert_called_with(
                    "mypool", connection=None, username=None, password=None
                )
                mocks["autostart"].assert_called_with(
                    "mypool", state="off", connection=None, username=None, password=None
                )
                mocks["update"].assert_called_with(
                    "mypool",
                    ptype="logical",
                    target="/dev/base",
                    permissions={
                        "mode": "0770",
                        "owner": 1000,
                        "group": 100,
                        "label": "seclabel",
                    },
                    source_devices=[{"path": "/dev/sda"}],
                    source_dir=None,
                    source_adapter=None,
                    source_hosts=None,
                    source_auth=None,
                    source_name=None,
                    source_format=None,
                    source_initiator=None,
                    connection=None,
                    username=None,
                    password=None,
                )

            # test case with update and no autostart change on running pool
            for mock in mocks:
                mocks[mock].reset_mock()
            with patch.dict(
                virt.__salt__,
                {  # pylint: disable=no-member
                    "virt.pool_info": MagicMock(
                        return_value={
                            "mypool": {"state": "running", "autostart": False}
                        }
                    ),
                    "virt.pool_update": mocks["update"],
                    "virt.pool_build": mocks["build"],
                    "virt.pool_start": mocks["start"],
                    "virt.pool_stop": mocks["stop"],
                },
            ):
                ret.update(
                    {
                        "changes": {"mypool": "Pool updated, built, restarted"},
                        "comment": "Pool mypool updated, built, restarted",
                        "result": True,
                    }
                )
                self.assertDictEqual(
                    virt.pool_running(
                        "mypool",
                        ptype="logical",
                        target="/dev/base",
                        autostart=False,
                        permissions={
                            "mode": "0770",
                            "owner": 1000,
                            "group": 100,
                            "label": "seclabel",
                        },
                        source={"devices": [{"path": "/dev/sda"}]},
                    ),
                    ret,
                )
                mocks["stop"].assert_called_with(
                    "mypool", connection=None, username=None, password=None
                )
                mocks["start"].assert_called_with(
                    "mypool", connection=None, username=None, password=None
                )
                mocks["build"].assert_called_with(
                    "mypool", connection=None, username=None, password=None
                )
                mocks["update"].assert_called_with(
                    "mypool",
                    ptype="logical",
                    target="/dev/base",
                    permissions={
                        "mode": "0770",
                        "owner": 1000,
                        "group": 100,
                        "label": "seclabel",
                    },
                    source_devices=[{"path": "/dev/sda"}],
                    source_dir=None,
                    source_adapter=None,
                    source_hosts=None,
                    source_auth=None,
                    source_name=None,
                    source_format=None,
                    source_initiator=None,
                    connection=None,
                    username=None,
                    password=None,
                )

        with patch.dict(virt.__opts__, {"test": True}):
            # test case with test=True and no change
            with patch.dict(
                virt.__salt__,
                {  # pylint: disable=no-member
                    "virt.pool_info": MagicMock(
                        return_value={"mypool": {"state": "running", "autostart": True}}
                    ),
                    "virt.pool_update": MagicMock(return_value=False),
                },
            ):
                ret.update(
                    {
                        "changes": {},
                        "comment": "Pool mypool already running",
                        "result": True,
                    }
                )
                self.assertDictEqual(
                    virt.pool_running(
                        "mypool",
                        ptype="logical",
                        target="/dev/base",
                        source={"devices": [{"path": "/dev/sda"}]},
                    ),
                    ret,
                )

            # test case with test=True and started
            for mock in mocks:
                mocks[mock].reset_mock()
            mocks["update"] = MagicMock(return_value=False)
            with patch.dict(
                virt.__salt__,
                {  # pylint: disable=no-member
                    "virt.pool_info": MagicMock(
                        return_value={"mypool": {"state": "stopped", "autostart": True}}
                    ),
                    "virt.pool_update": mocks["update"],
                },
            ):
                ret.update(
                    {
                        "changes": {"mypool": "Pool started"},
                        "comment": "Pool mypool started",
                        "result": None,
                    }
                )
                self.assertDictEqual(
                    virt.pool_running(
                        "mypool",
                        ptype="logical",
                        target="/dev/base",
                        source={"devices": [{"path": "/dev/sda"}]},
                    ),
                    ret,
                )

            # test case with test=True and pool to be defined
            for mock in mocks:
                mocks[mock].reset_mock()
            with patch.dict(
                virt.__salt__,
                {  # pylint: disable=no-member
                    "virt.pool_info": MagicMock(return_value={}),
                },
            ):
                ret.update(
                    {
                        "changes": {
                            "mypool": "Pool defined, marked for autostart, started"
                        },
                        "comment": "Pool mypool defined, marked for autostart, started",
                        "result": None,
                    }
                )
                self.assertDictEqual(
                    virt.pool_running(
                        "mypool",
                        ptype="logical",
                        target="/dev/base",
                        permissions={
                            "mode": "0770",
                            "owner": 1000,
                            "group": 100,
                            "label": "seclabel",
                        },
                        source={"devices": [{"path": "/dev/sda"}]},
                        transient=True,
                        autostart=True,
                        connection="myconnection",
                        username="user",
                        password="secret",
                    ),
                    ret,
                )

    def test_pool_deleted(self):
        """
        Test the pool_deleted state
        """
        # purge=False test case, stopped pool
        with patch.dict(
            virt.__salt__,
            {
                "virt.pool_info": MagicMock(
                    return_value={"test01": {"state": "stopped", "type": "dir"}}
                ),
                "virt.pool_undefine": MagicMock(return_value=True),
            },
        ):
            expected = {
                "name": "test01",
                "changes": {
                    "stopped": False,
                    "deleted_volumes": [],
                    "deleted": False,
                    "undefined": True,
                },
                "result": True,
                "comment": "",
            }

            with patch.dict(virt.__opts__, {"test": False}):
                self.assertDictEqual(expected, virt.pool_deleted("test01"))

            with patch.dict(virt.__opts__, {"test": True}):
                expected["result"] = None
                self.assertDictEqual(expected, virt.pool_deleted("test01"))

        # purge=False test case
        with patch.dict(
            virt.__salt__,
            {
                "virt.pool_info": MagicMock(
                    return_value={"test01": {"state": "running", "type": "dir"}}
                ),
                "virt.pool_undefine": MagicMock(return_value=True),
                "virt.pool_stop": MagicMock(return_value=True),
            },
        ):
            expected = {
                "name": "test01",
                "changes": {
                    "stopped": True,
                    "deleted_volumes": [],
                    "deleted": False,
                    "undefined": True,
                },
                "result": True,
                "comment": "",
            }

            with patch.dict(virt.__opts__, {"test": False}):
                self.assertDictEqual(expected, virt.pool_deleted("test01"))

            with patch.dict(virt.__opts__, {"test": True}):
                expected["result"] = None
                self.assertDictEqual(expected, virt.pool_deleted("test01"))

        # purge=True test case

        with patch.dict(
            virt.__salt__,
            {
                "virt.pool_info": MagicMock(
                    return_value={"test01": {"state": "running", "type": "dir"}}
                ),
                "virt.pool_list_volumes": MagicMock(
                    return_value=["vm01.qcow2", "vm02.qcow2"]
                ),
                "virt.pool_refresh": MagicMock(return_value=True),
                "virt.volume_delete": MagicMock(return_value=True),
                "virt.pool_stop": MagicMock(return_value=True),
                "virt.pool_delete": MagicMock(return_value=True),
                "virt.pool_undefine": MagicMock(return_value=True),
            },
        ):
            expected = {
                "name": "test01",
                "changes": {
                    "stopped": True,
                    "deleted_volumes": ["vm01.qcow2", "vm02.qcow2"],
                    "deleted": True,
                    "undefined": True,
                },
                "result": True,
                "comment": "",
            }

            with patch.dict(virt.__opts__, {"test": False}):
                self.assertDictEqual(expected, virt.pool_deleted("test01", purge=True))

            with patch.dict(virt.__opts__, {"test": True}):
                expected["result"] = None
                self.assertDictEqual(expected, virt.pool_deleted("test01", purge=True))

        # Case of backend not unsupporting delete operations
        with patch.dict(
            virt.__salt__,
            {
                "virt.pool_info": MagicMock(
                    return_value={"test01": {"state": "running", "type": "iscsi"}}
                ),
                "virt.pool_stop": MagicMock(return_value=True),
                "virt.pool_undefine": MagicMock(return_value=True),
            },
        ):
            expected = {
                "name": "test01",
                "changes": {
                    "stopped": True,
                    "deleted_volumes": [],
                    "deleted": False,
                    "undefined": True,
                },
                "result": True,
                "comment": 'Unsupported actions for pool of type "iscsi": deleting volume, deleting pool',
            }

            with patch.dict(virt.__opts__, {"test": False}):
                self.assertDictEqual(expected, virt.pool_deleted("test01", purge=True))

            with patch.dict(virt.__opts__, {"test": True}):
                expected["result"] = None
                self.assertDictEqual(expected, virt.pool_deleted("test01", purge=True))<|MERGE_RESOLUTION|>--- conflicted
+++ resolved
@@ -5,10 +5,6 @@
 # Import Python libs
 from __future__ import absolute_import, print_function, unicode_literals
 
-<<<<<<< HEAD
-import shutil
-import tempfile
-=======
 # Import Salt Testing Libs
 from tests.support.runtests import RUNTIME_VARS
 from tests.support.mixins import LoaderModuleMockMixin
@@ -19,7 +15,6 @@
     MagicMock,
     mock_open,
     patch)
->>>>>>> 8abb7099
 
 # Import Salt Libs
 from salt.ext import six
@@ -652,463 +647,6 @@
     def test_running(self):
         """
         running state test cases.
-<<<<<<< HEAD
-        """
-        ret = {
-            "name": "myvm",
-            "changes": {},
-            "result": True,
-            "comment": "myvm is running",
-        }
-        with patch.dict(virt.__opts__, {"test": False}):
-            # Test starting an existing guest without changing it
-            with patch.dict(
-                virt.__salt__,
-                {  # pylint: disable=no-member
-                    "virt.vm_state": MagicMock(return_value={"myvm": "stopped"}),
-                    "virt.start": MagicMock(return_value=0),
-                    "virt.update": MagicMock(return_value={"definition": False}),
-                    "virt.list_domains": MagicMock(return_value=["myvm"]),
-                },
-            ):
-                ret.update(
-                    {
-                        "changes": {"myvm": {"started": True}},
-                        "comment": "Domain myvm started",
-                    }
-                )
-                self.assertDictEqual(virt.running("myvm"), ret)
-
-            # Test defining and starting a guest the old way
-            init_mock = MagicMock(return_value=True)
-            start_mock = MagicMock(return_value=0)
-            with patch.dict(
-                virt.__salt__,
-                {  # pylint: disable=no-member
-                    "virt.vm_state": MagicMock(return_value={"myvm": "stopped"}),
-                    "virt.init": init_mock,
-                    "virt.start": start_mock,
-                    "virt.list_domains": MagicMock(return_value=[]),
-                },
-            ):
-                ret.update(
-                    {
-                        "changes": {"myvm": {"definition": True, "started": True}},
-                        "comment": "Domain myvm defined and started",
-                    }
-                )
-                self.assertDictEqual(
-                    virt.running(
-                        "myvm",
-                        cpu=2,
-                        mem=2048,
-                        disks=[{"name": "system", "image": "/path/to/img.qcow2"}],
-                    ),
-                    ret,
-                )
-                init_mock.assert_called_with(
-                    "myvm",
-                    cpu=2,
-                    mem=2048,
-                    os_type=None,
-                    arch=None,
-                    boot=None,
-                    disk=None,
-                    disks=[{"name": "system", "image": "/path/to/img.qcow2"}],
-                    nic=None,
-                    interfaces=None,
-                    graphics=None,
-                    hypervisor=None,
-                    start=False,
-                    seed=True,
-                    install=True,
-                    pub_key=None,
-                    priv_key=None,
-                    connection=None,
-                    username=None,
-                    password=None,
-                )
-                start_mock.assert_called_with(
-                    "myvm", connection=None, username=None, password=None
-                )
-
-            # Test defining and starting a guest the new way with connection details
-            init_mock.reset_mock()
-            start_mock.reset_mock()
-            with patch.dict(
-                virt.__salt__,
-                {  # pylint: disable=no-member
-                    "virt.vm_state": MagicMock(return_value={"myvm": "stopped"}),
-                    "virt.init": init_mock,
-                    "virt.start": start_mock,
-                    "virt.list_domains": MagicMock(return_value=[]),
-                },
-            ):
-                ret.update(
-                    {
-                        "changes": {"myvm": {"definition": True, "started": True}},
-                        "comment": "Domain myvm defined and started",
-                    }
-                )
-                disks = [
-                    {
-                        "name": "system",
-                        "size": 8192,
-                        "overlay_image": True,
-                        "pool": "default",
-                        "image": "/path/to/image.qcow2",
-                    },
-                    {"name": "data", "size": 16834},
-                ]
-                ifaces = [
-                    {"name": "eth0", "mac": "01:23:45:67:89:AB"},
-                    {"name": "eth1", "type": "network", "source": "admin"},
-                ]
-                graphics = {
-                    "type": "spice",
-                    "listen": {"type": "address", "address": "192.168.0.1"},
-                }
-                self.assertDictEqual(
-                    virt.running(
-                        "myvm",
-                        cpu=2,
-                        mem=2048,
-                        os_type="linux",
-                        arch="i686",
-                        vm_type="qemu",
-                        disk_profile="prod",
-                        disks=disks,
-                        nic_profile="prod",
-                        interfaces=ifaces,
-                        graphics=graphics,
-                        seed=False,
-                        install=False,
-                        pub_key="/path/to/key.pub",
-                        priv_key="/path/to/key",
-                        connection="someconnection",
-                        username="libvirtuser",
-                        password="supersecret",
-                    ),
-                    ret,
-                )
-                init_mock.assert_called_with(
-                    "myvm",
-                    cpu=2,
-                    mem=2048,
-                    os_type="linux",
-                    arch="i686",
-                    disk="prod",
-                    disks=disks,
-                    nic="prod",
-                    interfaces=ifaces,
-                    graphics=graphics,
-                    hypervisor="qemu",
-                    seed=False,
-                    boot=None,
-                    install=False,
-                    start=False,
-                    pub_key="/path/to/key.pub",
-                    priv_key="/path/to/key",
-                    connection="someconnection",
-                    username="libvirtuser",
-                    password="supersecret",
-                )
-                start_mock.assert_called_with(
-                    "myvm",
-                    connection="someconnection",
-                    username="libvirtuser",
-                    password="supersecret",
-                )
-
-            # Test with existing guest, but start raising an error
-            with patch.dict(
-                virt.__salt__,
-                {  # pylint: disable=no-member
-                    "virt.vm_state": MagicMock(return_value={"myvm": "stopped"}),
-                    "virt.update": MagicMock(return_value={"definition": False}),
-                    "virt.start": MagicMock(
-                        side_effect=[
-                            self.mock_libvirt.libvirtError("libvirt error msg")
-                        ]
-                    ),
-                    "virt.list_domains": MagicMock(return_value=["myvm"]),
-                },
-            ):
-                ret.update(
-                    {
-                        "changes": {"myvm": {}},
-                        "result": False,
-                        "comment": "libvirt error msg",
-                    }
-                )
-                self.assertDictEqual(virt.running("myvm"), ret)
-
-            # Working update case when running
-            with patch.dict(
-                virt.__salt__,
-                {  # pylint: disable=no-member
-                    "virt.vm_state": MagicMock(return_value={"myvm": "running"}),
-                    "virt.update": MagicMock(
-                        return_value={"definition": True, "cpu": True}
-                    ),
-                    "virt.list_domains": MagicMock(return_value=["myvm"]),
-                },
-            ):
-                ret.update(
-                    {
-                        "changes": {"myvm": {"definition": True, "cpu": True}},
-                        "result": True,
-                        "comment": "Domain myvm updated",
-                    }
-                )
-                self.assertDictEqual(virt.running("myvm", cpu=2, update=True), ret)
-
-            # Working update case when running with boot params
-            boot = {
-                "kernel": "/root/f8-i386-vmlinuz",
-                "initrd": "/root/f8-i386-initrd",
-                "cmdline": "console=ttyS0 ks=http://example.com/f8-i386/os/",
-            }
-
-            with patch.dict(
-                virt.__salt__,
-                {  # pylint: disable=no-member
-                    "virt.vm_state": MagicMock(return_value={"myvm": "running"}),
-                    "virt.update": MagicMock(
-                        return_value={"definition": True, "cpu": True}
-                    ),
-                    "virt.list_domains": MagicMock(return_value=["myvm"]),
-                },
-            ):
-                ret.update(
-                    {
-                        "changes": {"myvm": {"definition": True, "cpu": True}},
-                        "result": True,
-                        "comment": "Domain myvm updated",
-                    }
-                )
-                self.assertDictEqual(virt.running("myvm", boot=boot, update=True), ret)
-
-            # Working update case when stopped
-            with patch.dict(
-                virt.__salt__,
-                {  # pylint: disable=no-member
-                    "virt.vm_state": MagicMock(return_value={"myvm": "stopped"}),
-                    "virt.start": MagicMock(return_value=0),
-                    "virt.update": MagicMock(return_value={"definition": True}),
-                    "virt.list_domains": MagicMock(return_value=["myvm"]),
-                },
-            ):
-                ret.update(
-                    {
-                        "changes": {"myvm": {"definition": True, "started": True}},
-                        "result": True,
-                        "comment": "Domain myvm updated and started",
-                    }
-                )
-                self.assertDictEqual(virt.running("myvm", cpu=2, update=True), ret)
-
-            # Failed live update case
-            update_mock = MagicMock(
-                return_value={
-                    "definition": True,
-                    "cpu": False,
-                    "errors": ["some error"],
-                }
-            )
-            with patch.dict(
-                virt.__salt__,
-                {  # pylint: disable=no-member
-                    "virt.vm_state": MagicMock(return_value={"myvm": "running"}),
-                    "virt.update": update_mock,
-                    "virt.list_domains": MagicMock(return_value=["myvm"]),
-                },
-            ):
-                ret.update(
-                    {
-                        "changes": {
-                            "myvm": {
-                                "definition": True,
-                                "cpu": False,
-                                "errors": ["some error"],
-                            }
-                        },
-                        "result": True,
-                        "comment": "Domain myvm updated with live update(s) failures",
-                    }
-                )
-                self.assertDictEqual(virt.running("myvm", cpu=2, update=True), ret)
-                update_mock.assert_called_with(
-                    "myvm",
-                    cpu=2,
-                    mem=None,
-                    disk_profile=None,
-                    disks=None,
-                    nic_profile=None,
-                    interfaces=None,
-                    graphics=None,
-                    live=True,
-                    connection=None,
-                    username=None,
-                    password=None,
-                    boot=None,
-                    test=False,
-                )
-
-            # Failed definition update case
-            with patch.dict(
-                virt.__salt__,
-                {  # pylint: disable=no-member
-                    "virt.vm_state": MagicMock(return_value={"myvm": "running"}),
-                    "virt.update": MagicMock(
-                        side_effect=[self.mock_libvirt.libvirtError("error message")]
-                    ),
-                    "virt.list_domains": MagicMock(return_value=["myvm"]),
-                },
-            ):
-                ret.update({"changes": {}, "result": False, "comment": "error message"})
-                self.assertDictEqual(virt.running("myvm", cpu=2, update=True), ret)
-
-        # Test dry-run mode
-        with patch.dict(virt.__opts__, {"test": True}):
-            # Guest defined case
-            init_mock = MagicMock(return_value=True)
-            start_mock = MagicMock(return_value=0)
-            list_mock = MagicMock(return_value=[])
-            with patch.dict(
-                virt.__salt__,
-                {  # pylint: disable=no-member
-                    "virt.vm_state": MagicMock(return_value={"myvm": "stopped"}),
-                    "virt.init": init_mock,
-                    "virt.start": start_mock,
-                    "virt.list_domains": list_mock,
-                },
-            ):
-                ret.update(
-                    {
-                        "changes": {"myvm": {"definition": True, "started": True}},
-                        "result": None,
-                        "comment": "Domain myvm defined and started",
-                    }
-                )
-                disks = [
-                    {
-                        "name": "system",
-                        "size": 8192,
-                        "overlay_image": True,
-                        "pool": "default",
-                        "image": "/path/to/image.qcow2",
-                    },
-                    {"name": "data", "size": 16834},
-                ]
-                ifaces = [
-                    {"name": "eth0", "mac": "01:23:45:67:89:AB"},
-                    {"name": "eth1", "type": "network", "source": "admin"},
-                ]
-                graphics = {
-                    "type": "spice",
-                    "listen": {"type": "address", "address": "192.168.0.1"},
-                }
-                self.assertDictEqual(
-                    virt.running(
-                        "myvm",
-                        cpu=2,
-                        mem=2048,
-                        os_type="linux",
-                        arch="i686",
-                        vm_type="qemu",
-                        disk_profile="prod",
-                        disks=disks,
-                        nic_profile="prod",
-                        interfaces=ifaces,
-                        graphics=graphics,
-                        seed=False,
-                        install=False,
-                        pub_key="/path/to/key.pub",
-                        priv_key="/path/to/key",
-                        connection="someconnection",
-                        username="libvirtuser",
-                        password="supersecret",
-                    ),
-                    ret,
-                )
-                init_mock.assert_not_called()
-                start_mock.assert_not_called()
-
-            # Guest update case
-            update_mock = MagicMock(return_value={"definition": True})
-            start_mock = MagicMock(return_value=0)
-            list_mock = MagicMock(return_value=["myvm"])
-            with patch.dict(
-                virt.__salt__,
-                {  # pylint: disable=no-member
-                    "virt.vm_state": MagicMock(return_value={"myvm": "stopped"}),
-                    "virt.start": start_mock,
-                    "virt.update": update_mock,
-                    "virt.list_domains": list_mock,
-                },
-            ):
-                ret.update(
-                    {
-                        "changes": {"myvm": {"definition": True, "started": True}},
-                        "result": None,
-                        "comment": "Domain myvm updated and started",
-                    }
-                )
-                self.assertDictEqual(virt.running("myvm", cpu=2, update=True), ret)
-                update_mock.assert_called_with(
-                    "myvm",
-                    cpu=2,
-                    mem=None,
-                    disk_profile=None,
-                    disks=None,
-                    nic_profile=None,
-                    interfaces=None,
-                    graphics=None,
-                    live=True,
-                    connection=None,
-                    username=None,
-                    password=None,
-                    boot=None,
-                    test=True,
-                )
-                start_mock.assert_not_called()
-
-            # No changes case
-            update_mock = MagicMock(return_value={"definition": False})
-            with patch.dict(
-                virt.__salt__,
-                {  # pylint: disable=no-member
-                    "virt.vm_state": MagicMock(return_value={"myvm": "running"}),
-                    "virt.update": update_mock,
-                    "virt.list_domains": list_mock,
-                },
-            ):
-                ret.update(
-                    {
-                        "changes": {"myvm": {"definition": False}},
-                        "result": True,
-                        "comment": "Domain myvm exists and is running",
-                    }
-                )
-                self.assertDictEqual(virt.running("myvm", update=True), ret)
-                update_mock.assert_called_with(
-                    "myvm",
-                    cpu=None,
-                    mem=None,
-                    disk_profile=None,
-                    disks=None,
-                    nic_profile=None,
-                    interfaces=None,
-                    graphics=None,
-                    live=True,
-                    connection=None,
-                    username=None,
-                    password=None,
-                    boot=None,
-                    test=True,
-                )
-=======
         '''
         ret = {'name': 'myvm',
                'changes': {},
@@ -1257,7 +795,6 @@
                         'result': False,
                         'comment': 'error message'})
             self.assertDictEqual(virt.running('myvm', update=True, cpu=2), ret)
->>>>>>> 8abb7099
 
     def test_stopped(self):
         """
