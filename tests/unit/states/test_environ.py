--- conflicted
+++ resolved
@@ -21,16 +21,10 @@
 class TestEnvironState(TestCase, LoaderModuleMockMixin):
     def setup_loader_modules(self):
         loader_globals = {
-<<<<<<< HEAD
-            "__env__": "base",
-            "__opts__": {"test": False},
-            "__salt__": {"environ.setenv": envmodule.setenv},
-=======
             '__env__': 'base',
             '__opts__': {'test': False},
             '__salt__': {'environ.setenv': envmodule.setenv},
             '__utils__': {'reg.read_value': salt.modules.reg.read_value}
->>>>>>> 8abb7099
         }
         return {envstate: loader_globals, envmodule: loader_globals}
 
@@ -59,30 +53,6 @@
 
     @skipIf(not salt.utils.platform.is_windows(), "Windows only")
     def test_setenv_permanent(self):
-<<<<<<< HEAD
-        """
-        test that we can set permanent environment variables (requires pywin32)
-        """
-        with patch.dict(
-            envmodule.__utils__,
-            {
-                "reg.set_value": MagicMock(),
-                "reg.delete_value": MagicMock(),
-                "win_functions.broadcast_setting_change": MagicMock(),
-            },
-        ):
-            ret = envstate.setenv("test", "value", permanent=True)
-            self.assertEqual(ret["changes"], {"test": "value"})
-            envmodule.__utils__["reg.set_value"].assert_called_with(
-                "HKCU", "Environment", "test", "value"
-            )
-
-            ret = envstate.setenv("test", False, false_unsets=True, permanent=True)
-            self.assertEqual(ret["changes"], {"test": None})
-            envmodule.__utils__["reg.delete_value"].assert_called_with(
-                "HKCU", "Environment", "test"
-            )
-=======
         '''
         test that we can set perminent environment variables (requires pywin32)
         '''
@@ -94,7 +64,6 @@
             ret = envstate.setenv('test', False, false_unsets=True, permanent=True)
             self.assertEqual(ret['changes'], {'test': None})
             envmodule.__utils__['reg.delete_value'].assert_called_with("HKCU", "Environment", 'test')
->>>>>>> 8abb7099
 
     def test_setenv_dict(self):
         """
@@ -152,11 +121,7 @@
         ret = envstate.setenv("notimportant", {"foo": "bar"})
         self.assertEqual(ret["changes"], {"foo": "bar"})
 
-<<<<<<< HEAD
-        with patch.dict(envstate.__utils__, {"reg.read_value": MagicMock()}):
-=======
         with patch.dict(envstate.__utils__, {'reg.read_value': MagicMock()}):
->>>>>>> 8abb7099
             ret = envstate.setenv(
                 "notimportant", {"test": False, "foo": "baz"}, false_unsets=True
             )
@@ -166,15 +131,9 @@
         else:
             self.assertEqual(envstate.os.environ, {"INITIAL": "initial", "foo": "baz"})
 
-<<<<<<< HEAD
-        with patch.dict(envstate.__utils__, {"reg.read_value": MagicMock()}):
-            ret = envstate.setenv("notimportant", {"test": False, "foo": "bax"})
-        self.assertEqual(ret["changes"], {"test": "", "foo": "bax"})
-=======
         with patch.dict(envstate.__utils__, {'reg.read_value': MagicMock()}):
             ret = envstate.setenv('notimportant', {'test': False, 'foo': 'bax'})
         self.assertEqual(ret['changes'], {'test': '', 'foo': 'bax'})
->>>>>>> 8abb7099
         if salt.utils.platform.is_windows():
             self.assertEqual(
                 envstate.os.environ, {"INITIAL": "initial", "FOO": "bax", "TEST": ""}
