# -*- coding: utf-8 -*-
"""
    :codeauthor: Jayesh Kariya <jayeshk@saltstack.com>
"""
# Import Python libs
from __future__ import absolute_import, print_function, unicode_literals

import os

import salt.config
import salt.loader

# Import Salt Libs
import salt.states.reg as reg
import salt.utils.platform
import salt.utils.win_reg
from tests.support.helpers import destructiveTest

# Import Salt Testing Libs
from tests.support.mixins import LoaderModuleMockMixin
from tests.support.mock import patch
from tests.support.runtests import RUNTIME_VARS
from tests.support.unit import TestCase, skipIf


@skipIf(not salt.utils.platform.is_windows(), "System is not Windows")
class RegTestCase(TestCase, LoaderModuleMockMixin):
    """
    Test cases for salt.states.reg
    """

    hive = "HKEY_CURRENT_USER"
    key = "SOFTWARE\\Salt-Testing"
    name = hive + "\\" + key
    vname = "version"
    vdata = "0.15.3"

    def setup_loader_modules(self):
        opts = salt.config.minion_config(
            os.path.join(RUNTIME_VARS.TMP_CONF_DIR, "minion")
        )
        utils = salt.loader.utils(opts, whitelist=["dacl", "reg"])
        return {reg: {"__opts__": {"test": False}, "__utils__": utils}}

    def tearDown(self):
        salt.utils.win_reg.delete_key_recursive(hive=self.hive, key=self.key)

    @destructiveTest
    def test_present(self):
        """
        Test to set a registry entry.
        """
        expected = {
<<<<<<< HEAD
            "comment": "Added {0} to {1}".format(self.vname, self.name),
            "changes": {
                "reg": {
                    "Added": {
                        "Inheritance": True,
                        "Perms": {"Deny": None, "Grant": None},
                        "Value": self.vdata,
                        "Key": self.name,
                        "Owner": None,
                        "Entry": self.vname,
                    }
                }
            },
            "name": self.name,
            "result": True,
        }
=======
            'comment': 'Added {0} to {0}'.format(self.name),
            'changes': {
                'reg': {
                    'Added': {
                        'Inheritance': True,
                        'Perms': {
                            'Deny': None,
                            'Grant': None},
                        'Value': '0.15.3',
                        'Key': self.name,
                        'Owner': None,
                        'Entry': 'version'}}},
            'name': self.name,
            'result': True}
>>>>>>> 8abb7099
        ret = reg.present(self.name, vname=self.vname, vdata=self.vdata)
        self.assertDictEqual(ret, expected)

    @destructiveTest
    def test_present_string_dword(self):
        """
        Test to set a registry entry.
        """
        vname = "dword_data"
        vdata = "00000001"
        vtype = "REG_DWORD"
        expected_vdata = 1
        expected = {
            "comment": "Added {0} to {1}".format(vname, self.name),
            "changes": {
                "reg": {
                    "Added": {
                        "Inheritance": True,
                        "Perms": {"Deny": None, "Grant": None},
                        "Value": expected_vdata,
                        "Key": self.name,
                        "Owner": None,
                        "Entry": vname,
                    }
                }
            },
            "name": self.name,
            "result": True,
        }
        ret = reg.present(self.name, vname=vname, vdata=vdata, vtype=vtype)
        self.assertDictEqual(ret, expected)

    @destructiveTest
    def test_present_string_dword_existing(self):
        """
        Test to set a registry entry.
        """
        vname = "dword_data"
        vdata = "0000001"
        vtype = "REG_DWORD"
        # Set it first
        reg.present(self.name, vname=vname, vdata=vdata, vtype=vtype)
        expected = {
            "comment": "{0} in {1} is already present".format(vname, self.name),
            "changes": {},
            "name": self.name,
            "result": True,
        }
        ret = reg.present(self.name, vname=vname, vdata=vdata, vtype=vtype)
        self.assertDictEqual(ret, expected)

    def test_present_test_true(self):
        expected = {
<<<<<<< HEAD
            "comment": "",
            "changes": {
                "reg": {
                    "Will add": {
                        "Inheritance": True,
                        "Perms": {"Deny": None, "Grant": None},
                        "Value": self.vdata,
                        "Key": self.name,
                        "Owner": None,
                        "Entry": "version",
                    }
                }
            },
            "name": self.name,
            "result": None,
        }
        with patch.dict(reg.__opts__, {"test": True}):
=======
            'comment': '',
            'changes': {
                'reg': {
                    'Will add': {
                        'Inheritance': True,
                        'Perms': {
                            'Deny': None,
                            'Grant': None},
                        'Value': self.vdata,
                        'Key': self.name,
                        'Owner': None,
                        'Entry': 'version'}}},
            'name': self.name,
            'result': None}
        with patch.dict(reg.__opts__, {'test': True}):
>>>>>>> 8abb7099
            ret = reg.present(self.name, vname=self.vname, vdata=self.vdata)
        self.assertDictEqual(ret, expected)

    def test_present_existing(self):
        # Create the reg key for testing
        salt.utils.win_reg.set_value(
            hive=self.hive, key=self.key, vname=self.vname, vdata=self.vdata
        )

        expected = {
<<<<<<< HEAD
            "comment": "{0} in {1} is already present".format(self.vname, self.name),
            "changes": {},
            "name": self.name,
            "result": True,
        }
=======
            'comment': '{0} in {1} is already present'.format(self.vname, self.name),
            'changes': {},
            'name': self.name,
            'result': True}
>>>>>>> 8abb7099
        ret = reg.present(self.name, vname=self.vname, vdata=self.vdata)
        self.assertDictEqual(ret, expected)

    def test_present_existing_test_true(self):
        # Create the reg key for testing
        salt.utils.win_reg.set_value(
            hive=self.hive, key=self.key, vname=self.vname, vdata=self.vdata
        )

        expected = {
<<<<<<< HEAD
            "comment": "{0} in {1} is already present".format(self.vname, self.name),
            "changes": {},
            "name": self.name,
            "result": True,
        }
        with patch.dict(reg.__opts__, {"test": True}):
=======
            'comment': '{0} in {1} is already present'.format(self.vname, self.name),
            'changes': {},
            'name': self.name,
            'result': True}
        with patch.dict(reg.__opts__, {'test': True}):
>>>>>>> 8abb7099
            ret = reg.present(self.name, vname=self.vname, vdata=self.vdata)
        self.assertDictEqual(ret, expected)

    @destructiveTest
    def test_absent(self):
        """
        Test to remove a registry entry.
        """
        # Create the reg key for testing
        salt.utils.win_reg.set_value(
            hive=self.hive, key=self.key, vname=self.vname, vdata=self.vdata
        )
        expected = {
            "comment": "Removed {0} from {1}".format(self.key, self.hive),
            "changes": {"reg": {"Removed": {"Entry": self.vname, "Key": self.name}}},
            "name": self.name,
            "result": True,
        }
        ret = reg.absent(self.name, self.vname)
        self.assertDictEqual(ret, expected)

    @destructiveTest
    def test_absent_test_true(self):
        # Create the reg key for testing
        salt.utils.win_reg.set_value(
            hive=self.hive, key=self.key, vname=self.vname, vdata=self.vdata
        )
        expected = {
            "comment": "",
            "changes": {
                "reg": {"Will remove": {"Entry": self.vname, "Key": self.name}}
            },
            "name": self.name,
            "result": None,
        }
        with patch.dict(reg.__opts__, {"test": True}):
            ret = reg.absent(self.name, self.vname)
        self.assertDictEqual(ret, expected)

    def test_absent_already_absent(self):
        """
        Test to remove a registry entry.
        """
        expected = {
            "comment": "{0} is already absent".format(self.name),
            "changes": {},
            "name": self.name,
            "result": True,
        }
        ret = reg.absent(self.name, self.vname)
        self.assertDictEqual(ret, expected)

    def test_absent_already_absent_test_true(self):
        """
        Test to remove a registry entry.
        """
        expected = {
            "comment": "{0} is already absent".format(self.name),
            "changes": {},
            "name": self.name,
            "result": True,
        }
        with patch.dict(reg.__opts__, {"test": True}):
            ret = reg.absent(self.name, self.vname)
        self.assertDictEqual(ret, expected)<|MERGE_RESOLUTION|>--- conflicted
+++ resolved
@@ -51,24 +51,6 @@
         Test to set a registry entry.
         """
         expected = {
-<<<<<<< HEAD
-            "comment": "Added {0} to {1}".format(self.vname, self.name),
-            "changes": {
-                "reg": {
-                    "Added": {
-                        "Inheritance": True,
-                        "Perms": {"Deny": None, "Grant": None},
-                        "Value": self.vdata,
-                        "Key": self.name,
-                        "Owner": None,
-                        "Entry": self.vname,
-                    }
-                }
-            },
-            "name": self.name,
-            "result": True,
-        }
-=======
             'comment': 'Added {0} to {0}'.format(self.name),
             'changes': {
                 'reg': {
@@ -83,7 +65,6 @@
                         'Entry': 'version'}}},
             'name': self.name,
             'result': True}
->>>>>>> 8abb7099
         ret = reg.present(self.name, vname=self.vname, vdata=self.vdata)
         self.assertDictEqual(ret, expected)
 
@@ -137,25 +118,6 @@
 
     def test_present_test_true(self):
         expected = {
-<<<<<<< HEAD
-            "comment": "",
-            "changes": {
-                "reg": {
-                    "Will add": {
-                        "Inheritance": True,
-                        "Perms": {"Deny": None, "Grant": None},
-                        "Value": self.vdata,
-                        "Key": self.name,
-                        "Owner": None,
-                        "Entry": "version",
-                    }
-                }
-            },
-            "name": self.name,
-            "result": None,
-        }
-        with patch.dict(reg.__opts__, {"test": True}):
-=======
             'comment': '',
             'changes': {
                 'reg': {
@@ -171,7 +133,6 @@
             'name': self.name,
             'result': None}
         with patch.dict(reg.__opts__, {'test': True}):
->>>>>>> 8abb7099
             ret = reg.present(self.name, vname=self.vname, vdata=self.vdata)
         self.assertDictEqual(ret, expected)
 
@@ -182,18 +143,10 @@
         )
 
         expected = {
-<<<<<<< HEAD
-            "comment": "{0} in {1} is already present".format(self.vname, self.name),
-            "changes": {},
-            "name": self.name,
-            "result": True,
-        }
-=======
             'comment': '{0} in {1} is already present'.format(self.vname, self.name),
             'changes': {},
             'name': self.name,
             'result': True}
->>>>>>> 8abb7099
         ret = reg.present(self.name, vname=self.vname, vdata=self.vdata)
         self.assertDictEqual(ret, expected)
 
@@ -204,20 +157,11 @@
         )
 
         expected = {
-<<<<<<< HEAD
-            "comment": "{0} in {1} is already present".format(self.vname, self.name),
-            "changes": {},
-            "name": self.name,
-            "result": True,
-        }
-        with patch.dict(reg.__opts__, {"test": True}):
-=======
             'comment': '{0} in {1} is already present'.format(self.vname, self.name),
             'changes': {},
             'name': self.name,
             'result': True}
         with patch.dict(reg.__opts__, {'test': True}):
->>>>>>> 8abb7099
             ret = reg.present(self.name, vname=self.vname, vdata=self.vdata)
         self.assertDictEqual(ret, expected)
 
