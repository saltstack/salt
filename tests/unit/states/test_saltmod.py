--- conflicted
+++ resolved
@@ -7,9 +7,6 @@
 
 import os
 import tempfile
-<<<<<<< HEAD
-import time
-=======
 
 # Import Salt Testing Libs
 from tests.support.runtests import RUNTIME_VARS
@@ -21,7 +18,6 @@
     MagicMock,
     patch
 )
->>>>>>> 8abb7099
 
 # Import Salt Libs
 import salt.config
@@ -48,21 +44,12 @@
         )
         return {
             saltmod: {
-<<<<<<< HEAD
-                "__env__": "base",
-                "__opts__": {
-                    "__role": "master",
-                    "file_client": "remote",
-                    "sock_dir": tempfile.mkdtemp(dir=RUNTIME_VARS.TMP),
-                    "transport": "tcp",
-=======
                 '__env__': 'base',
                 '__opts__': {
                     '__role': 'master',
                     'file_client': 'remote',
                     'sock_dir': tempfile.mkdtemp(dir=RUNTIME_VARS.TMP),
                     'transport': 'tcp'
->>>>>>> 8abb7099
                 },
                 "__salt__": {"saltutil.cmd": MagicMock()},
                 "__orchestration_jid__": salt.utils.jid.gen_jid({}),
