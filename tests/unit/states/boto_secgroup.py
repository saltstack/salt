--- conflicted
+++ resolved
@@ -2,16 +2,12 @@
 
 # import Python Libs
 from __future__ import absolute_import
-<<<<<<< HEAD
-from collections import OrderedDict
-=======
 
 # Import Salt Testing Libs
 from salttesting.case import TestCase
 from salttesting.helpers import ensure_in_syspath
 
 ensure_in_syspath('../../')
->>>>>>> 1ae9dcb7
 
 # Import Salt Libs
 from salt.states import boto_secgroup
