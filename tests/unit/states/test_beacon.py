# -*- coding: utf-8 -*-
"""
    :codeauthor: :email:`Jayesh Kariya <jayeshk@saltstack.com>`
"""
# Import Python libs
from __future__ import absolute_import, print_function, unicode_literals
<<<<<<< HEAD
=======

# Import Salt Testing Libs
from tests.support.mixins import LoaderModuleMockMixin
from tests.support.unit import skipIf, TestCase
from tests.support.mock import (
    NO_MOCK,
    NO_MOCK_REASON,
    MagicMock,
    patch
)
>>>>>>> 8abb7099

# Import Salt Libs
import salt.states.beacon as beacon

<<<<<<< HEAD
# Import Salt Testing Libs
from tests.support.mixins import LoaderModuleMockMixin
from tests.support.mock import MagicMock, patch
from tests.support.unit import TestCase

=======
>>>>>>> 8abb7099

class BeaconTestCase(TestCase, LoaderModuleMockMixin):
    """
    Test cases for salt.states.beacon
    """

    def setup_loader_modules(self):
        return {beacon: {}}

    # 'present' function tests: 1

    def test_present(self):
        """
        Test to ensure a job is present in the beacon.
        """
        beacon_name = "ps"

        ret = {"name": beacon_name, "changes": {}, "result": False, "comment": ""}

        mock_mod = MagicMock(return_value=ret)
        mock_lst = MagicMock(side_effect=[{beacon_name: {}}, {beacon_name: {}}, {}, {}])
        with patch.dict(
            beacon.__salt__,
            {
                "beacons.list": mock_lst,
                "beacons.modify": mock_mod,
                "beacons.add": mock_mod,
            },
        ):
            self.assertDictEqual(beacon.present(beacon_name), ret)

            with patch.dict(beacon.__opts__, {"test": False}):
                self.assertDictEqual(beacon.present(beacon_name), ret)

                self.assertDictEqual(beacon.present(beacon_name), ret)

            with patch.dict(beacon.__opts__, {"test": True}):
                ret.update({"result": True})
                self.assertDictEqual(beacon.present(beacon_name), ret)

    # 'absent' function tests: 1

    def test_absent(self):
        """
        Test to ensure a job is absent from the schedule.
        """
        beacon_name = "ps"

        ret = {"name": beacon_name, "changes": {}, "result": False, "comment": ""}

        mock_mod = MagicMock(return_value=ret)
        mock_lst = MagicMock(side_effect=[{beacon_name: {}}, {}])
        with patch.dict(
            beacon.__salt__, {"beacons.list": mock_lst, "beacons.delete": mock_mod}
        ):
            with patch.dict(beacon.__opts__, {"test": False}):
                self.assertDictEqual(beacon.absent(beacon_name), ret)

            with patch.dict(beacon.__opts__, {"test": True}):
                comt = "ps not configured in beacons"
                ret.update({"comment": comt, "result": True})
                self.assertDictEqual(beacon.absent(beacon_name), ret)<|MERGE_RESOLUTION|>--- conflicted
+++ resolved
@@ -4,8 +4,6 @@
 """
 # Import Python libs
 from __future__ import absolute_import, print_function, unicode_literals
-<<<<<<< HEAD
-=======
 
 # Import Salt Testing Libs
 from tests.support.mixins import LoaderModuleMockMixin
@@ -16,19 +14,10 @@
     MagicMock,
     patch
 )
->>>>>>> 8abb7099
 
 # Import Salt Libs
 import salt.states.beacon as beacon
 
-<<<<<<< HEAD
-# Import Salt Testing Libs
-from tests.support.mixins import LoaderModuleMockMixin
-from tests.support.mock import MagicMock, patch
-from tests.support.unit import TestCase
-
-=======
->>>>>>> 8abb7099
 
 class BeaconTestCase(TestCase, LoaderModuleMockMixin):
     """
