--- conflicted
+++ resolved
@@ -19,23 +19,6 @@
     def setup_loader_modules(self):
         return {
             jboss7: {
-<<<<<<< HEAD
-                "__salt__": {
-                    "jboss7.read_datasource": MagicMock(),
-                    "jboss7.create_datasource": MagicMock(),
-                    "jboss7.update_datasource": MagicMock(),
-                    "jboss7.remove_datasource": MagicMock(),
-                    "jboss7.read_simple_binding": MagicMock(),
-                    "jboss7.create_simple_binding": MagicMock(),
-                    "jboss7.update_simple_binding": MagicMock(),
-                    "jboss7.undeploy": MagicMock(),
-                    "jboss7.deploy": MagicMock,
-                    "file.get_managed": MagicMock,
-                    "file.manage_file": MagicMock,
-                    "jboss7.list_deployments": MagicMock,
-                },
-                "__env__": "base",
-=======
                 '__salt__': {
                     'jboss7.read_datasource': MagicMock(),
                     'jboss7.create_datasource': MagicMock(),
@@ -51,62 +34,11 @@
                     'jboss7.list_deployments': MagicMock,
                 },
                 '__env__': 'base'
->>>>>>> 8abb7099
             }
         }
 
     def test_should_not_redeploy_unchanged(self):
         # given
-<<<<<<< HEAD
-        parameters = {
-            "target_file": "some_artifact",
-            "undeploy_force": False,
-            "undeploy": "some_artifact",
-            "source": "some_artifact_on_master",
-        }
-        jboss_conf = {"cli_path": "somewhere", "controller": "some_controller"}
-
-        def list_deployments(jboss_config):
-            return ["some_artifact"]
-
-        def file_get_managed(
-            name,
-            template,
-            source,
-            source_hash,
-            source_hash_name,
-            user,
-            group,
-            mode,
-            attrs,
-            saltenv,
-            context,
-            defaults,
-            skip_verify,
-            kwargs,
-        ):
-            return "sfn", "hash", ""
-
-        def file_manage_file(
-            name,
-            sfn,
-            ret,
-            source,
-            source_sum,
-            user,
-            group,
-            mode,
-            attrs,
-            saltenv,
-            backup,
-            makedirs,
-            template,
-            show_diff,
-            contents,
-            dir_mode,
-        ):
-            return {"result": True, "changes": False}
-=======
         parameters = {'target_file': 'some_artifact', 'undeploy_force': False, 'undeploy': 'some_artifact',
                       'source': 'some_artifact_on_master'}
         jboss_conf = {'cli_path': 'somewhere', 'controller': 'some_controller'}
@@ -121,29 +53,12 @@
         def file_manage_file(name, sfn, ret, source, source_sum, user, group, mode, attrs, saltenv, backup, makedirs,
                              template, show_diff, contents, dir_mode):
             return {'result': True, 'changes': False}
->>>>>>> 8abb7099
 
         jboss7_undeploy_mock = MagicMock()
         jboss7_deploy_mock = MagicMock()
         file_get_managed = MagicMock(side_effect=file_get_managed)
         file_manage_file = MagicMock(side_effect=file_manage_file)
         list_deployments_mock = MagicMock(side_effect=list_deployments)
-<<<<<<< HEAD
-        with patch.dict(
-            jboss7.__salt__,
-            {
-                "jboss7.undeploy": jboss7_undeploy_mock,
-                "jboss7.deploy": jboss7_deploy_mock,
-                "file.get_managed": file_get_managed,
-                "file.manage_file": file_manage_file,
-                "jboss7.list_deployments": list_deployments_mock,
-            },
-        ):
-            # when
-            result = jboss7.deployed(
-                name="unchanged", jboss_config=jboss_conf, salt_source=parameters
-            )
-=======
         with patch.dict(jboss7.__salt__, {'jboss7.undeploy': jboss7_undeploy_mock,
                                           'jboss7.deploy': jboss7_deploy_mock,
                                           'file.get_managed': file_get_managed,
@@ -151,7 +66,6 @@
                                           'jboss7.list_deployments': list_deployments_mock}):
             # when
             result = jboss7.deployed(name="unchanged", jboss_config=jboss_conf, salt_source=parameters)
->>>>>>> 8abb7099
 
             # then
             self.assertFalse(jboss7_undeploy_mock.called)
@@ -159,56 +73,6 @@
 
     def test_should_redeploy_changed(self):
         # given
-<<<<<<< HEAD
-        parameters = {
-            "target_file": "some_artifact",
-            "undeploy_force": False,
-            "undeploy": "some_artifact",
-            "source": "some_artifact_on_master",
-        }
-        jboss_conf = {"cli_path": "somewhere", "controller": "some_controller"}
-
-        def list_deployments(jboss_config):
-            return ["some_artifact"]
-
-        def file_get_managed(
-            name,
-            template,
-            source,
-            source_hash,
-            source_hash_name,
-            user,
-            group,
-            mode,
-            attrs,
-            saltenv,
-            context,
-            defaults,
-            skip_verify,
-            kwargs,
-        ):
-            return "sfn", "hash", ""
-
-        def file_manage_file(
-            name,
-            sfn,
-            ret,
-            source,
-            source_sum,
-            user,
-            group,
-            mode,
-            attrs,
-            saltenv,
-            backup,
-            makedirs,
-            template,
-            show_diff,
-            contents,
-            dir_mode,
-        ):
-            return {"result": True, "changes": True}
-=======
         parameters = {'target_file': 'some_artifact', 'undeploy_force': False, 'undeploy': 'some_artifact',
                       'source': 'some_artifact_on_master'}
         jboss_conf = {'cli_path': 'somewhere', 'controller': 'some_controller'}
@@ -223,29 +87,12 @@
         def file_manage_file(name, sfn, ret, source, source_sum, user, group, mode, attrs, saltenv, backup, makedirs,
                              template, show_diff, contents, dir_mode):
             return {'result': True, 'changes': True}
->>>>>>> 8abb7099
 
         jboss7_undeploy_mock = MagicMock()
         jboss7_deploy_mock = MagicMock()
         file_get_managed = MagicMock(side_effect=file_get_managed)
         file_manage_file = MagicMock(side_effect=file_manage_file)
         list_deployments_mock = MagicMock(side_effect=list_deployments)
-<<<<<<< HEAD
-        with patch.dict(
-            jboss7.__salt__,
-            {
-                "jboss7.undeploy": jboss7_undeploy_mock,
-                "jboss7.deploy": jboss7_deploy_mock,
-                "file.get_managed": file_get_managed,
-                "file.manage_file": file_manage_file,
-                "jboss7.list_deployments": list_deployments_mock,
-            },
-        ):
-            # when
-            result = jboss7.deployed(
-                name="unchanged", jboss_config=jboss_conf, salt_source=parameters
-            )
-=======
         with patch.dict(jboss7.__salt__, {'jboss7.undeploy': jboss7_undeploy_mock,
                                           'jboss7.deploy': jboss7_deploy_mock,
                                           'file.get_managed': file_get_managed,
@@ -253,7 +100,6 @@
                                           'jboss7.list_deployments': list_deployments_mock}):
             # when
             result = jboss7.deployed(name="unchanged", jboss_config=jboss_conf, salt_source=parameters)
->>>>>>> 8abb7099
 
             # then
             self.assertTrue(jboss7_undeploy_mock.called)
@@ -261,56 +107,6 @@
 
     def test_should_deploy_different_artifact(self):
         # given
-<<<<<<< HEAD
-        parameters = {
-            "target_file": "some_artifact",
-            "undeploy_force": False,
-            "undeploy": "some_artifact",
-            "source": "some_artifact_on_master",
-        }
-        jboss_conf = {"cli_path": "somewhere", "controller": "some_controller"}
-
-        def list_deployments(jboss_config):
-            return ["some_other_artifact"]
-
-        def file_get_managed(
-            name,
-            template,
-            source,
-            source_hash,
-            source_hash_name,
-            user,
-            group,
-            mode,
-            attrs,
-            saltenv,
-            context,
-            defaults,
-            skip_verify,
-            kwargs,
-        ):
-            return "sfn", "hash", ""
-
-        def file_manage_file(
-            name,
-            sfn,
-            ret,
-            source,
-            source_sum,
-            user,
-            group,
-            mode,
-            attrs,
-            saltenv,
-            backup,
-            makedirs,
-            template,
-            show_diff,
-            contents,
-            dir_mode,
-        ):
-            return {"result": True, "changes": False}
-=======
         parameters = {'target_file': 'some_artifact', 'undeploy_force': False, 'undeploy': 'some_artifact',
                       'source': 'some_artifact_on_master'}
         jboss_conf = {'cli_path': 'somewhere', 'controller': 'some_controller'}
@@ -325,29 +121,12 @@
         def file_manage_file(name, sfn, ret, source, source_sum, user, group, mode, attrs, saltenv, backup, makedirs,
                              template, show_diff, contents, dir_mode):
             return {'result': True, 'changes': False}
->>>>>>> 8abb7099
 
         jboss7_undeploy_mock = MagicMock()
         jboss7_deploy_mock = MagicMock()
         file_get_managed = MagicMock(side_effect=file_get_managed)
         file_manage_file = MagicMock(side_effect=file_manage_file)
         list_deployments_mock = MagicMock(side_effect=list_deployments)
-<<<<<<< HEAD
-        with patch.dict(
-            jboss7.__salt__,
-            {
-                "jboss7.undeploy": jboss7_undeploy_mock,
-                "jboss7.deploy": jboss7_deploy_mock,
-                "file.get_managed": file_get_managed,
-                "file.manage_file": file_manage_file,
-                "jboss7.list_deployments": list_deployments_mock,
-            },
-        ):
-            # when
-            result = jboss7.deployed(
-                name="unchanged", jboss_config=jboss_conf, salt_source=parameters
-            )
-=======
         with patch.dict(jboss7.__salt__, {'jboss7.undeploy': jboss7_undeploy_mock,
                                           'jboss7.deploy': jboss7_deploy_mock,
                                           'file.get_managed': file_get_managed,
@@ -355,7 +134,6 @@
                                           'jboss7.list_deployments': list_deployments_mock}):
             # when
             result = jboss7.deployed(name="unchanged", jboss_config=jboss_conf, salt_source=parameters)
->>>>>>> 8abb7099
 
             # then
             self.assertFalse(jboss7_undeploy_mock.called)
@@ -363,56 +141,6 @@
 
     def test_should_redploy_undeploy_force(self):
         # given
-<<<<<<< HEAD
-        parameters = {
-            "target_file": "some_artifact",
-            "undeploy_force": True,
-            "undeploy": "some_artifact",
-            "source": "some_artifact_on_master",
-        }
-        jboss_conf = {"cli_path": "somewhere", "controller": "some_controller"}
-
-        def list_deployments(jboss_config):
-            return ["some_artifact"]
-
-        def file_get_managed(
-            name,
-            template,
-            source,
-            source_hash,
-            source_hash_name,
-            user,
-            group,
-            mode,
-            attrs,
-            saltenv,
-            context,
-            defaults,
-            skip_verify,
-            kwargs,
-        ):
-            return "sfn", "hash", ""
-
-        def file_manage_file(
-            name,
-            sfn,
-            ret,
-            source,
-            source_sum,
-            user,
-            group,
-            mode,
-            attrs,
-            saltenv,
-            backup,
-            makedirs,
-            template,
-            show_diff,
-            contents,
-            dir_mode,
-        ):
-            return {"result": True, "changes": False}
-=======
         parameters = {'target_file': 'some_artifact', 'undeploy_force': True, 'undeploy': 'some_artifact',
                       'source': 'some_artifact_on_master'}
         jboss_conf = {'cli_path': 'somewhere', 'controller': 'some_controller'}
@@ -427,29 +155,12 @@
         def file_manage_file(name, sfn, ret, source, source_sum, user, group, mode, attrs, saltenv, backup, makedirs,
                              template, show_diff, contents, dir_mode):
             return {'result': True, 'changes': False}
->>>>>>> 8abb7099
 
         jboss7_undeploy_mock = MagicMock()
         jboss7_deploy_mock = MagicMock()
         file_get_managed = MagicMock(side_effect=file_get_managed)
         file_manage_file = MagicMock(side_effect=file_manage_file)
         list_deployments_mock = MagicMock(side_effect=list_deployments)
-<<<<<<< HEAD
-        with patch.dict(
-            jboss7.__salt__,
-            {
-                "jboss7.undeploy": jboss7_undeploy_mock,
-                "jboss7.deploy": jboss7_deploy_mock,
-                "file.get_managed": file_get_managed,
-                "file.manage_file": file_manage_file,
-                "jboss7.list_deployments": list_deployments_mock,
-            },
-        ):
-            # when
-            result = jboss7.deployed(
-                name="unchanged", jboss_config=jboss_conf, salt_source=parameters
-            )
-=======
         with patch.dict(jboss7.__salt__, {'jboss7.undeploy': jboss7_undeploy_mock,
                                           'jboss7.deploy': jboss7_deploy_mock,
                                           'file.get_managed': file_get_managed,
@@ -457,7 +168,6 @@
                                           'jboss7.list_deployments': list_deployments_mock}):
             # when
             result = jboss7.deployed(name="unchanged", jboss_config=jboss_conf, salt_source=parameters)
->>>>>>> 8abb7099
 
             # then
             self.assertTrue(jboss7_undeploy_mock.called)
@@ -565,33 +275,6 @@
         create_mock = MagicMock(return_value={"success": True})
         remove_mock = MagicMock(return_value={"success": True})
         update_mock = MagicMock()
-<<<<<<< HEAD
-        with patch.dict(
-            jboss7.__salt__,
-            {
-                "jboss7.read_datasource": read_mock,
-                "jboss7.create_datasource": create_mock,
-                "jboss7.remove_datasource": remove_mock,
-                "jboss7.update_datasource": update_mock,
-            },
-        ):
-            result = jboss7.datasource_exists(
-                name="appDS",
-                jboss_config={},
-                datasource_properties={"connection-url": "jdbc:/same-connection-url"},
-                recreate=True,
-            )
-
-            remove_mock.assert_called_with(name="appDS", jboss_config={}, profile=None)
-            create_mock.assert_called_with(
-                name="appDS",
-                jboss_config={},
-                datasource_properties={"connection-url": "jdbc:/same-connection-url"},
-                profile=None,
-            )
-            self.assertEqual(result["changes"]["removed"], "appDS")
-            self.assertEqual(result["changes"]["created"], "appDS")
-=======
         with patch.dict(jboss7.__salt__, {'jboss7.read_datasource': read_mock,
                                           'jboss7.create_datasource': create_mock,
                                           'jboss7.remove_datasource': remove_mock,
@@ -606,7 +289,6 @@
                                            profile=None)
             self.assertEqual(result['changes']['removed'], 'appDS')
             self.assertEqual(result['changes']['created'], 'appDS')
->>>>>>> 8abb7099
 
     def test_should_inform_if_the_datasource_has_not_changed(self):
         read_mock = MagicMock(
@@ -617,31 +299,6 @@
         )
         create_mock = MagicMock()
         remove_mock = MagicMock()
-<<<<<<< HEAD
-        update_mock = MagicMock(return_value={"success": True})
-
-        with patch.dict(
-            jboss7.__salt__,
-            {
-                "jboss7.read_datasource": read_mock,
-                "jboss7.create_datasource": create_mock,
-                "jboss7.remove_datasource": remove_mock,
-                "jboss7.update_datasource": update_mock,
-            },
-        ):
-            result = jboss7.datasource_exists(
-                name="appDS",
-                jboss_config={},
-                datasource_properties={"connection-url": "jdbc:/old-connection-url"},
-            )
-
-            update_mock.assert_called_with(
-                name="appDS",
-                jboss_config={},
-                new_properties={"connection-url": "jdbc:/old-connection-url"},
-                profile=None,
-            )
-=======
         update_mock = MagicMock(return_value={'success': True})
 
         with patch.dict(jboss7.__salt__, {'jboss7.read_datasource': read_mock,
@@ -653,7 +310,6 @@
 
             update_mock.assert_called_with(name='appDS', jboss_config={},
                                            new_properties={'connection-url': 'jdbc:/old-connection-url'}, profile=None)
->>>>>>> 8abb7099
             self.assertFalse(create_mock.called)
             self.assertEqual(result["comment"], "Datasource not changed.")
 
