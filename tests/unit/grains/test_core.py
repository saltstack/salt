--- conflicted
+++ resolved
@@ -1249,7 +1249,6 @@
             assert ret['swap_total'] == 0
             assert ret['mem_total'] == 4096
 
-<<<<<<< HEAD
     @patch('salt.utils.path.which', MagicMock(return_value='/usr/sbin/lspci'))
     def test_linux_gpus(self):
         '''
@@ -1319,7 +1318,7 @@
         for cmdline, expectation in expectations:
             with patch('salt.utils.files.fopen', mock_open(read_data=cmdline)):
                 self.assertEqual(core.kernelparams(), expectation)
-=======
+
     @skipIf(not core._DATEUTIL_TZ, 'Missing dateutil.tz')
     def test_locale_info_tzname(self):
         # mock datetime.now().tzname()
@@ -1387,5 +1386,4 @@
                 ret = core.locale_info()
                 is_proxy.assert_called_once_with()
                 is_windows.assert_not_called()
-                self.assertEqual(ret['locale_info']['timezone'], 'unknown')
->>>>>>> 04e28cff
+                self.assertEqual(ret['locale_info']['timezone'], 'unknown')