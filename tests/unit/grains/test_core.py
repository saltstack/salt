"""
    :codeauthor: Erik Johnson <erik@saltstack.com>
"""

# Import Python libs
import logging
import os
import platform
import socket
import textwrap

# Import Salt Libs
import salt.grains.core as core
import salt.modules.cmdmod
import salt.modules.network
import salt.modules.smbios
import salt.utils.dns
import salt.utils.files
import salt.utils.network
import salt.utils.path
import salt.utils.platform
from salt._compat import ipaddress

# Import Testing libs
from tests.support.mixins import LoaderModuleMockMixin
from tests.support.mock import MagicMock, Mock, mock_open, patch
from tests.support.unit import TestCase, skipIf

# Import Salt Testing Libs
try:
    import pytest
except ImportError as import_error:
    pytest = None


log = logging.getLogger(__name__)

# Globals
IPv4Address = ipaddress.IPv4Address
IPv6Address = ipaddress.IPv6Address
IP4_LOCAL = "127.0.0.1"
IP4_ADD1 = "10.0.0.1"
IP4_ADD2 = "10.0.0.2"
IP6_LOCAL = "::1"
IP6_ADD1 = "2001:4860:4860::8844"
IP6_ADD2 = "2001:4860:4860::8888"
IP6_ADD_SCOPE = "fe80::6238:e0ff:fe06:3f6b%enp2s0"
OS_RELEASE_DIR = os.path.join(os.path.dirname(__file__), "os-releases")
SOLARIS_DIR = os.path.join(os.path.dirname(__file__), "solaris")


@skipIf(not pytest, False)
class CoreGrainsTestCase(TestCase, LoaderModuleMockMixin):
    """
    Test cases for core grains
    """

    def setup_loader_modules(self):
        return {core: {}}

    @patch("os.path.isfile")
    def test_parse_etc_os_release(self, path_isfile_mock):
        path_isfile_mock.side_effect = lambda x: x == "/usr/lib/os-release"
        with salt.utils.files.fopen(
            os.path.join(OS_RELEASE_DIR, "ubuntu-17.10")
        ) as os_release_file:
            os_release_content = os_release_file.read()
        with patch("salt.utils.files.fopen", mock_open(read_data=os_release_content)):
            os_release = core._parse_os_release(
                "/etc/os-release", "/usr/lib/os-release"
            )
        self.assertEqual(
            os_release,
            {
                "NAME": "Ubuntu",
                "VERSION": "17.10 (Artful Aardvark)",
                "ID": "ubuntu",
                "ID_LIKE": "debian",
                "PRETTY_NAME": "Ubuntu 17.10",
                "VERSION_ID": "17.10",
                "HOME_URL": "https://www.ubuntu.com/",
                "SUPPORT_URL": "https://help.ubuntu.com/",
                "BUG_REPORT_URL": "https://bugs.launchpad.net/ubuntu/",
                "PRIVACY_POLICY_URL": "https://www.ubuntu.com/legal/terms-and-policies/privacy-policy",
                "VERSION_CODENAME": "artful",
                "UBUNTU_CODENAME": "artful",
            },
        )

    def test_parse_cpe_name_wfn(self):
        """
        Parse correct CPE_NAME data WFN formatted
        :return:
        """
        for cpe, cpe_ret in [
            (
                "cpe:/o:opensuse:leap:15.0",
                {
                    "phase": None,
                    "version": "15.0",
                    "product": "leap",
                    "vendor": "opensuse",
                    "part": "operating system",
                },
            ),
            (
                "cpe:/o:vendor:product:42:beta",
                {
                    "phase": "beta",
                    "version": "42",
                    "product": "product",
                    "vendor": "vendor",
                    "part": "operating system",
                },
            ),
        ]:
            ret = core._parse_cpe_name(cpe)
            for key in cpe_ret:
                assert key in ret
                assert cpe_ret[key] == ret[key]

    def test_parse_cpe_name_v23(self):
        """
        Parse correct CPE_NAME data v2.3 formatted
        :return:
        """
        for cpe, cpe_ret in [
            (
                "cpe:2.3:o:microsoft:windows_xp:5.1.601:beta:*:*:*:*:*:*",
                {
                    "phase": "beta",
                    "version": "5.1.601",
                    "product": "windows_xp",
                    "vendor": "microsoft",
                    "part": "operating system",
                },
            ),
            (
                "cpe:2.3:h:corellian:millenium_falcon:1.0:*:*:*:*:*:*:*",
                {
                    "phase": None,
                    "version": "1.0",
                    "product": "millenium_falcon",
                    "vendor": "corellian",
                    "part": "hardware",
                },
            ),
            (
                "cpe:2.3:*:dark_empire:light_saber:3.0:beta:*:*:*:*:*:*",
                {
                    "phase": "beta",
                    "version": "3.0",
                    "product": "light_saber",
                    "vendor": "dark_empire",
                    "part": None,
                },
            ),
        ]:
            ret = core._parse_cpe_name(cpe)
            for key in cpe_ret:
                assert key in ret
                assert cpe_ret[key] == ret[key]

    def test_parse_cpe_name_broken(self):
        """
        Parse broken CPE_NAME data
        :return:
        """
        for cpe in [
            "cpe:broken",
            "cpe:broken:in:all:ways:*:*:*:*",
            "cpe:x:still:broken:123",
            "who:/knows:what:is:here",
        ]:
            assert core._parse_cpe_name(cpe) == {}

    def test_missing_os_release(self):
        with patch("salt.utils.files.fopen", mock_open(read_data={})):
            os_release = core._parse_os_release(
                "/etc/os-release", "/usr/lib/os-release"
            )
        self.assertEqual(os_release, {})

    @skipIf(not salt.utils.platform.is_windows(), "System is not Windows")
    def test__windows_platform_data(self):
        grains = core._windows_platform_data()
        keys = [
            "biosversion",
            "osrelease",
            "kernelrelease",
            "motherboard",
            "serialnumber",
            "timezone",
            "manufacturer",
            "kernelversion",
            "osservicepack",
            "virtual",
            "productname",
            "osfullname",
            "osmanufacturer",
            "osversion",
            "windowsdomain",
        ]
        for key in keys:
            self.assertIn(key, grains)

    @skipIf(not salt.utils.platform.is_linux(), "System is not Linux")
    def test_gnu_slash_linux_in_os_name(self):
        """
        Test to return a list of all enabled services
        """
        _path_exists_map = {"/proc/1/cmdline": False}
        _path_isfile_map = {}
        _cmd_run_map = {
            "dpkg --print-architecture": "amd64",
        }

        path_exists_mock = MagicMock(side_effect=lambda x: _path_exists_map[x])
        path_isfile_mock = MagicMock(
            side_effect=lambda x: _path_isfile_map.get(x, False)
        )
        cmd_run_mock = MagicMock(side_effect=lambda x: _cmd_run_map[x])
        empty_mock = MagicMock(return_value={})

        orig_import = __import__
        built_in = "builtins"

        def _import_mock(name, *args):
            if name == "lsb_release":
                raise ImportError("No module named lsb_release")
            return orig_import(name, *args)

        # - Skip the first if statement
        # - Skip the selinux/systemd stuff (not pertinent)
        # - Skip the init grain compilation (not pertinent)
        # - Ensure that lsb_release fails to import
        # - Skip all the /etc/*-release stuff (not pertinent)
        # - Mock _linux_distribution to give us the OS name that we want
        # - Make a bunch of functions return empty dicts, we don't care about
        #   these grains for the purposes of this test.
        # - Mock the osarch
        distro_mock = MagicMock(return_value=("Debian GNU/Linux", "8.3", ""))
        with patch.object(
            salt.utils.platform, "is_proxy", MagicMock(return_value=False)
        ), patch.object(
            core, "_linux_bin_exists", MagicMock(return_value=False)
        ), patch.object(
            os.path, "exists", path_exists_mock
        ), patch(
            "{}.__import__".format(built_in), side_effect=_import_mock
        ), patch.object(
            os.path, "isfile", path_isfile_mock
        ), patch.object(
            core, "_parse_lsb_release", empty_mock
        ), patch.object(
            core, "_parse_os_release", empty_mock
        ), patch.object(
            core, "_parse_lsb_release", empty_mock
        ), patch.object(
            core, "_linux_distribution", distro_mock
        ), patch.object(
            core, "_linux_cpudata", empty_mock
        ), patch.object(
            core, "_linux_gpu_data", empty_mock
        ), patch.object(
            core, "_memdata", empty_mock
        ), patch.object(
            core, "_hw_data", empty_mock
        ), patch.object(
            core, "_virtual", empty_mock
        ), patch.object(
            core, "_ps", empty_mock
        ), patch.dict(
            core.__salt__, {"cmd.run": cmd_run_mock}
        ):
            os_grains = core.os_data()

        self.assertEqual(os_grains.get("os_family"), "Debian")

    @skipIf(not salt.utils.platform.is_linux(), "System is not Linux")
    def test_suse_os_from_cpe_data(self):
        """
        Test if 'os' grain is parsed from CPE_NAME of /etc/os-release
        """
        _path_exists_map = {"/proc/1/cmdline": False}
        _os_release_map = {
            "NAME": "SLES",
            "VERSION": "12-SP1",
            "VERSION_ID": "12.1",
            "PRETTY_NAME": "SUSE Linux Enterprise Server 12 SP1",
            "ID": "sles",
            "ANSI_COLOR": "0;32",
            "CPE_NAME": "cpe:/o:suse:sles:12:sp1",
        }

        path_exists_mock = MagicMock(side_effect=lambda x: _path_exists_map[x])
        empty_mock = MagicMock(return_value={})
        osarch_mock = MagicMock(return_value="amd64")
        os_release_mock = MagicMock(return_value=_os_release_map)

        orig_import = __import__
        built_in = "builtins"

        def _import_mock(name, *args):
            if name == "lsb_release":
                raise ImportError("No module named lsb_release")
            return orig_import(name, *args)

        distro_mock = MagicMock(
            return_value=("SUSE Linux Enterprise Server ", "12", "x86_64")
        )

        # - Skip the first if statement
        # - Skip the selinux/systemd stuff (not pertinent)
        # - Skip the init grain compilation (not pertinent)
        # - Ensure that lsb_release fails to import
        # - Skip all the /etc/*-release stuff (not pertinent)
        # - Mock _linux_distribution to give us the OS name that we want
        # - Mock the osarch
        with patch.object(
            salt.utils.platform, "is_proxy", MagicMock(return_value=False)
        ), patch.object(
            core, "_linux_bin_exists", MagicMock(return_value=False)
        ), patch.object(
            os.path, "exists", path_exists_mock
        ), patch(
            "{}.__import__".format(built_in), side_effect=_import_mock
        ), patch.object(
            os.path, "isfile", MagicMock(return_value=False)
        ), patch.object(
            core, "_parse_os_release", os_release_mock
        ), patch.object(
            core, "_parse_lsb_release", empty_mock
        ), patch.object(
            core, "_linux_distribution", distro_mock
        ), patch.object(
            core, "_linux_gpu_data", empty_mock
        ), patch.object(
            core, "_hw_data", empty_mock
        ), patch.object(
            core, "_linux_cpudata", empty_mock
        ), patch.object(
            core, "_virtual", empty_mock
        ), patch.dict(
            core.__salt__, {"cmd.run": osarch_mock}
        ):
            os_grains = core.os_data()

        self.assertEqual(os_grains.get("os_family"), "Suse")
        self.assertEqual(os_grains.get("os"), "SUSE")

    def _run_os_grains_tests(self, os_release_filename, os_release_map, expectation):
        path_isfile_mock = MagicMock(
            side_effect=lambda x: x in os_release_map.get("files", [])
        )
        empty_mock = MagicMock(return_value={})
        osarch_mock = MagicMock(return_value="amd64")
        if os_release_filename:
            os_release_data = core._parse_os_release(
                os.path.join(OS_RELEASE_DIR, os_release_filename)
            )
        else:
            os_release_data = os_release_map.get("os_release_file", {})
        os_release_mock = MagicMock(return_value=os_release_data)

        orig_import = __import__
        built_in = "builtins"

        def _import_mock(name, *args):
            if name == "lsb_release":
                raise ImportError("No module named lsb_release")
            return orig_import(name, *args)

        suse_release_file = os_release_map.get("suse_release_file")

        file_contents = {"/proc/1/cmdline": ""}
        if suse_release_file:
            file_contents["/etc/SuSE-release"] = suse_release_file

        # - Skip the first if statement
        # - Skip the selinux/systemd stuff (not pertinent)
        # - Skip the init grain compilation (not pertinent)
        # - Ensure that lsb_release fails to import
        # - Skip all the /etc/*-release stuff (not pertinent)
        # - Mock _linux_distribution to give us the OS name that we want
        # - Mock the osarch
        distro_mock = MagicMock(return_value=os_release_map["_linux_distribution"])
        with patch.object(
            salt.utils.platform, "is_proxy", MagicMock(return_value=False)
        ), patch.object(
            core, "_linux_bin_exists", MagicMock(return_value=False)
        ), patch.object(
            os.path, "exists", path_isfile_mock
        ), patch(
            "{}.__import__".format(built_in), side_effect=_import_mock
        ), patch.object(
            os.path, "isfile", path_isfile_mock
        ), patch.object(
            core, "_parse_os_release", os_release_mock
        ), patch.object(
            core, "_parse_lsb_release", empty_mock
        ), patch(
            "salt.utils.files.fopen", mock_open(read_data=file_contents)
        ), patch.object(
            core, "_linux_distribution", distro_mock
        ), patch.object(
            core, "_linux_gpu_data", empty_mock
        ), patch.object(
            core, "_linux_cpudata", empty_mock
        ), patch.object(
            core, "_virtual", empty_mock
        ), patch.dict(
            core.__salt__, {"cmd.run": osarch_mock}
        ):
            os_grains = core.os_data()

        grains = {
            k: v
            for k, v in os_grains.items()
            if k
            in {
                "os",
                "os_family",
                "osfullname",
                "oscodename",
                "osfinger",
                "osrelease",
                "osrelease_info",
                "osmajorrelease",
            }
        }
        self.assertEqual(grains, expectation)

    def _run_suse_os_grains_tests(self, os_release_map, expectation):
        os_release_map["_linux_distribution"] = ("SUSE test", "version", "arch")
        expectation["os"] = "SUSE"
        expectation["os_family"] = "Suse"
        self._run_os_grains_tests(None, os_release_map, expectation)

    @skipIf(not salt.utils.platform.is_linux(), "System is not Linux")
    def test_suse_os_grains_sles11sp3(self):
        """
        Test if OS grains are parsed correctly in SLES 11 SP3
        """
        _os_release_map = {
            "suse_release_file": textwrap.dedent(
                """
                SUSE Linux Enterprise Server 11 (x86_64)
                VERSION = 11
                PATCHLEVEL = 3
                """
            ),
            "files": ["/etc/SuSE-release"],
        }
        expectation = {
            "oscodename": "SUSE Linux Enterprise Server 11 SP3",
            "osfullname": "SLES",
            "osrelease": "11.3",
            "osrelease_info": (11, 3),
            "osmajorrelease": 11,
            "osfinger": "SLES-11",
        }
        self._run_suse_os_grains_tests(_os_release_map, expectation)

    @skipIf(not salt.utils.platform.is_linux(), "System is not Linux")
    def test_suse_os_grains_sles11sp4(self):
        """
        Test if OS grains are parsed correctly in SLES 11 SP4
        """
        _os_release_map = {
            "os_release_file": {
                "NAME": "SLES",
                "VERSION": "11.4",
                "VERSION_ID": "11.4",
                "PRETTY_NAME": "SUSE Linux Enterprise Server 11 SP4",
                "ID": "sles",
                "ANSI_COLOR": "0;32",
                "CPE_NAME": "cpe:/o:suse:sles:11:4",
            },
        }
        expectation = {
            "oscodename": "SUSE Linux Enterprise Server 11 SP4",
            "osfullname": "SLES",
            "osrelease": "11.4",
            "osrelease_info": (11, 4),
            "osmajorrelease": 11,
            "osfinger": "SLES-11",
        }
        self._run_suse_os_grains_tests(_os_release_map, expectation)

    @skipIf(not salt.utils.platform.is_linux(), "System is not Linux")
    def test_suse_os_grains_sles12(self):
        """
        Test if OS grains are parsed correctly in SLES 12
        """
        _os_release_map = {
            "os_release_file": {
                "NAME": "SLES",
                "VERSION": "12",
                "VERSION_ID": "12",
                "PRETTY_NAME": "SUSE Linux Enterprise Server 12",
                "ID": "sles",
                "ANSI_COLOR": "0;32",
                "CPE_NAME": "cpe:/o:suse:sles:12",
            },
        }
        expectation = {
            "oscodename": "SUSE Linux Enterprise Server 12",
            "osfullname": "SLES",
            "osrelease": "12",
            "osrelease_info": (12,),
            "osmajorrelease": 12,
            "osfinger": "SLES-12",
        }
        self._run_suse_os_grains_tests(_os_release_map, expectation)

    @skipIf(not salt.utils.platform.is_linux(), "System is not Linux")
    def test_suse_os_grains_sles12sp1(self):
        """
        Test if OS grains are parsed correctly in SLES 12 SP1
        """
        _os_release_map = {
            "os_release_file": {
                "NAME": "SLES",
                "VERSION": "12-SP1",
                "VERSION_ID": "12.1",
                "PRETTY_NAME": "SUSE Linux Enterprise Server 12 SP1",
                "ID": "sles",
                "ANSI_COLOR": "0;32",
                "CPE_NAME": "cpe:/o:suse:sles:12:sp1",
            },
        }
        expectation = {
            "oscodename": "SUSE Linux Enterprise Server 12 SP1",
            "osfullname": "SLES",
            "osrelease": "12.1",
            "osrelease_info": (12, 1),
            "osmajorrelease": 12,
            "osfinger": "SLES-12",
        }
        self._run_suse_os_grains_tests(_os_release_map, expectation)

    @skipIf(not salt.utils.platform.is_linux(), "System is not Linux")
    def test_suse_os_grains_opensuse_leap_42_1(self):
        """
        Test if OS grains are parsed correctly in openSUSE Leap 42.1
        """
        _os_release_map = {
            "os_release_file": {
                "NAME": "openSUSE Leap",
                "VERSION": "42.1",
                "VERSION_ID": "42.1",
                "PRETTY_NAME": "openSUSE Leap 42.1 (x86_64)",
                "ID": "opensuse",
                "ANSI_COLOR": "0;32",
                "CPE_NAME": "cpe:/o:opensuse:opensuse:42.1",
            },
        }
        expectation = {
            "oscodename": "openSUSE Leap 42.1 (x86_64)",
            "osfullname": "Leap",
            "osrelease": "42.1",
            "osrelease_info": (42, 1),
            "osmajorrelease": 42,
            "osfinger": "Leap-42",
        }
        self._run_suse_os_grains_tests(_os_release_map, expectation)

    @skipIf(not salt.utils.platform.is_linux(), "System is not Linux")
    def test_suse_os_grains_tumbleweed(self):
        """
        Test if OS grains are parsed correctly in openSUSE Tumbleweed
        """
        _os_release_map = {
            "os_release_file": {
                "NAME": "openSUSE",
                "VERSION": "Tumbleweed",
                "VERSION_ID": "20160504",
                "PRETTY_NAME": "openSUSE Tumbleweed (20160504) (x86_64)",
                "ID": "opensuse",
                "ANSI_COLOR": "0;32",
                "CPE_NAME": "cpe:/o:opensuse:opensuse:20160504",
            },
        }
        expectation = {
            "oscodename": "openSUSE Tumbleweed (20160504) (x86_64)",
            "osfullname": "Tumbleweed",
            "osrelease": "20160504",
            "osrelease_info": (20160504,),
            "osmajorrelease": 20160504,
            "osfinger": "Tumbleweed-20160504",
        }
        self._run_suse_os_grains_tests(_os_release_map, expectation)

    @skipIf(not salt.utils.platform.is_linux(), "System is not Linux")
    def test_debian_7_os_grains(self):
        """
        Test if OS grains are parsed correctly in Debian 7 "wheezy"
        """
        _os_release_map = {
            "_linux_distribution": ("debian", "7.11", ""),
        }
        expectation = {
            "os": "Debian",
            "os_family": "Debian",
            "oscodename": "wheezy",
            "osfullname": "Debian GNU/Linux",
            "osrelease": "7",
            "osrelease_info": (7,),
            "osmajorrelease": 7,
            "osfinger": "Debian-7",
        }
        self._run_os_grains_tests("debian-7", _os_release_map, expectation)

    @skipIf(not salt.utils.platform.is_linux(), "System is not Linux")
    def test_debian_8_os_grains(self):
        """
        Test if OS grains are parsed correctly in Debian 8 "jessie"
        """
        _os_release_map = {
            "_linux_distribution": ("debian", "8.10", ""),
        }
        expectation = {
            "os": "Debian",
            "os_family": "Debian",
            "oscodename": "jessie",
            "osfullname": "Debian GNU/Linux",
            "osrelease": "8",
            "osrelease_info": (8,),
            "osmajorrelease": 8,
            "osfinger": "Debian-8",
        }
        self._run_os_grains_tests("debian-8", _os_release_map, expectation)

    @skipIf(not salt.utils.platform.is_linux(), "System is not Linux")
    def test_debian_9_os_grains(self):
        """
        Test if OS grains are parsed correctly in Debian 9 "stretch"
        """
        _os_release_map = {
            "_linux_distribution": ("debian", "9.3", ""),
        }
        expectation = {
            "os": "Debian",
            "os_family": "Debian",
            "oscodename": "stretch",
            "osfullname": "Debian GNU/Linux",
            "osrelease": "9",
            "osrelease_info": (9,),
            "osmajorrelease": 9,
            "osfinger": "Debian-9",
        }
        self._run_os_grains_tests("debian-9", _os_release_map, expectation)

    @skipIf(not salt.utils.platform.is_linux(), "System is not Linux")
    def test_centos_8_os_grains(self):
        """
        Test if OS grains are parsed correctly in Centos 8
        """
        _os_release_map = {
            "os_release_file": {
                "NAME": "CentOS Linux",
                "VERSION": "8 (Core)",
                "VERSION_ID": "8",
                "PRETTY_NAME": "CentOS Linux 8 (Core)",
                "ID": "centos",
                "ANSI_COLOR": "0;31",
                "CPE_NAME": "cpe:/o:centos:centos:8",
            },
            "_linux_distribution": ("centos", "8.1.1911", "Core"),
        }

        expectation = {
            "os": "CentOS",
            "os_family": "RedHat",
            "oscodename": "CentOS Linux 8 (Core)",
            "osfullname": "CentOS Linux",
            "osrelease": "8.1.1911",
            "osrelease_info": (8, 1, 1911),
            "osmajorrelease": 8,
            "osfinger": "CentOS Linux-8",
        }
        self._run_os_grains_tests(None, _os_release_map, expectation)

    def test_unicode_error(self):
        raise_unicode_mock = MagicMock(
            name="raise_unicode_error", side_effect=UnicodeError
        )
        with patch("salt.grains.core.hostname"):
            with patch("socket.getaddrinfo", raise_unicode_mock):
                ret = salt.grains.core.ip_fqdn()
                assert ret["fqdn_ip4"] == ret["fqdn_ip6"] == []

    @skipIf(not salt.utils.platform.is_linux(), "System is not Linux")
    def test_ubuntu_xenial_os_grains(self):
        """
        Test if OS grains are parsed correctly in Ubuntu 16.04 "Xenial Xerus"
        """
        _os_release_map = {
            "_linux_distribution": ("Ubuntu", "16.04", "xenial"),
        }
        expectation = {
            "os": "Ubuntu",
            "os_family": "Debian",
            "oscodename": "xenial",
            "osfullname": "Ubuntu",
            "osrelease": "16.04",
            "osrelease_info": (16, 4),
            "osmajorrelease": 16,
            "osfinger": "Ubuntu-16.04",
        }
        self._run_os_grains_tests("ubuntu-16.04", _os_release_map, expectation)

    @skipIf(not salt.utils.platform.is_linux(), "System is not Linux")
    def test_ubuntu_artful_os_grains(self):
        """
        Test if OS grains are parsed correctly in Ubuntu 17.10 "Artful Aardvark"
        """
        _os_release_map = {
            "_linux_distribution": ("Ubuntu", "17.10", "artful"),
        }
        expectation = {
            "os": "Ubuntu",
            "os_family": "Debian",
            "oscodename": "artful",
            "osfullname": "Ubuntu",
            "osrelease": "17.10",
            "osrelease_info": (17, 10),
            "osmajorrelease": 17,
            "osfinger": "Ubuntu-17.10",
        }
        self._run_os_grains_tests("ubuntu-17.10", _os_release_map, expectation)

    @skipIf(not salt.utils.platform.is_windows(), "System is not Windows")
    def test_windows_platform_data(self):
        """
        Test the _windows_platform_data function
        """
        grains = [
            "biosversion",
            "kernelrelease",
            "kernelversion",
            "manufacturer",
            "motherboard",
            "osfullname",
            "osmanufacturer",
            "osrelease",
            "osservicepack",
            "osversion",
            "productname",
            "serialnumber",
            "timezone",
            "virtual",
            "windowsdomain",
            "windowsdomaintype",
        ]
        returned_grains = core._windows_platform_data()
        for grain in grains:
            self.assertIn(grain, returned_grains)

        valid_types = ["Unknown", "Unjoined", "Workgroup", "Domain"]
        self.assertIn(returned_grains["windowsdomaintype"], valid_types)
        valid_releases = [
            "Vista",
            "7",
            "8",
            "8.1",
            "10",
            "2008Server",
            "2008ServerR2",
            "2012Server",
            "2012ServerR2",
            "2016Server",
            "2019Server",
        ]
        self.assertIn(returned_grains["osrelease"], valid_releases)

    def test__windows_os_release_grain(self):
        versions = {
            "Windows 10 Home": "10",
            "Windows 10 Pro": "10",
            "Windows 10 Pro for Workstations": "10",
            "Windows 10 Pro Education": "10",
            "Windows 10 Enterprise": "10",
            "Windows 10 Enterprise LTSB": "10",
            "Windows 10 Education": "10",
            "Windows 10 IoT Core": "10",
            "Windows 10 IoT Enterprise": "10",
            "Windows 10 S": "10",
            "Windows 8.1": "8.1",
            "Windows 8.1 Pro": "8.1",
            "Windows 8.1 Enterprise": "8.1",
            "Windows 8.1 OEM": "8.1",
            "Windows 8.1 with Bing": "8.1",
            "Windows 8": "8",
            "Windows 8 Pro": "8",
            "Windows 8 Enterprise": "8",
            "Windows 8 OEM": "8",
            "Windows 7 Starter": "7",
            "Windows 7 Home Basic": "7",
            "Windows 7 Home Premium": "7",
            "Windows 7 Professional": "7",
            "Windows 7 Enterprise": "7",
            "Windows 7 Ultimate": "7",
            "Windows Thin PC": "Thin",
            "Windows Vista Starter": "Vista",
            "Windows Vista Home Basic": "Vista",
            "Windows Vista Home Premium": "Vista",
            "Windows Vista Business": "Vista",
            "Windows Vista Enterprise": "Vista",
            "Windows Vista Ultimate": "Vista",
            "Windows Server 2019 Essentials": "2019Server",
            "Windows Server 2019 Standard": "2019Server",
            "Windows Server 2019 Datacenter": "2019Server",
            "Windows Server 2016 Essentials": "2016Server",
            "Windows Server 2016 Standard": "2016Server",
            "Windows Server 2016 Datacenter": "2016Server",
            "Windows Server 2012 R2 Foundation": "2012ServerR2",
            "Windows Server 2012 R2 Essentials": "2012ServerR2",
            "Windows Server 2012 R2 Standard": "2012ServerR2",
            "Windows Server 2012 R2 Datacenter": "2012ServerR2",
            "Windows Server 2012 Foundation": "2012Server",
            "Windows Server 2012 Essentials": "2012Server",
            "Windows Server 2012 Standard": "2012Server",
            "Windows Server 2012 Datacenter": "2012Server",
            "Windows MultiPoint Server 2012": "2012Server",
            "Windows Small Business Server 2011": "2011Server",
            "Windows MultiPoint Server 2011": "2011Server",
            "Windows Home Server 2011": "2011Server",
            "Windows MultiPoint Server 2010": "2010Server",
            "Windows Server 2008 R2 Foundation": "2008ServerR2",
            "Windows Server 2008 R2 Standard": "2008ServerR2",
            "Windows Server 2008 R2 Enterprise": "2008ServerR2",
            "Windows Server 2008 R2 Datacenter": "2008ServerR2",
            "Windows Server 2008 R2 for Itanium-based Systems": "2008ServerR2",
            "Windows Web Server 2008 R2": "2008ServerR2",
            "Windows Storage Server 2008 R2": "2008ServerR2",
            "Windows HPC Server 2008 R2": "2008ServerR2",
            "Windows Server 2008 Standard": "2008Server",
            "Windows Server 2008 Enterprise": "2008Server",
            "Windows Server 2008 Datacenter": "2008Server",
            "Windows Server 2008 for Itanium-based Systems": "2008Server",
            "Windows Server Foundation 2008": "2008Server",
            "Windows Essential Business Server 2008": "2008Server",
            "Windows HPC Server 2008": "2008Server",
            "Windows Small Business Server 2008": "2008Server",
            "Windows Storage Server 2008": "2008Server",
            "Windows Web Server 2008": "2008Server",
        }
        for caption in versions:
            version = core._windows_os_release_grain(caption, 1)
            self.assertEqual(
                version,
                versions[caption],
                "version: {}\n"
                "found: {}\n"
                "caption: {}".format(version, versions[caption], caption),
            )

        embedded_versions = {
            "Windows Embedded 8.1 Industry Pro": "8.1",
            "Windows Embedded 8 Industry Pro": "8",
            "Windows POSReady 7": "7",
            "Windows Embedded Standard 7": "7",
            "Windows Embedded POSReady 2009": "2009",
            "Windows Embedded Standard 2009": "2009",
            "Windows XP Embedded": "XP",
        }
        for caption in embedded_versions:
            version = core._windows_os_release_grain(caption, 1)
            self.assertEqual(
                version,
                embedded_versions[caption],
                "{0} != {1}\n"
                "version: {0}\n"
                "found: {1}\n"
                "caption: {2}".format(version, embedded_versions[caption], caption),
            )

        # Special Cases
        # Windows Embedded Standard is Windows 7
        caption = "Windows Embedded Standard"
        with patch("platform.release", MagicMock(return_value="7")):
            version = core._windows_os_release_grain(caption, 1)
            self.assertEqual(version, "7")

        # Microsoft Hyper-V Server 2019
        # Issue https://github.com/saltstack/salt/issue/55212
        caption = "Microsoft Hyper-V Server"
        version = core._windows_os_release_grain(caption, 1)
        self.assertEqual(version, "2019Server")

    @skipIf(not salt.utils.platform.is_linux(), "System is not Linux")
    def test_linux_memdata(self):
        """
        Test memdata on Linux systems
        """
        _proc_meminfo = textwrap.dedent(
            """\
            MemTotal:       16277028 kB
            SwapTotal:       4789244 kB"""
        )
        with patch("salt.utils.files.fopen", mock_open(read_data=_proc_meminfo)):
            memdata = core._linux_memdata()
        self.assertEqual(memdata.get("mem_total"), 15895)
        self.assertEqual(memdata.get("swap_total"), 4676)

    @skipIf(salt.utils.platform.is_windows(), "System is Windows")
    def test_bsd_memdata(self):
        """
        Test to memdata on *BSD systems
        """
        _path_exists_map = {}
        _path_isfile_map = {}
        _cmd_run_map = {
            "freebsd-version -u": "10.3-RELEASE",
            "/sbin/sysctl -n hw.physmem": "2121781248",
            "/sbin/sysctl -n vm.swap_total": "419430400",
        }

        path_exists_mock = MagicMock(side_effect=lambda x: _path_exists_map[x])
        path_isfile_mock = MagicMock(
            side_effect=lambda x: _path_isfile_map.get(x, False)
        )
        cmd_run_mock = MagicMock(side_effect=lambda x: _cmd_run_map[x])
        empty_mock = MagicMock(return_value={})

        mock_freebsd_uname = (
            "FreeBSD",
            "freebsd10.3-hostname-8148",
            "10.3-RELEASE",
            "FreeBSD 10.3-RELEASE #0 r297264: Fri Mar 25 02:10:02 UTC 2016     root@releng1.nyi.freebsd.org:/usr/obj/usr/src/sys/GENERIC",
            "amd64",
            "amd64",
        )

        with patch("platform.uname", MagicMock(return_value=mock_freebsd_uname)):
            with patch.object(
                salt.utils.platform, "is_linux", MagicMock(return_value=False)
            ):
                with patch.object(
                    salt.utils.platform, "is_freebsd", MagicMock(return_value=True)
                ):
                    # Skip the first if statement
                    with patch.object(
                        salt.utils.platform, "is_proxy", MagicMock(return_value=False)
                    ):
                        # Skip the init grain compilation (not pertinent)
                        with patch.object(os.path, "exists", path_exists_mock):
                            with patch("salt.utils.path.which") as mock:
                                mock.return_value = "/sbin/sysctl"
                                # Make a bunch of functions return empty dicts,
                                # we don't care about these grains for the
                                # purposes of this test.
                                with patch.object(core, "_bsd_cpudata", empty_mock):
                                    with patch.object(core, "_hw_data", empty_mock):
                                        with patch.object(core, "_virtual", empty_mock):
                                            with patch.object(core, "_ps", empty_mock):
                                                # Mock the osarch
                                                with patch.dict(
                                                    core.__salt__,
                                                    {"cmd.run": cmd_run_mock},
                                                ):
                                                    os_grains = core.os_data()

        self.assertEqual(os_grains.get("mem_total"), 2023)
        self.assertEqual(os_grains.get("swap_total"), 400)

    @skipIf(salt.utils.platform.is_windows(), "System is Windows")
    def test_docker_virtual(self):
        """
        Test if virtual grains are parsed correctly in Docker.
        """
        with patch.object(os.path, "isdir", MagicMock(return_value=False)):
            with patch.object(
                os.path,
                "isfile",
                MagicMock(
                    side_effect=lambda x: True if x == "/proc/1/cgroup" else False
                ),
            ):
                for cgroup_substr in (
                    ":/system.slice/docker",
                    ":/docker/",
                    ":/docker-ce/",
                ):
                    cgroup_data = "10:memory{}a_long_sha256sum".format(cgroup_substr)
                    log.debug("Testing Docker cgroup substring '%s'", cgroup_substr)
                    with patch(
                        "salt.utils.files.fopen", mock_open(read_data=cgroup_data)
                    ):
                        with patch.dict(core.__salt__, {"cmd.run_all": MagicMock()}):
                            grains = core._virtual({"kernel": "Linux"})
                            self.assertEqual(grains.get("virtual_subtype"), "Docker")
                            self.assertEqual(
                                grains.get("virtual"), "container",
                            )

    @skipIf(salt.utils.platform.is_windows(), "System is Windows")
    def test_lxc_virtual(self):
        """
        Test if virtual grains are parsed correctly in LXC.
        """
        with patch.object(os.path, "isdir", MagicMock(return_value=False)):
            with patch.object(
                os.path,
                "isfile",
                MagicMock(
                    side_effect=lambda x: True if x == "/proc/1/cgroup" else False
                ),
            ):
                cgroup_data = "10:memory:/lxc/a_long_sha256sum"
                with patch("salt.utils.files.fopen", mock_open(read_data=cgroup_data)):
                    with patch.dict(core.__salt__, {"cmd.run_all": MagicMock()}):
                        grains = core._virtual({"kernel": "Linux"})
                        self.assertEqual(grains.get("virtual_subtype"), "LXC")
                        self.assertEqual(
                            grains.get("virtual"), "container",
                        )

    @skipIf(not salt.utils.platform.is_linux(), "System is not Linux")
    def test_xen_virtual(self):
        """
        Test if OS grains are parsed correctly in Ubuntu Xenial Xerus
        """
        with patch.multiple(
            os.path,
            isdir=MagicMock(side_effect=lambda x: x == "/sys/bus/xen"),
            isfile=MagicMock(
                side_effect=lambda x: x == "/sys/bus/xen/drivers/xenconsole"
            ),
        ):
            with patch.dict(core.__salt__, {"cmd.run": MagicMock(return_value="")}):
                log.debug("Testing Xen")
                self.assertEqual(
                    core._virtual({"kernel": "Linux"}).get("virtual_subtype"),
                    "Xen PV DomU",
                )

    @skipIf(salt.utils.platform.is_windows(), "System is Windows")
    def test_illumos_virtual(self):
        """
        Test if virtual grains are parsed correctly inside illumos/solaris zone
        """

        def _cmd_side_effect(cmd):
            if cmd == "/usr/bin/zonename":
                # NOTE: we return the name of the zone
                return "myzone"
            log.debug("cmd.run: '{}'".format(cmd))

        def _cmd_all_side_effect(cmd):
            # NOTE: prtdiag doesn't work inside a zone
            #       so we return the expected result
            if cmd == "/usr/sbin/prtdiag ":
                return {
                    "pid": 32208,
                    "retcode": 1,
                    "stdout": "",
                    "stderr": "prtdiag can only be run in the global zone",
                }
            log.debug("cmd.run_all: '{}'".format(cmd))

        def _which_side_effect(path):
            if path == "prtdiag":
                return "/usr/sbin/prtdiag"
            elif path == "zonename":
                return "/usr/bin/zonename"
            return None

        with patch.dict(
            core.__salt__,
            {
                "cmd.run": MagicMock(side_effect=_cmd_side_effect),
                "cmd.run_all": MagicMock(side_effect=_cmd_all_side_effect),
            },
        ):
            with patch(
                "salt.utils.path.which", MagicMock(side_effect=_which_side_effect)
            ):
                grains = core._virtual({"kernel": "SunOS"})
                self.assertEqual(
                    grains.get("virtual"), "zone",
                )

    @skipIf(salt.utils.platform.is_windows(), "System is Windows")
    def test_illumos_fallback_virtual(self):
        """
        Test if virtual grains are parsed correctly inside illumos/solaris zone
        """

        def _cmd_all_side_effect(cmd):
            # NOTE: prtdiag doesn't work inside a zone
            #       so we return the expected result
            if cmd == "/usr/sbin/prtdiag ":
                return {
                    "pid": 32208,
                    "retcode": 1,
                    "stdout": "",
                    "stderr": "prtdiag can only be run in the global zone",
                }
            log.debug("cmd.run_all: '{}'".format(cmd))

        def _which_side_effect(path):
            if path == "prtdiag":
                return "/usr/sbin/prtdiag"
            return None

        def _isdir_side_effect(path):
            if path == "/.SUNWnative":
                return True
            return False

        with patch.dict(
            core.__salt__, {"cmd.run_all": MagicMock(side_effect=_cmd_all_side_effect)},
        ):
            with patch(
                "salt.utils.path.which", MagicMock(side_effect=_which_side_effect)
            ):
                with patch("os.path.isdir", MagicMock(side_effect=_isdir_side_effect)):
                    grains = core._virtual({"kernel": "SunOS"})
                    self.assertEqual(
                        grains.get("virtual"), "zone",
                    )

    def test_if_virtual_subtype_exists_virtual_should_fallback_to_virtual(self):
        def mockstat(path):
            if path == "/":
                return "fnord"
            elif path == "/proc/1/root/.":
                return "roscivs"
            return None

        with patch.dict(
            core.__salt__,
            {
                "cmd.run": MagicMock(return_value=""),
                "cmd.run_all": MagicMock(return_value={"retcode": 0, "stdout": ""}),
            },
        ):
            with patch.multiple(
                os.path,
                isfile=MagicMock(return_value=False),
                isdir=MagicMock(side_effect=lambda x: x == "/proc"),
            ):
                with patch.multiple(
                    os, stat=MagicMock(side_effect=mockstat),
                ):
                    grains = core._virtual({"kernel": "Linux"})
                    assert grains.get("virtual_subtype") is not None
                    assert grains.get("virtual") == "virtual"

    def _check_ipaddress(self, value, ip_v):
        """
        check if ip address in a list is valid
        """
        for val in value:
            assert isinstance(val, str)
            ip_method = "is_ipv{}".format(ip_v)
            self.assertTrue(getattr(salt.utils.network, ip_method)(val))

    def _check_empty(self, key, value, empty):
        """
        if empty is False and value does not exist assert error
        if empty is True and value exists assert error
        """
        if not empty and not value:
            raise Exception("{} is empty, expecting a value".format(key))
        elif empty and value:
            raise Exception(
                "{} is suppose to be empty. value: {} \
                            exists".format(
                    key, value
                )
            )

    @skipIf(not salt.utils.platform.is_linux(), "System is not Linux")
    def test_fqdn_return(self):
        """
        test ip4 and ip6 return values
        """
        net_ip4_mock = [IP4_LOCAL, IP4_ADD1, IP4_ADD2]
        net_ip6_mock = [IP6_LOCAL, IP6_ADD1, IP6_ADD2]

        self._run_fqdn_tests(
            net_ip4_mock, net_ip6_mock, ip4_empty=False, ip6_empty=False
        )

    @skipIf(not salt.utils.platform.is_linux(), "System is not Linux")
    def test_fqdn6_empty(self):
        """
        test when ip6 is empty
        """
        net_ip4_mock = [IP4_LOCAL, IP4_ADD1, IP4_ADD2]
        net_ip6_mock = []

        self._run_fqdn_tests(net_ip4_mock, net_ip6_mock, ip4_empty=False)

    @skipIf(not salt.utils.platform.is_linux(), "System is not Linux")
    def test_fqdn4_empty(self):
        """
        test when ip4 is empty
        """
        net_ip4_mock = []
        net_ip6_mock = [IP6_LOCAL, IP6_ADD1, IP6_ADD2]

        self._run_fqdn_tests(net_ip4_mock, net_ip6_mock, ip6_empty=False)

    @skipIf(not salt.utils.platform.is_linux(), "System is not Linux")
    def test_fqdn_all_empty(self):
        """
        test when both ip4 and ip6 are empty
        """
        net_ip4_mock = []
        net_ip6_mock = []

        self._run_fqdn_tests(net_ip4_mock, net_ip6_mock)

    def _run_fqdn_tests(
        self, net_ip4_mock, net_ip6_mock, ip6_empty=True, ip4_empty=True
    ):
        def _check_type(key, value, ip4_empty, ip6_empty):
            """
            check type and other checks
            """
            assert isinstance(value, list)

            if "4" in key:
                self._check_empty(key, value, ip4_empty)
                self._check_ipaddress(value, ip_v="4")
            elif "6" in key:
                self._check_empty(key, value, ip6_empty)
                self._check_ipaddress(value, ip_v="6")

        ip4_mock = [(2, 1, 6, "", (IP4_ADD1, 0)), (2, 3, 0, "", (IP4_ADD2, 0))]
        ip6_mock = [
            (10, 1, 6, "", (IP6_ADD1, 0, 0, 0)),
            (10, 3, 0, "", (IP6_ADD2, 0, 0, 0)),
        ]

        with patch.dict(core.__opts__, {"ipv6": False}):
            with patch.object(
                salt.utils.network, "ip_addrs", MagicMock(return_value=net_ip4_mock)
            ):
                with patch.object(
                    salt.utils.network,
                    "ip_addrs6",
                    MagicMock(return_value=net_ip6_mock),
                ):
                    with patch.object(
                        core.socket, "getaddrinfo", side_effect=[ip4_mock, ip6_mock]
                    ):
                        get_fqdn = core.ip_fqdn()
                        ret_keys = ["fqdn_ip4", "fqdn_ip6", "ipv4", "ipv6"]
                        for key in ret_keys:
                            value = get_fqdn[key]
                            _check_type(key, value, ip4_empty, ip6_empty)

    @skipIf(not salt.utils.platform.is_linux(), "System is not Linux")
    @patch.object(salt.utils.platform, "is_windows", MagicMock(return_value=False))
    @patch("salt.grains.core.__opts__", {"ipv6": False})
    def test_dns_return(self):
        """
        test the return for a dns grain. test for issue:
        https://github.com/saltstack/salt/issues/41230
        """
        resolv_mock = {
            "domain": "",
            "sortlist": [],
            "nameservers": [
                ipaddress.IPv4Address(IP4_ADD1),
                ipaddress.IPv6Address(IP6_ADD1),
                IP6_ADD_SCOPE,
            ],
            "ip4_nameservers": [ipaddress.IPv4Address(IP4_ADD1)],
            "search": ["test.saltstack.com"],
            "ip6_nameservers": [ipaddress.IPv6Address(IP6_ADD1), IP6_ADD_SCOPE],
            "options": [],
        }
        ret = {
            "dns": {
                "domain": "",
                "sortlist": [],
                "nameservers": [IP4_ADD1, IP6_ADD1, IP6_ADD_SCOPE],
                "ip4_nameservers": [IP4_ADD1],
                "search": ["test.saltstack.com"],
                "ip6_nameservers": [IP6_ADD1, IP6_ADD_SCOPE],
                "options": [],
            }
        }
        with patch.object(
            salt.utils.dns, "parse_resolv", MagicMock(return_value=resolv_mock)
        ):
            assert core.dns() == ret

    def test_enable_fqdns_false(self):
        """
        tests enable_fqdns_grains is set to False
        """
        with patch.dict("salt.grains.core.__opts__", {"enable_fqdns_grains": False}):
            assert core.fqdns() == {"fqdns": []}

    def test_enable_fqdns_true(self):
        """
        testing that grains uses network.fqdns module
        """
        with patch.dict(
            "salt.grains.core.__salt__",
            {"network.fqdns": MagicMock(return_value="my.fake.domain")},
        ):
            with patch.dict("salt.grains.core.__opts__", {"enable_fqdns_grains": True}):
                assert core.fqdns() == "my.fake.domain"

    def test_enable_fqdns_none(self):
        """
        testing default fqdns grains is returned when enable_fqdns_grains is None
        """
        with patch.dict("salt.grains.core.__opts__", {"enable_fqdns_grains": None}):
            assert core.fqdns() == {"fqdns": []}

    def test_enable_fqdns_without_patching(self):
        """
        testing fqdns grains is enabled by default
        """
        with patch.dict(
            "salt.grains.core.__salt__",
            {"network.fqdns": MagicMock(return_value="my.fake.domain")},
        ):
            # fqdns is disabled by default on Windows
            if salt.utils.platform.is_windows():
                assert core.fqdns() == {"fqdns": []}
            else:
                assert core.fqdns() == "my.fake.domain"

    def test_enable_fqdns_false_is_proxy(self):
        """
        testing fqdns grains is disabled by default for proxy minions
        """
        with patch("salt.utils.platform.is_proxy", return_value=True, autospec=True):
            with patch.dict(
                "salt.grains.core.__salt__",
                {"network.fqdns": MagicMock(return_value="my.fake.domain")},
            ):
                # fqdns is disabled by default on proxy minions
                assert core.fqdns() == {"fqdns": []}

    @skipIf(not salt.utils.platform.is_linux(), "System is not Linux")
    @patch(
        "salt.utils.network.ip_addrs", MagicMock(return_value=["1.2.3.4", "5.6.7.8"])
    )
    @patch(
        "salt.utils.network.ip_addrs6",
        MagicMock(return_value=["fe80::a8b2:93ff:fe00:0", "fe80::a8b2:93ff:dead:beef"]),
    )
    @patch(
        "salt.utils.network.socket.getfqdn", MagicMock(side_effect=lambda v: v)
    )  # Just pass-through
    def test_fqdns_return(self):
        """
        test the return for a dns grain. test for issue:
        https://github.com/saltstack/salt/issues/41230
        """
        reverse_resolv_mock = [
            ("foo.bar.baz", [], ["1.2.3.4"]),
            ("rinzler.evil-corp.com", [], ["5.6.7.8"]),
            ("foo.bar.baz", [], ["fe80::a8b2:93ff:fe00:0"]),
            ("bluesniff.foo.bar", [], ["fe80::a8b2:93ff:dead:beef"]),
        ]
        ret = {"fqdns": ["bluesniff.foo.bar", "foo.bar.baz", "rinzler.evil-corp.com"]}
        with patch.dict(core.__salt__, {"network.fqdns": salt.modules.network.fqdns}):
            with patch.object(socket, "gethostbyaddr", side_effect=reverse_resolv_mock):
                fqdns = core.fqdns()
                assert "fqdns" in fqdns
                assert len(fqdns["fqdns"]) == len(ret["fqdns"])
                assert set(fqdns["fqdns"]) == set(ret["fqdns"])

    @skipIf(not salt.utils.platform.is_linux(), "System is not Linux")
    @patch("salt.utils.network.ip_addrs", MagicMock(return_value=["1.2.3.4"]))
    @patch("salt.utils.network.ip_addrs6", MagicMock(return_value=[]))
    def test_fqdns_socket_error(self):
        """
        test the behavior on non-critical socket errors of the dns grain
        """

        def _gen_gethostbyaddr(errno):
            def _gethostbyaddr(_):
                herror = socket.herror()
                herror.errno = errno
                raise herror

            return _gethostbyaddr

        for errno in (0, core.HOST_NOT_FOUND, core.NO_DATA):
            mock_log = MagicMock()
            with patch.dict(
                core.__salt__, {"network.fqdns": salt.modules.network.fqdns}
            ):
                with patch.object(
                    socket, "gethostbyaddr", side_effect=_gen_gethostbyaddr(errno)
                ):
                    with patch("salt.modules.network.log", mock_log):
                        self.assertEqual(core.fqdns(), {"fqdns": []})
                        mock_log.debug.assert_called()
                        mock_log.error.assert_not_called()

        mock_log = MagicMock()
        with patch.dict(core.__salt__, {"network.fqdns": salt.modules.network.fqdns}):
            with patch.object(
                socket, "gethostbyaddr", side_effect=_gen_gethostbyaddr(-1)
            ):
                with patch("salt.modules.network.log", mock_log):
                    self.assertEqual(core.fqdns(), {"fqdns": []})
                    mock_log.debug.assert_called_once()
                    mock_log.error.assert_called()

    def test_core_virtual(self):
        """
        test virtual grain with cmd virt-what
        """
        virt = "kvm"
        with patch.object(
            salt.utils.platform, "is_windows", MagicMock(return_value=False)
        ):
            with patch.object(salt.utils.path, "which", MagicMock(return_value=True)):
                with patch.dict(
                    core.__salt__,
                    {
                        "cmd.run_all": MagicMock(
                            return_value={
                                "pid": 78,
                                "retcode": 0,
                                "stderr": "",
                                "stdout": virt,
                            }
                        )
                    },
                ):
                    osdata = {
                        "kernel": "test",
                    }
                    ret = core._virtual(osdata)
                    self.assertEqual(ret["virtual"], virt)

                with patch.dict(
                    core.__salt__,
                    {
                        "cmd.run_all": MagicMock(
                            return_value={
                                "pid": 78,
                                "retcode": 0,
                                "stderr": "",
<<<<<<< HEAD
                                "stdout": "\n\n{0}".format(virt),
=======
                                "stdout": "\n\n{}".format(virt),
>>>>>>> 04a0068d
                            }
                        )
                    },
                ):
                    osdata = {
                        "kernel": "test",
                    }
                    ret = core._virtual(osdata)
                    self.assertEqual(ret["virtual"], virt)

    def test_solaris_sparc_s7zone(self):
        """
        verify productname grain for s7 zone
        """
        expectation = {
            "productname": "SPARC S7-2",
            "product": "SPARC S7-2",
        }
        with salt.utils.files.fopen(
            os.path.join(SOLARIS_DIR, "prtconf.s7-zone")
        ) as sparc_return_data:
            this_sparc_return_data = "\n".join(sparc_return_data.readlines())
            this_sparc_return_data += "\n"
        self._check_solaris_sparc_productname_grains(
            this_sparc_return_data, expectation
        )

    def test_solaris_sparc_s7(self):
        """
        verify productname grain for s7
        """
        expectation = {
            "productname": "SPARC S7-2",
            "product": "SPARC S7-2",
        }
        with salt.utils.files.fopen(
            os.path.join(SOLARIS_DIR, "prtdiag.s7")
        ) as sparc_return_data:
            this_sparc_return_data = "\n".join(sparc_return_data.readlines())
            this_sparc_return_data += "\n"
        self._check_solaris_sparc_productname_grains(
            this_sparc_return_data, expectation
        )

    def test_solaris_sparc_t5220(self):
        """
        verify productname grain for t5220
        """
        expectation = {
            "productname": "SPARC Enterprise T5220",
            "product": "SPARC Enterprise T5220",
        }
        with salt.utils.files.fopen(
            os.path.join(SOLARIS_DIR, "prtdiag.t5220")
        ) as sparc_return_data:
            this_sparc_return_data = "\n".join(sparc_return_data.readlines())
            this_sparc_return_data += "\n"
        self._check_solaris_sparc_productname_grains(
            this_sparc_return_data, expectation
        )

    def test_solaris_sparc_t5220zone(self):
        """
        verify productname grain for t5220 zone
        """
        expectation = {
            "productname": "SPARC Enterprise T5220",
            "product": "SPARC Enterprise T5220",
        }
        with salt.utils.files.fopen(
            os.path.join(SOLARIS_DIR, "prtconf.t5220-zone")
        ) as sparc_return_data:
            this_sparc_return_data = "\n".join(sparc_return_data.readlines())
            this_sparc_return_data += "\n"
        self._check_solaris_sparc_productname_grains(
            this_sparc_return_data, expectation
        )

    def _check_solaris_sparc_productname_grains(self, prtdata, expectation):
        """
        verify product grains on solaris sparc
        """
        import platform

        path_isfile_mock = MagicMock(side_effect=lambda x: x in ["/etc/release"])
        with salt.utils.files.fopen(
            os.path.join(OS_RELEASE_DIR, "solaris-11.3")
        ) as os_release_file:
            os_release_content = os_release_file.readlines()
        uname_mock = MagicMock(
            return_value=("SunOS", "testsystem", "5.11", "11.3", "sunv4", "sparc")
        )
        with patch.object(platform, "uname", uname_mock), patch.object(
            salt.utils.platform, "is_proxy", MagicMock(return_value=False)
        ), patch.object(
            salt.utils.platform, "is_linux", MagicMock(return_value=False)
        ), patch.object(
            salt.utils.platform, "is_windows", MagicMock(return_value=False)
        ), patch.object(
            salt.utils.platform, "is_smartos", MagicMock(return_value=False)
        ), patch.object(
            salt.utils.path, "which_bin", MagicMock(return_value=None)
        ), patch.object(
            os.path, "isfile", path_isfile_mock
        ), patch(
            "salt.utils.files.fopen", mock_open(read_data=os_release_content)
        ) as os_release_file, patch.object(
            core,
            "_sunos_cpudata",
            MagicMock(
                return_value={
                    "cpuarch": "sparcv9",
                    "num_cpus": "1",
                    "cpu_model": "MOCK_CPU_MODEL",
                    "cpu_flags": [],
                }
            ),
        ), patch.object(
            core, "_memdata", MagicMock(return_value={"mem_total": 16384})
        ), patch.object(
            core, "_virtual", MagicMock(return_value={})
        ), patch.object(
            core, "_ps", MagicMock(return_value={})
        ), patch.object(
            salt.utils.path, "which", MagicMock(return_value=True)
        ), patch.dict(
            core.__salt__, {"cmd.run": MagicMock(return_value=prtdata)}
        ):
            os_grains = core.os_data()
        grains = {k: v for k, v in os_grains.items() if k in {"product", "productname"}}
        self.assertEqual(grains, expectation)

    @patch("os.path.isfile")
    @patch("os.path.isdir")
    def test_core_virtual_unicode(self, mock_file, mock_dir):
        """
        test virtual grain with unicode character in product_name file
        """

        def path_side_effect(path):
            if path == "/sys/devices/virtual/dmi/id/product_name":
                return True
            return False

        virt = "kvm"
        mock_file.side_effect = path_side_effect
        mock_dir.side_effect = path_side_effect
        with patch.object(
            salt.utils.platform, "is_windows", MagicMock(return_value=False)
        ):
            with patch.object(salt.utils.path, "which", MagicMock(return_value=True)):
                with patch.dict(
                    core.__salt__,
                    {
                        "cmd.run_all": MagicMock(
                            return_value={
                                "pid": 78,
                                "retcode": 0,
                                "stderr": "",
                                "stdout": virt,
                            }
                        )
                    },
                ):
                    with patch("salt.utils.files.fopen", mock_open(read_data="嗨")):
                        osdata = {
                            "kernel": "Linux",
                        }
                        ret = core._virtual(osdata)
                        self.assertEqual(ret["virtual"], virt)

    @patch("salt.utils.path.which", MagicMock(return_value="/usr/sbin/sysctl"))
    def test_osx_memdata_with_comma(self):
        """
        test osx memdata method when comma returns
        """

        def _cmd_side_effect(cmd):
            if "hw.memsize" in cmd:
                return "4294967296"
            elif "vm.swapusage" in cmd:
                return "total = 1024,00M  used = 160,75M  free = 863,25M  (encrypted)"

        with patch.dict(
            core.__salt__, {"cmd.run": MagicMock(side_effect=_cmd_side_effect)}
        ):
            ret = core._osx_memdata()
            assert ret["swap_total"] == 1024
            assert ret["mem_total"] == 4096

    @patch("salt.utils.path.which", MagicMock(return_value="/usr/sbin/sysctl"))
    def test_osx_memdata(self):
        """
        test osx memdata
        """

        def _cmd_side_effect(cmd):
            if "hw.memsize" in cmd:
                return "4294967296"
            elif "vm.swapusage" in cmd:
                return "total = 0.00M  used = 0.00M  free = 0.00M  (encrypted)"

        with patch.dict(
            core.__salt__, {"cmd.run": MagicMock(side_effect=_cmd_side_effect)}
        ):
            ret = core._osx_memdata()
            assert ret["swap_total"] == 0
            assert ret["mem_total"] == 4096

    @skipIf(not core._DATEUTIL_TZ, "Missing dateutil.tz")
    def test_locale_info_tzname(self):
        # mock datetime.now().tzname()
        # cant just mock now because it is read only
        tzname = Mock(return_value="MDT_FAKE")
        now_ret_object = Mock(tzname=tzname)
        now = Mock(return_value=now_ret_object)
        datetime = Mock(now=now)

        with patch.object(core, "datetime", datetime=datetime) as datetime_module:
            with patch.object(
                core.dateutil.tz, "tzlocal", return_value=object
            ) as tzlocal:
                with patch.object(
                    salt.utils.platform, "is_proxy", return_value=False
                ) as is_proxy:
                    ret = core.locale_info()

                    tzname.assert_called_once_with()
                    self.assertEqual(len(now_ret_object.method_calls), 1)
                    now.assert_called_once_with(object)
                    self.assertEqual(len(datetime.method_calls), 1)
                    self.assertEqual(len(datetime_module.method_calls), 1)
                    tzlocal.assert_called_once_with()
                    is_proxy.assert_called_once_with()

                    self.assertEqual(ret["locale_info"]["timezone"], "MDT_FAKE")

    @skipIf(not core._DATEUTIL_TZ, "Missing dateutil.tz")
    def test_locale_info_unicode_error_tzname(self):
        # UnicodeDecodeError most have the default string encoding
        unicode_error = UnicodeDecodeError("fake", b"\x00\x00", 1, 2, "fake")

        # mock datetime.now().tzname()
        # cant just mock now because it is read only
        tzname = Mock(return_value="MDT_FAKE")
        now_ret_object = Mock(tzname=tzname)
        now = Mock(return_value=now_ret_object)
        datetime = Mock(now=now)

        # mock tzname[0].decode()
        decode = Mock(return_value="CST_FAKE")
        tzname2 = (Mock(decode=decode,),)

        with patch.object(core, "datetime", datetime=datetime) as datetime_module:
            with patch.object(
                core.dateutil.tz, "tzlocal", side_effect=unicode_error
            ) as tzlocal:
                with patch.object(
                    salt.utils.platform, "is_proxy", return_value=False
                ) as is_proxy:
                    with patch.object(
                        core.salt.utils.platform, "is_windows", return_value=True
                    ) as is_windows:
                        with patch.object(core, "time", tzname=tzname2):
                            ret = core.locale_info()

                            tzname.assert_not_called()
                            self.assertEqual(len(now_ret_object.method_calls), 0)
                            now.assert_not_called()
                            self.assertEqual(len(datetime.method_calls), 0)
                            decode.assert_called_once_with("mbcs")
                            self.assertEqual(len(tzname2[0].method_calls), 1)
                            self.assertEqual(len(datetime_module.method_calls), 0)
                            tzlocal.assert_called_once_with()
                            is_proxy.assert_called_once_with()
                            is_windows.assert_called_once_with()

                            self.assertEqual(ret["locale_info"]["timezone"], "CST_FAKE")

    @skipIf(core._DATEUTIL_TZ, "Not Missing dateutil.tz")
    def test_locale_info_no_tz_tzname(self):
        with patch.object(
            salt.utils.platform, "is_proxy", return_value=False
        ) as is_proxy:
            with patch.object(
                core.salt.utils.platform, "is_windows", return_value=True
            ) as is_windows:
                ret = core.locale_info()
                is_proxy.assert_called_once_with()
                is_windows.assert_not_called()
                self.assertEqual(ret["locale_info"]["timezone"], "unknown")

    def test_cwd_exists(self):
        cwd_grain = core.cwd()

        self.assertIsInstance(cwd_grain, dict)
        self.assertTrue("cwd" in cwd_grain)
        self.assertEqual(cwd_grain["cwd"], os.getcwd())

    def test_cwd_is_cwd(self):
        cwd = os.getcwd()

        try:
            # change directory
            new_dir = os.path.split(cwd)[0]
            os.chdir(new_dir)

            cwd_grain = core.cwd()

            self.assertEqual(cwd_grain["cwd"], new_dir)
        finally:
            # change back to original directory
            os.chdir(cwd)

    def test_virtual_set_virtual_grain(self):
        osdata = {}

        (
            osdata["kernel"],
            osdata["nodename"],
            osdata["kernelrelease"],
            osdata["kernelversion"],
            osdata["cpuarch"],
            _,
        ) = platform.uname()

        with patch.dict(
            core.__salt__,
            {
                "cmd.run": salt.modules.cmdmod.run,
                "cmd.run_all": salt.modules.cmdmod.run_all,
                "cmd.retcode": salt.modules.cmdmod.retcode,
                "smbios.get": salt.modules.smbios.get,
            },
        ):

            virtual_grains = core._virtual(osdata)

        self.assertIn("virtual", virtual_grains)

    def test_virtual_has_virtual_grain(self):
        osdata = {"virtual": "something"}

        (
            osdata["kernel"],
            osdata["nodename"],
            osdata["kernelrelease"],
            osdata["kernelversion"],
            osdata["cpuarch"],
            _,
        ) = platform.uname()

        with patch.dict(
            core.__salt__,
            {
                "cmd.run": salt.modules.cmdmod.run,
                "cmd.run_all": salt.modules.cmdmod.run_all,
                "cmd.retcode": salt.modules.cmdmod.retcode,
                "smbios.get": salt.modules.smbios.get,
            },
        ):

            virtual_grains = core._virtual(osdata)

        self.assertIn("virtual", virtual_grains)
        self.assertNotEqual(virtual_grains["virtual"], "physical")

    @skipIf(not salt.utils.platform.is_windows(), "System is not Windows")
    def test_windows_virtual_set_virtual_grain(self):
        osdata = {}

        (
            osdata["kernel"],
            osdata["nodename"],
            osdata["kernelrelease"],
            osdata["kernelversion"],
            osdata["cpuarch"],
            _,
        ) = platform.uname()

        with patch.dict(
            core.__salt__,
            {
                "cmd.run": salt.modules.cmdmod.run,
                "cmd.run_all": salt.modules.cmdmod.run_all,
                "cmd.retcode": salt.modules.cmdmod.retcode,
                "smbios.get": salt.modules.smbios.get,
            },
        ):

            virtual_grains = core._windows_virtual(osdata)

        self.assertIn("virtual", virtual_grains)

    @skipIf(not salt.utils.platform.is_windows(), "System is not Windows")
    def test_windows_virtual_has_virtual_grain(self):
        osdata = {"virtual": "something"}

        (
            osdata["kernel"],
            osdata["nodename"],
            osdata["kernelrelease"],
            osdata["kernelversion"],
            osdata["cpuarch"],
            _,
        ) = platform.uname()

        with patch.dict(
            core.__salt__,
            {
                "cmd.run": salt.modules.cmdmod.run,
                "cmd.run_all": salt.modules.cmdmod.run_all,
                "cmd.retcode": salt.modules.cmdmod.retcode,
                "smbios.get": salt.modules.smbios.get,
            },
        ):

            virtual_grains = core._windows_virtual(osdata)

        self.assertIn("virtual", virtual_grains)
        self.assertNotEqual(virtual_grains["virtual"], "physical")

    @skipIf(not salt.utils.platform.is_windows(), "System is not Windows")
    def test_osdata_virtual_key_win(self):
        with patch.dict(
            core.__salt__,
            {
                "cmd.run": salt.modules.cmdmod.run,
                "cmd.run_all": salt.modules.cmdmod.run_all,
                "cmd.retcode": salt.modules.cmdmod.retcode,
                "smbios.get": salt.modules.smbios.get,
            },
        ):

            _windows_platform_data_ret = core.os_data()
            _windows_platform_data_ret["virtual"] = "something"

            with patch.object(
                core, "_windows_platform_data", return_value=_windows_platform_data_ret
            ) as _windows_platform_data:

                osdata_grains = core.os_data()
                _windows_platform_data.assert_called_once()

            self.assertIn("virtual", osdata_grains)
            self.assertNotEqual(osdata_grains["virtual"], "physical")

    @skipIf(salt.utils.platform.is_windows(), "System is Windows")
    def test_bsd_osfullname(self):
        """
        Test to ensure osfullname exists on *BSD systems
        """
        _path_exists_map = {}
        _path_isfile_map = {}
        _cmd_run_map = {
            "freebsd-version -u": "10.3-RELEASE",
            "/sbin/sysctl -n hw.physmem": "2121781248",
            "/sbin/sysctl -n vm.swap_total": "419430400",
        }

        path_exists_mock = MagicMock(side_effect=lambda x: _path_exists_map[x])
        path_isfile_mock = MagicMock(
            side_effect=lambda x: _path_isfile_map.get(x, False)
        )
        cmd_run_mock = MagicMock(side_effect=lambda x: _cmd_run_map[x])
        empty_mock = MagicMock(return_value={})

        mock_freebsd_uname = (
            "FreeBSD",
            "freebsd10.3-hostname-8148",
            "10.3-RELEASE",
            "FreeBSD 10.3-RELEASE #0 r297264: Fri Mar 25 02:10:02 UTC 2016     root@releng1.nyi.freebsd.org:/usr/obj/usr/src/sys/GENERIC",
            "amd64",
            "amd64",
        )

        with patch("platform.uname", MagicMock(return_value=mock_freebsd_uname)):
            with patch.object(
                salt.utils.platform, "is_linux", MagicMock(return_value=False)
            ):
                with patch.object(
                    salt.utils.platform, "is_freebsd", MagicMock(return_value=True)
                ):
                    # Skip the first if statement
                    with patch.object(
                        salt.utils.platform, "is_proxy", MagicMock(return_value=False)
                    ):
                        # Skip the init grain compilation (not pertinent)
                        with patch.object(os.path, "exists", path_exists_mock):
                            with patch("salt.utils.path.which") as mock:
                                mock.return_value = "/sbin/sysctl"
                                # Make a bunch of functions return empty dicts,
                                # we don't care about these grains for the
                                # purposes of this test.
                                with patch.object(
                                    core, "_bsd_cpudata", empty_mock
                                ), patch.object(
                                    core, "_hw_data", empty_mock
                                ), patch.object(
                                    core, "_virtual", empty_mock
                                ), patch.object(
                                    core, "_ps", empty_mock
                                ), patch.dict(
                                    core.__salt__, {"cmd.run": cmd_run_mock}
                                ):
                                    os_grains = core.os_data()

        self.assertIn("osfullname", os_grains)
        self.assertEqual(os_grains.get("osfullname"), "FreeBSD")

    def test_saltversioninfo(self):
        """
        test saltversioninfo core grain.
        """
        ret = core.saltversioninfo()
        info = ret["saltversioninfo"]
        assert isinstance(ret, dict)
        assert isinstance(info, list)
        try:
            assert len(info) == 1
        except AssertionError:
            # We have a minor version we need to test
            assert len(info) == 2
        assert all([x is not None for x in info])
        assert all([isinstance(x, int) for x in info])

    def test_path(self):
        comps = ["foo", "bar", "baz"]
        path = os.path.pathsep.join(comps)
        with patch.dict(os.environ, {"PATH": path}):
            result = core.path()
        assert result == {"path": path, "systempath": comps}, result

    @skipIf(not salt.utils.platform.is_linux(), "System is not Linux")
    @patch("os.path.exists")
    @patch("salt.utils.platform.is_proxy")
    def test__hw_data_linux_empty(self, is_proxy, exists):
        is_proxy.return_value = False
        exists.return_value = True
        with patch("salt.utils.files.fopen", mock_open(read_data="")):
            self.assertEqual(
                core._hw_data({"kernel": "Linux"}),
                {
                    "biosreleasedate": "",
                    "biosversion": "",
                    "manufacturer": "",
                    "productname": "",
                    "serialnumber": "",
                    "uuid": "",
                },
            )

    @skipIf(not salt.utils.platform.is_linux(), "System is not Linux")
    @patch("os.path.exists")
    @patch("salt.utils.platform.is_proxy")
    def test__hw_data_linux_unicode_error(self, is_proxy, exists):
        def _fopen(*args):
            class _File:
                def __enter__(self):
                    return self

                def __exit__(self, *args):
                    pass

                def read(self):
                    raise UnicodeDecodeError("enconding", b"", 1, 2, "reason")

            return _File()

        is_proxy.return_value = False
        exists.return_value = True
        with patch("salt.utils.files.fopen", _fopen):
            self.assertEqual(core._hw_data({"kernel": "Linux"}), {})

    @skipIf(not salt.utils.platform.is_windows(), "System is not Windows")
    def test_kernelparams_return_windows(self):
        """
        Should return empty dictionary on Windows
        """
        self.assertEqual(core.kernelparams(), {})

    @skipIf(not salt.utils.platform.is_linux(), "System is not Linux")
    def test_kernelparams_return_linux(self):
        expectations = [
            (
                "BOOT_IMAGE=/vmlinuz-3.10.0-693.2.2.el7.x86_64",
                {
                    "kernelparams": [
                        ("BOOT_IMAGE", "/vmlinuz-3.10.0-693.2.2.el7.x86_64")
                    ]
                },
            ),
            (
                "root=/dev/mapper/centos_daemon-root",
                {"kernelparams": [("root", "/dev/mapper/centos_daemon-root")]},
            ),
            (
                "rhgb quiet ro",
                {"kernelparams": [("rhgb", None), ("quiet", None), ("ro", None)]},
            ),
            ('param="value1"', {"kernelparams": [("param", "value1")]}),
            (
                'param="value1 value2 value3"',
                {"kernelparams": [("param", "value1 value2 value3")]},
            ),
            (
                'param="value1 value2 value3" LANG="pl" ro',
                {
                    "kernelparams": [
                        ("param", "value1 value2 value3"),
                        ("LANG", "pl"),
                        ("ro", None),
                    ]
                },
            ),
            ("ipv6.disable=1", {"kernelparams": [("ipv6.disable", "1")]}),
            (
                'param="value1:value2:value3"',
                {"kernelparams": [("param", "value1:value2:value3")]},
            ),
            (
                'param="value1,value2,value3"',
                {"kernelparams": [("param", "value1,value2,value3")]},
            ),
            (
                'param="value1" param="value2" param="value3"',
                {
                    "kernelparams": [
                        ("param", "value1"),
                        ("param", "value2"),
                        ("param", "value3"),
                    ]
                },
            ),
        ]

        for cmdline, expectation in expectations:
            with patch("salt.utils.files.fopen", mock_open(read_data=cmdline)):
                self.assertEqual(core.kernelparams(), expectation)

    @patch("salt.utils.path.which", MagicMock(return_value="/usr/sbin/lspci"))
    def test_linux_gpus(self):
        """
        Test GPU detection on Linux systems
        """

        def _cmd_side_effect(cmd):
            ret = ""
            for device in devices:
                ret += textwrap.dedent(
                    """
                                          Class:	{}
                                          Vendor:	{}
                                          Device:	{}
                                          SVendor:	Evil Corp.
                                          SDevice:	Graphics XXL
                                          Rev:	c1
                                          NUMANode:	0"""
                ).format(*device)
                ret += "\n"
            return ret.strip()

        devices = [
            [
                "VGA compatible controller",
                "Advanced Micro Devices, Inc. [AMD/ATI]",
                "Vega [Radeon RX Vega]]",
                "amd",
            ],  # AMD
            [
                "Audio device",
                "Advanced Micro Devices, Inc. [AMD/ATI]",
                "Device aaf8",
                None,
            ],  # non-GPU device
            [
                "VGA compatible controller",
                "NVIDIA Corporation",
                "GK208 [GeForce GT 730]",
                "nvidia",
            ],  # Nvidia
            [
                "VGA compatible controller",
                "Intel Corporation",
                "Device 5912",
                "intel",
            ],  # Intel
            [
                "VGA compatible controller",
                "ATI Technologies Inc",
                "RC410 [Radeon Xpress 200M]",
                "ati",
            ],  # ATI
            [
                "3D controller",
                "NVIDIA Corporation",
                "GeForce GTX 950M",
                "nvidia",
            ],  # 3D controller
            [
                "Display controller",
                "Intel Corporation",
                "HD Graphics P630",
                "intel",
            ],  # Display controller
        ]
        with patch.dict(
            core.__salt__, {"cmd.run": MagicMock(side_effect=_cmd_side_effect)}
        ):
            ret = core._linux_gpu_data()["gpus"]
            count = 0
            for device in devices:
                if device[3] is None:
                    continue
                assert ret[count]["model"] == device[2]
                assert ret[count]["vendor"] == device[3]
                count += 1

    def test_get_server_id(self):
        expected = {"server_id": 94889706}
        with patch.dict(core.__opts__, {"id": "anid"}):
            assert core.get_server_id() == expected

        with patch.dict(core.__opts__, {"id": "otherid"}):
            assert core.get_server_id() != expected<|MERGE_RESOLUTION|>--- conflicted
+++ resolved
@@ -1449,11 +1449,7 @@
                                 "pid": 78,
                                 "retcode": 0,
                                 "stderr": "",
-<<<<<<< HEAD
-                                "stdout": "\n\n{0}".format(virt),
-=======
                                 "stdout": "\n\n{}".format(virt),
->>>>>>> 04a0068d
                             }
                         )
                     },
