--- conflicted
+++ resolved
@@ -55,11 +55,7 @@
             if hasattr(_yaml, 'CSafeDumper') \
             else "{encrypted_data: !encrypted 'foo', foo: bar}"
         serialized = yaml.serialize(data)
-<<<<<<< HEAD
-        self.assertEqual(serialized, '{encrypted_data: !encrypted \'foo\', foo: bar}')
-=======
-        assert serialized == expected, serialized
->>>>>>> 9c8573e4
+        self.assertEqual(serialized, expected)
 
         deserialized = yaml.deserialize(serialized)
         self.assertEqual(deserialized, data)
@@ -348,12 +344,8 @@
     def test_serialize_python(self):
         data = {'foo': 'bar'}
         serialized = python.serialize(data)
-<<<<<<< HEAD
-        self.assertEqual(serialized, '{\'foo\': \'bar\'}')
-=======
         expected = repr({'foo': 'bar'})
-        assert serialized == expected, serialized
->>>>>>> 9c8573e4
+        self.assertEqual(serialized, expected)
 
     @skipIf(not configparser.available, SKIP_MESSAGE % 'configparser')
     def test_configparser(self):
@@ -363,10 +355,7 @@
         self.assertEqual(serialized, "[foo]\nbar = baz")
 
         deserialized = configparser.deserialize(serialized)
-<<<<<<< HEAD
-        self.assertEqual(deserialized, data)
-=======
-        assert deserialized == data, deserialized
+        self.assertEqual(deserialized, data)
 
     @skipIf(not toml.available, SKIP_MESSAGE % 'toml')
     def test_serialize_toml(self):
@@ -374,8 +363,7 @@
             "foo": "bar"
         }
         serialized = toml.serialize(data)
-        assert serialized == 'foo = "bar"\n', serialized
+        self.assertEqual(serialized, 'foo = "bar"\n')
 
         deserialized = toml.deserialize(serialized)
-        assert deserialized == data, deserialized
->>>>>>> 9c8573e4
+        self.assertEqual(deserialized, data)