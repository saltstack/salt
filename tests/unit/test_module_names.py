# -*- coding: utf-8 -*-
"""
    tests.unit.test_test_module_name
    ~~~~~~~~~~~~~~~~~~~~~~~~~~~~~~~~
"""

# Import Python libs
from __future__ import absolute_import

import fnmatch
import os

# Import Salt libs
import salt.utils.path
import salt.utils.stringutils
from tests.support.paths import list_test_mods
from tests.support.runtests import RUNTIME_VARS

# Import Salt Testing libs
from tests.support.unit import TestCase

EXCLUDED_DIRS = [
    os.path.join("tests", "pkg"),
    os.path.join("tests", "perf"),
    os.path.join("tests", "support"),
    os.path.join("tests", "unit", "utils", "cache_mods"),
    os.path.join("tests", "unit", "modules", "inspectlib"),
    os.path.join("tests", "unit", "modules", "zypp"),
    os.path.join("tests", "unit", "templates", "files"),
    os.path.join("tests", "integration", "files"),
    os.path.join("tests", "unit", "files"),
    os.path.join("tests", "integration", "cloud", "helpers"),
    os.path.join("tests", "kitchen", "tests"),
<<<<<<< HEAD
=======
    os.path.join("tests", "unit", "modules", "nxos"),
>>>>>>> 18dcc37b
]
INCLUDED_DIRS = [
    os.path.join("tests", "kitchen", "tests", "*", "tests", "*"),
]
EXCLUDED_FILES = [
    os.path.join("tests", "eventlisten.py"),
    os.path.join("tests", "buildpackage.py"),
    os.path.join("tests", "saltsh.py"),
    os.path.join("tests", "minionswarm.py"),
    os.path.join("tests", "wheeltest.py"),
    os.path.join("tests", "runtests.py"),
    os.path.join("tests", "jenkins.py"),
    os.path.join("tests", "salt-tcpdump.py"),
    os.path.join("tests", "packdump.py"),
    os.path.join("tests", "consist.py"),
    os.path.join("tests", "modparser.py"),
    os.path.join("tests", "virtualname.py"),
    os.path.join("tests", "committer_parser.py"),
    os.path.join("tests", "zypp_plugin.py"),
    os.path.join("tests", "unit", "transport", "mixins.py"),
    os.path.join("tests", "integration", "utils", "testprogram.py"),
]


class BadTestModuleNamesTestCase(TestCase):
    """
    Unit test case for testing bad names for test modules
    """

    maxDiff = None

    def _match_dirs(self, reldir, matchdirs):
        return any(fnmatch.fnmatchcase(reldir, mdir) for mdir in matchdirs)

    def test_module_name(self):
        """
        Make sure all test modules conform to the test_*.py naming scheme
        """
        excluded_dirs, included_dirs = tuple(EXCLUDED_DIRS), tuple(INCLUDED_DIRS)
        tests_dir = os.path.join(RUNTIME_VARS.CODE_DIR, "tests")
        bad_names = []
        for root, _, files in salt.utils.path.os_walk(tests_dir):
            reldir = os.path.relpath(root, RUNTIME_VARS.CODE_DIR)
            if (
                reldir.startswith(excluded_dirs)
                and not self._match_dirs(reldir, included_dirs)
            ) or reldir.endswith("__pycache__"):
                continue
            for fname in files:
                if fname in ("__init__.py", "conftest.py") or not fname.endswith(".py"):
                    continue
                relpath = os.path.join(reldir, fname)
                if relpath in EXCLUDED_FILES:
                    continue
                if not fname.startswith("test_"):
                    bad_names.append(relpath)

        error_msg = "\n\nPlease rename the following files:\n"
        for path in bad_names:
            directory, filename = path.rsplit(os.sep, 1)
            filename, _ = os.path.splitext(filename)
            error_msg += "  {} -> {}/test_{}.py\n".format(
                path, directory, filename.split("_test")[0]
            )

        error_msg += "\nIf you believe one of the entries above should be ignored, please add it to either\n"
        error_msg += "'EXCLUDED_DIRS' or 'EXCLUDED_FILES' in 'tests/unit/test_module_names.py'.\n"
        error_msg += "If it is a tests module, then please rename as suggested."
        self.assertEqual([], bad_names, error_msg)

    def test_module_name_source_match(self):
        """
        Check all the test mods and check if they correspond to actual files in
        the codebase. If this test fails, then a test module is likely not
        named correctly, and should be adjusted.

        If a test module doesn't have a natural name match (as does this very
        file), then its should be included in the "ignore" tuple below.
        However, if there is no matching source code file, then you should
        consider mapping it to files manually via tests/filename_map.yml.
        """
        ignore = (
            "unit.test_doc",
            "unit.test_mock",
            "unit.test_module_names",
            "unit.test_virtualname",
            "unit.test_simple",
            "unit.test_zypp_plugins",
            "unit.test_proxy_minion",
            "unit.cache.test_cache",
            "unit.serializers.test_serializers",
            "unit.states.test_postgres",
            "integration.cli.test_custom_module",
            "integration.cli.test_grains",
            "integration.client.test_kwarg",
            "integration.client.test_runner",
            "integration.client.test_standard",
            "integration.client.test_syndic",
            "integration.cloud.test_cloud",
            "integration.doc.test_man",
            "integration.externalapi.test_venafiapi",
            "integration.grains.test_custom",
            "integration.loader.test_ext_grains",
            "integration.loader.test_ext_modules",
            "integration.logging.test_jid_logging",
<<<<<<< HEAD
            "integration.logging.handlers.test_logstash_mod",
            "integration.master.test_event_return",
            "integration.minion.test_blackout",
            "integration.minion.test_executor",
            "integration.minion.test_minion_cache",
            "integration.minion.test_pillar",
=======
            "integration.master.test_event_return",
            "integration.minion.test_blackout",
            "integration.minion.test_pillar",
            "integration.minion.test_executor",
>>>>>>> 18dcc37b
            "integration.minion.test_timeout",
            "integration.modules.test_decorators",
            "integration.modules.test_pkg",
            "integration.modules.test_state_jinja_filters",
            "integration.modules.test_sysctl",
            "integration.netapi.test_client",
            "integration.netapi.rest_tornado.test_app",
            "integration.netapi.rest_cherrypy.test_app_pam",
            "integration.output.test_output",
            "integration.pillar.test_pillar_include",
            "integration.proxy.test_shell",
            "integration.proxy.test_simple",
            "integration.reactor.test_reactor",
            "integration.returners.test_noop_return",
            "integration.runners.test_runner_returns",
            "integration.scheduler.test_error",
            "integration.scheduler.test_eval",
            "integration.scheduler.test_postpone",
            "integration.scheduler.test_skip",
            "integration.scheduler.test_maxrunning",
            "integration.scheduler.test_helpers",
            "integration.scheduler.test_run_job",
<<<<<<< HEAD
            "integration.setup.test_bdist",
            "integration.setup.test_egg",
=======
>>>>>>> 18dcc37b
            "integration.shell.test_spm",
            "integration.shell.test_cp",
            "integration.shell.test_syndic",
            "integration.shell.test_proxy",
            "integration.shell.test_auth",
            "integration.shell.test_call",
            "integration.shell.test_arguments",
            "integration.shell.test_matcher",
            "integration.shell.test_master_tops",
            "integration.shell.test_saltcli",
            "integration.shell.test_master",
            "integration.shell.test_key",
            "integration.shell.test_runner",
            "integration.shell.test_cloud",
            "integration.shell.test_enabled",
            "integration.shell.test_minion",
            "integration.spm.test_build",
            "integration.spm.test_files",
            "integration.spm.test_info",
            "integration.spm.test_install",
            "integration.spm.test_remove",
            "integration.spm.test_repo",
            "integration.ssh.test_deploy",
            "integration.ssh.test_grains",
            "integration.ssh.test_jinja_filters",
            "integration.ssh.test_master",
            "integration.ssh.test_mine",
            "integration.ssh.test_pillar",
            "integration.ssh.test_raw",
<<<<<<< HEAD
            "integration.ssh.test_saltcheck",
=======
>>>>>>> 18dcc37b
            "integration.ssh.test_state",
            "integration.states.test_compiler",
            "integration.states.test_handle_error",
            "integration.states.test_handle_iorder",
            "integration.states.test_match",
            "integration.states.test_renderers",
            "integration.wheel.test_client",
            "multimaster.minion.test_event",
        )
        errors = []

        def _format_errors(errors):
            msg = (
                "The following {0} test module(s) could not be matched to a "
                "source code file:\n\n".format(len(errors))
            )
            msg += "".join(errors)
            return msg

        for mod_name in list_test_mods():
            if mod_name in ignore:
                # Test module is being ignored, skip it
                continue

            # Separate the test_foo away from the rest of the mod name, because
            # we'll need to remove the "test_" from the beginning and add .py
            stem, flower = mod_name.rsplit(".", 1)
            # Lop off the integration/unit from the beginning of the mod name
            try:
                stem = stem.split(".", 1)[1]
            except IndexError:
                # This test mod was in the root of the unit/integration dir
                stem = ""

            # The path from the root of the repo
            relpath = salt.utils.path.join(
                "salt", stem.replace(".", os.sep), ".".join((flower[5:], "py"))
            )

            # The full path to the file we expect to find
            abspath = salt.utils.path.join(RUNTIME_VARS.CODE_DIR, relpath)

            if not os.path.isfile(abspath):
                # Maybe this is in a dunder init?
                alt_relpath = salt.utils.path.join(relpath[:-3], "__init__.py")
                alt_abspath = salt.utils.path.join(abspath[:-3], "__init__.py")
                if os.path.isfile(alt_abspath):
                    # Yep, it is. Carry on!
                    continue

                errors.append("{0} (expected: {1})\n".format(mod_name, relpath))

        assert not errors, _format_errors(errors)<|MERGE_RESOLUTION|>--- conflicted
+++ resolved
@@ -31,10 +31,7 @@
     os.path.join("tests", "unit", "files"),
     os.path.join("tests", "integration", "cloud", "helpers"),
     os.path.join("tests", "kitchen", "tests"),
-<<<<<<< HEAD
-=======
     os.path.join("tests", "unit", "modules", "nxos"),
->>>>>>> 18dcc37b
 ]
 INCLUDED_DIRS = [
     os.path.join("tests", "kitchen", "tests", "*", "tests", "*"),
@@ -140,19 +137,12 @@
             "integration.loader.test_ext_grains",
             "integration.loader.test_ext_modules",
             "integration.logging.test_jid_logging",
-<<<<<<< HEAD
             "integration.logging.handlers.test_logstash_mod",
             "integration.master.test_event_return",
             "integration.minion.test_blackout",
             "integration.minion.test_executor",
             "integration.minion.test_minion_cache",
             "integration.minion.test_pillar",
-=======
-            "integration.master.test_event_return",
-            "integration.minion.test_blackout",
-            "integration.minion.test_pillar",
-            "integration.minion.test_executor",
->>>>>>> 18dcc37b
             "integration.minion.test_timeout",
             "integration.modules.test_decorators",
             "integration.modules.test_pkg",
@@ -175,11 +165,8 @@
             "integration.scheduler.test_maxrunning",
             "integration.scheduler.test_helpers",
             "integration.scheduler.test_run_job",
-<<<<<<< HEAD
             "integration.setup.test_bdist",
             "integration.setup.test_egg",
-=======
->>>>>>> 18dcc37b
             "integration.shell.test_spm",
             "integration.shell.test_cp",
             "integration.shell.test_syndic",
@@ -209,10 +196,7 @@
             "integration.ssh.test_mine",
             "integration.ssh.test_pillar",
             "integration.ssh.test_raw",
-<<<<<<< HEAD
             "integration.ssh.test_saltcheck",
-=======
->>>>>>> 18dcc37b
             "integration.ssh.test_state",
             "integration.states.test_compiler",
             "integration.states.test_handle_error",
