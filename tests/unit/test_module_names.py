--- conflicted
+++ resolved
@@ -4,10 +4,6 @@
 """
 
 # Import Python libs
-<<<<<<< HEAD
-=======
-
->>>>>>> 980a0d18
 import fnmatch
 import os
 
