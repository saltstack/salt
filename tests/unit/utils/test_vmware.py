# -*- coding: utf-8 -*-
"""
:codeauthor: Alexandru Bleotu <alexandru.bleotu@morganstanley.com>

Tests for cluster related functions in salt.utils.vmware
"""

# Import python libraries
from __future__ import absolute_import, print_function, unicode_literals

import base64
import logging
import ssl
import sys

<<<<<<< HEAD
import salt.utils.vmware
=======
# Import Salt testing libraries
from tests.support.runtests import RUNTIME_VARS
from tests.support.unit import TestCase, skipIf
from tests.support.mixins import LoaderModuleMockMixin
from tests.support.mock import (
    NO_MOCK,
    NO_MOCK_REASON,
    patch,
    MagicMock,
    PropertyMock,
    call,
)
>>>>>>> 8abb7099

# Import Salt libraries
from salt.exceptions import (
    ArgumentValueError,
    CommandExecutionError,
    VMwareApiError,
    VMwareConnectionError,
    VMwareObjectRetrievalError,
    VMwareRuntimeError,
    VMwareSystemError,
)

# Import Third Party Libs
from salt.ext import six
from tests.support.mixins import LoaderModuleMockMixin
from tests.support.mock import MagicMock, PropertyMock, call, patch

# Import Salt testing libraries
from tests.support.runtests import RUNTIME_VARS
from tests.support.unit import TestCase, skipIf

try:
    from pyVmomi import vim, vmodl  # pylint: disable=no-name-in-module

    HAS_PYVMOMI = True
except ImportError:
    HAS_PYVMOMI = False

try:
    import gssapi

    HAS_GSSAPI = True
except ImportError:
    HAS_GSSAPI = False

if sys.version_info[:3] > (2, 7, 8):
    SSL_VALIDATION = True
else:
    SSL_VALIDATION = False

if hasattr(ssl, "_create_unverified_context"):
    ssl_context = "ssl._create_unverified_context"
else:
    ssl_context = "ssl._create_stdlib_context"

# Get Logging Started
log = logging.getLogger(__name__)


@skipIf(not HAS_PYVMOMI, "The 'pyvmomi' library is missing")
class GetClusterTestCase(TestCase):
    """
    Tests for salt.utils.vmware.get_cluster
    """

    def setUp(self):
        patches = (
            ("salt.utils.vmware.get_managed_object_name", MagicMock()),
            ("salt.utils.vmware.get_service_instance_from_managed_object", MagicMock()),
            (
                "salt.utils.vmware.get_mors_with_properties",
                MagicMock(
                    return_value=[{"name": "fake_cluster", "object": MagicMock()}]
                ),
            ),
        )
        for mod, mock in patches:
            patcher = patch(mod, mock)
            patcher.start()
            self.addCleanup(patcher.stop)
        self.mock_si = MagicMock()
        self.mock_dc = MagicMock()
        self.mock_cluster1 = MagicMock()
        self.mock_cluster2 = MagicMock()
        self.mock_entries = [
            {"name": "fake_cluster1", "object": self.mock_cluster1},
            {"name": "fake_cluster2", "object": self.mock_cluster2},
        ]
        for attr in (
            "mock_si",
            "mock_dc",
            "mock_cluster1",
            "mock_cluster2",
            "mock_entries",
        ):
            self.addCleanup(delattr, self, attr)

    def test_get_managed_object_name_call(self):
        mock_get_managed_object_name = MagicMock()
        with patch(
            "salt.utils.vmware.get_managed_object_name", mock_get_managed_object_name
        ):
            salt.utils.vmware.get_cluster(self.mock_dc, "fake_cluster")
        mock_get_managed_object_name.assert_called_once_with(self.mock_dc)

    def test_get_service_instance_from_managed_object(self):
        mock_dc_name = MagicMock()
        mock_get_service_instance_from_managed_object = MagicMock()
        with patch(
            "salt.utils.vmware.get_managed_object_name",
            MagicMock(return_value=mock_dc_name),
        ):
            with patch(
                "salt.utils.vmware.get_service_instance_from_managed_object",
                mock_get_service_instance_from_managed_object,
            ):

                salt.utils.vmware.get_cluster(self.mock_dc, "fake_cluster")
        mock_get_service_instance_from_managed_object.assert_called_once_with(
            self.mock_dc, name=mock_dc_name
        )

    def test_traversal_spec_init(self):
        mock_dc_name = MagicMock()
        mock_traversal_spec = MagicMock()
        mock_traversal_spec_ini = MagicMock(return_value=mock_traversal_spec)
        mock_get_service_instance_from_managed_object = MagicMock()
        patch_traversal_spec_str = (
            "salt.utils.vmware.vmodl.query.PropertyCollector.TraversalSpec"
        )

        with patch(patch_traversal_spec_str, mock_traversal_spec_ini):
            salt.utils.vmware.get_cluster(self.mock_dc, "fake_cluster")
        mock_traversal_spec_ini.assert_has_calls(
            [
                call(path="childEntity", skip=False, type=vim.Folder),
                call(
                    path="hostFolder",
                    skip=True,
                    type=vim.Datacenter,
                    selectSet=[mock_traversal_spec],
                ),
            ]
        )

    def test_get_mors_with_properties_call(self):
        mock_get_mors_with_properties = MagicMock(
            return_value=[{"name": "fake_cluster", "object": MagicMock()}]
        )
        mock_traversal_spec = MagicMock()
        patch_traversal_spec_str = (
            "salt.utils.vmware.vmodl.query.PropertyCollector.TraversalSpec"
        )
        with patch(
            "salt.utils.vmware.get_service_instance_from_managed_object",
            MagicMock(return_value=self.mock_si),
        ):

            with patch(
                "salt.utils.vmware.get_mors_with_properties",
                mock_get_mors_with_properties,
            ):
                with patch(
                    patch_traversal_spec_str,
                    MagicMock(return_value=mock_traversal_spec),
                ):

                    salt.utils.vmware.get_cluster(self.mock_dc, "fake_cluster")
        mock_get_mors_with_properties.assert_called_once_with(
            self.mock_si,
            vim.ClusterComputeResource,
            container_ref=self.mock_dc,
            property_list=["name"],
            traversal_spec=mock_traversal_spec,
        )

    def test_get_mors_with_properties_returns_empty_array(self):
        with patch(
            "salt.utils.vmware.get_managed_object_name",
            MagicMock(return_value="fake_dc"),
        ):
            with patch(
                "salt.utils.vmware.get_mors_with_properties", MagicMock(return_value=[])
            ):
                with self.assertRaises(VMwareObjectRetrievalError) as excinfo:
                    salt.utils.vmware.get_cluster(self.mock_dc, "fake_cluster")
        self.assertEqual(
            excinfo.exception.strerror,
            "Cluster 'fake_cluster' was not found in " "datacenter 'fake_dc'",
        )

    def test_cluster_not_found(self):
        with patch(
            "salt.utils.vmware.get_managed_object_name",
            MagicMock(return_value="fake_dc"),
        ):
            with patch(
                "salt.utils.vmware.get_mors_with_properties",
                MagicMock(return_value=self.mock_entries),
            ):
                with self.assertRaises(VMwareObjectRetrievalError) as excinfo:
                    salt.utils.vmware.get_cluster(self.mock_dc, "fake_cluster")
        self.assertEqual(
            excinfo.exception.strerror,
            "Cluster 'fake_cluster' was not found in " "datacenter 'fake_dc'",
        )

    def test_cluster_found(self):
        with patch(
            "salt.utils.vmware.get_managed_object_name",
            MagicMock(return_value="fake_dc"),
        ):
            with patch(
                "salt.utils.vmware.get_mors_with_properties",
                MagicMock(return_value=self.mock_entries),
            ):
                res = salt.utils.vmware.get_cluster(self.mock_dc, "fake_cluster2")
        self.assertEqual(res, self.mock_cluster2)


@skipIf(not HAS_PYVMOMI, "The 'pyvmomi' library is missing")
class CreateClusterTestCase(TestCase):
    """
    Tests for salt.utils.vmware.create_cluster
    """

    def setUp(self):
        patches = (("salt.utils.vmware.get_managed_object_name", MagicMock()),)
        for mod, mock in patches:
            patcher = patch(mod, mock)
            patcher.start()
            self.addCleanup(patcher.stop)
        self.mock_create_cluster_ex = MagicMock()
        self.mock_dc = MagicMock(
            hostFolder=MagicMock(CreateClusterEx=self.mock_create_cluster_ex)
        )
        self.mock_cluster_spec = MagicMock()
        for attr in ("mock_create_cluster_ex", "mock_dc", "mock_cluster_spec"):
            self.addCleanup(delattr, self, attr)

    def test_get_managed_object_name(self):
        mock_get_managed_object_name = MagicMock()
        with patch(
            "salt.utils.vmware.get_managed_object_name", mock_get_managed_object_name
        ):
            salt.utils.vmware.create_cluster(
                self.mock_dc, "fake_cluster", self.mock_cluster_spec
            )
        mock_get_managed_object_name.assert_called_once_with(self.mock_dc)

    def test_create_cluster_call(self):
        salt.utils.vmware.create_cluster(
            self.mock_dc, "fake_cluster", self.mock_cluster_spec
        )
        self.mock_create_cluster_ex.assert_called_once_with(
            "fake_cluster", self.mock_cluster_spec
        )

    def test_create_cluster_raise_no_permission(self):
        exc = vim.fault.NoPermission()
        exc.privilegeId = "Fake privilege"
        self.mock_dc.hostFolder.CreateClusterEx = MagicMock(side_effect=exc)
        with self.assertRaises(VMwareApiError) as excinfo:
            salt.utils.vmware.create_cluster(
                self.mock_dc, "fake_cluster", self.mock_cluster_spec
            )
        self.assertEqual(
            excinfo.exception.strerror,
            "Not enough permissions. Required privilege: " "Fake privilege",
        )

    def test_create_cluster_raise_vim_fault(self):
        exc = vim.fault.VimFault()
        exc.msg = "VimFault msg"
        self.mock_dc.hostFolder.CreateClusterEx = MagicMock(side_effect=exc)
        with self.assertRaises(VMwareApiError) as excinfo:
            salt.utils.vmware.create_cluster(
                self.mock_dc, "fake_cluster", self.mock_cluster_spec
            )
        self.assertEqual(excinfo.exception.strerror, "VimFault msg")

    def test_create_cluster_raise_runtime_fault(self):
        exc = vmodl.RuntimeFault()
        exc.msg = "RuntimeFault msg"
        self.mock_dc.hostFolder.CreateClusterEx = MagicMock(side_effect=exc)
        with self.assertRaises(VMwareRuntimeError) as excinfo:
            salt.utils.vmware.create_cluster(
                self.mock_dc, "fake_cluster", self.mock_cluster_spec
            )
        self.assertEqual(excinfo.exception.strerror, "RuntimeFault msg")


@skipIf(not HAS_PYVMOMI, "The 'pyvmomi' library is missing")
class UpdateClusterTestCase(TestCase):
    """
    Tests for salt.utils.vmware.update_cluster
    """

    def setUp(self):
        patches = (
            ("salt.utils.vmware.get_managed_object_name", MagicMock()),
            ("salt.utils.vmware.wait_for_task", MagicMock()),
        )
        for mod, mock in patches:
            patcher = patch(mod, mock)
            patcher.start()
            self.addCleanup(patcher.stop)
        self.mock_task = MagicMock()
        self.mock_reconfigure_compute_resource_task = MagicMock(
            return_value=self.mock_task
        )
        self.mock_cluster = MagicMock(
            ReconfigureComputeResource_Task=self.mock_reconfigure_compute_resource_task
        )
        self.mock_cluster_spec = MagicMock()
        for attr in (
            "mock_task",
            "mock_reconfigure_compute_resource_task",
            "mock_cluster",
            "mock_cluster_spec",
        ):
            self.addCleanup(delattr, self, attr)

    def test_get_managed_object_name(self):
        mock_get_managed_object_name = MagicMock()
        with patch(
            "salt.utils.vmware.get_managed_object_name", mock_get_managed_object_name
        ):
            salt.utils.vmware.update_cluster(self.mock_cluster, self.mock_cluster_spec)
        mock_get_managed_object_name.assert_called_once_with(self.mock_cluster)

    def test_reconfigure_compute_resource_task_call(self):
        salt.utils.vmware.update_cluster(self.mock_cluster, self.mock_cluster_spec)
        self.mock_reconfigure_compute_resource_task.assert_called_once_with(
            self.mock_cluster_spec, modify=True
        )

    def test_reconfigure_compute_resource_raise_no_permission(self):
        exc = vim.fault.NoPermission()
        exc.privilegeId = "Fake privilege"
        self.mock_cluster.ReconfigureComputeResource_Task = MagicMock(side_effect=exc)
        with self.assertRaises(VMwareApiError) as excinfo:
            salt.utils.vmware.update_cluster(self.mock_cluster, self.mock_cluster_spec)
        self.assertEqual(
            excinfo.exception.strerror,
            "Not enough permissions. Required privilege: " "Fake privilege",
        )

    def test_reconfigure_compute_resource_raise_vim_fault(self):
        exc = vim.fault.VimFault()
        exc.msg = "VimFault msg"
        self.mock_cluster.ReconfigureComputeResource_Task = MagicMock(side_effect=exc)
        with self.assertRaises(VMwareApiError) as excinfo:
            salt.utils.vmware.update_cluster(self.mock_cluster, self.mock_cluster_spec)
        self.assertEqual(excinfo.exception.strerror, "VimFault msg")

    def test_reconfigure_compute_resource_raise_runtime_fault(self):
        exc = vmodl.RuntimeFault()
        exc.msg = "RuntimeFault msg"
        self.mock_cluster.ReconfigureComputeResource_Task = MagicMock(side_effect=exc)
        with self.assertRaises(VMwareRuntimeError) as excinfo:
            salt.utils.vmware.update_cluster(self.mock_cluster, self.mock_cluster_spec)
        self.assertEqual(excinfo.exception.strerror, "RuntimeFault msg")

    def test_wait_for_task_call(self):
        mock_wait_for_task = MagicMock()
        with patch(
            "salt.utils.vmware.get_managed_object_name",
            MagicMock(return_value="fake_cluster"),
        ):
            with patch("salt.utils.vmware.wait_for_task", mock_wait_for_task):
                salt.utils.vmware.update_cluster(
                    self.mock_cluster, self.mock_cluster_spec
                )
        mock_wait_for_task.assert_called_once_with(
            self.mock_task, "fake_cluster", "ClusterUpdateTask"
        )


@skipIf(not HAS_PYVMOMI, "The 'pyvmomi' library is missing")
class WaitForTaskTestCase(TestCase):
    """
    Tests for salt.utils.vmware.wait_for_task
    """

    def setUp(self):
        patches = (
            ("salt.utils.vmware.time.time", MagicMock(return_value=1)),
            ("salt.utils.vmware.time.sleep", MagicMock(return_value=None)),
        )
        for mod, mock in patches:
            patcher = patch(mod, mock)
            patcher.start()
            self.addCleanup(patcher.stop)

    def test_first_task_info_raise_no_permission(self):
        exc = vim.fault.NoPermission()
        exc.privilegeId = "Fake privilege"
        mock_task = MagicMock()
        type(mock_task).info = PropertyMock(side_effect=exc)
        with self.assertRaises(VMwareApiError) as excinfo:
            salt.utils.vmware.wait_for_task(
                mock_task, "fake_instance_name", "task_type"
            )
        self.assertEqual(
            excinfo.exception.strerror,
            "Not enough permissions. Required privilege: " "Fake privilege",
        )

    def test_first_task_info_raise_vim_fault(self):
        exc = vim.fault.VimFault()
        exc.msg = "VimFault msg"
        mock_task = MagicMock()
        type(mock_task).info = PropertyMock(side_effect=exc)
        with self.assertRaises(VMwareApiError) as excinfo:
            salt.utils.vmware.wait_for_task(
                mock_task, "fake_instance_name", "task_type"
            )
        self.assertEqual(excinfo.exception.strerror, "VimFault msg")

    def test_first_task_info_raise_runtime_fault(self):
        exc = vmodl.RuntimeFault()
        exc.msg = "RuntimeFault msg"
        mock_task = MagicMock()
        type(mock_task).info = PropertyMock(side_effect=exc)
        with self.assertRaises(VMwareRuntimeError) as excinfo:
            salt.utils.vmware.wait_for_task(
                mock_task, "fake_instance_name", "task_type"
            )
        self.assertEqual(excinfo.exception.strerror, "RuntimeFault msg")

    def test_inner_loop_task_info_raise_no_permission(self):
        exc = vim.fault.NoPermission()
        exc.privilegeId = "Fake privilege"
        mock_task = MagicMock()
        mock_info1 = MagicMock()
        type(mock_task).info = PropertyMock(side_effect=[mock_info1, exc])
        type(mock_info1).state = PropertyMock(side_effect=["running", "bad"])
        with self.assertRaises(VMwareApiError) as excinfo:
            salt.utils.vmware.wait_for_task(
                mock_task, "fake_instance_name", "task_type"
            )
        self.assertEqual(
            excinfo.exception.strerror,
            "Not enough permissions. Required privilege: " "Fake privilege",
        )

    def test_inner_loop_task_info_raise_vim_fault(self):
        exc = vim.fault.VimFault()
        exc.msg = "VimFault msg"
        mock_task = MagicMock()
        mock_info1 = MagicMock()
        type(mock_task).info = PropertyMock(side_effect=[mock_info1, exc])
        type(mock_info1).state = PropertyMock(side_effect=["running", "bad"])
        with self.assertRaises(VMwareApiError) as excinfo:
            salt.utils.vmware.wait_for_task(
                mock_task, "fake_instance_name", "task_type"
            )
        self.assertEqual(excinfo.exception.strerror, "VimFault msg")

    def test_inner_loop_task_info_raise_runtime_fault(self):
        exc = vmodl.RuntimeFault()
        exc.msg = "RuntimeFault msg"
        mock_task = MagicMock()
        mock_info1 = MagicMock()
        type(mock_task).info = PropertyMock(side_effect=[mock_info1, exc])
        type(mock_info1).state = PropertyMock(side_effect=["running", "bad"])
        with self.assertRaises(VMwareRuntimeError) as excinfo:
            salt.utils.vmware.wait_for_task(
                mock_task, "fake_instance_name", "task_type"
            )
        self.assertEqual(excinfo.exception.strerror, "RuntimeFault msg")

    def test_info_state_running(self):
        # The 'bad' values are invalid in the while loop
        mock_task = MagicMock()
        prop_mock_state = PropertyMock(side_effect=["running", "bad", "bad", "success"])
        prop_mock_result = PropertyMock()
        type(mock_task.info).state = prop_mock_state
        type(mock_task.info).result = prop_mock_result
        salt.utils.vmware.wait_for_task(mock_task, "fake_instance_name", "task_type")
        self.assertEqual(prop_mock_state.call_count, 4)
        self.assertEqual(prop_mock_result.call_count, 1)

    def test_info_state_running_continues_loop(self):
        mock_task = MagicMock()
        # The 'fake' values are required to match all the lookups and end the
        # loop
        prop_mock_state = PropertyMock(
            side_effect=["running", "fake", "fake", "success"]
        )
        prop_mock_result = PropertyMock()
        type(mock_task.info).state = prop_mock_state
        type(mock_task.info).result = prop_mock_result
        salt.utils.vmware.wait_for_task(mock_task, "fake_instance_name", "task_type")
        self.assertEqual(prop_mock_state.call_count, 4)
        self.assertEqual(prop_mock_result.call_count, 1)

    def test_info_state_queued_continues_loop(self):
        mock_task = MagicMock()
        # The 'fake' values are required to match all the lookups and end the
        # loop
        prop_mock_state = PropertyMock(
            side_effect=["fake", "queued", "fake", "fake", "success"]
        )
        prop_mock_result = PropertyMock()
        type(mock_task.info).state = prop_mock_state
        type(mock_task.info).result = prop_mock_result
        salt.utils.vmware.wait_for_task(mock_task, "fake_instance_name", "task_type")
        self.assertEqual(prop_mock_state.call_count, 5)
        self.assertEqual(prop_mock_result.call_count, 1)

    def test_info_state_success(self):
        mock_task = MagicMock()
        prop_mock_state = PropertyMock(return_value="success")
        prop_mock_result = PropertyMock()
        type(mock_task.info).state = prop_mock_state
        type(mock_task.info).result = prop_mock_result
        salt.utils.vmware.wait_for_task(mock_task, "fake_instance_name", "task_type")
        self.assertEqual(prop_mock_state.call_count, 3)
        self.assertEqual(prop_mock_result.call_count, 1)

    def test_info_error_exception(self):
        mock_task = MagicMock()
        prop_mock_state = PropertyMock(return_value="error")
        prop_mock_error = PropertyMock(side_effect=Exception("error exc"))
        type(mock_task.info).state = prop_mock_state
        type(mock_task.info).error = prop_mock_error
        with self.assertRaises(Exception) as excinfo:
            salt.utils.vmware.wait_for_task(
                mock_task, "fake_instance_name", "task_type"
            )
        self.assertEqual(six.text_type(excinfo.exception), "error exc")

    def test_info_error_no_permission(self):
        exc = vim.fault.NoPermission()
        exc.privilegeId = "Fake privilege"
        mock_task = MagicMock()
        prop_mock_state = PropertyMock(return_value="error")
        prop_mock_error = PropertyMock(side_effect=exc)
        type(mock_task.info).state = prop_mock_state
        type(mock_task.info).error = prop_mock_error
        with self.assertRaises(VMwareApiError) as excinfo:
            salt.utils.vmware.wait_for_task(
                mock_task, "fake_instance_name", "task_type"
            )
        self.assertEqual(
            excinfo.exception.strerror,
            "Not enough permissions. Required privilege: " "Fake privilege",
        )

    def test_info_error_vim_fault(self):
        exc = vim.fault.VimFault()
        exc.msg = "VimFault msg"
        mock_task = MagicMock()
        prop_mock_state = PropertyMock(return_value="error")
        prop_mock_error = PropertyMock(side_effect=exc)
        type(mock_task.info).state = prop_mock_state
        type(mock_task.info).error = prop_mock_error
        with self.assertRaises(VMwareApiError) as excinfo:
            salt.utils.vmware.wait_for_task(
                mock_task, "fake_instance_name", "task_type"
            )
        self.assertEqual(excinfo.exception.strerror, "VimFault msg")

    def test_info_error_system_fault(self):
        exc = vmodl.fault.SystemError()
        exc.msg = "SystemError msg"
        mock_task = MagicMock()
        prop_mock_state = PropertyMock(return_value="error")
        prop_mock_error = PropertyMock(side_effect=exc)
        type(mock_task.info).state = prop_mock_state
        type(mock_task.info).error = prop_mock_error
        with self.assertRaises(VMwareSystemError) as excinfo:
            salt.utils.vmware.wait_for_task(
                mock_task, "fake_instance_name", "task_type"
            )
        self.assertEqual(excinfo.exception.strerror, "SystemError msg")

    def test_info_error_invalid_argument_no_fault_message(self):
        exc = vmodl.fault.InvalidArgument()
        exc.faultMessage = None
        exc.msg = "InvalidArgumentFault msg"
        mock_task = MagicMock()
        prop_mock_state = PropertyMock(return_value="error")
        prop_mock_error = PropertyMock(side_effect=exc)
        type(mock_task.info).state = prop_mock_state
        type(mock_task.info).error = prop_mock_error
        with self.assertRaises(VMwareApiError) as excinfo:
            salt.utils.vmware.wait_for_task(
                mock_task, "fake_instance_name", "task_type"
            )
        self.assertEqual(excinfo.exception.strerror, "InvalidArgumentFault msg")

    def test_info_error_invalid_argument_with_fault_message(self):
        exc = vmodl.fault.InvalidArgument()
        fault_message = vim.LocalizableMessage()
        fault_message.message = "LocalFault msg"
        exc.faultMessage = [fault_message]
        exc.msg = "InvalidArgumentFault msg"
        mock_task = MagicMock()
        prop_mock_state = PropertyMock(return_value="error")
        prop_mock_error = PropertyMock(side_effect=exc)
        type(mock_task.info).state = prop_mock_state
        type(mock_task.info).error = prop_mock_error
        with self.assertRaises(VMwareApiError) as excinfo:
            salt.utils.vmware.wait_for_task(
                mock_task, "fake_instance_name", "task_type"
            )
        self.assertEqual(
            excinfo.exception.strerror, "InvalidArgumentFault msg (LocalFault msg)"
        )


@skipIf(not HAS_PYVMOMI, "The 'pyvmomi' library is missing")
class GetMorsWithPropertiesTestCase(TestCase):
    """
    Tests for salt.utils.get_mors_with_properties
    """

    si = None
    obj_type = None
    prop_list = None
    container_ref = None
    traversal_spec = None

    def setUp(self):
        self.si = MagicMock()
        self.obj_type = MagicMock()
        self.prop_list = MagicMock()
        self.container_ref = MagicMock()
        self.traversal_spec = MagicMock()

    def test_empty_content(self):
        get_content = MagicMock(return_value=[])
        with patch("salt.utils.vmware.get_content", get_content):
            ret = salt.utils.vmware.get_mors_with_properties(
                self.si,
                self.obj_type,
                self.prop_list,
                self.container_ref,
                self.traversal_spec,
            )
        get_content.assert_called_once_with(
            self.si,
            self.obj_type,
            property_list=self.prop_list,
            container_ref=self.container_ref,
            traversal_spec=self.traversal_spec,
            local_properties=False,
        )
        self.assertEqual(ret, [])

    def test_local_properties_set(self):
        obj_mock = MagicMock()
        # obj.propSet
        propSet_prop = PropertyMock(return_value=[])
        type(obj_mock).propSet = propSet_prop
        # obj.obj
        inner_obj_mock = MagicMock()
        obj_prop = PropertyMock(return_value=inner_obj_mock)
        type(obj_mock).obj = obj_prop

        get_content = MagicMock(return_value=[obj_mock])
        with patch("salt.utils.vmware.get_content", get_content):
            ret = salt.utils.vmware.get_mors_with_properties(
                self.si,
                self.obj_type,
                self.prop_list,
                self.container_ref,
                self.traversal_spec,
                local_properties=True,
            )
        get_content.assert_called_once_with(
            self.si,
            self.obj_type,
            property_list=self.prop_list,
            container_ref=self.container_ref,
            traversal_spec=self.traversal_spec,
            local_properties=True,
        )

    def test_one_element_content(self):
        obj_mock = MagicMock()
        # obj.propSet
        propSet_prop = PropertyMock(return_value=[])
        type(obj_mock).propSet = propSet_prop
        # obj.obj
        inner_obj_mock = MagicMock()
        obj_prop = PropertyMock(return_value=inner_obj_mock)
        type(obj_mock).obj = obj_prop
        get_content = MagicMock(return_value=[obj_mock])
        with patch("salt.utils.vmware.get_content", get_content):
            ret = salt.utils.vmware.get_mors_with_properties(
                self.si,
                self.obj_type,
                self.prop_list,
                self.container_ref,
                self.traversal_spec,
            )
            get_content.assert_called_once_with(
                self.si,
                self.obj_type,
                property_list=self.prop_list,
                container_ref=self.container_ref,
                traversal_spec=self.traversal_spec,
                local_properties=False,
            )
        self.assertEqual(propSet_prop.call_count, 1)
        self.assertEqual(obj_prop.call_count, 1)
        self.assertEqual(len(ret), 1)
        self.assertDictEqual(ret[0], {"object": inner_obj_mock})

    def test_multiple_element_content(self):
        # obj1
        obj1_mock = MagicMock()
        # obj1.propSet
        obj1_propSet_prop = PropertyMock(return_value=[])
        type(obj1_mock).propSet = obj1_propSet_prop
        # obj1.obj
        obj1_inner_obj_mock = MagicMock()
        obj1_obj_prop = PropertyMock(return_value=obj1_inner_obj_mock)
        type(obj1_mock).obj = obj1_obj_prop
        # obj2
        obj2_mock = MagicMock()
        # obj2.propSet
        obj2_propSet_prop = PropertyMock(return_value=[])
        type(obj2_mock).propSet = obj2_propSet_prop
        # obj2.obj
        obj2_inner_obj_mock = MagicMock()
        obj2_obj_prop = PropertyMock(return_value=obj2_inner_obj_mock)
        type(obj2_mock).obj = obj2_obj_prop

        get_content = MagicMock(return_value=[obj1_mock, obj2_mock])
        with patch("salt.utils.vmware.get_content", get_content):
            ret = salt.utils.vmware.get_mors_with_properties(
                self.si,
                self.obj_type,
                self.prop_list,
                self.container_ref,
                self.traversal_spec,
            )
        get_content.assert_called_once_with(
            self.si,
            self.obj_type,
            property_list=self.prop_list,
            container_ref=self.container_ref,
            traversal_spec=self.traversal_spec,
            local_properties=False,
        )
        self.assertEqual(obj1_propSet_prop.call_count, 1)
        self.assertEqual(obj2_propSet_prop.call_count, 1)
        self.assertEqual(obj1_obj_prop.call_count, 1)
        self.assertEqual(obj2_obj_prop.call_count, 1)
        self.assertEqual(len(ret), 2)
        self.assertDictEqual(ret[0], {"object": obj1_inner_obj_mock})
        self.assertDictEqual(ret[1], {"object": obj2_inner_obj_mock})

    def test_one_elem_one_property(self):
        obj_mock = MagicMock()

        # property mock
        prop_set_obj_mock = MagicMock()
        prop_set_obj_name_prop = PropertyMock(return_value="prop_name")
        prop_set_obj_val_prop = PropertyMock(return_value="prop_value")
        type(prop_set_obj_mock).name = prop_set_obj_name_prop
        type(prop_set_obj_mock).val = prop_set_obj_val_prop

        # obj.propSet
        propSet_prop = PropertyMock(return_value=[prop_set_obj_mock])
        type(obj_mock).propSet = propSet_prop

        # obj.obj
        inner_obj_mock = MagicMock()
        obj_prop = PropertyMock(return_value=inner_obj_mock)
        type(obj_mock).obj = obj_prop

        get_content = MagicMock(return_value=[obj_mock])
        with patch("salt.utils.vmware.get_content", get_content):
            ret = salt.utils.vmware.get_mors_with_properties(
                self.si,
                self.obj_type,
                self.prop_list,
                self.container_ref,
                self.traversal_spec,
                local_properties=False,
            )
        get_content.assert_called_once_with(
            self.si,
            self.obj_type,
            property_list=self.prop_list,
            container_ref=self.container_ref,
            traversal_spec=self.traversal_spec,
            local_properties=False,
        )
        self.assertEqual(propSet_prop.call_count, 1)
        self.assertEqual(prop_set_obj_name_prop.call_count, 1)
        self.assertEqual(prop_set_obj_val_prop.call_count, 1)
        self.assertEqual(obj_prop.call_count, 1)
        self.assertEqual(len(ret), 1)
        self.assertDictEqual(
            ret[0], {"prop_name": "prop_value", "object": inner_obj_mock}
        )

    def test_one_elem_multiple_properties(self):
        obj_mock = MagicMock()

        # property1  mock
        prop_set_obj1_mock = MagicMock()
        prop_set_obj1_name_prop = PropertyMock(return_value="prop_name1")
        prop_set_obj1_val_prop = PropertyMock(return_value="prop_value1")
        type(prop_set_obj1_mock).name = prop_set_obj1_name_prop
        type(prop_set_obj1_mock).val = prop_set_obj1_val_prop

        # property2  mock
        prop_set_obj2_mock = MagicMock()
        prop_set_obj2_name_prop = PropertyMock(return_value="prop_name2")
        prop_set_obj2_val_prop = PropertyMock(return_value="prop_value2")
        type(prop_set_obj2_mock).name = prop_set_obj2_name_prop
        type(prop_set_obj2_mock).val = prop_set_obj2_val_prop

        # obj.propSet
        propSet_prop = PropertyMock(
            return_value=[prop_set_obj1_mock, prop_set_obj2_mock]
        )
        type(obj_mock).propSet = propSet_prop

        # obj.obj
        inner_obj_mock = MagicMock()
        obj_prop = PropertyMock(return_value=inner_obj_mock)
        type(obj_mock).obj = obj_prop

        get_content = MagicMock(return_value=[obj_mock])
        with patch("salt.utils.vmware.get_content", get_content):
            ret = salt.utils.vmware.get_mors_with_properties(
                self.si,
                self.obj_type,
                self.prop_list,
                self.container_ref,
                self.traversal_spec,
            )
        get_content.assert_called_once_with(
            self.si,
            self.obj_type,
            property_list=self.prop_list,
            container_ref=self.container_ref,
            traversal_spec=self.traversal_spec,
            local_properties=False,
        )
        self.assertEqual(propSet_prop.call_count, 1)
        self.assertEqual(prop_set_obj1_name_prop.call_count, 1)
        self.assertEqual(prop_set_obj1_val_prop.call_count, 1)
        self.assertEqual(prop_set_obj2_name_prop.call_count, 1)
        self.assertEqual(prop_set_obj2_val_prop.call_count, 1)
        self.assertEqual(obj_prop.call_count, 1)
        self.assertEqual(len(ret), 1)
        self.assertDictEqual(
            ret[0],
            {
                "prop_name1": "prop_value1",
                "prop_name2": "prop_value2",
                "object": inner_obj_mock,
            },
        )


@skipIf(not HAS_PYVMOMI, "The 'pyvmomi' library is missing")
class GetPropertiesOfManagedObjectTestCase(TestCase):
    """
    Tests for salt.utils.get_properties_of_managed_object
    """

    def setUp(self):
        patches = (
            ("salt.utils.vmware.get_service_instance_from_managed_object", MagicMock()),
            (
                "salt.utils.vmware.get_mors_with_properties",
                MagicMock(return_value=[MagicMock()]),
            ),
        )
        for mod, mock in patches:
            patcher = patch(mod, mock)
            patcher.start()
            self.addCleanup(patcher.stop)
        self.mock_si = MagicMock()
        self.fake_mo_ref = vim.ManagedEntity("Fake")
        self.mock_props = MagicMock()
        self.mock_item_name = {"name": "fake_name"}
        self.mock_item = MagicMock()

    def test_get_service_instance_from_managed_object_call(self):
        mock_get_instance_from_managed_object = MagicMock()
        with patch(
            "salt.utils.vmware.get_service_instance_from_managed_object",
            mock_get_instance_from_managed_object,
        ):

            salt.utils.vmware.get_properties_of_managed_object(
                self.fake_mo_ref, self.mock_props
            )
        mock_get_instance_from_managed_object.assert_called_once_with(self.fake_mo_ref)

    def test_get_mors_with_properties_calls(self):
        mock_get_mors_with_properties = MagicMock(return_value=[MagicMock()])
        with patch(
            "salt.utils.vmware.get_service_instance_from_managed_object",
            MagicMock(return_value=self.mock_si),
        ):

            with patch(
                "salt.utils.vmware.get_mors_with_properties",
                mock_get_mors_with_properties,
            ):
                salt.utils.vmware.get_properties_of_managed_object(
                    self.fake_mo_ref, self.mock_props
                )
        mock_get_mors_with_properties.assert_has_calls(
            [
                call(
                    self.mock_si,
                    vim.ManagedEntity,
                    container_ref=self.fake_mo_ref,
                    property_list=["name"],
                    local_properties=True,
                ),
                call(
                    self.mock_si,
                    vim.ManagedEntity,
                    container_ref=self.fake_mo_ref,
                    property_list=self.mock_props,
                    local_properties=True,
                ),
            ]
        )

    def test_managed_object_no_name_property(self):
        with patch(
            "salt.utils.vmware.get_mors_with_properties",
            MagicMock(side_effect=[vmodl.query.InvalidProperty(), []]),
        ):
            with self.assertRaises(VMwareApiError) as excinfo:
                salt.utils.vmware.get_properties_of_managed_object(
                    self.fake_mo_ref, self.mock_props
                )
        self.assertEqual(
            "Properties of managed object '<unnamed>' weren't " "retrieved",
            excinfo.exception.strerror,
        )

    def test_no_items_named_object(self):
        with patch(
            "salt.utils.vmware.get_mors_with_properties",
            MagicMock(side_effect=[[self.mock_item_name], []]),
        ):
            with self.assertRaises(VMwareApiError) as excinfo:
                salt.utils.vmware.get_properties_of_managed_object(
                    self.fake_mo_ref, self.mock_props
                )
        self.assertEqual(
            "Properties of managed object 'fake_name' weren't " "retrieved",
            excinfo.exception.strerror,
        )


@skipIf(not HAS_PYVMOMI, "The 'pyvmomi' library is missing")
class GetManagedObjectName(TestCase):
    """
    Tests for salt.utils.get_managed_object_name
    """

    def setUp(self):
        patches = (
            (
                "salt.utils.vmware.get_properties_of_managed_object",
                MagicMock(return_value={"key": "value"}),
            ),
        )
        for mod, mock in patches:
            patcher = patch(mod, mock)
            patcher.start()
            self.addCleanup(patcher.stop)
        self.mock_mo_ref = MagicMock()

    def test_get_properties_of_managed_object_call(self):
        mock_get_properties_of_managed_object = MagicMock()
        with patch(
            "salt.utils.vmware.get_properties_of_managed_object",
            mock_get_properties_of_managed_object,
        ):
            salt.utils.vmware.get_managed_object_name(self.mock_mo_ref)
        mock_get_properties_of_managed_object.assert_called_once_with(
            self.mock_mo_ref, ["name"]
        )

    def test_no_name_in_property_dict(self):
        ret = salt.utils.vmware.get_managed_object_name(self.mock_mo_ref)
        self.assertIsNone(ret)

    def test_return_managed_object_name(self):
        mock_get_properties_of_managed_object = MagicMock()
        with patch(
            "salt.utils.vmware.get_properties_of_managed_object",
            MagicMock(return_value={"name": "fake_name"}),
        ):
            ret = salt.utils.vmware.get_managed_object_name(self.mock_mo_ref)
        self.assertEqual(ret, "fake_name")


@skipIf(not HAS_PYVMOMI, "The 'pyvmomi' library is missing")
class GetContentTestCase(TestCase):
    """
    Tests for salt.utils.get_content
    """

    # Method names to be patched
    traversal_spec_method_name = (
        "salt.utils.vmware.vmodl.query.PropertyCollector.TraversalSpec"
    )
    property_spec_method_name = (
        "salt.utils.vmware.vmodl.query.PropertyCollector.PropertySpec"
    )
    obj_spec_method_name = "salt.utils.vmware.vmodl.query.PropertyCollector.ObjectSpec"
    filter_spec_method_name = (
        "salt.utils.vmware.vmodl.query.PropertyCollector.FilterSpec"
    )

    # Class variables
    si_mock = None
    root_folder_mock = None
    root_folder_prop = None
    container_view_mock = None
    create_container_view_mock = None
    result_mock = None
    retrieve_contents_mock = None
    destroy_mock = None
    obj_type_mock = None
    traversal_spec_ret_mock = None
    traversal_spec_mock = None
    property_spec_ret_mock = None
    property_spec_mock = None
    obj_spec_ret_mock = None
    obj_spec_mock = None
    filter_spec_ret_mock = None
    filter_spec_mock = None

    def setUp(self):
        patches = (
            ("salt.utils.vmware.get_root_folder", MagicMock()),
            (
                "salt.utils.vmware.vmodl.query.PropertyCollector.TraversalSpec",
                MagicMock(return_value=MagicMock()),
            ),
            (
                "salt.utils.vmware.vmodl.query.PropertyCollector.PropertySpec",
                MagicMock(return_value=MagicMock()),
            ),
            (
                "salt.utils.vmware.vmodl.query.PropertyCollector.ObjectSpec",
                MagicMock(return_value=MagicMock()),
            ),
            (
                "salt.utils.vmware.vmodl.query.PropertyCollector.FilterSpec",
                MagicMock(return_value=MagicMock()),
            ),
        )
        for mod, mock in patches:
            patcher = patch(mod, mock)
            patcher.start()
            self.addCleanup(patcher.stop)
        # setup the service instance
        self.si_mock = MagicMock()
        # RootFolder
        self.root_folder_mock = MagicMock()
        self.get_root_folder_mock = MagicMock(return_value=self.root_folder_mock)
        # CreateContainerView()
        self.container_view_mock = MagicMock()
        self.create_container_view_mock = MagicMock(
            return_value=self.container_view_mock
        )
        self.si_mock.content.viewManager.CreateContainerView = (
            self.create_container_view_mock
        )
        # RetrieveContents()
        self.result_mock = MagicMock()
        self.retrieve_contents_mock = MagicMock(return_value=self.result_mock)
        self.si_mock.content.propertyCollector.RetrieveContents = (
            self.retrieve_contents_mock
        )
        # Destroy()
        self.destroy_mock = MagicMock()
        self.container_view_mock.Destroy = self.destroy_mock

        # override mocks
        self.obj_type_mock = MagicMock()
        self.traversal_spec_ret_mock = MagicMock()
        self.traversal_spec_mock = MagicMock(return_value=self.traversal_spec_ret_mock)
        self.property_spec_ret_mock = MagicMock()
        self.property_spec_mock = MagicMock(return_value=self.property_spec_ret_mock)
        self.obj_spec_ret_mock = MagicMock()
        self.obj_spec_mock = MagicMock(return_value=self.obj_spec_ret_mock)
        self.filter_spec_ret_mock = MagicMock()
        self.filter_spec_mock = MagicMock(return_value=self.filter_spec_ret_mock)

    def test_empty_container_ref(self):
        with patch("salt.utils.vmware.get_root_folder", self.get_root_folder_mock):
            salt.utils.vmware.get_content(self.si_mock, self.obj_type_mock)
        self.get_root_folder_mock.assert_called_once_with(self.si_mock)
        self.create_container_view_mock.assert_called_once_with(
            self.root_folder_mock, [self.obj_type_mock], True
        )

    def test_defined_container_ref(self):
        container_ref_mock = MagicMock()
        with patch("salt.utils.vmware.get_root_folder", self.get_root_folder_mock):
            with patch(self.obj_spec_method_name, self.obj_type_mock):
                salt.utils.vmware.get_content(
                    self.si_mock, self.obj_type_mock, container_ref=container_ref_mock
                )
        self.assertEqual(self.get_root_folder_mock.call_count, 0)
        self.create_container_view_mock.assert_called_once_with(
            container_ref_mock, [self.obj_type_mock], True
        )

    # Also checks destroy is called
    def test_local_traversal_spec(self):
        with patch("salt.utils.vmware.get_root_folder", self.get_root_folder_mock):
            with patch(self.traversal_spec_method_name, self.traversal_spec_mock):
                with patch(self.obj_spec_method_name, self.obj_spec_mock):
                    ret = salt.utils.vmware.get_content(
                        self.si_mock, self.obj_type_mock
                    )
        self.create_container_view_mock.assert_called_once_with(
            self.root_folder_mock, [self.obj_type_mock], True
        )
        self.traversal_spec_mock.assert_called_once_with(
            name="traverseEntities",
            path="view",
            skip=False,
            type=vim.view.ContainerView,
        )
        self.obj_spec_mock.assert_called_once_with(
            obj=self.container_view_mock,
            skip=True,
            selectSet=[self.traversal_spec_ret_mock],
        )
        # check destroy is called
        self.assertEqual(self.destroy_mock.call_count, 1)

    def test_create_container_view_raise_no_permission(self):
        exc = vim.fault.NoPermission()
        exc.privilegeId = "Fake privilege"
        self.si_mock.content.viewManager.CreateContainerView = MagicMock(
            side_effect=exc
        )
        with patch("salt.utils.vmware.get_root_folder", self.get_root_folder_mock):
            with self.assertRaises(VMwareApiError) as excinfo:
                salt.utils.vmware.get_content(self.si_mock, self.obj_type_mock)
        self.assertEqual(
            excinfo.exception.strerror,
            "Not enough permissions. Required privilege: " "Fake privilege",
        )

    def test_create_container_view_raise_vim_fault(self):
        exc = vim.fault.VimFault()
        exc.msg = "VimFault msg"
        self.si_mock.content.viewManager.CreateContainerView = MagicMock(
            side_effect=exc
        )
        with patch("salt.utils.vmware.get_root_folder", self.get_root_folder_mock):
            with self.assertRaises(VMwareApiError) as excinfo:
                salt.utils.vmware.get_content(self.si_mock, self.obj_type_mock)
        self.assertEqual(excinfo.exception.strerror, "VimFault msg")

    def test_create_container_view_raise_runtime_fault(self):
        exc = vmodl.RuntimeFault()
        exc.msg = "RuntimeFault msg"
        self.si_mock.content.viewManager.CreateContainerView = MagicMock(
            side_effect=exc
        )
        with patch("salt.utils.vmware.get_root_folder", self.get_root_folder_mock):
            with self.assertRaises(VMwareRuntimeError) as excinfo:
                salt.utils.vmware.get_content(self.si_mock, self.obj_type_mock)
        self.assertEqual(excinfo.exception.strerror, "RuntimeFault msg")

    def test_destroy_raise_no_permission(self):
        exc = vim.fault.NoPermission()
        exc.privilegeId = "Fake privilege"
        self.si_mock.content.viewManager.CreateContainerView = MagicMock(
            return_value=MagicMock(Destroy=MagicMock(side_effect=exc))
        )
        with patch("salt.utils.vmware.get_root_folder", self.get_root_folder_mock):
            with self.assertRaises(VMwareApiError) as excinfo:
                salt.utils.vmware.get_content(self.si_mock, self.obj_type_mock)
        self.assertEqual(
            excinfo.exception.strerror,
            "Not enough permissions. Required privilege: " "Fake privilege",
        )

    def test_destroy_raise_vim_fault(self):
        exc = vim.fault.VimFault()
        exc.msg = "VimFault msg"
        self.si_mock.content.viewManager.CreateContainerView = MagicMock(
            return_value=MagicMock(Destroy=MagicMock(side_effect=exc))
        )
        with patch("salt.utils.vmware.get_root_folder", self.get_root_folder_mock):
            with self.assertRaises(VMwareApiError) as excinfo:
                salt.utils.vmware.get_content(self.si_mock, self.obj_type_mock)
        self.assertEqual(excinfo.exception.strerror, "VimFault msg")

    def test_destroy_raise_runtime_fault(self):
        exc = vmodl.RuntimeFault()
        exc.msg = "RuntimeFault msg"
        self.si_mock.content.viewManager.CreateContainerView = MagicMock(
            return_value=MagicMock(Destroy=MagicMock(side_effect=exc))
        )
        with patch("salt.utils.vmware.get_root_folder", self.get_root_folder_mock):
            with self.assertRaises(VMwareRuntimeError) as excinfo:
                salt.utils.vmware.get_content(self.si_mock, self.obj_type_mock)
        self.assertEqual(excinfo.exception.strerror, "RuntimeFault msg")

    # Also checks destroy is not called
    def test_external_traversal_spec(self):
        traversal_spec_obj_mock = MagicMock()
        with patch("salt.utils.vmware.get_root_folder", self.get_root_folder_mock):
            with patch(self.traversal_spec_method_name, self.traversal_spec_mock):
                with patch(self.obj_spec_method_name, self.obj_spec_mock):
                    salt.utils.vmware.get_content(
                        self.si_mock,
                        self.obj_type_mock,
                        traversal_spec=traversal_spec_obj_mock,
                    )
        self.obj_spec_mock.assert_called_once_with(
            obj=self.root_folder_mock, skip=True, selectSet=[traversal_spec_obj_mock]
        )
        # Check local traversal methods are not called
        self.assertEqual(self.create_container_view_mock.call_count, 0)
        self.assertEqual(self.traversal_spec_mock.call_count, 0)
        # check destroy is not called
        self.assertEqual(self.destroy_mock.call_count, 0)

    def test_property_obj_filter_specs_and_contents(self):
        with patch(self.traversal_spec_method_name, self.traversal_spec_mock):
            with patch(self.property_spec_method_name, self.property_spec_mock):
                with patch(self.obj_spec_method_name, self.obj_spec_mock):
                    with patch(self.filter_spec_method_name, self.filter_spec_mock):
                        ret = salt.utils.vmware.get_content(
                            self.si_mock, self.obj_type_mock
                        )
        self.traversal_spec_mock.assert_called_once_with(
            name="traverseEntities",
            path="view",
            skip=False,
            type=vim.view.ContainerView,
        )
        self.property_spec_mock.assert_called_once_with(
            type=self.obj_type_mock, all=True, pathSet=None
        )
        self.obj_spec_mock.assert_called_once_with(
            obj=self.container_view_mock,
            skip=True,
            selectSet=[self.traversal_spec_ret_mock],
        )
        self.retrieve_contents_mock.assert_called_once_with([self.filter_spec_ret_mock])
        self.assertEqual(ret, self.result_mock)

    def test_retrieve_contents_raise_no_permission(self):
        exc = vim.fault.NoPermission()
        exc.privilegeId = "Fake privilege"
        self.si_mock.content.propertyCollector.RetrieveContents = MagicMock(
            side_effect=exc
        )
        with self.assertRaises(VMwareApiError) as excinfo:
            salt.utils.vmware.get_content(self.si_mock, self.obj_type_mock)
        self.assertEqual(
            excinfo.exception.strerror,
            "Not enough permissions. Required privilege: " "Fake privilege",
        )

    def test_retrieve_contents_raise_vim_fault(self):
        exc = vim.fault.VimFault()
        exc.msg = "VimFault msg"
        self.si_mock.content.propertyCollector.RetrieveContents = MagicMock(
            side_effect=exc
        )
        with self.assertRaises(VMwareApiError) as excinfo:
            salt.utils.vmware.get_content(self.si_mock, self.obj_type_mock)
        self.assertEqual(excinfo.exception.strerror, "VimFault msg")

    def test_retrieve_contents_raise_runtime_fault(self):
        exc = vmodl.RuntimeFault()
        exc.msg = "RuntimeFault msg"
        self.si_mock.content.propertyCollector.RetrieveContents = MagicMock(
            side_effect=exc
        )
        with self.assertRaises(VMwareRuntimeError) as excinfo:
            salt.utils.vmware.get_content(self.si_mock, self.obj_type_mock)
        self.assertEqual(excinfo.exception.strerror, "RuntimeFault msg")

    def test_local_properties_set(self):
        container_ref_mock = MagicMock()
        with patch(self.traversal_spec_method_name, self.traversal_spec_mock):
            with patch(self.property_spec_method_name, self.property_spec_mock):
                with patch(self.obj_spec_method_name, self.obj_spec_mock):
                    salt.utils.vmware.get_content(
                        self.si_mock,
                        self.obj_type_mock,
                        container_ref=container_ref_mock,
                        local_properties=True,
                    )
        self.assertEqual(self.traversal_spec_mock.call_count, 0)
        self.obj_spec_mock.assert_called_once_with(
            obj=container_ref_mock, skip=False, selectSet=None
        )


@skipIf(not HAS_PYVMOMI, "The 'pyvmomi' library is missing")
class GetRootFolderTestCase(TestCase):
    """
    Tests for salt.utils.get_root_folder
    """

    def setUp(self):
        self.mock_root_folder = MagicMock()
        self.mock_content = MagicMock(rootFolder=self.mock_root_folder)
        self.mock_si = MagicMock(
            RetrieveContent=MagicMock(return_value=self.mock_content)
        )

    def test_raise_no_permission(self):
        exc = vim.fault.NoPermission()
        exc.privilegeId = "Fake privilege"
        type(self.mock_content).rootFolder = PropertyMock(side_effect=exc)
        with self.assertRaises(VMwareApiError) as excinfo:
            salt.utils.vmware.get_root_folder(self.mock_si)
        self.assertEqual(
            excinfo.exception.strerror,
            "Not enough permissions. Required privilege: " "Fake privilege",
        )

    def test_raise_vim_fault(self):
        exc = vim.fault.VimFault()
        exc.msg = "VimFault msg"
        type(self.mock_content).rootFolder = PropertyMock(side_effect=exc)
        with self.assertRaises(VMwareApiError) as excinfo:
            salt.utils.vmware.get_root_folder(self.mock_si)
        self.assertEqual(excinfo.exception.strerror, "VimFault msg")

    def test_raise_runtime_fault(self):
        exc = vmodl.RuntimeFault()
        exc.msg = "RuntimeFault msg"
        type(self.mock_content).rootFolder = PropertyMock(side_effect=exc)
        with self.assertRaises(VMwareRuntimeError) as excinfo:
            salt.utils.vmware.get_root_folder(self.mock_si)
        self.assertEqual(excinfo.exception.strerror, "RuntimeFault msg")

    def test_return(self):
        ret = salt.utils.vmware.get_root_folder(self.mock_si)
        self.assertEqual(ret, self.mock_root_folder)


@skipIf(not HAS_PYVMOMI, "The 'pyvmomi' library is missing")
class GetServiceInfoTestCase(TestCase):
    """
    Tests for salt.utils.vmware.get_service_info
    """

    def setUp(self):
        self.mock_about = MagicMock()
        self.mock_si = MagicMock(content=MagicMock())
        type(self.mock_si.content).about = PropertyMock(return_value=self.mock_about)

    def tearDown(self):
        for attr in ("mock_si", "mock_about"):
            delattr(self, attr)

    def test_about_ret(self):
        ret = salt.utils.vmware.get_service_info(self.mock_si)
        self.assertEqual(ret, self.mock_about)

    def test_about_raises_no_permission(self):
        exc = vim.fault.NoPermission()
        exc.privilegeId = "Fake privilege"
        type(self.mock_si.content).about = PropertyMock(side_effect=exc)
        with self.assertRaises(VMwareApiError) as excinfo:
            salt.utils.vmware.get_service_info(self.mock_si)
        self.assertEqual(
            excinfo.exception.strerror,
            "Not enough permissions. Required privilege: " "Fake privilege",
        )

    def test_about_raises_vim_fault(self):
        exc = vim.fault.VimFault()
        exc.msg = "VimFault msg"
        type(self.mock_si.content).about = PropertyMock(side_effect=exc)
        with self.assertRaises(VMwareApiError) as excinfo:
            salt.utils.vmware.get_service_info(self.mock_si)
        self.assertEqual(excinfo.exception.strerror, "VimFault msg")

    def test_about_raises_runtime_fault(self):
        exc = vmodl.RuntimeFault()
        exc.msg = "RuntimeFault msg"
        type(self.mock_si.content).about = PropertyMock(side_effect=exc)
        with self.assertRaises(VMwareRuntimeError) as excinfo:
            salt.utils.vmware.get_service_info(self.mock_si)
        self.assertEqual(excinfo.exception.strerror, "RuntimeFault msg")


@skipIf(not HAS_PYVMOMI, "The 'pyvmomi' library is missing")
@skipIf(not HAS_GSSAPI, "The 'gssapi' library is missing")
class GssapiTokenTest(TestCase):
    """
    Test cases for salt.utils.vmware.get_gssapi_token
    """

    def setUp(self):
        patches = (
            ("gssapi.Name", MagicMock(return_value="service")),
            ("gssapi.InitContext", MagicMock()),
        )
        for mod, mock in patches:
            patcher = patch(mod, mock)
            patcher.start()
            self.addCleanup(patcher.stop)

    def test_no_gssapi(self):
        with patch("salt.utils.vmware.HAS_GSSAPI", False):
            with self.assertRaises(ImportError) as excinfo:
                salt.utils.vmware.get_gssapi_token("principal", "host", "domain")
                self.assertIn(
                    "The gssapi library is not imported.", excinfo.exception.message
                )

    @skipIf(not HAS_GSSAPI, "The 'gssapi' library is missing")
    def test_service_name(self):
        mock_name = MagicMock()
        with patch.object(salt.utils.vmware.gssapi, "Name", mock_name):

            with self.assertRaises(CommandExecutionError):
                salt.utils.vmware.get_gssapi_token("principal", "host", "domain")
            mock_name.assert_called_once_with(
                "principal/host@domain", gssapi.C_NT_USER_NAME
            )

    @skipIf(not HAS_GSSAPI, "The 'gssapi' library is missing")
    def test_out_token_defined(self):
        mock_context = MagicMock(return_value=MagicMock())
        mock_context.return_value.established = False
        mock_context.return_value.step = MagicMock(return_value="out_token")
        with patch.object(salt.utils.vmware.gssapi, "InitContext", mock_context):
            ret = salt.utils.vmware.get_gssapi_token("principal", "host", "domain")
            self.assertEqual(mock_context.return_value.step.called, 1)
            self.assertEqual(ret, base64.b64encode(b"out_token"))

    @skipIf(not HAS_GSSAPI, "The 'gssapi' library is missing")
    def test_out_token_undefined(self):
        mock_context = MagicMock(return_value=MagicMock())
        mock_context.return_value.established = False
        mock_context.return_value.step = MagicMock(return_value=None)
        with patch.object(salt.utils.vmware.gssapi, "InitContext", mock_context):
            with self.assertRaises(CommandExecutionError) as excinfo:
                salt.utils.vmware.get_gssapi_token("principal", "host", "domain")
            self.assertEqual(mock_context.return_value.step.called, 1)
            self.assertIn("Can't receive token", excinfo.exception.strerror)

    @skipIf(not HAS_GSSAPI, "The 'gssapi' library is missing")
    def test_context_extablished(self):
        mock_context = MagicMock(return_value=MagicMock())
        mock_context.return_value.established = True
        mock_context.return_value.step = MagicMock(return_value="out_token")
        with patch.object(salt.utils.vmware.gssapi, "InitContext", mock_context):
            mock_context.established = True
            mock_context.step = MagicMock(return_value=None)
            with self.assertRaises(CommandExecutionError) as excinfo:
                salt.utils.vmware.get_gssapi_token("principal", "host", "domain")
            self.assertEqual(mock_context.step.called, 0)
            self.assertIn(
                "Context established, but didn't receive token",
                excinfo.exception.strerror,
            )


@skipIf(not HAS_PYVMOMI, "The 'pyvmomi' library is missing")
class PrivateGetServiceInstanceTestCase(TestCase):
    """
    Tests for salt.utils.vmware._get_service_instance
    """

    def setUp(self):
        patches = (
            ("salt.utils.vmware.SmartConnect", MagicMock()),
            ("salt.utils.vmware.Disconnect", MagicMock()),
            (
                "salt.utils.vmware.get_gssapi_token",
                MagicMock(return_value="fake_token"),
            ),
        )
        for mod, mock in patches:
            patcher = patch(mod, mock)
            patcher.start()
            self.addCleanup(patcher.stop)

    def test_invalid_mechianism(self):
        with self.assertRaises(CommandExecutionError) as excinfo:
            salt.utils.vmware._get_service_instance(
                host="fake_host.fqdn",
                username="fake_username",
                password="fake_password",
                protocol="fake_protocol",
                port=1,
                mechanism="invalid_mechanism",
                principal="fake principal",
                domain="fake_domain",
            )
        self.assertIn("Unsupported mechanism", excinfo.exception.strerror)

    def test_userpass_mechanism_empty_username(self):
        with self.assertRaises(CommandExecutionError) as excinfo:
            salt.utils.vmware._get_service_instance(
                host="fake_host.fqdn",
                username=None,
                password="fake_password",
                protocol="fake_protocol",
                port=1,
                mechanism="userpass",
                principal="fake principal",
                domain="fake_domain",
            )
        self.assertIn("mandatory parameter 'username'", excinfo.exception.strerror)

    def test_userpass_mechanism_empty_password(self):
        with self.assertRaises(CommandExecutionError) as excinfo:
            salt.utils.vmware._get_service_instance(
                host="fake_host.fqdn",
                username="fake_username",
                password=None,
                protocol="fake_protocol",
                port=1,
                mechanism="userpass",
                principal="fake principal",
                domain="fake_domain",
            )
        self.assertIn("mandatory parameter 'password'", excinfo.exception.strerror)

    def test_userpass_mechanism_no_domain(self):
        mock_sc = MagicMock()
        with patch("salt.utils.vmware.SmartConnect", mock_sc):
            salt.utils.vmware._get_service_instance(
                host="fake_host.fqdn",
                username="fake_username",
                password="fake_password",
                protocol="fake_protocol",
                port=1,
                mechanism="userpass",
                principal="fake principal",
                domain=None,
            )
            mock_sc.assert_called_once_with(
                host="fake_host.fqdn",
                user="fake_username",
                pwd="fake_password",
                protocol="fake_protocol",
                port=1,
                b64token=None,
                mechanism="userpass",
            )

    def test_userpass_mech_domain_unused(self):
        mock_sc = MagicMock()
        with patch("salt.utils.vmware.SmartConnect", mock_sc):
            salt.utils.vmware._get_service_instance(
                host="fake_host.fqdn",
                username="fake_username@domain",
                password="fake_password",
                protocol="fake_protocol",
                port=1,
                mechanism="userpass",
                principal="fake principal",
                domain="fake_domain",
            )
            mock_sc.assert_called_once_with(
                host="fake_host.fqdn",
                user="fake_username@domain",
                pwd="fake_password",
                protocol="fake_protocol",
                port=1,
                b64token=None,
                mechanism="userpass",
            )
            mock_sc.reset_mock()
            salt.utils.vmware._get_service_instance(
                host="fake_host.fqdn",
                username="domain\\fake_username",
                password="fake_password",
                protocol="fake_protocol",
                port=1,
                mechanism="userpass",
                principal="fake principal",
                domain="fake_domain",
            )
            mock_sc.assert_called_once_with(
                host="fake_host.fqdn",
                user="domain\\fake_username",
                pwd="fake_password",
                protocol="fake_protocol",
                port=1,
                b64token=None,
                mechanism="userpass",
            )

    def test_sspi_empty_principal(self):
        with self.assertRaises(CommandExecutionError) as excinfo:
            salt.utils.vmware._get_service_instance(
                host="fake_host.fqdn",
                username="fake_username",
                password="fake_password",
                protocol="fake_protocol",
                port=1,
                mechanism="sspi",
                principal=None,
                domain="fake_domain",
            )
        self.assertIn("mandatory parameters are missing", excinfo.exception.strerror)

    def test_sspi_empty_domain(self):
        with self.assertRaises(CommandExecutionError) as excinfo:
            salt.utils.vmware._get_service_instance(
                host="fake_host.fqdn",
                username="fake_username",
                password="fake_password",
                protocol="fake_protocol",
                port=1,
                mechanism="sspi",
                principal="fake_principal",
                domain=None,
            )
        self.assertIn("mandatory parameters are missing", excinfo.exception.strerror)

    def test_sspi_get_token_error(self):
        mock_token = MagicMock(side_effect=Exception("Exception"))

        with patch("salt.utils.vmware.get_gssapi_token", mock_token):
            with self.assertRaises(VMwareConnectionError) as excinfo:
                salt.utils.vmware._get_service_instance(
                    host="fake_host.fqdn",
                    username="fake_username",
                    password="fake_password",
                    protocol="fake_protocol",
                    port=1,
                    mechanism="sspi",
                    principal="fake_principal",
                    domain="fake_domain",
                )
            mock_token.assert_called_once_with(
                "fake_principal", "fake_host.fqdn", "fake_domain"
            )
            self.assertEqual("Exception", excinfo.exception.strerror)

    def test_sspi_get_token_success_(self):
        mock_token = MagicMock(return_value="fake_token")
        mock_sc = MagicMock()

        with patch("salt.utils.vmware.get_gssapi_token", mock_token):
            with patch("salt.utils.vmware.SmartConnect", mock_sc):
                salt.utils.vmware._get_service_instance(
                    host="fake_host.fqdn",
                    username="fake_username",
                    password="fake_password",
                    protocol="fake_protocol",
                    port=1,
                    mechanism="sspi",
                    principal="fake_principal",
                    domain="fake_domain",
                )
            mock_token.assert_called_once_with(
                "fake_principal", "fake_host.fqdn", "fake_domain"
            )
            mock_sc.assert_called_once_with(
                host="fake_host.fqdn",
                user="fake_username",
                pwd="fake_password",
                protocol="fake_protocol",
                port=1,
                b64token="fake_token",
                mechanism="sspi",
            )

    def test_first_attempt_successful_connection(self):
        mock_sc = MagicMock()
        with patch("salt.utils.vmware.SmartConnect", mock_sc):
            salt.utils.vmware._get_service_instance(
                host="fake_host.fqdn",
                username="fake_username",
                password="fake_password",
                protocol="fake_protocol",
                port=1,
                mechanism="sspi",
                principal="fake_principal",
                domain="fake_domain",
            )
            mock_sc.assert_called_once_with(
                host="fake_host.fqdn",
                user="fake_username",
                pwd="fake_password",
                protocol="fake_protocol",
                port=1,
                b64token="fake_token",
                mechanism="sspi",
            )

    @skipIf(not SSL_VALIDATION, "SSL validation is not enabled")
    def test_second_attempt_successful_connection(self):
        with patch("ssl.SSLContext", MagicMock()), patch(ssl_context, MagicMock()):
            exc = vim.fault.HostConnectFault()
            exc.msg = "[SSL: CERTIFICATE_VERIFY_FAILED]"
            mock_sc = MagicMock(side_effect=[exc, None])
            mock_ssl = MagicMock()

            with patch("salt.utils.vmware.SmartConnect", mock_sc):
                with patch(ssl_context, mock_ssl):

                    salt.utils.vmware._get_service_instance(
                        host="fake_host.fqdn",
                        username="fake_username",
                        password="fake_password",
                        protocol="fake_protocol",
                        port=1,
                        mechanism="sspi",
                        principal="fake_principal",
                        domain="fake_domain",
                    )

                    mock_ssl.assert_called_once_with()
                    calls = [
                        call(
                            host="fake_host.fqdn",
                            user="fake_username",
                            pwd="fake_password",
                            protocol="fake_protocol",
                            port=1,
                            b64token="fake_token",
                            mechanism="sspi",
                        ),
                        call(
                            host="fake_host.fqdn",
                            user="fake_username",
                            pwd="fake_password",
                            protocol="fake_protocol",
                            port=1,
                            sslContext=mock_ssl.return_value,
                            b64token="fake_token",
                            mechanism="sspi",
                        ),
                    ]
                    mock_sc.assert_has_calls(calls)

    @skipIf(not SSL_VALIDATION, "SSL validation is not enabled")
    def test_third_attempt_successful_connection(self):
        with patch("ssl.SSLContext", MagicMock()), patch(ssl_context, MagicMock()):
            exc = vim.fault.HostConnectFault()
            exc.msg = "[SSL: CERTIFICATE_VERIFY_FAILED]"
            exc2 = Exception("certificate verify failed")
            mock_sc = MagicMock(side_effect=[exc, exc2, None])
            mock_ssl_unverif = MagicMock()
            mock_ssl_context = MagicMock()

            with patch("salt.utils.vmware.SmartConnect", mock_sc):
                with patch(ssl_context, mock_ssl_unverif):
                    with patch("ssl.SSLContext", mock_ssl_context):

                        salt.utils.vmware._get_service_instance(
                            host="fake_host.fqdn",
                            username="fake_username",
                            password="fake_password",
                            protocol="fake_protocol",
                            port=1,
                            mechanism="sspi",
                            principal="fake_principal",
                            domain="fake_domain",
                        )

                        mock_ssl_context.assert_called_once_with(ssl.PROTOCOL_TLSv1)
                        mock_ssl_unverif.assert_called_once_with()
                        calls = [
                            call(
                                host="fake_host.fqdn",
                                user="fake_username",
                                pwd="fake_password",
                                protocol="fake_protocol",
                                port=1,
                                b64token="fake_token",
                                mechanism="sspi",
                            ),
                            call(
                                host="fake_host.fqdn",
                                user="fake_username",
                                pwd="fake_password",
                                protocol="fake_protocol",
                                port=1,
                                sslContext=mock_ssl_unverif.return_value,
                                b64token="fake_token",
                                mechanism="sspi",
                            ),
                            call(
                                host="fake_host.fqdn",
                                user="fake_username",
                                pwd="fake_password",
                                protocol="fake_protocol",
                                port=1,
                                sslContext=mock_ssl_context.return_value,
                                b64token="fake_token",
                                mechanism="sspi",
                            ),
                        ]
                        mock_sc.assert_has_calls(calls)

    def test_first_attempt_unsuccessful_connection_default_error(self):
        exc = Exception("Exception")
        mock_sc = MagicMock(side_effect=exc)

        with patch("salt.utils.vmware.SmartConnect", mock_sc):
            with self.assertRaises(VMwareConnectionError) as excinfo:
                salt.utils.vmware._get_service_instance(
                    host="fake_host.fqdn",
                    username="fake_username",
                    password="fake_password",
                    protocol="fake_protocol",
                    port=1,
                    mechanism="sspi",
                    principal="fake_principal",
                    domain="fake_domain",
                )

                self.assertEqual(mock_sc.call_count, 1)
                self.assertIn(
                    "Could not connect to host 'fake_host.fqdn'",
                    excinfo.Exception.message,
                )

    def test_first_attempt_unsuccessful_connection_vim_fault(self):
        exc = vim.fault.VimFault()
        exc.msg = "VimFault"
        mock_sc = MagicMock(side_effect=exc)

        with patch("salt.utils.vmware.SmartConnect", mock_sc):
            with self.assertRaises(VMwareConnectionError) as excinfo:
                salt.utils.vmware._get_service_instance(
                    host="fake_host.fqdn",
                    username="fake_username",
                    password="fake_password",
                    protocol="fake_protocol",
                    port=1,
                    mechanism="sspi",
                    principal="fake_principal",
                    domain="fake_domain",
                )

                self.assertEqual(mock_sc.call_count, 1)
                self.assertEqual("VimFault", excinfo.Exception.message)

    @skipIf(not SSL_VALIDATION, "SSL validation is not enabled")
    def test_second_attempt_unsuccsessful_connection_default_error(self):
        with patch("ssl.SSLContext", MagicMock()), patch(ssl_context, MagicMock()):
            exc = vim.fault.HostConnectFault()
            exc.msg = "[SSL: CERTIFICATE_VERIFY_FAILED]"
            exc2 = Exception("Exception")
            mock_sc = MagicMock(side_effect=[exc, exc2])

            with patch("salt.utils.vmware.SmartConnect", mock_sc):
                with self.assertRaises(VMwareConnectionError) as excinfo:
                    salt.utils.vmware._get_service_instance(
                        host="fake_host.fqdn",
                        username="fake_username",
                        password="fake_password",
                        protocol="fake_protocol",
                        port=1,
                        mechanism="sspi",
                        principal="fake_principal",
                        domain="fake_domain",
                    )

                    self.assertEqual(mock_sc.call_count, 2)
                    self.assertIn(
                        "Could not connect to host 'fake_host.fqdn'",
                        excinfo.Exception.message,
                    )

    @skipIf(not SSL_VALIDATION, "SSL validation is not enabled")
    def test_second_attempt_unsuccsessful_connection_vim_fault(self):
        with patch("ssl.SSLContext", MagicMock()), patch(ssl_context, MagicMock()):
            exc = vim.fault.HostConnectFault()
            exc.msg = "[SSL: CERTIFICATE_VERIFY_FAILED]"
            exc2 = vim.fault.VimFault()
            exc2.msg = "VimFault"
            mock_sc = MagicMock(side_effect=[exc, exc2])

            with patch("salt.utils.vmware.SmartConnect", mock_sc):
                with self.assertRaises(VMwareConnectionError) as excinfo:
                    salt.utils.vmware._get_service_instance(
                        host="fake_host.fqdn",
                        username="fake_username",
                        password="fake_password",
                        protocol="fake_protocol",
                        port=1,
                        mechanism="sspi",
                        principal="fake_principal",
                        domain="fake_domain",
                    )

                    self.assertEqual(mock_sc.call_count, 2)
                    self.assertIn("VimFault", excinfo.Exception.message)

    @skipIf(not SSL_VALIDATION, "SSL validation is not enabled")
    def test_third_attempt_unsuccessful_connection_detault_error(self):
        with patch("ssl.SSLContext", MagicMock()), patch(ssl_context, MagicMock()):
            exc = vim.fault.HostConnectFault()
            exc.msg = "[SSL: CERTIFICATE_VERIFY_FAILED]"
            exc2 = Exception("certificate verify failed")
            exc3 = Exception("Exception")
            mock_sc = MagicMock(side_effect=[exc, exc2, exc3])

            with patch("salt.utils.vmware.SmartConnect", mock_sc):
                with self.assertRaises(VMwareConnectionError) as excinfo:
                    salt.utils.vmware._get_service_instance(
                        host="fake_host.fqdn",
                        username="fake_username",
                        password="fake_password",
                        protocol="fake_protocol",
                        port=1,
                        mechanism="sspi",
                        principal="fake_principal",
                        domain="fake_domain",
                    )

                    self.assertEqual(mock_sc.call_count, 3)
                    self.assertIn("Exception", excinfo.Exception.message)

    @skipIf(not SSL_VALIDATION, "SSL validation is not enabled")
    def test_third_attempt_unsuccessful_connection_vim_fault(self):
        with patch("ssl.SSLContext", MagicMock()), patch(ssl_context, MagicMock()):
            exc = vim.fault.HostConnectFault()
            exc.msg = "[SSL: CERTIFICATE_VERIFY_FAILED]"
            exc2 = Exception("certificate verify failed")
            exc3 = vim.fault.VimFault()
            exc3.msg = "VimFault"
            mock_sc = MagicMock(side_effect=[exc, exc2, exc3])

            with patch("salt.utils.vmware.SmartConnect", mock_sc):
                with self.assertRaises(VMwareConnectionError) as excinfo:
                    salt.utils.vmware._get_service_instance(
                        host="fake_host.fqdn",
                        username="fake_username",
                        password="fake_password",
                        protocol="fake_protocol",
                        port=1,
                        mechanism="sspi",
                        principal="fake_principal",
                        domain="fake_domain",
                    )

                    self.assertEqual(mock_sc.call_count, 3)
                    self.assertIn("VimFault", excinfo.Exception.message)


@skipIf(not HAS_PYVMOMI, "The 'pyvmomi' library is missing")
class GetServiceInstanceTestCase(TestCase):
    """
    Tests for salt.utils.vmware.get_service_instance
    """

    def setUp(self):
        patches = (
            ("salt.utils.vmware.GetSi", MagicMock(return_value=None)),
            (
                "salt.utils.vmware._get_service_instance",
                MagicMock(return_value=MagicMock()),
            ),
        )
        for mod, mock in patches:
            patcher = patch(mod, mock)
            patcher.start()
            self.addCleanup(patcher.stop)

    def test_default_params(self):
        mock_get_si = MagicMock()
        with patch("salt.utils.vmware._get_service_instance", mock_get_si):
            salt.utils.vmware.get_service_instance(host="fake_host")
            mock_get_si.assert_called_once_with(
                "fake_host", None, None, "https", 443, "userpass", None, None
            )

    def test_no_cached_service_instance_same_host_on_proxy(self):
        with patch("salt.utils.platform.is_proxy", MagicMock(return_value=True)):
            # Service instance is uncached when using class default mock objs
            mock_get_si = MagicMock()
            with patch("salt.utils.vmware._get_service_instance", mock_get_si):
                salt.utils.vmware.get_service_instance(
                    host="fake_host",
                    username="fake_username",
                    password="fake_password",
                    protocol="fake_protocol",
                    port=1,
                    mechanism="fake_mechanism",
                    principal="fake_principal",
                    domain="fake_domain",
                )
                mock_get_si.assert_called_once_with(
                    "fake_host",
                    "fake_username",
                    "fake_password",
                    "fake_protocol",
                    1,
                    "fake_mechanism",
                    "fake_principal",
                    "fake_domain",
                )

    def test_cached_service_instance_different_host(self):
        mock_si = MagicMock()
        mock_si_stub = MagicMock()
        mock_disconnect = MagicMock()
        mock_get_si = MagicMock(return_value=mock_si)
        mock_getstub = MagicMock()
        with patch("salt.utils.vmware.GetSi", mock_get_si):
            with patch("salt.utils.vmware.GetStub", mock_getstub):
                with patch("salt.utils.vmware.Disconnect", mock_disconnect):
                    salt.utils.vmware.get_service_instance(
                        host="fake_host",
                        username="fake_username",
                        password="fake_password",
                        protocol="fake_protocol",
                        port=1,
                        mechanism="fake_mechanism",
                        principal="fake_principal",
                        domain="fake_domain",
                    )
            self.assertEqual(mock_get_si.call_count, 1)
            self.assertEqual(mock_getstub.call_count, 1)
            self.assertEqual(mock_disconnect.call_count, 1)

    def test_uncached_service_instance(self):
        # Service instance is uncached when using class default mock objs
        mock_get_si = MagicMock()
        with patch("salt.utils.vmware._get_service_instance", mock_get_si):
            salt.utils.vmware.get_service_instance(
                host="fake_host",
                username="fake_username",
                password="fake_password",
                protocol="fake_protocol",
                port=1,
                mechanism="fake_mechanism",
                principal="fake_principal",
                domain="fake_domain",
            )
            mock_get_si.assert_called_once_with(
                "fake_host",
                "fake_username",
                "fake_password",
                "fake_protocol",
                1,
                "fake_mechanism",
                "fake_principal",
                "fake_domain",
            )

    def test_unauthenticated_service_instance(self):
        mock_si_current_time = MagicMock(side_effect=vim.fault.NotAuthenticated)
        mock_si = MagicMock()
        mock_get_si = MagicMock(return_value=mock_si)
        mock_si.CurrentTime = mock_si_current_time
        mock_disconnect = MagicMock()
        with patch("salt.utils.vmware._get_service_instance", mock_get_si):
            with patch("salt.utils.vmware.Disconnect", mock_disconnect):
                salt.utils.vmware.get_service_instance(
                    host="fake_host",
                    username="fake_username",
                    password="fake_password",
                    protocol="fake_protocol",
                    port=1,
                    mechanism="fake_mechanism",
                    principal="fake_principal",
                    domain="fake_domain",
                )
                self.assertEqual(mock_si_current_time.call_count, 1)
                self.assertEqual(mock_disconnect.call_count, 1)
                self.assertEqual(mock_get_si.call_count, 2)

    def test_current_time_raise_no_permission(self):
        exc = vim.fault.NoPermission()
        exc.privilegeId = "Fake privilege"
        with patch(
            "salt.utils.vmware._get_service_instance",
            MagicMock(return_value=MagicMock(CurrentTime=MagicMock(side_effect=exc))),
        ):
            with self.assertRaises(VMwareApiError) as excinfo:
                salt.utils.vmware.get_service_instance(
                    host="fake_host",
                    username="fake_username",
                    password="fake_password",
                    protocol="fake_protocol",
                    port=1,
                    mechanism="fake_mechanism",
                    principal="fake_principal",
                    domain="fake_domain",
                )
        self.assertEqual(
            excinfo.exception.strerror,
            "Not enough permissions. Required privilege: " "Fake privilege",
        )

    def test_current_time_raise_vim_fault(self):
        exc = vim.fault.VimFault()
        exc.msg = "VimFault msg"
        with patch(
            "salt.utils.vmware._get_service_instance",
            MagicMock(return_value=MagicMock(CurrentTime=MagicMock(side_effect=exc))),
        ):
            with self.assertRaises(VMwareApiError) as excinfo:
                salt.utils.vmware.get_service_instance(
                    host="fake_host",
                    username="fake_username",
                    password="fake_password",
                    protocol="fake_protocol",
                    port=1,
                    mechanism="fake_mechanism",
                    principal="fake_principal",
                    domain="fake_domain",
                )
        self.assertEqual(excinfo.exception.strerror, "VimFault msg")

    def test_current_time_raise_runtime_fault(self):
        exc = vmodl.RuntimeFault()
        exc.msg = "RuntimeFault msg"
        with patch(
            "salt.utils.vmware._get_service_instance",
            MagicMock(return_value=MagicMock(CurrentTime=MagicMock(side_effect=exc))),
        ):
            with self.assertRaises(VMwareRuntimeError) as excinfo:
                salt.utils.vmware.get_service_instance(
                    host="fake_host",
                    username="fake_username",
                    password="fake_password",
                    protocol="fake_protocol",
                    port=1,
                    mechanism="fake_mechanism",
                    principal="fake_principal",
                    domain="fake_domain",
                )
        self.assertEqual(excinfo.exception.strerror, "RuntimeFault msg")


@skipIf(not HAS_PYVMOMI, "The 'pyvmomi' library is missing")
class DisconnectTestCase(TestCase):
    """
    Tests for salt.utils.vmware.disconnect
    """

    def setUp(self):
        self.mock_si = MagicMock()
        self.addCleanup(delattr, self, "mock_si")

    def test_disconnect(self):
        mock_disconnect = MagicMock()
        with patch("salt.utils.vmware.Disconnect", mock_disconnect):
            salt.utils.vmware.disconnect(service_instance=self.mock_si)
            mock_disconnect.assert_called_once_with(self.mock_si)

    def test_disconnect_raise_no_permission(self):
        exc = vim.fault.NoPermission()
        exc.privilegeId = "Fake privilege"
        with patch("salt.utils.vmware.Disconnect", MagicMock(side_effect=exc)):
            with self.assertRaises(VMwareApiError) as excinfo:
                salt.utils.vmware.disconnect(service_instance=self.mock_si)
        self.assertEqual(
            excinfo.exception.strerror,
            "Not enough permissions. Required privilege: " "Fake privilege",
        )

    def test_disconnect_raise_vim_fault(self):
        exc = vim.fault.VimFault()
        exc.msg = "VimFault msg"
        with patch("salt.utils.vmware.Disconnect", MagicMock(side_effect=exc)):
            with self.assertRaises(VMwareApiError) as excinfo:
                salt.utils.vmware.disconnect(service_instance=self.mock_si)
        self.assertEqual(excinfo.exception.strerror, "VimFault msg")

    def test_disconnect_raise_runtime_fault(self):
        exc = vmodl.RuntimeFault()
        exc.msg = "RuntimeFault msg"
        with patch("salt.utils.vmware.Disconnect", MagicMock(side_effect=exc)):
            with self.assertRaises(VMwareRuntimeError) as excinfo:
                salt.utils.vmware.disconnect(service_instance=self.mock_si)
        self.assertEqual(excinfo.exception.strerror, "RuntimeFault msg")


@skipIf(not HAS_PYVMOMI, "The 'pyvmomi' library is missing")
class IsConnectionToAVCenterTestCase(TestCase):
    """
    Tests for salt.utils.vmware.is_connection_to_a_vcenter
    """

    def test_api_type_raise_no_permission(self):
        exc = vim.fault.NoPermission()
        exc.privilegeId = "Fake privilege"
        mock_si = MagicMock()
        type(mock_si.content.about).apiType = PropertyMock(side_effect=exc)
        with self.assertRaises(VMwareApiError) as excinfo:
            salt.utils.vmware.is_connection_to_a_vcenter(mock_si)
        self.assertEqual(
            excinfo.exception.strerror,
            "Not enough permissions. Required privilege: " "Fake privilege",
        )

    def test_api_type_raise_vim_fault(self):
        exc = vim.fault.VimFault()
        exc.msg = "VimFault msg"
        mock_si = MagicMock()
        type(mock_si.content.about).apiType = PropertyMock(side_effect=exc)
        with self.assertRaises(VMwareApiError) as excinfo:
            salt.utils.vmware.is_connection_to_a_vcenter(mock_si)
        self.assertEqual(excinfo.exception.strerror, "VimFault msg")

    def test_api_type_raise_runtime_fault(self):
        exc = vmodl.RuntimeFault()
        exc.msg = "RuntimeFault msg"
        mock_si = MagicMock()
        type(mock_si.content.about).apiType = PropertyMock(side_effect=exc)
        with self.assertRaises(VMwareRuntimeError) as excinfo:
            salt.utils.vmware.is_connection_to_a_vcenter(mock_si)
        self.assertEqual(excinfo.exception.strerror, "RuntimeFault msg")

    def test_connected_to_a_vcenter(self):
        mock_si = MagicMock()
        mock_si.content.about.apiType = "VirtualCenter"

        ret = salt.utils.vmware.is_connection_to_a_vcenter(mock_si)
        self.assertTrue(ret)

    def test_connected_to_a_host(self):
        mock_si = MagicMock()
        mock_si.content.about.apiType = "HostAgent"

        ret = salt.utils.vmware.is_connection_to_a_vcenter(mock_si)
        self.assertFalse(ret)

    def test_connected_to_invalid_entity(self):
        mock_si = MagicMock()
        mock_si.content.about.apiType = "UnsupportedType"

        with self.assertRaises(VMwareApiError) as excinfo:
            salt.utils.vmware.is_connection_to_a_vcenter(mock_si)
        self.assertIn(
            "Unexpected api type 'UnsupportedType'", excinfo.exception.strerror
        )


@skipIf(not HAS_PYVMOMI, "The 'pyvmomi' library is missing")
class GetNewServiceInstanceStub(TestCase, LoaderModuleMockMixin):
    """
    Tests for salt.utils.vmware.get_new_service_instance_stub
    """

    def setup_loader_modules(self):
        return {
            salt.utils.vmware: {
                "__virtual__": MagicMock(return_value="vmware"),
                "sys": MagicMock(),
                "ssl": MagicMock(),
            }
        }

    def setUp(self):
        self.mock_stub = MagicMock(host="fake_host:1000", cookie='ignore"fake_cookie')
        self.mock_si = MagicMock(_stub=self.mock_stub)
        self.mock_ret = MagicMock()
        self.mock_new_stub = MagicMock()
        self.context_dict = {}
        patches = (
            (
                "salt.utils.vmware.VmomiSupport.GetRequestContext",
                MagicMock(return_value=self.context_dict),
            ),
            (
                "salt.utils.vmware.SoapStubAdapter",
                MagicMock(return_value=self.mock_new_stub),
            ),
        )
        for mod, mock in patches:
            patcher = patch(mod, mock)
            patcher.start()
            self.addCleanup(patcher.stop)

        type(salt.utils.vmware.sys).version_info = PropertyMock(return_value=(2, 7, 9))
        self.mock_context = MagicMock()
        self.mock_create_default_context = MagicMock(return_value=self.mock_context)
        salt.utils.vmware.ssl.create_default_context = self.mock_create_default_context

    def tearDown(self):
        for attr in (
            "mock_stub",
            "mock_si",
            "mock_ret",
            "mock_new_stub",
            "context_dict",
            "mock_context",
            "mock_create_default_context",
        ):
            delattr(self, attr)

    def test_ssl_default_context_loaded(self):
        salt.utils.vmware.get_new_service_instance_stub(self.mock_si, "fake_path")
        self.mock_create_default_context.assert_called_once_with()
        self.assertFalse(self.mock_context.check_hostname)
        self.assertEqual(self.mock_context.verify_mode, salt.utils.vmware.ssl.CERT_NONE)

    def test_ssl_default_context_not_loaded(self):
        type(salt.utils.vmware.sys).version_info = PropertyMock(return_value=(2, 7, 8))
        salt.utils.vmware.get_new_service_instance_stub(self.mock_si, "fake_path")
        self.assertEqual(self.mock_create_default_context.call_count, 0)

    def test_session_cookie_in_context(self):
        salt.utils.vmware.get_new_service_instance_stub(self.mock_si, "fake_path")
        self.assertEqual(self.context_dict["vcSessionCookie"], "fake_cookie")

    def test_get_new_stub(self):
        mock_get_new_stub = MagicMock()
        with patch("salt.utils.vmware.SoapStubAdapter", mock_get_new_stub):
            salt.utils.vmware.get_new_service_instance_stub(
                self.mock_si, "fake_path", "fake_ns", "fake_version"
            )
        mock_get_new_stub.assert_called_once_with(
            host="fake_host",
            ns="fake_ns",
            path="fake_path",
            version="fake_version",
            poolSize=0,
            sslContext=self.mock_context,
        )

    def test_get_new_stub_2_7_8_python(self):
        type(salt.utils.vmware.sys).version_info = PropertyMock(return_value=(2, 7, 8))
        mock_get_new_stub = MagicMock()
        with patch("salt.utils.vmware.SoapStubAdapter", mock_get_new_stub):
            salt.utils.vmware.get_new_service_instance_stub(
                self.mock_si, "fake_path", "fake_ns", "fake_version"
            )
        mock_get_new_stub.assert_called_once_with(
            host="fake_host",
            ns="fake_ns",
            path="fake_path",
            version="fake_version",
            poolSize=0,
            sslContext=None,
        )

    def test_new_stub_returned(self):
        ret = salt.utils.vmware.get_new_service_instance_stub(self.mock_si, "fake_path")
        self.assertEqual(self.mock_new_stub.cookie, 'ignore"fake_cookie')
        self.assertEqual(ret, self.mock_new_stub)


@skipIf(not HAS_PYVMOMI, "The 'pyvmomi' library is missing")
class GetServiceInstanceFromManagedObjectTestCase(TestCase):
    """
    Tests for salt.utils.vmware.get_managed_instance_from_managed_object
    """

    def setUp(self):
        patches = (("salt.utils.vmware.vim.ServiceInstance", MagicMock()),)
        for mod, mock in patches:
            patcher = patch(mod, mock)
            patcher.start()
            self.addCleanup(patcher.stop)
        self.mock_si = MagicMock()
        self.mock_stub = PropertyMock()
        self.mock_mo_ref = MagicMock(_stub=self.mock_stub)
        for attr in ("mock_si", "mock_stub", "mock_mo_ref"):
            self.addCleanup(delattr, self, attr)

    def test_default_name_parameter(self):
        mock_trace = MagicMock()
        type(salt.utils.vmware.log).trace = mock_trace
        salt.utils.vmware.get_service_instance_from_managed_object(self.mock_mo_ref)
        mock_trace.assert_called_once_with(
            "[%s] Retrieving service instance from managed object", "<unnamed>"
        )

    def test_name_parameter_passed_in(self):
        mock_trace = MagicMock()
        type(salt.utils.vmware.log).trace = mock_trace
        salt.utils.vmware.get_service_instance_from_managed_object(
            self.mock_mo_ref, "fake_mo_name"
        )
        mock_trace.assert_called_once_with(
            "[%s] Retrieving service instance from managed object", "fake_mo_name"
        )

    def test_service_instance_instantiation(self):
        mock_service_instance_ini = MagicMock()
        with patch("salt.utils.vmware.vim.ServiceInstance", mock_service_instance_ini):
            salt.utils.vmware.get_service_instance_from_managed_object(self.mock_mo_ref)
        mock_service_instance_ini.assert_called_once_with("ServiceInstance")

    def test_si_return_and_stub_assignment(self):
        with patch(
            "salt.utils.vmware.vim.ServiceInstance",
            MagicMock(return_value=self.mock_si),
        ):
            ret = salt.utils.vmware.get_service_instance_from_managed_object(
                self.mock_mo_ref
            )
        self.assertEqual(ret, self.mock_si)
        self.assertEqual(ret._stub, self.mock_stub)


@skipIf(not HAS_PYVMOMI, "The 'pyvmomi' library is missing")
class GetDatacentersTestCase(TestCase):
    """
    Tests for salt.utils.vmware.get_datacenters
    """

    def setUp(self):
        patches = (
            (
                "salt.utils.vmware.get_mors_with_properties",
                MagicMock(return_value=[{"name": "fake_dc", "object": MagicMock()}]),
            ),
        )
        for mod, mock in patches:
            patcher = patch(mod, mock)
            patcher.start()
            self.addCleanup(patcher.stop)
        self.mock_si = MagicMock()
        self.mock_dc1 = MagicMock()
        self.mock_dc2 = MagicMock()
        self.mock_entries = [
            {"name": "fake_dc1", "object": self.mock_dc1},
            {"name": "fake_dc2", "object": self.mock_dc2},
        ]

    def test_get_mors_with_properties_call(self):
        mock_get_mors_with_properties = MagicMock(
            return_value=[{"name": "fake_dc", "object": MagicMock()}]
        )
        with patch(
            "salt.utils.vmware.get_mors_with_properties", mock_get_mors_with_properties
        ):
            salt.utils.vmware.get_datacenters(
                self.mock_si, datacenter_names=["fake_dc1"]
            )
        mock_get_mors_with_properties.assert_called_once_with(
            self.mock_si, vim.Datacenter, property_list=["name"]
        )

    def test_get_mors_with_properties_returns_empty_array(self):
        with patch(
            "salt.utils.vmware.get_mors_with_properties", MagicMock(return_value=[])
        ):
            res = salt.utils.vmware.get_datacenters(
                self.mock_si, datacenter_names=["fake_dc1"]
            )
        self.assertEqual(res, [])

    def test_no_parameters(self):
        with patch(
            "salt.utils.vmware.get_mors_with_properties",
            MagicMock(return_value=self.mock_entries),
        ):
            res = salt.utils.vmware.get_datacenters(self.mock_si)
        self.assertEqual(res, [])

    def test_datastore_not_found(self):
        with patch(
            "salt.utils.vmware.get_mors_with_properties",
            MagicMock(return_value=self.mock_entries),
        ):
            res = salt.utils.vmware.get_datacenters(
                self.mock_si, datacenter_names=["fake_dc"]
            )
        self.assertEqual(res, [])

    def test_datastore_found(self):
        with patch(
            "salt.utils.vmware.get_mors_with_properties",
            MagicMock(return_value=self.mock_entries),
        ):
            res = salt.utils.vmware.get_datacenters(
                self.mock_si, datacenter_names=["fake_dc2"]
            )
        self.assertEqual(res, [self.mock_dc2])

    def test_get_all_datastores(self):
        with patch(
            "salt.utils.vmware.get_mors_with_properties",
            MagicMock(return_value=self.mock_entries),
        ):
            res = salt.utils.vmware.get_datacenters(
                self.mock_si, get_all_datacenters=True
            )
        self.assertEqual(res, [self.mock_dc1, self.mock_dc2])


@skipIf(not HAS_PYVMOMI, "The 'pyvmomi' library is missing")
class GetDatacenterTestCase(TestCase):
    """
    Tests for salt.utils.vmware.get_datacenter
    """

    def setUp(self):
        patches = (
            (
                "salt.utils.vmware.get_datacenters",
                MagicMock(return_value=[MagicMock()]),
            ),
        )
        for mod, mock in patches:
            patcher = patch(mod, mock)
            patcher.start()
            self.addCleanup(patcher.stop)
        self.mock_si = MagicMock()
        self.mock_dc = MagicMock()

    def test_get_datacenters_call(self):
        mock_get_datacenters = MagicMock(return_value=[MagicMock()])
        with patch("salt.utils.vmware.get_datacenters", mock_get_datacenters):
            salt.utils.vmware.get_datacenter(self.mock_si, "fake_dc1")
        mock_get_datacenters.assert_called_once_with(
            self.mock_si, datacenter_names=["fake_dc1"]
        )

    def test_no_datacenters_returned(self):
        with patch("salt.utils.vmware.get_datacenters", MagicMock(return_value=[])):
            with self.assertRaises(VMwareObjectRetrievalError) as excinfo:
                salt.utils.vmware.get_datacenter(self.mock_si, "fake_dc1")
        self.assertEqual(
            "Datacenter 'fake_dc1' was not found", excinfo.exception.strerror
        )

    def test_get_datacenter_return(self):
        with patch(
            "salt.utils.vmware.get_datacenters", MagicMock(return_value=[self.mock_dc])
        ):
            res = salt.utils.vmware.get_datacenter(self.mock_si, "fake_dc1")
        self.assertEqual(res, self.mock_dc)


@skipIf(not HAS_PYVMOMI, "The 'pyvmomi' library is missing")
class CreateDatacenterTestCase(TestCase):
    """
    Tests for salt.utils.vmware.create_datacenter
    """

    def setUp(self):
        patches = (("salt.utils.vmware.get_root_folder", MagicMock()),)
        for mod, mock in patches:
            patcher = patch(mod, mock)
            patcher.start()
            self.addCleanup(patcher.stop)
        self.mock_si = MagicMock()
        self.mock_dc = MagicMock()
        self.mock_create_datacenter = MagicMock(return_value=self.mock_dc)
        self.mock_root_folder = MagicMock(CreateDatacenter=self.mock_create_datacenter)

    def test_get_root_folder(self):
        mock_get_root_folder = MagicMock()
        with patch("salt.utils.vmware.get_root_folder", mock_get_root_folder):
            salt.utils.vmware.create_datacenter(self.mock_si, "fake_dc")
        mock_get_root_folder.assert_called_once_with(self.mock_si)

    def test_create_datacenter_call(self):
        with patch(
            "salt.utils.vmware.get_root_folder",
            MagicMock(return_value=self.mock_root_folder),
        ):
            salt.utils.vmware.create_datacenter(self.mock_si, "fake_dc")
        self.mock_create_datacenter.assert_called_once_with("fake_dc")

    def test_create_datacenter_raise_no_permission(self):
        exc = vim.fault.NoPermission()
        exc.privilegeId = "Fake privilege"
        self.mock_root_folder = MagicMock(CreateDatacenter=MagicMock(side_effect=exc))
        with patch(
            "salt.utils.vmware.get_root_folder",
            MagicMock(return_value=self.mock_root_folder),
        ):
            with self.assertRaises(VMwareApiError) as excinfo:
                salt.utils.vmware.create_datacenter(self.mock_si, "fake_dc")
        self.assertEqual(
            excinfo.exception.strerror,
            "Not enough permissions. Required privilege: " "Fake privilege",
        )

    def test_create_datacenter_raise_vim_fault(self):
        exc = vim.VimFault()
        exc.msg = "VimFault msg"
        self.mock_root_folder = MagicMock(CreateDatacenter=MagicMock(side_effect=exc))
        with patch(
            "salt.utils.vmware.get_root_folder",
            MagicMock(return_value=self.mock_root_folder),
        ):
            with self.assertRaises(VMwareApiError) as excinfo:
                salt.utils.vmware.create_datacenter(self.mock_si, "fake_dc")
        self.assertEqual(excinfo.exception.strerror, "VimFault msg")

    def test_create_datacenter_runtime_fault(self):
        exc = vmodl.RuntimeFault()
        exc.msg = "RuntimeFault msg"
        self.mock_root_folder = MagicMock(CreateDatacenter=MagicMock(side_effect=exc))
        with patch(
            "salt.utils.vmware.get_root_folder",
            MagicMock(return_value=self.mock_root_folder),
        ):
            with self.assertRaises(VMwareRuntimeError) as excinfo:
                salt.utils.vmware.create_datacenter(self.mock_si, "fake_dc")
        self.assertEqual(excinfo.exception.strerror, "RuntimeFault msg")

    def test_datastore_successfully_created(self):
        with patch(
            "salt.utils.vmware.get_root_folder",
            MagicMock(return_value=self.mock_root_folder),
        ):
            res = salt.utils.vmware.create_datacenter(self.mock_si, "fake_dc")
        self.assertEqual(res, self.mock_dc)


class FakeTaskClass(object):
    pass


@skipIf(not HAS_PYVMOMI, "The 'pyvmomi' library is missing")
class GetDvssTestCase(TestCase):
    def setUp(self):
        self.mock_si = MagicMock()
        self.mock_dc_ref = MagicMock()
        self.mock_traversal_spec = MagicMock()
        self.mock_items = [
            {"object": MagicMock(), "name": "fake_dvs1"},
            {"object": MagicMock(), "name": "fake_dvs2"},
            {"object": MagicMock(), "name": "fake_dvs3"},
        ]
        self.mock_get_mors = MagicMock(return_value=self.mock_items)

        patches = (
            ("salt.utils.vmware.get_managed_object_name", MagicMock()),
            ("salt.utils.vmware.get_mors_with_properties", self.mock_get_mors),
            (
                "salt.utils.vmware.get_service_instance_from_managed_object",
                MagicMock(return_value=self.mock_si),
            ),
            (
                "salt.utils.vmware.vmodl.query.PropertyCollector.TraversalSpec",
                MagicMock(return_value=self.mock_traversal_spec),
            ),
        )
        for mod, mock in patches:
            patcher = patch(mod, mock)
            patcher.start()
            self.addCleanup(patcher.stop)

    def tearDown(self):
        for attr in (
            "mock_si",
            "mock_dc_ref",
            "mock_traversal_spec",
            "mock_items",
            "mock_get_mors",
        ):
            delattr(self, attr)

    def test_get_managed_object_name_call(self):
        mock_get_managed_object_name = MagicMock()
        with patch(
            "salt.utils.vmware.get_managed_object_name", mock_get_managed_object_name
        ):
            salt.utils.vmware.get_dvss(self.mock_dc_ref)
        mock_get_managed_object_name.assert_called_once_with(self.mock_dc_ref)

    def test_traversal_spec(self):
        mock_traversal_spec = MagicMock(return_value="traversal_spec")
        with patch(
            "salt.utils.vmware.vmodl.query.PropertyCollector.TraversalSpec",
            mock_traversal_spec,
        ):

            salt.utils.vmware.get_dvss(self.mock_dc_ref)
        mock_traversal_spec.assert_has_calls(
            [
                call(path="childEntity", skip=False, type=vim.Folder),
                call(
                    path="networkFolder",
                    skip=True,
                    type=vim.Datacenter,
                    selectSet=["traversal_spec"],
                ),
            ]
        )

    def test_get_mors_with_properties(self):
        salt.utils.vmware.get_dvss(self.mock_dc_ref)
        self.mock_get_mors.assert_called_once_with(
            self.mock_si,
            vim.DistributedVirtualSwitch,
            container_ref=self.mock_dc_ref,
            property_list=["name"],
            traversal_spec=self.mock_traversal_spec,
        )

    def test_get_no_dvss(self):
        ret = salt.utils.vmware.get_dvss(self.mock_dc_ref)
        self.assertEqual(ret, [])

    def test_get_all_dvss(self):
        ret = salt.utils.vmware.get_dvss(self.mock_dc_ref, get_all_dvss=True)
        self.assertEqual(ret, [i["object"] for i in self.mock_items])

    def test_filtered_all_dvss(self):
        ret = salt.utils.vmware.get_dvss(
            self.mock_dc_ref, dvs_names=["fake_dvs1", "fake_dvs3", "no_dvs"]
        )
        self.assertEqual(
            ret, [self.mock_items[0]["object"], self.mock_items[2]["object"]]
        )


@skipIf(not HAS_PYVMOMI, "The 'pyvmomi' library is missing")
class GetNetworkFolderTestCase(TestCase):
    def setUp(self):
        self.mock_si = MagicMock()
        self.mock_dc_ref = MagicMock()
        self.mock_traversal_spec = MagicMock()
        self.mock_entries = [{"object": MagicMock(), "name": "fake_netw_folder"}]
        self.mock_get_mors = MagicMock(return_value=self.mock_entries)

        patches = (
            (
                "salt.utils.vmware.get_managed_object_name",
                MagicMock(return_value="fake_dc"),
            ),
            (
                "salt.utils.vmware.get_service_instance_from_managed_object",
                MagicMock(return_value=self.mock_si),
            ),
            (
                "salt.utils.vmware.vmodl.query.PropertyCollector.TraversalSpec",
                MagicMock(return_value=self.mock_traversal_spec),
            ),
            ("salt.utils.vmware.get_mors_with_properties", self.mock_get_mors),
        )
        for mod, mock in patches:
            patcher = patch(mod, mock)
            patcher.start()
            self.addCleanup(patcher.stop)

    def tearDown(self):
        for attr in (
            "mock_si",
            "mock_dc_ref",
            "mock_traversal_spec",
            "mock_entries",
            "mock_get_mors",
        ):
            delattr(self, attr)

    def test_get_managed_object_name_call(self):
        mock_get_managed_object_name = MagicMock()
        with patch(
            "salt.utils.vmware.get_managed_object_name", mock_get_managed_object_name
        ):
            salt.utils.vmware.get_network_folder(self.mock_dc_ref)
        mock_get_managed_object_name.assert_called_once_with(self.mock_dc_ref)

    def test_traversal_spec(self):
        mock_traversal_spec = MagicMock(return_value="traversal_spec")
        with patch(
            "salt.utils.vmware.vmodl.query.PropertyCollector.TraversalSpec",
            mock_traversal_spec,
        ):

            salt.utils.vmware.get_network_folder(self.mock_dc_ref)
        mock_traversal_spec.assert_called_once_with(
            path="networkFolder", skip=False, type=vim.Datacenter
        )

    def test_get_mors_with_properties(self):
        salt.utils.vmware.get_network_folder(self.mock_dc_ref)
        self.mock_get_mors.assert_called_once_with(
            self.mock_si,
            vim.Folder,
            container_ref=self.mock_dc_ref,
            property_list=["name"],
            traversal_spec=self.mock_traversal_spec,
        )

    def test_get_no_network_folder(self):
        with patch(
            "salt.utils.vmware.get_mors_with_properties", MagicMock(return_value=[])
        ):
            with self.assertRaises(VMwareObjectRetrievalError) as excinfo:
                salt.utils.vmware.get_network_folder(self.mock_dc_ref)
        self.assertEqual(
            excinfo.exception.strerror,
            "Network folder in datacenter 'fake_dc' wasn't " "retrieved",
        )

    def test_get_network_folder(self):
        ret = salt.utils.vmware.get_network_folder(self.mock_dc_ref)
        self.assertEqual(ret, self.mock_entries[0]["object"])


@skipIf(not HAS_PYVMOMI, "The 'pyvmomi' library is missing")
class CreateDvsTestCase(TestCase):
    def setUp(self):
        self.mock_dc_ref = MagicMock()
        self.mock_dvs_create_spec = MagicMock()
        self.mock_task = MagicMock(spec=FakeTaskClass)
        self.mock_netw_folder = MagicMock(
            CreateDVS_Task=MagicMock(return_value=self.mock_task)
        )
        self.mock_wait_for_task = MagicMock()

        patches = (
            (
                "salt.utils.vmware.get_managed_object_name",
                MagicMock(return_value="fake_dc"),
            ),
            (
                "salt.utils.vmware.get_network_folder",
                MagicMock(return_value=self.mock_netw_folder),
            ),
            ("salt.utils.vmware.wait_for_task", self.mock_wait_for_task),
        )
        for mod, mock in patches:
            patcher = patch(mod, mock)
            patcher.start()
            self.addCleanup(patcher.stop)

    def tearDown(self):
        for attr in (
            "mock_dc_ref",
            "mock_dvs_create_spec",
            "mock_task",
            "mock_netw_folder",
            "mock_wait_for_task",
        ):
            delattr(self, attr)

    def test_get_managed_object_name_call(self):
        mock_get_managed_object_name = MagicMock()
        with patch(
            "salt.utils.vmware.get_managed_object_name", mock_get_managed_object_name
        ):
            salt.utils.vmware.create_dvs(self.mock_dc_ref, "fake_dvs")
        mock_get_managed_object_name.assert_called_once_with(self.mock_dc_ref)

    def test_no_dvs_create_spec(self):
        mock_spec = MagicMock(configSpec=None)
        mock_config_spec = MagicMock()
        mock_dvs_create_spec = MagicMock(return_value=mock_spec)
        mock_vmware_dvs_config_spec = MagicMock(return_value=mock_config_spec)
        with patch("salt.utils.vmware.vim.DVSCreateSpec", mock_dvs_create_spec):
            with patch(
                "salt.utils.vmware.vim.VMwareDVSConfigSpec", mock_vmware_dvs_config_spec
            ):
                salt.utils.vmware.create_dvs(self.mock_dc_ref, "fake_dvs")
        mock_dvs_create_spec.assert_called_once_with()
        mock_vmware_dvs_config_spec.assert_called_once_with()
        self.assertEqual(mock_spec.configSpec, mock_config_spec)
        self.assertEqual(mock_config_spec.name, "fake_dvs")
        self.mock_netw_folder.CreateDVS_Task.assert_called_once_with(mock_spec)

    def test_get_network_folder(self):
        mock_get_network_folder = MagicMock()
        with patch("salt.utils.vmware.get_network_folder", mock_get_network_folder):
            salt.utils.vmware.create_dvs(self.mock_dc_ref, "fake_dvs")
        mock_get_network_folder.assert_called_once_with(self.mock_dc_ref)

    def test_create_dvs_task_passed_in_spec(self):
        salt.utils.vmware.create_dvs(
            self.mock_dc_ref, "fake_dvs", dvs_create_spec=self.mock_dvs_create_spec
        )
        self.mock_netw_folder.CreateDVS_Task.assert_called_once_with(
            self.mock_dvs_create_spec
        )

    def test_create_dvs_task_raises_no_permission(self):
        exc = vim.fault.NoPermission()
        exc.privilegeId = "Fake privilege"
        self.mock_netw_folder.CreateDVS_Task = MagicMock(side_effect=exc)
        with self.assertRaises(VMwareApiError) as excinfo:
            salt.utils.vmware.create_dvs(
                self.mock_dc_ref, "fake_dvs", dvs_create_spec=self.mock_dvs_create_spec
            )
        self.assertEqual(
            excinfo.exception.strerror,
            "Not enough permissions. Required privilege: " "Fake privilege",
        )

    def test_create_dvs_task_raises_vim_fault(self):
        exc = vim.fault.VimFault()
        exc.msg = "VimFault msg"
        self.mock_netw_folder.CreateDVS_Task = MagicMock(side_effect=exc)
        with self.assertRaises(VMwareApiError) as excinfo:
            salt.utils.vmware.create_dvs(
                self.mock_dc_ref, "fake_dvs", dvs_create_spec=self.mock_dvs_create_spec
            )
        self.assertEqual(excinfo.exception.strerror, "VimFault msg")

    def test_create_dvs_task_raises_runtime_fault(self):
        exc = vmodl.RuntimeFault()
        exc.msg = "RuntimeFault msg"
        self.mock_netw_folder.CreateDVS_Task = MagicMock(side_effect=exc)
        with self.assertRaises(VMwareRuntimeError) as excinfo:
            salt.utils.vmware.create_dvs(
                self.mock_dc_ref, "fake_dvs", dvs_create_spec=self.mock_dvs_create_spec
            )
        self.assertEqual(excinfo.exception.strerror, "RuntimeFault msg")

    def test_wait_for_tasks(self):
        salt.utils.vmware.create_dvs(
            self.mock_dc_ref, "fake_dvs", dvs_create_spec=self.mock_dvs_create_spec
        )
        self.mock_wait_for_task.assert_called_once_with(
<<<<<<< HEAD
            self.mock_task,
            "fake_dvs",
            "<class '{}unit.utils.test_vmware.FakeTaskClass'>".format(
                "tests." if RUNTIME_VARS.PYTEST_SESSION else ""
            ),
=======
            self.mock_task, 'fake_dvs',
            '<class \'{}unit.utils.test_vmware.FakeTaskClass\'>'.format(
                'tests.' if RUNTIME_VARS.PYTEST_SESSION else '')
>>>>>>> 8abb7099
        )


@skipIf(not HAS_PYVMOMI, "The 'pyvmomi' library is missing")
class UpdateDvsTestCase(TestCase):
    def setUp(self):
        self.mock_task = MagicMock(spec=FakeTaskClass)
        self.mock_dvs_ref = MagicMock(
            ReconfigureDvs_Task=MagicMock(return_value=self.mock_task)
        )
        self.mock_dvs_spec = MagicMock()
        self.mock_wait_for_task = MagicMock()

        patches = (
            (
                "salt.utils.vmware.get_managed_object_name",
                MagicMock(return_value="fake_dvs"),
            ),
            ("salt.utils.vmware.wait_for_task", self.mock_wait_for_task),
        )
        for mod, mock in patches:
            patcher = patch(mod, mock)
            patcher.start()
            self.addCleanup(patcher.stop)

    def tearDown(self):
        for attr in (
            "mock_dvs_ref",
            "mock_task",
            "mock_dvs_spec",
            "mock_wait_for_task",
        ):
            delattr(self, attr)

    def test_get_managed_object_name_call(self):
        mock_get_managed_object_name = MagicMock()
        with patch(
            "salt.utils.vmware.get_managed_object_name", mock_get_managed_object_name
        ):
            salt.utils.vmware.update_dvs(self.mock_dvs_ref, self.mock_dvs_spec)
        mock_get_managed_object_name.assert_called_once_with(self.mock_dvs_ref)

    def test_reconfigure_dvs_task(self):
        salt.utils.vmware.update_dvs(self.mock_dvs_ref, self.mock_dvs_spec)
        self.mock_dvs_ref.ReconfigureDvs_Task.assert_called_once_with(
            self.mock_dvs_spec
        )

    def test_reconfigure_dvs_task_raises_no_permission(self):
        exc = vim.fault.NoPermission()
        exc.privilegeId = "Fake privilege"
        self.mock_dvs_ref.ReconfigureDvs_Task = MagicMock(side_effect=exc)
        with self.assertRaises(VMwareApiError) as excinfo:
            salt.utils.vmware.update_dvs(self.mock_dvs_ref, self.mock_dvs_spec)
        self.assertEqual(
            excinfo.exception.strerror,
            "Not enough permissions. Required privilege: " "Fake privilege",
        )

    def test_reconfigure_dvs_task_raises_vim_fault(self):
        exc = vim.fault.VimFault()
        exc.msg = "VimFault msg"
        self.mock_dvs_ref.ReconfigureDvs_Task = MagicMock(side_effect=exc)
        with self.assertRaises(VMwareApiError) as excinfo:
            salt.utils.vmware.update_dvs(self.mock_dvs_ref, self.mock_dvs_spec)
        self.assertEqual(excinfo.exception.strerror, "VimFault msg")

    def test_reconfigure_dvs_task_raises_runtime_fault(self):
        exc = vmodl.RuntimeFault()
        exc.msg = "RuntimeFault msg"
        self.mock_dvs_ref.ReconfigureDvs_Task = MagicMock(side_effect=exc)
        with self.assertRaises(VMwareRuntimeError) as excinfo:
            salt.utils.vmware.update_dvs(self.mock_dvs_ref, self.mock_dvs_spec)
        self.assertEqual(excinfo.exception.strerror, "RuntimeFault msg")

    def test_wait_for_tasks(self):
        salt.utils.vmware.update_dvs(self.mock_dvs_ref, self.mock_dvs_spec)
        self.mock_wait_for_task.assert_called_once_with(
<<<<<<< HEAD
            self.mock_task,
            "fake_dvs",
            "<class '{}unit.utils.test_vmware.FakeTaskClass'>".format(
                "tests." if RUNTIME_VARS.PYTEST_SESSION else ""
            ),
=======
            self.mock_task, 'fake_dvs',
            '<class \'{}unit.utils.test_vmware.FakeTaskClass\'>'.format(
                'tests.' if RUNTIME_VARS.PYTEST_SESSION else '')
>>>>>>> 8abb7099
        )


@skipIf(not HAS_PYVMOMI, "The 'pyvmomi' library is missing")
class SetDvsNetworkResourceManagementEnabledTestCase(TestCase):
    def setUp(self):
        self.mock_enabled = MagicMock()
        self.mock_dvs_ref = MagicMock(EnableNetworkResourceManagement=MagicMock())

        patches = (
            (
                "salt.utils.vmware.get_managed_object_name",
                MagicMock(return_value="fake_dvs"),
            ),
        )
        for mod, mock in patches:
            patcher = patch(mod, mock)
            patcher.start()
            self.addCleanup(patcher.stop)

    def tearDown(self):
        for attr in ("mock_dvs_ref", "mock_enabled"):
            delattr(self, attr)

    def test_get_managed_object_name_call(self):
        mock_get_managed_object_name = MagicMock()
        with patch(
            "salt.utils.vmware.get_managed_object_name", mock_get_managed_object_name
        ):
            salt.utils.vmware.set_dvs_network_resource_management_enabled(
                self.mock_dvs_ref, self.mock_enabled
            )
        mock_get_managed_object_name.assert_called_once_with(self.mock_dvs_ref)

    def test_enable_network_resource_management(self):
        salt.utils.vmware.set_dvs_network_resource_management_enabled(
            self.mock_dvs_ref, self.mock_enabled
        )
        self.mock_dvs_ref.EnableNetworkResourceManagement.assert_called_once_with(
            enable=self.mock_enabled
        )

    def test_enable_network_resource_management_raises_no_permission(self):
        exc = vim.fault.NoPermission()
        exc.privilegeId = "Fake privilege"
        self.mock_dvs_ref.EnableNetworkResourceManagement = MagicMock(side_effect=exc)
        with self.assertRaises(VMwareApiError) as excinfo:
            salt.utils.vmware.set_dvs_network_resource_management_enabled(
                self.mock_dvs_ref, self.mock_enabled
            )
        self.assertEqual(
            excinfo.exception.strerror,
            "Not enough permissions. Required privilege: " "Fake privilege",
        )

    def test_enable_network_resource_management_raises_vim_fault(self):
        exc = vim.fault.VimFault()
        exc.msg = "VimFault msg"
        self.mock_dvs_ref.EnableNetworkResourceManagement = MagicMock(side_effect=exc)
        with self.assertRaises(VMwareApiError) as excinfo:
            salt.utils.vmware.set_dvs_network_resource_management_enabled(
                self.mock_dvs_ref, self.mock_enabled
            )

    def test_enable_network_resource_management_raises_runtime_fault(self):
        exc = vmodl.RuntimeFault()
        exc.msg = "RuntimeFault msg"
        self.mock_dvs_ref.EnableNetworkResourceManagement = MagicMock(side_effect=exc)
        with self.assertRaises(VMwareRuntimeError) as excinfo:
            salt.utils.vmware.set_dvs_network_resource_management_enabled(
                self.mock_dvs_ref, self.mock_enabled
            )
        self.assertEqual(excinfo.exception.strerror, "RuntimeFault msg")


@skipIf(not HAS_PYVMOMI, "The 'pyvmomi' library is missing")
class GetDvportgroupsTestCase(TestCase):
    def setUp(self):
        self.mock_si = MagicMock()
        self.mock_dc_ref = MagicMock(spec=vim.Datacenter)
        self.mock_dvs_ref = MagicMock(spec=vim.DistributedVirtualSwitch)
        self.mock_traversal_spec = MagicMock()
        self.mock_items = [
            {"object": MagicMock(), "name": "fake_pg1"},
            {"object": MagicMock(), "name": "fake_pg2"},
            {"object": MagicMock(), "name": "fake_pg3"},
        ]
        self.mock_get_mors = MagicMock(return_value=self.mock_items)

        patches = (
            ("salt.utils.vmware.get_managed_object_name", MagicMock()),
            ("salt.utils.vmware.get_mors_with_properties", self.mock_get_mors),
            (
                "salt.utils.vmware.get_service_instance_from_managed_object",
                MagicMock(return_value=self.mock_si),
            ),
            (
                "salt.utils.vmware.vmodl.query.PropertyCollector.TraversalSpec",
                MagicMock(return_value=self.mock_traversal_spec),
            ),
        )
        for mod, mock in patches:
            patcher = patch(mod, mock)
            patcher.start()
            self.addCleanup(patcher.stop)

    def tearDown(self):
        for attr in (
            "mock_si",
            "mock_dc_ref",
            "mock_dvs_ref",
            "mock_traversal_spec",
            "mock_items",
            "mock_get_mors",
        ):
            delattr(self, attr)

    def test_unsupported_parrent(self):
        with self.assertRaises(ArgumentValueError) as excinfo:
            salt.utils.vmware.get_dvportgroups(MagicMock())
        self.assertEqual(
            excinfo.exception.strerror,
            "Parent has to be either a datacenter, or a " "distributed virtual switch",
        )

    def test_get_managed_object_name_call(self):
        mock_get_managed_object_name = MagicMock()
        with patch(
            "salt.utils.vmware.get_managed_object_name", mock_get_managed_object_name
        ):
            salt.utils.vmware.get_dvportgroups(self.mock_dc_ref)
        mock_get_managed_object_name.assert_called_once_with(self.mock_dc_ref)

    def test_traversal_spec_datacenter_parent(self):
        mock_traversal_spec = MagicMock(return_value="traversal_spec")
        with patch(
            "salt.utils.vmware.vmodl.query.PropertyCollector.TraversalSpec",
            mock_traversal_spec,
        ):

            salt.utils.vmware.get_dvportgroups(self.mock_dc_ref)
        mock_traversal_spec.assert_has_calls(
            [
                call(path="childEntity", skip=False, type=vim.Folder),
                call(
                    path="networkFolder",
                    skip=True,
                    type=vim.Datacenter,
                    selectSet=["traversal_spec"],
                ),
            ]
        )

    def test_traversal_spec_dvs_parent(self):
        mock_traversal_spec = MagicMock(return_value="traversal_spec")
        with patch(
            "salt.utils.vmware.vmodl.query.PropertyCollector.TraversalSpec",
            mock_traversal_spec,
        ):

            salt.utils.vmware.get_dvportgroups(self.mock_dvs_ref)
        mock_traversal_spec.assert_called_once_with(
            path="portgroup", skip=False, type=vim.DistributedVirtualSwitch
        )

    def test_get_mors_with_properties(self):
        salt.utils.vmware.get_dvportgroups(self.mock_dvs_ref)
        self.mock_get_mors.assert_called_once_with(
            self.mock_si,
            vim.DistributedVirtualPortgroup,
            container_ref=self.mock_dvs_ref,
            property_list=["name"],
            traversal_spec=self.mock_traversal_spec,
        )

    def test_get_no_pgs(self):
        ret = salt.utils.vmware.get_dvportgroups(self.mock_dvs_ref)
        self.assertEqual(ret, [])

    def test_get_all_pgs(self):
        ret = salt.utils.vmware.get_dvportgroups(
            self.mock_dvs_ref, get_all_portgroups=True
        )
        self.assertEqual(ret, [i["object"] for i in self.mock_items])

    def test_filtered_pgs(self):
        ret = salt.utils.vmware.get_dvss(
            self.mock_dc_ref, dvs_names=["fake_pg1", "fake_pg3", "no_pg"]
        )
        self.assertEqual(
            ret, [self.mock_items[0]["object"], self.mock_items[2]["object"]]
        )


@skipIf(not HAS_PYVMOMI, "The 'pyvmomi' library is missing")
class GetUplinkDvportgroupTestCase(TestCase):
    def setUp(self):
        self.mock_si = MagicMock()
        self.mock_dvs_ref = MagicMock(spec=vim.DistributedVirtualSwitch)
        self.mock_traversal_spec = MagicMock()
        self.mock_items = [
            {"object": MagicMock(), "tag": [MagicMock(key="fake_tag")]},
            {"object": MagicMock(), "tag": [MagicMock(key="SYSTEM/DVS.UPLINKPG")]},
        ]
        self.mock_get_mors = MagicMock(return_value=self.mock_items)

        patches = (
            (
                "salt.utils.vmware.get_managed_object_name",
                MagicMock(return_value="fake_dvs"),
            ),
            ("salt.utils.vmware.get_mors_with_properties", self.mock_get_mors),
            (
                "salt.utils.vmware.get_service_instance_from_managed_object",
                MagicMock(return_value=self.mock_si),
            ),
            (
                "salt.utils.vmware.vmodl.query.PropertyCollector.TraversalSpec",
                MagicMock(return_value=self.mock_traversal_spec),
            ),
        )
        for mod, mock in patches:
            patcher = patch(mod, mock)
            patcher.start()
            self.addCleanup(patcher.stop)

    def tearDown(self):
        for attr in (
            "mock_si",
            "mock_dvs_ref",
            "mock_traversal_spec",
            "mock_items",
            "mock_get_mors",
        ):
            delattr(self, attr)

    def test_get_managed_object_name_call(self):
        mock_get_managed_object_name = MagicMock()
        with patch(
            "salt.utils.vmware.get_managed_object_name", mock_get_managed_object_name
        ):
            salt.utils.vmware.get_uplink_dvportgroup(self.mock_dvs_ref)
        mock_get_managed_object_name.assert_called_once_with(self.mock_dvs_ref)

    def test_traversal_spec(self):
        mock_traversal_spec = MagicMock(return_value="traversal_spec")
        with patch(
            "salt.utils.vmware.vmodl.query.PropertyCollector.TraversalSpec",
            mock_traversal_spec,
        ):

            salt.utils.vmware.get_uplink_dvportgroup(self.mock_dvs_ref)
        mock_traversal_spec.assert_called_once_with(
            path="portgroup", skip=False, type=vim.DistributedVirtualSwitch
        )

    def test_get_mors_with_properties(self):
        salt.utils.vmware.get_uplink_dvportgroup(self.mock_dvs_ref)
        self.mock_get_mors.assert_called_once_with(
            self.mock_si,
            vim.DistributedVirtualPortgroup,
            container_ref=self.mock_dvs_ref,
            property_list=["tag"],
            traversal_spec=self.mock_traversal_spec,
        )

    def test_get_no_uplink_pg(self):
        with patch(
            "salt.utils.vmware.get_mors_with_properties", MagicMock(return_value=[])
        ):
            with self.assertRaises(VMwareObjectRetrievalError) as excinfo:
                salt.utils.vmware.get_uplink_dvportgroup(self.mock_dvs_ref)
        self.assertEqual(
            excinfo.exception.strerror,
            "Uplink portgroup of DVS 'fake_dvs' wasn't found",
        )

    def test_get_uplink_pg(self):
        ret = salt.utils.vmware.get_uplink_dvportgroup(self.mock_dvs_ref)
        self.assertEqual(ret, self.mock_items[1]["object"])


@skipIf(not HAS_PYVMOMI, "The 'pyvmomi' library is missing")
class CreateDvportgroupTestCase(TestCase):
    def setUp(self):
        self.mock_pg_spec = MagicMock()
        self.mock_task = MagicMock(spec=FakeTaskClass)
        self.mock_dvs_ref = MagicMock(
            CreateDVPortgroup_Task=MagicMock(return_value=self.mock_task)
        )
        self.mock_wait_for_task = MagicMock()

        patches = (
            (
                "salt.utils.vmware.get_managed_object_name",
                MagicMock(return_value="fake_dvs"),
            ),
            ("salt.utils.vmware.wait_for_task", self.mock_wait_for_task),
        )
        for mod, mock in patches:
            patcher = patch(mod, mock)
            patcher.start()
            self.addCleanup(patcher.stop)

    def tearDown(self):
        for attr in ("mock_pg_spec", "mock_dvs_ref", "mock_task", "mock_wait_for_task"):
            delattr(self, attr)

    def test_get_managed_object_name_call(self):
        mock_get_managed_object_name = MagicMock()
        with patch(
            "salt.utils.vmware.get_managed_object_name", mock_get_managed_object_name
        ):
            salt.utils.vmware.create_dvportgroup(self.mock_dvs_ref, self.mock_pg_spec)
        mock_get_managed_object_name.assert_called_once_with(self.mock_dvs_ref)

    def test_create_dvporgroup_task(self):
        salt.utils.vmware.create_dvportgroup(self.mock_dvs_ref, self.mock_pg_spec)
        self.mock_dvs_ref.CreateDVPortgroup_Task.assert_called_once_with(
            self.mock_pg_spec
        )

    def test_create_dvporgroup_task_raises_no_permission(self):
        exc = vim.fault.NoPermission()
        exc.privilegeId = "Fake privilege"
        self.mock_dvs_ref.CreateDVPortgroup_Task = MagicMock(side_effect=exc)
        with self.assertRaises(VMwareApiError) as excinfo:
            salt.utils.vmware.create_dvportgroup(self.mock_dvs_ref, self.mock_pg_spec)
        self.assertEqual(
            excinfo.exception.strerror,
            "Not enough permissions. Required privilege: " "Fake privilege",
        )

    def test_create_dvporgroup_task_raises_vim_fault(self):
        exc = vim.fault.VimFault()
        exc.msg = "VimFault msg"
        self.mock_dvs_ref.CreateDVPortgroup_Task = MagicMock(side_effect=exc)
        with self.assertRaises(VMwareApiError) as excinfo:
            salt.utils.vmware.create_dvportgroup(self.mock_dvs_ref, self.mock_pg_spec)
        self.assertEqual(excinfo.exception.strerror, "VimFault msg")

    def test_create_dvporgroup_task_raises_runtime_fault(self):
        exc = vmodl.RuntimeFault()
        exc.msg = "RuntimeFault msg"
        self.mock_dvs_ref.CreateDVPortgroup_Task = MagicMock(side_effect=exc)
        with self.assertRaises(VMwareRuntimeError) as excinfo:
            salt.utils.vmware.create_dvportgroup(self.mock_dvs_ref, self.mock_pg_spec)
        self.assertEqual(excinfo.exception.strerror, "RuntimeFault msg")

    def test_wait_for_tasks(self):
        salt.utils.vmware.create_dvportgroup(self.mock_dvs_ref, self.mock_pg_spec)
        self.mock_wait_for_task.assert_called_once_with(
<<<<<<< HEAD
            self.mock_task,
            "fake_dvs",
            "<class '{}unit.utils.test_vmware.FakeTaskClass'>".format(
                "tests." if RUNTIME_VARS.PYTEST_SESSION else ""
            ),
=======
            self.mock_task, 'fake_dvs',
            '<class \'{}unit.utils.test_vmware.FakeTaskClass\'>'.format(
                'tests.' if RUNTIME_VARS.PYTEST_SESSION else '')
>>>>>>> 8abb7099
        )


@skipIf(not HAS_PYVMOMI, "The 'pyvmomi' library is missing")
class UpdateDvportgroupTestCase(TestCase):
    def setUp(self):
        self.mock_pg_spec = MagicMock()
        self.mock_task = MagicMock(spec=FakeTaskClass)
        self.mock_pg_ref = MagicMock(
            ReconfigureDVPortgroup_Task=MagicMock(return_value=self.mock_task)
        )
        self.mock_wait_for_task = MagicMock()

        patches = (
            (
                "salt.utils.vmware.get_managed_object_name",
                MagicMock(return_value="fake_pg"),
            ),
            ("salt.utils.vmware.wait_for_task", self.mock_wait_for_task),
        )
        for mod, mock in patches:
            patcher = patch(mod, mock)
            patcher.start()
            self.addCleanup(patcher.stop)

    def tearDown(self):
        for attr in ("mock_pg_spec", "mock_pg_ref", "mock_task", "mock_wait_for_task"):
            delattr(self, attr)

    def test_get_managed_object_name_call(self):
        mock_get_managed_object_name = MagicMock()
        with patch(
            "salt.utils.vmware.get_managed_object_name", mock_get_managed_object_name
        ):
            salt.utils.vmware.update_dvportgroup(self.mock_pg_ref, self.mock_pg_spec)
        mock_get_managed_object_name.assert_called_once_with(self.mock_pg_ref)

    def test_reconfigure_dvporgroup_task(self):
        salt.utils.vmware.update_dvportgroup(self.mock_pg_ref, self.mock_pg_spec)
        self.mock_pg_ref.ReconfigureDVPortgroup_Task.assert_called_once_with(
            self.mock_pg_spec
        )

    def test_reconfigure_dvporgroup_task_raises_no_permission(self):
        exc = vim.fault.NoPermission()
        exc.privilegeId = "Fake privilege"
        self.mock_pg_ref.ReconfigureDVPortgroup_Task = MagicMock(side_effect=exc)
        with self.assertRaises(VMwareApiError) as excinfo:
            salt.utils.vmware.update_dvportgroup(self.mock_pg_ref, self.mock_pg_spec)
        self.assertEqual(
            excinfo.exception.strerror,
            "Not enough permissions. Required privilege: " "Fake privilege",
        )

    def test_reconfigure_dvporgroup_task_raises_vim_fault(self):
        exc = vim.fault.VimFault()
        exc.msg = "VimFault msg"
        self.mock_pg_ref.ReconfigureDVPortgroup_Task = MagicMock(side_effect=exc)
        with self.assertRaises(VMwareApiError) as excinfo:
            salt.utils.vmware.update_dvportgroup(self.mock_pg_ref, self.mock_pg_spec)
        self.assertEqual(excinfo.exception.strerror, "VimFault msg")

    def test_reconfigure_dvporgroup_task_raises_runtime_fault(self):
        exc = vmodl.RuntimeFault()
        exc.msg = "RuntimeFault msg"
        self.mock_pg_ref.ReconfigureDVPortgroup_Task = MagicMock(side_effect=exc)
        with self.assertRaises(VMwareRuntimeError) as excinfo:
            salt.utils.vmware.update_dvportgroup(self.mock_pg_ref, self.mock_pg_spec)
        self.assertEqual(excinfo.exception.strerror, "RuntimeFault msg")

    def test_wait_for_tasks(self):
        salt.utils.vmware.update_dvportgroup(self.mock_pg_ref, self.mock_pg_spec)
        self.mock_wait_for_task.assert_called_once_with(
<<<<<<< HEAD
            self.mock_task,
            "fake_pg",
            "<class '{}unit.utils.test_vmware.FakeTaskClass'>".format(
                "tests." if RUNTIME_VARS.PYTEST_SESSION else ""
            ),
=======
            self.mock_task, 'fake_pg',
            '<class \'{}unit.utils.test_vmware.FakeTaskClass\'>'.format(
                'tests.' if RUNTIME_VARS.PYTEST_SESSION else '')
>>>>>>> 8abb7099
        )


@skipIf(not HAS_PYVMOMI, "The 'pyvmomi' library is missing")
class RemoveDvportgroupTestCase(TestCase):
    def setUp(self):
        self.mock_task = MagicMock(spec=FakeTaskClass)
        self.mock_pg_ref = MagicMock(
            Destroy_Task=MagicMock(return_value=self.mock_task)
        )
        self.mock_wait_for_task = MagicMock()

        patches = (
            (
                "salt.utils.vmware.get_managed_object_name",
                MagicMock(return_value="fake_pg"),
            ),
            ("salt.utils.vmware.wait_for_task", self.mock_wait_for_task),
        )
        for mod, mock in patches:
            patcher = patch(mod, mock)
            patcher.start()
            self.addCleanup(patcher.stop)

    def tearDown(self):
        for attr in ("mock_pg_ref", "mock_task", "mock_wait_for_task"):
            delattr(self, attr)

    def test_get_managed_object_name_call(self):
        mock_get_managed_object_name = MagicMock()
        with patch(
            "salt.utils.vmware.get_managed_object_name", mock_get_managed_object_name
        ):
            salt.utils.vmware.remove_dvportgroup(self.mock_pg_ref)
        mock_get_managed_object_name.assert_called_once_with(self.mock_pg_ref)

    def test_destroy_task(self):
        salt.utils.vmware.remove_dvportgroup(self.mock_pg_ref)
        self.mock_pg_ref.Destroy_Task.assert_called_once_with()

    def test_destroy_task_raises_no_permission(self):
        exc = vim.fault.NoPermission()
        exc.privilegeId = "Fake privilege"
        self.mock_pg_ref.Destroy_Task = MagicMock(side_effect=exc)
        with self.assertRaises(VMwareApiError) as excinfo:
            salt.utils.vmware.remove_dvportgroup(self.mock_pg_ref)
        self.assertEqual(
            excinfo.exception.strerror,
            "Not enough permissions. Required privilege: " "Fake privilege",
        )

    def test_destroy_treconfigure_dvporgroup_task_raises_vim_fault(self):
        exc = vim.fault.VimFault()
        exc.msg = "VimFault msg"
        self.mock_pg_ref.Destroy_Task = MagicMock(side_effect=exc)
        with self.assertRaises(VMwareApiError) as excinfo:
            salt.utils.vmware.remove_dvportgroup(self.mock_pg_ref)
        self.assertEqual(excinfo.exception.strerror, "VimFault msg")

    def test_destroy_treconfigure_dvporgroup_task_raises_runtime_fault(self):
        exc = vmodl.RuntimeFault()
        exc.msg = "RuntimeFault msg"
        self.mock_pg_ref.Destroy_Task = MagicMock(side_effect=exc)
        with self.assertRaises(VMwareRuntimeError) as excinfo:
            salt.utils.vmware.remove_dvportgroup(self.mock_pg_ref)
        self.assertEqual(excinfo.exception.strerror, "RuntimeFault msg")

    def test_wait_for_tasks(self):
        salt.utils.vmware.remove_dvportgroup(self.mock_pg_ref)
        self.mock_wait_for_task.assert_called_once_with(
<<<<<<< HEAD
            self.mock_task,
            "fake_pg",
            "<class '{}unit.utils.test_vmware.FakeTaskClass'>".format(
                "tests." if RUNTIME_VARS.PYTEST_SESSION else ""
            ),
=======
            self.mock_task, 'fake_pg',
            '<class \'{}unit.utils.test_vmware.FakeTaskClass\'>'.format(
                'tests.' if RUNTIME_VARS.PYTEST_SESSION else '')
>>>>>>> 8abb7099
        )


@skipIf(not HAS_PYVMOMI, "The 'pyvmomi' library is missing")
class GetHostsTestCase(TestCase):
    """
    Tests for salt.utils.vmware.get_hosts
    """

    def setUp(self):
        patches = (
            ("salt.utils.vmware.get_mors_with_properties", MagicMock(return_value=[])),
            ("salt.utils.vmware.get_datacenter", MagicMock(return_value=None)),
            ("salt.utils.vmware.get_cluster", MagicMock(return_value=None)),
        )
        for mod, mock in patches:
            patcher = patch(mod, mock)
            patcher.start()
            self.addCleanup(patcher.stop)
        self.mock_root_folder = MagicMock()
        self.mock_si = MagicMock()
        self.mock_host1, self.mock_host2, self.mock_host3 = (
            MagicMock(),
            MagicMock(),
            MagicMock(),
        )
        self.mock_prop_host1 = {"name": "fake_hostname1", "object": self.mock_host1}
        self.mock_prop_host2 = {"name": "fake_hostname2", "object": self.mock_host2}
        self.mock_prop_host3 = {"name": "fake_hostname3", "object": self.mock_host3}
        self.mock_prop_hosts = [
            self.mock_prop_host1,
            self.mock_prop_host2,
            self.mock_prop_host3,
        ]

    def test_cluster_no_datacenter(self):
        with self.assertRaises(ArgumentValueError) as excinfo:
            salt.utils.vmware.get_hosts(self.mock_si, cluster_name="fake_cluster")
        self.assertEqual(
            excinfo.exception.strerror,
            "Must specify the datacenter when specifying the " "cluster",
        )

    def test_get_si_no_datacenter_no_cluster(self):
        mock_get_mors = MagicMock()
        mock_get_root_folder = MagicMock(return_value=self.mock_root_folder)
        with patch("salt.utils.vmware.get_root_folder", mock_get_root_folder):
            with patch("salt.utils.vmware.get_mors_with_properties", mock_get_mors):
                salt.utils.vmware.get_hosts(self.mock_si)
        mock_get_root_folder.assert_called_once_with(self.mock_si)
        mock_get_mors.assert_called_once_with(
            self.mock_si,
            vim.HostSystem,
            container_ref=self.mock_root_folder,
            property_list=["name"],
        )

    def test_get_si_datacenter_name_no_cluster_name(self):
        mock_dc = MagicMock()
        mock_get_dc = MagicMock(return_value=mock_dc)
        mock_get_mors = MagicMock()
        with patch("salt.utils.vmware.get_datacenter", mock_get_dc):
            with patch("salt.utils.vmware.get_mors_with_properties", mock_get_mors):
                salt.utils.vmware.get_hosts(
                    self.mock_si, datacenter_name="fake_datacenter"
                )
        mock_get_dc.assert_called_once_with(self.mock_si, "fake_datacenter")
        mock_get_mors.assert_called_once_with(
            self.mock_si, vim.HostSystem, container_ref=mock_dc, property_list=["name"]
        )

    def test_get_si_datacenter_name_and_cluster_name(self):
        mock_dc = MagicMock()
        mock_get_dc = MagicMock(return_value=mock_dc)
        mock_get_cl = MagicMock()
        mock_get_mors = MagicMock()
        with patch("salt.utils.vmware.get_datacenter", mock_get_dc):
            with patch("salt.utils.vmware.get_cluster", mock_get_cl):
                with patch("salt.utils.vmware.get_mors_with_properties", mock_get_mors):
                    salt.utils.vmware.get_hosts(
                        self.mock_si,
                        datacenter_name="fake_datacenter",
                        cluster_name="fake_cluster",
                    )
        mock_get_dc.assert_called_once_with(self.mock_si, "fake_datacenter")
        mock_get_mors.assert_called_once_with(
            self.mock_si,
            vim.HostSystem,
            container_ref=mock_dc,
            property_list=["name", "parent"],
        )

    def test_host_get_all_hosts(self):
        with patch(
            "salt.utils.vmware.get_root_folder",
            MagicMock(return_value=self.mock_root_folder),
        ):
            with patch(
                "salt.utils.vmware.get_mors_with_properties",
                MagicMock(return_value=self.mock_prop_hosts),
            ):
                res = salt.utils.vmware.get_hosts(self.mock_si, get_all_hosts=True)
        self.assertEqual(res, [self.mock_host1, self.mock_host2, self.mock_host3])

    def test_filter_hostname(self):
        with patch(
            "salt.utils.vmware.get_mors_with_properties",
            MagicMock(return_value=self.mock_prop_hosts),
        ):
            res = salt.utils.vmware.get_hosts(
                self.mock_si, host_names=["fake_hostname1", "fake_hostname2"]
            )
        self.assertEqual(res, [self.mock_host1, self.mock_host2])

    def test_get_all_host_flag_not_set_and_no_host_names(self):
        with patch(
            "salt.utils.vmware.get_mors_with_properties",
            MagicMock(return_value=self.mock_prop_hosts),
        ):
            res = salt.utils.vmware.get_hosts(self.mock_si)
        self.assertEqual(res, [])

    def test_filter_cluster(self):
        self.mock_prop_host1["parent"] = vim.ClusterComputeResource("cluster")
        self.mock_prop_host2["parent"] = vim.ClusterComputeResource("cluster")
        self.mock_prop_host3["parent"] = vim.Datacenter("dc")
        mock_get_cl_name = MagicMock(
            side_effect=["fake_bad_cluster", "fake_good_cluster"]
        )
        with patch(
            "salt.utils.vmware.get_mors_with_properties",
            MagicMock(return_value=self.mock_prop_hosts),
        ):
            with patch("salt.utils.vmware.get_managed_object_name", mock_get_cl_name):
                res = salt.utils.vmware.get_hosts(
                    self.mock_si,
                    datacenter_name="fake_datacenter",
                    cluster_name="fake_good_cluster",
                    get_all_hosts=True,
                )
        self.assertEqual(mock_get_cl_name.call_count, 2)
        self.assertEqual(res, [self.mock_host2])

    def test_no_hosts(self):
        with patch(
            "salt.utils.vmware.get_mors_with_properties", MagicMock(return_value=[])
        ):
            res = salt.utils.vmware.get_hosts(self.mock_si, get_all_hosts=True)
        self.assertEqual(res, [])

    def test_one_host_returned(self):
        with patch(
            "salt.utils.vmware.get_mors_with_properties",
            MagicMock(return_value=[self.mock_prop_host1]),
        ):
            res = salt.utils.vmware.get_hosts(self.mock_si, get_all_hosts=True)
        self.assertEqual(res, [self.mock_host1])


@skipIf(not HAS_PYVMOMI, "The 'pyvmomi' library is missing")
class GetLicenseManagerTestCase(TestCase):
    """
    Tests for salt.utils.vmware.get_license_manager
    """

    def setUp(self):
        self.mock_si = MagicMock()
        self.mock_lic_mgr = MagicMock()
        type(self.mock_si.content).licenseManager = PropertyMock(
            return_value=self.mock_lic_mgr
        )

    def tearDown(self):
        for attr in ("mock_si", "mock_lic_mgr"):
            delattr(self, attr)

    def test_raise_no_permission(self):
        exc = vim.fault.NoPermission()
        exc.privilegeId = "Fake privilege"
        type(self.mock_si.content).licenseManager = PropertyMock(side_effect=exc)
        with self.assertRaises(VMwareApiError) as excinfo:
            salt.utils.vmware.get_license_manager(self.mock_si)
        self.assertEqual(
            excinfo.exception.strerror,
            "Not enough permissions. Required privilege: " "Fake privilege",
        )

    def test_raise_vim_fault(self):
        exc = vim.fault.VimFault()
        exc.msg = "VimFault msg"
        type(self.mock_si.content).licenseManager = PropertyMock(side_effect=exc)
        with self.assertRaises(VMwareApiError) as excinfo:
            salt.utils.vmware.get_license_manager(self.mock_si)
        self.assertEqual(excinfo.exception.strerror, "VimFault msg")

    def test_raise_runtime_fault(self):
        exc = vmodl.RuntimeFault()
        exc.msg = "RuntimeFault msg"
        type(self.mock_si.content).licenseManager = PropertyMock(side_effect=exc)
        with self.assertRaises(VMwareRuntimeError) as excinfo:
            salt.utils.vmware.get_license_manager(self.mock_si)
        self.assertEqual(excinfo.exception.strerror, "RuntimeFault msg")

    def test_valid_assignment_manager(self):
        ret = salt.utils.vmware.get_license_manager(self.mock_si)
        self.assertEqual(ret, self.mock_lic_mgr)


@skipIf(not HAS_PYVMOMI, "The 'pyvmomi' library is missing")
class GetLicenseAssignmentManagerTestCase(TestCase):
    """
    Tests for salt.utils.vmware.get_license_assignment_manager
    """

    def setUp(self):
        self.mock_si = MagicMock()
        self.mock_lic_assign_mgr = MagicMock()
        type(
            self.mock_si.content.licenseManager
        ).licenseAssignmentManager = PropertyMock(return_value=self.mock_lic_assign_mgr)

    def tearDown(self):
        for attr in ("mock_si", "mock_lic_assign_mgr"):
            delattr(self, attr)

    def test_raise_no_permission(self):
        exc = vim.fault.NoPermission()
        exc.privilegeId = "Fake privilege"
        type(
            self.mock_si.content.licenseManager
        ).licenseAssignmentManager = PropertyMock(side_effect=exc)
        with self.assertRaises(VMwareApiError) as excinfo:
            salt.utils.vmware.get_license_assignment_manager(self.mock_si)
        self.assertEqual(
            excinfo.exception.strerror,
            "Not enough permissions. Required privilege: " "Fake privilege",
        )

    def test_raise_vim_fault(self):
        exc = vim.fault.VimFault()
        exc.msg = "VimFault msg"
        type(
            self.mock_si.content.licenseManager
        ).licenseAssignmentManager = PropertyMock(side_effect=exc)
        with self.assertRaises(VMwareApiError) as excinfo:
            salt.utils.vmware.get_license_assignment_manager(self.mock_si)
        self.assertEqual(excinfo.exception.strerror, "VimFault msg")

    def test_raise_runtime_fault(self):
        exc = vmodl.RuntimeFault()
        exc.msg = "RuntimeFault msg"
        type(
            self.mock_si.content.licenseManager
        ).licenseAssignmentManager = PropertyMock(side_effect=exc)
        with self.assertRaises(VMwareRuntimeError) as excinfo:
            salt.utils.vmware.get_license_assignment_manager(self.mock_si)
        self.assertEqual(excinfo.exception.strerror, "RuntimeFault msg")

    def test_empty_license_assignment_manager(self):
        type(
            self.mock_si.content.licenseManager
        ).licenseAssignmentManager = PropertyMock(return_value=None)
        with self.assertRaises(VMwareObjectRetrievalError) as excinfo:
            salt.utils.vmware.get_license_assignment_manager(self.mock_si)
        self.assertEqual(
            excinfo.exception.strerror, "License assignment manager was not retrieved"
        )

    def test_valid_assignment_manager(self):
        ret = salt.utils.vmware.get_license_assignment_manager(self.mock_si)
        self.assertEqual(ret, self.mock_lic_assign_mgr)


@skipIf(not HAS_PYVMOMI, "The 'pyvmomi' library is missing")
class GetLicensesTestCase(TestCase):
    """
    Tests for salt.utils.vmware.get_licenses
    """

    def setUp(self):
        self.mock_si = MagicMock()
        self.mock_licenses = [MagicMock(), MagicMock()]
        self.mock_lic_mgr = MagicMock()
        type(self.mock_lic_mgr).licenses = PropertyMock(return_value=self.mock_licenses)
        patches = (
            (
                "salt.utils.vmware.get_license_manager",
                MagicMock(return_value=self.mock_lic_mgr),
            ),
        )
        for mod, mock in patches:
            patcher = patch(mod, mock)
            patcher.start()
            self.addCleanup(patcher.stop)

    def tearDown(self):
        for attr in ("mock_si", "mock_lic_mgr", "mock_licenses"):
            delattr(self, attr)

    def test_no_license_manager_passed_in(self):
        mock_get_license_manager = MagicMock()
        with patch("salt.utils.vmware.get_license_manager", mock_get_license_manager):
            salt.utils.vmware.get_licenses(self.mock_si)
        mock_get_license_manager.assert_called_once_with(self.mock_si)

    def test_license_manager_passed_in(self):
        mock_licenses = PropertyMock()
        mock_lic_mgr = MagicMock()
        type(mock_lic_mgr).licenses = mock_licenses
        mock_get_license_manager = MagicMock()
        with patch("salt.utils.vmware.get_license_manager", mock_get_license_manager):
            salt.utils.vmware.get_licenses(self.mock_si, license_manager=mock_lic_mgr)
        self.assertEqual(mock_get_license_manager.call_count, 0)
        self.assertEqual(mock_licenses.call_count, 1)

    def test_raise_no_permission(self):
        exc = vim.fault.NoPermission()
        exc.privilegeId = "Fake privilege"
        type(self.mock_lic_mgr).licenses = PropertyMock(side_effect=exc)
        with self.assertRaises(VMwareApiError) as excinfo:
            salt.utils.vmware.get_licenses(self.mock_si)
        self.assertEqual(
            excinfo.exception.strerror,
            "Not enough permissions. Required privilege: " "Fake privilege",
        )

    def test_raise_vim_fault(self):
        exc = vim.fault.VimFault()
        exc.msg = "VimFault msg"
        type(self.mock_lic_mgr).licenses = PropertyMock(side_effect=exc)
        with self.assertRaises(VMwareApiError) as excinfo:
            salt.utils.vmware.get_licenses(self.mock_si)
        self.assertEqual(excinfo.exception.strerror, "VimFault msg")

    def test_raise_runtime_fault(self):
        exc = vmodl.RuntimeFault()
        exc.msg = "RuntimeFault msg"
        type(self.mock_lic_mgr).licenses = PropertyMock(side_effect=exc)
        with self.assertRaises(VMwareRuntimeError) as excinfo:
            salt.utils.vmware.get_licenses(self.mock_si)
        self.assertEqual(excinfo.exception.strerror, "RuntimeFault msg")

    def test_valid_licenses(self):
        ret = salt.utils.vmware.get_licenses(self.mock_si)
        self.assertEqual(ret, self.mock_licenses)


@skipIf(not HAS_PYVMOMI, "The 'pyvmomi' library is missing")
class AddLicenseTestCase(TestCase):
    """
    Tests for salt.utils.vmware.add_license
    """

    def setUp(self):
        self.mock_si = MagicMock()
        self.mock_license = MagicMock()
        self.mock_add_license = MagicMock(return_value=self.mock_license)
        self.mock_lic_mgr = MagicMock(AddLicense=self.mock_add_license)
        self.mock_label = MagicMock()
        patches = (
            (
                "salt.utils.vmware.get_license_manager",
                MagicMock(return_value=self.mock_lic_mgr),
            ),
            ("salt.utils.vmware.vim.KeyValue", MagicMock(return_value=self.mock_label)),
        )
        for mod, mock in patches:
            patcher = patch(mod, mock)
            patcher.start()
            self.addCleanup(patcher.stop)

    def tearDown(self):
        for attr in (
            "mock_si",
            "mock_lic_mgr",
            "mock_license",
            "mock_add_license",
            "mock_label",
        ):
            delattr(self, attr)

    def test_no_license_manager_passed_in(self):
        mock_get_license_manager = MagicMock()
        with patch("salt.utils.vmware.get_license_manager", mock_get_license_manager):
            salt.utils.vmware.add_license(
                self.mock_si, "fake_license_key", "fake_license_description"
            )
        mock_get_license_manager.assert_called_once_with(self.mock_si)

    def test_license_manager_passed_in(self):
        mock_get_license_manager = MagicMock()
        with patch("salt.utils.vmware.get_license_manager", mock_get_license_manager):
            salt.utils.vmware.add_license(
                self.mock_si,
                "fake_license_key",
                "fake_license_description",
                license_manager=self.mock_lic_mgr,
            )
        self.assertEqual(mock_get_license_manager.call_count, 0)
        self.assertEqual(self.mock_add_license.call_count, 1)

    def test_label_settings(self):
        salt.utils.vmware.add_license(
            self.mock_si, "fake_license_key", "fake_license_description"
        )
        self.assertEqual(self.mock_label.key, "VpxClientLicenseLabel")
        self.assertEqual(self.mock_label.value, "fake_license_description")

    def test_add_license_arguments(self):
        salt.utils.vmware.add_license(
            self.mock_si, "fake_license_key", "fake_license_description"
        )
        self.mock_add_license.assert_called_once_with(
            "fake_license_key", [self.mock_label]
        )

    def test_add_license_raises_no_permission(self):
        exc = vim.fault.NoPermission()
        exc.privilegeId = "Fake privilege"
        self.mock_lic_mgr.AddLicense = MagicMock(side_effect=exc)
        with self.assertRaises(VMwareApiError) as excinfo:
            salt.utils.vmware.add_license(
                self.mock_si, "fake_license_key", "fake_license_description"
            )
        self.assertEqual(
            excinfo.exception.strerror,
            "Not enough permissions. Required privilege: " "Fake privilege",
        )

    def test_add_license_raises_vim_fault(self):
        exc = vim.fault.VimFault()
        exc.msg = "VimFault msg"
        self.mock_lic_mgr.AddLicense = MagicMock(side_effect=exc)
        with self.assertRaises(VMwareApiError) as excinfo:
            salt.utils.vmware.add_license(
                self.mock_si, "fake_license_key", "fake_license_description"
            )
        self.assertEqual(excinfo.exception.strerror, "VimFault msg")

    def test_add_license_raises_runtime_fault(self):
        exc = vmodl.RuntimeFault()
        exc.msg = "RuntimeFault msg"
        self.mock_lic_mgr.AddLicense = MagicMock(side_effect=exc)
        with self.assertRaises(VMwareRuntimeError) as excinfo:
            salt.utils.vmware.add_license(
                self.mock_si, "fake_license_key", "fake_license_description"
            )
        self.assertEqual(excinfo.exception.strerror, "RuntimeFault msg")

    def test_valid_license_added(self):
        ret = salt.utils.vmware.add_license(
            self.mock_si, "fake_license_key", "fake_license_description"
        )
        self.assertEqual(ret, self.mock_license)


@skipIf(not HAS_PYVMOMI, "The 'pyvmomi' library is missing")
class GetAssignedLicensesTestCase(TestCase):
    """
    Tests for salt.utils.vmware.get_assigned_licenses
    """

    def setUp(self):
        self.mock_ent_id = MagicMock()
        self.mock_si = MagicMock()
        type(self.mock_si.content.about).instanceUuid = PropertyMock(
            return_value=self.mock_ent_id
        )
        self.mock_moid = MagicMock()
        self.prop_mock_moid = PropertyMock(return_value=self.mock_moid)
        self.mock_entity_ref = MagicMock()
        type(self.mock_entity_ref)._moId = self.prop_mock_moid
        self.mock_assignments = [
            MagicMock(entityDisplayName="fake_ent1"),
            MagicMock(entityDisplayName="fake_ent2"),
        ]
        self.mock_query_assigned_licenses = MagicMock(
            return_value=[
                MagicMock(assignedLicense=self.mock_assignments[0]),
                MagicMock(assignedLicense=self.mock_assignments[1]),
            ]
        )
        self.mock_lic_assign_mgr = MagicMock(
            QueryAssignedLicenses=self.mock_query_assigned_licenses
        )
        patches = (
            (
                "salt.utils.vmware.get_license_assignment_manager",
                MagicMock(return_value=self.mock_lic_assign_mgr),
            ),
        )
        for mod, mock in patches:
            patcher = patch(mod, mock)
            patcher.start()
            self.addCleanup(patcher.stop)

    def tearDown(self):
        for attr in (
            "mock_ent_id",
            "mock_si",
            "mock_moid",
            "prop_mock_moid",
            "mock_entity_ref",
            "mock_assignments",
            "mock_query_assigned_licenses",
            "mock_lic_assign_mgr",
        ):
            delattr(self, attr)

    def test_no_license_assignment_manager_passed_in(self):
        mock_get_license_assign_manager = MagicMock()
        with patch(
            "salt.utils.vmware.get_license_assignment_manager",
            mock_get_license_assign_manager,
        ):
            salt.utils.vmware.get_assigned_licenses(
                self.mock_si, self.mock_entity_ref, "fake_entity_name"
            )
        mock_get_license_assign_manager.assert_called_once_with(self.mock_si)

    def test_license_assignment_manager_passed_in(self):
        mock_get_license_assign_manager = MagicMock()
        with patch(
            "salt.utils.vmware.get_license_assignment_manager",
            mock_get_license_assign_manager,
        ):
            salt.utils.vmware.get_assigned_licenses(
                self.mock_si,
                self.mock_entity_ref,
                "fake_entity_name",
                license_assignment_manager=self.mock_lic_assign_mgr,
            )
        self.assertEqual(mock_get_license_assign_manager.call_count, 0)

    def test_entity_name(self):
        mock_trace = MagicMock()
        with patch("salt._logging.impl.SaltLoggingClass.trace", mock_trace):
            salt.utils.vmware.get_assigned_licenses(
                self.mock_si, self.mock_entity_ref, "fake_entity_name"
            )
        mock_trace.assert_called_once_with(
            "Retrieving licenses assigned to '%s'", "fake_entity_name"
        )

    def test_instance_uuid(self):
        mock_instance_uuid_prop = PropertyMock()
        type(self.mock_si.content.about).instanceUuid = mock_instance_uuid_prop
        self.mock_lic_assign_mgr.QueryAssignedLicenses = MagicMock(
            return_value=[MagicMock(entityDisplayName="fake_vcenter")]
        )
        salt.utils.vmware.get_assigned_licenses(
            self.mock_si, entity_name="fake_vcenter"
        )
        self.assertEqual(mock_instance_uuid_prop.call_count, 1)

    def test_instance_uuid_raises_no_permission(self):
        exc = vim.fault.NoPermission()
        exc.privilegeId = "Fake privilege"
        type(self.mock_si.content.about).instanceUuid = PropertyMock(side_effect=exc)
        with self.assertRaises(VMwareApiError) as excinfo:
            salt.utils.vmware.get_assigned_licenses(
                self.mock_si, entity_name="fake_vcenter"
            )
        self.assertEqual(
            excinfo.exception.strerror,
            "Not enough permissions. Required privilege: " "Fake privilege",
        )

    def test_instance_uuid_raises_vim_fault(self):
        exc = vim.fault.VimFault()
        exc.msg = "VimFault msg"
        type(self.mock_si.content.about).instanceUuid = PropertyMock(side_effect=exc)
        with self.assertRaises(VMwareApiError) as excinfo:
            salt.utils.vmware.get_assigned_licenses(
                self.mock_si, entity_name="fake_vcenter"
            )
        self.assertEqual(excinfo.exception.strerror, "VimFault msg")

    def test_instance_uuid_raises_runtime_fault(self):
        exc = vmodl.RuntimeFault()
        exc.msg = "RuntimeFault msg"
        type(self.mock_si.content.about).instanceUuid = PropertyMock(side_effect=exc)
        with self.assertRaises(VMwareRuntimeError) as excinfo:
            salt.utils.vmware.get_assigned_licenses(
                self.mock_si, entity_name="fake_vcenter"
            )
        self.assertEqual(excinfo.exception.strerror, "RuntimeFault msg")

    def test_vcenter_entity_too_many_assignements(self):
        self.mock_lic_assign_mgr.QueryAssignedLicenses = MagicMock(
            return_value=[MagicMock(), MagicMock()]
        )
        with self.assertRaises(VMwareObjectRetrievalError) as excinfo:
            salt.utils.vmware.get_assigned_licenses(
                self.mock_si, entity_name="fake_vcenter"
            )
        self.assertEqual(
            excinfo.exception.strerror,
            "Unexpected return. Expect only a single assignment",
        )

    def test_wrong_vcenter_name(self):
        self.mock_lic_assign_mgr.QueryAssignedLicenses = MagicMock(
            return_value=[MagicMock(entityDisplayName="bad_vcenter")]
        )
        with self.assertRaises(VMwareObjectRetrievalError) as excinfo:
            salt.utils.vmware.get_assigned_licenses(
                self.mock_si, entity_name="fake_vcenter"
            )
        self.assertEqual(
            excinfo.exception.strerror,
            "Got license assignment info for a different vcenter",
        )

    def test_query_assigned_licenses_vcenter(self):
        with self.assertRaises(VMwareObjectRetrievalError) as excinfo:
            salt.utils.vmware.get_assigned_licenses(
                self.mock_si, entity_name="fake_vcenter"
            )
        self.mock_query_assigned_licenses.assert_called_once_with(self.mock_ent_id)

    def test_query_assigned_licenses_with_entity(self):
        salt.utils.vmware.get_assigned_licenses(
            self.mock_si, self.mock_entity_ref, "fake_entity_name"
        )
        self.mock_query_assigned_licenses.assert_called_once_with(self.mock_moid)

    def test_query_assigned_licenses_raises_no_permission(self):
        exc = vim.fault.NoPermission()
        exc.privilegeId = "Fake privilege"
        self.mock_lic_assign_mgr.QueryAssignedLicenses = MagicMock(side_effect=exc)
        with self.assertRaises(VMwareApiError) as excinfo:
            salt.utils.vmware.get_assigned_licenses(
                self.mock_si, self.mock_entity_ref, "fake_entity_name"
            )
        self.assertEqual(
            excinfo.exception.strerror,
            "Not enough permissions. Required privilege: " "Fake privilege",
        )

    def test_query_assigned_licenses_raises_vim_fault(self):
        exc = vim.fault.VimFault()
        exc.msg = "VimFault msg"
        self.mock_lic_assign_mgr.QueryAssignedLicenses = MagicMock(side_effect=exc)
        with self.assertRaises(VMwareApiError) as excinfo:
            salt.utils.vmware.get_assigned_licenses(
                self.mock_si, self.mock_entity_ref, "fake_entity_name"
            )
        self.assertEqual(excinfo.exception.strerror, "VimFault msg")

    def test_query_assigned_licenses_raises_runtime_fault(self):
        exc = vmodl.RuntimeFault()
        exc.msg = "RuntimeFault msg"
        self.mock_lic_assign_mgr.QueryAssignedLicenses = MagicMock(side_effect=exc)
        with self.assertRaises(VMwareRuntimeError) as excinfo:
            salt.utils.vmware.get_assigned_licenses(
                self.mock_si, self.mock_entity_ref, "fake_entity_name"
            )
        self.assertEqual(excinfo.exception.strerror, "RuntimeFault msg")

    def test_valid_assignments(self):
        ret = salt.utils.vmware.get_assigned_licenses(
            self.mock_si, self.mock_entity_ref, "fake_entity_name"
        )
        self.assertEqual(ret, self.mock_assignments)


@skipIf(not HAS_PYVMOMI, "The 'pyvmomi' library is missing")
class AssignLicenseTestCase(TestCase):
    """
    Tests for salt.utils.vmware.assign_license
    """

    def setUp(self):
        self.mock_ent_id = MagicMock()
        self.mock_si = MagicMock()
        type(self.mock_si.content.about).instanceUuid = PropertyMock(
            return_value=self.mock_ent_id
        )
        self.mock_lic_key = MagicMock()
        self.mock_moid = MagicMock()
        self.prop_mock_moid = PropertyMock(return_value=self.mock_moid)
        self.mock_entity_ref = MagicMock()
        type(self.mock_entity_ref)._moId = self.prop_mock_moid
        self.mock_license = MagicMock()
        self.mock_update_assigned_license = MagicMock(return_value=self.mock_license)
        self.mock_lic_assign_mgr = MagicMock(
            UpdateAssignedLicense=self.mock_update_assigned_license
        )
        patches = (
            (
                "salt.utils.vmware.get_license_assignment_manager",
                MagicMock(return_value=self.mock_lic_assign_mgr),
            ),
        )
        for mod, mock in patches:
            patcher = patch(mod, mock)
            patcher.start()
            self.addCleanup(patcher.stop)

    def test_no_license_assignment_manager_passed_in(self):
        mock_get_license_assign_manager = MagicMock()
        with patch(
            "salt.utils.vmware.get_license_assignment_manager",
            mock_get_license_assign_manager,
        ):
            salt.utils.vmware.assign_license(
                self.mock_si,
                self.mock_lic_key,
                "fake_license_name",
                self.mock_entity_ref,
                "fake_entity_name",
            )
        mock_get_license_assign_manager.assert_called_once_with(self.mock_si)

    def test_license_assignment_manager_passed_in(self):
        mock_get_license_assign_manager = MagicMock()
        with patch(
            "salt.utils.vmware.get_license_assignment_manager",
            mock_get_license_assign_manager,
        ):
            salt.utils.vmware.assign_license(
                self.mock_si,
                self.mock_lic_key,
                "fake_license_name",
                self.mock_entity_ref,
                "fake_entity_name",
                license_assignment_manager=self.mock_lic_assign_mgr,
            )
        self.assertEqual(mock_get_license_assign_manager.call_count, 0)
        self.assertEqual(self.mock_update_assigned_license.call_count, 1)

    def test_entity_name(self):
        mock_trace = MagicMock()
        with patch("salt._logging.impl.SaltLoggingClass.trace", mock_trace):
            salt.utils.vmware.assign_license(
                self.mock_si,
                self.mock_lic_key,
                "fake_license_name",
                self.mock_entity_ref,
                "fake_entity_name",
            )
        mock_trace.assert_called_once_with(
            "Assigning license to '%s'", "fake_entity_name"
        )

    def test_instance_uuid(self):
        mock_instance_uuid_prop = PropertyMock()
        type(self.mock_si.content.about).instanceUuid = mock_instance_uuid_prop
        self.mock_lic_assign_mgr.UpdateAssignedLicense = MagicMock(
            return_value=[MagicMock(entityDisplayName="fake_vcenter")]
        )
        salt.utils.vmware.assign_license(
            self.mock_si,
            self.mock_lic_key,
            "fake_license_name",
            entity_name="fake_entity_name",
        )
        self.assertEqual(mock_instance_uuid_prop.call_count, 1)

    def test_instance_uuid_raises_no_permission(self):
        exc = vim.fault.NoPermission()
        exc.privilegeId = "Fake privilege"
        type(self.mock_si.content.about).instanceUuid = PropertyMock(side_effect=exc)
        with self.assertRaises(VMwareApiError) as excinfo:
            salt.utils.vmware.assign_license(
                self.mock_si,
                self.mock_lic_key,
                "fake_license_name",
                entity_name="fake_entity_name",
            )
        self.assertEqual(
            excinfo.exception.strerror,
            "Not enough permissions. Required privilege: " "Fake privilege",
        )

    def test_instance_uuid_raises_vim_fault(self):
        exc = vim.fault.VimFault()
        exc.msg = "VimFault msg"
        type(self.mock_si.content.about).instanceUuid = PropertyMock(side_effect=exc)
        with self.assertRaises(VMwareApiError) as excinfo:
            salt.utils.vmware.assign_license(
                self.mock_si,
                self.mock_lic_key,
                "fake_license_name",
                entity_name="fake_entity_name",
            )
        self.assertEqual(excinfo.exception.strerror, "VimFault msg")

    def test_instance_uuid_raises_runtime_fault(self):
        exc = vmodl.RuntimeFault()
        exc.msg = "RuntimeFault msg"
        type(self.mock_si.content.about).instanceUuid = PropertyMock(side_effect=exc)
        with self.assertRaises(VMwareRuntimeError) as excinfo:
            salt.utils.vmware.assign_license(
                self.mock_si,
                self.mock_lic_key,
                "fake_license_name",
                entity_name="fake_entity_name",
            )
        self.assertEqual(excinfo.exception.strerror, "RuntimeFault msg")

    def test_update_assigned_licenses_vcenter(self):
        salt.utils.vmware.assign_license(
            self.mock_si,
            self.mock_lic_key,
            "fake_license_name",
            entity_name="fake_entity_name",
        )
        self.mock_update_assigned_license.assert_called_once_with(
            self.mock_ent_id, self.mock_lic_key, "fake_license_name"
        )

    def test_update_assigned_licenses_call_with_entity(self):
        salt.utils.vmware.assign_license(
            self.mock_si,
            self.mock_lic_key,
            "fake_license_name",
            self.mock_entity_ref,
            "fake_entity_name",
        )
        self.mock_update_assigned_license.assert_called_once_with(
            self.mock_moid, self.mock_lic_key, "fake_license_name"
        )

    def test_update_assigned_licenses_raises_no_permission(self):
        exc = vim.fault.NoPermission()
        exc.privilegeId = "Fake privilege"
        self.mock_lic_assign_mgr.UpdateAssignedLicense = MagicMock(side_effect=exc)
        with self.assertRaises(VMwareApiError) as excinfo:
            salt.utils.vmware.assign_license(
                self.mock_si,
                self.mock_lic_key,
                "fake_license_name",
                self.mock_entity_ref,
                "fake_entity_name",
            )
        self.assertEqual(
            excinfo.exception.strerror,
            "Not enough permissions. Required privilege: " "Fake privilege",
        )

    def test_update_assigned_licenses_raises_vim_fault(self):
        exc = vim.fault.VimFault()
        exc.msg = "VimFault msg"
        self.mock_lic_assign_mgr.UpdateAssignedLicense = MagicMock(side_effect=exc)
        with self.assertRaises(VMwareApiError) as excinfo:
            salt.utils.vmware.assign_license(
                self.mock_si,
                self.mock_lic_key,
                "fake_license_name",
                self.mock_entity_ref,
                "fake_entity_name",
            )
        self.assertEqual(excinfo.exception.strerror, "VimFault msg")

    def test_update_assigned_licenses_raises_runtime_fault(self):
        exc = vmodl.RuntimeFault()
        exc.msg = "RuntimeFault msg"
        self.mock_lic_assign_mgr.UpdateAssignedLicense = MagicMock(side_effect=exc)
        with self.assertRaises(VMwareRuntimeError) as excinfo:
            salt.utils.vmware.assign_license(
                self.mock_si,
                self.mock_lic_key,
                "fake_license_name",
                self.mock_entity_ref,
                "fake_entity_name",
            )
        self.assertEqual(excinfo.exception.strerror, "RuntimeFault msg")

    def test_valid_assignments(self):
        ret = salt.utils.vmware.assign_license(
            self.mock_si,
            self.mock_lic_key,
            "fake_license_name",
            self.mock_entity_ref,
            "fake_entity_name",
        )
        self.assertEqual(ret, self.mock_license)


@skipIf(not HAS_PYVMOMI, "The 'pyvmomi' library is missing")
class GetStorageSystemTestCase(TestCase):
    """
    Tests for salt.utils.vmware.get_storage_system
    """

    def setUp(self):
        self.mock_si = MagicMock(content=MagicMock())
        self.mock_host_ref = MagicMock()
        self.mock_get_managed_object_name = MagicMock(return_value="fake_host")
        self.mock_traversal_spec = MagicMock()
        self.mock_obj = MagicMock()
        self.mock_get_mors = MagicMock(return_value=[{"object": self.mock_obj}])

        patches = (
            (
                "salt.utils.vmware.get_managed_object_name",
                self.mock_get_managed_object_name,
            ),
            ("salt.utils.vmware.get_mors_with_properties", self.mock_get_mors),
            (
                "salt.utils.vmware.vmodl.query.PropertyCollector.TraversalSpec",
                MagicMock(return_value=self.mock_traversal_spec),
            ),
        )
        for mod, mock in patches:
            patcher = patch(mod, mock)
            patcher.start()
            self.addCleanup(patcher.stop)

    def tearDown(self):
        for attr in (
            "mock_si",
            "mock_host_ref",
            "mock_get_managed_object_name",
            "mock_traversal_spec",
            "mock_obj",
        ):
            delattr(self, attr)

    def test_no_hostname_argument(self):
        salt.utils.vmware.get_storage_system(self.mock_si, self.mock_host_ref)
        self.mock_get_managed_object_name.assert_called_once_with(self.mock_host_ref)

    def test_hostname_argument(self):
        salt.utils.vmware.get_storage_system(
            self.mock_si, self.mock_host_ref, hostname="fake_host"
        )
        self.assertEqual(self.mock_get_managed_object_name.call_count, 0)

    def test_traversal_spec(self):
        mock_traversal_spec = MagicMock(return_value=[{"object": self.mock_obj}])
        with patch(
            "salt.utils.vmware.vmodl.query.PropertyCollector.TraversalSpec",
            mock_traversal_spec,
        ):

            salt.utils.vmware.get_storage_system(self.mock_si, self.mock_host_ref)
        mock_traversal_spec.assert_called_once_with(
            path="configManager.storageSystem", type=vim.HostSystem, skip=False
        )

    def test_get_mors_with_properties(self):
        salt.utils.vmware.get_storage_system(self.mock_si, self.mock_host_ref)
        self.mock_get_mors.assert_called_once_with(
            self.mock_si,
            vim.HostStorageSystem,
            property_list=["systemFile"],
            container_ref=self.mock_host_ref,
            traversal_spec=self.mock_traversal_spec,
        )

    def test_empty_mors_result(self):
        with patch(
            "salt.utils.vmware.get_mors_with_properties", MagicMock(return_value=[])
        ):
            with self.assertRaises(VMwareObjectRetrievalError) as excinfo:
                salt.utils.vmware.get_storage_system(self.mock_si, self.mock_host_ref)
        self.assertEqual(
            excinfo.exception.strerror,
            "Host's 'fake_host' storage system was " "not retrieved",
        )

    def test_valid_mors_result(self):
        res = salt.utils.vmware.get_storage_system(self.mock_si, self.mock_host_ref)
        self.assertEqual(res, self.mock_obj)


@skipIf(not HAS_PYVMOMI, "The 'pyvmomi' library is missing")
class GetDatastoresTestCase(TestCase):
    """
    Tests for salt.utils.vmware.get_datastores
    """

    def setUp(self):
        self.mock_si = MagicMock()
        self.mock_reference = MagicMock(spec=vim.HostSystem)
        self.mock_mount_infos = [
            MagicMock(
                volume=MagicMock(
                    spec=vim.HostVmfsVolume, extent=[MagicMock(diskName="fake_disk2")]
                )
            ),
            MagicMock(
                volume=MagicMock(
                    spec=vim.HostVmfsVolume, extent=[MagicMock(diskName="fake_disk3")]
                )
            ),
        ]
        self.mock_mount_infos[0].volume.name = "fake_ds2"
        self.mock_mount_infos[1].volume.name = "fake_ds3"
        self.mock_entries = [
            {"name": "fake_ds1", "object": MagicMock()},
            {"name": "fake_ds2", "object": MagicMock()},
            {"name": "fake_ds3", "object": MagicMock()},
        ]
        self.mock_storage_system = MagicMock()
        self.mock_get_storage_system = MagicMock(return_value=self.mock_storage_system)
        self.mock_get_managed_object_name = MagicMock(return_value="fake_host")
        self.mock_traversal_spec = MagicMock()

        patches = (
            (
                "salt.utils.vmware.get_managed_object_name",
                self.mock_get_managed_object_name,
            ),
            ("salt.utils.vmware.get_storage_system", self.mock_get_storage_system),
            (
                "salt.utils.vmware.get_properties_of_managed_object",
                MagicMock(
                    return_value={
                        "fileSystemVolumeInfo.mountInfo": self.mock_mount_infos
                    }
                ),
            ),
            (
                "salt.utils.vmware.get_mors_with_properties",
                MagicMock(return_value=self.mock_entries),
            ),
            (
                "salt.utils.vmware.vmodl.query.PropertyCollector.TraversalSpec",
                MagicMock(return_value=self.mock_traversal_spec),
            ),
        )
        for mod, mock in patches:
            patcher = patch(mod, mock)
            patcher.start()
            self.addCleanup(patcher.stop)

    def tearDown(self):
        for attr in (
            "mock_si",
            "mock_reference",
            "mock_storage_system",
            "mock_get_storage_system",
            "mock_mount_infos",
            "mock_entries",
            "mock_get_managed_object_name",
            "mock_traversal_spec",
        ):
            delattr(self, attr)

    def test_get_reference_name_call(self):
        salt.utils.vmware.get_datastores(self.mock_si, self.mock_reference)
        self.mock_get_managed_object_name.assert_called_once_with(self.mock_reference)

    def test_get_no_datastores(self):
        res = salt.utils.vmware.get_datastores(self.mock_si, self.mock_reference)
        self.assertEqual(res, [])

    def test_get_storage_system_call(self):
        salt.utils.vmware.get_datastores(
            self.mock_si, self.mock_reference, backing_disk_ids=["fake_disk1"]
        )
        self.mock_get_storage_system.assert_called_once_with(
            self.mock_si, self.mock_reference, "fake_host"
        )

    def test_get_mount_info_call(self):
        mock_get_properties_of_managed_object = MagicMock()
        with patch(
            "salt.utils.vmware.get_properties_of_managed_object",
            mock_get_properties_of_managed_object,
        ):
            salt.utils.vmware.get_datastores(
                self.mock_si, self.mock_reference, backing_disk_ids=["fake_disk1"]
            )
        mock_get_properties_of_managed_object.assert_called_once_with(
            self.mock_storage_system, ["fileSystemVolumeInfo.mountInfo"]
        )

    def test_backing_disks_no_mount_info(self):
        with patch(
            "salt.utils.vmware.get_properties_of_managed_object",
            MagicMock(return_value={}),
        ):
            res = salt.utils.vmware.get_datastores(
                self.mock_si, self.mock_reference, backing_disk_ids=["fake_disk_id"]
            )
        self.assertEqual(res, [])

    def test_host_traversal_spec(self):
        # Reference is of type vim.HostSystem
        mock_traversal_spec_init = MagicMock()
        with patch(
            "salt.utils.vmware.vmodl.query.PropertyCollector.TraversalSpec",
            mock_traversal_spec_init,
        ):

            salt.utils.vmware.get_datastores(
                self.mock_si, self.mock_reference, get_all_datastores=True
            )
        mock_traversal_spec_init.assert_called_once_with(
            name="host_datastore_traversal",
            path="datastore",
            skip=False,
            type=vim.HostSystem,
        )

    def test_cluster_traversal_spec(self):
        mock_traversal_spec_init = MagicMock()
        # Reference is of type vim.ClusterComputeResource
        mock_reference = MagicMock(spec=vim.ClusterComputeResource)
        with patch(
            "salt.utils.vmware.vmodl.query.PropertyCollector.TraversalSpec",
            mock_traversal_spec_init,
        ):

            salt.utils.vmware.get_datastores(
                self.mock_si, mock_reference, get_all_datastores=True
            )
        mock_traversal_spec_init.assert_called_once_with(
            name="cluster_datastore_traversal",
            path="datastore",
            skip=False,
            type=vim.ClusterComputeResource,
        )

    def test_datacenter_traversal_spec(self):
        mock_traversal_spec_init = MagicMock()
        # Reference is of type vim.ClusterComputeResource
        mock_reference = MagicMock(spec=vim.Datacenter)
        with patch(
            "salt.utils.vmware.vmodl.query.PropertyCollector.TraversalSpec",
            mock_traversal_spec_init,
        ):

            salt.utils.vmware.get_datastores(
                self.mock_si, mock_reference, get_all_datastores=True
            )
        mock_traversal_spec_init.assert_called_once_with(
            name="datacenter_datastore_traversal",
            path="datastore",
            skip=False,
            type=vim.Datacenter,
        )

    def test_root_folder_traversal_spec(self):
        mock_traversal_spec_init = MagicMock(return_value="traversal")
        mock_reference = MagicMock(spec=vim.Folder)
        with patch(
            "salt.utils.vmware.get_managed_object_name",
            MagicMock(side_effect=["fake_host", "Datacenters"]),
        ):
            with patch(
                "salt.utils.vmware.vmodl.query.PropertyCollector.TraversalSpec",
                mock_traversal_spec_init,
            ):

                salt.utils.vmware.get_datastores(
                    self.mock_si, mock_reference, get_all_datastores=True
                )

        mock_traversal_spec_init.assert_has_calls(
            [
                call(path="datastore", skip=False, type=vim.Datacenter),
                call(
                    path="childEntity",
                    selectSet=["traversal"],
                    skip=False,
                    type=vim.Folder,
                ),
            ]
        )

    def test_unsupported_reference_type(self):
        class FakeClass(object):
            pass

        mock_reference = MagicMock(spec=FakeClass)
        with self.assertRaises(ArgumentValueError) as excinfo:
            salt.utils.vmware.get_datastores(
                self.mock_si, mock_reference, get_all_datastores=True
            )
        self.assertEqual(
            excinfo.exception.strerror, "Unsupported reference type 'FakeClass'"
        )

    def test_get_mors_with_properties(self):
        mock_get_mors_with_properties = MagicMock()
        with patch(
            "salt.utils.vmware.get_mors_with_properties", mock_get_mors_with_properties
        ):
            salt.utils.vmware.get_datastores(
                self.mock_si, self.mock_reference, get_all_datastores=True
            )
        mock_get_mors_with_properties.assert_called_once_with(
            self.mock_si,
            object_type=vim.Datastore,
            property_list=["name"],
            container_ref=self.mock_reference,
            traversal_spec=self.mock_traversal_spec,
        )

    def test_get_all_datastores(self):
        res = salt.utils.vmware.get_datastores(
            self.mock_si, self.mock_reference, get_all_datastores=True
        )
        self.assertEqual(
            res,
            [
                self.mock_entries[0]["object"],
                self.mock_entries[1]["object"],
                self.mock_entries[2]["object"],
            ],
        )

    def test_get_datastores_filtered_by_name(self):
        res = salt.utils.vmware.get_datastores(
            self.mock_si, self.mock_reference, datastore_names=["fake_ds1", "fake_ds2"]
        )
        self.assertEqual(
            res, [self.mock_entries[0]["object"], self.mock_entries[1]["object"]]
        )

    def test_get_datastores_filtered_by_backing_disk(self):
        res = salt.utils.vmware.get_datastores(
            self.mock_si,
            self.mock_reference,
            backing_disk_ids=["fake_disk2", "fake_disk3"],
        )
        self.assertEqual(
            res, [self.mock_entries[1]["object"], self.mock_entries[2]["object"]]
        )

    def test_get_datastores_filtered_by_both_name_and_backing_disk(self):
        # Simulate VMware data model for volumes fake_ds2, fake_ds3
        res = salt.utils.vmware.get_datastores(
            self.mock_si,
            self.mock_reference,
            datastore_names=["fake_ds1"],
            backing_disk_ids=["fake_disk3"],
        )
        self.assertEqual(
            res, [self.mock_entries[0]["object"], self.mock_entries[2]["object"]]
        )


@skipIf(not HAS_PYVMOMI, "The 'pyvmomi' library is missing")
class RenameDatastoreTestCase(TestCase):
    """
    Tests for salt.utils.vmware.rename_datastore
    """

    def setUp(self):
        self.mock_ds_ref = MagicMock()
        self.mock_get_managed_object_name = MagicMock(return_value="fake_ds")

        patches = (
            (
                "salt.utils.vmware.get_managed_object_name",
                self.mock_get_managed_object_name,
            ),
        )
        for mod, mock in patches:
            patcher = patch(mod, mock)
            patcher.start()
            self.addCleanup(patcher.stop)

    def tearDown(self):
        for attr in ("mock_ds_ref", "mock_get_managed_object_name"):
            delattr(self, attr)

    def test_datastore_name_call(self):
        salt.utils.vmware.rename_datastore(self.mock_ds_ref, "fake_new_name")
        self.mock_get_managed_object_name.assert_called_once_with(self.mock_ds_ref)

    def test_rename_datastore_raise_no_permission(self):
        exc = vim.fault.NoPermission()
        exc.privilegeId = "Fake privilege"
        type(self.mock_ds_ref).RenameDatastore = MagicMock(side_effect=exc)
        with self.assertRaises(VMwareApiError) as excinfo:
            salt.utils.vmware.rename_datastore(self.mock_ds_ref, "fake_new_name")
        self.assertEqual(
            excinfo.exception.strerror,
            "Not enough permissions. Required privilege: " "Fake privilege",
        )

    def test_rename_datastore_raise_vim_fault(self):
        exc = vim.VimFault()
        exc.msg = "vim_fault"
        type(self.mock_ds_ref).RenameDatastore = MagicMock(side_effect=exc)
        with self.assertRaises(VMwareApiError) as excinfo:
            salt.utils.vmware.rename_datastore(self.mock_ds_ref, "fake_new_name")
        self.assertEqual(excinfo.exception.strerror, "vim_fault")

    def test_rename_datastore_raise_runtime_fault(self):
        exc = vmodl.RuntimeFault()
        exc.msg = "runtime_fault"
        type(self.mock_ds_ref).RenameDatastore = MagicMock(side_effect=exc)
        with self.assertRaises(VMwareRuntimeError) as excinfo:
            salt.utils.vmware.rename_datastore(self.mock_ds_ref, "fake_new_name")
        self.assertEqual(excinfo.exception.strerror, "runtime_fault")

    def test_rename_datastore(self):
        salt.utils.vmware.rename_datastore(self.mock_ds_ref, "fake_new_name")
        self.mock_ds_ref.RenameDatastore.assert_called_once_with("fake_new_name")


class ConvertToKbTestCase(TestCase):
    """
    Tests for converting units
    """

    def setUp(self):
        pass

    def test_gb_conversion_call(self):
        self.assertEqual(
            salt.utils.vmware.convert_to_kb("Gb", 10),
            {"size": int(10485760), "unit": "KB"},
        )

    def test_mb_conversion_call(self):
        self.assertEqual(
            salt.utils.vmware.convert_to_kb("Mb", 10),
            {"size": int(10240), "unit": "KB"},
        )

    def test_kb_conversion_call(self):
        self.assertEqual(
            salt.utils.vmware.convert_to_kb("Kb", 10), {"size": int(10), "unit": "KB"}
        )

    def test_conversion_bad_input_argument_fault(self):
        self.assertRaises(
            ArgumentValueError, salt.utils.vmware.convert_to_kb, "test", 10
        )


@skipIf(not HAS_PYVMOMI, "The 'pyvmomi' library is missing")
@patch("salt.utils.vmware.get_managed_object_name", MagicMock())
@patch("salt.utils.vmware.wait_for_task", MagicMock())
class CreateVirtualMachineTestCase(TestCase):
    """
    Tests for salt.utils.vmware.create_vm
    """

    def setUp(self):
        self.vm_name = "fake_vm"
        self.mock_task = MagicMock()
        self.mock_config_spec = MagicMock()
        self.mock_resourcepool_object = MagicMock()
        self.mock_host_object = MagicMock()
        self.mock_vm_create_task = MagicMock(return_value=self.mock_task)
        self.mock_folder_object = MagicMock(CreateVM_Task=self.mock_vm_create_task)

    def test_create_vm_pool_task_call(self):
        salt.utils.vmware.create_vm(
            self.vm_name,
            self.mock_config_spec,
            self.mock_folder_object,
            self.mock_resourcepool_object,
        )
        self.assert_called_once(self.mock_vm_create_task)

    def test_create_vm_host_task_call(self):
        salt.utils.vmware.create_vm(
            self.vm_name,
            self.mock_config_spec,
            self.mock_folder_object,
            self.mock_resourcepool_object,
            host_object=self.mock_host_object,
        )
        self.assert_called_once(self.mock_vm_create_task)

    def test_create_vm_raise_no_permission(self):
        exception = vim.fault.NoPermission()
        exception.msg = "vim.fault.NoPermission msg"
        self.mock_folder_object.CreateVM_Task = MagicMock(side_effect=exception)
        with self.assertRaises(VMwareApiError) as exc:
            salt.utils.vmware.create_vm(
                self.vm_name,
                self.mock_config_spec,
                self.mock_folder_object,
                self.mock_resourcepool_object,
            )
        self.assertEqual(
            exc.exception.strerror, "Not enough permissions. Required privilege: "
        )

    def test_create_vm_raise_vim_fault(self):
        exception = vim.fault.VimFault()
        exception.msg = "vim.fault.VimFault msg"
        self.mock_folder_object.CreateVM_Task = MagicMock(side_effect=exception)
        with self.assertRaises(VMwareApiError) as exc:
            salt.utils.vmware.create_vm(
                self.vm_name,
                self.mock_config_spec,
                self.mock_folder_object,
                self.mock_resourcepool_object,
            )
        self.assertEqual(exc.exception.strerror, "vim.fault.VimFault msg")

    def test_create_vm_raise_runtime_fault(self):
        exception = vmodl.RuntimeFault()
        exception.msg = "vmodl.RuntimeFault msg"
        self.mock_folder_object.CreateVM_Task = MagicMock(side_effect=exception)
        with self.assertRaises(VMwareRuntimeError) as exc:
            salt.utils.vmware.create_vm(
                self.vm_name,
                self.mock_config_spec,
                self.mock_folder_object,
                self.mock_resourcepool_object,
            )
        self.assertEqual(exc.exception.strerror, "vmodl.RuntimeFault msg")

    def test_create_vm_wait_for_task(self):
        mock_wait_for_task = MagicMock()
        with patch("salt.utils.vmware.wait_for_task", mock_wait_for_task):
            salt.utils.vmware.create_vm(
                self.vm_name,
                self.mock_config_spec,
                self.mock_folder_object,
                self.mock_resourcepool_object,
            )
        mock_wait_for_task.assert_called_once_with(
            self.mock_task, self.vm_name, "CreateVM Task", 10, "info"
        )


@skipIf(not HAS_PYVMOMI, "The 'pyvmomi' library is missing")
@patch("salt.utils.vmware.get_managed_object_name", MagicMock())
@patch("salt.utils.vmware.wait_for_task", MagicMock())
class RegisterVirtualMachineTestCase(TestCase):
    """
    Tests for salt.utils.vmware.register_vm
    """

    def setUp(self):
        self.vm_name = "fake_vm"
        self.mock_task = MagicMock()
        self.mock_vmx_path = MagicMock()
        self.mock_resourcepool_object = MagicMock()
        self.mock_host_object = MagicMock()
        self.mock_vm_register_task = MagicMock(return_value=self.mock_task)
        self.vm_folder_object = MagicMock(RegisterVM_Task=self.mock_vm_register_task)
        self.datacenter = MagicMock(vmFolder=self.vm_folder_object)

    def test_register_vm_pool_task_call(self):
        salt.utils.vmware.register_vm(
            self.datacenter,
            self.vm_name,
            self.mock_vmx_path,
            self.mock_resourcepool_object,
        )
        self.assert_called_once(self.mock_vm_register_task)

    def test_register_vm_host_task_call(self):
        salt.utils.vmware.register_vm(
            self.datacenter,
            self.vm_name,
            self.mock_vmx_path,
            self.mock_resourcepool_object,
            host_object=self.mock_host_object,
        )
        self.assert_called_once(self.mock_vm_register_task)

    def test_register_vm_raise_no_permission(self):
        exception = vim.fault.NoPermission()
        self.vm_folder_object.RegisterVM_Task = MagicMock(side_effect=exception)
        with self.assertRaises(VMwareApiError) as exc:
            salt.utils.vmware.register_vm(
                self.datacenter,
                self.vm_name,
                self.mock_vmx_path,
                self.mock_resourcepool_object,
            )
        self.assertEqual(
            exc.exception.strerror, "Not enough permissions. Required privilege: "
        )

    def test_register_vm_raise_vim_fault(self):
        exception = vim.fault.VimFault()
        exception.msg = "vim.fault.VimFault msg"
        self.vm_folder_object.RegisterVM_Task = MagicMock(side_effect=exception)
        with self.assertRaises(VMwareApiError) as exc:
            salt.utils.vmware.register_vm(
                self.datacenter,
                self.vm_name,
                self.mock_vmx_path,
                self.mock_resourcepool_object,
            )
        self.assertEqual(exc.exception.strerror, "vim.fault.VimFault msg")

    def test_register_vm_raise_runtime_fault(self):
        exception = vmodl.RuntimeFault()
        exception.msg = "vmodl.RuntimeFault msg"
        self.vm_folder_object.RegisterVM_Task = MagicMock(side_effect=exception)
        with self.assertRaises(VMwareRuntimeError) as exc:
            salt.utils.vmware.register_vm(
                self.datacenter,
                self.vm_name,
                self.mock_vmx_path,
                self.mock_resourcepool_object,
            )
        self.assertEqual(exc.exception.strerror, "vmodl.RuntimeFault msg")

    def test_register_vm_wait_for_task(self):
        mock_wait_for_task = MagicMock()
        with patch("salt.utils.vmware.wait_for_task", mock_wait_for_task):
            salt.utils.vmware.register_vm(
                self.datacenter,
                self.vm_name,
                self.mock_vmx_path,
                self.mock_resourcepool_object,
            )
        mock_wait_for_task.assert_called_once_with(
            self.mock_task, self.vm_name, "RegisterVM Task"
        )


@skipIf(not HAS_PYVMOMI, "The 'pyvmomi' library is missing")
@patch("salt.utils.vmware.get_managed_object_name", MagicMock())
@patch("salt.utils.vmware.wait_for_task", MagicMock())
class UpdateVirtualMachineTestCase(TestCase):
    """
    Tests for salt.utils.vmware.update_vm
    """

    def setUp(self):
        self.mock_task = MagicMock()
        self.mock_config_spec = MagicMock()
        self.mock_vm_update_task = MagicMock(return_value=self.mock_task)
        self.mock_vm_ref = MagicMock(ReconfigVM_Task=self.mock_vm_update_task)

    def test_update_vm_task_call(self):
        salt.utils.vmware.update_vm(self.mock_vm_ref, self.mock_config_spec)
        self.assert_called_once(self.mock_vm_update_task)

    def test_update_vm_raise_vim_fault(self):
        exception = vim.fault.VimFault()
        exception.msg = "vim.fault.VimFault"
        self.mock_vm_ref.ReconfigVM_Task = MagicMock(side_effect=exception)
        with self.assertRaises(VMwareApiError) as exc:
            salt.utils.vmware.update_vm(self.mock_vm_ref, self.mock_config_spec)
        self.assertEqual(exc.exception.strerror, "vim.fault.VimFault")

    def test_update_vm_raise_runtime_fault(self):
        exception = vmodl.RuntimeFault()
        exception.msg = "vmodl.RuntimeFault"
        self.mock_vm_ref.ReconfigVM_Task = MagicMock(side_effect=exception)
        with self.assertRaises(VMwareRuntimeError) as exc:
            salt.utils.vmware.update_vm(self.mock_vm_ref, self.mock_config_spec)
        self.assertEqual(exc.exception.strerror, "vmodl.RuntimeFault")

    def test_update_vm_wait_for_task(self):
        mock_wait_for_task = MagicMock()
        with patch(
            "salt.utils.vmware.get_managed_object_name", MagicMock(return_value="my_vm")
        ):
            with patch("salt.utils.vmware.wait_for_task", mock_wait_for_task):
                salt.utils.vmware.update_vm(self.mock_vm_ref, self.mock_config_spec)
        mock_wait_for_task.assert_called_once_with(
            self.mock_task, "my_vm", "ReconfigureVM Task"
        )


@skipIf(not HAS_PYVMOMI, "The 'pyvmomi' library is missing")
@patch("salt.utils.vmware.get_managed_object_name", MagicMock())
@patch("salt.utils.vmware.wait_for_task", MagicMock())
class DeleteVirtualMachineTestCase(TestCase):
    """
    Tests for salt.utils.vmware.delete_vm
    """

    def setUp(self):
        self.mock_task = MagicMock()
        self.mock_vm_destroy_task = MagicMock(return_value=self.mock_task)
        self.mock_vm_ref = MagicMock(Destroy_Task=self.mock_vm_destroy_task)

    def test_destroy_vm_task_call(self):
        salt.utils.vmware.delete_vm(self.mock_vm_ref)
        self.assert_called_once(self.mock_vm_destroy_task)

    def test_destroy_vm_raise_vim_fault(self):
        exception = vim.fault.VimFault()
        exception.msg = "vim.fault.VimFault"
        self.mock_vm_ref.Destroy_Task = MagicMock(side_effect=exception)
        with self.assertRaises(VMwareApiError) as exc:
            salt.utils.vmware.delete_vm(self.mock_vm_ref)
        self.assertEqual(exc.exception.strerror, "vim.fault.VimFault")

    def test_destroy_vm_raise_runtime_fault(self):
        exception = vmodl.RuntimeFault()
        exception.msg = "vmodl.RuntimeFault"
        self.mock_vm_ref.Destroy_Task = MagicMock(side_effect=exception)
        with self.assertRaises(VMwareRuntimeError) as exc:
            salt.utils.vmware.delete_vm(self.mock_vm_ref)
        self.assertEqual(exc.exception.strerror, "vmodl.RuntimeFault")

    def test_destroy_vm_wait_for_task(self):
        mock_wait_for_task = MagicMock()
        with patch(
            "salt.utils.vmware.get_managed_object_name", MagicMock(return_value="my_vm")
        ):
            with patch("salt.utils.vmware.wait_for_task", mock_wait_for_task):
                salt.utils.vmware.delete_vm(self.mock_vm_ref)
        mock_wait_for_task.assert_called_once_with(
            self.mock_task, "my_vm", "Destroy Task"
        )


@skipIf(not HAS_PYVMOMI, "The 'pyvmomi' library is missing")
@patch("salt.utils.vmware.get_managed_object_name", MagicMock())
class UnregisterVirtualMachineTestCase(TestCase):
    """
    Tests for salt.utils.vmware.unregister_vm
    """

    def setUp(self):
        self.mock_vm_unregister = MagicMock()
        self.mock_vm_ref = MagicMock(UnregisterVM=self.mock_vm_unregister)

    def test_unregister_vm_task_call(self):
        salt.utils.vmware.unregister_vm(self.mock_vm_ref)
        self.assert_called_once(self.mock_vm_unregister)

    def test_unregister_vm_raise_vim_fault(self):
        exception = vim.fault.VimFault()
        exception.msg = "vim.fault.VimFault"
        self.mock_vm_ref.UnregisterVM = MagicMock(side_effect=exception)
        with self.assertRaises(VMwareApiError) as exc:
            salt.utils.vmware.unregister_vm(self.mock_vm_ref)
        self.assertEqual(exc.exception.strerror, "vim.fault.VimFault")

    def test_unregister_vm_raise_runtime_fault(self):
        exception = vmodl.RuntimeFault()
        exception.msg = "vmodl.RuntimeFault"
        self.mock_vm_ref.UnregisterVM = MagicMock(side_effect=exception)
        with self.assertRaises(VMwareRuntimeError) as exc:
            salt.utils.vmware.unregister_vm(self.mock_vm_ref)
        self.assertEqual(exc.exception.strerror, "vmodl.RuntimeFault")<|MERGE_RESOLUTION|>--- conflicted
+++ resolved
@@ -13,9 +13,6 @@
 import ssl
 import sys
 
-<<<<<<< HEAD
-import salt.utils.vmware
-=======
 # Import Salt testing libraries
 from tests.support.runtests import RUNTIME_VARS
 from tests.support.unit import TestCase, skipIf
@@ -28,7 +25,6 @@
     PropertyMock,
     call,
 )
->>>>>>> 8abb7099
 
 # Import Salt libraries
 from salt.exceptions import (
@@ -2940,17 +2936,9 @@
             self.mock_dc_ref, "fake_dvs", dvs_create_spec=self.mock_dvs_create_spec
         )
         self.mock_wait_for_task.assert_called_once_with(
-<<<<<<< HEAD
-            self.mock_task,
-            "fake_dvs",
-            "<class '{}unit.utils.test_vmware.FakeTaskClass'>".format(
-                "tests." if RUNTIME_VARS.PYTEST_SESSION else ""
-            ),
-=======
             self.mock_task, 'fake_dvs',
             '<class \'{}unit.utils.test_vmware.FakeTaskClass\'>'.format(
                 'tests.' if RUNTIME_VARS.PYTEST_SESSION else '')
->>>>>>> 8abb7099
         )
 
 
@@ -3029,17 +3017,9 @@
     def test_wait_for_tasks(self):
         salt.utils.vmware.update_dvs(self.mock_dvs_ref, self.mock_dvs_spec)
         self.mock_wait_for_task.assert_called_once_with(
-<<<<<<< HEAD
-            self.mock_task,
-            "fake_dvs",
-            "<class '{}unit.utils.test_vmware.FakeTaskClass'>".format(
-                "tests." if RUNTIME_VARS.PYTEST_SESSION else ""
-            ),
-=======
             self.mock_task, 'fake_dvs',
             '<class \'{}unit.utils.test_vmware.FakeTaskClass\'>'.format(
                 'tests.' if RUNTIME_VARS.PYTEST_SESSION else '')
->>>>>>> 8abb7099
         )
 
 
@@ -3392,17 +3372,9 @@
     def test_wait_for_tasks(self):
         salt.utils.vmware.create_dvportgroup(self.mock_dvs_ref, self.mock_pg_spec)
         self.mock_wait_for_task.assert_called_once_with(
-<<<<<<< HEAD
-            self.mock_task,
-            "fake_dvs",
-            "<class '{}unit.utils.test_vmware.FakeTaskClass'>".format(
-                "tests." if RUNTIME_VARS.PYTEST_SESSION else ""
-            ),
-=======
             self.mock_task, 'fake_dvs',
             '<class \'{}unit.utils.test_vmware.FakeTaskClass\'>'.format(
                 'tests.' if RUNTIME_VARS.PYTEST_SESSION else '')
->>>>>>> 8abb7099
         )
 
 
@@ -3476,17 +3448,9 @@
     def test_wait_for_tasks(self):
         salt.utils.vmware.update_dvportgroup(self.mock_pg_ref, self.mock_pg_spec)
         self.mock_wait_for_task.assert_called_once_with(
-<<<<<<< HEAD
-            self.mock_task,
-            "fake_pg",
-            "<class '{}unit.utils.test_vmware.FakeTaskClass'>".format(
-                "tests." if RUNTIME_VARS.PYTEST_SESSION else ""
-            ),
-=======
             self.mock_task, 'fake_pg',
             '<class \'{}unit.utils.test_vmware.FakeTaskClass\'>'.format(
                 'tests.' if RUNTIME_VARS.PYTEST_SESSION else '')
->>>>>>> 8abb7099
         )
 
 
@@ -3557,17 +3521,9 @@
     def test_wait_for_tasks(self):
         salt.utils.vmware.remove_dvportgroup(self.mock_pg_ref)
         self.mock_wait_for_task.assert_called_once_with(
-<<<<<<< HEAD
-            self.mock_task,
-            "fake_pg",
-            "<class '{}unit.utils.test_vmware.FakeTaskClass'>".format(
-                "tests." if RUNTIME_VARS.PYTEST_SESSION else ""
-            ),
-=======
             self.mock_task, 'fake_pg',
             '<class \'{}unit.utils.test_vmware.FakeTaskClass\'>'.format(
                 'tests.' if RUNTIME_VARS.PYTEST_SESSION else '')
->>>>>>> 8abb7099
         )
 
 
