# -*- coding: utf-8 -*-

# Import Python libs
from __future__ import absolute_import

import copy
import os
import shutil
import sys
import tempfile
import textwrap

<<<<<<< HEAD
import salt.config
=======
# Import Salt Testing libs
from tests.support.runtests import RUNTIME_VARS
from tests.support.helpers import with_tempdir
from tests.support.unit import TestCase
>>>>>>> 8abb7099

# Import Salt libs
import salt.loader
import salt.utils.files
import salt.utils.versions

# Import 3rd-party libs
from salt.ext import six
from salt.ext.six.moves import StringIO
from salt.state import HighState
from salt.utils.pydsl import PyDslError
from tests.support.helpers import with_tempdir

# Import Salt Testing libs
from tests.support.runtests import RUNTIME_VARS
from tests.support.unit import TestCase, skipIf

REQUISITES = ["require", "require_in", "use", "use_in", "watch", "watch_in"]


class CommonTestCaseBoilerplate(TestCase):
    def setUp(self):
        self.root_dir = tempfile.mkdtemp(dir=RUNTIME_VARS.TMP)
        self.addCleanup(shutil.rmtree, self.root_dir, ignore_errors=True)
        self.state_tree_dir = os.path.join(self.root_dir, "state_tree")
        self.cache_dir = os.path.join(self.root_dir, "cachedir")
        if not os.path.isdir(self.root_dir):
            os.makedirs(self.root_dir)

        if not os.path.isdir(self.state_tree_dir):
            os.makedirs(self.state_tree_dir)

        if not os.path.isdir(self.cache_dir):
            os.makedirs(self.cache_dir)
        self.config = salt.config.minion_config(None)
        self.config["root_dir"] = self.root_dir
        self.config["state_events"] = False
        self.config["id"] = "match"
        self.config["file_client"] = "local"
        self.config["file_roots"] = dict(base=[self.state_tree_dir])
        self.config["cachedir"] = self.cache_dir
        self.config["test"] = False
        self.config["grains"] = salt.loader.grains(self.config)
        self.HIGHSTATE = HighState(self.config)
        self.HIGHSTATE.push_active()

    def tearDown(self):
        try:
            self.HIGHSTATE.pop_active()
        except IndexError:
            pass
        del self.config
        del self.HIGHSTATE

    def state_highstate(self, state, dirpath):
        opts = copy.copy(self.config)
        opts["file_roots"] = dict(base=[dirpath])
        HIGHSTATE = HighState(opts)
        HIGHSTATE.push_active()
        try:
            high, errors = HIGHSTATE.render_highstate(state)
            if errors:
                import pprint

                pprint.pprint("\n".join(errors))
                pprint.pprint(high)

            out = HIGHSTATE.state.call_high(high)
            # pprint.pprint(out)
        finally:
            HIGHSTATE.pop_active()


class PyDSLRendererTestCase(CommonTestCaseBoilerplate):
    """
    WARNING: If tests in here are flaky, they may need
    to be moved to their own class. Sharing HighState, especially
    through setUp/tearDown can create dangerous race conditions!
    """

    def render_sls(self, content, sls="", saltenv="base", **kws):
        if "env" in kws:
            # "env" is not supported; Use "saltenv".
            kws.pop("env")

        return self.HIGHSTATE.state.rend["pydsl"](
            StringIO(content), saltenv=saltenv, sls=sls, **kws
        )

    @skipIf(True, "SLOWTEST skip")
    def test_state_declarations(self):
        result = self.render_sls(
            textwrap.dedent(
                """
            state('A').cmd.run('ls -la', cwd='/var/tmp')
            state().file.managed('myfile.txt', source='salt://path/to/file')
            state('X').cmd('run', 'echo hello world', cwd='/')

            a_cmd = state('A').cmd
            a_cmd.run(shell='/bin/bash')
            state('A').service.running(name='apache')
        """
            )
        )
        self.assertTrue("A" in result and "X" in result)
        A_cmd = result["A"]["cmd"]
        self.assertEqual(A_cmd[0], "run")
        self.assertEqual(A_cmd[1]["name"], "ls -la")
        self.assertEqual(A_cmd[2]["cwd"], "/var/tmp")
        self.assertEqual(A_cmd[3]["shell"], "/bin/bash")

        A_service = result["A"]["service"]
        self.assertEqual(A_service[0], "running")
        self.assertEqual(A_service[1]["name"], "apache")

        X_cmd = result["X"]["cmd"]
        self.assertEqual(X_cmd[0], "run")
        self.assertEqual(X_cmd[1]["name"], "echo hello world")
        self.assertEqual(X_cmd[2]["cwd"], "/")

        del result["A"]
        del result["X"]
        self.assertEqual(len(result), 2)
        # 2 rather than 1 because pydsl adds an extra no-op state
        # declaration.

        s_iter = six.itervalues(result)
        try:
            s = next(s_iter)["file"]
        except KeyError:
            s = next(s_iter)["file"]
        self.assertEqual(s[0], "managed")
        self.assertEqual(s[1]["name"], "myfile.txt")
        self.assertEqual(s[2]["source"], "salt://path/to/file")

    @skipIf(True, "SLOWTEST skip")
    def test_requisite_declarations(self):
        result = self.render_sls(
            textwrap.dedent(
                """
            state('X').cmd.run('echo hello')
            state('A').cmd.run('mkdir tmp', cwd='/var')
            state('B').cmd.run('ls -la', cwd='/var/tmp') \
                        .require(state('X').cmd) \
                        .require(cmd='A') \
                        .watch(service='G')
            state('G').service.running(name='collectd')
            state('G').service.watch_in(state('A').cmd)

            state('H').cmd.require_in(cmd='echo hello')
            state('H').cmd.run('echo world')
        """
            )
        )
        self.assertTrue(len(result), 6)
        self.assertTrue(set("X A B G H".split()).issubset(set(result.keys())))
        b = result["B"]["cmd"]
        self.assertEqual(b[0], "run")
        self.assertEqual(b[1]["name"], "ls -la")
        self.assertEqual(b[2]["cwd"], "/var/tmp")
        self.assertEqual(b[3]["require"][0]["cmd"], "X")
        self.assertEqual(b[4]["require"][0]["cmd"], "A")
        self.assertEqual(b[5]["watch"][0]["service"], "G")
        self.assertEqual(result["G"]["service"][2]["watch_in"][0]["cmd"], "A")
        self.assertEqual(result["H"]["cmd"][1]["require_in"][0]["cmd"], "echo hello")

    @skipIf(True, "SLOWTEST skip")
    def test_include_extend(self):
        result = self.render_sls(
            textwrap.dedent(
                """
            include(
                'some.sls.file',
                'another.sls.file',
                'more.sls.file',
                delayed=True
            )
            A = state('A').cmd.run('echo hoho', cwd='/')
            state('B').cmd.run('echo hehe', cwd='/')
            extend(
                A,
                state('X').cmd.run(cwd='/a/b/c'),
                state('Y').file('managed', name='a_file.txt'),
                state('Z').service.watch(file='A')
            )
        """
            )
        )
        self.assertEqual(len(result), 4)
        self.assertEqual(
            result["include"],
            [
                {"base": sls}
                for sls in ("some.sls.file", "another.sls.file", "more.sls.file")
            ],
        )
        extend = result["extend"]
        self.assertEqual(extend["X"]["cmd"][0], "run")
        self.assertEqual(extend["X"]["cmd"][1]["cwd"], "/a/b/c")
        self.assertEqual(extend["Y"]["file"][0], "managed")
        self.assertEqual(extend["Y"]["file"][1]["name"], "a_file.txt")
        self.assertEqual(len(extend["Z"]["service"]), 1)
        self.assertEqual(extend["Z"]["service"][0]["watch"][0]["file"], "A")

        self.assertEqual(result["B"]["cmd"][0], "run")
        self.assertTrue("A" not in result)
        self.assertEqual(extend["A"]["cmd"][0], "run")

    @skipIf(True, "SLOWTEST skip")
    def test_cmd_call(self):
        result = self.HIGHSTATE.state.call_template_str(
            textwrap.dedent(
                """\
            #!pydsl
            state('A').cmd.run('echo this is state A', cwd='/')

            some_var = 12345
            def do_something(a, b, *args, **kws):
                return dict(result=True, changes={'a': a, 'b': b, 'args': args, 'kws': kws, 'some_var': some_var})

            state('C').cmd.call(do_something, 1, 2, 3, x=1, y=2) \
                          .require(state('A').cmd)

            state('G').cmd.wait('echo this is state G', cwd='/') \
                          .watch(state('C').cmd)
        """
            )
        )
        ret = next(result[k] for k in six.iterkeys(result) if "do_something" in k)
        changes = ret["changes"]
        self.assertEqual(
            changes, dict(a=1, b=2, args=(3,), kws=dict(x=1, y=2), some_var=12345)
        )

        ret = next(result[k] for k in six.iterkeys(result) if "-G_" in k)
        self.assertEqual(ret["changes"]["stdout"], "this is state G")

    @skipIf(True, "SLOWTEST skip")
    def test_multiple_state_func_in_state_mod(self):
        with self.assertRaisesRegex(PyDslError, "Multiple state functions"):
            self.render_sls(
                textwrap.dedent(
                    """
                state('A').cmd.run('echo hoho')
                state('A').cmd.wait('echo hehe')
            """
                )
            )

    @skipIf(True, "SLOWTEST skip")
    def test_no_state_func_in_state_mod(self):
        with self.assertRaisesRegex(PyDslError, "No state function specified"):
            self.render_sls(
                textwrap.dedent(
                    """
                state('B').cmd.require(cmd='hoho')
            """
                )
            )

    @skipIf(True, "SLOWTEST skip")
    def test_load_highstate(self):
        result = self.render_sls(
            textwrap.dedent(
                '''
            import salt.utils.yaml
            __pydsl__.load_highstate(salt.utils.yaml.safe_load("""
            A:
              cmd.run:
                - name: echo hello
                - cwd: /
            B:
              pkg:
                - installed
              service:
                - running
                - require:
                  - pkg: B
                - watch:
                  - cmd: A
            """))

            state('A').cmd.run(name='echo hello world')
            '''
            )
        )
        self.assertEqual(len(result), 3)
        self.assertEqual(result["A"]["cmd"][0], "run")
        self.assertIn({"name": "echo hello"}, result["A"]["cmd"])
        self.assertIn({"cwd": "/"}, result["A"]["cmd"])
        self.assertIn({"name": "echo hello world"}, result["A"]["cmd"])
        self.assertEqual(len(result["A"]["cmd"]), 4)

        self.assertEqual(len(result["B"]["pkg"]), 1)
        self.assertEqual(result["B"]["pkg"][0], "installed")

        self.assertEqual(result["B"]["service"][0], "running")
        self.assertIn({"require": [{"pkg": "B"}]}, result["B"]["service"])
        self.assertIn({"watch": [{"cmd": "A"}]}, result["B"]["service"])
        self.assertEqual(len(result["B"]["service"]), 3)

    @skipIf(True, "SLOWTEST skip")
    def test_ordered_states(self):
        result = self.render_sls(
            textwrap.dedent(
                """
            __pydsl__.set(ordered=True)
            A = state('A')
            state('B').cmd.run('echo bbbb')
            A.cmd.run('echo aaa')
            state('B').cmd.run(cwd='/')
            state('C').cmd.run('echo ccc')
            state('B').file.managed(source='/a/b/c')
            """
            )
        )
        self.assertEqual(len(result["B"]["cmd"]), 3)
        self.assertEqual(result["A"]["cmd"][1]["require"][0]["cmd"], "B")
        self.assertEqual(result["C"]["cmd"][1]["require"][0]["cmd"], "A")
        self.assertEqual(result["B"]["file"][1]["require"][0]["cmd"], "C")

    @with_tempdir()
    @skipIf(True, "SLOWTEST skip")
    def test_pipe_through_stateconf(self, dirpath):
        output = os.path.join(dirpath, "output")
        write_to(
            os.path.join(dirpath, "xxx.sls"),
            textwrap.dedent(
                """#!stateconf -os yaml . jinja
            .X:
              cmd.run:
                - name: echo X >> {0}
                - cwd: /
            .Y:
              cmd.run:
                - name: echo Y >> {0}
                - cwd: /
            .Z:
              cmd.run:
                - name: echo Z >> {0}
                - cwd: /
            """.format(
                    output.replace("\\", "/")
                )
            ),
        )
        write_to(
            os.path.join(dirpath, "yyy.sls"),
            textwrap.dedent(
                """\
            #!pydsl|stateconf -ps

            __pydsl__.set(ordered=True)
            state('.D').cmd.run('echo D >> {0}', cwd='/')
            state('.E').cmd.run('echo E >> {0}', cwd='/')
            state('.F').cmd.run('echo F >> {0}', cwd='/')
            """.format(
                    output.replace("\\", "/")
                )
            ),
        )

        write_to(
            os.path.join(dirpath, "aaa.sls"),
            textwrap.dedent(
                """\
            #!pydsl|stateconf -ps

            include('xxx', 'yyy')

            # make all states in xxx run BEFORE states in this sls.
            extend(state('.start').stateconf.require(stateconf='xxx::goal'))

            # make all states in yyy run AFTER this sls.
            extend(state('.goal').stateconf.require_in(stateconf='yyy::start'))

            __pydsl__.set(ordered=True)

            state('.A').cmd.run('echo A >> {0}', cwd='/')
            state('.B').cmd.run('echo B >> {0}', cwd='/')
            state('.C').cmd.run('echo C >> {0}', cwd='/')
            """.format(
                    output.replace("\\", "/")
                )
            ),
        )

        self.state_highstate({"base": ["aaa"]}, dirpath)
        with salt.utils.files.fopen(output, "r") as f:
            self.assertEqual("".join(f.read().split()), "XYZABCDEF")

    @with_tempdir()
    @skipIf(True, "SLOWTEST skip")
    def test_compile_time_state_execution(self, dirpath):
        if not sys.stdin.isatty():
            self.skipTest("Not attached to a TTY")
        # The Windows shell will include any spaces before the redirect
        # in the text that is redirected.
        # For example: echo hello > test.txt will contain "hello "
        write_to(
            os.path.join(dirpath, "aaa.sls"),
            textwrap.dedent(
                """\
            #!pydsl

            __pydsl__.set(ordered=True)
            A = state('A')
            A.cmd.run('echo hehe>{0}/zzz.txt', cwd='/')
            A.file.managed('{0}/yyy.txt', source='salt://zzz.txt')
            A()
            A()

            state().cmd.run('echo hoho>>{0}/yyy.txt', cwd='/')

            A.file.managed('{0}/xxx.txt', source='salt://zzz.txt')
            A()
            """.format(
                    dirpath.replace("\\", "/")
                )
            ),
        )
        self.state_highstate({"base": ["aaa"]}, dirpath)
        with salt.utils.files.fopen(os.path.join(dirpath, "yyy.txt"), "rt") as f:
            self.assertEqual(f.read(), "hehe" + os.linesep + "hoho" + os.linesep)
        with salt.utils.files.fopen(os.path.join(dirpath, "xxx.txt"), "rt") as f:
            self.assertEqual(f.read(), "hehe" + os.linesep)

    @with_tempdir()
    @skipIf(True, "SLOWTEST skip")
    def test_nested_high_state_execution(self, dirpath):
        output = os.path.join(dirpath, "output")
        write_to(
            os.path.join(dirpath, "aaa.sls"),
            textwrap.dedent(
                """\
            #!pydsl
            __salt__['state.sls']('bbb')
            state().cmd.run('echo bbbbbb', cwd='/')
            """
            ),
        )
        write_to(
            os.path.join(dirpath, "bbb.sls"),
            textwrap.dedent(
                """
            # {{ salt['state.sls']('ccc') }}
            test:
              cmd.run:
                - name: echo bbbbbbb
                - cwd: /
            """
            ),
        )
        write_to(
            os.path.join(dirpath, "ccc.sls"),
            textwrap.dedent(
                """
            #!pydsl
            state().cmd.run('echo ccccc', cwd='/')
            """
            ),
        )
        self.state_highstate({"base": ["aaa"]}, dirpath)

    @with_tempdir()
    @skipIf(True, "SLOWTEST skip")
    def test_repeat_includes(self, dirpath):
        output = os.path.join(dirpath, "output")
        write_to(
            os.path.join(dirpath, "b.sls"),
            textwrap.dedent(
                """\
            #!pydsl
            include('c')
            include('d')
            """
            ),
        )
        write_to(
            os.path.join(dirpath, "c.sls"),
            textwrap.dedent(
                """\
            #!pydsl
            modtest = include('e')
            modtest.success
            """
            ),
        )
        write_to(
            os.path.join(dirpath, "d.sls"),
            textwrap.dedent(
                """\
            #!pydsl
            modtest = include('e')
            modtest.success
            """
            ),
        )
        write_to(
            os.path.join(dirpath, "e.sls"),
            textwrap.dedent(
                """\
            #!pydsl
            success = True
            """
            ),
        )
        self.state_highstate({"base": ["b"]}, dirpath)
        self.state_highstate({"base": ["c", "d"]}, dirpath)


def write_to(fpath, content):
    with salt.utils.files.fopen(fpath, "w") as f:
        f.write(content)<|MERGE_RESOLUTION|>--- conflicted
+++ resolved
@@ -10,14 +10,10 @@
 import tempfile
 import textwrap
 
-<<<<<<< HEAD
-import salt.config
-=======
 # Import Salt Testing libs
 from tests.support.runtests import RUNTIME_VARS
 from tests.support.helpers import with_tempdir
 from tests.support.unit import TestCase
->>>>>>> 8abb7099
 
 # Import Salt libs
 import salt.loader
