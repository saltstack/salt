# -*- coding: utf-8 -*-

<<<<<<< HEAD
from __future__ import absolute_import, print_function, unicode_literals

import salt.utils.pkg
from salt.utils.pkg import rpm
from tests.support.mock import MagicMock, patch
from tests.support.unit import TestCase
=======
from __future__ import absolute_import, unicode_literals, print_function

from tests.support.unit import TestCase, skipIf
from tests.support.mock import MagicMock, patch, NO_MOCK, NO_MOCK_REASON
import salt.utils.pkg
from salt.utils.pkg import rpm
>>>>>>> 8abb7099


class PkgUtilsTestCase(TestCase):
    """
    TestCase for salt.utils.pkg module
    """

    test_parameters = [
        ("16.0.0.49153-0+f1", "", "16.0.0.49153-0+f1"),
        ("> 15.0.0", ">", "15.0.0"),
        ("< 15.0.0", "<", "15.0.0"),
        ("<< 15.0.0", "<<", "15.0.0"),
        (">> 15.0.0", ">>", "15.0.0"),
        (">= 15.0.0", ">=", "15.0.0"),
        ("<= 15.0.0", "<=", "15.0.0"),
        ("!= 15.0.0", "!=", "15.0.0"),
        ("<=> 15.0.0", "<=>", "15.0.0"),
        ("<> 15.0.0", "<>", "15.0.0"),
        ("= 15.0.0", "=", "15.0.0"),
        (">15.0.0", ">", "15.0.0"),
        ("<15.0.0", "<", "15.0.0"),
        ("<<15.0.0", "<<", "15.0.0"),
        (">>15.0.0", ">>", "15.0.0"),
        (">=15.0.0", ">=", "15.0.0"),
        ("<=15.0.0", "<=", "15.0.0"),
        ("!=15.0.0", "!=", "15.0.0"),
        ("<=>15.0.0", "<=>", "15.0.0"),
        ("<>15.0.0", "<>", "15.0.0"),
        ("=15.0.0", "=", "15.0.0"),
        ("", "", ""),
    ]

    def test_split_comparison(self):
        """
        Tests salt.utils.pkg.split_comparison
        """
        for test_parameter in self.test_parameters:
            oper, verstr = salt.utils.pkg.split_comparison(test_parameter[0])
            self.assertEqual(test_parameter[1], oper)
            self.assertEqual(test_parameter[2], verstr)


<<<<<<< HEAD
class PkgRPMTestCase(TestCase):
    """
    Test case for pkg.rpm utils
    """

    @patch("salt.utils.path.which", MagicMock(return_value=True))
    def test_get_osarch_by_rpm(self):
        """
        Get os_arch if RPM package is installed.
        :return:
        """
        subprocess_mock = MagicMock()
        subprocess_mock.Popen = MagicMock()
        subprocess_mock.Popen().communicate = MagicMock(return_value=["Z80"])
        with patch("salt.utils.pkg.rpm.subprocess", subprocess_mock):
            assert rpm.get_osarch() == "Z80"
        assert subprocess_mock.Popen.call_count == 2  # One within the mock
        assert subprocess_mock.Popen.call_args[1]["close_fds"]
        assert subprocess_mock.Popen.call_args[1]["shell"]
        assert len(subprocess_mock.Popen.call_args_list) == 2
        assert subprocess_mock.Popen.call_args[0][0] == 'rpm --eval "%{_host_cpu}"'

    @patch("salt.utils.path.which", MagicMock(return_value=False))
    @patch("salt.utils.pkg.rpm.subprocess", MagicMock(return_value=False))
    @patch(
        "salt.utils.pkg.rpm.platform.uname",
        MagicMock(
            return_value=(
                "Sinclair BASIC",
                "motophone",
                "1982 Sinclair Research Ltd",
                "1.0",
                "ZX81",
                "Z80",
            )
        ),
    )
    def test_get_osarch_by_platform(self):
        """
        Get os_arch if RPM package is not installed (inird image, for example).
        :return:
        """
        assert rpm.get_osarch() == "Z80"

    @patch("salt.utils.path.which", MagicMock(return_value=False))
    @patch("salt.utils.pkg.rpm.subprocess", MagicMock(return_value=False))
    @patch(
        "salt.utils.pkg.rpm.platform.uname",
        MagicMock(
            return_value=(
                "Sinclair BASIC",
                "motophone",
                "1982 Sinclair Research Ltd",
                "1.0",
                "ZX81",
                "",
            )
        ),
    )
    def test_get_osarch_by_platform_no_cpu_arch(self):
        """
        Get os_arch if RPM package is not installed (inird image, for example) but cpu arch cannot be determined.
        :return:
        """
        assert rpm.get_osarch() == "ZX81"

    @patch("salt.utils.path.which", MagicMock(return_value=False))
    @patch("salt.utils.pkg.rpm.subprocess", MagicMock(return_value=False))
    @patch(
        "salt.utils.pkg.rpm.platform.uname",
        MagicMock(
            return_value=(
                "Sinclair BASIC",
                "motophone",
                "1982 Sinclair Research Ltd",
                "1.0",
                "",
                "",
            )
        ),
    )
    def test_get_osarch_by_platform_no_cpu_arch_no_machine(self):
        """
        Get os_arch if RPM package is not installed (inird image, for example)
        where both cpu arch and machine cannot be determined.
        :return:
        """
        assert rpm.get_osarch() == "unknown"
=======
@skipIf(NO_MOCK, NO_MOCK_REASON)
class PkgRPMTestCase(TestCase):
    '''
    Test case for pkg.rpm utils
    '''

    @patch('salt.utils.path.which', MagicMock(return_value=True))
    def test_get_osarch_by_rpm(self):
        '''
        Get os_arch if RPM package is installed.
        :return:
        '''
        subprocess_mock = MagicMock()
        subprocess_mock.Popen = MagicMock()
        subprocess_mock.Popen().communicate = MagicMock(return_value=['Z80'])
        with patch('salt.utils.pkg.rpm.subprocess', subprocess_mock):
            assert rpm.get_osarch() == 'Z80'
        assert subprocess_mock.Popen.call_count == 2  # One within the mock
        assert subprocess_mock.Popen.call_args[1]['close_fds']
        assert subprocess_mock.Popen.call_args[1]['shell']
        assert len(subprocess_mock.Popen.call_args_list) == 2
        assert subprocess_mock.Popen.call_args[0][0] == 'rpm --eval "%{_host_cpu}"'

    @patch('salt.utils.path.which', MagicMock(return_value=False))
    @patch('salt.utils.pkg.rpm.subprocess', MagicMock(return_value=False))
    @patch('salt.utils.pkg.rpm.platform.uname', MagicMock(
        return_value=('Sinclair BASIC', 'motophone', '1982 Sinclair Research Ltd', '1.0', 'ZX81', 'Z80')))
    def test_get_osarch_by_platform(self):
        '''
        Get os_arch if RPM package is not installed (inird image, for example).
        :return:
        '''
        assert rpm.get_osarch() == 'Z80'

    @patch('salt.utils.path.which', MagicMock(return_value=False))
    @patch('salt.utils.pkg.rpm.subprocess', MagicMock(return_value=False))
    @patch('salt.utils.pkg.rpm.platform.uname', MagicMock(
        return_value=('Sinclair BASIC', 'motophone', '1982 Sinclair Research Ltd', '1.0', 'ZX81', '')))
    def test_get_osarch_by_platform_no_cpu_arch(self):
        '''
        Get os_arch if RPM package is not installed (inird image, for example) but cpu arch cannot be determined.
        :return:
        '''
        assert rpm.get_osarch() == 'ZX81'

    @patch('salt.utils.path.which', MagicMock(return_value=False))
    @patch('salt.utils.pkg.rpm.subprocess', MagicMock(return_value=False))
    @patch('salt.utils.pkg.rpm.platform.uname', MagicMock(
        return_value=('Sinclair BASIC', 'motophone', '1982 Sinclair Research Ltd', '1.0', '', '')))
    def test_get_osarch_by_platform_no_cpu_arch_no_machine(self):
        '''
        Get os_arch if RPM package is not installed (inird image, for example)
        where both cpu arch and machine cannot be determined.
        :return:
        '''
        assert rpm.get_osarch() == 'unknown'
>>>>>>> 8abb7099
<|MERGE_RESOLUTION|>--- conflicted
+++ resolved
@@ -1,20 +1,11 @@
 # -*- coding: utf-8 -*-
 
-<<<<<<< HEAD
-from __future__ import absolute_import, print_function, unicode_literals
-
-import salt.utils.pkg
-from salt.utils.pkg import rpm
-from tests.support.mock import MagicMock, patch
-from tests.support.unit import TestCase
-=======
 from __future__ import absolute_import, unicode_literals, print_function
 
 from tests.support.unit import TestCase, skipIf
 from tests.support.mock import MagicMock, patch, NO_MOCK, NO_MOCK_REASON
 import salt.utils.pkg
 from salt.utils.pkg import rpm
->>>>>>> 8abb7099
 
 
 class PkgUtilsTestCase(TestCase):
@@ -57,96 +48,6 @@
             self.assertEqual(test_parameter[2], verstr)
 
 
-<<<<<<< HEAD
-class PkgRPMTestCase(TestCase):
-    """
-    Test case for pkg.rpm utils
-    """
-
-    @patch("salt.utils.path.which", MagicMock(return_value=True))
-    def test_get_osarch_by_rpm(self):
-        """
-        Get os_arch if RPM package is installed.
-        :return:
-        """
-        subprocess_mock = MagicMock()
-        subprocess_mock.Popen = MagicMock()
-        subprocess_mock.Popen().communicate = MagicMock(return_value=["Z80"])
-        with patch("salt.utils.pkg.rpm.subprocess", subprocess_mock):
-            assert rpm.get_osarch() == "Z80"
-        assert subprocess_mock.Popen.call_count == 2  # One within the mock
-        assert subprocess_mock.Popen.call_args[1]["close_fds"]
-        assert subprocess_mock.Popen.call_args[1]["shell"]
-        assert len(subprocess_mock.Popen.call_args_list) == 2
-        assert subprocess_mock.Popen.call_args[0][0] == 'rpm --eval "%{_host_cpu}"'
-
-    @patch("salt.utils.path.which", MagicMock(return_value=False))
-    @patch("salt.utils.pkg.rpm.subprocess", MagicMock(return_value=False))
-    @patch(
-        "salt.utils.pkg.rpm.platform.uname",
-        MagicMock(
-            return_value=(
-                "Sinclair BASIC",
-                "motophone",
-                "1982 Sinclair Research Ltd",
-                "1.0",
-                "ZX81",
-                "Z80",
-            )
-        ),
-    )
-    def test_get_osarch_by_platform(self):
-        """
-        Get os_arch if RPM package is not installed (inird image, for example).
-        :return:
-        """
-        assert rpm.get_osarch() == "Z80"
-
-    @patch("salt.utils.path.which", MagicMock(return_value=False))
-    @patch("salt.utils.pkg.rpm.subprocess", MagicMock(return_value=False))
-    @patch(
-        "salt.utils.pkg.rpm.platform.uname",
-        MagicMock(
-            return_value=(
-                "Sinclair BASIC",
-                "motophone",
-                "1982 Sinclair Research Ltd",
-                "1.0",
-                "ZX81",
-                "",
-            )
-        ),
-    )
-    def test_get_osarch_by_platform_no_cpu_arch(self):
-        """
-        Get os_arch if RPM package is not installed (inird image, for example) but cpu arch cannot be determined.
-        :return:
-        """
-        assert rpm.get_osarch() == "ZX81"
-
-    @patch("salt.utils.path.which", MagicMock(return_value=False))
-    @patch("salt.utils.pkg.rpm.subprocess", MagicMock(return_value=False))
-    @patch(
-        "salt.utils.pkg.rpm.platform.uname",
-        MagicMock(
-            return_value=(
-                "Sinclair BASIC",
-                "motophone",
-                "1982 Sinclair Research Ltd",
-                "1.0",
-                "",
-                "",
-            )
-        ),
-    )
-    def test_get_osarch_by_platform_no_cpu_arch_no_machine(self):
-        """
-        Get os_arch if RPM package is not installed (inird image, for example)
-        where both cpu arch and machine cannot be determined.
-        :return:
-        """
-        assert rpm.get_osarch() == "unknown"
-=======
 @skipIf(NO_MOCK, NO_MOCK_REASON)
 class PkgRPMTestCase(TestCase):
     '''
@@ -202,5 +103,4 @@
         where both cpu arch and machine cannot be determined.
         :return:
         '''
-        assert rpm.get_osarch() == 'unknown'
->>>>>>> 8abb7099
+        assert rpm.get_osarch() == 'unknown'