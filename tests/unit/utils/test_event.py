# -*- coding: utf-8 -*-
"""
    :codeauthor: Pedro Algarvio (pedro@algarvio.me)


    tests.unit.utils.event_test
    ~~~~~~~~~~~~~~~~~~~~~~~~~~~
"""

# Import python libs
from __future__ import absolute_import, print_function, unicode_literals

import hashlib
import os
import shutil
import time
<<<<<<< HEAD
import warnings
=======
import shutil

# Import Salt Testing libs
from tests.support.unit import expectedFailure, skipIf, TestCase
from tests.support.runtests import RUNTIME_VARS
from tests.support.events import eventpublisher_process, eventsender_process
>>>>>>> 8abb7099

# Import salt libs
import salt.config
import salt.ext.tornado.ioloop
import salt.utils.event
import salt.utils.stringutils
<<<<<<< HEAD
import zmq
import zmq.eventloop.ioloop
from salt.ext.six.moves import range  # pylint: disable=import-error,redefined-builtin

# Import 3rd-+arty libs
from salt.ext.tornado.testing import AsyncTestCase
from tests.support.events import eventpublisher_process, eventsender_process
from tests.support.processes import terminate_process
from tests.support.runtests import RUNTIME_VARS

# Import Salt Testing libs
from tests.support.unit import TestCase, expectedFailure, skipIf

# support pyzmq 13.0.x, TODO: remove once we force people to 14.0.x
if not hasattr(zmq.eventloop.ioloop, "ZMQIOLoop"):
    zmq.eventloop.ioloop.ZMQIOLoop = zmq.eventloop.ioloop.IOLoop

=======

# Import 3rd-+arty libs
from tornado.testing import AsyncTestCase
import zmq
import zmq.eventloop.ioloop
# support pyzmq 13.0.x, TODO: remove once we force people to 14.0.x
if not hasattr(zmq.eventloop.ioloop, 'ZMQIOLoop'):
    zmq.eventloop.ioloop.ZMQIOLoop = zmq.eventloop.ioloop.IOLoop
from salt.ext.six.moves import range  # pylint: disable=import-error,redefined-builtin

>>>>>>> 8abb7099
NO_LONG_IPC = False
if getattr(zmq, "IPC_PATH_MAX_LEN", 103) <= 103:
    NO_LONG_IPC = True


<<<<<<< HEAD
@skipIf(
    NO_LONG_IPC, "This system does not support long IPC paths. Skipping event tests!"
)
class TestSaltEvent(TestCase):
    def setUp(self):
        self.sock_dir = os.path.join(RUNTIME_VARS.TMP, "test-socks")
=======
@skipIf(NO_LONG_IPC, "This system does not support long IPC paths. Skipping event tests!")
class TestSaltEvent(TestCase):
    def setUp(self):
        self.sock_dir = os.path.join(RUNTIME_VARS.TMP, 'test-socks')
>>>>>>> 8abb7099
        if not os.path.exists(self.sock_dir):
            os.makedirs(self.sock_dir)
        self.addCleanup(shutil.rmtree, self.sock_dir, ignore_errors=True)

    def assertGotEvent(self, evt, data, msg=None):
        self.assertIsNotNone(evt, msg)
        for key in data:
            self.assertIn(key, evt, "{0}: Key {1} missing".format(msg, key))
            assertMsg = "{0}: Key {1} value mismatch, {2} != {3}"
            assertMsg = assertMsg.format(msg, key, data[key], evt[key])
            self.assertEqual(data[key], evt[key], assertMsg)

    def test_master_event(self):
        me = salt.utils.event.MasterEvent(self.sock_dir, listen=False)
        self.assertEqual(
<<<<<<< HEAD
            me.puburi, "{0}".format(os.path.join(self.sock_dir, "master_event_pub.ipc"))
        )
        self.assertEqual(
            me.pulluri,
            "{0}".format(os.path.join(self.sock_dir, "master_event_pull.ipc")),
        )

    def test_minion_event(self):
        opts = dict(id="foo", sock_dir=self.sock_dir)
        id_hash = hashlib.sha256(
            salt.utils.stringutils.to_bytes(opts["id"])
        ).hexdigest()[:10]
        me = salt.utils.event.MinionEvent(opts, listen=False)
        self.assertEqual(
            me.puburi,
            "{0}".format(
                os.path.join(self.sock_dir, "minion_event_{0}_pub.ipc".format(id_hash))
            ),
        )
        self.assertEqual(
            me.pulluri,
            "{0}".format(
                os.path.join(self.sock_dir, "minion_event_{0}_pull.ipc".format(id_hash))
            ),
=======
            me.puburi, '{0}'.format(
                os.path.join(self.sock_dir, 'master_event_pub.ipc')
            )
        )
        self.assertEqual(
            me.pulluri,
            '{0}'.format(
                os.path.join(self.sock_dir, 'master_event_pull.ipc')
            )
        )

    def test_minion_event(self):
        opts = dict(id='foo', sock_dir=self.sock_dir)
        id_hash = hashlib.sha256(salt.utils.stringutils.to_bytes(opts['id'])).hexdigest()[:10]
        me = salt.utils.event.MinionEvent(opts, listen=False)
        self.assertEqual(
            me.puburi,
            '{0}'.format(
                os.path.join(
                    self.sock_dir, 'minion_event_{0}_pub.ipc'.format(id_hash)
                )
            )
        )
        self.assertEqual(
            me.pulluri,
            '{0}'.format(
                os.path.join(
                    self.sock_dir, 'minion_event_{0}_pull.ipc'.format(id_hash)
                )
            )
>>>>>>> 8abb7099
        )

    def test_minion_event_tcp_ipc_mode(self):
        opts = dict(id="foo", ipc_mode="tcp")
        me = salt.utils.event.MinionEvent(opts, listen=False)
        self.assertEqual(me.puburi, 4510)
        self.assertEqual(me.pulluri, 4511)

    def test_minion_event_no_id(self):
        me = salt.utils.event.MinionEvent(dict(sock_dir=self.sock_dir), listen=False)
<<<<<<< HEAD
        id_hash = hashlib.sha256(salt.utils.stringutils.to_bytes("")).hexdigest()[:10]
        self.assertEqual(
            me.puburi,
            "{0}".format(
                os.path.join(self.sock_dir, "minion_event_{0}_pub.ipc".format(id_hash))
            ),
        )
        self.assertEqual(
            me.pulluri,
            "{0}".format(
                os.path.join(self.sock_dir, "minion_event_{0}_pull.ipc".format(id_hash))
            ),
=======
        id_hash = hashlib.sha256(salt.utils.stringutils.to_bytes('')).hexdigest()[:10]
        self.assertEqual(
            me.puburi,
            '{0}'.format(
                os.path.join(
                    self.sock_dir, 'minion_event_{0}_pub.ipc'.format(id_hash)
                )
            )
        )
        self.assertEqual(
            me.pulluri,
            '{0}'.format(
                os.path.join(
                    self.sock_dir, 'minion_event_{0}_pull.ipc'.format(id_hash)
                )
            )
>>>>>>> 8abb7099
        )

    @skipIf(True, "SLOWTEST skip")
    def test_event_single(self):
<<<<<<< HEAD
        """Test a single event is received"""
        with eventpublisher_process(self.sock_dir):
            me = salt.utils.event.MasterEvent(self.sock_dir, listen=True)
            me.fire_event({"data": "foo1"}, "evt1")
            evt1 = me.get_event(tag="evt1")
            self.assertGotEvent(evt1, {"data": "foo1"})

    @skipIf(True, "SLOWTEST skip")
    def test_event_single_no_block(self):
        """Test a single event is received, no block"""
=======
        '''Test a single event is received'''
        with eventpublisher_process(self.sock_dir):
            me = salt.utils.event.MasterEvent(self.sock_dir, listen=True)
            me.fire_event({'data': 'foo1'}, 'evt1')
            evt1 = me.get_event(tag='evt1')
            self.assertGotEvent(evt1, {'data': 'foo1'})

    def test_event_single_no_block(self):
        '''Test a single event is received, no block'''
>>>>>>> 8abb7099
        with eventpublisher_process(self.sock_dir):
            me = salt.utils.event.MasterEvent(self.sock_dir, listen=True)
            start = time.time()
            finish = start + 5
            evt1 = me.get_event(wait=0, tag="evt1", no_block=True)
            # We should get None and way before the 5 seconds wait since it's
            # non-blocking, otherwise it would wait for an event which we
            # didn't even send
            self.assertIsNone(evt1, None)
            self.assertLess(start, finish)
            me.fire_event({"data": "foo1"}, "evt1")
            evt1 = me.get_event(wait=0, tag="evt1")
            self.assertGotEvent(evt1, {"data": "foo1"})

    @skipIf(True, "SLOWTEST skip")
    def test_event_single_wait_0_no_block_False(self):
<<<<<<< HEAD
        """Test a single event is received with wait=0 and no_block=False and doesn't spin the while loop"""
        with eventpublisher_process(self.sock_dir):
            me = salt.utils.event.MasterEvent(self.sock_dir, listen=True)
            me.fire_event({"data": "foo1"}, "evt1")
=======
        '''Test a single event is received with wait=0 and no_block=False and doesn't spin the while loop'''
        with eventpublisher_process(self.sock_dir):
            me = salt.utils.event.MasterEvent(self.sock_dir, listen=True)
            me.fire_event({'data': 'foo1'}, 'evt1')
>>>>>>> 8abb7099
            # This is too fast and will be None but assures we're not blocking
            evt1 = me.get_event(wait=0, tag="evt1", no_block=False)
            self.assertGotEvent(evt1, {"data": "foo1"})

    @skipIf(True, "SLOWTEST skip")
    def test_event_timeout(self):
<<<<<<< HEAD
        """Test no event is received if the timeout is reached"""
        with eventpublisher_process(self.sock_dir):
            me = salt.utils.event.MasterEvent(self.sock_dir, listen=True)
            me.fire_event({"data": "foo1"}, "evt1")
            evt1 = me.get_event(tag="evt1")
            self.assertGotEvent(evt1, {"data": "foo1"})
            evt2 = me.get_event(tag="evt1")
=======
        '''Test no event is received if the timeout is reached'''
        with eventpublisher_process(self.sock_dir):
            me = salt.utils.event.MasterEvent(self.sock_dir, listen=True)
            me.fire_event({'data': 'foo1'}, 'evt1')
            evt1 = me.get_event(tag='evt1')
            self.assertGotEvent(evt1, {'data': 'foo1'})
            evt2 = me.get_event(tag='evt1')
>>>>>>> 8abb7099
            self.assertIsNone(evt2)

    @skipIf(True, "SLOWTEST skip")
    def test_event_no_timeout(self):
<<<<<<< HEAD
        """Test no wait timeout, we should block forever, until we get one """
        with eventpublisher_process(self.sock_dir):
            me = salt.utils.event.MasterEvent(self.sock_dir, listen=True)
            with eventsender_process({"data": "foo2"}, "evt2", self.sock_dir, 5):
                evt = me.get_event(tag="evt2", wait=0, no_block=False)
            self.assertGotEvent(evt, {"data": "foo2"})

    @skipIf(True, "SLOWTEST skip")
    def test_event_matching(self):
        """Test a startswith match"""
        with eventpublisher_process(self.sock_dir):
            me = salt.utils.event.MasterEvent(self.sock_dir, listen=True)
            me.fire_event({"data": "foo1"}, "evt1")
            evt1 = me.get_event(tag="ev")
            self.assertGotEvent(evt1, {"data": "foo1"})

    @skipIf(True, "SLOWTEST skip")
    def test_event_matching_regex(self):
        """Test a regex match"""
        with eventpublisher_process(self.sock_dir):
            me = salt.utils.event.MasterEvent(self.sock_dir, listen=True)
            me.fire_event({"data": "foo1"}, "evt1")
            evt1 = me.get_event(tag="^ev", match_type="regex")
            self.assertGotEvent(evt1, {"data": "foo1"})

    @skipIf(True, "SLOWTEST skip")
    def test_event_matching_all(self):
        """Test an all match"""
        with eventpublisher_process(self.sock_dir):
            me = salt.utils.event.MasterEvent(self.sock_dir, listen=True)
            me.fire_event({"data": "foo1"}, "evt1")
            evt1 = me.get_event(tag="")
            self.assertGotEvent(evt1, {"data": "foo1"})

    @skipIf(True, "SLOWTEST skip")
    def test_event_matching_all_when_tag_is_None(self):
        """Test event matching all when not passing a tag"""
        with eventpublisher_process(self.sock_dir):
            me = salt.utils.event.MasterEvent(self.sock_dir, listen=True)
            me.fire_event({"data": "foo1"}, "evt1")
=======
        '''Test no wait timeout, we should block forever, until we get one '''
        with eventpublisher_process(self.sock_dir):
            me = salt.utils.event.MasterEvent(self.sock_dir, listen=True)
            with eventsender_process({'data': 'foo2'}, 'evt2', self.sock_dir, 5):
                evt = me.get_event(tag='evt2', wait=0, no_block=False)
            self.assertGotEvent(evt, {'data': 'foo2'})

    def test_event_matching(self):
        '''Test a startswith match'''
        with eventpublisher_process(self.sock_dir):
            me = salt.utils.event.MasterEvent(self.sock_dir, listen=True)
            me.fire_event({'data': 'foo1'}, 'evt1')
            evt1 = me.get_event(tag='ev')
            self.assertGotEvent(evt1, {'data': 'foo1'})

    def test_event_matching_regex(self):
        '''Test a regex match'''
        with eventpublisher_process(self.sock_dir):
            me = salt.utils.event.MasterEvent(self.sock_dir, listen=True)
            me.fire_event({'data': 'foo1'}, 'evt1')
            evt1 = me.get_event(tag='^ev', match_type='regex')
            self.assertGotEvent(evt1, {'data': 'foo1'})

    def test_event_matching_all(self):
        '''Test an all match'''
        with eventpublisher_process(self.sock_dir):
            me = salt.utils.event.MasterEvent(self.sock_dir, listen=True)
            me.fire_event({'data': 'foo1'}, 'evt1')
            evt1 = me.get_event(tag='')
            self.assertGotEvent(evt1, {'data': 'foo1'})

    def test_event_matching_all_when_tag_is_None(self):
        '''Test event matching all when not passing a tag'''
        with eventpublisher_process(self.sock_dir):
            me = salt.utils.event.MasterEvent(self.sock_dir, listen=True)
            me.fire_event({'data': 'foo1'}, 'evt1')
>>>>>>> 8abb7099
            evt1 = me.get_event()
            self.assertGotEvent(evt1, {"data": "foo1"})

    @skipIf(True, "SLOWTEST skip")
    def test_event_not_subscribed(self):
<<<<<<< HEAD
        """Test get_event drops non-subscribed events"""
        with eventpublisher_process(self.sock_dir):
            me = salt.utils.event.MasterEvent(self.sock_dir, listen=True)
            me.fire_event({"data": "foo1"}, "evt1")
            me.fire_event({"data": "foo2"}, "evt2")
            evt2 = me.get_event(tag="evt2")
            evt1 = me.get_event(tag="evt1")
            self.assertGotEvent(evt2, {"data": "foo2"})
=======
        '''Test get_event drops non-subscribed events'''
        with eventpublisher_process(self.sock_dir):
            me = salt.utils.event.MasterEvent(self.sock_dir, listen=True)
            me.fire_event({'data': 'foo1'}, 'evt1')
            me.fire_event({'data': 'foo2'}, 'evt2')
            evt2 = me.get_event(tag='evt2')
            evt1 = me.get_event(tag='evt1')
            self.assertGotEvent(evt2, {'data': 'foo2'})
>>>>>>> 8abb7099
            self.assertIsNone(evt1)

    @skipIf(True, "SLOWTEST skip")
    def test_event_subscription_cache(self):
<<<<<<< HEAD
        """Test subscriptions cache a message until requested"""
        with eventpublisher_process(self.sock_dir):
            me = salt.utils.event.MasterEvent(self.sock_dir, listen=True)
            me.subscribe("evt1")
            me.fire_event({"data": "foo1"}, "evt1")
            me.fire_event({"data": "foo2"}, "evt2")
            evt2 = me.get_event(tag="evt2")
            evt1 = me.get_event(tag="evt1")
            self.assertGotEvent(evt2, {"data": "foo2"})
            self.assertGotEvent(evt1, {"data": "foo1"})

    @skipIf(True, "SLOWTEST skip")
    def test_event_subscriptions_cache_regex(self):
        """Test regex subscriptions cache a message until requested"""
        with eventpublisher_process(self.sock_dir):
            me = salt.utils.event.MasterEvent(self.sock_dir, listen=True)
            me.subscribe("e..1$", "regex")
            me.fire_event({"data": "foo1"}, "evt1")
            me.fire_event({"data": "foo2"}, "evt2")
            evt2 = me.get_event(tag="evt2")
            evt1 = me.get_event(tag="evt1")
            self.assertGotEvent(evt2, {"data": "foo2"})
            self.assertGotEvent(evt1, {"data": "foo1"})

    @skipIf(True, "SLOWTEST skip")
    def test_event_multiple_clients(self):
        """Test event is received by multiple clients"""
=======
        '''Test subscriptions cache a message until requested'''
        with eventpublisher_process(self.sock_dir):
            me = salt.utils.event.MasterEvent(self.sock_dir, listen=True)
            me.subscribe('evt1')
            me.fire_event({'data': 'foo1'}, 'evt1')
            me.fire_event({'data': 'foo2'}, 'evt2')
            evt2 = me.get_event(tag='evt2')
            evt1 = me.get_event(tag='evt1')
            self.assertGotEvent(evt2, {'data': 'foo2'})
            self.assertGotEvent(evt1, {'data': 'foo1'})

    def test_event_subscriptions_cache_regex(self):
        '''Test regex subscriptions cache a message until requested'''
        with eventpublisher_process(self.sock_dir):
            me = salt.utils.event.MasterEvent(self.sock_dir, listen=True)
            me.subscribe('e..1$', 'regex')
            me.fire_event({'data': 'foo1'}, 'evt1')
            me.fire_event({'data': 'foo2'}, 'evt2')
            evt2 = me.get_event(tag='evt2')
            evt1 = me.get_event(tag='evt1')
            self.assertGotEvent(evt2, {'data': 'foo2'})
            self.assertGotEvent(evt1, {'data': 'foo1'})

    def test_event_multiple_clients(self):
        '''Test event is received by multiple clients'''
>>>>>>> 8abb7099
        with eventpublisher_process(self.sock_dir):
            me1 = salt.utils.event.MasterEvent(self.sock_dir, listen=True)
            me2 = salt.utils.event.MasterEvent(self.sock_dir, listen=True)
            # We need to sleep here to avoid a race condition wherein
            # the second socket may not be connected by the time the first socket
            # sends the event.
            time.sleep(0.5)
            me1.fire_event({"data": "foo1"}, "evt1")
            evt1 = me1.get_event(tag="evt1")
            self.assertGotEvent(evt1, {"data": "foo1"})
            evt2 = me2.get_event(tag="evt1")
            self.assertGotEvent(evt2, {"data": "foo1"})

    @expectedFailure
    def test_event_nested_sub_all(self):
        """Test nested event subscriptions do not drop events, get event for all tags"""
        # Show why not to call get_event(tag='')
        with eventpublisher_process(self.sock_dir):
            me = salt.utils.event.MasterEvent(self.sock_dir, listen=True)
<<<<<<< HEAD
            me.fire_event({"data": "foo1"}, "evt1")
            me.fire_event({"data": "foo2"}, "evt2")
            evt2 = me.get_event(tag="")
            evt1 = me.get_event(tag="")
            self.assertGotEvent(evt2, {"data": "foo2"})
            self.assertGotEvent(evt1, {"data": "foo1"})

    @skipIf(True, "SLOWTEST skip")
    def test_event_many(self):
        """Test a large number of events, one at a time"""
=======
            me.fire_event({'data': 'foo1'}, 'evt1')
            me.fire_event({'data': 'foo2'}, 'evt2')
            evt2 = me.get_event(tag='')
            evt1 = me.get_event(tag='')
            self.assertGotEvent(evt2, {'data': 'foo2'})
            self.assertGotEvent(evt1, {'data': 'foo1'})

    def test_event_many(self):
        '''Test a large number of events, one at a time'''
>>>>>>> 8abb7099
        with eventpublisher_process(self.sock_dir):
            me = salt.utils.event.MasterEvent(self.sock_dir, listen=True)
            for i in range(500):
                me.fire_event({"data": "{0}".format(i)}, "testevents")
                evt = me.get_event(tag="testevents")
                self.assertGotEvent(
                    evt, {"data": "{0}".format(i)}, "Event {0}".format(i)
                )

    @skipIf(True, "SLOWTEST skip")
    def test_event_many_backlog(self):
<<<<<<< HEAD
        """Test a large number of events, send all then recv all"""
=======
        '''Test a large number of events, send all then recv all'''
>>>>>>> 8abb7099
        with eventpublisher_process(self.sock_dir):
            me = salt.utils.event.MasterEvent(self.sock_dir, listen=True)
            # Must not exceed zmq HWM
            for i in range(500):
                me.fire_event({"data": "{0}".format(i)}, "testevents")
            for i in range(500):
                evt = me.get_event(tag="testevents")
                self.assertGotEvent(
                    evt, {"data": "{0}".format(i)}, "Event {0}".format(i)
                )

    # Test the fire_master function. As it wraps the underlying fire_event,
    # we don't need to perform extensive testing.
    @skipIf(True, "SLOWTEST skip")
    def test_send_master_event(self):
<<<<<<< HEAD
        """Tests that sending an event through fire_master generates expected event"""
        with eventpublisher_process(self.sock_dir):
            me = salt.utils.event.MasterEvent(self.sock_dir, listen=True)
            data = {"data": "foo1"}
            me.fire_master(data, "test_master")

            evt = me.get_event(tag="fire_master")
            self.assertGotEvent(
                evt,
                {"data": data, "tag": "test_master", "events": None, "pretag": None},
            )
=======
        '''Tests that sending an event through fire_master generates expected event'''
        with eventpublisher_process(self.sock_dir):
            me = salt.utils.event.MasterEvent(self.sock_dir, listen=True)
            data = {'data': 'foo1'}
            me.fire_master(data, 'test_master')

            evt = me.get_event(tag='fire_master')
            self.assertGotEvent(evt, {'data': data, 'tag': 'test_master', 'events': None, 'pretag': None})
>>>>>>> 8abb7099


class TestAsyncEventPublisher(AsyncTestCase):
    def get_new_ioloop(self):
        return salt.ext.tornado.ioloop.IOLoop()

    def setUp(self):
        super(TestAsyncEventPublisher, self).setUp()
<<<<<<< HEAD
        self.sock_dir = os.path.join(RUNTIME_VARS.TMP, "test-socks")
        if not os.path.exists(self.sock_dir):
            os.makedirs(self.sock_dir)
        self.addCleanup(shutil.rmtree, self.sock_dir, ignore_errors=True)
        self.opts = {"sock_dir": self.sock_dir}
        self.publisher = salt.utils.event.AsyncEventPublisher(self.opts, self.io_loop,)
        self.event = salt.utils.event.get_event(
            "minion", opts=self.opts, io_loop=self.io_loop
=======
        self.sock_dir = os.path.join(RUNTIME_VARS.TMP, 'test-socks')
        if not os.path.exists(self.sock_dir):
            os.makedirs(self.sock_dir)
        self.addCleanup(shutil.rmtree, self.sock_dir, ignore_errors=True)
        self.opts = {'sock_dir': self.sock_dir}
        self.publisher = salt.utils.event.AsyncEventPublisher(
            self.opts,
            self.io_loop,
>>>>>>> 8abb7099
        )
        self.event.subscribe("")
        self.event.set_event_handler(self._handle_publish)

    def _handle_publish(self, raw):
        self.tag, self.data = salt.utils.event.SaltEvent.unpack(raw)
        self.stop()

    def test_event_subscription(self):
        """Test a single event is received"""
        me = salt.utils.event.MinionEvent(self.opts, listen=True)
        me.fire_event({"data": "foo1"}, "evt1")
        self.wait()
        evt1 = me.get_event(tag="evt1")
        self.assertEqual(self.tag, "evt1")
        self.data.pop("_stamp")  # drop the stamp
        self.assertEqual(self.data, {"data": "foo1"})


class TestEventReturn(TestCase):
    @skipIf(True, "SLOWTEST skip")
    def test_event_return(self):
        # Once salt is py3 only, the warnings part of this test no longer applies
        evt = None
        try:
            with warnings.catch_warnings(record=True) as w:
                # Cause all warnings to always be triggered.
                warnings.simplefilter("always")
                evt = None
                try:
                    evt = salt.utils.event.EventReturn(
                        salt.config.DEFAULT_MASTER_OPTS.copy()
                    )
                    evt.start()
                except TypeError as exc:
                    if "object" in str(exc):
                        self.fail(
                            "'{}' TypeError should have not been raised".format(exc)
                        )
                for warning in w:
                    if warning.category is DeprecationWarning:
                        assert "object() takes no parameters" not in warning.message
        finally:
            if evt is not None:
                terminate_process(evt.pid, kill_children=True)<|MERGE_RESOLUTION|>--- conflicted
+++ resolved
@@ -14,41 +14,18 @@
 import os
 import shutil
 import time
-<<<<<<< HEAD
-import warnings
-=======
 import shutil
 
 # Import Salt Testing libs
 from tests.support.unit import expectedFailure, skipIf, TestCase
 from tests.support.runtests import RUNTIME_VARS
 from tests.support.events import eventpublisher_process, eventsender_process
->>>>>>> 8abb7099
 
 # Import salt libs
 import salt.config
 import salt.ext.tornado.ioloop
 import salt.utils.event
 import salt.utils.stringutils
-<<<<<<< HEAD
-import zmq
-import zmq.eventloop.ioloop
-from salt.ext.six.moves import range  # pylint: disable=import-error,redefined-builtin
-
-# Import 3rd-+arty libs
-from salt.ext.tornado.testing import AsyncTestCase
-from tests.support.events import eventpublisher_process, eventsender_process
-from tests.support.processes import terminate_process
-from tests.support.runtests import RUNTIME_VARS
-
-# Import Salt Testing libs
-from tests.support.unit import TestCase, expectedFailure, skipIf
-
-# support pyzmq 13.0.x, TODO: remove once we force people to 14.0.x
-if not hasattr(zmq.eventloop.ioloop, "ZMQIOLoop"):
-    zmq.eventloop.ioloop.ZMQIOLoop = zmq.eventloop.ioloop.IOLoop
-
-=======
 
 # Import 3rd-+arty libs
 from tornado.testing import AsyncTestCase
@@ -59,25 +36,15 @@
     zmq.eventloop.ioloop.ZMQIOLoop = zmq.eventloop.ioloop.IOLoop
 from salt.ext.six.moves import range  # pylint: disable=import-error,redefined-builtin
 
->>>>>>> 8abb7099
 NO_LONG_IPC = False
 if getattr(zmq, "IPC_PATH_MAX_LEN", 103) <= 103:
     NO_LONG_IPC = True
 
 
-<<<<<<< HEAD
-@skipIf(
-    NO_LONG_IPC, "This system does not support long IPC paths. Skipping event tests!"
-)
-class TestSaltEvent(TestCase):
-    def setUp(self):
-        self.sock_dir = os.path.join(RUNTIME_VARS.TMP, "test-socks")
-=======
 @skipIf(NO_LONG_IPC, "This system does not support long IPC paths. Skipping event tests!")
 class TestSaltEvent(TestCase):
     def setUp(self):
         self.sock_dir = os.path.join(RUNTIME_VARS.TMP, 'test-socks')
->>>>>>> 8abb7099
         if not os.path.exists(self.sock_dir):
             os.makedirs(self.sock_dir)
         self.addCleanup(shutil.rmtree, self.sock_dir, ignore_errors=True)
@@ -93,32 +60,6 @@
     def test_master_event(self):
         me = salt.utils.event.MasterEvent(self.sock_dir, listen=False)
         self.assertEqual(
-<<<<<<< HEAD
-            me.puburi, "{0}".format(os.path.join(self.sock_dir, "master_event_pub.ipc"))
-        )
-        self.assertEqual(
-            me.pulluri,
-            "{0}".format(os.path.join(self.sock_dir, "master_event_pull.ipc")),
-        )
-
-    def test_minion_event(self):
-        opts = dict(id="foo", sock_dir=self.sock_dir)
-        id_hash = hashlib.sha256(
-            salt.utils.stringutils.to_bytes(opts["id"])
-        ).hexdigest()[:10]
-        me = salt.utils.event.MinionEvent(opts, listen=False)
-        self.assertEqual(
-            me.puburi,
-            "{0}".format(
-                os.path.join(self.sock_dir, "minion_event_{0}_pub.ipc".format(id_hash))
-            ),
-        )
-        self.assertEqual(
-            me.pulluri,
-            "{0}".format(
-                os.path.join(self.sock_dir, "minion_event_{0}_pull.ipc".format(id_hash))
-            ),
-=======
             me.puburi, '{0}'.format(
                 os.path.join(self.sock_dir, 'master_event_pub.ipc')
             )
@@ -149,7 +90,6 @@
                     self.sock_dir, 'minion_event_{0}_pull.ipc'.format(id_hash)
                 )
             )
->>>>>>> 8abb7099
         )
 
     def test_minion_event_tcp_ipc_mode(self):
@@ -160,20 +100,6 @@
 
     def test_minion_event_no_id(self):
         me = salt.utils.event.MinionEvent(dict(sock_dir=self.sock_dir), listen=False)
-<<<<<<< HEAD
-        id_hash = hashlib.sha256(salt.utils.stringutils.to_bytes("")).hexdigest()[:10]
-        self.assertEqual(
-            me.puburi,
-            "{0}".format(
-                os.path.join(self.sock_dir, "minion_event_{0}_pub.ipc".format(id_hash))
-            ),
-        )
-        self.assertEqual(
-            me.pulluri,
-            "{0}".format(
-                os.path.join(self.sock_dir, "minion_event_{0}_pull.ipc".format(id_hash))
-            ),
-=======
         id_hash = hashlib.sha256(salt.utils.stringutils.to_bytes('')).hexdigest()[:10]
         self.assertEqual(
             me.puburi,
@@ -190,23 +116,10 @@
                     self.sock_dir, 'minion_event_{0}_pull.ipc'.format(id_hash)
                 )
             )
->>>>>>> 8abb7099
         )
 
     @skipIf(True, "SLOWTEST skip")
     def test_event_single(self):
-<<<<<<< HEAD
-        """Test a single event is received"""
-        with eventpublisher_process(self.sock_dir):
-            me = salt.utils.event.MasterEvent(self.sock_dir, listen=True)
-            me.fire_event({"data": "foo1"}, "evt1")
-            evt1 = me.get_event(tag="evt1")
-            self.assertGotEvent(evt1, {"data": "foo1"})
-
-    @skipIf(True, "SLOWTEST skip")
-    def test_event_single_no_block(self):
-        """Test a single event is received, no block"""
-=======
         '''Test a single event is received'''
         with eventpublisher_process(self.sock_dir):
             me = salt.utils.event.MasterEvent(self.sock_dir, listen=True)
@@ -216,7 +129,6 @@
 
     def test_event_single_no_block(self):
         '''Test a single event is received, no block'''
->>>>>>> 8abb7099
         with eventpublisher_process(self.sock_dir):
             me = salt.utils.event.MasterEvent(self.sock_dir, listen=True)
             start = time.time()
@@ -233,32 +145,16 @@
 
     @skipIf(True, "SLOWTEST skip")
     def test_event_single_wait_0_no_block_False(self):
-<<<<<<< HEAD
-        """Test a single event is received with wait=0 and no_block=False and doesn't spin the while loop"""
-        with eventpublisher_process(self.sock_dir):
-            me = salt.utils.event.MasterEvent(self.sock_dir, listen=True)
-            me.fire_event({"data": "foo1"}, "evt1")
-=======
         '''Test a single event is received with wait=0 and no_block=False and doesn't spin the while loop'''
         with eventpublisher_process(self.sock_dir):
             me = salt.utils.event.MasterEvent(self.sock_dir, listen=True)
             me.fire_event({'data': 'foo1'}, 'evt1')
->>>>>>> 8abb7099
             # This is too fast and will be None but assures we're not blocking
             evt1 = me.get_event(wait=0, tag="evt1", no_block=False)
             self.assertGotEvent(evt1, {"data": "foo1"})
 
     @skipIf(True, "SLOWTEST skip")
     def test_event_timeout(self):
-<<<<<<< HEAD
-        """Test no event is received if the timeout is reached"""
-        with eventpublisher_process(self.sock_dir):
-            me = salt.utils.event.MasterEvent(self.sock_dir, listen=True)
-            me.fire_event({"data": "foo1"}, "evt1")
-            evt1 = me.get_event(tag="evt1")
-            self.assertGotEvent(evt1, {"data": "foo1"})
-            evt2 = me.get_event(tag="evt1")
-=======
         '''Test no event is received if the timeout is reached'''
         with eventpublisher_process(self.sock_dir):
             me = salt.utils.event.MasterEvent(self.sock_dir, listen=True)
@@ -266,53 +162,10 @@
             evt1 = me.get_event(tag='evt1')
             self.assertGotEvent(evt1, {'data': 'foo1'})
             evt2 = me.get_event(tag='evt1')
->>>>>>> 8abb7099
             self.assertIsNone(evt2)
 
     @skipIf(True, "SLOWTEST skip")
     def test_event_no_timeout(self):
-<<<<<<< HEAD
-        """Test no wait timeout, we should block forever, until we get one """
-        with eventpublisher_process(self.sock_dir):
-            me = salt.utils.event.MasterEvent(self.sock_dir, listen=True)
-            with eventsender_process({"data": "foo2"}, "evt2", self.sock_dir, 5):
-                evt = me.get_event(tag="evt2", wait=0, no_block=False)
-            self.assertGotEvent(evt, {"data": "foo2"})
-
-    @skipIf(True, "SLOWTEST skip")
-    def test_event_matching(self):
-        """Test a startswith match"""
-        with eventpublisher_process(self.sock_dir):
-            me = salt.utils.event.MasterEvent(self.sock_dir, listen=True)
-            me.fire_event({"data": "foo1"}, "evt1")
-            evt1 = me.get_event(tag="ev")
-            self.assertGotEvent(evt1, {"data": "foo1"})
-
-    @skipIf(True, "SLOWTEST skip")
-    def test_event_matching_regex(self):
-        """Test a regex match"""
-        with eventpublisher_process(self.sock_dir):
-            me = salt.utils.event.MasterEvent(self.sock_dir, listen=True)
-            me.fire_event({"data": "foo1"}, "evt1")
-            evt1 = me.get_event(tag="^ev", match_type="regex")
-            self.assertGotEvent(evt1, {"data": "foo1"})
-
-    @skipIf(True, "SLOWTEST skip")
-    def test_event_matching_all(self):
-        """Test an all match"""
-        with eventpublisher_process(self.sock_dir):
-            me = salt.utils.event.MasterEvent(self.sock_dir, listen=True)
-            me.fire_event({"data": "foo1"}, "evt1")
-            evt1 = me.get_event(tag="")
-            self.assertGotEvent(evt1, {"data": "foo1"})
-
-    @skipIf(True, "SLOWTEST skip")
-    def test_event_matching_all_when_tag_is_None(self):
-        """Test event matching all when not passing a tag"""
-        with eventpublisher_process(self.sock_dir):
-            me = salt.utils.event.MasterEvent(self.sock_dir, listen=True)
-            me.fire_event({"data": "foo1"}, "evt1")
-=======
         '''Test no wait timeout, we should block forever, until we get one '''
         with eventpublisher_process(self.sock_dir):
             me = salt.utils.event.MasterEvent(self.sock_dir, listen=True)
@@ -349,22 +202,11 @@
         with eventpublisher_process(self.sock_dir):
             me = salt.utils.event.MasterEvent(self.sock_dir, listen=True)
             me.fire_event({'data': 'foo1'}, 'evt1')
->>>>>>> 8abb7099
             evt1 = me.get_event()
             self.assertGotEvent(evt1, {"data": "foo1"})
 
     @skipIf(True, "SLOWTEST skip")
     def test_event_not_subscribed(self):
-<<<<<<< HEAD
-        """Test get_event drops non-subscribed events"""
-        with eventpublisher_process(self.sock_dir):
-            me = salt.utils.event.MasterEvent(self.sock_dir, listen=True)
-            me.fire_event({"data": "foo1"}, "evt1")
-            me.fire_event({"data": "foo2"}, "evt2")
-            evt2 = me.get_event(tag="evt2")
-            evt1 = me.get_event(tag="evt1")
-            self.assertGotEvent(evt2, {"data": "foo2"})
-=======
         '''Test get_event drops non-subscribed events'''
         with eventpublisher_process(self.sock_dir):
             me = salt.utils.event.MasterEvent(self.sock_dir, listen=True)
@@ -373,40 +215,10 @@
             evt2 = me.get_event(tag='evt2')
             evt1 = me.get_event(tag='evt1')
             self.assertGotEvent(evt2, {'data': 'foo2'})
->>>>>>> 8abb7099
             self.assertIsNone(evt1)
 
     @skipIf(True, "SLOWTEST skip")
     def test_event_subscription_cache(self):
-<<<<<<< HEAD
-        """Test subscriptions cache a message until requested"""
-        with eventpublisher_process(self.sock_dir):
-            me = salt.utils.event.MasterEvent(self.sock_dir, listen=True)
-            me.subscribe("evt1")
-            me.fire_event({"data": "foo1"}, "evt1")
-            me.fire_event({"data": "foo2"}, "evt2")
-            evt2 = me.get_event(tag="evt2")
-            evt1 = me.get_event(tag="evt1")
-            self.assertGotEvent(evt2, {"data": "foo2"})
-            self.assertGotEvent(evt1, {"data": "foo1"})
-
-    @skipIf(True, "SLOWTEST skip")
-    def test_event_subscriptions_cache_regex(self):
-        """Test regex subscriptions cache a message until requested"""
-        with eventpublisher_process(self.sock_dir):
-            me = salt.utils.event.MasterEvent(self.sock_dir, listen=True)
-            me.subscribe("e..1$", "regex")
-            me.fire_event({"data": "foo1"}, "evt1")
-            me.fire_event({"data": "foo2"}, "evt2")
-            evt2 = me.get_event(tag="evt2")
-            evt1 = me.get_event(tag="evt1")
-            self.assertGotEvent(evt2, {"data": "foo2"})
-            self.assertGotEvent(evt1, {"data": "foo1"})
-
-    @skipIf(True, "SLOWTEST skip")
-    def test_event_multiple_clients(self):
-        """Test event is received by multiple clients"""
-=======
         '''Test subscriptions cache a message until requested'''
         with eventpublisher_process(self.sock_dir):
             me = salt.utils.event.MasterEvent(self.sock_dir, listen=True)
@@ -432,7 +244,6 @@
 
     def test_event_multiple_clients(self):
         '''Test event is received by multiple clients'''
->>>>>>> 8abb7099
         with eventpublisher_process(self.sock_dir):
             me1 = salt.utils.event.MasterEvent(self.sock_dir, listen=True)
             me2 = salt.utils.event.MasterEvent(self.sock_dir, listen=True)
@@ -452,18 +263,6 @@
         # Show why not to call get_event(tag='')
         with eventpublisher_process(self.sock_dir):
             me = salt.utils.event.MasterEvent(self.sock_dir, listen=True)
-<<<<<<< HEAD
-            me.fire_event({"data": "foo1"}, "evt1")
-            me.fire_event({"data": "foo2"}, "evt2")
-            evt2 = me.get_event(tag="")
-            evt1 = me.get_event(tag="")
-            self.assertGotEvent(evt2, {"data": "foo2"})
-            self.assertGotEvent(evt1, {"data": "foo1"})
-
-    @skipIf(True, "SLOWTEST skip")
-    def test_event_many(self):
-        """Test a large number of events, one at a time"""
-=======
             me.fire_event({'data': 'foo1'}, 'evt1')
             me.fire_event({'data': 'foo2'}, 'evt2')
             evt2 = me.get_event(tag='')
@@ -473,7 +272,6 @@
 
     def test_event_many(self):
         '''Test a large number of events, one at a time'''
->>>>>>> 8abb7099
         with eventpublisher_process(self.sock_dir):
             me = salt.utils.event.MasterEvent(self.sock_dir, listen=True)
             for i in range(500):
@@ -485,11 +283,7 @@
 
     @skipIf(True, "SLOWTEST skip")
     def test_event_many_backlog(self):
-<<<<<<< HEAD
-        """Test a large number of events, send all then recv all"""
-=======
         '''Test a large number of events, send all then recv all'''
->>>>>>> 8abb7099
         with eventpublisher_process(self.sock_dir):
             me = salt.utils.event.MasterEvent(self.sock_dir, listen=True)
             # Must not exceed zmq HWM
@@ -505,19 +299,6 @@
     # we don't need to perform extensive testing.
     @skipIf(True, "SLOWTEST skip")
     def test_send_master_event(self):
-<<<<<<< HEAD
-        """Tests that sending an event through fire_master generates expected event"""
-        with eventpublisher_process(self.sock_dir):
-            me = salt.utils.event.MasterEvent(self.sock_dir, listen=True)
-            data = {"data": "foo1"}
-            me.fire_master(data, "test_master")
-
-            evt = me.get_event(tag="fire_master")
-            self.assertGotEvent(
-                evt,
-                {"data": data, "tag": "test_master", "events": None, "pretag": None},
-            )
-=======
         '''Tests that sending an event through fire_master generates expected event'''
         with eventpublisher_process(self.sock_dir):
             me = salt.utils.event.MasterEvent(self.sock_dir, listen=True)
@@ -526,7 +307,6 @@
 
             evt = me.get_event(tag='fire_master')
             self.assertGotEvent(evt, {'data': data, 'tag': 'test_master', 'events': None, 'pretag': None})
->>>>>>> 8abb7099
 
 
 class TestAsyncEventPublisher(AsyncTestCase):
@@ -535,16 +315,6 @@
 
     def setUp(self):
         super(TestAsyncEventPublisher, self).setUp()
-<<<<<<< HEAD
-        self.sock_dir = os.path.join(RUNTIME_VARS.TMP, "test-socks")
-        if not os.path.exists(self.sock_dir):
-            os.makedirs(self.sock_dir)
-        self.addCleanup(shutil.rmtree, self.sock_dir, ignore_errors=True)
-        self.opts = {"sock_dir": self.sock_dir}
-        self.publisher = salt.utils.event.AsyncEventPublisher(self.opts, self.io_loop,)
-        self.event = salt.utils.event.get_event(
-            "minion", opts=self.opts, io_loop=self.io_loop
-=======
         self.sock_dir = os.path.join(RUNTIME_VARS.TMP, 'test-socks')
         if not os.path.exists(self.sock_dir):
             os.makedirs(self.sock_dir)
@@ -553,7 +323,6 @@
         self.publisher = salt.utils.event.AsyncEventPublisher(
             self.opts,
             self.io_loop,
->>>>>>> 8abb7099
         )
         self.event.subscribe("")
         self.event.set_event_handler(self._handle_publish)
