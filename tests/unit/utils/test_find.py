--- conflicted
+++ resolved
@@ -6,15 +6,10 @@
 import os
 import shutil
 import stat
-<<<<<<< HEAD
-import sys
-import tempfile
-=======
 
 # Import Salt Testing libs
 from tests.support.runtests import RUNTIME_VARS
 from tests.support.unit import skipIf, TestCase
->>>>>>> 8abb7099
 
 # Import salt libs
 import salt.utils.files
