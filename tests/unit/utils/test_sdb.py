--- conflicted
+++ resolved
@@ -12,30 +12,6 @@
 import salt.utils.sdb as sdb
 from tests.support.mixins import LoaderModuleMockMixin
 
-<<<<<<< HEAD
-# Import Salt Testing Libs
-from tests.support.runtests import RUNTIME_VARS
-from tests.support.unit import TestCase
-
-
-class SdbTestCase(TestCase, LoaderModuleMockMixin):
-    """
-    Test cases for salt.modules.sdb
-    """
-
-    @classmethod
-    def setUpClass(cls):
-        cls.TEMP_DATABASE_FILE = os.path.join(RUNTIME_VARS.TMP, "test_sdb.sqlite")
-        cls.sdb_opts = {
-            "extension_modules": "",
-            "optimization_order": [0, 1, 2],
-            "test_sdb_data": {
-                "driver": "sqlite3",
-                "database": cls.TEMP_DATABASE_FILE,
-                "table": "sdb",
-                "create_table": True,
-            },
-=======
 
 @skipIf(NO_MOCK, NO_MOCK_REASON)
 class SdbTestCase(TestCase, LoaderModuleMockMixin):
@@ -55,7 +31,6 @@
                 'table': 'sdb',
                 'create_table': True
                 }
->>>>>>> 8abb7099
         }
 
     @classmethod
@@ -71,24 +46,14 @@
     # test with SQLite database key not presest
 
     def test_sqlite_get_not_found(self):
-<<<<<<< HEAD
-        what = sdb.sdb_get("sdb://test_sdb_data/thisKeyDoesNotExist", self.sdb_opts)
-=======
         what = sdb.sdb_get(
                 'sdb://test_sdb_data/thisKeyDoesNotExist', self.sdb_opts)
->>>>>>> 8abb7099
         self.assertEqual(what, None)
 
     # test with SQLite database write and read
 
     def test_sqlite_get_found(self):
-<<<<<<< HEAD
-        expected = {b"name": b"testone", b"number": 46}
-        sdb.sdb_set("sdb://test_sdb_data/test1", expected, self.sdb_opts)
-        resp = sdb.sdb_get("sdb://test_sdb_data/test1", self.sdb_opts)
-=======
         expected = {b'name': b'testone', b'number': 46}
         sdb.sdb_set('sdb://test_sdb_data/test1', expected, self.sdb_opts)
         resp = sdb.sdb_get('sdb://test_sdb_data/test1', self.sdb_opts)
->>>>>>> 8abb7099
         self.assertEqual(resp, expected)