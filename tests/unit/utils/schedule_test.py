# -*- coding: utf-8 -*-
'''
    :codeauthor: :email:`Nicole Thomas <nicole@saltstack.com>`
'''

# Import python libs
from __future__ import absolute_import
<<<<<<< HEAD
=======
import os
>>>>>>> 6a949b98

# Import Salt Libs
from salt.utils.schedule import Schedule

# Import Salt Testing Libs
from salttesting import skipIf, TestCase
from salttesting.mock import MagicMock, patch, NO_MOCK, NO_MOCK_REASON
from salttesting.helpers import ensure_in_syspath

import integration

ensure_in_syspath('../../')
SOCK_DIR = os.path.join(integration.TMP, 'test-socks')


@skipIf(NO_MOCK, NO_MOCK_REASON)
class ScheduleTestCase(TestCase):
    '''
    Unit tests for salt.utils.schedule module
    '''

    def setUp(self):
        with patch('salt.utils.schedule.clean_proc_dir', MagicMock(return_value=None)):
            self.schedule = Schedule({}, {}, returners={})

    # delete_job tests

    def test_delete_job_exists(self):
        '''
        Tests ensuring the job exists and deleting it
        '''
        self.schedule.opts = {'schedule': {'foo': 'bar'}, 'pillar': '',
                              'sock_dir': SOCK_DIR}
        self.schedule.delete_job('foo')
        self.assertNotIn('foo', self.schedule.opts)

    def test_delete_job_in_pillar(self):
        '''
        Tests deleting job in pillar
        '''
        self.schedule.opts = {'pillar': {'schedule': {'foo': 'bar'}}, 'schedule': '',
                              'sock_dir': SOCK_DIR}
        self.schedule.delete_job('foo')
        self.assertNotIn('foo', self.schedule.opts)

    def test_delete_job_intervals(self):
        '''
        Tests removing job from intervals
        '''
        self.schedule.opts = {'pillar': '', 'schedule': '',
                              'sock_dir': SOCK_DIR}
        self.schedule.intervals = {'foo': 'bar'}
        self.schedule.delete_job('foo')
        self.assertNotIn('foo', self.schedule.intervals)

    # add_job tests

    def test_add_job_data_not_dict(self):
        '''
        Tests if data is a dictionary
        '''
        data = 'foo'
        self.assertRaises(ValueError, Schedule.add_job, self.schedule, data)

    def test_add_job_multiple_jobs(self):
        '''
        Tests if more than one job is scheduled at a time
        '''
        data = {'key1': 'value1', 'key2': 'value2'}
        self.assertRaises(ValueError, Schedule.add_job, self.schedule, data)

    def test_add_job(self):
        '''
        Tests adding a job to the schedule
        '''
        data = {'foo': 'bar'}
        ret = {'schedule': {'foo': 'bar', 'hello': 'world'}}
        self.schedule.opts = {'schedule': {'hello': 'world'},
                              'sock_dir': SOCK_DIR}
        Schedule.add_job(self.schedule, data)
        del self.schedule.opts['sock_dir']
        self.assertEqual(self.schedule.opts, ret)

    # enable_job tests

    def test_enable_job(self):
        '''
        Tests enabling a job
        '''
        self.schedule.opts = {'schedule': {'name': {'enabled': 'foo'}},
                              'sock_dir': SOCK_DIR}
        Schedule.enable_job(self.schedule, 'name')
        del self.schedule.opts['sock_dir']
        self.assertTrue(self.schedule.opts['schedule']['name']['enabled'])

    def test_enable_job_pillar(self):
        '''
        Tests enabling a job in pillar
        '''
        self.schedule.opts = {'pillar': {'schedule': {'name': {'enabled': 'foo'}}},
                              'sock_dir': SOCK_DIR}
        Schedule.enable_job(self.schedule, 'name', where='pillar')
        del self.schedule.opts['sock_dir']
        self.assertTrue(self.schedule.opts['pillar']['schedule']['name']['enabled'])

    # disable_job tests

    def test_disable_job(self):
        '''
        Tests disabling a job
        '''
        self.schedule.opts = {'schedule': {'name': {'enabled': 'foo'}},
                              'sock_dir': SOCK_DIR}
        Schedule.disable_job(self.schedule, 'name')
        del self.schedule.opts['sock_dir']
        self.assertFalse(self.schedule.opts['schedule']['name']['enabled'])

    def test_disable_job_pillar(self):
        '''
        Tests disabling a job in pillar
        '''
        self.schedule.opts = {'pillar': {'schedule': {'name': {'enabled': 'foo'}}},
                              'sock_dir': SOCK_DIR}
        Schedule.disable_job(self.schedule, 'name', where='pillar')
        del self.schedule.opts['sock_dir']
        self.assertFalse(self.schedule.opts['pillar']['schedule']['name']['enabled'])

    # modify_job tests

    def test_modify_job(self):
        '''
        Tests modifying a job in the scheduler
        '''
        schedule = {'schedule': {'foo': 'bar'}}
        ret = {'schedule': {'foo': 'bar', 'name': {'schedule': {'foo': 'bar'}}}}
        self.schedule.opts = {'schedule': {'foo': 'bar'}}
        Schedule.modify_job(self.schedule, 'name', schedule)
        self.assertEqual(self.schedule.opts, ret)

    def test_modify_job_pillar(self):
        '''
        Tests modifying a job in the scheduler in pillar
        '''
        schedule = {'foo': 'bar'}
        ret = {'pillar': {'schedule': {'name': {'foo': 'bar'}}}}
        self.schedule.opts = {'pillar': {'schedule': {'name': {'foo': 'bar'}}},
                              'sock_dir': SOCK_DIR}
        Schedule.modify_job(self.schedule, 'name', schedule, where='pillar')
        del self.schedule.opts['sock_dir']
        self.assertEqual(self.schedule.opts, ret)

    # enable_schedule tests

    def test_enable_schedule(self):
        '''
        Tests enabling the scheduler
        '''
        self.schedule.opts = {'schedule': {'enabled': 'foo'},
                              'sock_dir': SOCK_DIR}
        Schedule.enable_schedule(self.schedule)
        del self.schedule.opts['sock_dir']
        self.assertTrue(self.schedule.opts['schedule']['enabled'])

    # disable_schedule tests

    def test_disable_schedule(self):
        '''
        Tests disabling the scheduler
        '''
        self.schedule.opts = {'schedule': {'enabled': 'foo'},
                              'sock_dir': SOCK_DIR}
        Schedule.disable_schedule(self.schedule)
        del self.schedule.opts['sock_dir']
        self.assertFalse(self.schedule.opts['schedule']['enabled'])

    # reload tests

    def test_reload_update_schedule_key(self):
        '''
        Tests reloading the schedule from saved schedule where both the
        saved schedule and self.schedule.opts contain a schedule key
        '''
        saved = {'schedule': {'foo': 'bar'}}
        ret = {'schedule': {'foo': 'bar', 'hello': 'world'}}
        self.schedule.opts = {'schedule': {'hello': 'world'}}
        Schedule.reload(self.schedule, saved)
        self.assertEqual(self.schedule.opts, ret)

    def test_reload_update_schedule_no_key(self):
        '''
        Tests reloading the schedule from saved schedule that does not
        contain a schedule key but self.schedule.opts does not
        '''
        saved = {'foo': 'bar'}
        ret = {'schedule': {'foo': 'bar', 'hello': 'world'}}
        self.schedule.opts = {'schedule': {'hello': 'world'}}
        Schedule.reload(self.schedule, saved)
        self.assertEqual(self.schedule.opts, ret)

    def test_reload_no_schedule_in_opts(self):
        '''
        Tests reloading the schedule from saved schedule that does not
        contain a schedule key and neither does self.schedule.opts
        '''
        saved = {'foo': 'bar'}
        ret = {'schedule': {'foo': 'bar'}}
        Schedule.reload(self.schedule, saved)
        self.assertEqual(self.schedule.opts, ret)

    def test_reload_schedule_in_saved_but_not_opts(self):
        '''
        Tests reloading the schedule from saved schedule that contains
        a schedule key, but self.schedule.opts does not
        '''
        saved = {'schedule': {'foo': 'bar'}}
        ret = {'schedule': {'schedule': {'foo': 'bar'}}}
        Schedule.reload(self.schedule, saved)
        self.assertEqual(self.schedule.opts, ret)

    # eval tests

    def test_eval_schedule_is_not_dict(self):
        '''
        Tests if the schedule is a dictionary
        '''
        self.schedule.opts = {'schedule': ''}
        self.assertRaises(ValueError, Schedule.eval, self.schedule)


if __name__ == '__main__':
    from integration import run_tests
    run_tests(ScheduleTestCase, needs_daemon=False)<|MERGE_RESOLUTION|>--- conflicted
+++ resolved
@@ -5,10 +5,7 @@
 
 # Import python libs
 from __future__ import absolute_import
-<<<<<<< HEAD
-=======
 import os
->>>>>>> 6a949b98
 
 # Import Salt Libs
 from salt.utils.schedule import Schedule
