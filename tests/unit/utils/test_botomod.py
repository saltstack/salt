# -*- coding: utf-8 -*-

# Import python libs
from __future__ import absolute_import, print_function, unicode_literals

import os

<<<<<<< HEAD
import salt.utils.boto3mod as boto3mod
=======
# Import Salt Testing libs
from tests.support.mixins import LoaderModuleMockMixin
from tests.support.unit import skipIf, TestCase
from tests.support.mock import NO_MOCK, NO_MOCK_REASON, patch, MagicMock
from tests.support.runtests import RUNTIME_VARS
>>>>>>> 8abb7099

# Import Salt libs
import salt.utils.botomod as botomod
from salt.exceptions import SaltInvocationError
from salt.ext import six
from salt.utils.versions import LooseVersion

# Import Salt Testing libs
from tests.support.mixins import LoaderModuleMockMixin
from tests.support.mock import MagicMock, patch
from tests.support.runtests import RUNTIME_VARS
from tests.support.unit import TestCase, skipIf

# Import 3rd-party libs
# pylint: disable=import-error
try:
    import boto
<<<<<<< HEAD

    boto.ENDPOINTS_PATH = os.path.join(
        RUNTIME_VARS.TESTS_DIR, "unit/files/endpoints.json"
    )
=======
    boto.ENDPOINTS_PATH = os.path.join(RUNTIME_VARS.TESTS_DIR, 'unit/files/endpoints.json')
>>>>>>> 8abb7099
    import boto.exception
    from boto.exception import BotoServerError

    HAS_BOTO = True
except ImportError:
    HAS_BOTO = False

try:
    import boto3

    HAS_BOTO3 = True
except ImportError:
    HAS_BOTO3 = False

try:
    from moto import mock_ec2

    HAS_MOTO = True
except ImportError:
    HAS_MOTO = False

    def mock_ec2(self):
        """
        if the mock_ec2 function is not available due to import failure
        this replaces the decorated function with stub_function.
        Allows unit tests to use the @mock_ec2 decorator
        without a "NameError: name 'mock_ec2' is not defined" error.
        """

        def stub_function(self):
            pass

        return stub_function


required_boto_version = "2.0.0"
required_boto3_version = "1.2.1"
region = "us-east-1"
access_key = "GKTADJGHEIQSXMKKRBJ08H"
secret_key = "askdjghsdfjkghWupUjasdflkdfklgjsdfjajkghs"
conn_parameters = {
    "region": region,
    "key": access_key,
    "keyid": secret_key,
    "profile": {},
}

service = "ec2"
resource_name = "test-instance"
resource_id = "i-a1b2c3"


error_body = """
<Response>
    <Errors>
         <Error>
           <Code>Error code text</Code>
           <Message>Error message</Message>
         </Error>
    </Errors>
    <RequestID>request ID</RequestID>
</Response>
"""

no_error_body = """
<Response>
    <Errors />
    <RequestID>request ID</RequestID>
</Response>
"""


def _has_required_boto():
    """
    Returns True/False boolean depending on if Boto is installed and correct
    version.
    """
    if not HAS_BOTO:
        return False
    elif LooseVersion(boto.__version__) < LooseVersion(required_boto_version):
        return False
    else:
        return True


def _has_required_boto3():
    """
    Returns True/False boolean depending on if Boto is installed and correct
    version.
    """
    try:
        if not HAS_BOTO3:
            return False
        elif LooseVersion(boto3.__version__) < LooseVersion(required_boto3_version):
            return False
        else:
            return True
    except AttributeError as exc:
        if "has no attribute '__version__'" not in six.text_type(exc):
            raise
        return False


def _has_required_moto():
    """
    Returns True/False boolean depending on if Moto is installed and correct
    version.
    """
    if not HAS_MOTO:
        return False
    else:
        import pkg_resources

        if LooseVersion(pkg_resources.get_distribution("moto").version) < LooseVersion(
            "0.3.7"
        ):
            return False
        return True


class BotoUtilsTestCaseBase(TestCase, LoaderModuleMockMixin):
    def setup_loader_modules(self):
        module_globals = {
            "__salt__": {"config.option": MagicMock(return_value="dummy_opt")}
        }
        return {botomod: module_globals, boto3mod: module_globals}


class BotoUtilsCacheIdTestCase(BotoUtilsTestCaseBase):
    def test_set_and_get_with_no_auth_params(self):
        botomod.cache_id(service, resource_name, resource_id=resource_id)
        self.assertEqual(botomod.cache_id(service, resource_name), resource_id)

    def test_set_and_get_with_explicit_auth_params(self):
        botomod.cache_id(
            service, resource_name, resource_id=resource_id, **conn_parameters
        )
        self.assertEqual(
            botomod.cache_id(service, resource_name, **conn_parameters), resource_id
        )

    def test_set_and_get_with_different_region_returns_none(self):
        botomod.cache_id(
            service, resource_name, resource_id=resource_id, region="us-east-1"
        )
        self.assertEqual(
            botomod.cache_id(service, resource_name, region="us-west-2"), None
        )

    def test_set_and_get_after_invalidation_returns_none(self):
        botomod.cache_id(service, resource_name, resource_id=resource_id)
        botomod.cache_id(
            service, resource_name, resource_id=resource_id, invalidate=True
        )
        self.assertEqual(botomod.cache_id(service, resource_name), None)

    def test_partial(self):
        cache_id = botomod.cache_id_func(service)
        cache_id(resource_name, resource_id=resource_id)
        self.assertEqual(cache_id(resource_name), resource_id)


@skipIf(HAS_BOTO is False, "The boto module must be installed.")
@skipIf(HAS_MOTO is False, "The moto module must be installed.")
@skipIf(
    _has_required_boto() is False,
    "The boto module must be greater than"
    " or equal to version {0}".format(required_boto_version),
)
class BotoUtilsGetConnTestCase(BotoUtilsTestCaseBase):
    @mock_ec2
    def test_conn_is_cached(self):
        conn = botomod.get_connection(service, **conn_parameters)
        self.assertTrue(conn in botomod.__context__.values())

    @mock_ec2
    def test_conn_is_cache_with_profile(self):
        conn = botomod.get_connection(service, profile=conn_parameters)
        self.assertTrue(conn in botomod.__context__.values())

    @mock_ec2
    def test_get_conn_with_no_auth_params_raises_invocation_error(self):
        with patch(
            "boto.{0}.connect_to_region".format(service),
            side_effect=boto.exception.NoAuthHandlerFound(),
        ):
            with self.assertRaises(SaltInvocationError):
                botomod.get_connection(service)

    @mock_ec2
    def test_get_conn_error_raises_command_execution_error(self):
        with patch(
            "boto.{0}.connect_to_region".format(service),
            side_effect=BotoServerError(400, "Mocked error", body=error_body),
        ):
            with self.assertRaises(BotoServerError):
                botomod.get_connection(service)

    @mock_ec2
    def test_partial(self):
        get_conn = botomod.get_connection_func(service)
        conn = get_conn(**conn_parameters)
        self.assertTrue(conn in botomod.__context__.values())


@skipIf(HAS_BOTO is False, "The boto module must be installed.")
@skipIf(
    _has_required_boto() is False,
    "The boto module must be greater than"
    " or equal to version {0}".format(required_boto_version),
)
class BotoUtilsGetErrorTestCase(BotoUtilsTestCaseBase):
    def test_error_message(self):
        e = BotoServerError("400", "Mocked error", body=error_body)
        r = botomod.get_error(e)
        expected = {
            "aws": {
                "code": "Error code text",
                "message": "Error message",
                "reason": "Mocked error",
                "status": "400",
            },
            "message": "Mocked error: Error message",
        }
        self.assertEqual(r, expected)

    def test_exception_message_with_no_body(self):
        e = BotoServerError("400", "Mocked error")
        r = botomod.get_error(e)
        expected = {
            "aws": {"reason": "Mocked error", "status": "400"},
            "message": "Mocked error",
        }
        self.assertEqual(r, expected)

    def test_exception_message_with_no_error_in_body(self):
        e = BotoServerError("400", "Mocked error", body=no_error_body)
        r = botomod.get_error(e)
        expected = {
            "aws": {"reason": "Mocked error", "status": "400"},
            "message": "Mocked error",
        }
        self.assertEqual(r, expected)


@skipIf(HAS_BOTO is False, "The boto module must be installed.")
@skipIf(
    _has_required_boto() is False,
    "The boto module must be greater than"
    " or equal to version {0}".format(required_boto_version),
)
@skipIf(HAS_BOTO3 is False, "The boto3 module must be installed.")
@skipIf(
    _has_required_boto3() is False,
    "The boto3 module must be greater than"
    " or equal to version {0}".format(required_boto3_version),
)
class BotoBoto3CacheContextCollisionTest(BotoUtilsTestCaseBase):
    def test_context_conflict_between_boto_and_boto3_utils(self):
        botomod.assign_funcs(__name__, "ec2")
        boto3mod.assign_funcs(__name__, "ec2", get_conn_funcname="_get_conn3")

        boto_ec2_conn = botomod.get_connection(
            "ec2", region=region, key=secret_key, keyid=access_key
        )
        boto3_ec2_conn = boto3mod.get_connection(
            "ec2", region=region, key=secret_key, keyid=access_key
        )

        # These should *not* be the same object!
        self.assertNotEqual(id(boto_ec2_conn), id(boto3_ec2_conn))<|MERGE_RESOLUTION|>--- conflicted
+++ resolved
@@ -5,15 +5,11 @@
 
 import os
 
-<<<<<<< HEAD
-import salt.utils.boto3mod as boto3mod
-=======
 # Import Salt Testing libs
 from tests.support.mixins import LoaderModuleMockMixin
 from tests.support.unit import skipIf, TestCase
 from tests.support.mock import NO_MOCK, NO_MOCK_REASON, patch, MagicMock
 from tests.support.runtests import RUNTIME_VARS
->>>>>>> 8abb7099
 
 # Import Salt libs
 import salt.utils.botomod as botomod
@@ -31,14 +27,7 @@
 # pylint: disable=import-error
 try:
     import boto
-<<<<<<< HEAD
-
-    boto.ENDPOINTS_PATH = os.path.join(
-        RUNTIME_VARS.TESTS_DIR, "unit/files/endpoints.json"
-    )
-=======
     boto.ENDPOINTS_PATH = os.path.join(RUNTIME_VARS.TESTS_DIR, 'unit/files/endpoints.json')
->>>>>>> 8abb7099
     import boto.exception
     from boto.exception import BotoServerError
 
