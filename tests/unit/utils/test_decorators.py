--- conflicted
+++ resolved
@@ -424,11 +424,7 @@
         assert wrapped.__module__ == self.old_function.__module__
 
     def test_ignores_kwargs_should_wrap_function(self):
-<<<<<<< HEAD
-        wrapped = decorators.ignores_kwargs('foo', 'bar')(self.old_function)
-=======
         wrapped = decorators.ignores_kwargs("foo", "bar")(self.old_function)
->>>>>>> 8d70836c
         assert wrapped.__module__ == self.old_function.__module__
 
     def test_memoize_should_wrap_function(self):
