--- conflicted
+++ resolved
@@ -22,13 +22,7 @@
     TestCase for salt.utils.pycrypto module
     """
 
-<<<<<<< HEAD
-    # The crypt module is only available on Unix systems
-    # https://docs.python.org/dev/library/crypt.html
-    @skipIf(not salt.utils.pycrypto.HAS_CRYPT, "crypt module not available")
-=======
     @skipIf(not salt.utils.pycrypto.HAS_CRYPT, 'No crypto library available')
->>>>>>> 8abb7099
     def test_gen_hash(self):
         """
         Test gen_hash
