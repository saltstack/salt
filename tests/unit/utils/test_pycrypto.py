--- conflicted
+++ resolved
@@ -20,13 +20,9 @@
     TestCase for salt.utils.pycrypto module
     '''
 
-<<<<<<< HEAD
-    @skipIf(salt.utils.platform.is_windows(), 'No crypto module for Windows')
-=======
     # The crypt module is only available on Unix systems
     # https://docs.python.org/dev/library/crypt.html
     @skipIf(not salt.utils.pycrypto.HAS_CRYPT, 'crypt module not available')
->>>>>>> 4e500bf6
     def test_gen_hash(self):
         '''
         Test gen_hash
