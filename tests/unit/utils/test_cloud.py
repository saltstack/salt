# -*- coding: utf-8 -*-
"""
    :codeauthor: Pedro Algarvio (pedro@algarvio.me)


    tests.unit.utils.cloud_test
    ~~~~~~~~~~~~~~~~~~~~~~~~~~~

    Test the salt-cloud utilities module
"""

# Import Python libs
from __future__ import absolute_import, print_function, unicode_literals

import os
import shutil
import tempfile

<<<<<<< HEAD
=======
# Import Salt Testing libs
from tests.support.runtests import RUNTIME_VARS
from tests.support.unit import TestCase, skipIf

>>>>>>> 8abb7099
# Import salt libs
import salt.utils.cloud as cloud
import salt.utils.platform
from salt.ext import six

<<<<<<< HEAD
# Import Salt Testing libs
from tests.support.runtests import RUNTIME_VARS
from tests.support.unit import SkipTest, TestCase, skipIf
=======
GPG_KEYDIR = os.path.join(RUNTIME_VARS.TMP, 'gpg-keydir')

# The keyring library uses `getcwd()`, let's make sure we in a good directory
# before importing keyring
if not os.path.isdir(GPG_KEYDIR):
    os.makedirs(GPG_KEYDIR)

os.chdir(GPG_KEYDIR)

# Import external deps
try:
    import keyring
    import keyring.backend

    class TestKeyring(keyring.backend.KeyringBackend):
        '''
        A test keyring which always outputs same password
        '''
        def __init__(self):
            self.__storage = {}

        def supported(self):
            return 0

        def set_password(self, servicename, username, password):
            self.__storage.setdefault(servicename, {}).update({username: password})
            return 0

        def get_password(self, servicename, username):
            return self.__storage.setdefault(servicename, {}).get(username, None)

        def delete_password(self, servicename, username):
            self.__storage.setdefault(servicename, {}).pop(username, None)
            return 0

    # set the keyring for keyring lib
    keyring.set_keyring(TestKeyring())
    HAS_KEYRING = True
except ImportError:
    HAS_KEYRING = False
finally:
    os.chdir(RUNTIME_VARS.CODE_DIR)
>>>>>>> 8abb7099


class CloudUtilsTestCase(TestCase):
    @classmethod
    def setUpClass(cls):
        old_cwd = os.getcwd()
        cls.gpg_keydir = gpg_keydir = os.path.join(RUNTIME_VARS.TMP, "gpg-keydir")
        try:
            # The keyring library uses `getcwd()`, let's make sure we in a good directory
            # before importing keyring
            if not os.path.isdir(gpg_keydir):
                os.makedirs(gpg_keydir)
            os.chdir(gpg_keydir)

            # Late import because of the above reason
            import keyring
            import keyring.backend

            class CustomKeyring(keyring.backend.KeyringBackend):
                """
                A test keyring which always outputs same password
                """

                def __init__(self):
                    self.__storage = {}

                def supported(self):
                    return 0

                def set_password(
                    self, servicename, username, password
                ):  # pylint: disable=arguments-differ
                    self.__storage.setdefault(servicename, {}).update(
                        {username: password}
                    )
                    return 0

                def get_password(
                    self, servicename, username
                ):  # pylint: disable=arguments-differ
                    return self.__storage.setdefault(servicename, {}).get(
                        username, None
                    )

                def delete_password(
                    self, servicename, username
                ):  # pylint: disable=arguments-differ
                    self.__storage.setdefault(servicename, {}).pop(username, None)
                    return 0

            # set the keyring for keyring lib
            keyring.set_keyring(CustomKeyring())
        except ImportError:
            raise SkipTest('The "keyring" python module is not installed')
        finally:
            os.chdir(old_cwd)

    @classmethod
    def tearDownClass(cls):
        if os.path.exists(cls.gpg_keydir):
            shutil.rmtree(cls.gpg_keydir)
        del cls.gpg_keydir

    def test_ssh_password_regex(self):
        """Test matching ssh password patterns"""
        for pattern in (
            "Password for root@127.0.0.1:",
            "root@127.0.0.1 Password:",
            " Password:",
        ):
            self.assertNotEqual(cloud.SSH_PASSWORD_PROMP_RE.match(pattern), None)
            self.assertNotEqual(
                cloud.SSH_PASSWORD_PROMP_RE.match(pattern.lower()), None
            )
            self.assertNotEqual(
                cloud.SSH_PASSWORD_PROMP_RE.match(pattern.strip()), None
            )
            self.assertNotEqual(
                cloud.SSH_PASSWORD_PROMP_RE.match(pattern.lower().strip()), None
            )

    def test__save_password_in_keyring(self):
        """
        Test storing password in the keyring
        """
        # Late import
        import keyring

        cloud._save_password_in_keyring(
            "salt.cloud.provider.test_case_provider",
            "fake_username",
            "fake_password_c8231",
        )
        stored_pw = keyring.get_password(
            "salt.cloud.provider.test_case_provider", "fake_username",
        )
        keyring.delete_password(
            "salt.cloud.provider.test_case_provider", "fake_username",
        )
        self.assertEqual(stored_pw, "fake_password_c8231")

    def test_retrieve_password_from_keyring(self):
        # Late import
        import keyring

        keyring.set_password(
            "salt.cloud.provider.test_case_provider",
            "fake_username",
            "fake_password_c8231",
        )
        pw_in_keyring = cloud.retrieve_password_from_keyring(
            "salt.cloud.provider.test_case_provider", "fake_username"
        )
        self.assertEqual(pw_in_keyring, "fake_password_c8231")

    def test_sftp_file_with_content_under_python3(self):
        with self.assertRaises(Exception) as context:
            cloud.sftp_file("/tmp/test", "ТЕСТ test content")
        # we successful pass the place with os.write(tmpfd, ...
        self.assertNotEqual(
            "a bytes-like object is required, not 'str'",
            six.text_type(context.exception),
        )

    @skipIf(salt.utils.platform.is_windows(), "Not applicable to Windows")
    def test_check_key_path_and_mode(self):
        with tempfile.NamedTemporaryFile() as f:
            key_file = f.name

            os.chmod(key_file, 0o644)
            self.assertFalse(cloud.check_key_path_and_mode("foo", key_file))
            os.chmod(key_file, 0o600)
            self.assertTrue(cloud.check_key_path_and_mode("foo", key_file))
            os.chmod(key_file, 0o400)
            self.assertTrue(cloud.check_key_path_and_mode("foo", key_file))

        # tmp file removed
        self.assertFalse(cloud.check_key_path_and_mode("foo", key_file))<|MERGE_RESOLUTION|>--- conflicted
+++ resolved
@@ -16,23 +16,15 @@
 import shutil
 import tempfile
 
-<<<<<<< HEAD
-=======
 # Import Salt Testing libs
 from tests.support.runtests import RUNTIME_VARS
 from tests.support.unit import TestCase, skipIf
 
->>>>>>> 8abb7099
 # Import salt libs
 import salt.utils.cloud as cloud
 import salt.utils.platform
 from salt.ext import six
 
-<<<<<<< HEAD
-# Import Salt Testing libs
-from tests.support.runtests import RUNTIME_VARS
-from tests.support.unit import SkipTest, TestCase, skipIf
-=======
 GPG_KEYDIR = os.path.join(RUNTIME_VARS.TMP, 'gpg-keydir')
 
 # The keyring library uses `getcwd()`, let's make sure we in a good directory
@@ -75,7 +67,6 @@
     HAS_KEYRING = False
 finally:
     os.chdir(RUNTIME_VARS.CODE_DIR)
->>>>>>> 8abb7099
 
 
 class CloudUtilsTestCase(TestCase):
