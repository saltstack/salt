--- conflicted
+++ resolved
@@ -187,35 +187,6 @@
             etcd_client.write.side_effect = etcd.EtcdRootReadOnly()
             self.assertEqual(client.write("/", "some-val", directory=False), None)
 
-<<<<<<< HEAD
-            # Check when a directory is attempted to be written to a read-only root
-            etcd_client.write.side_effect = etcd.EtcdRootReadOnly()
-            self.assertEqual(client.write("/", None, directory=True), None)
-
-            # Check when a file is attempted to be written when unable to connect to the service
-            etcd_client.write.side_effect = MaxRetryError(None, None)
-            self.assertEqual(
-                client.write("/some-key", "some-val", directory=False), None
-            )
-
-            # Check when a directory is attempted to be written when unable to connect to the service
-            etcd_client.write.side_effect = MaxRetryError(None, None)
-            self.assertEqual(client.write("/some-dir", None, directory=True), None)
-
-            # Check when a file is attempted to be written to a directory that already exists (name-collision)
-            etcd_client.write.side_effect = etcd.EtcdNotFile()
-            self.assertEqual(
-                client.write("/some-dir", "some-val", directory=False), None
-            )
-
-            # Check when a directory is attempted to be written to a file that already exists (name-collision)
-            etcd_client.write.side_effect = etcd.EtcdNotDir()
-            self.assertEqual(client.write("/some-key", None, directory=True), None)
-
-            # Check when a directory is attempted to be written to a directory that already exists (update-ttl)
-            etcd_client.write.side_effect = etcd.EtcdNotFile()
-            self.assertEqual(client.write("/some-dir", None, directory=True), True)
-=======
             # Check when a file is attempted to be written to a read-only root
             etcd_client.write.side_effect = etcd.EtcdRootReadOnly()
             self.assertEqual(client.write('/', 'some-val', directory=False), None)
@@ -243,7 +214,6 @@
             # Check when a directory is attempted to be written to a directory that already exists (update-ttl)
             etcd_client.write.side_effect = etcd.EtcdNotFile()
             self.assertEqual(client.write('/some-dir', None, directory=True), True)
->>>>>>> 8abb7099
 
             etcd_client.write.side_effect = ValueError
             self.assertEqual(client.write("/some-key", "some-val"), None)
