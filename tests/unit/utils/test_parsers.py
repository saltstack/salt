# -*- coding: utf-8 -*-
"""
    :codeauthor: Denys Havrysh <denys.gavrysh@gmail.com>
"""

# Import python libs
from __future__ import absolute_import, print_function, unicode_literals

import os
import shutil
import tempfile

import salt.config

# Import Salt Libs
import salt.log.setup as log
import salt.syspaths
import salt.utils.parsers
import salt.utils.platform
from tests.support.mock import MagicMock, patch
from tests.support.runtests import RUNTIME_VARS

# Import Salt Testing Libs
from tests.support.unit import TestCase, skipIf


class ErrorMock(object):  # pylint: disable=too-few-public-methods
    """
    Error handling
    """

    def __init__(self):
        """
        init
        """
        self.msg = None

    def error(self, msg):
        """
        Capture error message
        """
        self.msg = msg


class LogSetupMock(object):
    """
    Logger setup
    """

    def __init__(self):
        """
        init
        """
        self.log_level = None
        self.log_file = None
        self.log_level_logfile = None
        self.config = {}
        self.temp_log_level = None

    def setup_console_logger(
        self, log_level="error", **kwargs
    ):  # pylint: disable=unused-argument
        """
        Set console loglevel
        """
        self.log_level = log_level

    def setup_extended_logging(self, opts):
        """
        Set opts
        """
        self.config = opts

    def setup_logfile_logger(
        self, logfile, loglevel, **kwargs
    ):  # pylint: disable=unused-argument
        """
        Set logfile and loglevel
        """
        self.log_file = logfile
        self.log_level_logfile = loglevel

    @staticmethod
    def get_multiprocessing_logging_queue():  # pylint: disable=invalid-name
        """
        Mock
        """
        import multiprocessing

        return multiprocessing.Queue()

    def setup_multiprocessing_logging_listener(
        self, opts, *args
    ):  # pylint: disable=invalid-name,unused-argument
        """
        Set opts
        """
        self.config = opts

    def setup_temp_logger(self, log_level="error"):
        """
        Set temp loglevel
        """
        self.temp_log_level = log_level


class ObjectView(object):  # pylint: disable=too-few-public-methods
    """
    Dict object view
    """

    def __init__(self, d):
        self.__dict__ = d


class ParserBase(object):
    """
    Unit Tests for Log Level Mixin with Salt parsers
    """

    args = []

    skip_console_logging_config = False

    log_setup = None

    # Set config option names
    loglevel_config_setting_name = "log_level"
    logfile_config_setting_name = "log_file"
    logfile_loglevel_config_setting_name = (
        "log_level_logfile"  # pylint: disable=invalid-name
    )

    @classmethod
    def setUpClass(cls):
        cls.root_dir = tempfile.mkdtemp(dir=RUNTIME_VARS.TMP)

    @classmethod
    def tearDownClass(cls):
        shutil.rmtree(cls.root_dir, ignore_errors=True)

    def setup_log(self):
        """
        Mock logger functions
        """
        testing_config = self.default_config.copy()
        testing_config["root_dir"] = self.root_dir
        for name in ("pki_dir", "cachedir"):
            testing_config[name] = name
        testing_config[self.logfile_config_setting_name] = getattr(
            self, self.logfile_config_setting_name, self.log_file
        )
        self.testing_config = testing_config
        self.addCleanup(setattr, self, "testing_config", None)
        self.log_setup = LogSetupMock()
        patcher = patch.multiple(
            log,
            setup_console_logger=self.log_setup.setup_console_logger,
            setup_extended_logging=self.log_setup.setup_extended_logging,
            setup_logfile_logger=self.log_setup.setup_logfile_logger,
            get_multiprocessing_logging_queue=self.log_setup.get_multiprocessing_logging_queue,
            setup_multiprocessing_logging_listener=self.log_setup.setup_multiprocessing_logging_listener,
            setup_temp_logger=self.log_setup.setup_temp_logger,
        )
        patcher.start()
        self.addCleanup(patcher.stop)
        self.addCleanup(setattr, self, "log_setup", None)

    # log level configuration tests

    def test_get_log_level_cli(self):
        """
        Tests that log level match command-line specified value
        """
        # Set defaults
        default_log_level = self.testing_config[self.loglevel_config_setting_name]

        # Set log level in CLI
        log_level = "critical"
        args = ["--log-level", log_level] + self.args

        parser = self.parser()
        with patch(self.config_func, MagicMock(return_value=self.testing_config)):
            parser.parse_args(args)
        with patch("salt.utils.parsers.is_writeable", MagicMock(return_value=True)):
            parser.setup_logfile_logger()

        console_log_level = getattr(parser.options, self.loglevel_config_setting_name)

        # Check console log level setting
        self.assertEqual(console_log_level, log_level)
        # Check console loggger log level
        self.assertEqual(self.log_setup.log_level, log_level)
        self.assertEqual(
            self.log_setup.config[self.loglevel_config_setting_name], log_level
        )
        self.assertEqual(self.log_setup.temp_log_level, log_level)
        # Check log file logger log level
        self.assertEqual(self.log_setup.log_level_logfile, default_log_level)

    def test_get_log_level_config(self):
        """
        Tests that log level match the configured value
        """
        args = self.args

        # Set log level in config
        log_level = "info"
        opts = self.testing_config.copy()
        opts.update({self.loglevel_config_setting_name: log_level})

        parser = self.parser()
        with patch(self.config_func, MagicMock(return_value=opts)):
            parser.parse_args(args)
        with patch("salt.utils.parsers.is_writeable", MagicMock(return_value=True)):
            parser.setup_logfile_logger()

        console_log_level = getattr(parser.options, self.loglevel_config_setting_name)

        # Check console log level setting
        self.assertEqual(console_log_level, log_level)
        # Check console loggger log level
        self.assertEqual(self.log_setup.log_level, log_level)
        self.assertEqual(
            self.log_setup.config[self.loglevel_config_setting_name], log_level
        )
        self.assertEqual(self.log_setup.temp_log_level, "error")
        # Check log file logger log level
        self.assertEqual(self.log_setup.log_level_logfile, log_level)

    def test_get_log_level_default(self):
        """
        Tests that log level match the default value
        """
        # Set defaults
        log_level = default_log_level = self.testing_config[
            self.loglevel_config_setting_name
        ]

        args = self.args

        parser = self.parser()
        with patch(self.config_func, MagicMock(return_value=self.testing_config)):
            parser.parse_args(args)
        with patch("salt.utils.parsers.is_writeable", MagicMock(return_value=True)):
            parser.setup_logfile_logger()

        console_log_level = getattr(parser.options, self.loglevel_config_setting_name)

        # Check log level setting
        self.assertEqual(console_log_level, log_level)
        # Check console loggger log level
        self.assertEqual(self.log_setup.log_level, log_level)
        # Check extended logger
        self.assertEqual(
            self.log_setup.config[self.loglevel_config_setting_name], log_level
        )
        self.assertEqual(self.log_setup.temp_log_level, "error")
        # Check log file logger
        self.assertEqual(self.log_setup.log_level_logfile, default_log_level)
        # Check help message
        self.assertIn(
            "Default: '{0}'.".format(default_log_level),
            parser.get_option("--log-level").help,
        )

    # log file configuration tests

    def test_get_log_file_cli(self):
        """
        Tests that log file match command-line specified value
        """
        # Set defaults
        log_level = self.testing_config[self.loglevel_config_setting_name]

        # Set log file in CLI
        log_file = "{0}_cli.log".format(self.log_file)
        args = ["--log-file", log_file] + self.args

        parser = self.parser()
        with patch(self.config_func, MagicMock(return_value=self.testing_config)):
            parser.parse_args(args)
        with patch("salt.utils.parsers.is_writeable", MagicMock(return_value=True)):
            parser.setup_logfile_logger()

        log_file_option = getattr(parser.options, self.logfile_config_setting_name)

        if not self.skip_console_logging_config:
            # Check console loggger
            self.assertEqual(self.log_setup.log_level, log_level)
            # Check extended logger
            self.assertEqual(
                self.log_setup.config[self.loglevel_config_setting_name], log_level
            )
            self.assertEqual(
                self.log_setup.config[self.logfile_config_setting_name], log_file
            )
        # Check temp logger
        self.assertEqual(self.log_setup.temp_log_level, "error")
        # Check log file setting
        self.assertEqual(log_file_option, log_file)
        # Check log file logger
        self.assertEqual(self.log_setup.log_file, log_file)

    def test_get_log_file_config(self):
        """
        Tests that log file match the configured value
        """
        # Set defaults
        log_level = self.testing_config[self.loglevel_config_setting_name]

        args = self.args

        # Set log file in config
        log_file = "{0}_config.log".format(self.log_file)
        opts = self.testing_config.copy()
        opts.update({self.logfile_config_setting_name: log_file})

        parser = self.parser()
        with patch(self.config_func, MagicMock(return_value=opts)):
            parser.parse_args(args)
        with patch("salt.utils.parsers.is_writeable", MagicMock(return_value=True)):
            parser.setup_logfile_logger()

        log_file_option = getattr(parser.options, self.logfile_config_setting_name)

        if not self.skip_console_logging_config:
            # Check console loggger
            self.assertEqual(self.log_setup.log_level, log_level)
            # Check extended logger
            self.assertEqual(
                self.log_setup.config[self.loglevel_config_setting_name], log_level
            )
            self.assertEqual(
                self.log_setup.config[self.logfile_config_setting_name], log_file
            )
        # Check temp logger
        self.assertEqual(self.log_setup.temp_log_level, "error")
        # Check log file setting
        self.assertEqual(log_file_option, log_file)
        # Check log file logger
        self.assertEqual(self.log_setup.log_file, log_file)

    def test_get_log_file_default(self):
        """
        Tests that log file match the default value
        """
        # Set defaults
        log_level = self.testing_config[self.loglevel_config_setting_name]
        log_file = self.testing_config[self.logfile_config_setting_name]
        default_log_file = self.default_config[self.logfile_config_setting_name]

        args = self.args

        parser = self.parser()
        with patch(self.config_func, MagicMock(return_value=self.testing_config)):
            parser.parse_args(args)
        with patch("salt.utils.parsers.is_writeable", MagicMock(return_value=True)):
            parser.setup_logfile_logger()

        log_file_option = getattr(parser.options, self.logfile_config_setting_name)

        if not self.skip_console_logging_config:
            # Check console loggger
            self.assertEqual(self.log_setup.log_level, log_level)
            # Check extended logger
            self.assertEqual(
                self.log_setup.config[self.loglevel_config_setting_name], log_level
            )
            self.assertEqual(
                self.log_setup.config[self.logfile_config_setting_name], log_file
            )
        # Check temp logger
        self.assertEqual(self.log_setup.temp_log_level, "error")
        # Check log file setting
        self.assertEqual(log_file_option, log_file)
        # Check log file logger
        self.assertEqual(self.log_setup.log_file, log_file)
        # Check help message
        self.assertIn(
            "Default: '{0}'.".format(default_log_file),
            parser.get_option("--log-file").help,
        )

    # log file log level configuration tests

    def test_get_log_file_level_cli(self):
        """
        Tests that file log level match command-line specified value
        """
        # Set defaults
        default_log_level = self.testing_config[self.loglevel_config_setting_name]

        # Set log file level in CLI
        log_level_logfile = "error"
        args = ["--log-file-level", log_level_logfile] + self.args

        parser = self.parser()
        with patch(self.config_func, MagicMock(return_value=self.testing_config)):
            parser.parse_args(args)
        with patch("salt.utils.parsers.is_writeable", MagicMock(return_value=True)):
            parser.setup_logfile_logger()

        log_level_logfile_option = getattr(
            parser.options, self.logfile_loglevel_config_setting_name
        )

        if not self.skip_console_logging_config:
            # Check console loggger
            self.assertEqual(self.log_setup.log_level, default_log_level)
            # Check extended logger
            self.assertEqual(
                self.log_setup.config[self.loglevel_config_setting_name],
                default_log_level,
            )
            self.assertEqual(
                self.log_setup.config[self.logfile_loglevel_config_setting_name],
                log_level_logfile,
            )
        # Check temp logger
        self.assertEqual(self.log_setup.temp_log_level, "error")
        # Check log file level setting
        self.assertEqual(log_level_logfile_option, log_level_logfile)
        # Check log file logger
        self.assertEqual(self.log_setup.log_level_logfile, log_level_logfile)

    def test_get_log_file_level_config(self):
        """
        Tests that log file level match the configured value
        """
        # Set defaults
        log_level = self.testing_config[self.loglevel_config_setting_name]

        args = self.args

        # Set log file level in config
        log_level_logfile = "info"
        opts = self.testing_config.copy()
        opts.update({self.logfile_loglevel_config_setting_name: log_level_logfile})

        parser = self.parser()
        with patch(self.config_func, MagicMock(return_value=opts)):
            parser.parse_args(args)
        with patch("salt.utils.parsers.is_writeable", MagicMock(return_value=True)):
            parser.setup_logfile_logger()

        log_level_logfile_option = getattr(
            parser.options, self.logfile_loglevel_config_setting_name
        )

        if not self.skip_console_logging_config:
            # Check console loggger
            self.assertEqual(self.log_setup.log_level, log_level)
            # Check extended logger
            self.assertEqual(
                self.log_setup.config[self.loglevel_config_setting_name], log_level
            )
            self.assertEqual(
                self.log_setup.config[self.logfile_loglevel_config_setting_name],
                log_level_logfile,
            )
        # Check temp logger
        self.assertEqual(self.log_setup.temp_log_level, "error")
        # Check log file level setting
        self.assertEqual(log_level_logfile_option, log_level_logfile)
        # Check log file logger
        self.assertEqual(self.log_setup.log_level_logfile, log_level_logfile)

    def test_get_log_file_level_default(self):
        """
        Tests that log file level match the default value
        """
        # Set defaults
        default_log_level = self.testing_config[self.loglevel_config_setting_name]

        log_level = default_log_level
        log_level_logfile = default_log_level

        args = self.args

        parser = self.parser()
        with patch(self.config_func, MagicMock(return_value=self.testing_config)):
            parser.parse_args(args)
        with patch("salt.utils.parsers.is_writeable", MagicMock(return_value=True)):
            parser.setup_logfile_logger()

        log_level_logfile_option = getattr(
            parser.options, self.logfile_loglevel_config_setting_name
        )

        if not self.skip_console_logging_config:
            # Check console loggger
            self.assertEqual(self.log_setup.log_level, log_level)
            # Check extended logger
            self.assertEqual(
                self.log_setup.config[self.loglevel_config_setting_name], log_level
            )
            self.assertEqual(
                self.log_setup.config[self.logfile_loglevel_config_setting_name],
                log_level_logfile,
            )
        # Check temp logger
        self.assertEqual(self.log_setup.temp_log_level, "error")
        # Check log file level setting
        self.assertEqual(log_level_logfile_option, log_level_logfile)
        # Check log file logger
        self.assertEqual(self.log_setup.log_level_logfile, log_level_logfile)
        # Check help message
        self.assertIn(
            "Default: '{0}'.".format(default_log_level),
            parser.get_option("--log-file-level").help,
        )

    def test_get_console_log_level_with_file_log_level(
        self,
    ):  # pylint: disable=invalid-name
        """
        Tests that both console log level and log file level setting are working together
        """
        log_level = "critical"
        log_level_logfile = "debug"

        args = ["--log-file-level", log_level_logfile] + self.args

        opts = self.testing_config.copy()
        opts.update({self.loglevel_config_setting_name: log_level})

        parser = self.parser()
        with patch(self.config_func, MagicMock(return_value=opts)):
            parser.parse_args(args)
        with patch("salt.utils.parsers.is_writeable", MagicMock(return_value=True)):
            parser.setup_logfile_logger()

        log_level_logfile_option = getattr(
            parser.options, self.logfile_loglevel_config_setting_name
        )

        if not self.skip_console_logging_config:
            # Check console loggger
            self.assertEqual(self.log_setup.log_level, log_level)
            # Check extended logger
            self.assertEqual(
                self.log_setup.config[self.loglevel_config_setting_name], log_level
            )
            self.assertEqual(
                self.log_setup.config[self.logfile_loglevel_config_setting_name],
                log_level_logfile,
            )
        # Check temp logger
        self.assertEqual(self.log_setup.temp_log_level, "error")
        # Check log file level setting
        self.assertEqual(log_level_logfile_option, log_level_logfile)
        # Check log file logger
        self.assertEqual(self.log_setup.log_level_logfile, log_level_logfile)

    @skipIf(salt.utils.platform.is_windows(), "Windows uses a logging listener")
    def test_log_created(self):
        """
        Tests that log file is created
        """
        args = self.args
        log_file = self.log_file
        log_file_name = self.logfile_config_setting_name
        opts = self.testing_config.copy()
        opts.update({"log_file": log_file})
        if log_file_name != "log_file":
            opts.update({log_file_name: getattr(self, log_file_name)})

        if log_file_name == "key_logfile":
            self.skipTest("salt-key creates log file outside of parse_args.")

        parser = self.parser()
        with patch(self.config_func, MagicMock(return_value=opts)):
            parser.parse_args(args)

        if log_file_name == "log_file":
            self.assertEqual(os.path.getsize(log_file), 0)
        else:
            self.assertEqual(os.path.getsize(getattr(self, log_file_name)), 0)

    def test_callbacks_uniqueness(self):
        """
        Test that the callbacks are only added once, no matter
        how many instances of the parser we create
        """
        mixin_container_names = (
            "_mixin_setup_funcs",
            "_mixin_process_funcs",
            "_mixin_after_parsed_funcs",
            "_mixin_before_exit_funcs",
        )
        parser = self.parser()
        nums_1 = {}
        for cb_container in mixin_container_names:
            obj = getattr(parser, cb_container)
            nums_1[cb_container] = len(obj)

        # The next time we instantiate the parser, the counts should be equal
        parser = self.parser()
        nums_2 = {}
        for cb_container in mixin_container_names:
            obj = getattr(parser, cb_container)
            nums_2[cb_container] = len(obj)
        self.assertDictEqual(nums_1, nums_2)


@skipIf(salt.utils.platform.is_windows(), "Windows uses a logging listener")
class MasterOptionParserTestCase(ParserBase, TestCase):
    """
    Tests parsing Salt Master options
    """

    def setUp(self):
        """
        Setting up
        """
        # Set defaults
        self.default_config = salt.config.DEFAULT_MASTER_OPTS.copy()
<<<<<<< HEAD
        self.addCleanup(delattr, self, "default_config")
=======
        self.addCleanup(delattr, self, 'default_config')
>>>>>>> 8abb7099

        # Log file
        self.log_file = "/tmp/salt_master_parser_test"
        # Function to patch
        self.config_func = "salt.config.master_config"

        # Mock log setup
        self.setup_log()

        # Assign parser
        self.parser = salt.utils.parsers.MasterOptionParser
        self.addCleanup(delattr, self, "parser")

    def tearDown(self):
        if os.path.exists(self.log_file):
            os.unlink(self.log_file)


@skipIf(salt.utils.platform.is_windows(), "Windows uses a logging listener")
class MinionOptionParserTestCase(ParserBase, TestCase):
    """
    Tests parsing Salt Minion options
    """

    def setUp(self):
        """
        Setting up
        """
        # Set defaults
        self.default_config = salt.config.DEFAULT_MINION_OPTS.copy()
<<<<<<< HEAD
        self.addCleanup(delattr, self, "default_config")
=======
        self.addCleanup(delattr, self, 'default_config')
>>>>>>> 8abb7099

        # Log file
        self.log_file = "/tmp/salt_minion_parser_test"
        # Function to patch
        self.config_func = "salt.config.minion_config"

        # Mock log setup
        self.setup_log()

        # Assign parser
        self.parser = salt.utils.parsers.MinionOptionParser
        self.addCleanup(delattr, self, "parser")

    def tearDown(self):
        if os.path.exists(self.log_file):
            os.unlink(self.log_file)


class ProxyMinionOptionParserTestCase(ParserBase, TestCase):
    """
    Tests parsing Salt Proxy Minion options
    """

    def setUp(self):
        """
        Setting up
        """
        # Set defaults
        self.default_config = salt.config.DEFAULT_MINION_OPTS.copy()
        self.default_config.update(salt.config.DEFAULT_PROXY_MINION_OPTS)
        self.addCleanup(delattr, self, "default_config")

        # Log file
        self.log_file = "/tmp/salt_proxy_minion_parser_test"
        # Function to patch
        self.config_func = "salt.config.proxy_config"

        # Mock log setup
        self.setup_log()

        # Assign parser
        self.parser = salt.utils.parsers.ProxyMinionOptionParser
        self.addCleanup(delattr, self, "parser")

    def tearDown(self):
        if os.path.exists(self.log_file):
            os.unlink(self.log_file)


@skipIf(salt.utils.platform.is_windows(), "Windows uses a logging listener")
class SyndicOptionParserTestCase(ParserBase, TestCase):
    """
    Tests parsing Salt Syndic options
    """

    def setUp(self):
        """
        Setting up
        """
        # Set config option names
        self.logfile_config_setting_name = "syndic_log_file"

        # Set defaults
        self.default_config = salt.config.DEFAULT_MASTER_OPTS.copy()
<<<<<<< HEAD
        self.addCleanup(delattr, self, "default_config")
=======
        self.addCleanup(delattr, self, 'default_config')
>>>>>>> 8abb7099

        # Log file
        self.log_file = "/tmp/salt_syndic_parser_test"
        self.syndic_log_file = "/tmp/salt_syndic_log"
        # Function to patch
        self.config_func = "salt.config.syndic_config"

        # Mock log setup
        self.setup_log()

        # Assign parser
        self.parser = salt.utils.parsers.SyndicOptionParser
        self.addCleanup(delattr, self, "parser")

    def tearDown(self):
        if os.path.exists(self.log_file):
            os.unlink(self.log_file)
        if os.path.exists(self.syndic_log_file):
            os.unlink(self.syndic_log_file)


class SaltCMDOptionParserTestCase(ParserBase, TestCase):
    """
    Tests parsing Salt CLI options
    """

    def setUp(self):
        """
        Setting up
        """
        # Set mandatory CLI options
        self.args = ["foo", "bar.baz"]

        # Set defaults
        self.default_config = salt.config.DEFAULT_MASTER_OPTS.copy()
<<<<<<< HEAD
        self.addCleanup(delattr, self, "default_config")
=======
        self.addCleanup(delattr, self, 'default_config')
>>>>>>> 8abb7099

        # Log file
        self.log_file = "/tmp/salt_cmd_parser_test"
        # Function to patch
        self.config_func = "salt.config.client_config"

        # Mock log setup
        self.setup_log()

        # Assign parser
        self.parser = salt.utils.parsers.SaltCMDOptionParser
        self.addCleanup(delattr, self, "parser")

    def tearDown(self):
        if os.path.exists(self.log_file):
            os.unlink(self.log_file)


class SaltCPOptionParserTestCase(ParserBase, TestCase):
    """
    Tests parsing salt-cp options
    """

    def setUp(self):
        """
        Setting up
        """
        # Set mandatory CLI options
        self.args = ["foo", "bar", "baz"]

        # Set defaults
        self.default_config = salt.config.DEFAULT_MASTER_OPTS.copy()
<<<<<<< HEAD
        self.addCleanup(delattr, self, "default_config")
=======
        self.addCleanup(delattr, self, 'default_config')
>>>>>>> 8abb7099

        # Log file
        self.log_file = "/tmp/salt_cp_parser_test"
        # Function to patch
        self.config_func = "salt.config.master_config"

        # Mock log setup
        self.setup_log()

        # Assign parser
        self.parser = salt.utils.parsers.SaltCPOptionParser
        self.addCleanup(delattr, self, "parser")

    def tearDown(self):
        if os.path.exists(self.log_file):
            os.unlink(self.log_file)


class SaltKeyOptionParserTestCase(ParserBase, TestCase):
    """
    Tests parsing salt-key options
    """

    def setUp(self):
        """
        Setting up
        """
        self.skip_console_logging_config = True

        # Set config option names
        self.logfile_config_setting_name = "key_logfile"

        # Set defaults
        self.default_config = salt.config.DEFAULT_MASTER_OPTS.copy()
<<<<<<< HEAD
        self.addCleanup(delattr, self, "default_config")
=======
        self.addCleanup(delattr, self, 'default_config')
>>>>>>> 8abb7099

        # Log file
        self.log_file = "/tmp/salt_key_parser_test"
        self.key_logfile = "/tmp/key_logfile"
        # Function to patch
<<<<<<< HEAD
        self.config_func = "salt.config.client_config"
=======
        self.config_func = 'salt.config.client_config'
>>>>>>> 8abb7099

        # Mock log setup
        self.setup_log()

        # Assign parser
        self.parser = salt.utils.parsers.SaltKeyOptionParser
        self.addCleanup(delattr, self, "parser")

    # log level configuration tests

    def test_get_log_level_cli(self):
        """
        Tests that console log level option is not recognized
        """
        # No console log level will be actually set
        log_level = default_log_level = None

        option = "--log-level"
        args = self.args + [option, "error"]

        parser = self.parser()
        mock_err = ErrorMock()

        with patch("salt.utils.parsers.OptionParser.error", mock_err.error):
            parser.parse_args(args)

        # Check error msg
        self.assertEqual(mock_err.msg, "no such option: {0}".format(option))
        # Check console loggger has not been set
        self.assertEqual(self.log_setup.log_level, log_level)
        self.assertNotIn(self.loglevel_config_setting_name, self.log_setup.config)
        # Check temp logger
        self.assertEqual(self.log_setup.temp_log_level, "error")
        # Check log file logger log level
        self.assertEqual(self.log_setup.log_level_logfile, default_log_level)

    def test_get_log_level_config(self):
        """
        Tests that log level set in config is ignored
        """
        log_level = "info"
        args = self.args

        # Set log level in config and set additional mocked opts keys
        opts = {
            self.loglevel_config_setting_name: log_level,
            self.logfile_config_setting_name: "key_logfile",
            "log_fmt_logfile": None,
            "log_datefmt_logfile": None,
            "log_rotate_max_bytes": None,
            "log_rotate_backup_count": None,
        }

        parser = self.parser()
        with patch(self.config_func, MagicMock(return_value=opts)):
            parser.parse_args(args)
            with patch("salt.utils.parsers.is_writeable", MagicMock(return_value=True)):
                parser.setup_logfile_logger()

        # Check config name absence in options
        self.assertNotIn(self.loglevel_config_setting_name, parser.options.__dict__)
        # Check console loggger has not been set
        self.assertEqual(self.log_setup.log_level, None)
        self.assertNotIn(self.loglevel_config_setting_name, self.log_setup.config)
        # Check temp logger
        self.assertEqual(self.log_setup.temp_log_level, "error")
        # Check log file logger log level
        self.assertEqual(self.log_setup.log_level_logfile, log_level)

    def test_get_log_level_default(self):
        """
        Tests that log level default value is ignored
        """
        # Set defaults
        default_log_level = self.testing_config[self.loglevel_config_setting_name]

        log_level = None
        args = self.args

        parser = self.parser()
        parser.parse_args(args)

        with patch("salt.utils.parsers.is_writeable", MagicMock(return_value=True)):
            parser.setup_logfile_logger()

        # Check config name absence in options
        self.assertNotIn(self.loglevel_config_setting_name, parser.options.__dict__)
        # Check console loggger has not been set
        self.assertEqual(self.log_setup.log_level, log_level)
        self.assertNotIn(self.loglevel_config_setting_name, self.log_setup.config)
        # Check temp logger
        self.assertEqual(self.log_setup.temp_log_level, "error")
        # Check log file logger log level
        self.assertEqual(self.log_setup.log_level_logfile, default_log_level)

    def tearDown(self):
        if os.path.exists(self.log_file):
            os.unlink(self.log_file)
        if os.path.exists(self.key_logfile):
            os.unlink(self.key_logfile)


class SaltCallOptionParserTestCase(ParserBase, TestCase):
    """
    Tests parsing Salt Minion options
    """

    def setUp(self):
        """
        Setting up
        """
        # Set mandatory CLI options
        self.args = ["foo.bar"]

        # Set defaults
        self.default_config = salt.config.DEFAULT_MINION_OPTS.copy()
<<<<<<< HEAD
        self.addCleanup(delattr, self, "default_config")
=======
        self.addCleanup(delattr, self, 'default_config')
>>>>>>> 8abb7099

        # Log file
        self.log_file = "/tmp/salt_call_parser_test"
        # Function to patch
        self.config_func = "salt.config.minion_config"

        # Mock log setup
        self.setup_log()

        # Assign parser
        self.parser = salt.utils.parsers.SaltCallOptionParser
        self.addCleanup(delattr, self, "parser")

    def tearDown(self):
        if os.path.exists(self.log_file):
            os.unlink(self.log_file)


class SaltRunOptionParserTestCase(ParserBase, TestCase):
    """
    Tests parsing Salt Master options
    """

    def setUp(self):
        """
        Setting up
        """
        # Set mandatory CLI options
        self.args = ["foo.bar"]

        # Set defaults
        self.default_config = salt.config.DEFAULT_MASTER_OPTS.copy()
<<<<<<< HEAD
        self.addCleanup(delattr, self, "default_config")
=======
        self.addCleanup(delattr, self, 'default_config')
>>>>>>> 8abb7099

        # Log file
        self.log_file = "/tmp/salt_run_parser_test"
        # Function to patch
        self.config_func = "salt.config.master_config"

        # Mock log setup
        self.setup_log()

        # Assign parser
        self.parser = salt.utils.parsers.SaltRunOptionParser
        self.addCleanup(delattr, self, "parser")

    def tearDown(self):
        if os.path.exists(self.log_file):
            os.unlink(self.log_file)


class SaltSSHOptionParserTestCase(ParserBase, TestCase):
    """
    Tests parsing Salt Master options
    """

    def setUp(self):
        """
        Setting up
        """
        # Set mandatory CLI options
        self.args = ["foo", "bar.baz"]

        # Set config option names
        self.logfile_config_setting_name = "ssh_log_file"

        # Set defaults
        self.default_config = salt.config.DEFAULT_MASTER_OPTS.copy()
<<<<<<< HEAD
        self.addCleanup(delattr, self, "default_config")
=======
        self.addCleanup(delattr, self, 'default_config')
>>>>>>> 8abb7099

        # Log file
        self.log_file = "/tmp/salt_ssh_parser_test"
        self.ssh_log_file = "/tmp/ssh_logfile"
        # Function to patch
        self.config_func = "salt.config.master_config"

        # Mock log setup
        self.setup_log()

        # Assign parser
        self.parser = salt.utils.parsers.SaltSSHOptionParser
        self.addCleanup(delattr, self, "parser")

    def tearDown(self):
        if os.path.exists(self.log_file):
            os.unlink(self.log_file)
        if os.path.exists(self.ssh_log_file):
            os.unlink(self.ssh_log_file)


class SaltCloudParserTestCase(ParserBase, TestCase):
    """
    Tests parsing Salt Cloud options
    """

    def setUp(self):
        """
        Setting up
        """
        # Set mandatory CLI options
        self.args = ["-p", "foo", "bar"]

        # Set default configs
        # Cloud configs are merged with master configs in
        # config/__init__.py, so we'll do that here as well
        # As we need the 'user' key later on.
        self.default_config = salt.config.DEFAULT_MASTER_OPTS.copy()
        self.default_config.update(salt.config.DEFAULT_CLOUD_OPTS)
        self.addCleanup(delattr, self, "default_config")

        # Log file
        self.log_file = "/tmp/salt_cloud_parser_test"
        # Function to patch
        self.config_func = "salt.config.cloud_config"

        # Mock log setup
        self.setup_log()

        # Assign parser
        self.parser = salt.utils.parsers.SaltCloudParser
        self.addCleanup(delattr, self, "parser")

    def tearDown(self):
        if os.path.exists(self.log_file):
            os.unlink(self.log_file)


class SPMParserTestCase(ParserBase, TestCase):
    """
    Tests parsing Salt Cloud options
    """

    def setUp(self):
        """
        Setting up
        """
        # Set mandatory CLI options
        self.args = ["foo", "bar"]

        # Set config option names
        self.logfile_config_setting_name = "spm_logfile"

        # Set defaults
        self.default_config = salt.config.DEFAULT_MASTER_OPTS.copy()
        self.default_config.update(salt.config.DEFAULT_SPM_OPTS)
        self.addCleanup(delattr, self, "default_config")

        # Log file
        self.log_file = "/tmp/spm_parser_test"
        self.spm_logfile = "/tmp/spm_logfile"
        # Function to patch
        self.config_func = "salt.config.spm_config"

        # Mock log setup
        self.setup_log()

        # Assign parser
        self.parser = salt.utils.parsers.SPMParser
        self.addCleanup(delattr, self, "parser")

    def tearDown(self):
        if os.path.exists(self.log_file):
            os.unlink(self.log_file)
        if os.path.exists(self.spm_logfile):
            os.unlink(self.spm_logfile)


class SaltAPIParserTestCase(ParserBase, TestCase):
    """
    Tests parsing Salt Cloud options
    """

    def setUp(self):
        """
        Setting up
        """
        # Set mandatory CLI options
        self.args = []

        # Set config option names
        self.logfile_config_setting_name = "api_logfile"

        # Set defaults
        self.default_config = salt.config.DEFAULT_MASTER_OPTS.copy()
        self.default_config.update(salt.config.DEFAULT_API_OPTS)
        self.addCleanup(delattr, self, "default_config")

        # Log file
        self.log_file = "/tmp/salt_api_parser_test"
        self.api_logfile = "/tmp/api_logfile"
        # Function to patch
        self.config_func = "salt.config.api_config"

        # Mock log setup
        self.setup_log()

        # Assign parser
        self.parser = salt.utils.parsers.SaltAPIParser
        self.addCleanup(delattr, self, "parser")

    def tearDown(self):
        if os.path.exists(self.log_file):
            os.unlink(self.log_file)
        if os.path.exists(self.api_logfile):
            os.unlink(self.api_logfile)


class DaemonMixInTestCase(TestCase):
    """
    Tests the PIDfile deletion in the DaemonMixIn.
    """

    def setUp(self):
        """
        Setting up
        """
        # Setup mixin
        self.daemon_mixin = salt.utils.parsers.DaemonMixIn()
        self.daemon_mixin.config = {}
        self.daemon_mixin.config["pidfile"] = "/some/fake.pid"

    def tearDown(self):
        """
        Tear down test
        :return:
        """
        del self.daemon_mixin

    @patch("os.unlink", MagicMock())
    @patch("os.path.isfile", MagicMock(return_value=True))
    @patch("salt.utils.parsers.logger", MagicMock())
    def test_pid_file_deletion(self):
        """
        PIDfile deletion without exception.
        """
        self.daemon_mixin._mixin_before_exit()
        assert salt.utils.parsers.os.unlink.call_count == 1
        salt.utils.parsers.logger.info.assert_not_called()
        salt.utils.parsers.logger.debug.assert_not_called()

    @patch("os.unlink", MagicMock(side_effect=OSError()))
    @patch("os.path.isfile", MagicMock(return_value=True))
    @patch("salt.utils.parsers.logger", MagicMock())
    def test_pid_deleted_oserror_as_root(self):
        """
        PIDfile deletion with exception, running as root.
        """
        if salt.utils.platform.is_windows():
            patch_args = (
                "salt.utils.win_functions.is_admin",
                MagicMock(return_value=True),
            )
        else:
            patch_args = ("os.getuid", MagicMock(return_value=0))

        with patch(*patch_args):
            self.daemon_mixin._mixin_before_exit()
            assert salt.utils.parsers.os.unlink.call_count == 1
            salt.utils.parsers.logger.info.assert_called_with(
                "PIDfile could not be deleted: %s",
                format(self.daemon_mixin.config["pidfile"]),
            )
            salt.utils.parsers.logger.debug.assert_called()

    @patch("os.unlink", MagicMock(side_effect=OSError()))
    @patch("os.path.isfile", MagicMock(return_value=True))
    @patch("salt.utils.parsers.logger", MagicMock())
    def test_pid_deleted_oserror_as_non_root(self):
        """
        PIDfile deletion with exception, running as non-root.
        """
        if salt.utils.platform.is_windows():
            patch_args = (
                "salt.utils.win_functions.is_admin",
                MagicMock(return_value=False),
            )
        else:
            patch_args = ("os.getuid", MagicMock(return_value=1000))

        with patch(*patch_args):
            self.daemon_mixin._mixin_before_exit()
            assert salt.utils.parsers.os.unlink.call_count == 1
            salt.utils.parsers.logger.info.assert_not_called()
            salt.utils.parsers.logger.debug.assert_not_called()<|MERGE_RESOLUTION|>--- conflicted
+++ resolved
@@ -616,11 +616,7 @@
         """
         # Set defaults
         self.default_config = salt.config.DEFAULT_MASTER_OPTS.copy()
-<<<<<<< HEAD
-        self.addCleanup(delattr, self, "default_config")
-=======
         self.addCleanup(delattr, self, 'default_config')
->>>>>>> 8abb7099
 
         # Log file
         self.log_file = "/tmp/salt_master_parser_test"
@@ -651,11 +647,7 @@
         """
         # Set defaults
         self.default_config = salt.config.DEFAULT_MINION_OPTS.copy()
-<<<<<<< HEAD
-        self.addCleanup(delattr, self, "default_config")
-=======
         self.addCleanup(delattr, self, 'default_config')
->>>>>>> 8abb7099
 
         # Log file
         self.log_file = "/tmp/salt_minion_parser_test"
@@ -720,11 +712,7 @@
 
         # Set defaults
         self.default_config = salt.config.DEFAULT_MASTER_OPTS.copy()
-<<<<<<< HEAD
-        self.addCleanup(delattr, self, "default_config")
-=======
         self.addCleanup(delattr, self, 'default_config')
->>>>>>> 8abb7099
 
         # Log file
         self.log_file = "/tmp/salt_syndic_parser_test"
@@ -760,11 +748,7 @@
 
         # Set defaults
         self.default_config = salt.config.DEFAULT_MASTER_OPTS.copy()
-<<<<<<< HEAD
-        self.addCleanup(delattr, self, "default_config")
-=======
         self.addCleanup(delattr, self, 'default_config')
->>>>>>> 8abb7099
 
         # Log file
         self.log_file = "/tmp/salt_cmd_parser_test"
@@ -797,11 +781,7 @@
 
         # Set defaults
         self.default_config = salt.config.DEFAULT_MASTER_OPTS.copy()
-<<<<<<< HEAD
-        self.addCleanup(delattr, self, "default_config")
-=======
         self.addCleanup(delattr, self, 'default_config')
->>>>>>> 8abb7099
 
         # Log file
         self.log_file = "/tmp/salt_cp_parser_test"
@@ -836,21 +816,13 @@
 
         # Set defaults
         self.default_config = salt.config.DEFAULT_MASTER_OPTS.copy()
-<<<<<<< HEAD
-        self.addCleanup(delattr, self, "default_config")
-=======
         self.addCleanup(delattr, self, 'default_config')
->>>>>>> 8abb7099
 
         # Log file
         self.log_file = "/tmp/salt_key_parser_test"
         self.key_logfile = "/tmp/key_logfile"
         # Function to patch
-<<<<<<< HEAD
-        self.config_func = "salt.config.client_config"
-=======
         self.config_func = 'salt.config.client_config'
->>>>>>> 8abb7099
 
         # Mock log setup
         self.setup_log()
@@ -967,11 +939,7 @@
 
         # Set defaults
         self.default_config = salt.config.DEFAULT_MINION_OPTS.copy()
-<<<<<<< HEAD
-        self.addCleanup(delattr, self, "default_config")
-=======
         self.addCleanup(delattr, self, 'default_config')
->>>>>>> 8abb7099
 
         # Log file
         self.log_file = "/tmp/salt_call_parser_test"
@@ -1004,11 +972,7 @@
 
         # Set defaults
         self.default_config = salt.config.DEFAULT_MASTER_OPTS.copy()
-<<<<<<< HEAD
-        self.addCleanup(delattr, self, "default_config")
-=======
         self.addCleanup(delattr, self, 'default_config')
->>>>>>> 8abb7099
 
         # Log file
         self.log_file = "/tmp/salt_run_parser_test"
@@ -1044,11 +1008,7 @@
 
         # Set defaults
         self.default_config = salt.config.DEFAULT_MASTER_OPTS.copy()
-<<<<<<< HEAD
-        self.addCleanup(delattr, self, "default_config")
-=======
         self.addCleanup(delattr, self, 'default_config')
->>>>>>> 8abb7099
 
         # Log file
         self.log_file = "/tmp/salt_ssh_parser_test"
