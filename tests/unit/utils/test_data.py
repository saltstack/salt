--- conflicted
+++ resolved
@@ -224,7 +224,24 @@
             ),
         )
 
-<<<<<<< HEAD
+        # Traverse and match integer key in a nested dict
+        # https://github.com/saltstack/salt/issues/56444
+        self.assertEqual(
+            "it worked",
+            salt.utils.data.traverse_dict_and_list(
+                {"foo": {1234: "it worked"}}, "foo:1234", "it didn't work",
+            ),
+        )
+        # Make sure that we properly return the default value when the initial
+        # attempt fails and YAML-loading the target key doesn't change its
+        # value.
+        self.assertEqual(
+            "default",
+            salt.utils.data.traverse_dict_and_list(
+                {"foo": {"baz": "didn't work"}}, "foo:bar", "default",
+            ),
+        )
+              
     def test_issue_39709(self):
         test_two_level_dict_and_list = {
             "foo": ["bar", "baz", {"lorem": {"ipsum": [{"dolor": "sit"}]}}]
@@ -236,23 +253,6 @@
                 test_two_level_dict_and_list,
                 ["foo", "lorem", "ipsum", "dolor"],
                 {"not_found": "not_found"},
-=======
-        # Traverse and match integer key in a nested dict
-        # https://github.com/saltstack/salt/issues/56444
-        self.assertEqual(
-            "it worked",
-            salt.utils.data.traverse_dict_and_list(
-                {"foo": {1234: "it worked"}}, "foo:1234", "it didn't work",
-            ),
-        )
-        # Make sure that we properly return the default value when the initial
-        # attempt fails and YAML-loading the target key doesn't change its
-        # value.
-        self.assertEqual(
-            "default",
-            salt.utils.data.traverse_dict_and_list(
-                {"foo": {"baz": "didn't work"}}, "foo:bar", "default",
->>>>>>> 980a0d18
             ),
         )
 
