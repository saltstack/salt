--- conflicted
+++ resolved
@@ -2,10 +2,7 @@
 mac_utils tests
 """
 
-<<<<<<< HEAD
-=======
-
->>>>>>> b8d4363b
+
 import os
 import plistlib
 import subprocess
@@ -15,11 +12,6 @@
 import salt.utils.mac_utils as mac_utils
 import salt.utils.platform
 from salt.exceptions import CommandExecutionError, SaltInvocationError
-<<<<<<< HEAD
-=======
-from salt.ext import six
-from salt.ext.six.moves import range
->>>>>>> b8d4363b
 from tests.support.mixins import LoaderModuleMockMixin
 from tests.support.mock import MagicMock, MockTimedProc, mock_open, patch
 from tests.support.unit import TestCase, skipIf
@@ -325,12 +317,6 @@
         if salt.utils.platform.is_windows():
             file_path = "c:" + file_path
 
-<<<<<<< HEAD
-=======
-        # Py3 plistlib knows how to handle binary plists without
-        # any extra work, so this test doesn't really do anything
-        # new.
->>>>>>> b8d4363b
         ret = _run_available_services(plists)
 
         expected = {
@@ -389,7 +375,6 @@
         with patch("salt.utils.files.fopen", mock_open()):
             with patch("plistlib.load", mock_load):
                 ret = mac_utils._available_services()
-<<<<<<< HEAD
 
         self.assertEqual(len(ret), 0)
 
@@ -415,8 +400,6 @@
         with patch("salt.utils.files.fopen", mock_open()):
             with patch("plistlib.load", mock_load):
                 ret = mac_utils._available_services()
-=======
->>>>>>> b8d4363b
 
         self.assertEqual(len(ret), 0)
 
