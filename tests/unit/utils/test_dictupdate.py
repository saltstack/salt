# -*- coding: utf-8 -*-

# Import python libs
from __future__ import absolute_import, print_function, unicode_literals

import copy

# Import Salt libs
import salt.utils.dictupdate as dictupdate
<<<<<<< HEAD
from salt.exceptions import SaltInvocationError
from salt.utils.odict import OrderedDict

# Import Salt Testing libs
from tests.support.unit import TestCase
=======
from salt.utils.odict import OrderedDict
from salt.exceptions import SaltInvocationError
>>>>>>> 8abb7099


class UtilDictupdateTestCase(TestCase):

    dict1 = {"A": "B", "C": {"D": "E", "F": {"G": "H", "I": "J"}}}

    def test_update(self):

        # level 1 value changes
        mdict = copy.deepcopy(self.dict1)
        mdict["A"] = "Z"
        res = dictupdate.update(copy.deepcopy(self.dict1), {"A": "Z"})
        self.assertEqual(res, mdict)

        # level 1 value changes (list replacement)
        mdict = copy.deepcopy(self.dict1)
        mdict["A"] = [1, 2]
        res = dictupdate.update(copy.deepcopy(mdict), {"A": [2, 3]}, merge_lists=False)
        mdict["A"] = [2, 3]
        self.assertEqual(res, mdict)

        # level 1 value changes (list merge)
        mdict = copy.deepcopy(self.dict1)
        mdict["A"] = [1, 2]
        res = dictupdate.update(copy.deepcopy(mdict), {"A": [3, 4]}, merge_lists=True)
        mdict["A"] = [1, 2, 3, 4]
        self.assertEqual(res, mdict)

        # level 1 value changes (list merge, remove duplicates, preserve order)
        mdict = copy.deepcopy(self.dict1)
        mdict["A"] = [1, 2]
        res = dictupdate.update(
            copy.deepcopy(mdict), {"A": [4, 3, 2, 1]}, merge_lists=True
        )
        mdict["A"] = [1, 2, 4, 3]
        self.assertEqual(res, mdict)

        # level 2 value changes
        mdict = copy.deepcopy(self.dict1)
        mdict["C"]["D"] = "Z"
        res = dictupdate.update(copy.deepcopy(self.dict1), {"C": {"D": "Z"}})
        self.assertEqual(res, mdict)

        # level 2 value changes (list replacement)
        mdict = copy.deepcopy(self.dict1)
        mdict["C"]["D"] = ["a", "b"]
        res = dictupdate.update(
            copy.deepcopy(mdict), {"C": {"D": ["c", "d"]}}, merge_lists=False
        )
        mdict["C"]["D"] = ["c", "d"]
        self.assertEqual(res, mdict)

        # level 2 value changes (list merge)
        mdict = copy.deepcopy(self.dict1)
        mdict["C"]["D"] = ["a", "b"]
        res = dictupdate.update(
            copy.deepcopy(mdict), {"C": {"D": ["c", "d"]}}, merge_lists=True
        )
        mdict["C"]["D"] = ["a", "b", "c", "d"]
        self.assertEqual(res, mdict)

        # level 2 value changes (list merge, remove duplicates, preserve order)
        mdict = copy.deepcopy(self.dict1)
        mdict["C"]["D"] = ["a", "b"]
        res = dictupdate.update(
            copy.deepcopy(mdict), {"C": {"D": ["d", "c", "b", "a"]}}, merge_lists=True
        )
        mdict["C"]["D"] = ["a", "b", "d", "c"]
        self.assertEqual(res, mdict)

        # level 3 value changes
        mdict = copy.deepcopy(self.dict1)
        mdict["C"]["F"]["G"] = "Z"
        res = dictupdate.update(copy.deepcopy(self.dict1), {"C": {"F": {"G": "Z"}}})
        self.assertEqual(res, mdict)

        # level 3 value changes (list replacement)
        mdict = copy.deepcopy(self.dict1)
<<<<<<< HEAD
        mdict["C"]["F"]["G"] = ["a", "b"]
        res = dictupdate.update(
            copy.deepcopy(mdict), {"C": {"F": {"G": ["c", "d"]}}}, merge_lists=False
        )
        mdict["C"]["F"]["G"] = ["c", "d"]
=======
        mdict['C']['F']['G'] = ['a', 'b']
        res = dictupdate.update(copy.deepcopy(mdict),
                                {'C': {'F': {'G': ['c', 'd']}}},
                                merge_lists=False)
        mdict['C']['F']['G'] = ['c', 'd']
>>>>>>> 8abb7099
        self.assertEqual(res, mdict)

        # level 3 value changes (list merge)
        mdict = copy.deepcopy(self.dict1)
<<<<<<< HEAD
        mdict["C"]["F"]["G"] = ["a", "b"]
        res = dictupdate.update(
            copy.deepcopy(mdict), {"C": {"F": {"G": ["c", "d"]}}}, merge_lists=True
        )
        mdict["C"]["F"]["G"] = ["a", "b", "c", "d"]
=======
        mdict['C']['F']['G'] = ['a', 'b']
        res = dictupdate.update(copy.deepcopy(mdict),
                                {'C': {'F': {'G': ['c', 'd']}}},
                                merge_lists=True)
        mdict['C']['F']['G'] = ['a', 'b', 'c', 'd']
>>>>>>> 8abb7099
        self.assertEqual(res, mdict)

        # level 3 value changes (list merge, remove duplicates, preserve order)
        mdict = copy.deepcopy(self.dict1)
<<<<<<< HEAD
        mdict["C"]["F"]["G"] = ["a", "b"]
        res = dictupdate.update(
            copy.deepcopy(mdict),
            {"C": {"F": {"G": ["d", "c", "b", "a"]}}},
            merge_lists=True,
        )
        mdict["C"]["F"]["G"] = ["a", "b", "d", "c"]
=======
        mdict['C']['F']['G'] = ['a', 'b']
        res = dictupdate.update(copy.deepcopy(mdict),
                                {'C': {'F': {'G': ['d', 'c', 'b', 'a']}}},
                                merge_lists=True)
        mdict['C']['F']['G'] = ['a', 'b', 'd', 'c']
>>>>>>> 8abb7099
        self.assertEqual(res, mdict)

        # replace a sub-dictionary
        mdict = copy.deepcopy(self.dict1)
        mdict["C"] = "Z"
        res = dictupdate.update(copy.deepcopy(self.dict1), {"C": "Z"})
        self.assertEqual(res, mdict)

        # add a new scalar value
        mdict = copy.deepcopy(self.dict1)
        mdict["Z"] = "Y"
        res = dictupdate.update(copy.deepcopy(self.dict1), {"Z": "Y"})
        self.assertEqual(res, mdict)

        # add a dictionary
        mdict = copy.deepcopy(self.dict1)
        mdict["Z"] = {"Y": "X"}
        res = dictupdate.update(copy.deepcopy(self.dict1), {"Z": {"Y": "X"}})
        self.assertEqual(res, mdict)

        # add a nested dictionary
        mdict = copy.deepcopy(self.dict1)
        mdict["Z"] = {"Y": {"X": "W"}}
        res = dictupdate.update(copy.deepcopy(self.dict1), {"Z": {"Y": {"X": "W"}}})
        self.assertEqual(res, mdict)


class UtilDictMergeTestCase(TestCase):

    dict1 = {"A": "B", "C": {"D": "E", "F": {"G": "H", "I": "J"}}}

    def test_merge_overwrite_traditional(self):
        """
        Test traditional overwrite, wherein a key in the second dict overwrites a key in the first
        """
        mdict = copy.deepcopy(self.dict1)
        mdict["A"] = "b"
        ret = dictupdate.merge_overwrite(copy.deepcopy(self.dict1), {"A": "b"})
        self.assertEqual(mdict, ret)

    def test_merge_overwrite_missing_source_key(self):
        """
        Test case wherein the overwrite strategy is used but a key in the second dict is
        not present in the first
        """
        mdict = copy.deepcopy(self.dict1)
        mdict["D"] = "new"
        ret = dictupdate.merge_overwrite(copy.deepcopy(self.dict1), {"D": "new"})
        self.assertEqual(mdict, ret)

    def test_merge_aggregate_traditional(self):
        """
        Test traditional aggregation, where a val from dict2 overwrites one
        present in dict1
        """
        mdict = copy.deepcopy(self.dict1)
        mdict["A"] = "b"
        ret = dictupdate.merge_overwrite(copy.deepcopy(self.dict1), {"A": "b"})
        self.assertEqual(mdict, ret)

    def test_merge_list_traditional(self):
        """
        Test traditional list merge, where a key present in dict2 will be converted
        to a list
        """
        mdict = copy.deepcopy(self.dict1)
        mdict["A"] = ["B", "b"]
        ret = dictupdate.merge_list(copy.deepcopy(self.dict1), {"A": "b"})
        self.assertEqual(mdict, ret)

    def test_merge_list_append(self):
        """
        This codifies the intended behaviour that items merged into a dict val that is already
        a list that those items will *appended* to the list, and not magically merged in
        """
        mdict = copy.deepcopy(self.dict1)
        mdict["A"] = ["B", "b", "c"]

        # Prepare a modified copy of dict1 that has a list as a val for the key of 'A'
        mdict1 = copy.deepcopy(self.dict1)
<<<<<<< HEAD
        mdict1["A"] = ["B"]
        ret = dictupdate.merge_list(mdict1, {"A": ["b", "c"]})
        self.assertEqual(
            {"A": [["B"], ["b", "c"]], "C": {"D": "E", "F": {"I": "J", "G": "H"}}}, ret
        )
=======
        mdict1['A'] = ['B']
        ret = dictupdate.merge_list(mdict1, {'A': ['b', 'c']})
        self.assertEqual({'A': [['B'], ['b', 'c']], 'C': {'D': 'E', 'F': {'I': 'J', 'G': 'H'}}}, ret)
>>>>>>> 8abb7099


class UtilDeepDictUpdateTestCase(TestCase):

<<<<<<< HEAD
    dict1 = {"A": "B", "C": {"D": "E", "F": {"G": "H", "I": "J"}}}

    def test_deep_set_overwrite(self):
        """
        Test overwriting an existing value.
        """
        mdict = copy.deepcopy(self.dict1)
        res = dictupdate.set_dict_key_value(mdict, "C:F", "foo")
        self.assertEqual({"A": "B", "C": {"D": "E", "F": "foo"}}, res)
        # Verify modify-in-place
        self.assertEqual({"A": "B", "C": {"D": "E", "F": "foo"}}, mdict)

        # Test using alternative delimiter
        res = dictupdate.set_dict_key_value(
            mdict, "C/F", {"G": "H", "I": "J"}, delimiter="/"
        )
        self.assertEqual(self.dict1, res)

        # Test without using a delimiter in the keys
        res = dictupdate.set_dict_key_value(mdict, "C", None)
        self.assertEqual({"A": "B", "C": None}, res)

    def test_deep_set_create(self):
        """
        Test creating new nested keys.
        """
        mdict = copy.deepcopy(self.dict1)
        res = dictupdate.set_dict_key_value(mdict, "K:L:M", "Q")
        self.assertEqual(
            {
                "A": "B",
                "C": {"D": "E", "F": {"G": "H", "I": "J"}},
                "K": {"L": {"M": "Q"}},
            },
            res,
        )

    def test_deep_set_ordered_dicts(self):
        """
        Test creating new nested ordereddicts.
        """
        res = dictupdate.set_dict_key_value({}, "A:B", "foo", ordered_dict=True)
        self.assertEqual({"A": OrderedDict([("B", "foo")])}, res)

    def test_deep_append(self):
        """
        Test appending to a list.
        """
        sdict = {"bar": {"baz": [1, 2]}}
        res = dictupdate.append_dict_key_value(sdict, "bar:baz", 42)
        self.assertEqual({"bar": {"baz": [1, 2, 42]}}, res)
        # Append with alternate delimiter
        res = dictupdate.append_dict_key_value(sdict, "bar~baz", 43, delimiter="~")
        self.assertEqual({"bar": {"baz": [1, 2, 42, 43]}}, res)
        # Append to a not-yet existing list
        res = dictupdate.append_dict_key_value({}, "foo:bar:baz", 42)
        self.assertEqual({"foo": {"bar": {"baz": [42]}}}, res)

    def test_deep_extend(self):
        """
        Test extending a list.
        Note that the provided value (to extend with) will be coerced to a list
        if this is not already a list. This can cause unexpected behaviour.
        """
        sdict = {"bar": {"baz": [1, 2]}}
        res = dictupdate.extend_dict_key_value(sdict, "bar:baz", [42, 42])
        self.assertEqual({"bar": {"baz": [1, 2, 42, 42]}}, res)

        # Extend a not-yet existing list
        res = dictupdate.extend_dict_key_value({}, "bar:baz:qux", [42])
        self.assertEqual({"bar": {"baz": {"qux": [42]}}}, res)

        # Extend with a dict (remember, foo has been updated in the first test)
        res = dictupdate.extend_dict_key_value(sdict, "bar:baz", {"qux": "quux"})
        self.assertEqual({"bar": {"baz": [1, 2, 42, 42, "qux"]}}, res)

    def test_deep_extend_illegal_addition(self):
        """
        Test errorhandling extending lists with illegal types.
        """
        # Extend with an illegal type
        for extend_with in [42, None]:
            with self.assertRaisesRegex(
                SaltInvocationError,
                r"Cannot extend {} with a {}." "".format(type([]), type(extend_with)),
            ):
                dictupdate.extend_dict_key_value({}, "foo", extend_with)

    def test_deep_extend_illegal_source(self):
        """
        Test errorhandling extending things that are not a list.
        """
        # Extend an illegal type
        for extend_this in [{}, 42, "bar"]:
            with self.assertRaisesRegex(
                SaltInvocationError,
                r"The last key contains a {}, which cannot extend."
                "".format(type(extend_this)),
            ):
                dictupdate.extend_dict_key_value({"foo": extend_this}, "foo", [42])

    def test_deep_update(self):
        """
        Test updating a (sub)dict.
        """
        mdict = copy.deepcopy(self.dict1)
        res = dictupdate.update_dict_key_value(
            mdict, "C:F", {"foo": "bar", "qux": "quux"}
        )
        self.assertEqual(
            {
                "A": "B",
                "C": {"D": "E", "F": {"G": "H", "I": "J", "foo": "bar", "qux": "quux"}},
            },
            res,
        )

        # Test updating a non-existing subkey
        res = dictupdate.update_dict_key_value({}, "foo:bar:baz", {"qux": "quux"})
        self.assertEqual({"foo": {"bar": {"baz": {"qux": "quux"}}}}, res)
        # Test updating a non-existing subkey, with a different delimiter
        res = dictupdate.update_dict_key_value(
            {}, "foo bar baz", {"qux": "quux"}, delimiter=" "
        )
        self.assertEqual({"foo": {"bar": {"baz": {"qux": "quux"}}}}, res)

    def test_deep_update_illegal_update(self):
        """
        Test errorhandling updating a (sub)dict with illegal types.
        """
        # Update with an illegal type
        for update_with in [42, None, [42], "bar"]:
            with self.assertRaisesRegex(
                SaltInvocationError,
                r"Cannot update {} with a {}." "".format(type({}), type(update_with)),
            ):
                dictupdate.update_dict_key_value({}, "foo", update_with)
        # Again, but now using OrderedDicts
        for update_with in [42, None, [42], "bar"]:
            with self.assertRaisesRegex(
                SaltInvocationError,
                r"Cannot update {} with a {}."
                "".format(type(OrderedDict()), type(update_with)),
            ):
                dictupdate.update_dict_key_value(
                    {}, "foo", update_with, ordered_dict=True
                )
=======
    dict1 = {'A': 'B', 'C': {'D': 'E', 'F': {'G': 'H', 'I': 'J'}}}

    def test_deep_set_overwrite(self):
        '''
        Test overwriting an existing value.
        '''
        mdict = copy.deepcopy(self.dict1)
        res = dictupdate.set_dict_key_value(mdict, 'C:F', 'foo')
        self.assertEqual({'A': 'B', 'C': {'D': 'E', 'F': 'foo'}}, res)
        # Verify modify-in-place
        self.assertEqual({'A': 'B', 'C': {'D': 'E', 'F': 'foo'}}, mdict)

        # Test using alternative delimiter
        res = dictupdate.set_dict_key_value(mdict, 'C/F', {'G': 'H', 'I': 'J'}, delimiter='/')
        self.assertEqual(self.dict1, res)

        # Test without using a delimiter in the keys
        res = dictupdate.set_dict_key_value(mdict, 'C', None)
        self.assertEqual({'A': 'B', 'C': None}, res)

    def test_deep_set_create(self):
        '''
        Test creating new nested keys.
        '''
        mdict = copy.deepcopy(self.dict1)
        res = dictupdate.set_dict_key_value(mdict, 'K:L:M', 'Q')
        self.assertEqual({'A': 'B', 'C': {'D': 'E', 'F': {'G': 'H', 'I': 'J'}}, 'K': {'L': {'M': 'Q'}}}, res)

    def test_deep_set_ordered_dicts(self):
        '''
        Test creating new nested ordereddicts.
        '''
        res = dictupdate.set_dict_key_value({}, 'A:B', 'foo', ordered_dict=True)
        self.assertEqual({'A': OrderedDict([('B', 'foo')])}, res)

    def test_deep_append(self):
        '''
        Test appending to a list.
        '''
        sdict = {'bar': {'baz': [1, 2]}}
        res = dictupdate.append_dict_key_value(sdict, 'bar:baz', 42)
        self.assertEqual({'bar': {'baz': [1, 2, 42]}}, res)
        # Append with alternate delimiter
        res = dictupdate.append_dict_key_value(sdict, 'bar~baz', 43, delimiter='~')
        self.assertEqual({'bar': {'baz': [1, 2, 42, 43]}}, res)
        # Append to a not-yet existing list
        res = dictupdate.append_dict_key_value({}, 'foo:bar:baz', 42)
        self.assertEqual({'foo': {'bar': {'baz': [42]}}}, res)

    def test_deep_extend(self):
        '''
        Test extending a list.
        Note that the provided value (to extend with) will be coerced to a list
        if this is not already a list. This can cause unexpected behaviour.
        '''
        sdict = {'bar': {'baz': [1, 2]}}
        res = dictupdate.extend_dict_key_value(sdict, 'bar:baz', [42, 42])
        self.assertEqual({'bar': {'baz': [1, 2, 42, 42]}}, res)

        # Extend a not-yet existing list
        res = dictupdate.extend_dict_key_value({}, 'bar:baz:qux', [42])
        self.assertEqual({'bar': {'baz': {'qux': [42]}}}, res)

        # Extend with a dict (remember, foo has been updated in the first test)
        res = dictupdate.extend_dict_key_value(sdict, 'bar:baz', {'qux': 'quux'})
        self.assertEqual({'bar': {'baz': [1, 2, 42, 42, 'qux']}}, res)

    def test_deep_extend_illegal_addition(self):
        '''
        Test errorhandling extending lists with illegal types.
        '''
        # Extend with an illegal type
        for extend_with in [42, None]:
            with self.assertRaisesRegex(SaltInvocationError,
                                        r"Cannot extend {} with a {}."
                                        "".format(type([]), type(extend_with))):
                dictupdate.extend_dict_key_value({}, 'foo', extend_with)

    def test_deep_extend_illegal_source(self):
        '''
        Test errorhandling extending things that are not a list.
        '''
        # Extend an illegal type
        for extend_this in [{}, 42, 'bar']:
            with self.assertRaisesRegex(SaltInvocationError,
                                        r"The last key contains a {}, which cannot extend."
                                        "".format(type(extend_this))):
                dictupdate.extend_dict_key_value({'foo': extend_this}, 'foo', [42])

    def test_deep_update(self):
        '''
        Test updating a (sub)dict.
        '''
        mdict = copy.deepcopy(self.dict1)
        res = dictupdate.update_dict_key_value(mdict, 'C:F', {'foo': 'bar', 'qux': 'quux'})
        self.assertEqual({'A': 'B', 'C': {'D': 'E', 'F': {'G': 'H', 'I': 'J', 'foo': 'bar', 'qux': 'quux'}}}, res)

        # Test updating a non-existing subkey
        res = dictupdate.update_dict_key_value({}, 'foo:bar:baz', {'qux': 'quux'})
        self.assertEqual({'foo': {'bar': {'baz': {'qux': 'quux'}}}}, res)
        # Test updating a non-existing subkey, with a different delimiter
        res = dictupdate.update_dict_key_value({}, 'foo bar baz', {'qux': 'quux'}, delimiter=' ')
        self.assertEqual({'foo': {'bar': {'baz': {'qux': 'quux'}}}}, res)

    def test_deep_update_illegal_update(self):
        '''
        Test errorhandling updating a (sub)dict with illegal types.
        '''
        # Update with an illegal type
        for update_with in [42, None, [42], 'bar']:
            with self.assertRaisesRegex(SaltInvocationError,
                                        r"Cannot update {} with a {}."
                                        "".format(type({}), type(update_with))):
                dictupdate.update_dict_key_value({}, 'foo', update_with)
        # Again, but now using OrderedDicts
        for update_with in [42, None, [42], 'bar']:
            with self.assertRaisesRegex(SaltInvocationError,
                                        r"Cannot update {} with a {}."
                                        "".format(type(OrderedDict()), type(update_with))):
                dictupdate.update_dict_key_value({}, 'foo', update_with, ordered_dict=True)
>>>>>>> 8abb7099
<|MERGE_RESOLUTION|>--- conflicted
+++ resolved
@@ -7,16 +7,8 @@
 
 # Import Salt libs
 import salt.utils.dictupdate as dictupdate
-<<<<<<< HEAD
-from salt.exceptions import SaltInvocationError
-from salt.utils.odict import OrderedDict
-
-# Import Salt Testing libs
-from tests.support.unit import TestCase
-=======
 from salt.utils.odict import OrderedDict
 from salt.exceptions import SaltInvocationError
->>>>>>> 8abb7099
 
 
 class UtilDictupdateTestCase(TestCase):
@@ -95,55 +87,29 @@
 
         # level 3 value changes (list replacement)
         mdict = copy.deepcopy(self.dict1)
-<<<<<<< HEAD
-        mdict["C"]["F"]["G"] = ["a", "b"]
-        res = dictupdate.update(
-            copy.deepcopy(mdict), {"C": {"F": {"G": ["c", "d"]}}}, merge_lists=False
-        )
-        mdict["C"]["F"]["G"] = ["c", "d"]
-=======
         mdict['C']['F']['G'] = ['a', 'b']
         res = dictupdate.update(copy.deepcopy(mdict),
                                 {'C': {'F': {'G': ['c', 'd']}}},
                                 merge_lists=False)
         mdict['C']['F']['G'] = ['c', 'd']
->>>>>>> 8abb7099
         self.assertEqual(res, mdict)
 
         # level 3 value changes (list merge)
         mdict = copy.deepcopy(self.dict1)
-<<<<<<< HEAD
-        mdict["C"]["F"]["G"] = ["a", "b"]
-        res = dictupdate.update(
-            copy.deepcopy(mdict), {"C": {"F": {"G": ["c", "d"]}}}, merge_lists=True
-        )
-        mdict["C"]["F"]["G"] = ["a", "b", "c", "d"]
-=======
         mdict['C']['F']['G'] = ['a', 'b']
         res = dictupdate.update(copy.deepcopy(mdict),
                                 {'C': {'F': {'G': ['c', 'd']}}},
                                 merge_lists=True)
         mdict['C']['F']['G'] = ['a', 'b', 'c', 'd']
->>>>>>> 8abb7099
         self.assertEqual(res, mdict)
 
         # level 3 value changes (list merge, remove duplicates, preserve order)
         mdict = copy.deepcopy(self.dict1)
-<<<<<<< HEAD
-        mdict["C"]["F"]["G"] = ["a", "b"]
-        res = dictupdate.update(
-            copy.deepcopy(mdict),
-            {"C": {"F": {"G": ["d", "c", "b", "a"]}}},
-            merge_lists=True,
-        )
-        mdict["C"]["F"]["G"] = ["a", "b", "d", "c"]
-=======
         mdict['C']['F']['G'] = ['a', 'b']
         res = dictupdate.update(copy.deepcopy(mdict),
                                 {'C': {'F': {'G': ['d', 'c', 'b', 'a']}}},
                                 merge_lists=True)
         mdict['C']['F']['G'] = ['a', 'b', 'd', 'c']
->>>>>>> 8abb7099
         self.assertEqual(res, mdict)
 
         # replace a sub-dictionary
@@ -224,170 +190,13 @@
 
         # Prepare a modified copy of dict1 that has a list as a val for the key of 'A'
         mdict1 = copy.deepcopy(self.dict1)
-<<<<<<< HEAD
-        mdict1["A"] = ["B"]
-        ret = dictupdate.merge_list(mdict1, {"A": ["b", "c"]})
-        self.assertEqual(
-            {"A": [["B"], ["b", "c"]], "C": {"D": "E", "F": {"I": "J", "G": "H"}}}, ret
-        )
-=======
         mdict1['A'] = ['B']
         ret = dictupdate.merge_list(mdict1, {'A': ['b', 'c']})
         self.assertEqual({'A': [['B'], ['b', 'c']], 'C': {'D': 'E', 'F': {'I': 'J', 'G': 'H'}}}, ret)
->>>>>>> 8abb7099
 
 
 class UtilDeepDictUpdateTestCase(TestCase):
 
-<<<<<<< HEAD
-    dict1 = {"A": "B", "C": {"D": "E", "F": {"G": "H", "I": "J"}}}
-
-    def test_deep_set_overwrite(self):
-        """
-        Test overwriting an existing value.
-        """
-        mdict = copy.deepcopy(self.dict1)
-        res = dictupdate.set_dict_key_value(mdict, "C:F", "foo")
-        self.assertEqual({"A": "B", "C": {"D": "E", "F": "foo"}}, res)
-        # Verify modify-in-place
-        self.assertEqual({"A": "B", "C": {"D": "E", "F": "foo"}}, mdict)
-
-        # Test using alternative delimiter
-        res = dictupdate.set_dict_key_value(
-            mdict, "C/F", {"G": "H", "I": "J"}, delimiter="/"
-        )
-        self.assertEqual(self.dict1, res)
-
-        # Test without using a delimiter in the keys
-        res = dictupdate.set_dict_key_value(mdict, "C", None)
-        self.assertEqual({"A": "B", "C": None}, res)
-
-    def test_deep_set_create(self):
-        """
-        Test creating new nested keys.
-        """
-        mdict = copy.deepcopy(self.dict1)
-        res = dictupdate.set_dict_key_value(mdict, "K:L:M", "Q")
-        self.assertEqual(
-            {
-                "A": "B",
-                "C": {"D": "E", "F": {"G": "H", "I": "J"}},
-                "K": {"L": {"M": "Q"}},
-            },
-            res,
-        )
-
-    def test_deep_set_ordered_dicts(self):
-        """
-        Test creating new nested ordereddicts.
-        """
-        res = dictupdate.set_dict_key_value({}, "A:B", "foo", ordered_dict=True)
-        self.assertEqual({"A": OrderedDict([("B", "foo")])}, res)
-
-    def test_deep_append(self):
-        """
-        Test appending to a list.
-        """
-        sdict = {"bar": {"baz": [1, 2]}}
-        res = dictupdate.append_dict_key_value(sdict, "bar:baz", 42)
-        self.assertEqual({"bar": {"baz": [1, 2, 42]}}, res)
-        # Append with alternate delimiter
-        res = dictupdate.append_dict_key_value(sdict, "bar~baz", 43, delimiter="~")
-        self.assertEqual({"bar": {"baz": [1, 2, 42, 43]}}, res)
-        # Append to a not-yet existing list
-        res = dictupdate.append_dict_key_value({}, "foo:bar:baz", 42)
-        self.assertEqual({"foo": {"bar": {"baz": [42]}}}, res)
-
-    def test_deep_extend(self):
-        """
-        Test extending a list.
-        Note that the provided value (to extend with) will be coerced to a list
-        if this is not already a list. This can cause unexpected behaviour.
-        """
-        sdict = {"bar": {"baz": [1, 2]}}
-        res = dictupdate.extend_dict_key_value(sdict, "bar:baz", [42, 42])
-        self.assertEqual({"bar": {"baz": [1, 2, 42, 42]}}, res)
-
-        # Extend a not-yet existing list
-        res = dictupdate.extend_dict_key_value({}, "bar:baz:qux", [42])
-        self.assertEqual({"bar": {"baz": {"qux": [42]}}}, res)
-
-        # Extend with a dict (remember, foo has been updated in the first test)
-        res = dictupdate.extend_dict_key_value(sdict, "bar:baz", {"qux": "quux"})
-        self.assertEqual({"bar": {"baz": [1, 2, 42, 42, "qux"]}}, res)
-
-    def test_deep_extend_illegal_addition(self):
-        """
-        Test errorhandling extending lists with illegal types.
-        """
-        # Extend with an illegal type
-        for extend_with in [42, None]:
-            with self.assertRaisesRegex(
-                SaltInvocationError,
-                r"Cannot extend {} with a {}." "".format(type([]), type(extend_with)),
-            ):
-                dictupdate.extend_dict_key_value({}, "foo", extend_with)
-
-    def test_deep_extend_illegal_source(self):
-        """
-        Test errorhandling extending things that are not a list.
-        """
-        # Extend an illegal type
-        for extend_this in [{}, 42, "bar"]:
-            with self.assertRaisesRegex(
-                SaltInvocationError,
-                r"The last key contains a {}, which cannot extend."
-                "".format(type(extend_this)),
-            ):
-                dictupdate.extend_dict_key_value({"foo": extend_this}, "foo", [42])
-
-    def test_deep_update(self):
-        """
-        Test updating a (sub)dict.
-        """
-        mdict = copy.deepcopy(self.dict1)
-        res = dictupdate.update_dict_key_value(
-            mdict, "C:F", {"foo": "bar", "qux": "quux"}
-        )
-        self.assertEqual(
-            {
-                "A": "B",
-                "C": {"D": "E", "F": {"G": "H", "I": "J", "foo": "bar", "qux": "quux"}},
-            },
-            res,
-        )
-
-        # Test updating a non-existing subkey
-        res = dictupdate.update_dict_key_value({}, "foo:bar:baz", {"qux": "quux"})
-        self.assertEqual({"foo": {"bar": {"baz": {"qux": "quux"}}}}, res)
-        # Test updating a non-existing subkey, with a different delimiter
-        res = dictupdate.update_dict_key_value(
-            {}, "foo bar baz", {"qux": "quux"}, delimiter=" "
-        )
-        self.assertEqual({"foo": {"bar": {"baz": {"qux": "quux"}}}}, res)
-
-    def test_deep_update_illegal_update(self):
-        """
-        Test errorhandling updating a (sub)dict with illegal types.
-        """
-        # Update with an illegal type
-        for update_with in [42, None, [42], "bar"]:
-            with self.assertRaisesRegex(
-                SaltInvocationError,
-                r"Cannot update {} with a {}." "".format(type({}), type(update_with)),
-            ):
-                dictupdate.update_dict_key_value({}, "foo", update_with)
-        # Again, but now using OrderedDicts
-        for update_with in [42, None, [42], "bar"]:
-            with self.assertRaisesRegex(
-                SaltInvocationError,
-                r"Cannot update {} with a {}."
-                "".format(type(OrderedDict()), type(update_with)),
-            ):
-                dictupdate.update_dict_key_value(
-                    {}, "foo", update_with, ordered_dict=True
-                )
-=======
     dict1 = {'A': 'B', 'C': {'D': 'E', 'F': {'G': 'H', 'I': 'J'}}}
 
     def test_deep_set_overwrite(self):
@@ -507,5 +316,4 @@
             with self.assertRaisesRegex(SaltInvocationError,
                                         r"Cannot update {} with a {}."
                                         "".format(type(OrderedDict()), type(update_with))):
-                dictupdate.update_dict_key_value({}, 'foo', update_with, ordered_dict=True)
->>>>>>> 8abb7099
+                dictupdate.update_dict_key_value({}, 'foo', update_with, ordered_dict=True)