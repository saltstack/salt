# -*- coding: utf-8 -*-
"""
Tests for salt.utils.jid
"""

# Import Python libs
from __future__ import absolute_import, unicode_literals

import datetime
import os

# Import Salt libs
import salt.utils.jid
from tests.support.mock import patch
from tests.support.unit import TestCase


class JidTestCase(TestCase):
    def test_jid_to_time(self):
        test_jid = 20131219110700123489
        expected_jid = "2013, Dec 19 11:07:00.123489"
        self.assertEqual(salt.utils.jid.jid_to_time(test_jid), expected_jid)

        # Test incorrect lengths
        incorrect_jid_length = 2012
        self.assertEqual(salt.utils.jid.jid_to_time(incorrect_jid_length), "")

    def test_is_jid(self):
        self.assertTrue(salt.utils.jid.is_jid("20131219110700123489"))  # Valid JID
        self.assertFalse(salt.utils.jid.is_jid(20131219110700123489))  # int
        self.assertFalse(
            salt.utils.jid.is_jid("2013121911070012348911111")
        )  # Wrong length

    def test_gen_jid(self):
        now = datetime.datetime(2002, 12, 25, 12, 0, 0, 0)
<<<<<<< HEAD
        with patch("salt.utils.jid._utc_now", return_value=now):
            ret = salt.utils.jid.gen_jid({})
            self.assertEqual(ret, "20021225120000000000")
            salt.utils.jid.LAST_JID_DATETIME = None
            ret = salt.utils.jid.gen_jid({"unique_jid": True})
            self.assertEqual(ret, "20021225120000000000_{0}".format(os.getpid()))
            ret = salt.utils.jid.gen_jid({"unique_jid": True})
            self.assertEqual(ret, "20021225120000000001_{0}".format(os.getpid()))

    def test_gen_jid_utc(self):
        utcnow = datetime.datetime(2002, 12, 25, 12, 7, 0, 0)
        with patch("salt.utils.jid._utc_now", return_value=utcnow):
            ret = salt.utils.jid.gen_jid({"utc_jid": True})
            self.assertEqual(ret, "20021225120700000000")

    def test_gen_jid_utc_unique(self):
        utcnow = datetime.datetime(2002, 12, 25, 12, 7, 0, 0)
        with patch("salt.utils.jid._utc_now", return_value=utcnow):
            salt.utils.jid.LAST_JID_DATETIME = None
            ret = salt.utils.jid.gen_jid({"utc_jid": True, "unique_jid": True})
            self.assertEqual(ret, "20021225120700000000_{0}".format(os.getpid()))
            ret = salt.utils.jid.gen_jid({"utc_jid": True, "unique_jid": True})
            self.assertEqual(ret, "20021225120700000001_{0}".format(os.getpid()))
=======
        with patch('datetime.datetime'):
            datetime.datetime.now.return_value = now
            ret = salt.utils.jid.gen_jid({})
            self.assertEqual(ret, '20021225120000000000')

    @skipIf(NO_MOCK, NO_MOCK_REASON)
    def test_gen_jid_unique(self):
        now = datetime.datetime(2002, 12, 25, 12, 0, 0, 0)
        with patch('datetime.datetime'):
            datetime.datetime.now.return_value = now
            salt.utils.jid.LAST_JID_DATETIME = None
            ret = salt.utils.jid.gen_jid({'unique_jid': True})
            self.assertEqual(ret, '20021225120000000000_{0}'.format(os.getpid()))
            ret = salt.utils.jid.gen_jid({'unique_jid': True})
            self.assertEqual(ret, '20021225120000000001_{0}'.format(os.getpid()))

    @skipIf(NO_MOCK, NO_MOCK_REASON)
    def test_gen_jid_utc(self):
        utcnow = datetime.datetime(2002, 12, 25, 12, 7, 0, 0)
        with patch('datetime.datetime'):
            datetime.datetime.utcnow.return_value = utcnow
            ret = salt.utils.jid.gen_jid({'utc_jid': True})
            self.assertEqual(ret, '20021225120700000000')

    @skipIf(NO_MOCK, NO_MOCK_REASON)
    def test_gen_jid_utc_unique(self):
        utcnow = datetime.datetime(2002, 12, 25, 12, 7, 0, 0)
        with patch('datetime.datetime'):
            datetime.datetime.utcnow.return_value = utcnow
            salt.utils.jid.LAST_JID_DATETIME = None
            ret = salt.utils.jid.gen_jid({'utc_jid': True, 'unique_jid': True})
            self.assertEqual(ret, '20021225120700000000_{0}'.format(os.getpid()))
            ret = salt.utils.jid.gen_jid({'utc_jid': True, 'unique_jid': True})
            self.assertEqual(ret, '20021225120700000001_{0}'.format(os.getpid()))
>>>>>>> 8abb7099
<|MERGE_RESOLUTION|>--- conflicted
+++ resolved
@@ -34,31 +34,6 @@
 
     def test_gen_jid(self):
         now = datetime.datetime(2002, 12, 25, 12, 0, 0, 0)
-<<<<<<< HEAD
-        with patch("salt.utils.jid._utc_now", return_value=now):
-            ret = salt.utils.jid.gen_jid({})
-            self.assertEqual(ret, "20021225120000000000")
-            salt.utils.jid.LAST_JID_DATETIME = None
-            ret = salt.utils.jid.gen_jid({"unique_jid": True})
-            self.assertEqual(ret, "20021225120000000000_{0}".format(os.getpid()))
-            ret = salt.utils.jid.gen_jid({"unique_jid": True})
-            self.assertEqual(ret, "20021225120000000001_{0}".format(os.getpid()))
-
-    def test_gen_jid_utc(self):
-        utcnow = datetime.datetime(2002, 12, 25, 12, 7, 0, 0)
-        with patch("salt.utils.jid._utc_now", return_value=utcnow):
-            ret = salt.utils.jid.gen_jid({"utc_jid": True})
-            self.assertEqual(ret, "20021225120700000000")
-
-    def test_gen_jid_utc_unique(self):
-        utcnow = datetime.datetime(2002, 12, 25, 12, 7, 0, 0)
-        with patch("salt.utils.jid._utc_now", return_value=utcnow):
-            salt.utils.jid.LAST_JID_DATETIME = None
-            ret = salt.utils.jid.gen_jid({"utc_jid": True, "unique_jid": True})
-            self.assertEqual(ret, "20021225120700000000_{0}".format(os.getpid()))
-            ret = salt.utils.jid.gen_jid({"utc_jid": True, "unique_jid": True})
-            self.assertEqual(ret, "20021225120700000001_{0}".format(os.getpid()))
-=======
         with patch('datetime.datetime'):
             datetime.datetime.now.return_value = now
             ret = salt.utils.jid.gen_jid({})
@@ -92,5 +67,4 @@
             ret = salt.utils.jid.gen_jid({'utc_jid': True, 'unique_jid': True})
             self.assertEqual(ret, '20021225120700000000_{0}'.format(os.getpid()))
             ret = salt.utils.jid.gen_jid({'utc_jid': True, 'unique_jid': True})
-            self.assertEqual(ret, '20021225120700000001_{0}'.format(os.getpid()))
->>>>>>> 8abb7099
+            self.assertEqual(ret, '20021225120700000001_{0}'.format(os.getpid()))