--- conflicted
+++ resolved
@@ -11,11 +11,6 @@
 import os
 import shutil
 import socket
-<<<<<<< HEAD
-import stat
-import sys
-import tempfile
-=======
 
 # Import third party libs
 if sys.platform.startswith('win'):
@@ -36,7 +31,6 @@
     NO_MOCK,
     NO_MOCK_REASON
 )
->>>>>>> 8abb7099
 
 # Import salt libs
 import salt.utils.files
@@ -142,13 +136,8 @@
     @skipIf(salt.utils.platform.is_windows(), "No verify_env Windows")
     def test_verify_env(self):
         root_dir = tempfile.mkdtemp(dir=RUNTIME_VARS.TMP)
-<<<<<<< HEAD
-        var_dir = os.path.join(root_dir, "var", "log", "salt")
-        key_dir = os.path.join(root_dir, "key_dir")
-=======
         var_dir = os.path.join(root_dir, 'var', 'log', 'salt')
         key_dir = os.path.join(root_dir, 'key_dir')
->>>>>>> 8abb7099
         verify_env([var_dir], getpass.getuser(), root_dir=root_dir)
         self.assertTrue(os.path.exists(var_dir))
         dir_stat = os.stat(var_dir)
