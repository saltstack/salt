--- conflicted
+++ resolved
@@ -319,11 +319,7 @@
             )
         self.assertEqual(out, 'world' + os.linesep)
 
-<<<<<<< HEAD
-    @skipIf(True, 'WAR ROOM TEMPORARY SKIP')
-=======
     @skipIf(WAR_ROOM_SKIP, 'WAR ROOM TEMPORARY SKIP')
->>>>>>> 1ded865d
     def test_fallback_noloader(self):
         '''
         A Template with a filesystem loader is returned as fallback
