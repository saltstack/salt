# -*- coding: utf-8 -*-
"""
Tests for salt.utils.jinja
"""
from __future__ import absolute_import, print_function, unicode_literals

import ast
import copy
import datetime
import os
import pprint
import re
import tempfile

<<<<<<< HEAD
=======
# Import Salt Testing libs
from tests.support.runtests import RUNTIME_VARS
from tests.support.unit import skipIf, TestCase
from tests.support.case import ModuleCase
from tests.support.helpers import flaky
from tests.support.mock import NO_MOCK, NO_MOCK_REASON, patch, MagicMock, Mock

# Import Salt libs
>>>>>>> 8abb7099
import salt.config
import salt.loader

# dateutils is needed so that the strftime jinja filter is loaded
import salt.utils.dateutils  # pylint: disable=unused-import
import salt.utils.files
import salt.utils.json
import salt.utils.stringutils
import salt.utils.yaml
from jinja2 import DictLoader, Environment, Markup, exceptions
from salt.exceptions import SaltRenderError
from salt.ext import six
from salt.ext.six.moves import builtins
from salt.utils.decorators.jinja import JinjaFilter
from salt.utils.jinja import (
    SaltCacheLoader,
    SerializerExtension,
    ensure_sequence_filter,
    indent,
    tojson,
)
from salt.utils.odict import OrderedDict
from salt.utils.templates import JINJA, render_jinja_tmpl
from tests.support.case import ModuleCase
from tests.support.helpers import requires_network
from tests.support.mock import MagicMock, Mock, patch
from tests.support.runtests import RUNTIME_VARS
from tests.support.unit import TestCase, skipIf

try:
    import timelib  # pylint: disable=W0611

    HAS_TIMELIB = True
except ImportError:
    HAS_TIMELIB = False

<<<<<<< HEAD
=======
try:
    import jmespath  # pylint: disable=W0611
    HAS_JMESPATH = True
except ImportError:
    HAS_JMESPATH = False

>>>>>>> 8abb7099
BLINESEP = salt.utils.stringutils.to_bytes(os.linesep)


class JinjaTestCase(TestCase):
    def test_tojson(self):
        """
        Test the ported tojson filter. Non-ascii unicode content should be
        dumped with ensure_ascii=True.
        """
        data = {"Non-ascii words": ["süß", "спам", "яйца"]}
        result = tojson(data)
<<<<<<< HEAD
        expected = (
            '{"Non-ascii words": ["s\\u00fc\\u00df", '
            '"\\u0441\\u043f\\u0430\\u043c", '
            '"\\u044f\\u0439\\u0446\\u0430"]}'
        )
        assert result == expected, result

    def test_indent(self):
        """
        Test the indent filter with Markup object as input. Double-quotes
        should not be URL-encoded.
        """
        data = Markup('foo:\n  "bar"')
        result = indent(data)
        expected = Markup('foo:\n      "bar"')
=======
        expected = ('{"Non-ascii words": ["s\\u00fc\\u00df", '
                    '"\\u0441\\u043f\\u0430\\u043c", '
                    '"\\u044f\\u0439\\u0446\\u0430"]}')
>>>>>>> 8abb7099
        assert result == expected, result


class MockFileClient(object):
    """
    Does not download files but records any file request for testing
    """

    def __init__(self, loader=None):
        if loader:
            loader._file_client = self
        self.requests = []

    def get_file(self, template, dest="", makedirs=False, saltenv="base"):
        self.requests.append(
            {"path": template, "dest": dest, "makedirs": makedirs, "saltenv": saltenv}
        )


def _setup_test_dir(src_dir, test_dir):
    os.makedirs(test_dir)
    salt.utils.files.recursive_copy(src_dir, test_dir)
    filename = os.path.join(test_dir, "non_ascii")
    with salt.utils.files.fopen(filename, "wb") as fp:
        fp.write(b"Assun\xc3\xa7\xc3\xa3o" + BLINESEP)
    filename = os.path.join(test_dir, "hello_simple")
    with salt.utils.files.fopen(filename, "wb") as fp:
        fp.write(b"world" + BLINESEP)
    filename = os.path.join(test_dir, "hello_import")
    lines = [
        r"{% from 'macro' import mymacro -%}",
        r"{% from 'macro' import mymacro -%}",
        r"{{ mymacro('Hey') ~ mymacro(a|default('a'), b|default('b')) }}",
    ]
    with salt.utils.files.fopen(filename, "wb") as fp:
        for line in lines:
            fp.write(line.encode("utf-8") + BLINESEP)


class TestSaltCacheLoader(TestCase):
    def setUp(self):
        self.tempdir = tempfile.mkdtemp()
        self.template_dir = os.path.join(self.tempdir, "files", "test")
        _setup_test_dir(
<<<<<<< HEAD
            os.path.join(RUNTIME_VARS.BASE_FILES, "templates"), self.template_dir
=======
            os.path.join(RUNTIME_VARS.BASE_FILES, 'templates'),
            self.template_dir
>>>>>>> 8abb7099
        )
        self.opts = {
            "file_buffer_size": 1048576,
            "cachedir": self.tempdir,
            "file_roots": {"test": [self.template_dir]},
            "pillar_roots": {"test": [self.template_dir]},
            "extension_modules": os.path.join(
                os.path.dirname(os.path.abspath(__file__)), "extmods"
            ),
        }
        super(TestSaltCacheLoader, self).setUp()

    def tearDown(self):
        salt.utils.files.rm_rf(self.tempdir)
        self.tempdir = self.template_dir = self.opts

    def test_searchpath(self):
        """
        The searchpath is based on the cachedir option and the saltenv parameter
        """
        tmp = tempfile.gettempdir()
        opts = copy.deepcopy(self.opts)
        opts.update({"cachedir": tmp})
        loader = self.get_loader(opts=opts, saltenv="test")
        assert loader.searchpath == [os.path.join(tmp, "files", "test")]

    def test_mockclient(self):
        """
        A MockFileClient is used that records all file requests normally sent
        to the master.
        """
        loader = self.get_loader(opts=self.opts, saltenv="test")
        res = loader.get_source(None, "hello_simple")
        assert len(res) == 3
        # res[0] on Windows is unicode and use os.linesep so it works cross OS
        self.assertEqual(six.text_type(res[0]), "world" + os.linesep)
        tmpl_dir = os.path.join(self.template_dir, "hello_simple")
        self.assertEqual(res[1], tmpl_dir)
<<<<<<< HEAD
        assert res[2](), "Template up to date?"
        assert loader._file_client.requests
        self.assertEqual(loader._file_client.requests[0]["path"], "salt://hello_simple")
=======
        assert res[2](), 'Template up to date?'
        assert loader._file_client.requests
        self.assertEqual(loader._file_client.requests[0]['path'], 'salt://hello_simple')
>>>>>>> 8abb7099

    def get_loader(self, opts=None, saltenv="base"):
        """
        Now that we instantiate the client in the __init__, we need to mock it
        """
        if opts is None:
            opts = self.opts
        with patch.object(SaltCacheLoader, "file_client", Mock()):
            loader = SaltCacheLoader(opts, saltenv)
            self.addCleanup(setattr, SaltCacheLoader, "_cached_client", None)
        # Create a mock file client and attach it to the loader
        MockFileClient(loader)
        return loader

    def get_test_saltenv(self):
        """
        Setup a simple jinja test environment
        """
        loader = self.get_loader(saltenv="test")
        jinja = Environment(loader=loader)
        return loader._file_client, jinja

    def test_import(self):
        """
        You can import and use macros from other files
        """
        fc, jinja = self.get_test_saltenv()
        result = jinja.get_template("hello_import").render()
        self.assertEqual(result, "Hey world !a b !")
        assert len(fc.requests) == 2
        self.assertEqual(fc.requests[0]["path"], "salt://hello_import")
        self.assertEqual(fc.requests[1]["path"], "salt://macro")

    def test_relative_import(self):
        """
        You can import using relative paths
        issue-13889
        """
        fc, jinja = self.get_test_saltenv()
        tmpl = jinja.get_template(os.path.join("relative", "rhello"))
        result = tmpl.render()
        self.assertEqual(result, "Hey world !a b !")
        assert len(fc.requests) == 3
        self.assertEqual(
            fc.requests[0]["path"], os.path.join("salt://relative", "rhello")
        )
        self.assertEqual(
            fc.requests[1]["path"], os.path.join("salt://relative", "rmacro")
        )
        self.assertEqual(fc.requests[2]["path"], "salt://macro")
        # This must fail when rendered: attempts to import from outside file root
        template = jinja.get_template("relative/rescape")
        self.assertRaises(exceptions.TemplateNotFound, template.render)

    def test_include(self):
        """
        You can also include a template that imports and uses macros
        """
        fc, jinja = self.get_test_saltenv()
        result = jinja.get_template("hello_include").render()
        self.assertEqual(result, "Hey world !a b !")
        assert len(fc.requests) == 3
        self.assertEqual(fc.requests[0]["path"], "salt://hello_include")
        self.assertEqual(fc.requests[1]["path"], "salt://hello_import")
        self.assertEqual(fc.requests[2]["path"], "salt://macro")

    def test_include_context(self):
        """
        Context variables are passes to the included template by default.
        """
        _, jinja = self.get_test_saltenv()
        result = jinja.get_template("hello_include").render(a="Hi", b="Salt")
        self.assertEqual(result, "Hey world !Hi Salt !")

    def test_cached_file_client(self):
        """
        Multiple instantiations of SaltCacheLoader use the cached file client
        """
        with patch("salt.transport.client.ReqChannel.factory", Mock()):
            loader_a = SaltCacheLoader(self.opts)
            loader_b = SaltCacheLoader(self.opts)
        assert loader_a._file_client is loader_b._file_client

    def test_file_client_kwarg(self):
        """
        A file client can be passed to SaltCacheLoader overriding the any
        cached file client
        """
        mfc = MockFileClient()
        loader = SaltCacheLoader(self.opts, _file_client=mfc)
        assert loader._file_client is mfc

    def test_cache_loader_shutdown(self):
        """
        The shudown method can be called without raising an exception when the
        file_client does not have a destroy method
        """
        mfc = MockFileClient()
        assert not hasattr(mfc, "destroy")
        loader = SaltCacheLoader(self.opts, _file_client=mfc)
        assert loader._file_client is mfc
        # Shutdown method should not raise any exceptions
        loader.shutdown()


class TestGetTemplate(TestCase):
    def setUp(self):
        self.tempdir = tempfile.mkdtemp()
        self.template_dir = os.path.join(self.tempdir, "files", "test")
        _setup_test_dir(
<<<<<<< HEAD
            os.path.join(RUNTIME_VARS.BASE_FILES, "templates"), self.template_dir
=======
            os.path.join(RUNTIME_VARS.BASE_FILES, 'templates'),
            self.template_dir
>>>>>>> 8abb7099
        )
        self.local_opts = {
            "file_buffer_size": 1048576,
            "cachedir": self.tempdir,
            "file_client": "local",
            "file_ignore_regex": None,
            "file_ignore_glob": None,
            "file_roots": {"test": [self.template_dir]},
            "pillar_roots": {"test": [self.template_dir]},
            "fileserver_backend": ["roots"],
            "hash_type": "md5",
            "extension_modules": os.path.join(
                os.path.dirname(os.path.abspath(__file__)), "extmods"
            ),
        }
        self.local_salt = {}
        super(TestGetTemplate, self).setUp()

    def tearDown(self):
        salt.utils.files.rm_rf(self.tempdir)
        self.tempdir = self.template_dir = self.local_opts = self.local_salt = None

    def test_fallback(self):
        """
        A Template with a filesystem loader is returned as fallback
        if the file is not contained in the searchpath
        """
        fn_ = os.path.join(self.template_dir, "hello_simple")
        with salt.utils.files.fopen(fn_) as fp_:
            out = render_jinja_tmpl(
                salt.utils.stringutils.to_unicode(fp_.read()),
                dict(opts=self.local_opts, saltenv="test", salt=self.local_salt),
            )
        self.assertEqual(out, "world" + os.linesep)

    def test_fallback_noloader(self):
        """
        A Template with a filesystem loader is returned as fallback
        if the file is not contained in the searchpath
        """
        filename = os.path.join(self.template_dir, "hello_import")
        with salt.utils.files.fopen(filename) as fp_:
            out = render_jinja_tmpl(
                salt.utils.stringutils.to_unicode(fp_.read()),
                dict(opts=self.local_opts, saltenv="test", salt=self.local_salt),
            )
        self.assertEqual(out, "Hey world !a b !" + os.linesep)

    def test_saltenv(self):
        """
        If the template is within the searchpath it can
        import, include and extend other templates.
        The initial template is expected to be already cached
        get_template does not request it from the master again.
        """
        fc = MockFileClient()
        with patch.object(SaltCacheLoader, "file_client", MagicMock(return_value=fc)):
            filename = os.path.join(self.template_dir, "hello_import")
            with salt.utils.files.fopen(filename) as fp_:
                out = render_jinja_tmpl(
                    salt.utils.stringutils.to_unicode(fp_.read()),
                    dict(
                        opts={
                            "cachedir": self.tempdir,
                            "file_client": "remote",
                            "file_roots": self.local_opts["file_roots"],
                            "pillar_roots": self.local_opts["pillar_roots"],
                        },
                        a="Hi",
                        b="Salt",
                        saltenv="test",
                        salt=self.local_salt,
                    ),
                )
            self.assertEqual(out, "Hey world !Hi Salt !" + os.linesep)
            self.assertEqual(fc.requests[0]["path"], "salt://macro")

    def test_macro_additional_log_for_generalexc(self):
        """
        If we failed in a macro because of e.g. a TypeError, get
        more output from trace.
        """
        expected = r"""Jinja error:.*division.*
.*macrogeneral\(2\):
---
\{% macro mymacro\(\) -%\}
\{\{ 1/0 \}\}    <======================
\{%- endmacro %\}
---.*"""
        filename = os.path.join(self.template_dir, "hello_import_generalerror")
        fc = MockFileClient()
        with patch.object(SaltCacheLoader, "file_client", MagicMock(return_value=fc)):
            with salt.utils.files.fopen(filename) as fp_:
                self.assertRaisesRegex(
                    SaltRenderError,
                    expected,
                    render_jinja_tmpl,
                    salt.utils.stringutils.to_unicode(fp_.read()),
                    dict(opts=self.local_opts, saltenv="test", salt=self.local_salt),
                )

    def test_macro_additional_log_for_undefined(self):
        """
        If we failed in a macro because of undefined variables, get
        more output from trace.
        """
        expected = r"""Jinja variable 'b' is undefined
.*macroundefined\(2\):
---
\{% macro mymacro\(\) -%\}
\{\{b.greetee\}\} <-- error is here    <======================
\{%- endmacro %\}
---"""
        filename = os.path.join(self.template_dir, "hello_import_undefined")
        fc = MockFileClient()
        with patch.object(SaltCacheLoader, "file_client", MagicMock(return_value=fc)):
            with salt.utils.files.fopen(filename) as fp_:
                self.assertRaisesRegex(
                    SaltRenderError,
                    expected,
                    render_jinja_tmpl,
                    salt.utils.stringutils.to_unicode(fp_.read()),
                    dict(opts=self.local_opts, saltenv="test", salt=self.local_salt),
                )

    def test_macro_additional_log_syntaxerror(self):
        """
        If  we failed in a macro, get more output from trace.
        """
        expected = r"""Jinja syntax error: expected token .*end.*got '-'.*
.*macroerror\(2\):
---
# macro
\{% macro mymacro\(greeting, greetee='world'\) -\} <-- error is here    <======================
\{\{ greeting ~ ' ' ~ greetee \}\} !
\{%- endmacro %\}
---.*"""
        filename = os.path.join(self.template_dir, "hello_import_error")
        fc = MockFileClient()
        with patch.object(SaltCacheLoader, "file_client", MagicMock(return_value=fc)):
            with salt.utils.files.fopen(filename) as fp_:
                self.assertRaisesRegex(
                    SaltRenderError,
                    expected,
                    render_jinja_tmpl,
                    salt.utils.stringutils.to_unicode(fp_.read()),
                    dict(opts=self.local_opts, saltenv="test", salt=self.local_salt),
                )

    def test_non_ascii_encoding(self):
        fc = MockFileClient()
        with patch.object(SaltCacheLoader, "file_client", MagicMock(return_value=fc)):
            filename = os.path.join(self.template_dir, "hello_import")
            with salt.utils.files.fopen(filename) as fp_:
                out = render_jinja_tmpl(
                    salt.utils.stringutils.to_unicode(fp_.read()),
                    dict(
                        opts={
                            "cachedir": self.tempdir,
                            "file_client": "remote",
                            "file_roots": self.local_opts["file_roots"],
                            "pillar_roots": self.local_opts["pillar_roots"],
                        },
                        a="Hi",
                        b="Sàlt",
                        saltenv="test",
                        salt=self.local_salt,
                    ),
                )
            self.assertEqual(
                out,
                salt.utils.stringutils.to_unicode("Hey world !Hi Sàlt !" + os.linesep),
            )
            self.assertEqual(fc.requests[0]["path"], "salt://macro")

            filename = os.path.join(self.template_dir, "non_ascii")
            with salt.utils.files.fopen(filename, "rb") as fp_:
                out = render_jinja_tmpl(
                    salt.utils.stringutils.to_unicode(fp_.read(), "utf-8"),
                    dict(
                        opts={
                            "cachedir": self.tempdir,
                            "file_client": "remote",
                            "file_roots": self.local_opts["file_roots"],
                            "pillar_roots": self.local_opts["pillar_roots"],
                        },
                        a="Hi",
                        b="Sàlt",
                        saltenv="test",
                        salt=self.local_salt,
                    ),
                )
            self.assertEqual("Assunção" + os.linesep, out)
            self.assertEqual(fc.requests[0]["path"], "salt://macro")

    @skipIf(HAS_TIMELIB is False, "The `timelib` library is not installed.")
    def test_strftime(self):
        response = render_jinja_tmpl(
            '{{ "2002/12/25"|strftime }}',
            dict(opts=self.local_opts, saltenv="test", salt=self.local_salt),
        )
        self.assertEqual(response, "2002-12-25")

        objects = (
            datetime.datetime(2002, 12, 25, 12, 00, 00, 00),
            "2002/12/25",
            1040814000,
            "1040814000",
        )

        for object in objects:
            response = render_jinja_tmpl(
                "{{ object|strftime }}",
                dict(
                    object=object,
                    opts=self.local_opts,
                    saltenv="test",
                    salt=self.local_salt,
                ),
            )
            self.assertEqual(response, "2002-12-25")

            response = render_jinja_tmpl(
                '{{ object|strftime("%b %d, %Y") }}',
                dict(
                    object=object,
                    opts=self.local_opts,
                    saltenv="test",
                    salt=self.local_salt,
                ),
            )
            self.assertEqual(response, "Dec 25, 2002")

            response = render_jinja_tmpl(
                '{{ object|strftime("%y") }}',
                dict(
                    object=object,
                    opts=self.local_opts,
                    saltenv="test",
                    salt=self.local_salt,
                ),
            )
            self.assertEqual(response, "02")

    def test_non_ascii(self):
        fn = os.path.join(self.template_dir, "non_ascii")
        out = JINJA(fn, opts=self.local_opts, saltenv="test", salt=self.local_salt)
        with salt.utils.files.fopen(out["data"], "rb") as fp:
            result = salt.utils.stringutils.to_unicode(fp.read(), "utf-8")
            self.assertEqual(
                salt.utils.stringutils.to_unicode("Assunção" + os.linesep), result
            )

    def test_get_context_has_enough_context(self):
        template = "1\n2\n3\n4\n5\n6\n7\n8\n9\na\nb\nc\nd\ne\nf"
        context = salt.utils.stringutils.get_context(template, 8)
        expected = "---\n[...]\n3\n4\n5\n6\n7\n8\n9\na\nb\nc\nd\n[...]\n---"
        self.assertEqual(expected, context)

    def test_get_context_at_top_of_file(self):
        template = "1\n2\n3\n4\n5\n6\n7\n8\n9\na\nb\nc\nd\ne\nf"
        context = salt.utils.stringutils.get_context(template, 1)
        expected = "---\n1\n2\n3\n4\n5\n6\n[...]\n---"
        self.assertEqual(expected, context)

    def test_get_context_at_bottom_of_file(self):
        template = "1\n2\n3\n4\n5\n6\n7\n8\n9\na\nb\nc\nd\ne\nf"
        context = salt.utils.stringutils.get_context(template, 15)
        expected = "---\n[...]\na\nb\nc\nd\ne\nf\n---"
        self.assertEqual(expected, context)

    def test_get_context_2_context_lines(self):
        template = "1\n2\n3\n4\n5\n6\n7\n8\n9\na\nb\nc\nd\ne\nf"
        context = salt.utils.stringutils.get_context(template, 8, num_lines=2)
        expected = "---\n[...]\n6\n7\n8\n9\na\n[...]\n---"
        self.assertEqual(expected, context)

    def test_get_context_with_marker(self):
        template = "1\n2\n3\n4\n5\n6\n7\n8\n9\na\nb\nc\nd\ne\nf"
        context = salt.utils.stringutils.get_context(
            template, 8, num_lines=2, marker=" <---"
        )
        expected = "---\n[...]\n6\n7\n8 <---\n9\na\n[...]\n---"
        self.assertEqual(expected, context)

    def test_render_with_syntax_error(self):
        template = "hello\n\n{{ bad\n\nfoo"
        expected = r".*---\nhello\n\n{{ bad\n\nfoo    <======================\n---"
        self.assertRaisesRegex(
            SaltRenderError,
            expected,
            render_jinja_tmpl,
            template,
            dict(opts=self.local_opts, saltenv="test", salt=self.local_salt),
        )

    def test_render_with_utf8_syntax_error(self):
        with patch.object(builtins, "__salt_system_encoding__", "utf-8"):
            template = "hello\n\n{{ bad\n\nfoo한"
            expected = salt.utils.stringutils.to_str(
                r".*---\nhello\n\n{{ bad\n\nfoo한    <======================\n---"
            )
            self.assertRaisesRegex(
                SaltRenderError,
                expected,
                render_jinja_tmpl,
                template,
                dict(opts=self.local_opts, saltenv="test", salt=self.local_salt),
            )

    def test_render_with_undefined_variable(self):
        template = "hello\n\n{{ foo }}\n\nfoo"
        expected = r"Jinja variable \'foo\' is undefined"
        self.assertRaisesRegex(
            SaltRenderError,
            expected,
            render_jinja_tmpl,
            template,
            dict(opts=self.local_opts, saltenv="test", salt=self.local_salt),
        )

    def test_render_with_undefined_variable_utf8(self):
        template = "hello\xed\x95\x9c\n\n{{ foo }}\n\nfoo"
        expected = r"Jinja variable \'foo\' is undefined"
        self.assertRaisesRegex(
            SaltRenderError,
            expected,
            render_jinja_tmpl,
            template,
            dict(opts=self.local_opts, saltenv="test", salt=self.local_salt),
        )

    def test_render_with_undefined_variable_unicode(self):
        template = "hello한\n\n{{ foo }}\n\nfoo"
        expected = r"Jinja variable \'foo\' is undefined"
        self.assertRaisesRegex(
            SaltRenderError,
            expected,
            render_jinja_tmpl,
            template,
            dict(opts=self.local_opts, saltenv="test", salt=self.local_salt),
        )


class TestJinjaDefaultOptions(TestCase):
<<<<<<< HEAD
    @classmethod
    def setUpClass(cls):
        cls.local_opts = {
            "cachedir": os.path.join(RUNTIME_VARS.TMP, "jinja-template-cache"),
            "file_buffer_size": 1048576,
            "file_client": "local",
            "file_ignore_regex": None,
            "file_ignore_glob": None,
            "file_roots": {
                "test": [os.path.join(RUNTIME_VARS.BASE_FILES, "templates")]
            },
            "pillar_roots": {
                "test": [os.path.join(RUNTIME_VARS.BASE_FILES, "templates")]
=======

    def __init__(self, *args, **kws):
        TestCase.__init__(self, *args, **kws)
        self.local_opts = {
            'cachedir': os.path.join(RUNTIME_VARS.TMP, 'jinja-template-cache'),
            'file_client': 'local',
            'file_ignore_regex': None,
            'file_ignore_glob': None,
            'file_roots': {
                'test': [os.path.join(RUNTIME_VARS.BASE_FILES, 'templates')]
            },
            'pillar_roots': {
                'test': [os.path.join(RUNTIME_VARS.BASE_FILES, 'templates')]
            },
            'fileserver_backend': ['roots'],
            'hash_type': 'md5',
            'extension_modules': os.path.join(
                os.path.dirname(os.path.abspath(__file__)),
                'extmods'),
            'jinja_env': {
                'line_comment_prefix': '##',
                'line_statement_prefix': '%',
>>>>>>> 8abb7099
            },
            "fileserver_backend": ["roots"],
            "hash_type": "md5",
            "extension_modules": os.path.join(
                os.path.dirname(os.path.abspath(__file__)), "extmods"
            ),
            "jinja_env": {"line_comment_prefix": "##", "line_statement_prefix": "%"},
        }
        cls.local_salt = {
            "myvar": "zero",
            "mylist": [0, 1, 2, 3],
        }

    @classmethod
    def tearDownClass(cls):
        cls.local_opts = cls.local_salt = None

    def test_comment_prefix(self):

        template = """
            %- set myvar = 'one'
            ## ignored comment 1
            {{- myvar -}}
            {%- set myvar = 'two' %} ## ignored comment 2
            {{- myvar }} ## ignored comment 3
            %- if myvar == 'two':
            %- set myvar = 'three'
            %- endif
            {{- myvar -}}
            """
        rendered = render_jinja_tmpl(
            template, dict(opts=self.local_opts, saltenv="test", salt=self.local_salt)
        )
        self.assertEqual(rendered, "onetwothree")

    def test_statement_prefix(self):

        template = """
            {%- set mylist = ['1', '2', '3'] %}
            %- set mylist = ['one', 'two', 'three']
            %- for item in mylist:
            {{- item }}
            %- endfor
            """
        rendered = render_jinja_tmpl(
            template, dict(opts=self.local_opts, saltenv="test", salt=self.local_salt)
        )
        self.assertEqual(rendered, "onetwothree")


class TestCustomExtensions(TestCase):
<<<<<<< HEAD
    @classmethod
    def setUpClass(cls):
        cls.local_opts = {
            "cachedir": os.path.join(RUNTIME_VARS.TMP, "jinja-template-cache"),
            "file_buffer_size": 1048576,
            "file_client": "local",
            "file_ignore_regex": None,
            "file_ignore_glob": None,
            "file_roots": {
                "test": [os.path.join(RUNTIME_VARS.BASE_FILES, "templates")]
            },
            "pillar_roots": {
                "test": [os.path.join(RUNTIME_VARS.BASE_FILES, "templates")]
=======

    def __init__(self, *args, **kws):
        super(TestCustomExtensions, self).__init__(*args, **kws)
        self.local_opts = {
            'cachedir': os.path.join(RUNTIME_VARS.TMP, 'jinja-template-cache'),
            'file_client': 'local',
            'file_ignore_regex': None,
            'file_ignore_glob': None,
            'file_roots': {
                'test': [os.path.join(RUNTIME_VARS.BASE_FILES, 'templates')]
            },
            'pillar_roots': {
                'test': [os.path.join(RUNTIME_VARS.BASE_FILES, 'templates')]
>>>>>>> 8abb7099
            },
            "fileserver_backend": ["roots"],
            "hash_type": "md5",
            "extension_modules": os.path.join(
                os.path.dirname(os.path.abspath(__file__)), "extmods"
            ),
        }
        cls.local_salt = {
            # 'dns.A': dnsutil.A,
            # 'dns.AAAA': dnsutil.AAAA,
            # 'file.exists': filemod.file_exists,
            # 'file.basename': filemod.basename,
            # 'file.dirname': filemod.dirname
        }

    @classmethod
    def tearDownClass(cls):
        cls.local_opts = cls.local_salt = None

    def test_regex_escape(self):
        dataset = "foo?:.*/\\bar"
        env = Environment(extensions=[SerializerExtension])
        env.filters.update(JinjaFilter.salt_jinja_filters)
        rendered = env.from_string("{{ dataset|regex_escape }}").render(dataset=dataset)
        self.assertEqual(rendered, re.escape(dataset))

    def test_unique_string(self):
        dataset = "foo"
        unique = set(dataset)
        env = Environment(extensions=[SerializerExtension])
        env.filters.update(JinjaFilter.salt_jinja_filters)
        rendered = (
            env.from_string("{{ dataset|unique }}")
            .render(dataset=dataset)
            .strip("'{}")
            .split("', '")
        )
        self.assertEqual(sorted(rendered), sorted(list(unique)))

    def test_unique_tuple(self):
        dataset = ("foo", "foo", "bar")
        unique = set(dataset)
        env = Environment(extensions=[SerializerExtension])
        env.filters.update(JinjaFilter.salt_jinja_filters)
        rendered = (
            env.from_string("{{ dataset|unique }}")
            .render(dataset=dataset)
            .strip("'{}")
            .split("', '")
        )
        self.assertEqual(sorted(rendered), sorted(list(unique)))

    def test_unique_list(self):
        dataset = ["foo", "foo", "bar"]
        unique = ["foo", "bar"]
        env = Environment(extensions=[SerializerExtension])
        env.filters.update(JinjaFilter.salt_jinja_filters)
        rendered = (
            env.from_string("{{ dataset|unique }}")
            .render(dataset=dataset)
            .strip("'[]")
            .split("', '")
        )
        self.assertEqual(rendered, unique)

    def test_serialize_json(self):
        dataset = {"foo": True, "bar": 42, "baz": [1, 2, 3], "qux": 2.0}
        env = Environment(extensions=[SerializerExtension])
        rendered = env.from_string("{{ dataset|json }}").render(dataset=dataset)
        self.assertEqual(dataset, salt.utils.json.loads(rendered))

    def test_serialize_yaml(self):
        dataset = {
            "foo": True,
            "bar": 42,
            "baz": [1, 2, 3],
            "qux": 2.0,
            "spam": OrderedDict([("foo", OrderedDict([("bar", "baz"), ("qux", 42)]))]),
        }
        env = Environment(extensions=[SerializerExtension])
        rendered = env.from_string("{{ dataset|yaml }}").render(dataset=dataset)
        self.assertEqual(dataset, salt.utils.yaml.safe_load(rendered))

    def test_serialize_yaml_str(self):
        dataset = "str value"
        env = Environment(extensions=[SerializerExtension])
        rendered = env.from_string("{{ dataset|yaml }}").render(dataset=dataset)
        self.assertEqual(dataset, rendered)

    def test_serialize_yaml_unicode(self):
        dataset = "str value"
        env = Environment(extensions=[SerializerExtension])
        rendered = env.from_string("{{ dataset|yaml }}").render(dataset=dataset)
        self.assertEqual("str value", rendered)

    def test_serialize_python(self):
        dataset = {"foo": True, "bar": 42, "baz": [1, 2, 3], "qux": 2.0}
        env = Environment(extensions=[SerializerExtension])
        rendered = env.from_string("{{ dataset|python }}").render(dataset=dataset)
        self.assertEqual(rendered, pprint.pformat(dataset))

    def test_load_yaml(self):
        env = Environment(extensions=[SerializerExtension])
        rendered = env.from_string(
            '{% set document = "{foo: it works}"|load_yaml %}{{ document.foo }}'
        ).render()
        self.assertEqual(rendered, "it works")

        rendered = env.from_string(
            "{% set document = document|load_yaml %}" "{{ document.foo }}"
        ).render(document="{foo: it works}")
        self.assertEqual(rendered, "it works")

        with self.assertRaises((TypeError, exceptions.TemplateRuntimeError)):
<<<<<<< HEAD
            env.from_string(
                "{% set document = document|load_yaml %}" "{{ document.foo }}"
            ).render(document={"foo": "it works"})
=======
            env.from_string('{% set document = document|load_yaml %}'
                            '{{ document.foo }}').render(document={"foo": "it works"})
>>>>>>> 8abb7099

    def test_load_tag(self):
        env = Environment(extensions=[SerializerExtension])

<<<<<<< HEAD
        source = (
            "{{ bar }}, "
            + "{% load_yaml as docu %}{foo: it works, {{ bar }}: baz}{% endload %}"
            + "{{ docu.foo }}"
        )
=======
        source = '{{ bar }}, ' + \
                 '{% load_yaml as docu %}{foo: it works, {{ bar }}: baz}{% endload %}' + \
                 '{{ docu.foo }}'
>>>>>>> 8abb7099

        rendered = env.from_string(source).render(bar="barred")
        self.assertEqual(rendered, "barred, it works")

<<<<<<< HEAD
        source = (
            '{{ bar }}, {% load_json as docu %}{"foo": "it works", "{{ bar }}": "baz"}{% endload %}'
            + "{{ docu.foo }}"
        )
=======
        source = '{{ bar }}, {% load_json as docu %}{"foo": "it works", "{{ bar }}": "baz"}{% endload %}' + \
                 '{{ docu.foo }}'
>>>>>>> 8abb7099

        rendered = env.from_string(source).render(bar="barred")
        self.assertEqual(rendered, "barred, it works")

        with self.assertRaises(exceptions.TemplateSyntaxError):
            env.from_string(
                "{% load_yamle as document %}{foo, bar: it works}{% endload %}"
            ).render()

        with self.assertRaises(exceptions.TemplateRuntimeError):
            env.from_string(
                "{% load_json as document %}{foo, bar: it works}{% endload %}"
            ).render()

    def test_load_json(self):
        env = Environment(extensions=[SerializerExtension])
        rendered = env.from_string(
            '{% set document = \'{"foo": "it works"}\'|load_json %}'
            "{{ document.foo }}"
        ).render()
        self.assertEqual(rendered, "it works")

        rendered = env.from_string(
            "{% set document = document|load_json %}" "{{ document.foo }}"
        ).render(document='{"foo": "it works"}')
        self.assertEqual(rendered, "it works")

        # bad quotes
        with self.assertRaises(exceptions.TemplateRuntimeError):
            env.from_string("{{ document|load_json }}").render(
                document="{'foo': 'it works'}"
            )

        # not a string
        with self.assertRaises(exceptions.TemplateRuntimeError):
            env.from_string("{{ document|load_json }}").render(
                document={"foo": "it works"}
            )

    def test_load_yaml_template(self):
        loader = DictLoader({"foo": '{bar: "my god is blue", foo: [1, 2, 3]}'})
        env = Environment(extensions=[SerializerExtension], loader=loader)
        rendered = env.from_string(
            '{% import_yaml "foo" as doc %}{{ doc.bar }}'
        ).render()
        self.assertEqual(rendered, "my god is blue")

        with self.assertRaises(exceptions.TemplateNotFound):
            env.from_string('{% import_yaml "does not exists" as doc %}').render()

    def test_load_json_template(self):
        loader = DictLoader({"foo": '{"bar": "my god is blue", "foo": [1, 2, 3]}'})
        env = Environment(extensions=[SerializerExtension], loader=loader)
        rendered = env.from_string(
            '{% import_json "foo" as doc %}{{ doc.bar }}'
        ).render()
        self.assertEqual(rendered, "my god is blue")

        with self.assertRaises(exceptions.TemplateNotFound):
            env.from_string('{% import_json "does not exists" as doc %}').render()

    def test_load_text_template(self):
        loader = DictLoader({"foo": "Foo!"})
        env = Environment(extensions=[SerializerExtension], loader=loader)

        rendered = env.from_string('{% import_text "foo" as doc %}{{ doc }}').render()
        self.assertEqual(rendered, "Foo!")

        with self.assertRaises(exceptions.TemplateNotFound):
            env.from_string('{% import_text "does not exists" as doc %}').render()

    def test_catalog(self):
        loader = DictLoader(
            {
                "doc1": '{bar: "my god is blue"}',
                "doc2": '{% import_yaml "doc1" as local2 %} never exported',
                "doc3": '{% load_yaml as local3 %}{"foo": "it works"}{% endload %} me neither',
                "main1": '{% from "doc2" import local2 %}{{ local2.bar }}',
                "main2": '{% from "doc3" import local3 %}{{ local3.foo }}',
                "main3": """
                {% import "doc2" as imported2 %}
                {% import "doc3" as imported3 %}
                {{ imported2.local2.bar }}
            """,
                "main4": """
                {% import "doc2" as imported2 %}
                {% import "doc3" as imported3 %}
                {{ imported3.local3.foo }}
            """,
                "main5": """
                {% from "doc2" import local2 as imported2 %}
                {% from "doc3" import local3 as imported3 %}
                {{ imported2.bar }}
            """,
                "main6": """
                {% from "doc2" import local2 as imported2 %}
                {% from "doc3" import local3 as imported3 %}
                {{ imported3.foo }}
            """,
            }
        )

        env = Environment(extensions=[SerializerExtension], loader=loader)
        rendered = env.get_template("main1").render()
        self.assertEqual(rendered, "my god is blue")

        rendered = env.get_template("main2").render()
        self.assertEqual(rendered, "it works")

        rendered = env.get_template("main3").render().strip()
        self.assertEqual(rendered, "my god is blue")

        rendered = env.get_template("main4").render().strip()
        self.assertEqual(rendered, "it works")

        rendered = env.get_template("main5").render().strip()
        self.assertEqual(rendered, "my god is blue")

        rendered = env.get_template("main6").render().strip()
        self.assertEqual(rendered, "it works")

    def test_nested_structures(self):
        env = Environment(extensions=[SerializerExtension])
        rendered = env.from_string("{{ data }}").render(data="foo")
        self.assertEqual(rendered, "foo")

<<<<<<< HEAD
        data = OrderedDict([("foo", OrderedDict([("bar", "baz"), ("qux", 42)]))])

        rendered = env.from_string("{{ data }}").render(data=data)
        self.assertEqual(
            rendered, "{'foo': {'bar': 'baz', 'qux': 42}}",
        )

        rendered = env.from_string("{{ data }}").render(
            data=[OrderedDict(foo="bar",), OrderedDict(baz=42,)]
        )
        self.assertEqual(
            rendered, "[{'foo': 'bar'}, {'baz': 42}]",
        )

    def test_set_dict_key_value(self):
        """
        Test the `set_dict_key_value` Jinja filter.
        """
        rendered = render_jinja_tmpl(
            "{{ {} | set_dict_key_value('foo:bar:baz', 42) }}",
            dict(opts=self.local_opts, saltenv="test", salt=self.local_salt),
        )
        self.assertEqual(rendered, "{'foo': {'bar': {'baz': 42}}}")

        rendered = render_jinja_tmpl(
            "{{ {} | set_dict_key_value('foo.bar.baz', 42, delimiter='.') }}",
            dict(opts=self.local_opts, saltenv="test", salt=self.local_salt),
        )
        self.assertEqual(rendered, "{'foo': {'bar': {'baz': 42}}}")

    def test_update_dict_key_value(self):
        """
        Test the `update_dict_key_value` Jinja filter.
        """
        # Use OrderedDicts to avoid random key-order-switches in the rendered string.
        expected = OrderedDict(
            [("bar", OrderedDict([("baz", OrderedDict([("qux", 1), ("quux", 3)]))]))]
        )
        dataset = OrderedDict(
            [("bar", OrderedDict([("baz", OrderedDict([("qux", 1)]))]))]
        )
        dataset_exp = OrderedDict([("quux", 3)])
        rendered = render_jinja_tmpl(
            "{{ foo | update_dict_key_value('bar:baz', exp) }}",
            dict(
                foo=dataset,
                exp=dataset_exp,
                opts=self.local_opts,
                saltenv="test",
                salt=self.local_salt,
            ),
        )
        self.assertEqual(
            rendered, "{'bar': {'baz': {'qux': 1, 'quux': 3}}}",
        )

        # Test incorrect usage
        for update_with in [42, "foo", [42]]:
            template = "{{ {} | update_dict_key_value('bar:baz', update_with) }}"
            expected = r"Cannot update {} with a {}.".format(
                type({}), type(update_with)
            )
            self.assertRaisesRegex(
                SaltRenderError,
                expected,
                render_jinja_tmpl,
                template,
                dict(
                    update_with=update_with,
                    opts=self.local_opts,
                    saltenv="test",
                    salt=self.local_salt,
                ),
            )
=======
        data = OrderedDict([
            ('foo', OrderedDict([
                        ('bar', 'baz'),
                        ('qux', 42)
            ]))
        ])
>>>>>>> 8abb7099

    def test_append_dict_key_value(self):
        """
        Test the `append_dict_key_value` Jinja filter.
        """
        rendered = render_jinja_tmpl(
            "{{ {} | append_dict_key_value('foo:bar:baz', 42) }}",
            dict(opts=self.local_opts, saltenv="test", salt=self.local_salt),
        )
        self.assertEqual(rendered, "{'foo': {'bar': {'baz': [42]}}}")

        rendered = render_jinja_tmpl(
            "{{ foo | append_dict_key_value('bar:baz', 42) }}",
            dict(
                foo={"bar": {"baz": [1, 2]}},
                opts=self.local_opts,
                saltenv="test",
                salt=self.local_salt,
            ),
        )
        self.assertEqual(
<<<<<<< HEAD
            rendered, "{'bar': {'baz': [1, 2, 42]}}",
        )

    def test_extend_dict_key_value(self):
        """
        Test the `extend_dict_key_value` Jinja filter.
        """
        rendered = render_jinja_tmpl(
            "{{ {} | extend_dict_key_value('foo:bar:baz', [42]) }}",
            dict(opts=self.local_opts, saltenv="test", salt=self.local_salt),
        )
        self.assertEqual(rendered, "{'foo': {'bar': {'baz': [42]}}}")

        rendered = render_jinja_tmpl(
            "{{ foo | extend_dict_key_value('bar:baz', [42, 43]) }}",
            dict(
                foo={"bar": {"baz": [1, 2]}},
                opts=self.local_opts,
                saltenv="test",
                salt=self.local_salt,
            ),
        )
        self.assertEqual(
            rendered, "{'bar': {'baz': [1, 2, 42, 43]}}",
        )
        # Edge cases
        rendered = render_jinja_tmpl(
            "{{ {} | extend_dict_key_value('foo:bar:baz', 'quux') }}",
            dict(opts=self.local_opts, saltenv="test", salt=self.local_salt),
        )
        self.assertEqual(rendered, "{'foo': {'bar': {'baz': ['q', 'u', 'u', 'x']}}}")
        # Beware! When supplying a dict, the list gets extended with the dict coerced to a list,
        # which will only contain the keys of the dict.
        rendered = render_jinja_tmpl(
            "{{ {} | extend_dict_key_value('foo:bar:baz', {'foo': 'bar'}) }}",
            dict(opts=self.local_opts, saltenv="test", salt=self.local_salt),
        )
=======
            rendered,
            "{u'foo': {u'bar': u'baz', u'qux': 42}}" if six.PY2
            else "{'foo': {'bar': 'baz', 'qux': 42}}"
        )

        rendered = env.from_string('{{ data }}').render(data=[
                                                            OrderedDict(
                                                                foo='bar',
                                                            ),
                                                            OrderedDict(
                                                                baz=42,
                                                            )
                                                        ])
        self.assertEqual(
            rendered,
            "[{'foo': u'bar'}, {'baz': 42}]" if six.PY2
            else "[{'foo': 'bar'}, {'baz': 42}]"
        )

    def test_set_dict_key_value(self):
        '''
        Test the `set_dict_key_value` Jinja filter.
        '''
        rendered = render_jinja_tmpl("{{ {} | set_dict_key_value('foo:bar:baz', 42) }}",
                                     dict(opts=self.local_opts,
                                          saltenv='test',
                                          salt=self.local_salt))
        self.assertEqual(rendered, "{'foo': {'bar': {'baz': 42}}}")

        rendered = render_jinja_tmpl("{{ {} | set_dict_key_value('foo.bar.baz', 42, delimiter='.') }}",
                                     dict(opts=self.local_opts,
                                          saltenv='test',
                                          salt=self.local_salt))
        self.assertEqual(rendered, "{'foo': {'bar': {'baz': 42}}}")

    def test_update_dict_key_value(self):
        '''
        Test the `update_dict_key_value` Jinja filter.
        '''
        # Use OrderedDicts to avoid random key-order-switches in the rendered string.
        expected = OrderedDict([('bar', OrderedDict([('baz', OrderedDict([('qux', 1), ('quux', 3)]))]))])
        dataset = OrderedDict([('bar', OrderedDict([('baz', OrderedDict([('qux', 1)]))]))])
        dataset_exp = OrderedDict([('quux', 3)])
        rendered = render_jinja_tmpl("{{ foo | update_dict_key_value('bar:baz', exp) }}",
                                     dict(foo=dataset,
                                          exp=dataset_exp,
                                          opts=self.local_opts,
                                          saltenv='test',
                                          salt=self.local_salt))
        self.assertEqual(
            rendered,
            "{u'bar': {u'baz': {u'qux': 1, u'quux': 3}}}" if six.PY2
            else "{'bar': {'baz': {'qux': 1, 'quux': 3}}}")

        # Test incorrect usage
        for update_with in [42, 'foo', [42]]:
            template = "{{ {} | update_dict_key_value('bar:baz', update_with) }}"
            expected = r"Cannot update {} with a {}.".format(type({}), type(update_with))
            self.assertRaisesRegex(
                SaltRenderError,
                expected,
                render_jinja_tmpl,
                template,
                dict(update_with=update_with,
                     opts=self.local_opts,
                     saltenv='test',
                     salt=self.local_salt)
            )

    def test_append_dict_key_value(self):
        '''
        Test the `append_dict_key_value` Jinja filter.
        '''
        rendered = render_jinja_tmpl("{{ {} | append_dict_key_value('foo:bar:baz', 42) }}",
                                     dict(opts=self.local_opts,
                                          saltenv='test',
                                          salt=self.local_salt))
        self.assertEqual(rendered, "{'foo': {'bar': {'baz': [42]}}}")

        rendered = render_jinja_tmpl("{{ foo | append_dict_key_value('bar:baz', 42) }}",
                                     dict(foo={'bar': {'baz': [1, 2]}},
                                          opts=self.local_opts,
                                          saltenv='test',
                                          salt=self.local_salt))
        self.assertEqual(
            rendered,
            "{u'bar': {u'baz': [1, 2, 42]}}" if six.PY2
            else "{'bar': {'baz': [1, 2, 42]}}"
        )

    def test_extend_dict_key_value(self):
        '''
        Test the `extend_dict_key_value` Jinja filter.
        '''
        rendered = render_jinja_tmpl("{{ {} | extend_dict_key_value('foo:bar:baz', [42]) }}",
                                     dict(opts=self.local_opts, saltenv='test', salt=self.local_salt))
        self.assertEqual(rendered, "{'foo': {'bar': {'baz': [42]}}}")

        rendered = render_jinja_tmpl("{{ foo | extend_dict_key_value('bar:baz', [42, 43]) }}",
                                     dict(foo={'bar': {'baz': [1, 2]}},
                                          opts=self.local_opts,
                                          saltenv='test',
                                          salt=self.local_salt))
        self.assertEqual(
            rendered,
            "{u'bar': {u'baz': [1, 2, 42, 43]}}" if six.PY2
            else "{'bar': {'baz': [1, 2, 42, 43]}}"
        )
        # Edge cases
        rendered = render_jinja_tmpl("{{ {} | extend_dict_key_value('foo:bar:baz', 'quux') }}",
                                     dict(opts=self.local_opts, saltenv='test', salt=self.local_salt))
        self.assertEqual(rendered, "{'foo': {'bar': {'baz': ['q', 'u', 'u', 'x']}}}")
        # Beware! When supplying a dict, the list gets extended with the dict coerced to a list,
        # which will only contain the keys of the dict.
        rendered = render_jinja_tmpl("{{ {} | extend_dict_key_value('foo:bar:baz', {'foo': 'bar'}) }}",
                                     dict(opts=self.local_opts, saltenv='test', salt=self.local_salt))
>>>>>>> 8abb7099
        self.assertEqual(rendered, "{'foo': {'bar': {'baz': ['foo']}}}")

        # Test incorrect usage
        template = "{{ {} | extend_dict_key_value('bar:baz', 42) }}"
        expected = r"Cannot extend {} with a {}.".format(type([]), type(42))
        self.assertRaisesRegex(
            SaltRenderError,
            expected,
            render_jinja_tmpl,
            template,
<<<<<<< HEAD
            dict(opts=self.local_opts, saltenv="test", salt=self.local_salt),
=======
            dict(opts=self.local_opts, saltenv='test', salt=self.local_salt)
>>>>>>> 8abb7099
        )

    def test_sequence(self):
        env = Environment()
        env.filters["sequence"] = ensure_sequence_filter

        rendered = env.from_string("{{ data | sequence | length }}").render(data="foo")
        self.assertEqual(rendered, "1")

        rendered = env.from_string("{{ data | sequence | length }}").render(
            data=["foo", "bar"]
        )
        self.assertEqual(rendered, "2")

        rendered = env.from_string("{{ data | sequence | length }}").render(
            data=("foo", "bar")
        )
        self.assertEqual(rendered, "2")

        rendered = env.from_string("{{ data | sequence | length }}").render(
            data=set(["foo", "bar"])
        )
        self.assertEqual(rendered, "2")

        rendered = env.from_string("{{ data | sequence | length }}").render(
            data={"foo": "bar"}
        )
        self.assertEqual(rendered, "1")

    def test_camel_to_snake_case(self):
        """
        Test the `to_snake_case` Jinja filter.
        """
        rendered = render_jinja_tmpl(
            "{{ 'abcdEfghhIjkLmnoP' | to_snake_case }}",
            dict(opts=self.local_opts, saltenv="test", salt=self.local_salt),
        )
        self.assertEqual(rendered, "abcd_efghh_ijk_lmno_p")

    def test_snake_to_camel_case(self):
        """
        Test the `to_camelcase` Jinja filter.
        """
        rendered = render_jinja_tmpl(
            "{{ 'the_fox_jumped_over_the_lazy_dog' | to_camelcase }}",
            dict(opts=self.local_opts, saltenv="test", salt=self.local_salt),
        )
        self.assertEqual(rendered, "theFoxJumpedOverTheLazyDog")

        rendered = render_jinja_tmpl(
            "{{ 'the_fox_jumped_over_the_lazy_dog' | to_camelcase(uppercamel=True) }}",
            dict(opts=self.local_opts, saltenv="test", salt=self.local_salt),
        )
        self.assertEqual(rendered, "TheFoxJumpedOverTheLazyDog")

    def test_camel_to_snake_case(self):
        '''
        Test the `to_snake_case` Jinja filter.
        '''
        rendered = render_jinja_tmpl('{{ \'abcdEfghhIjkLmnoP\' | to_snake_case }}',
                                     dict(opts=self.local_opts, saltenv='test', salt=self.local_salt))
        self.assertEqual(rendered, 'abcd_efghh_ijk_lmno_p')

    def test_snake_to_camel_case(self):
        '''
        Test the `to_camelcase` Jinja filter.
        '''
        rendered = render_jinja_tmpl('{{ \'the_fox_jumped_over_the_lazy_dog\' | to_camelcase }}',
                                     dict(opts=self.local_opts, saltenv='test', salt=self.local_salt))
        self.assertEqual(rendered, 'theFoxJumpedOverTheLazyDog')

        rendered = render_jinja_tmpl('{{ \'the_fox_jumped_over_the_lazy_dog\' | to_camelcase(uppercamel=True) }}',
                                     dict(opts=self.local_opts, saltenv='test', salt=self.local_salt))
        self.assertEqual(rendered, 'TheFoxJumpedOverTheLazyDog')

    def test_is_ip(self):
        """
        Test the `is_ip` Jinja filter.
        """
        rendered = render_jinja_tmpl(
            "{{ '192.168.0.1' | is_ip }}",
            dict(opts=self.local_opts, saltenv="test", salt=self.local_salt),
        )
        self.assertEqual(rendered, "True")

        rendered = render_jinja_tmpl(
            "{{ 'FE80::' | is_ip }}",
            dict(opts=self.local_opts, saltenv="test", salt=self.local_salt),
        )
        self.assertEqual(rendered, "True")

        rendered = render_jinja_tmpl(
            "{{ 'random' | is_ip }}",
            dict(opts=self.local_opts, saltenv="test", salt=self.local_salt),
        )
        self.assertEqual(rendered, "False")

    def test_is_ipv4(self):
        """
        Test the `is_ipv4` Jinja filter.
        """
        rendered = render_jinja_tmpl(
            "{{ '192.168.0.1' | is_ipv4 }}",
            dict(opts=self.local_opts, saltenv="test", salt=self.local_salt),
        )
        self.assertEqual(rendered, "True")

        rendered = render_jinja_tmpl(
            "{{ 'FE80::' | is_ipv4 }}",
            dict(opts=self.local_opts, saltenv="test", salt=self.local_salt),
        )
        self.assertEqual(rendered, "False")

        rendered = render_jinja_tmpl(
            "{{ 'random' | is_ipv4 }}",
            dict(opts=self.local_opts, saltenv="test", salt=self.local_salt),
        )
        self.assertEqual(rendered, "False")

    def test_is_ipv6(self):
        """
        Test the `is_ipv6` Jinja filter.
        """
        rendered = render_jinja_tmpl(
            "{{ '192.168.0.1' | is_ipv6 }}",
            dict(opts=self.local_opts, saltenv="test", salt=self.local_salt),
        )
        self.assertEqual(rendered, "False")

        rendered = render_jinja_tmpl(
            "{{ 'fe80::20d:b9ff:fe01:ea8%eth0' | is_ipv6 }}",
            dict(opts=self.local_opts, saltenv="test", salt=self.local_salt),
        )
        self.assertEqual(rendered, "True")

        rendered = render_jinja_tmpl(
            "{{ 'FE80::' | is_ipv6 }}",
            dict(opts=self.local_opts, saltenv="test", salt=self.local_salt),
        )
        self.assertEqual(rendered, "True")

        rendered = render_jinja_tmpl(
            "{{ 'random' | is_ipv6 }}",
            dict(opts=self.local_opts, saltenv="test", salt=self.local_salt),
        )
        self.assertEqual(rendered, "False")

    def test_ipaddr(self):
        """
        Test the `ipaddr` Jinja filter.
        """
        rendered = render_jinja_tmpl(
            "{{ '::' | ipaddr }}",
            dict(opts=self.local_opts, saltenv="test", salt=self.local_salt),
        )
        self.assertEqual(rendered, "::")

        rendered = render_jinja_tmpl(
            "{{ '192.168.0.1' | ipaddr }}",
            dict(opts=self.local_opts, saltenv="test", salt=self.local_salt),
        )
        self.assertEqual(rendered, "192.168.0.1")

        # provides a list with valid IP addresses only
        rendered = render_jinja_tmpl(
            "{{ ['192.168.0.1', '172.17.17.1', 'foo', 'bar', '::'] | ipaddr | join(', ') }}",
            dict(opts=self.local_opts, saltenv="test", salt=self.local_salt),
        )
        self.assertEqual(rendered, "192.168.0.1, 172.17.17.1, ::")

        # return only multicast addresses
        rendered = render_jinja_tmpl(
            "{{ ['224.0.0.1', 'FF01::1', '::'] | ipaddr(options='multicast') | join(', ') }}",
            dict(opts=self.local_opts, saltenv="test", salt=self.local_salt),
        )
        self.assertEqual(rendered, "224.0.0.1, ff01::1")

    def test_ipv4(self):
        """
        Test the `ipv4` Jinja filter.
        """
        rendered = render_jinja_tmpl(
            "{{ '192.168.0.1' | ipv4 }}",
            dict(opts=self.local_opts, saltenv="test", salt=self.local_salt),
        )
        self.assertEqual(rendered, "192.168.0.1")

        rendered = render_jinja_tmpl(
            "{{ ['192.168.0.1', '172.17.17.1'] | ipv4 | join(', ')}}",
            dict(opts=self.local_opts, saltenv="test", salt=self.local_salt),
        )
        self.assertEqual(rendered, "192.168.0.1, 172.17.17.1")

        rendered = render_jinja_tmpl(
            "{{ 'fe80::' | ipv4 }}",
            dict(opts=self.local_opts, saltenv="test", salt=self.local_salt),
        )
        self.assertEqual(rendered, "None")

        rendered = render_jinja_tmpl(
            "{{ 'random' | ipv4 }}",
            dict(opts=self.local_opts, saltenv="test", salt=self.local_salt),
        )
        self.assertEqual(rendered, "None")

        rendered = render_jinja_tmpl(
            "{{ '192.168.0.1' | ipv4(options='lo') }}",
            dict(opts=self.local_opts, saltenv="test", salt=self.local_salt),
        )
        self.assertEqual(rendered, "None")

        rendered = render_jinja_tmpl(
            "{{ '127.0.0.1' | ipv4(options='lo') }}",
            dict(opts=self.local_opts, saltenv="test", salt=self.local_salt),
        )
        self.assertEqual(rendered, "127.0.0.1")

    def test_ipv6(self):
        """
        Test the `ipv6` Jinja filter.
        """
        rendered = render_jinja_tmpl(
            "{{ '192.168.0.1' | ipv6 }}",
            dict(opts=self.local_opts, saltenv="test", salt=self.local_salt),
        )
        self.assertEqual(rendered, "None")

        rendered = render_jinja_tmpl(
            "{{ 'random' | ipv6 }}",
            dict(opts=self.local_opts, saltenv="test", salt=self.local_salt),
        )
        self.assertEqual(rendered, "None")

        # returns the standard format value
        rendered = render_jinja_tmpl(
            "{{ 'FE80:0:0::0' | ipv6 }}",
            dict(opts=self.local_opts, saltenv="test", salt=self.local_salt),
        )
        self.assertEqual(rendered, "fe80::")

        # fe80:: is link local therefore will be returned
        rendered = render_jinja_tmpl(
            "{{ 'fe80::' | ipv6(options='ll') }}",
            dict(opts=self.local_opts, saltenv="test", salt=self.local_salt),
        )
        self.assertEqual(rendered, "fe80::")

        # fe80:: is not loopback
        rendered = render_jinja_tmpl(
            "{{ 'fe80::' | ipv6(options='lo') }}",
            dict(opts=self.local_opts, saltenv="test", salt=self.local_salt),
        )
        self.assertEqual(rendered, "None")

        # returns only IPv6 addresses in the list
        rendered = render_jinja_tmpl(
            "{{ ['fe80::', '192.168.0.1'] | ipv6 | join(', ') }}",
            dict(opts=self.local_opts, saltenv="test", salt=self.local_salt),
        )
        self.assertEqual(rendered, "fe80::")

        rendered = render_jinja_tmpl(
            "{{ ['fe80::', '::'] | ipv6 | join(', ') }}",
            dict(opts=self.local_opts, saltenv="test", salt=self.local_salt),
        )
        self.assertEqual(rendered, "fe80::, ::")

    def test_network_hosts(self):
        """
        Test the `network_hosts` Jinja filter.
        """
        rendered = render_jinja_tmpl(
            "{{ '192.168.0.1/30' | network_hosts | join(', ') }}",
            dict(opts=self.local_opts, saltenv="test", salt=self.local_salt),
        )
        self.assertEqual(rendered, "192.168.0.1, 192.168.0.2")

    def test_network_size(self):
        """
        Test the `network_size` Jinja filter.
        """
        rendered = render_jinja_tmpl(
            "{{ '192.168.0.1' | network_size }}",
            dict(opts=self.local_opts, saltenv="test", salt=self.local_salt),
        )
        self.assertEqual(rendered, "1")

        rendered = render_jinja_tmpl(
            "{{ '192.168.0.1/8' | network_size }}",
            dict(opts=self.local_opts, saltenv="test", salt=self.local_salt),
        )
        self.assertEqual(rendered, "16777216")

    @requires_network()
    def test_http_query(self):
        """
        Test the `http_query` Jinja filter.
        """
        for backend in ("requests", "tornado", "urllib2"):
            rendered = render_jinja_tmpl(
                "{{ 'http://icanhazip.com' | http_query(backend='" + backend + "') }}",
                dict(opts=self.local_opts, saltenv="test", salt=self.local_salt),
            )
            self.assertIsInstance(
                rendered, six.text_type, "Failed with backend: {}".format(backend)
            )
            dict_reply = ast.literal_eval(rendered)
            self.assertIsInstance(
                dict_reply, dict, "Failed with backend: {}".format(backend)
            )
            self.assertIsInstance(
                dict_reply["body"],
                six.string_types,
                "Failed with backend: {}".format(backend),
            )

    def test_to_bool(self):
        """
        Test the `to_bool` Jinja filter.
        """
        rendered = render_jinja_tmpl(
            "{{ 1 | to_bool }}",
            dict(opts=self.local_opts, saltenv="test", salt=self.local_salt),
        )
        self.assertEqual(rendered, "True")

        rendered = render_jinja_tmpl(
            "{{ 'True' | to_bool }}",
            dict(opts=self.local_opts, saltenv="test", salt=self.local_salt),
        )
        self.assertEqual(rendered, "True")

        rendered = render_jinja_tmpl(
            "{{ 0 | to_bool }}",
            dict(opts=self.local_opts, saltenv="test", salt=self.local_salt),
        )
        self.assertEqual(rendered, "False")

        rendered = render_jinja_tmpl(
            "{{ 'Yes' | to_bool }}",
            dict(opts=self.local_opts, saltenv="test", salt=self.local_salt),
        )
        self.assertEqual(rendered, "True")

    def test_quote(self):
        """
        Test the `quote` Jinja filter.
        """
        rendered = render_jinja_tmpl(
            "{{ 'random' | quote }}",
            dict(opts=self.local_opts, saltenv="test", salt=self.local_salt),
        )
        self.assertEqual(rendered, "random")

    def test_regex_search(self):
        """
        Test the `regex_search` Jinja filter.
        """
        rendered = render_jinja_tmpl(
            "{{ 'abcdefabcdef' | regex_search('BC(.*)', ignorecase=True) }}",
            dict(opts=self.local_opts, saltenv="test", salt=self.local_salt),
        )
        self.assertEqual(
            rendered, "('defabcdef',)"
        )  # because search looks only at the beginning

    def test_regex_match(self):
        """
        Test the `regex_match` Jinja filter.
        """
        rendered = render_jinja_tmpl(
            "{{ 'abcdefabcdef' | regex_match('BC(.*)', ignorecase=True)}}",
            dict(opts=self.local_opts, saltenv="test", salt=self.local_salt),
        )
        self.assertEqual(rendered, "None")

    def test_regex_replace(self):
        """
        Test the `regex_replace` Jinja filter.
        """
        rendered = render_jinja_tmpl(
            r"{{ 'lets replace spaces' | regex_replace('\s+', '__') }}",
            dict(opts=self.local_opts, saltenv="test", salt=self.local_salt),
        )
        self.assertEqual(rendered, "lets__replace__spaces")

    def test_uuid(self):
        """
        Test the `uuid` Jinja filter.
        """
        rendered = render_jinja_tmpl(
            "{{ 'random' | uuid }}",
            dict(opts=self.local_opts, saltenv="test", salt=self.local_salt),
        )
        self.assertEqual(rendered, "3652b285-26ad-588e-a5dc-c2ee65edc804")

    def test_min(self):
        """
        Test the `min` Jinja filter.
        """
        rendered = render_jinja_tmpl(
            "{{ [1, 2, 3] | min }}",
            dict(opts=self.local_opts, saltenv="test", salt=self.local_salt),
        )
        self.assertEqual(rendered, "1")

    def test_max(self):
        """
        Test the `max` Jinja filter.
        """
        rendered = render_jinja_tmpl(
            "{{ [1, 2, 3] | max }}",
            dict(opts=self.local_opts, saltenv="test", salt=self.local_salt),
        )
        self.assertEqual(rendered, "3")

    def test_avg(self):
        """
        Test the `avg` Jinja filter.
        """
        rendered = render_jinja_tmpl(
            "{{ [1, 2, 3] | avg }}",
            dict(opts=self.local_opts, saltenv="test", salt=self.local_salt),
        )
        self.assertEqual(rendered, "2.0")

    def test_union(self):
        """
        Test the `union` Jinja filter.
        """
        rendered = render_jinja_tmpl(
            "{{ [1, 2, 3] | union([2, 3, 4]) | join(', ') }}",
            dict(opts=self.local_opts, saltenv="test", salt=self.local_salt),
        )
        self.assertEqual(rendered, "1, 2, 3, 4")

    def test_intersect(self):
        """
        Test the `intersect` Jinja filter.
        """
        rendered = render_jinja_tmpl(
            "{{ [1, 2, 3] | intersect([2, 3, 4]) | join(', ') }}",
            dict(opts=self.local_opts, saltenv="test", salt=self.local_salt),
        )
        self.assertEqual(rendered, "2, 3")

    def test_difference(self):
        """
        Test the `difference` Jinja filter.
        """
        rendered = render_jinja_tmpl(
            "{{ [1, 2, 3] | difference([2, 3, 4]) | join(', ') }}",
            dict(opts=self.local_opts, saltenv="test", salt=self.local_salt),
        )
        self.assertEqual(rendered, "1")

    def test_symmetric_difference(self):
        """
        Test the `symmetric_difference` Jinja filter.
        """
        rendered = render_jinja_tmpl(
            "{{ [1, 2, 3] | symmetric_difference([2, 3, 4]) | join(', ') }}",
            dict(opts=self.local_opts, saltenv="test", salt=self.local_salt),
        )
        self.assertEqual(rendered, "1, 4")

    def test_method_call(self):
        """
        Test the `method_call` Jinja filter.
        """
        rendered = render_jinja_tmpl(
            "{{ 6|method_call('bit_length') }}",
            dict(opts=self.local_opts, saltenv="test", salt=self.local_salt),
        )
        self.assertEqual(rendered, "3")
        rendered = render_jinja_tmpl(
            "{{ 6.7|method_call('is_integer') }}",
            dict(opts=self.local_opts, saltenv="test", salt=self.local_salt),
        )
        self.assertEqual(rendered, "False")
        rendered = render_jinja_tmpl(
            "{{ 'absaltba'|method_call('strip', 'ab') }}",
            dict(opts=self.local_opts, saltenv="test", salt=self.local_salt),
        )
        self.assertEqual(rendered, "salt")
        rendered = render_jinja_tmpl(
            "{{ [1, 2, 1, 3, 4]|method_call('index', 1, 1, 3) }}",
            dict(opts=self.local_opts, saltenv="test", salt=self.local_salt),
        )
        self.assertEqual(rendered, "2")

        # have to use `dictsort` to keep test result deterministic
        rendered = render_jinja_tmpl(
            "{{ {}|method_call('fromkeys', ['a', 'b', 'c'], 0)|dictsort }}",
            dict(opts=self.local_opts, saltenv="test", salt=self.local_salt),
        )
        self.assertEqual(rendered, "[('a', 0), ('b', 0), ('c', 0)]")

        # missing object method test
        rendered = render_jinja_tmpl(
            "{{ 6|method_call('bit_width') }}",
            dict(opts=self.local_opts, saltenv="test", salt=self.local_salt),
        )
        self.assertEqual(rendered, "None")

    def test_method_call(self):
        '''
        Test the `method_call` Jinja filter.
        '''
        rendered = render_jinja_tmpl("{{ 6|method_call('bit_length') }}",
                                     dict(opts=self.local_opts, saltenv='test', salt=self.local_salt))
        self.assertEqual(rendered, "3")
        rendered = render_jinja_tmpl("{{ 6.7|method_call('is_integer') }}",
                                     dict(opts=self.local_opts, saltenv='test', salt=self.local_salt))
        self.assertEqual(rendered, "False")
        rendered = render_jinja_tmpl("{{ 'absaltba'|method_call('strip', 'ab') }}",
                                     dict(opts=self.local_opts, saltenv='test', salt=self.local_salt))
        self.assertEqual(rendered, "salt")
        rendered = render_jinja_tmpl("{{ [1, 2, 1, 3, 4]|method_call('index', 1, 1, 3) }}",
                                     dict(opts=self.local_opts, saltenv='test', salt=self.local_salt))
        self.assertEqual(rendered, "2")

        # have to use `dictsort` to keep test result deterministic
        rendered = render_jinja_tmpl("{{ {}|method_call('fromkeys', ['a', 'b', 'c'], 0)|dictsort }}",
                                     dict(opts=self.local_opts, saltenv='test', salt=self.local_salt))
        self.assertEqual(rendered, "[('a', 0), ('b', 0), ('c', 0)]")

        # missing object method test
        rendered = render_jinja_tmpl("{{ 6|method_call('bit_width') }}",
                                     dict(opts=self.local_opts, saltenv='test', salt=self.local_salt))
        self.assertEqual(rendered, "None")

    def test_md5(self):
        """
        Test the `md5` Jinja filter.
        """
        rendered = render_jinja_tmpl(
            "{{ 'random' | md5 }}",
            dict(opts=self.local_opts, saltenv="test", salt=self.local_salt),
        )
        self.assertEqual(rendered, "7ddf32e17a6ac5ce04a8ecbf782ca509")

    def test_sha256(self):
        """
        Test the `sha256` Jinja filter.
        """
        rendered = render_jinja_tmpl(
            "{{ 'random' | sha256 }}",
            dict(opts=self.local_opts, saltenv="test", salt=self.local_salt),
        )
        self.assertEqual(
            rendered, "a441b15fe9a3cf56661190a0b93b9dec7d04127288cc87250967cf3b52894d11"
        )

    def test_sha512(self):
        """
        Test the `sha512` Jinja filter.
        """
        rendered = render_jinja_tmpl(
            "{{ 'random' | sha512 }}",
            dict(opts=self.local_opts, saltenv="test", salt=self.local_salt),
        )
        self.assertEqual(
            rendered,
            six.text_type(
                (
                    "811a90e1c8e86c7b4c0eef5b2c0bf0ec1b19c4b1b5a242e6455be93787cb473cb7bc"
                    "9b0fdeb960d00d5c6881c2094dd63c5c900ce9057255e2a4e271fc25fef1"
                )
            ),
        )

    def test_hmac(self):
        """
        Test the `hmac` Jinja filter.
        """
        rendered = render_jinja_tmpl(
            "{{ 'random' | hmac('secret', 'blah') }}",
            dict(opts=self.local_opts, saltenv="test", salt=self.local_salt),
        )
        self.assertEqual(rendered, "False")

        rendered = render_jinja_tmpl(
            (
                "{{ 'get salted' | "
                "hmac('shared secret', 'eBWf9bstXg+NiP5AOwppB5HMvZiYMPzEM9W5YMm/AmQ=') }}"
            ),
            dict(opts=self.local_opts, saltenv="test", salt=self.local_salt),
        )
        self.assertEqual(rendered, "True")

    def test_base64_encode(self):
        """
        Test the `base64_encode` Jinja filter.
        """
        rendered = render_jinja_tmpl(
            "{{ 'random' | base64_encode }}",
            dict(opts=self.local_opts, saltenv="test", salt=self.local_salt),
        )
        self.assertEqual(rendered, "cmFuZG9t")

    def test_base64_decode(self):
        """
        Test the `base64_decode` Jinja filter.
        """
        rendered = render_jinja_tmpl(
            "{{ 'cmFuZG9t' | base64_decode }}",
            dict(opts=self.local_opts, saltenv="test", salt=self.local_salt),
        )
        self.assertEqual(rendered, "random")

    def test_json_query(self):
        """
        Test the `json_query` Jinja filter.
        """
        rendered = render_jinja_tmpl(
            "{{ [1, 2, 3] | json_query('[1]')}}",
            dict(opts=self.local_opts, saltenv="test", salt=self.local_salt),
        )
        self.assertEqual(rendered, "2")

    @skipIf(HAS_JMESPATH is False, 'The `jmespath` library is not installed.')
    def test_json_query(self):
        '''
        Test the `json_query` Jinja filter.
        '''
        rendered = render_jinja_tmpl(
            "{{ [1, 2, 3] | json_query('[1]')}}",
            dict(opts=self.local_opts, saltenv='test', salt=self.local_salt)
        )
        self.assertEqual(rendered, '2')

    # def test_print(self):
    #     env = Environment(extensions=[SerializerExtension])
    #     source = '{% import_yaml "toto.foo" as docu %}'
    #     name, filename = None, '<filename>'
    #     parsed = env._parse(source, name, filename)
    #     print parsed
    #     print
    #     compiled = env._generate(parsed, name, filename)
    #     print compiled
    #     return


class TestDotNotationLookup(ModuleCase):
    """
    Tests to call Salt functions via Jinja with various lookup syntaxes
    """

    def setUp(self):
        functions = {
            "mocktest.ping": lambda: True,
            "mockgrains.get": lambda x: "jerry",
        }
<<<<<<< HEAD
        minion_opts = salt.config.minion_config(
            os.path.join(RUNTIME_VARS.TMP_CONF_DIR, "minion")
        )
=======
        minion_opts = salt.config.minion_config(os.path.join(RUNTIME_VARS.TMP_CONF_DIR, 'minion'))
>>>>>>> 8abb7099
        render = salt.loader.render(minion_opts, functions)
        self.jinja = render.get("jinja")

    def tearDown(self):
        del self.jinja

    def render(self, tmpl_str, context=None):
        return self.jinja(tmpl_str, context=context or {}, argline="-s").read()

    def test_normlookup(self):
        """
        Sanity-check the normal dictionary-lookup syntax for our stub function
        """
        tmpl_str = """Hello, {{ salt['mocktest.ping']() }}."""

        with patch.object(SaltCacheLoader, "file_client", Mock()):
            ret = self.render(tmpl_str)
        self.assertEqual(ret, "Hello, True.")

    def test_dotlookup(self):
        """
        Check calling a stub function using awesome dot-notation
        """
        tmpl_str = """Hello, {{ salt.mocktest.ping() }}."""

        with patch.object(SaltCacheLoader, "file_client", Mock()):
            ret = self.render(tmpl_str)
        self.assertEqual(ret, "Hello, True.")

    def test_shadowed_dict_method(self):
        """
        Check calling a stub function with a name that shadows a ``dict``
        method name
        """
        tmpl_str = """Hello, {{ salt.mockgrains.get('id') }}."""

        with patch.object(SaltCacheLoader, "file_client", Mock()):
            ret = self.render(tmpl_str)
        self.assertEqual(ret, "Hello, jerry.")<|MERGE_RESOLUTION|>--- conflicted
+++ resolved
@@ -12,8 +12,6 @@
 import re
 import tempfile
 
-<<<<<<< HEAD
-=======
 # Import Salt Testing libs
 from tests.support.runtests import RUNTIME_VARS
 from tests.support.unit import skipIf, TestCase
@@ -22,7 +20,6 @@
 from tests.support.mock import NO_MOCK, NO_MOCK_REASON, patch, MagicMock, Mock
 
 # Import Salt libs
->>>>>>> 8abb7099
 import salt.config
 import salt.loader
 
@@ -59,15 +56,12 @@
 except ImportError:
     HAS_TIMELIB = False
 
-<<<<<<< HEAD
-=======
 try:
     import jmespath  # pylint: disable=W0611
     HAS_JMESPATH = True
 except ImportError:
     HAS_JMESPATH = False
 
->>>>>>> 8abb7099
 BLINESEP = salt.utils.stringutils.to_bytes(os.linesep)
 
 
@@ -79,27 +73,9 @@
         """
         data = {"Non-ascii words": ["süß", "спам", "яйца"]}
         result = tojson(data)
-<<<<<<< HEAD
-        expected = (
-            '{"Non-ascii words": ["s\\u00fc\\u00df", '
-            '"\\u0441\\u043f\\u0430\\u043c", '
-            '"\\u044f\\u0439\\u0446\\u0430"]}'
-        )
-        assert result == expected, result
-
-    def test_indent(self):
-        """
-        Test the indent filter with Markup object as input. Double-quotes
-        should not be URL-encoded.
-        """
-        data = Markup('foo:\n  "bar"')
-        result = indent(data)
-        expected = Markup('foo:\n      "bar"')
-=======
         expected = ('{"Non-ascii words": ["s\\u00fc\\u00df", '
                     '"\\u0441\\u043f\\u0430\\u043c", '
                     '"\\u044f\\u0439\\u0446\\u0430"]}')
->>>>>>> 8abb7099
         assert result == expected, result
 
 
@@ -144,12 +120,8 @@
         self.tempdir = tempfile.mkdtemp()
         self.template_dir = os.path.join(self.tempdir, "files", "test")
         _setup_test_dir(
-<<<<<<< HEAD
-            os.path.join(RUNTIME_VARS.BASE_FILES, "templates"), self.template_dir
-=======
             os.path.join(RUNTIME_VARS.BASE_FILES, 'templates'),
             self.template_dir
->>>>>>> 8abb7099
         )
         self.opts = {
             "file_buffer_size": 1048576,
@@ -188,15 +160,9 @@
         self.assertEqual(six.text_type(res[0]), "world" + os.linesep)
         tmpl_dir = os.path.join(self.template_dir, "hello_simple")
         self.assertEqual(res[1], tmpl_dir)
-<<<<<<< HEAD
-        assert res[2](), "Template up to date?"
-        assert loader._file_client.requests
-        self.assertEqual(loader._file_client.requests[0]["path"], "salt://hello_simple")
-=======
         assert res[2](), 'Template up to date?'
         assert loader._file_client.requests
         self.assertEqual(loader._file_client.requests[0]['path'], 'salt://hello_simple')
->>>>>>> 8abb7099
 
     def get_loader(self, opts=None, saltenv="base"):
         """
@@ -307,12 +273,8 @@
         self.tempdir = tempfile.mkdtemp()
         self.template_dir = os.path.join(self.tempdir, "files", "test")
         _setup_test_dir(
-<<<<<<< HEAD
-            os.path.join(RUNTIME_VARS.BASE_FILES, "templates"), self.template_dir
-=======
             os.path.join(RUNTIME_VARS.BASE_FILES, 'templates'),
             self.template_dir
->>>>>>> 8abb7099
         )
         self.local_opts = {
             "file_buffer_size": 1048576,
@@ -658,21 +620,6 @@
 
 
 class TestJinjaDefaultOptions(TestCase):
-<<<<<<< HEAD
-    @classmethod
-    def setUpClass(cls):
-        cls.local_opts = {
-            "cachedir": os.path.join(RUNTIME_VARS.TMP, "jinja-template-cache"),
-            "file_buffer_size": 1048576,
-            "file_client": "local",
-            "file_ignore_regex": None,
-            "file_ignore_glob": None,
-            "file_roots": {
-                "test": [os.path.join(RUNTIME_VARS.BASE_FILES, "templates")]
-            },
-            "pillar_roots": {
-                "test": [os.path.join(RUNTIME_VARS.BASE_FILES, "templates")]
-=======
 
     def __init__(self, *args, **kws):
         TestCase.__init__(self, *args, **kws)
@@ -695,7 +642,6 @@
             'jinja_env': {
                 'line_comment_prefix': '##',
                 'line_statement_prefix': '%',
->>>>>>> 8abb7099
             },
             "fileserver_backend": ["roots"],
             "hash_type": "md5",
@@ -747,21 +693,6 @@
 
 
 class TestCustomExtensions(TestCase):
-<<<<<<< HEAD
-    @classmethod
-    def setUpClass(cls):
-        cls.local_opts = {
-            "cachedir": os.path.join(RUNTIME_VARS.TMP, "jinja-template-cache"),
-            "file_buffer_size": 1048576,
-            "file_client": "local",
-            "file_ignore_regex": None,
-            "file_ignore_glob": None,
-            "file_roots": {
-                "test": [os.path.join(RUNTIME_VARS.BASE_FILES, "templates")]
-            },
-            "pillar_roots": {
-                "test": [os.path.join(RUNTIME_VARS.BASE_FILES, "templates")]
-=======
 
     def __init__(self, *args, **kws):
         super(TestCustomExtensions, self).__init__(*args, **kws)
@@ -775,7 +706,6 @@
             },
             'pillar_roots': {
                 'test': [os.path.join(RUNTIME_VARS.BASE_FILES, 'templates')]
->>>>>>> 8abb7099
             },
             "fileserver_backend": ["roots"],
             "hash_type": "md5",
@@ -890,42 +820,21 @@
         self.assertEqual(rendered, "it works")
 
         with self.assertRaises((TypeError, exceptions.TemplateRuntimeError)):
-<<<<<<< HEAD
-            env.from_string(
-                "{% set document = document|load_yaml %}" "{{ document.foo }}"
-            ).render(document={"foo": "it works"})
-=======
             env.from_string('{% set document = document|load_yaml %}'
                             '{{ document.foo }}').render(document={"foo": "it works"})
->>>>>>> 8abb7099
 
     def test_load_tag(self):
         env = Environment(extensions=[SerializerExtension])
 
-<<<<<<< HEAD
-        source = (
-            "{{ bar }}, "
-            + "{% load_yaml as docu %}{foo: it works, {{ bar }}: baz}{% endload %}"
-            + "{{ docu.foo }}"
-        )
-=======
         source = '{{ bar }}, ' + \
                  '{% load_yaml as docu %}{foo: it works, {{ bar }}: baz}{% endload %}' + \
                  '{{ docu.foo }}'
->>>>>>> 8abb7099
 
         rendered = env.from_string(source).render(bar="barred")
         self.assertEqual(rendered, "barred, it works")
 
-<<<<<<< HEAD
-        source = (
-            '{{ bar }}, {% load_json as docu %}{"foo": "it works", "{{ bar }}": "baz"}{% endload %}'
-            + "{{ docu.foo }}"
-        )
-=======
         source = '{{ bar }}, {% load_json as docu %}{"foo": "it works", "{{ bar }}": "baz"}{% endload %}' + \
                  '{{ docu.foo }}'
->>>>>>> 8abb7099
 
         rendered = env.from_string(source).render(bar="barred")
         self.assertEqual(rendered, "barred, it works")
@@ -1052,89 +961,12 @@
         rendered = env.from_string("{{ data }}").render(data="foo")
         self.assertEqual(rendered, "foo")
 
-<<<<<<< HEAD
-        data = OrderedDict([("foo", OrderedDict([("bar", "baz"), ("qux", 42)]))])
-
-        rendered = env.from_string("{{ data }}").render(data=data)
-        self.assertEqual(
-            rendered, "{'foo': {'bar': 'baz', 'qux': 42}}",
-        )
-
-        rendered = env.from_string("{{ data }}").render(
-            data=[OrderedDict(foo="bar",), OrderedDict(baz=42,)]
-        )
-        self.assertEqual(
-            rendered, "[{'foo': 'bar'}, {'baz': 42}]",
-        )
-
-    def test_set_dict_key_value(self):
-        """
-        Test the `set_dict_key_value` Jinja filter.
-        """
-        rendered = render_jinja_tmpl(
-            "{{ {} | set_dict_key_value('foo:bar:baz', 42) }}",
-            dict(opts=self.local_opts, saltenv="test", salt=self.local_salt),
-        )
-        self.assertEqual(rendered, "{'foo': {'bar': {'baz': 42}}}")
-
-        rendered = render_jinja_tmpl(
-            "{{ {} | set_dict_key_value('foo.bar.baz', 42, delimiter='.') }}",
-            dict(opts=self.local_opts, saltenv="test", salt=self.local_salt),
-        )
-        self.assertEqual(rendered, "{'foo': {'bar': {'baz': 42}}}")
-
-    def test_update_dict_key_value(self):
-        """
-        Test the `update_dict_key_value` Jinja filter.
-        """
-        # Use OrderedDicts to avoid random key-order-switches in the rendered string.
-        expected = OrderedDict(
-            [("bar", OrderedDict([("baz", OrderedDict([("qux", 1), ("quux", 3)]))]))]
-        )
-        dataset = OrderedDict(
-            [("bar", OrderedDict([("baz", OrderedDict([("qux", 1)]))]))]
-        )
-        dataset_exp = OrderedDict([("quux", 3)])
-        rendered = render_jinja_tmpl(
-            "{{ foo | update_dict_key_value('bar:baz', exp) }}",
-            dict(
-                foo=dataset,
-                exp=dataset_exp,
-                opts=self.local_opts,
-                saltenv="test",
-                salt=self.local_salt,
-            ),
-        )
-        self.assertEqual(
-            rendered, "{'bar': {'baz': {'qux': 1, 'quux': 3}}}",
-        )
-
-        # Test incorrect usage
-        for update_with in [42, "foo", [42]]:
-            template = "{{ {} | update_dict_key_value('bar:baz', update_with) }}"
-            expected = r"Cannot update {} with a {}.".format(
-                type({}), type(update_with)
-            )
-            self.assertRaisesRegex(
-                SaltRenderError,
-                expected,
-                render_jinja_tmpl,
-                template,
-                dict(
-                    update_with=update_with,
-                    opts=self.local_opts,
-                    saltenv="test",
-                    salt=self.local_salt,
-                ),
-            )
-=======
         data = OrderedDict([
             ('foo', OrderedDict([
                         ('bar', 'baz'),
                         ('qux', 42)
             ]))
         ])
->>>>>>> 8abb7099
 
     def test_append_dict_key_value(self):
         """
@@ -1156,45 +988,6 @@
             ),
         )
         self.assertEqual(
-<<<<<<< HEAD
-            rendered, "{'bar': {'baz': [1, 2, 42]}}",
-        )
-
-    def test_extend_dict_key_value(self):
-        """
-        Test the `extend_dict_key_value` Jinja filter.
-        """
-        rendered = render_jinja_tmpl(
-            "{{ {} | extend_dict_key_value('foo:bar:baz', [42]) }}",
-            dict(opts=self.local_opts, saltenv="test", salt=self.local_salt),
-        )
-        self.assertEqual(rendered, "{'foo': {'bar': {'baz': [42]}}}")
-
-        rendered = render_jinja_tmpl(
-            "{{ foo | extend_dict_key_value('bar:baz', [42, 43]) }}",
-            dict(
-                foo={"bar": {"baz": [1, 2]}},
-                opts=self.local_opts,
-                saltenv="test",
-                salt=self.local_salt,
-            ),
-        )
-        self.assertEqual(
-            rendered, "{'bar': {'baz': [1, 2, 42, 43]}}",
-        )
-        # Edge cases
-        rendered = render_jinja_tmpl(
-            "{{ {} | extend_dict_key_value('foo:bar:baz', 'quux') }}",
-            dict(opts=self.local_opts, saltenv="test", salt=self.local_salt),
-        )
-        self.assertEqual(rendered, "{'foo': {'bar': {'baz': ['q', 'u', 'u', 'x']}}}")
-        # Beware! When supplying a dict, the list gets extended with the dict coerced to a list,
-        # which will only contain the keys of the dict.
-        rendered = render_jinja_tmpl(
-            "{{ {} | extend_dict_key_value('foo:bar:baz', {'foo': 'bar'}) }}",
-            dict(opts=self.local_opts, saltenv="test", salt=self.local_salt),
-        )
-=======
             rendered,
             "{u'foo': {u'bar': u'baz', u'qux': 42}}" if six.PY2
             else "{'foo': {'bar': 'baz', 'qux': 42}}"
@@ -1311,7 +1104,6 @@
         # which will only contain the keys of the dict.
         rendered = render_jinja_tmpl("{{ {} | extend_dict_key_value('foo:bar:baz', {'foo': 'bar'}) }}",
                                      dict(opts=self.local_opts, saltenv='test', salt=self.local_salt))
->>>>>>> 8abb7099
         self.assertEqual(rendered, "{'foo': {'bar': {'baz': ['foo']}}}")
 
         # Test incorrect usage
@@ -1322,11 +1114,7 @@
             expected,
             render_jinja_tmpl,
             template,
-<<<<<<< HEAD
-            dict(opts=self.local_opts, saltenv="test", salt=self.local_salt),
-=======
             dict(opts=self.local_opts, saltenv='test', salt=self.local_salt)
->>>>>>> 8abb7099
         )
 
     def test_sequence(self):
@@ -1981,13 +1769,7 @@
             "mocktest.ping": lambda: True,
             "mockgrains.get": lambda x: "jerry",
         }
-<<<<<<< HEAD
-        minion_opts = salt.config.minion_config(
-            os.path.join(RUNTIME_VARS.TMP_CONF_DIR, "minion")
-        )
-=======
         minion_opts = salt.config.minion_config(os.path.join(RUNTIME_VARS.TMP_CONF_DIR, 'minion'))
->>>>>>> 8abb7099
         render = salt.loader.render(minion_opts, functions)
         self.jinja = render.get("jinja")
 
