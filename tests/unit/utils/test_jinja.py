# -*- coding: utf-8 -*-
'''
Tests for salt.utils.jinja
'''
# Import Python libs
from __future__ import absolute_import, unicode_literals, print_function
from jinja2 import Environment, DictLoader, exceptions
import ast
import copy
import datetime
import os
import pprint
import re
import tempfile

# Import Salt Testing libs
from tests.support.runtests import RUNTIME_VARS
from tests.support.unit import skipIf, WAR_ROOM_SKIP, TestCase
from tests.support.case import ModuleCase
from tests.support.helpers import flaky
from tests.support.mock import NO_MOCK, NO_MOCK_REASON, patch, MagicMock, Mock

# Import Salt libs
import salt.config
import salt.loader
from salt.exceptions import SaltRenderError

from salt.ext import six
from salt.ext.six.moves import builtins

import salt.utils.json
from salt.utils.decorators.jinja import JinjaFilter
from salt.utils.jinja import (
    SaltCacheLoader,
    SerializerExtension,
    ensure_sequence_filter,
    tojson
)
from salt.utils.odict import OrderedDict
from salt.utils.templates import JINJA, render_jinja_tmpl

# dateutils is needed so that the strftime jinja filter is loaded
import salt.utils.dateutils  # pylint: disable=unused-import
import salt.utils.files
import salt.utils.stringutils
import salt.utils.yaml

# Import 3rd party libs
try:
    import timelib  # pylint: disable=W0611
    HAS_TIMELIB = True
except ImportError:
    HAS_TIMELIB = False

try:
    import jmespath  # pylint: disable=W0611
    HAS_JMESPATH = True
except ImportError:
    HAS_JMESPATH = False

BLINESEP = salt.utils.stringutils.to_bytes(os.linesep)


class JinjaTestCase(TestCase):
    def test_tojson(self):
        '''
        Test the tojson filter for those using Jinja < 2.9. Non-ascii unicode
        content should be dumped with ensure_ascii=True.
        '''
        data = {'Non-ascii words': ['süß', 'спам', 'яйца']}
        result = tojson(data)
        expected = ('{"Non-ascii words": ["s\\u00fc\\u00df", '
                    '"\\u0441\\u043f\\u0430\\u043c", '
                    '"\\u044f\\u0439\\u0446\\u0430"]}')
        assert result == expected, result


class MockFileClient(object):
    '''
    Does not download files but records any file request for testing
    '''
    def __init__(self, loader=None):
        if loader:
            loader._file_client = self
        self.requests = []

    def get_file(self, template, dest='', makedirs=False, saltenv='base'):
        self.requests.append({
            'path': template,
            'dest': dest,
            'makedirs': makedirs,
            'saltenv': saltenv
        })


def _setup_test_dir(src_dir, test_dir):
    os.makedirs(test_dir)
    salt.utils.files.recursive_copy(src_dir, test_dir)
    filename = os.path.join(test_dir, 'non_ascii')
    with salt.utils.files.fopen(filename, 'wb') as fp:
        fp.write(b'Assun\xc3\xa7\xc3\xa3o' + BLINESEP)
    filename = os.path.join(test_dir, 'hello_simple')
    with salt.utils.files.fopen(filename, 'wb') as fp:
        fp.write(b'world' + BLINESEP)
    filename = os.path.join(test_dir, 'hello_import')
    lines = [
        r"{% from 'macro' import mymacro -%}",
        r"{% from 'macro' import mymacro -%}",
        r"{{ mymacro('Hey') ~ mymacro(a|default('a'), b|default('b')) }}",
    ]
    with salt.utils.files.fopen(filename, 'wb') as fp:
        for line in lines:
            fp.write(line.encode('utf-8') + BLINESEP)


class TestSaltCacheLoader(TestCase):

    def setUp(self):
        self.tempdir = tempfile.mkdtemp()
        self.template_dir = os.path.join(self.tempdir, 'files', 'test')
        _setup_test_dir(
            os.path.join(RUNTIME_VARS.BASE_FILES, 'templates'),
            self.template_dir
        )
        self.opts = {
            'file_buffer_size': 1048576,
            'cachedir': self.tempdir,
            'master_uri': 'localhost',
            'file_client': 'local',
            'file_ignore_regex': None,
            'file_ignore_glob': None,
            'file_roots': {
                'test': [self.template_dir]
            },
            'pillar_roots': {
                'test': [self.template_dir]
            },
<<<<<<< HEAD
            'fileserver_backend': ['roots'],
            'hash_type': 'md5',
=======
>>>>>>> 04e28cff
            'extension_modules': os.path.join(
                os.path.dirname(os.path.abspath(__file__)),
                'extmods'),
        }
        super(TestSaltCacheLoader, self).setUp()

    def tearDown(self):
        salt.utils.files.rm_rf(self.tempdir)
        del self.opts

    def test_searchpath(self):
        '''
        The searchpath is based on the cachedir option and the saltenv parameter
        '''
        tmp = tempfile.gettempdir()
        opts = copy.deepcopy(self.opts)
        opts.update({'cachedir': tmp})
        loader = self.get_loader(opts=opts, saltenv='test')
        assert loader.searchpath == [os.path.join(tmp, 'files', 'test')]

    def test_mockclient(self):
        '''
        A MockFileClient is used that records all file requests normally sent
        to the master.
        '''
        loader = self.get_loader(opts=self.opts, saltenv='test')
        res = loader.get_source(None, 'hello_simple')
        assert len(res) == 3
        # res[0] on Windows is unicode and use os.linesep so it works cross OS
        self.assertEqual(six.text_type(res[0]), 'world' + os.linesep)
        tmpl_dir = os.path.join(self.template_dir, 'hello_simple')
        self.assertEqual(res[1], tmpl_dir)
        assert res[2](), 'Template up to date?'
        assert loader._file_client.requests
        self.assertEqual(loader._file_client.requests[0]['path'], 'salt://hello_simple')

    def get_loader(self, opts=None, saltenv='base'):
        '''
        Now that we instantiate the client in the __init__, we need to mock it
        '''
        if opts is None:
            opts = self.opts
        with patch.object(SaltCacheLoader, 'file_client', Mock()):
            loader = SaltCacheLoader(opts, saltenv)
        # Create a mock file client and attach it to the loader
        MockFileClient(loader)
        return loader

    def get_test_saltenv(self):
        '''
        Setup a simple jinja test environment
        '''
        loader = self.get_loader(saltenv='test')
        jinja = Environment(loader=loader)
        return loader._file_client, jinja

    def test_import(self):
        '''
        You can import and use macros from other files
        '''
        fc, jinja = self.get_test_saltenv()
        result = jinja.get_template('hello_import').render()
        self.assertEqual(result, 'Hey world !a b !')
        assert len(fc.requests) == 2
        self.assertEqual(fc.requests[0]['path'], 'salt://hello_import')
        self.assertEqual(fc.requests[1]['path'], 'salt://macro')

    def test_relative_import(self):
        '''
        You can import using relative paths
        issue-13889
        '''
        fc, jinja = self.get_test_saltenv()
        tmpl = jinja.get_template(os.path.join('relative', 'rhello'))
        result = tmpl.render()
        self.assertEqual(result, 'Hey world !a b !')
        assert len(fc.requests) == 3
        self.assertEqual(fc.requests[0]['path'], os.path.join('salt://relative', 'rhello'))
        self.assertEqual(fc.requests[1]['path'], os.path.join('salt://relative', 'rmacro'))
        self.assertEqual(fc.requests[2]['path'], 'salt://macro')
        # This must fail when rendered: attempts to import from outside file root
        template = jinja.get_template('relative/rescape')
        self.assertRaises(exceptions.TemplateNotFound, template.render)

    def test_include(self):
        '''
        You can also include a template that imports and uses macros
        '''
        fc, jinja = self.get_test_saltenv()
        result = jinja.get_template('hello_include').render()
        self.assertEqual(result, 'Hey world !a b !')
        assert len(fc.requests) == 3
        self.assertEqual(fc.requests[0]['path'], 'salt://hello_include')
        self.assertEqual(fc.requests[1]['path'], 'salt://hello_import')
        self.assertEqual(fc.requests[2]['path'], 'salt://macro')

    def test_include_context(self):
        '''
        Context variables are passes to the included template by default.
        '''
        _, jinja = self.get_test_saltenv()
        result = jinja.get_template('hello_include').render(a='Hi', b='Salt')
        self.assertEqual(result, 'Hey world !Hi Salt !')

    def test_cached_file_client(self):
        '''
        Multiple instantiations of SaltCacheLoader use the cached file client
        '''
        with patch('salt.transport.client.ReqChannel.factory', Mock()):
            loader_a = SaltCacheLoader(self.opts)
            loader_b = SaltCacheLoader(self.opts)
        assert loader_a._file_client is loader_b._file_client

    def test_file_client_kwarg(self):
        '''
        A file client can be passed to SaltCacheLoader overriding the any
        cached file client
        '''
        mfc = MockFileClient()
        loader = SaltCacheLoader(self.opts, _file_client=mfc)
        assert loader._file_client is mfc

    def test_cache_loader_shutdown(self):
        '''
        The shudown method can be called without raising an exception when the
        file_client does not have a destroy method
        '''
        mfc = MockFileClient()
        assert not hasattr(mfc, 'destroy')
        loader = SaltCacheLoader(self.opts, _file_client=mfc)
        assert loader._file_client is mfc
        # Shutdown method should not raise any exceptions
        loader.shutdown()


class TestGetTemplate(TestCase):

    def setUp(self):
        self.tempdir = tempfile.mkdtemp()
        self.template_dir = os.path.join(self.tempdir, 'files', 'test')
        _setup_test_dir(
            os.path.join(RUNTIME_VARS.BASE_FILES, 'templates'),
            self.template_dir
        )
        self.local_opts = {
            'file_buffer_size': 1048576,
            'cachedir': self.tempdir,
            'master_uri': 'localhost',
            'file_client': 'local',
            'file_ignore_regex': None,
            'file_ignore_glob': None,
            'file_roots': {
                'test': [self.template_dir]
            },
            'pillar_roots': {
                'test': [self.template_dir]
            },
            'fileserver_backend': ['roots'],
            'hash_type': 'md5',
            'extension_modules': os.path.join(
                os.path.dirname(os.path.abspath(__file__)),
                'extmods'),
        }
        self.local_salt = {}
        super(TestGetTemplate, self).setUp()

    def tearDown(self):
        salt.utils.files.rm_rf(self.tempdir)
        del self.local_opts
        del self.local_salt

    def test_fallback(self):
        '''
        A Template with a filesystem loader is returned as fallback
        if the file is not contained in the searchpath
        '''
        fn_ = os.path.join(self.template_dir, 'hello_simple')
        with salt.utils.files.fopen(fn_) as fp_:
            out = render_jinja_tmpl(
                salt.utils.stringutils.to_unicode(fp_.read()),
                dict(opts=self.local_opts, saltenv='test', salt=self.local_salt)
            )
        self.assertEqual(out, 'world' + os.linesep)

    @skipIf(WAR_ROOM_SKIP, 'WAR ROOM TEMPORARY SKIP')
    def test_fallback_noloader(self):
        '''
        A Template with a filesystem loader is returned as fallback
        if the file is not contained in the searchpath
        '''
        filename = os.path.join(self.template_dir, 'hello_import')
        with salt.utils.files.fopen(filename) as fp_:
            out = render_jinja_tmpl(
                salt.utils.stringutils.to_unicode(fp_.read()),
                dict(opts=self.local_opts, saltenv='test', salt=self.local_salt)
            )
        self.assertEqual(out, 'Hey world !a b !' + os.linesep)

    def test_saltenv(self):
        '''
        If the template is within the searchpath it can
        import, include and extend other templates.
        The initial template is expected to be already cached
        get_template does not request it from the master again.
        '''
        fc = MockFileClient()
        with patch.object(SaltCacheLoader, 'file_client', MagicMock(return_value=fc)):
            filename = os.path.join(self.template_dir, 'hello_import')
            with salt.utils.files.fopen(filename) as fp_:
                out = render_jinja_tmpl(
                    salt.utils.stringutils.to_unicode(fp_.read()),
                    dict(opts={'cachedir': self.tempdir, 'file_client': 'remote',
                               'file_roots': self.local_opts['file_roots'],
                               'pillar_roots': self.local_opts['pillar_roots']},
                         a='Hi', b='Salt', saltenv='test', salt=self.local_salt))
            self.assertEqual(out, 'Hey world !Hi Salt !' + os.linesep)
            self.assertEqual(fc.requests[0]['path'], 'salt://macro')

    def test_macro_additional_log_for_generalexc(self):
        '''
        If we failed in a macro because of e.g. a TypeError, get
        more output from trace.
        '''
        expected = r'''Jinja error:.*division.*
.*macrogeneral\(2\):
---
\{% macro mymacro\(\) -%\}
\{\{ 1/0 \}\}    <======================
\{%- endmacro %\}
---.*'''
        filename = os.path.join(self.template_dir, 'hello_import_generalerror')
        fc = MockFileClient()
        with patch.object(SaltCacheLoader, 'file_client', MagicMock(return_value=fc)):
            with salt.utils.files.fopen(filename) as fp_:
                self.assertRaisesRegex(
                    SaltRenderError,
                    expected,
                    render_jinja_tmpl,
                    salt.utils.stringutils.to_unicode(fp_.read()),
                    dict(opts=self.local_opts, saltenv='test', salt=self.local_salt))

    def test_macro_additional_log_for_undefined(self):
        '''
        If we failed in a macro because of undefined variables, get
        more output from trace.
        '''
        expected = r'''Jinja variable 'b' is undefined
.*macroundefined\(2\):
---
\{% macro mymacro\(\) -%\}
\{\{b.greetee\}\} <-- error is here    <======================
\{%- endmacro %\}
---'''
        filename = os.path.join(self.template_dir, 'hello_import_undefined')
        fc = MockFileClient()
        with patch.object(SaltCacheLoader, 'file_client', MagicMock(return_value=fc)):
            with salt.utils.files.fopen(filename) as fp_:
                self.assertRaisesRegex(
                    SaltRenderError,
                    expected,
                    render_jinja_tmpl,
                    salt.utils.stringutils.to_unicode(fp_.read()),
                    dict(opts=self.local_opts, saltenv='test', salt=self.local_salt))

    def test_macro_additional_log_syntaxerror(self):
        '''
        If  we failed in a macro, get more output from trace.
        '''
        expected = r'''Jinja syntax error: expected token .*end.*got '-'.*
.*macroerror\(2\):
---
# macro
\{% macro mymacro\(greeting, greetee='world'\) -\} <-- error is here    <======================
\{\{ greeting ~ ' ' ~ greetee \}\} !
\{%- endmacro %\}
---.*'''
        filename = os.path.join(self.template_dir, 'hello_import_error')
        fc = MockFileClient()
        with patch.object(SaltCacheLoader, 'file_client', MagicMock(return_value=fc)):
            with salt.utils.files.fopen(filename) as fp_:
                self.assertRaisesRegex(
                    SaltRenderError,
                    expected,
                    render_jinja_tmpl,
                    salt.utils.stringutils.to_unicode(fp_.read()),
                    dict(opts=self.local_opts, saltenv='test', salt=self.local_salt))

    def test_non_ascii_encoding(self):
        fc = MockFileClient()
        with patch.object(SaltCacheLoader, 'file_client', MagicMock(return_value=fc)):
            filename = os.path.join(self.template_dir, 'hello_import')
            with salt.utils.files.fopen(filename) as fp_:
                out = render_jinja_tmpl(
                    salt.utils.stringutils.to_unicode(fp_.read()),
                    dict(opts={'cachedir': self.tempdir, 'file_client': 'remote',
                               'file_roots': self.local_opts['file_roots'],
                               'pillar_roots': self.local_opts['pillar_roots']},
                         a='Hi', b='Sàlt', saltenv='test', salt=self.local_salt))
            self.assertEqual(out, salt.utils.stringutils.to_unicode('Hey world !Hi Sàlt !' + os.linesep))
            self.assertEqual(fc.requests[0]['path'], 'salt://macro')

            filename = os.path.join(self.template_dir, 'non_ascii')
            with salt.utils.files.fopen(filename, 'rb') as fp_:
                out = render_jinja_tmpl(
                    salt.utils.stringutils.to_unicode(fp_.read(), 'utf-8'),
                    dict(opts={'cachedir': self.tempdir, 'file_client': 'remote',
                               'file_roots': self.local_opts['file_roots'],
                               'pillar_roots': self.local_opts['pillar_roots']},
                         a='Hi', b='Sàlt', saltenv='test', salt=self.local_salt))
            self.assertEqual('Assunção' + os.linesep, out)
            self.assertEqual(fc.requests[0]['path'], 'salt://macro')

    @skipIf(HAS_TIMELIB is False, 'The `timelib` library is not installed.')
    def test_strftime(self):
        response = render_jinja_tmpl(
            '{{ "2002/12/25"|strftime }}',
            dict(
                opts=self.local_opts,
                saltenv='test',
                salt=self.local_salt
            ))
        self.assertEqual(response, '2002-12-25')

        objects = (
            datetime.datetime(2002, 12, 25, 12, 00, 00, 00),
            '2002/12/25',
            1040814000,
            '1040814000'
        )

        for object in objects:
            response = render_jinja_tmpl(
                '{{ object|strftime }}',
                dict(
                    object=object,
                    opts=self.local_opts,
                    saltenv='test',
                    salt=self.local_salt
                ))
            self.assertEqual(response, '2002-12-25')

            response = render_jinja_tmpl(
                '{{ object|strftime("%b %d, %Y") }}',
                dict(
                    object=object,
                    opts=self.local_opts,
                    saltenv='test',
                    salt=self.local_salt
                ))
            self.assertEqual(response, 'Dec 25, 2002')

            response = render_jinja_tmpl(
                '{{ object|strftime("%y") }}',
                dict(
                    object=object,
                    opts=self.local_opts,
                    saltenv='test',
                    salt=self.local_salt
                ))
            self.assertEqual(response, '02')

    def test_non_ascii(self):
        fn = os.path.join(self.template_dir, 'non_ascii')
        out = JINJA(
            fn,
            opts=self.local_opts,
            saltenv='test',
            salt=self.local_salt
        )
        with salt.utils.files.fopen(out['data'], 'rb') as fp:
            result = salt.utils.stringutils.to_unicode(fp.read(), 'utf-8')
            self.assertEqual(salt.utils.stringutils.to_unicode('Assunção' + os.linesep), result)

    def test_get_context_has_enough_context(self):
        template = '1\n2\n3\n4\n5\n6\n7\n8\n9\na\nb\nc\nd\ne\nf'
        context = salt.utils.stringutils.get_context(template, 8)
        expected = '---\n[...]\n3\n4\n5\n6\n7\n8\n9\na\nb\nc\nd\n[...]\n---'
        self.assertEqual(expected, context)

    def test_get_context_at_top_of_file(self):
        template = '1\n2\n3\n4\n5\n6\n7\n8\n9\na\nb\nc\nd\ne\nf'
        context = salt.utils.stringutils.get_context(template, 1)
        expected = '---\n1\n2\n3\n4\n5\n6\n[...]\n---'
        self.assertEqual(expected, context)

    def test_get_context_at_bottom_of_file(self):
        template = '1\n2\n3\n4\n5\n6\n7\n8\n9\na\nb\nc\nd\ne\nf'
        context = salt.utils.stringutils.get_context(template, 15)
        expected = '---\n[...]\na\nb\nc\nd\ne\nf\n---'
        self.assertEqual(expected, context)

    def test_get_context_2_context_lines(self):
        template = '1\n2\n3\n4\n5\n6\n7\n8\n9\na\nb\nc\nd\ne\nf'
        context = salt.utils.stringutils.get_context(template, 8, num_lines=2)
        expected = '---\n[...]\n6\n7\n8\n9\na\n[...]\n---'
        self.assertEqual(expected, context)

    def test_get_context_with_marker(self):
        template = '1\n2\n3\n4\n5\n6\n7\n8\n9\na\nb\nc\nd\ne\nf'
        context = salt.utils.stringutils.get_context(template, 8, num_lines=2, marker=' <---')
        expected = '---\n[...]\n6\n7\n8 <---\n9\na\n[...]\n---'
        self.assertEqual(expected, context)

    def test_render_with_syntax_error(self):
        template = 'hello\n\n{{ bad\n\nfoo'
        expected = r'.*---\nhello\n\n{{ bad\n\nfoo    <======================\n---'
        self.assertRaisesRegex(
            SaltRenderError,
            expected,
            render_jinja_tmpl,
            template,
            dict(opts=self.local_opts, saltenv='test', salt=self.local_salt)
        )

    @skipIf(six.PY3, 'Not applicable to Python 3')
    @skipIf(NO_MOCK, NO_MOCK_REASON)
    def test_render_with_unicode_syntax_error(self):
        with patch.object(builtins, '__salt_system_encoding__', 'utf-8'):
            template = 'hello\n\n{{ bad\n\nfoo한'
            expected = r'.*---\nhello\n\n{{ bad\n\nfoo\xed\x95\x9c    <======================\n---'
            self.assertRaisesRegex(
                SaltRenderError,
                expected,
                render_jinja_tmpl,
                template,
                dict(opts=self.local_opts, saltenv='test', salt=self.local_salt)
            )

    @skipIf(NO_MOCK, NO_MOCK_REASON)
    def test_render_with_utf8_syntax_error(self):
        with patch.object(builtins, '__salt_system_encoding__', 'utf-8'):
            template = 'hello\n\n{{ bad\n\nfoo한'
            expected = salt.utils.stringutils.to_str(
                r'.*---\nhello\n\n{{ bad\n\nfoo한    <======================\n---'
            )
            self.assertRaisesRegex(
                SaltRenderError,
                expected,
                render_jinja_tmpl,
                template,
                dict(opts=self.local_opts, saltenv='test', salt=self.local_salt)
            )

    def test_render_with_undefined_variable(self):
        template = "hello\n\n{{ foo }}\n\nfoo"
        expected = r'Jinja variable \'foo\' is undefined'
        self.assertRaisesRegex(
            SaltRenderError,
            expected,
            render_jinja_tmpl,
            template,
            dict(opts=self.local_opts, saltenv='test', salt=self.local_salt)
        )

    def test_render_with_undefined_variable_utf8(self):
        template = "hello\xed\x95\x9c\n\n{{ foo }}\n\nfoo"
        expected = r'Jinja variable \'foo\' is undefined'
        self.assertRaisesRegex(
            SaltRenderError,
            expected,
            render_jinja_tmpl,
            template,
            dict(opts=self.local_opts, saltenv='test', salt=self.local_salt)
        )

    def test_render_with_undefined_variable_unicode(self):
        template = 'hello한\n\n{{ foo }}\n\nfoo'
        expected = r'Jinja variable \'foo\' is undefined'
        self.assertRaisesRegex(
            SaltRenderError,
            expected,
            render_jinja_tmpl,
            template,
            dict(opts=self.local_opts, saltenv='test', salt=self.local_salt)
        )


class TestJinjaDefaultOptions(TestCase):

    def __init__(self, *args, **kws):
        TestCase.__init__(self, *args, **kws)
        self.local_opts = {
<<<<<<< HEAD
            'cachedir': os.path.join(RUNTIME_VARS.TMP, 'jinja-template-cache'),
=======
            'cachedir': CACHEDIR,
            'file_buffer_size': 1048576,
>>>>>>> 04e28cff
            'file_client': 'local',
            'file_ignore_regex': None,
            'file_ignore_glob': None,
            'file_roots': {
                'test': [os.path.join(RUNTIME_VARS.BASE_FILES, 'templates')]
            },
            'pillar_roots': {
                'test': [os.path.join(RUNTIME_VARS.BASE_FILES, 'templates')]
            },
            'fileserver_backend': ['roots'],
            'hash_type': 'md5',
            'extension_modules': os.path.join(
                os.path.dirname(os.path.abspath(__file__)),
                'extmods'),
            'jinja_env': {
                'line_comment_prefix': '##',
                'line_statement_prefix': '%',
            },
        }
        self.local_salt = {
             'myvar': 'zero',
             'mylist': [0, 1, 2, 3],
        }

    def test_comment_prefix(self):

        template = """
            %- set myvar = 'one'
            ## ignored comment 1
            {{- myvar -}}
            {%- set myvar = 'two' %} ## ignored comment 2
            {{- myvar }} ## ignored comment 3
            %- if myvar == 'two':
            %- set myvar = 'three'
            %- endif
            {{- myvar -}}
            """
        rendered = render_jinja_tmpl(template,
                                     dict(opts=self.local_opts, saltenv='test', salt=self.local_salt))
        self.assertEqual(rendered, 'onetwothree')

    def test_statement_prefix(self):

        template = """
            {%- set mylist = ['1', '2', '3'] %}
            %- set mylist = ['one', 'two', 'three']
            %- for item in mylist:
            {{- item }}
            %- endfor
            """
        rendered = render_jinja_tmpl(template,
                                     dict(opts=self.local_opts, saltenv='test', salt=self.local_salt))
        self.assertEqual(rendered, 'onetwothree')


class TestCustomExtensions(TestCase):

    def __init__(self, *args, **kws):
        super(TestCustomExtensions, self).__init__(*args, **kws)
        self.local_opts = {
<<<<<<< HEAD
            'cachedir': os.path.join(RUNTIME_VARS.TMP, 'jinja-template-cache'),
=======
            'cachedir': CACHEDIR,
            'file_buffer_size': 1048576,
>>>>>>> 04e28cff
            'file_client': 'local',
            'file_ignore_regex': None,
            'file_ignore_glob': None,
            'file_roots': {
                'test': [os.path.join(RUNTIME_VARS.BASE_FILES, 'templates')]
            },
            'pillar_roots': {
                'test': [os.path.join(RUNTIME_VARS.BASE_FILES, 'templates')]
            },
            'fileserver_backend': ['roots'],
            'hash_type': 'md5',
            'extension_modules': os.path.join(
                os.path.dirname(os.path.abspath(__file__)),
                'extmods'),
        }
        self.local_salt = {
            # 'dns.A': dnsutil.A,
            # 'dns.AAAA': dnsutil.AAAA,
            # 'file.exists': filemod.file_exists,
            # 'file.basename': filemod.basename,
            # 'file.dirname': filemod.dirname
        }

    def test_regex_escape(self):
        dataset = 'foo?:.*/\\bar'
        env = Environment(extensions=[SerializerExtension])
        env.filters.update(JinjaFilter.salt_jinja_filters)
        rendered = env.from_string('{{ dataset|regex_escape }}').render(dataset=dataset)
        self.assertEqual(rendered, re.escape(dataset))

    def test_unique_string(self):
        dataset = 'foo'
        unique = set(dataset)
        env = Environment(extensions=[SerializerExtension])
        env.filters.update(JinjaFilter.salt_jinja_filters)
        if six.PY3:
            rendered = env.from_string('{{ dataset|unique }}').render(dataset=dataset).strip("'{}").split("', '")
            self.assertEqual(sorted(rendered), sorted(list(unique)))
        else:
            rendered = env.from_string('{{ dataset|unique }}').render(dataset=dataset)
            self.assertEqual(rendered, "{0}".format(unique))

    def test_unique_tuple(self):
        dataset = ('foo', 'foo', 'bar')
        unique = set(dataset)
        env = Environment(extensions=[SerializerExtension])
        env.filters.update(JinjaFilter.salt_jinja_filters)
        if six.PY3:
            rendered = env.from_string('{{ dataset|unique }}').render(dataset=dataset).strip("'{}").split("', '")
            self.assertEqual(sorted(rendered), sorted(list(unique)))
        else:
            rendered = env.from_string('{{ dataset|unique }}').render(dataset=dataset)
            self.assertEqual(rendered, "{0}".format(unique))

    def test_unique_list(self):
        dataset = ['foo', 'foo', 'bar']
        unique = ['foo', 'bar']
        env = Environment(extensions=[SerializerExtension])
        env.filters.update(JinjaFilter.salt_jinja_filters)
        if six.PY3:
            rendered = env.from_string('{{ dataset|unique }}').render(dataset=dataset).strip("'[]").split("', '")
            self.assertEqual(rendered, unique)
        else:
            rendered = env.from_string('{{ dataset|unique }}').render(dataset=dataset)
            self.assertEqual(rendered, "{0}".format(unique))

    def test_serialize_json(self):
        dataset = {
            "foo": True,
            "bar": 42,
            "baz": [1, 2, 3],
            "qux": 2.0
        }
        env = Environment(extensions=[SerializerExtension])
        rendered = env.from_string('{{ dataset|json }}').render(dataset=dataset)
        self.assertEqual(dataset, salt.utils.json.loads(rendered))

    def test_serialize_yaml(self):
        dataset = {
            "foo": True,
            "bar": 42,
            "baz": [1, 2, 3],
            "qux": 2.0,
            "spam": OrderedDict([
                ('foo', OrderedDict([
                    ('bar', 'baz'),
                    ('qux', 42)
                ])
                )
            ])
        }
        env = Environment(extensions=[SerializerExtension])
        rendered = env.from_string('{{ dataset|yaml }}').render(dataset=dataset)
        self.assertEqual(dataset, salt.utils.yaml.safe_load(rendered))

    def test_serialize_yaml_str(self):
        dataset = "str value"
        env = Environment(extensions=[SerializerExtension])
        rendered = env.from_string('{{ dataset|yaml }}').render(dataset=dataset)
        self.assertEqual(dataset, rendered)

    def test_serialize_yaml_unicode(self):
        dataset = 'str value'
        env = Environment(extensions=[SerializerExtension])
        rendered = env.from_string('{{ dataset|yaml }}').render(dataset=dataset)
        if six.PY3:
            self.assertEqual("str value", rendered)
        else:
            # Due to a bug in the equality handler, this check needs to be split
            # up into several different assertions. We need to check that the various
            # string segments are present in the rendered value, as well as the
            # type of the rendered variable (should be unicode, which is the same as
            # six.text_type). This should cover all use cases but also allow the test
            # to pass on CentOS 6 running Python 2.7.
            self.assertIn('str value', rendered)
            self.assertIsInstance(rendered, six.text_type)

    def test_serialize_python(self):
        dataset = {
            "foo": True,
            "bar": 42,
            "baz": [1, 2, 3],
            "qux": 2.0
        }
        env = Environment(extensions=[SerializerExtension])
        rendered = env.from_string('{{ dataset|python }}').render(dataset=dataset)
        self.assertEqual(rendered, pprint.pformat(dataset))

    def test_load_yaml(self):
        env = Environment(extensions=[SerializerExtension])
        rendered = env.from_string('{% set document = "{foo: it works}"|load_yaml %}{{ document.foo }}').render()
        self.assertEqual(rendered, "it works")

        rendered = env.from_string('{% set document = document|load_yaml %}'
                                   '{{ document.foo }}').render(document="{foo: it works}")
        self.assertEqual(rendered, "it works")

        with self.assertRaises((TypeError, exceptions.TemplateRuntimeError)):
            env.from_string('{% set document = document|load_yaml %}'
                            '{{ document.foo }}').render(document={"foo": "it works"})

    def test_load_tag(self):
        env = Environment(extensions=[SerializerExtension])

        source = '{{ bar }}, ' + \
                 '{% load_yaml as docu %}{foo: it works, {{ bar }}: baz}{% endload %}' + \
                 '{{ docu.foo }}'

        rendered = env.from_string(source).render(bar="barred")
        self.assertEqual(rendered, "barred, it works")

        source = '{{ bar }}, {% load_json as docu %}{"foo": "it works", "{{ bar }}": "baz"}{% endload %}' + \
                 '{{ docu.foo }}'

        rendered = env.from_string(source).render(bar="barred")
        self.assertEqual(rendered, "barred, it works")

        with self.assertRaises(exceptions.TemplateSyntaxError):
            env.from_string('{% load_yamle as document %}{foo, bar: it works}{% endload %}').render()

        with self.assertRaises(exceptions.TemplateRuntimeError):
            env.from_string('{% load_json as document %}{foo, bar: it works}{% endload %}').render()

    def test_load_json(self):
        env = Environment(extensions=[SerializerExtension])
        rendered = env.from_string('{% set document = \'{"foo": "it works"}\'|load_json %}'
                                   '{{ document.foo }}').render()
        self.assertEqual(rendered, "it works")

        rendered = env.from_string('{% set document = document|load_json %}'
                                   '{{ document.foo }}').render(document='{"foo": "it works"}')
        self.assertEqual(rendered, "it works")

        # bad quotes
        with self.assertRaises(exceptions.TemplateRuntimeError):
            env.from_string("{{ document|load_json }}").render(document="{'foo': 'it works'}")

        # not a string
        with self.assertRaises(exceptions.TemplateRuntimeError):
            env.from_string('{{ document|load_json }}').render(document={"foo": "it works"})

    def test_load_yaml_template(self):
        loader = DictLoader({'foo': '{bar: "my god is blue", foo: [1, 2, 3]}'})
        env = Environment(extensions=[SerializerExtension], loader=loader)
        rendered = env.from_string('{% import_yaml "foo" as doc %}{{ doc.bar }}').render()
        self.assertEqual(rendered, "my god is blue")

        with self.assertRaises(exceptions.TemplateNotFound):
            env.from_string('{% import_yaml "does not exists" as doc %}').render()

    def test_load_json_template(self):
        loader = DictLoader({'foo': '{"bar": "my god is blue", "foo": [1, 2, 3]}'})
        env = Environment(extensions=[SerializerExtension], loader=loader)
        rendered = env.from_string('{% import_json "foo" as doc %}{{ doc.bar }}').render()
        self.assertEqual(rendered, "my god is blue")

        with self.assertRaises(exceptions.TemplateNotFound):
            env.from_string('{% import_json "does not exists" as doc %}').render()

    def test_load_text_template(self):
        loader = DictLoader({'foo': 'Foo!'})
        env = Environment(extensions=[SerializerExtension], loader=loader)

        rendered = env.from_string('{% import_text "foo" as doc %}{{ doc }}').render()
        self.assertEqual(rendered, "Foo!")

        with self.assertRaises(exceptions.TemplateNotFound):
            env.from_string('{% import_text "does not exists" as doc %}').render()

    def test_catalog(self):
        loader = DictLoader({
            'doc1': '{bar: "my god is blue"}',
            'doc2': '{% import_yaml "doc1" as local2 %} never exported',
            'doc3': '{% load_yaml as local3 %}{"foo": "it works"}{% endload %} me neither',
            'main1': '{% from "doc2" import local2 %}{{ local2.bar }}',
            'main2': '{% from "doc3" import local3 %}{{ local3.foo }}',
            'main3': '''
                {% import "doc2" as imported2 %}
                {% import "doc3" as imported3 %}
                {{ imported2.local2.bar }}
            ''',
            'main4': '''
                {% import "doc2" as imported2 %}
                {% import "doc3" as imported3 %}
                {{ imported3.local3.foo }}
            ''',
            'main5': '''
                {% from "doc2" import local2 as imported2 %}
                {% from "doc3" import local3 as imported3 %}
                {{ imported2.bar }}
            ''',
            'main6': '''
                {% from "doc2" import local2 as imported2 %}
                {% from "doc3" import local3 as imported3 %}
                {{ imported3.foo }}
            '''

        })

        env = Environment(extensions=[SerializerExtension], loader=loader)
        rendered = env.get_template('main1').render()
        self.assertEqual(rendered, "my god is blue")

        rendered = env.get_template('main2').render()
        self.assertEqual(rendered, "it works")

        rendered = env.get_template('main3').render().strip()
        self.assertEqual(rendered, "my god is blue")

        rendered = env.get_template('main4').render().strip()
        self.assertEqual(rendered, "it works")

        rendered = env.get_template('main5').render().strip()
        self.assertEqual(rendered, "my god is blue")

        rendered = env.get_template('main6').render().strip()
        self.assertEqual(rendered, "it works")

    def test_nested_structures(self):
        env = Environment(extensions=[SerializerExtension])
        rendered = env.from_string('{{ data }}').render(data="foo")
        self.assertEqual(rendered, "foo")

        data = OrderedDict([
            ('foo', OrderedDict([
                        ('bar', 'baz'),
                        ('qux', 42)
            ]))
        ])

        rendered = env.from_string('{{ data }}').render(data=data)
        self.assertEqual(
            rendered,
            "{u'foo': {u'bar': u'baz', u'qux': 42}}" if six.PY2
            else "{'foo': {'bar': 'baz', 'qux': 42}}"
        )

        rendered = env.from_string('{{ data }}').render(data=[
                                                            OrderedDict(
                                                                foo='bar',
                                                            ),
                                                            OrderedDict(
                                                                baz=42,
                                                            )
                                                        ])
        self.assertEqual(
            rendered,
            "[{'foo': u'bar'}, {'baz': 42}]" if six.PY2
            else "[{'foo': 'bar'}, {'baz': 42}]"
        )

    def test_set_dict_key_value(self):
        '''
        Test the `set_dict_key_value` Jinja filter.
        '''
        rendered = render_jinja_tmpl("{{ {} | set_dict_key_value('foo:bar:baz', 42) }}",
                                     dict(opts=self.local_opts,
                                          saltenv='test',
                                          salt=self.local_salt))
        self.assertEqual(rendered, "{'foo': {'bar': {'baz': 42}}}")

        rendered = render_jinja_tmpl("{{ {} | set_dict_key_value('foo.bar.baz', 42, delimiter='.') }}",
                                     dict(opts=self.local_opts,
                                          saltenv='test',
                                          salt=self.local_salt))
        self.assertEqual(rendered, "{'foo': {'bar': {'baz': 42}}}")

    def test_update_dict_key_value(self):
        '''
        Test the `update_dict_key_value` Jinja filter.
        '''
        # Use OrderedDicts to avoid random key-order-switches in the rendered string.
        expected = OrderedDict([('bar', OrderedDict([('baz', OrderedDict([('qux', 1), ('quux', 3)]))]))])
        dataset = OrderedDict([('bar', OrderedDict([('baz', OrderedDict([('qux', 1)]))]))])
        dataset_exp = OrderedDict([('quux', 3)])
        rendered = render_jinja_tmpl("{{ foo | update_dict_key_value('bar:baz', exp) }}",
                                     dict(foo=dataset,
                                          exp=dataset_exp,
                                          opts=self.local_opts,
                                          saltenv='test',
                                          salt=self.local_salt))
        self.assertEqual(
            rendered,
            "{u'bar': {u'baz': {u'qux': 1, u'quux': 3}}}" if six.PY2
            else "{'bar': {'baz': {'qux': 1, 'quux': 3}}}")

        # Test incorrect usage
        for update_with in [42, 'foo', [42]]:
            template = "{{ {} | update_dict_key_value('bar:baz', update_with) }}"
            expected = r"Cannot update {} with a {}.".format(type({}), type(update_with))
            self.assertRaisesRegex(
                SaltRenderError,
                expected,
                render_jinja_tmpl,
                template,
                dict(update_with=update_with,
                     opts=self.local_opts,
                     saltenv='test',
                     salt=self.local_salt)
            )

    def test_append_dict_key_value(self):
        '''
        Test the `append_dict_key_value` Jinja filter.
        '''
        rendered = render_jinja_tmpl("{{ {} | append_dict_key_value('foo:bar:baz', 42) }}",
                                     dict(opts=self.local_opts,
                                          saltenv='test',
                                          salt=self.local_salt))
        self.assertEqual(rendered, "{'foo': {'bar': {'baz': [42]}}}")

        rendered = render_jinja_tmpl("{{ foo | append_dict_key_value('bar:baz', 42) }}",
                                     dict(foo={'bar': {'baz': [1, 2]}},
                                          opts=self.local_opts,
                                          saltenv='test',
                                          salt=self.local_salt))
        self.assertEqual(
            rendered,
            "{u'bar': {u'baz': [1, 2, 42]}}" if six.PY2
            else "{'bar': {'baz': [1, 2, 42]}}"
        )

    def test_extend_dict_key_value(self):
        '''
        Test the `extend_dict_key_value` Jinja filter.
        '''
        rendered = render_jinja_tmpl("{{ {} | extend_dict_key_value('foo:bar:baz', [42]) }}",
                                     dict(opts=self.local_opts, saltenv='test', salt=self.local_salt))
        self.assertEqual(rendered, "{'foo': {'bar': {'baz': [42]}}}")

        rendered = render_jinja_tmpl("{{ foo | extend_dict_key_value('bar:baz', [42, 43]) }}",
                                     dict(foo={'bar': {'baz': [1, 2]}},
                                          opts=self.local_opts,
                                          saltenv='test',
                                          salt=self.local_salt))
        self.assertEqual(
            rendered,
            "{u'bar': {u'baz': [1, 2, 42, 43]}}" if six.PY2
            else "{'bar': {'baz': [1, 2, 42, 43]}}"
        )
        # Edge cases
        rendered = render_jinja_tmpl("{{ {} | extend_dict_key_value('foo:bar:baz', 'quux') }}",
                                     dict(opts=self.local_opts, saltenv='test', salt=self.local_salt))
        self.assertEqual(rendered, "{'foo': {'bar': {'baz': ['q', 'u', 'u', 'x']}}}")
        # Beware! When supplying a dict, the list gets extended with the dict coerced to a list,
        # which will only contain the keys of the dict.
        rendered = render_jinja_tmpl("{{ {} | extend_dict_key_value('foo:bar:baz', {'foo': 'bar'}) }}",
                                     dict(opts=self.local_opts, saltenv='test', salt=self.local_salt))
        self.assertEqual(rendered, "{'foo': {'bar': {'baz': ['foo']}}}")

        # Test incorrect usage
        template = "{{ {} | extend_dict_key_value('bar:baz', 42) }}"
        expected = r"Cannot extend {} with a {}.".format(type([]), type(42))
        self.assertRaisesRegex(
            SaltRenderError,
            expected,
            render_jinja_tmpl,
            template,
            dict(opts=self.local_opts, saltenv='test', salt=self.local_salt)
        )

    def test_sequence(self):
        env = Environment()
        env.filters['sequence'] = ensure_sequence_filter

        rendered = env.from_string('{{ data | sequence | length }}') \
                      .render(data='foo')
        self.assertEqual(rendered, '1')

        rendered = env.from_string('{{ data | sequence | length }}') \
                      .render(data=['foo', 'bar'])
        self.assertEqual(rendered, '2')

        rendered = env.from_string('{{ data | sequence | length }}') \
                      .render(data=('foo', 'bar'))
        self.assertEqual(rendered, '2')

        rendered = env.from_string('{{ data | sequence | length }}') \
                      .render(data=set(['foo', 'bar']))
        self.assertEqual(rendered, '2')

        rendered = env.from_string('{{ data | sequence | length }}') \
                      .render(data={'foo': 'bar'})
        self.assertEqual(rendered, '1')

    def test_camel_to_snake_case(self):
        '''
        Test the `to_snake_case` Jinja filter.
        '''
        rendered = render_jinja_tmpl('{{ \'abcdEfghhIjkLmnoP\' | to_snake_case }}',
                                     dict(opts=self.local_opts, saltenv='test', salt=self.local_salt))
        self.assertEqual(rendered, 'abcd_efghh_ijk_lmno_p')

    def test_snake_to_camel_case(self):
        '''
        Test the `to_camelcase` Jinja filter.
        '''
        rendered = render_jinja_tmpl('{{ \'the_fox_jumped_over_the_lazy_dog\' | to_camelcase }}',
                                     dict(opts=self.local_opts, saltenv='test', salt=self.local_salt))
        self.assertEqual(rendered, 'theFoxJumpedOverTheLazyDog')

        rendered = render_jinja_tmpl('{{ \'the_fox_jumped_over_the_lazy_dog\' | to_camelcase(uppercamel=True) }}',
                                     dict(opts=self.local_opts, saltenv='test', salt=self.local_salt))
        self.assertEqual(rendered, 'TheFoxJumpedOverTheLazyDog')

    def test_is_ip(self):
        '''
        Test the `is_ip` Jinja filter.
        '''
        rendered = render_jinja_tmpl("{{ '192.168.0.1' | is_ip }}",
                                     dict(opts=self.local_opts, saltenv='test', salt=self.local_salt))
        self.assertEqual(rendered, 'True')

        rendered = render_jinja_tmpl("{{ 'FE80::' | is_ip }}",
                                     dict(opts=self.local_opts, saltenv='test', salt=self.local_salt))
        self.assertEqual(rendered, 'True')

        rendered = render_jinja_tmpl("{{ 'random' | is_ip }}",
                                     dict(opts=self.local_opts, saltenv='test', salt=self.local_salt))
        self.assertEqual(rendered, 'False')

    def test_is_ipv4(self):
        '''
        Test the `is_ipv4` Jinja filter.
        '''
        rendered = render_jinja_tmpl("{{ '192.168.0.1' | is_ipv4 }}",
                                     dict(opts=self.local_opts, saltenv='test', salt=self.local_salt))
        self.assertEqual(rendered, 'True')

        rendered = render_jinja_tmpl("{{ 'FE80::' | is_ipv4 }}",
                                     dict(opts=self.local_opts, saltenv='test', salt=self.local_salt))
        self.assertEqual(rendered, 'False')

        rendered = render_jinja_tmpl("{{ 'random' | is_ipv4 }}",
                                     dict(opts=self.local_opts, saltenv='test', salt=self.local_salt))
        self.assertEqual(rendered, 'False')

    def test_is_ipv6(self):
        '''
        Test the `is_ipv6` Jinja filter.
        '''
        rendered = render_jinja_tmpl("{{ '192.168.0.1' | is_ipv6 }}",
                                     dict(opts=self.local_opts, saltenv='test', salt=self.local_salt))
        self.assertEqual(rendered, 'False')

        rendered = render_jinja_tmpl("{{ 'fe80::20d:b9ff:fe01:ea8%eth0' | is_ipv6 }}",
                                     dict(opts=self.local_opts, saltenv='test', salt=self.local_salt))
        self.assertEqual(rendered, 'True')

        rendered = render_jinja_tmpl("{{ 'FE80::' | is_ipv6 }}",
                                     dict(opts=self.local_opts, saltenv='test', salt=self.local_salt))
        self.assertEqual(rendered, 'True')

        rendered = render_jinja_tmpl("{{ 'random' | is_ipv6 }}",
                                     dict(opts=self.local_opts, saltenv='test', salt=self.local_salt))
        self.assertEqual(rendered, 'False')

    def test_ipaddr(self):
        '''
        Test the `ipaddr` Jinja filter.
        '''
        rendered = render_jinja_tmpl("{{ '::' | ipaddr }}",
                                     dict(opts=self.local_opts, saltenv='test', salt=self.local_salt))
        self.assertEqual(rendered, '::')

        rendered = render_jinja_tmpl("{{ '192.168.0.1' | ipaddr }}",
                                     dict(opts=self.local_opts, saltenv='test', salt=self.local_salt))
        self.assertEqual(rendered, '192.168.0.1')

        # provides a list with valid IP addresses only
        rendered = render_jinja_tmpl("{{ ['192.168.0.1', '172.17.17.1', 'foo', 'bar', '::'] | ipaddr | join(', ') }}",
                                     dict(opts=self.local_opts, saltenv='test', salt=self.local_salt))
        self.assertEqual(rendered, '192.168.0.1, 172.17.17.1, ::')

        # return only multicast addresses
        rendered = render_jinja_tmpl("{{ ['224.0.0.1', 'FF01::1', '::'] | ipaddr(options='multicast') | join(', ') }}",
                                     dict(opts=self.local_opts, saltenv='test', salt=self.local_salt))
        self.assertEqual(rendered, '224.0.0.1, ff01::1')

    def test_ipv4(self):
        '''
        Test the `ipv4` Jinja filter.
        '''
        rendered = render_jinja_tmpl("{{ '192.168.0.1' | ipv4 }}",
                                     dict(opts=self.local_opts, saltenv='test', salt=self.local_salt))
        self.assertEqual(rendered, '192.168.0.1')

        rendered = render_jinja_tmpl("{{ ['192.168.0.1', '172.17.17.1'] | ipv4 | join(', ')}}",
                                     dict(opts=self.local_opts, saltenv='test', salt=self.local_salt))
        self.assertEqual(rendered, '192.168.0.1, 172.17.17.1')

        rendered = render_jinja_tmpl("{{ 'fe80::' | ipv4 }}",
                                     dict(opts=self.local_opts, saltenv='test', salt=self.local_salt))
        self.assertEqual(rendered, 'None')

        rendered = render_jinja_tmpl("{{ 'random' | ipv4 }}",
                                     dict(opts=self.local_opts, saltenv='test', salt=self.local_salt))
        self.assertEqual(rendered, 'None')

        rendered = render_jinja_tmpl("{{ '192.168.0.1' | ipv4(options='lo') }}",
                                     dict(opts=self.local_opts, saltenv='test', salt=self.local_salt))
        self.assertEqual(rendered, 'None')

        rendered = render_jinja_tmpl("{{ '127.0.0.1' | ipv4(options='lo') }}",
                                     dict(opts=self.local_opts, saltenv='test', salt=self.local_salt))
        self.assertEqual(rendered, '127.0.0.1')

    def test_ipv6(self):
        '''
        Test the `ipv6` Jinja filter.
        '''
        rendered = render_jinja_tmpl("{{ '192.168.0.1' | ipv6 }}",
                                     dict(opts=self.local_opts, saltenv='test', salt=self.local_salt))
        self.assertEqual(rendered, 'None')

        rendered = render_jinja_tmpl("{{ 'random' | ipv6 }}",
                                     dict(opts=self.local_opts, saltenv='test', salt=self.local_salt))
        self.assertEqual(rendered, 'None')

        # returns the standard format value
        rendered = render_jinja_tmpl("{{ 'FE80:0:0::0' | ipv6 }}",
                                     dict(opts=self.local_opts, saltenv='test', salt=self.local_salt))
        self.assertEqual(rendered, 'fe80::')

        # fe80:: is link local therefore will be returned
        rendered = render_jinja_tmpl("{{ 'fe80::' | ipv6(options='ll') }}",
                                     dict(opts=self.local_opts, saltenv='test', salt=self.local_salt))
        self.assertEqual(rendered, 'fe80::')

        # fe80:: is not loopback
        rendered = render_jinja_tmpl("{{ 'fe80::' | ipv6(options='lo') }}",
                                     dict(opts=self.local_opts, saltenv='test', salt=self.local_salt))
        self.assertEqual(rendered, 'None')

        # returns only IPv6 addresses in the list
        rendered = render_jinja_tmpl("{{ ['fe80::', '192.168.0.1'] | ipv6 | join(', ') }}",
                                     dict(opts=self.local_opts, saltenv='test', salt=self.local_salt))
        self.assertEqual(rendered, 'fe80::')

        rendered = render_jinja_tmpl("{{ ['fe80::', '::'] | ipv6 | join(', ') }}",
                                     dict(opts=self.local_opts, saltenv='test', salt=self.local_salt))
        self.assertEqual(rendered, 'fe80::, ::')

    def test_network_hosts(self):
        '''
        Test the `network_hosts` Jinja filter.
        '''
        rendered = render_jinja_tmpl("{{ '192.168.0.1/30' | network_hosts | join(', ') }}",
                                     dict(opts=self.local_opts, saltenv='test', salt=self.local_salt))
        self.assertEqual(rendered, '192.168.0.1, 192.168.0.2')

    def test_network_size(self):
        '''
        Test the `network_size` Jinja filter.
        '''
        rendered = render_jinja_tmpl("{{ '192.168.0.1' | network_size }}",
                                     dict(opts=self.local_opts, saltenv='test', salt=self.local_salt))
        self.assertEqual(rendered, '1')

        rendered = render_jinja_tmpl("{{ '192.168.0.1/8' | network_size }}",
                                     dict(opts=self.local_opts, saltenv='test', salt=self.local_salt))
        self.assertEqual(rendered, '16777216')

    @flaky
    def test_http_query(self):
        '''
        Test the `http_query` Jinja filter.
        '''
        for backend in ('requests', 'tornado', 'urllib2'):
            rendered = render_jinja_tmpl("{{ 'http://icanhazip.com' | http_query(backend='" + backend + "') }}",
                                         dict(opts=self.local_opts, saltenv='test', salt=self.local_salt))
            self.assertIsInstance(rendered, six.text_type, 'Failed with backend: {}'.format(backend))
            dict_reply = ast.literal_eval(rendered)
            self.assertIsInstance(dict_reply, dict, 'Failed with backend: {}'.format(backend))
            self.assertIsInstance(dict_reply['body'], six.string_types, 'Failed with backend: {}'.format(backend))

    def test_to_bool(self):
        '''
        Test the `to_bool` Jinja filter.
        '''
        rendered = render_jinja_tmpl("{{ 1 | to_bool }}",
                                     dict(opts=self.local_opts, saltenv='test', salt=self.local_salt))
        self.assertEqual(rendered, 'True')

        rendered = render_jinja_tmpl("{{ 'True' | to_bool }}",
                                     dict(opts=self.local_opts, saltenv='test', salt=self.local_salt))
        self.assertEqual(rendered, 'True')

        rendered = render_jinja_tmpl("{{ 0 | to_bool }}",
                                     dict(opts=self.local_opts, saltenv='test', salt=self.local_salt))
        self.assertEqual(rendered, 'False')

        rendered = render_jinja_tmpl("{{ 'Yes' | to_bool }}",
                                     dict(opts=self.local_opts, saltenv='test', salt=self.local_salt))
        self.assertEqual(rendered, 'True')

    def test_quote(self):
        '''
        Test the `quote` Jinja filter.
        '''
        rendered = render_jinja_tmpl("{{ 'random' | quote }}",
                                     dict(opts=self.local_opts, saltenv='test', salt=self.local_salt))
        self.assertEqual(rendered, 'random')

    def test_regex_search(self):
        '''
        Test the `regex_search` Jinja filter.
        '''
        rendered = render_jinja_tmpl("{{ 'abcdefabcdef' | regex_search('BC(.*)', ignorecase=True) }}",
                                     dict(opts=self.local_opts, saltenv='test', salt=self.local_salt))
        self.assertEqual(rendered, "('defabcdef',)")  # because search looks only at the beginning

    def test_regex_match(self):
        '''
        Test the `regex_match` Jinja filter.
        '''
        rendered = render_jinja_tmpl("{{ 'abcdefabcdef' | regex_match('BC(.*)', ignorecase=True)}}",
                                     dict(opts=self.local_opts, saltenv='test', salt=self.local_salt))
        self.assertEqual(rendered, "None")

    def test_regex_replace(self):
        '''
        Test the `regex_replace` Jinja filter.
        '''
        rendered = render_jinja_tmpl(r"{{ 'lets replace spaces' | regex_replace('\s+', '__') }}",
                                     dict(opts=self.local_opts, saltenv='test', salt=self.local_salt))
        self.assertEqual(rendered, 'lets__replace__spaces')

    def test_uuid(self):
        '''
        Test the `uuid` Jinja filter.
        '''
        rendered = render_jinja_tmpl("{{ 'random' | uuid }}",
                                     dict(opts=self.local_opts, saltenv='test', salt=self.local_salt))
        self.assertEqual(rendered, '3652b285-26ad-588e-a5dc-c2ee65edc804')

    def test_min(self):
        '''
        Test the `min` Jinja filter.
        '''
        rendered = render_jinja_tmpl("{{ [1, 2, 3] | min }}",
                                     dict(opts=self.local_opts, saltenv='test', salt=self.local_salt))
        self.assertEqual(rendered, '1')

    def test_max(self):
        '''
        Test the `max` Jinja filter.
        '''
        rendered = render_jinja_tmpl("{{ [1, 2, 3] | max }}",
                                     dict(opts=self.local_opts, saltenv='test', salt=self.local_salt))
        self.assertEqual(rendered, '3')

    def test_avg(self):
        '''
        Test the `avg` Jinja filter.
        '''
        rendered = render_jinja_tmpl("{{ [1, 2, 3] | avg }}",
                                     dict(opts=self.local_opts, saltenv='test', salt=self.local_salt))
        self.assertEqual(rendered, '2.0')

    def test_union(self):
        '''
        Test the `union` Jinja filter.
        '''
        rendered = render_jinja_tmpl("{{ [1, 2, 3] | union([2, 3, 4]) | join(', ') }}",
                                     dict(opts=self.local_opts, saltenv='test', salt=self.local_salt))
        self.assertEqual(rendered, '1, 2, 3, 4')

    def test_intersect(self):
        '''
        Test the `intersect` Jinja filter.
        '''
        rendered = render_jinja_tmpl("{{ [1, 2, 3] | intersect([2, 3, 4]) | join(', ') }}",
                                     dict(opts=self.local_opts, saltenv='test', salt=self.local_salt))
        self.assertEqual(rendered, '2, 3')

    def test_difference(self):
        '''
        Test the `difference` Jinja filter.
        '''
        rendered = render_jinja_tmpl("{{ [1, 2, 3] | difference([2, 3, 4]) | join(', ') }}",
                                     dict(opts=self.local_opts, saltenv='test', salt=self.local_salt))
        self.assertEqual(rendered, '1')

    def test_symmetric_difference(self):
        '''
        Test the `symmetric_difference` Jinja filter.
        '''
        rendered = render_jinja_tmpl("{{ [1, 2, 3] | symmetric_difference([2, 3, 4]) | join(', ') }}",
                                     dict(opts=self.local_opts, saltenv='test', salt=self.local_salt))
        self.assertEqual(rendered, '1, 4')

    def test_method_call(self):
        '''
        Test the `method_call` Jinja filter.
        '''
        rendered = render_jinja_tmpl("{{ 6|method_call('bit_length') }}",
                                     dict(opts=self.local_opts, saltenv='test', salt=self.local_salt))
        self.assertEqual(rendered, "3")
        rendered = render_jinja_tmpl("{{ 6.7|method_call('is_integer') }}",
                                     dict(opts=self.local_opts, saltenv='test', salt=self.local_salt))
        self.assertEqual(rendered, "False")
        rendered = render_jinja_tmpl("{{ 'absaltba'|method_call('strip', 'ab') }}",
                                     dict(opts=self.local_opts, saltenv='test', salt=self.local_salt))
        self.assertEqual(rendered, "salt")
        rendered = render_jinja_tmpl("{{ [1, 2, 1, 3, 4]|method_call('index', 1, 1, 3) }}",
                                     dict(opts=self.local_opts, saltenv='test', salt=self.local_salt))
        self.assertEqual(rendered, "2")

        # have to use `dictsort` to keep test result deterministic
        rendered = render_jinja_tmpl("{{ {}|method_call('fromkeys', ['a', 'b', 'c'], 0)|dictsort }}",
                                     dict(opts=self.local_opts, saltenv='test', salt=self.local_salt))
        self.assertEqual(rendered, "[('a', 0), ('b', 0), ('c', 0)]")

        # missing object method test
        rendered = render_jinja_tmpl("{{ 6|method_call('bit_width') }}",
                                     dict(opts=self.local_opts, saltenv='test', salt=self.local_salt))
        self.assertEqual(rendered, "None")

    def test_md5(self):
        '''
        Test the `md5` Jinja filter.
        '''
        rendered = render_jinja_tmpl("{{ 'random' | md5 }}",
                                     dict(opts=self.local_opts, saltenv='test', salt=self.local_salt))
        self.assertEqual(rendered, '7ddf32e17a6ac5ce04a8ecbf782ca509')

    def test_sha256(self):
        '''
        Test the `sha256` Jinja filter.
        '''
        rendered = render_jinja_tmpl("{{ 'random' | sha256 }}",
                                     dict(opts=self.local_opts, saltenv='test', salt=self.local_salt))
        self.assertEqual(rendered, 'a441b15fe9a3cf56661190a0b93b9dec7d04127288cc87250967cf3b52894d11')

    def test_sha512(self):
        '''
        Test the `sha512` Jinja filter.
        '''
        rendered = render_jinja_tmpl("{{ 'random' | sha512 }}",
                                     dict(opts=self.local_opts, saltenv='test', salt=self.local_salt))
        self.assertEqual(rendered, six.text_type(('811a90e1c8e86c7b4c0eef5b2c0bf0ec1b19c4b1b5a242e6455be93787cb473cb7bc'
                                                  '9b0fdeb960d00d5c6881c2094dd63c5c900ce9057255e2a4e271fc25fef1')))

    def test_hmac(self):
        '''
        Test the `hmac` Jinja filter.
        '''
        rendered = render_jinja_tmpl("{{ 'random' | hmac('secret', 'blah') }}",
                                     dict(opts=self.local_opts, saltenv='test', salt=self.local_salt))
        self.assertEqual(rendered, 'False')

        rendered = render_jinja_tmpl(("{{ 'get salted' | "
                                      "hmac('shared secret', 'eBWf9bstXg+NiP5AOwppB5HMvZiYMPzEM9W5YMm/AmQ=') }}"),
                                     dict(opts=self.local_opts, saltenv='test', salt=self.local_salt))
        self.assertEqual(rendered, 'True')

    def test_base64_encode(self):
        '''
        Test the `base64_encode` Jinja filter.
        '''
        rendered = render_jinja_tmpl("{{ 'random' | base64_encode }}",
                                     dict(opts=self.local_opts, saltenv='test', salt=self.local_salt))
        self.assertEqual(rendered, 'cmFuZG9t')

    def test_base64_decode(self):
        '''
        Test the `base64_decode` Jinja filter.
        '''
        rendered = render_jinja_tmpl("{{ 'cmFuZG9t' | base64_decode }}",
                                     dict(opts=self.local_opts, saltenv='test', salt=self.local_salt))
        self.assertEqual(rendered, 'random')

    @skipIf(HAS_JMESPATH is False, 'The `jmespath` library is not installed.')
    def test_json_query(self):
        '''
        Test the `json_query` Jinja filter.
        '''
        rendered = render_jinja_tmpl(
            "{{ [1, 2, 3] | json_query('[1]')}}",
            dict(opts=self.local_opts, saltenv='test', salt=self.local_salt)
        )
        self.assertEqual(rendered, '2')

    # def test_print(self):
    #     env = Environment(extensions=[SerializerExtension])
    #     source = '{% import_yaml "toto.foo" as docu %}'
    #     name, filename = None, '<filename>'
    #     parsed = env._parse(source, name, filename)
    #     print parsed
    #     print
    #     compiled = env._generate(parsed, name, filename)
    #     print compiled
    #     return


class TestDotNotationLookup(ModuleCase):
    '''
    Tests to call Salt functions via Jinja with various lookup syntaxes
    '''
    def setUp(self, *args, **kwargs):
        functions = {
            'mocktest.ping': lambda: True,
            'mockgrains.get': lambda x: 'jerry',
        }
        minion_opts = salt.config.minion_config(os.path.join(RUNTIME_VARS.TMP_CONF_DIR, 'minion'))
        render = salt.loader.render(minion_opts, functions)
        self.jinja = render.get('jinja')

    def tearDown(self):
        del self.jinja

    def render(self, tmpl_str, context=None):
        return self.jinja(tmpl_str, context=context or {}, from_str=True).read()

    def test_normlookup(self):
        '''
        Sanity-check the normal dictionary-lookup syntax for our stub function
        '''
        tmpl_str = '''Hello, {{ salt['mocktest.ping']() }}.'''

        with patch.object(SaltCacheLoader, 'file_client', Mock()):
            ret = self.render(tmpl_str)
        self.assertEqual(ret, 'Hello, True.')

    def test_dotlookup(self):
        '''
        Check calling a stub function using awesome dot-notation
        '''
        tmpl_str = '''Hello, {{ salt.mocktest.ping() }}.'''

        with patch.object(SaltCacheLoader, 'file_client', Mock()):
            ret = self.render(tmpl_str)
        self.assertEqual(ret, 'Hello, True.')

    def test_shadowed_dict_method(self):
        '''
        Check calling a stub function with a name that shadows a ``dict``
        method name
        '''
        tmpl_str = '''Hello, {{ salt.mockgrains.get('id') }}.'''

        with patch.object(SaltCacheLoader, 'file_client', Mock()):
            ret = self.render(tmpl_str)
        self.assertEqual(ret, 'Hello, jerry.')<|MERGE_RESOLUTION|>--- conflicted
+++ resolved
@@ -135,11 +135,8 @@
             'pillar_roots': {
                 'test': [self.template_dir]
             },
-<<<<<<< HEAD
             'fileserver_backend': ['roots'],
             'hash_type': 'md5',
-=======
->>>>>>> 04e28cff
             'extension_modules': os.path.join(
                 os.path.dirname(os.path.abspath(__file__)),
                 'extmods'),
@@ -622,12 +619,8 @@
     def __init__(self, *args, **kws):
         TestCase.__init__(self, *args, **kws)
         self.local_opts = {
-<<<<<<< HEAD
             'cachedir': os.path.join(RUNTIME_VARS.TMP, 'jinja-template-cache'),
-=======
-            'cachedir': CACHEDIR,
             'file_buffer_size': 1048576,
->>>>>>> 04e28cff
             'file_client': 'local',
             'file_ignore_regex': None,
             'file_ignore_glob': None,
@@ -688,12 +681,8 @@
     def __init__(self, *args, **kws):
         super(TestCustomExtensions, self).__init__(*args, **kws)
         self.local_opts = {
-<<<<<<< HEAD
             'cachedir': os.path.join(RUNTIME_VARS.TMP, 'jinja-template-cache'),
-=======
-            'cachedir': CACHEDIR,
             'file_buffer_size': 1048576,
->>>>>>> 04e28cff
             'file_client': 'local',
             'file_ignore_regex': None,
             'file_ignore_glob': None,
