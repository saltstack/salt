# -*- coding: utf-8 -*-
"""
    tests.unit.utils.cache_test
    ~~~~~~~~~~~~~~~~~~~~~~~~~~~

    Test the salt cache objects
"""

# Import python libs
from __future__ import absolute_import, print_function, unicode_literals

import os
import shutil
<<<<<<< HEAD
import tempfile
import time
=======

# Import Salt Testing libs
from tests.support.unit import TestCase, skipIf
from tests.support.mock import patch, MagicMock, NO_MOCK, NO_MOCK_REASON
>>>>>>> 8abb7099

# Import salt libs
import salt.config
import salt.loader
import salt.payload
import salt.utils.cache as cache
import salt.utils.data
import salt.utils.files

# Import Salt Testing libs
from tests.support.unit import TestCase


class CacheDictTestCase(TestCase):
    def test_sanity(self):
        """
        Make sure you can instantiate etc.
        """
        cd = cache.CacheDict(5)
        self.assertIsInstance(cd, cache.CacheDict)

        # do some tests to make sure it looks like a dict
        self.assertNotIn("foo", cd)
        cd["foo"] = "bar"
        self.assertEqual(cd["foo"], "bar")
        del cd["foo"]
        self.assertNotIn("foo", cd)

    def test_ttl(self):
        cd = cache.CacheDict(0.1)
        cd["foo"] = "bar"
        self.assertIn("foo", cd)
        self.assertEqual(cd["foo"], "bar")
        time.sleep(0.2)
        self.assertNotIn("foo", cd)

        # make sure that a get would get a regular old key error
        self.assertRaises(KeyError, cd.__getitem__, "foo")


class CacheContextTestCase(TestCase):
    def setUp(self):
        context_dir = os.path.join(tempfile.gettempdir(), "context")
        if os.path.exists(context_dir):
            shutil.rmtree(os.path.join(tempfile.gettempdir(), "context"))

    def test_smoke_context(self):
        """
        Smoke test the context cache
        """
        if os.path.exists(os.path.join(tempfile.gettempdir(), "context")):
            self.skipTest("Context dir already exists")
        else:
            opts = salt.config.DEFAULT_MINION_OPTS.copy()
<<<<<<< HEAD
            opts["cachedir"] = tempfile.gettempdir()
            context_cache = cache.ContextCache(opts, "cache_test")
=======
            opts['cachedir'] = tempfile.gettempdir()
            context_cache = cache.ContextCache(opts, 'cache_test')
>>>>>>> 8abb7099

            context_cache.cache_context({"a": "b"})

            ret = context_cache.get_cache_context()

            self.assertDictEqual({"a": "b"}, ret)

    def test_context_wrapper(self):
        """
        Test to ensure that a module which decorates itself
        with a context cache can store and retrieve its contextual
        data
<<<<<<< HEAD
        """
        opts = salt.config.DEFAULT_MINION_OPTS.copy()
        opts["cachedir"] = tempfile.gettempdir()
=======
        '''
        opts = salt.config.DEFAULT_MINION_OPTS.copy()
        opts['cachedir'] = tempfile.gettempdir()
>>>>>>> 8abb7099

        ll_ = salt.loader.LazyLoader(
            [os.path.join(os.path.dirname(os.path.realpath(__file__)), "cache_mods")],
            tag="rawmodule",
            virtual_enable=False,
            opts=opts,
        )

        cache_test_func = ll_["cache_mod.test_context_module"]

        self.assertEqual(cache_test_func()["called"], 0)
        self.assertEqual(cache_test_func()["called"], 1)


__context__ = {"a": "b"}
__opts__ = {"cachedir": "/tmp"}


class ContextCacheTest(TestCase):
    """
    Test case for salt.utils.cache.ContextCache
    """

    def setUp(self):
        """
        Clear the cache before every test
        """
        context_dir = os.path.join(__opts__["cachedir"], "context")
        if os.path.isdir(context_dir):
            shutil.rmtree(context_dir)

    def test_set_cache(self):
        """
        Tests to ensure the cache is written correctly
        """

        @cache.context_cache
        def _test_set_cache():
            """
            This will inherit globals from the test module itself.
            Normally these are injected by the salt loader [salt.loader]
            """

        _test_set_cache()

        target_cache_file = os.path.join(
            __opts__["cachedir"], "context", "{0}.p".format(__name__)
        )
        self.assertTrue(
            os.path.isfile(target_cache_file), "Context cache did not write cache file"
        )

        # Test manual de-serialize
        with salt.utils.files.fopen(target_cache_file, "rb") as fp_:
            target_cache_data = salt.utils.data.decode(
                salt.payload.Serial(__opts__).load(fp_)
            )
        self.assertDictEqual(__context__, target_cache_data)

        # Test cache de-serialize
        cc = cache.ContextCache(__opts__, __name__)
        retrieved_cache = cc.get_cache_context()
        self.assertDictEqual(retrieved_cache, __context__)

    def test_refill_cache(self):
        """
        Tests to ensure that the context cache can rehydrate a wrapped function
        """
        # First populate the cache
        @cache.context_cache
        def _test_set_cache():
            pass

        _test_set_cache()

        # Then try to rehydate a func
        @cache.context_cache
        def _test_refill_cache(comparison_context):
            self.assertEqual(__context__, comparison_context)

        global __context__
        __context__ = {}
        _test_refill_cache({"a": "b"})  # Compare to the context before it was emptied


class CacheDiskTestCase(TestCase):
<<<<<<< HEAD
    def test_everything(self):
        """
        Make sure you can instantiate, add, update, remove, expire
        """
        try:
            tmpdir = tempfile.mkdtemp()
            path = os.path.join(tmpdir, "CacheDisk_test")
=======
    '''
    DiskCache test case.
    '''
    @patch('salt.utils.cache.msgpack', None)
    def test_no_msgpack(self):
        '''
        Test msgpack is not installed.
        :return:
        '''
        logger = MagicMock()
        with patch('salt.utils.cache.log', logger):
            cache.CacheDisk(0, '/tmp')
            assert logger.error.call_count == 1
            assert logger.error.call_args[0][0] == 'Cache cannot be read from the disk: msgpack is missing'

    @patch('os.path.exists', MagicMock(return_value=False))
    def test_read_no_path(self):
        '''
        Test _read() is bailing out if no path [yet] exists.
        :return:
        '''
        logger = MagicMock()
        with patch('salt.utils.cache.log', logger):
            cache.CacheDisk(0, '/solar/interference')
            assert logger.error.call_count == 0
            assert logger.debug.call_count == 1
            assert len(logger.debug.call_args[0]) == 2
            msg, arg = logger.debug.call_args[0]
            assert msg % arg == 'Cache path does not exist for reading: /solar/interference'

    @patch('os.path.exists', MagicMock(return_value=True))
    @patch('salt.utils.files.fopen', MagicMock(side_effect=IOError('Radial telemetry infiltration')))
    def test_read_ioerror_handling(self):
        '''
        Test _read() is handling IOError.
        :return:
        '''
        logger = MagicMock()
        with patch('salt.utils.cache.log', logger):
            cache.CacheDisk(0, '/solar/interference')
            assert logger.error.call_count == 1
            assert len(logger.error.call_args[0]) == 3
            msg, pth, exc = logger.error.call_args[0]
            assert msg % (pth, exc) == ('Error while reading disk cache from /solar/interference: '
                                        'Radial telemetry infiltration')

    @patch('os.path.exists', MagicMock(return_value=True))
    @patch('salt.utils.files.fopen', MagicMock(side_effect=OSError("The keyboard isn't plugged in")))
    def test_read_oserror_handling(self):
        '''
        Test _read() is handling OSError.
        :return:
        '''
        logger = MagicMock()
        with patch('salt.utils.cache.log', logger):
            cache.CacheDisk(0, '/dev/nowhere')
            assert logger.error.call_count == 1
            assert len(logger.error.call_args[0]) == 3
            msg, pth, exc = logger.error.call_args[0]
            assert msg % (pth, exc) == ('Error while reading disk cache from /dev/nowhere: '
                                        "The keyboard isn't plugged in")

    @patch('os.path.exists', MagicMock(return_value=True))
    @patch('os.path.getmtime', MagicMock(return_value=42))
    @patch('salt.utils.files.fopen', MagicMock())
    @patch('salt.utils.cache.msgpack', MagicMock())
    @patch('salt.utils.data.decode', MagicMock(return_value={'banana': {'status': 'rotten'}}))
    def test_read_old_format_support(self):
        '''
        Test _read() support old format of the cache.
        :return:
        '''
        logger = MagicMock()
        with patch('salt.utils.cache.log', logger):
            c = cache.CacheDisk(0, '/dev/nowhere')
            assert 'banana' in c
            assert 'status' in c['banana']  # pylint: disable=E1135
            assert c['banana']['status'] == 'rotten'
            assert c['banana'] == c._dict['banana']
            assert 'banana' in c._key_cache_time
            assert c._key_cache_time['banana'] == 42

    @patch('os.path.exists', MagicMock(return_value=True))
    @patch('os.path.getmtime', MagicMock(return_value=42))
    @patch('salt.utils.files.fopen', MagicMock())
    @patch('salt.utils.cache.msgpack', MagicMock())
    @patch('salt.utils.data.decode', MagicMock(
        return_value={'CacheDisk_cachetime': {'banana': 42}, 'CacheDisk_data': {'banana': {'status': 'rotten'}}}))
    def test_read_new_format_support(self):
        '''
        Test _read() supports new format of the cache.
        :return:
        '''
        logger = MagicMock()
        with patch('salt.utils.cache.log', logger):
            c = cache.CacheDisk(0, '/dev/nowhere')
            assert 'banana' in c
            assert 'status' in c['banana']  # pylint: disable=E1135
            assert c['banana']['status'] == 'rotten'
            assert c['banana'] == c._dict['banana']
            assert 'banana' in c._key_cache_time
            assert c._key_cache_time['banana'] == 42

    @patch('os.path.exists', MagicMock(return_value=True))
    @patch('salt.utils.files.fopen', MagicMock())
    @patch('salt.utils.cache.msgpack', MagicMock())
    @patch('salt.utils.cache.id', MagicMock(return_value=66))
    @patch('salt.utils.data.decode', MagicMock(return_value={'banana': {'status': 'rotten'}}))
    def test_str_repr(self):
        '''
        Test __str__ and __repr__ content
        :return:
        '''
        logger = MagicMock()
        with patch('salt.utils.cache.log', logger):
            c = cache.CacheDisk(0, '/dev/nowhere')
            assert str(repr(c)) == str(c)
            assert str(c) == '<CacheDisk of 1 entries at 0x42>'

    @patch('os.path.exists', MagicMock(return_value=True))
    @patch('os.path.getmtime', MagicMock(return_value=42))
    @patch('salt.utils.files.fopen', MagicMock())
    @patch('salt.utils.cache.msgpack', MagicMock())
    @patch('salt.utils.data.decode', MagicMock(return_value={'banana': {'status': 'rotten'}}))
    def test_read_success_debugging(self):
        '''
        Test if CacheDisk adds debug message once successfully read the cache content from the disk.
        :return:
        '''
        logger = MagicMock()
        logger.isEnabledFor = MagicMock(return_value=True)
        with patch('salt.utils.cache.log', logger):
            c = cache.CacheDisk(0, '/dev/nowhere')
            assert 'banana' in c
            assert c._key_cache_time['banana'] == 42
            assert logger.debug.call_count == 1
            assert len(logger.debug.call_args[0]) == 2
            msg, args = logger.debug.call_args[0]
            assert isinstance(args, dict)
            assert 'banana' in args
            assert msg % 'Redundant ACLs' == 'Disk cache retrieved: Redundant ACLs'

    @patch('salt.utils.cache.msgpack', True)
    @patch('salt.utils.files.fopen', MagicMock())
    def test_store_msgpack_missing(self):
        '''
        Test storing is not happening if no msgpack installed.
        :return:
        '''
        logger = MagicMock()
        with patch('salt.utils.cache.log', logger):
            c = cache.CacheDisk(0, '/dev/nowhere')
            with patch('salt.utils.cache.msgpack', None):
                c.store()
                assert logger.error.call_count == 1
                assert len(logger.error.call_args[0]) == 1
                assert logger.error.call_args[0][0] == 'Cache cannot be stored on disk: msgpack is missing'

    @patch('salt.utils.files.fopen', MagicMock(side_effect=OSError('Your processor does not develop enough heat.')))
    def test_store_target_is_not_writable(self):
        '''
        Test store() function cannot write target properly.
        :return:
        '''
        logger = MagicMock()
        with patch('salt.utils.cache.log', logger):
            c = cache.CacheDisk(0, '/dev/nowhere')
            c.store()
            assert logger.error.call_count == 1
            assert len(logger.error.call_args[0]) == 2
            msg, args = logger.error.call_args[0]
            assert msg % args == 'Error storing cache data to the disk: Your processor does not develop enough heat.'

    @patch('salt.utils.files.fopen', MagicMock())
    @patch('time.time', MagicMock(return_value=42))
    def test_store_new_format(self):
        '''
        Test store() function saves data in the new format.
        :return:
        '''
        dumper = MagicMock()
        with patch('salt.utils.cache.msgpack.dump', dumper):
            c = cache.CacheDisk(0, '/dev/nowhere')
            c['banana'] = {'status': 'rotten'}
            stored_data = dumper.call_args[0][0]
            assert isinstance(stored_data, dict)
            assert 'CacheDisk_data' in stored_data
            assert 'CacheDisk_cachetime' in stored_data
            assert isinstance(stored_data['CacheDisk_data'], dict)
            assert isinstance(stored_data['CacheDisk_cachetime'], dict)
            assert 'banana' in stored_data['CacheDisk_data']
            assert 'banana' in stored_data['CacheDisk_cachetime']
            assert stored_data['CacheDisk_data']['banana']['status'] == 'rotten'
            assert stored_data['CacheDisk_cachetime']['banana'] == 42

    @patch('salt.utils.cache.msgpack', None)  # Just turn off reading
    def test_getitem_no_keyerror(self):
        '''
        Test get non-existing item raises no keyerror.
        :return:
        '''
        c = cache.CacheDisk(0, '/dev/nowhere')
        assert c['backup_destination'] is None
        with patch.object(c, 'store', MagicMock()):
            c['backup_destination'] = '/dev/null'
            assert c['backup_destination'] == '/dev/null'

    @patch('salt.utils.cache.msgpack', None)  # Just turn off reading
    def test_add_remove_operations(self):
        '''
        Test dict operations set/delete on the cache object.
        :return:
        '''
        c = cache.CacheDisk(0, '/dev/nowhere')
        assert 'backup_destination' not in c
        assert c['backup_destination'] is None
        c['backup_destination'] = '/dev/null'
        assert c['backup_destination'] == '/dev/null'
        del c['backup_destination']
        assert 'backup_destination' not in c
        assert c['backup_destination'] is None

    @patch('os.path.exists', MagicMock(return_value=True))
    @patch('salt.utils.files.fopen', MagicMock(side_effect=OSError('Boredom in the kernel')))
    def test_add_remove_operations_stores_data(self):
        '''
        Test dict operations set/delete triggering store() function transparently.
        :return:
        '''
        # This should raise the OSError thrice.
        logger = MagicMock()
        with patch('salt.utils.cache.log', logger):
            c = cache.CacheDisk(0, '/dev/nowhere')
            assert logger.error.call_count == 1
            c['banana'] = {'status': 'rotten'}
            assert logger.error.call_count == 2
            del c['banana']
            assert logger.error.call_count == 3
            assert len(logger.error.call_args[0]) == 2
            msg, arg = logger.error.call_args[0]
            assert msg % arg == 'Error storing cache data to the disk: Boredom in the kernel'

    @patch('os.path.exists', MagicMock(return_value=True))
    @patch('salt.utils.files.fopen', MagicMock(side_effect=OSError('Boredom in the kernel')))
    def test_cache_data_expiration(self):
        '''
        Test if data is expired.
        :return:
        '''
        c = cache.CacheDisk(0xffff, '/dev/nowhere')
        c['banana'] = 42
        assert 'banana' in c
        with patch.object(c, '_ttl', -1):
            assert 'banana' not in c

        assert isinstance(c._key_cache_time, dict)
        assert not c._key_cache_time

    def test_persistence_no_mocking(self):
        '''
        Make sure you can instantiate, add, update, remove, expire
        '''
        tmpdir = tempfile.mkdtemp()
        try:
            path = os.path.join(tmpdir, 'CacheDisk_test')
>>>>>>> 8abb7099

            # test instantiation
            cd = cache.CacheDisk(0.1, path)
            self.assertIsInstance(cd, cache.CacheDisk)

            # test to make sure it looks like a dict
            self.assertNotIn("foo", cd)
            cd["foo"] = "bar"
            self.assertIn("foo", cd)
            self.assertEqual(cd["foo"], "bar")
            del cd["foo"]
            self.assertNotIn("foo", cd)

            # test persistence
            cd["foo"] = "bar"
            cd2 = cache.CacheDisk(0.1, path)
            self.assertIn("foo", cd2)
            self.assertEqual(cd2["foo"], "bar")

            # test ttl
            time.sleep(0.2)
<<<<<<< HEAD
            self.assertNotIn("foo", cd)
            self.assertNotIn("foo", cd2)

=======
            self.assertNotIn('foo', cd)
            self.assertNotIn('foo', cd2)
>>>>>>> 8abb7099
        finally:
            shutil.rmtree(tmpdir, ignore_errors=True)<|MERGE_RESOLUTION|>--- conflicted
+++ resolved
@@ -11,15 +11,10 @@
 
 import os
 import shutil
-<<<<<<< HEAD
-import tempfile
-import time
-=======
 
 # Import Salt Testing libs
 from tests.support.unit import TestCase, skipIf
 from tests.support.mock import patch, MagicMock, NO_MOCK, NO_MOCK_REASON
->>>>>>> 8abb7099
 
 # Import salt libs
 import salt.config
@@ -74,13 +69,8 @@
             self.skipTest("Context dir already exists")
         else:
             opts = salt.config.DEFAULT_MINION_OPTS.copy()
-<<<<<<< HEAD
-            opts["cachedir"] = tempfile.gettempdir()
-            context_cache = cache.ContextCache(opts, "cache_test")
-=======
             opts['cachedir'] = tempfile.gettempdir()
             context_cache = cache.ContextCache(opts, 'cache_test')
->>>>>>> 8abb7099
 
             context_cache.cache_context({"a": "b"})
 
@@ -93,15 +83,9 @@
         Test to ensure that a module which decorates itself
         with a context cache can store and retrieve its contextual
         data
-<<<<<<< HEAD
-        """
-        opts = salt.config.DEFAULT_MINION_OPTS.copy()
-        opts["cachedir"] = tempfile.gettempdir()
-=======
         '''
         opts = salt.config.DEFAULT_MINION_OPTS.copy()
         opts['cachedir'] = tempfile.gettempdir()
->>>>>>> 8abb7099
 
         ll_ = salt.loader.LazyLoader(
             [os.path.join(os.path.dirname(os.path.realpath(__file__)), "cache_mods")],
@@ -188,15 +172,6 @@
 
 
 class CacheDiskTestCase(TestCase):
-<<<<<<< HEAD
-    def test_everything(self):
-        """
-        Make sure you can instantiate, add, update, remove, expire
-        """
-        try:
-            tmpdir = tempfile.mkdtemp()
-            path = os.path.join(tmpdir, "CacheDisk_test")
-=======
     '''
     DiskCache test case.
     '''
@@ -462,7 +437,6 @@
         tmpdir = tempfile.mkdtemp()
         try:
             path = os.path.join(tmpdir, 'CacheDisk_test')
->>>>>>> 8abb7099
 
             # test instantiation
             cd = cache.CacheDisk(0.1, path)
@@ -484,13 +458,7 @@
 
             # test ttl
             time.sleep(0.2)
-<<<<<<< HEAD
-            self.assertNotIn("foo", cd)
-            self.assertNotIn("foo", cd2)
-
-=======
             self.assertNotIn('foo', cd)
             self.assertNotIn('foo', cd2)
->>>>>>> 8abb7099
         finally:
             shutil.rmtree(tmpdir, ignore_errors=True)