--- conflicted
+++ resolved
@@ -6,8 +6,6 @@
 # Import Python Libs
 from __future__ import absolute_import, print_function, unicode_literals
 
-<<<<<<< HEAD
-=======
 # Import Salt Testing Libs
 from tests.support.runtests import RUNTIME_VARS
 from tests.support.mixins import LoaderModuleMockMixin
@@ -18,7 +16,6 @@
     patch
 )
 
->>>>>>> 8abb7099
 # Import Salt Libs
 import salt.runners.cache as cache
 import salt.utils.master
@@ -36,19 +33,7 @@
     """
 
     def setup_loader_modules(self):
-<<<<<<< HEAD
-        return {
-            cache: {
-                "__opts__": {
-                    "cache": "localfs",
-                    "pki_dir": RUNTIME_VARS.TMP,
-                    "key_cache": True,
-                }
-            }
-        }
-=======
         return {cache: {'__opts__': {'cache': 'localfs', 'pki_dir': RUNTIME_VARS.TMP, 'key_cache': True}}}
->>>>>>> 8abb7099
 
     def test_grains(self):
         """
