# -*- coding: utf-8 -*-

# Import Python Libs
from __future__ import absolute_import, print_function, unicode_literals

import os
import shutil
import tempfile

<<<<<<< HEAD
import salt.runners.winrepo as winrepo
=======
# Import Salt Testing Libs
from tests.support.runtests import RUNTIME_VARS
from tests.support.mixins import LoaderModuleMockMixin
from tests.support.unit import skipIf, TestCase
from tests.support.mock import NO_MOCK, NO_MOCK_REASON
>>>>>>> 8abb7099

# Import salt libs
import salt.utils.files
import salt.utils.stringutils
from tests.support.mixins import LoaderModuleMockMixin

# Import Salt Testing Libs
from tests.support.runtests import RUNTIME_VARS
from tests.support.unit import TestCase

# Can't use raw string with unicode_literals, since the \u in the uninstaller
# will be interpreted as a unicode code point and the interpreter will raise a
# SyntaxError.
_WINREPO_SLS = """
winscp_x86:
  5.7.5:
    full_name: 'WinSCP 5.7.5'
    installer: 'http://heanet.dl.sourceforge.net/project/winscp/WinSCP/5.7.5/winscp575setup.exe'
    install_flags: '/SP- /verysilent /norestart'
    uninstaller: '%PROGRAMFILES%\\WinSCP\\unins000.exe'
    uninstall_flags: '/verysilent'
    msiexec: False
    locale: en_US
    reboot: False
  5.7.4:
    full_name: 'WinSCP 5.7.4'
    installer: 'http://cznic.dl.sourceforge.net/project/winscp/WinSCP/5.7.4/winscp574setup.exe'
    install_flags: '/SP- /verysilent /norestart'
    uninstaller: '%PROGRAMFILES%\\WinSCP\\unins000.exe'
    uninstall_flags: '/verysilent'
    msiexec: False
    locale: en_US
    reboot: False
"""

_WINREPO_GENREPO_DATA = {
    "name_map": {"WinSCP 5.7.4": "winscp_x86", "WinSCP 5.7.5": "winscp_x86"},
    "repo": {
        "winscp_x86": {
            "5.7.5": {
                "full_name": "WinSCP 5.7.5",
                "installer": "http://heanet.dl.sourceforge.net/project/winscp/WinSCP/5.7.5/winscp575setup.exe",
                "install_flags": "/SP- /verysilent /norestart",
                "uninstaller": "%PROGRAMFILES%\\WinSCP\\unins000.exe",
                "uninstall_flags": "/verysilent",
                "msiexec": False,
                "locale": "en_US",
                "reboot": False,
            },
            "5.7.4": {
                "full_name": "WinSCP 5.7.4",
                "installer": "http://cznic.dl.sourceforge.net/project/winscp/WinSCP/5.7.4/winscp574setup.exe",
                "install_flags": "/SP- /verysilent /norestart",
                "uninstaller": "%PROGRAMFILES%\\WinSCP\\unins000.exe",
                "uninstall_flags": "/verysilent",
                "msiexec": False,
                "locale": "en_US",
                "reboot": False,
            },
        }
    },
}


class WinrepoTest(TestCase, LoaderModuleMockMixin):
    """
    Test the winrepo runner
    """

    def setup_loader_modules(self):
        self.winrepo_dir = tempfile.mkdtemp(dir=RUNTIME_VARS.TMP)
        self.addCleanup(shutil.rmtree, self.winrepo_dir, ignore_errors=True)
        self.extmods_dir = tempfile.mkdtemp(dir=RUNTIME_VARS.TMP)
        self.addCleanup(shutil.rmtree, self.extmods_dir, ignore_errors=True)
        self.winrepo_sls_dir = os.path.join(self.winrepo_dir, "repo_sls")
        os.mkdir(self.winrepo_sls_dir)
        return {
            winrepo: {
                "__opts__": {
                    "winrepo_cachefile": "winrepo.p",
                    "optimization_order": [0, 1, 2],
                    "renderer": "yaml",
                    "renderer_blacklist": [],
                    "renderer_whitelist": [],
                    "file_roots": {"base": [self.winrepo_dir]},
                    "winrepo_dir": self.winrepo_dir,
                    "extension_modules": self.extmods_dir,
                }
            }
        }

    def test_genrepo(self):
        """
        Test winrepo.genrepo runner
        """
        sls_file = os.path.join(self.winrepo_sls_dir, "wireshark.sls")
        # Add a winrepo SLS file
        with salt.utils.files.fopen(sls_file, "w") as fp_:
            fp_.write(salt.utils.stringutils.to_str(_WINREPO_SLS))
        self.assertEqual(winrepo.genrepo(), _WINREPO_GENREPO_DATA)<|MERGE_RESOLUTION|>--- conflicted
+++ resolved
@@ -7,15 +7,11 @@
 import shutil
 import tempfile
 
-<<<<<<< HEAD
-import salt.runners.winrepo as winrepo
-=======
 # Import Salt Testing Libs
 from tests.support.runtests import RUNTIME_VARS
 from tests.support.mixins import LoaderModuleMockMixin
 from tests.support.unit import skipIf, TestCase
 from tests.support.mock import NO_MOCK, NO_MOCK_REASON
->>>>>>> 8abb7099
 
 # Import salt libs
 import salt.utils.files
