--- conflicted
+++ resolved
@@ -17,11 +17,8 @@
 # Import Salt Testing Libs
 from tests.support.runtests import RUNTIME_VARS
 from tests.support.unit import TestCase, skipIf
-<<<<<<< HEAD
-=======
 from tests.support.mixins import LoaderModuleMockMixin
 from tests.support.mock import NO_MOCK, NO_MOCK_REASON, patch, PropertyMock
->>>>>>> 8abb7099
 from tests.unit.test_crypt import PRIVKEY_DATA
 
 PASS_DATA = (
@@ -40,13 +37,7 @@
 
     def setUp(self):
         super(EC2TestCase, self).setUp()
-<<<<<<< HEAD
-        with tempfile.NamedTemporaryFile(
-            dir=RUNTIME_VARS.TMP, suffix=".pem", delete=True
-        ) as fp:
-=======
         with tempfile.NamedTemporaryFile(dir=RUNTIME_VARS.TMP, suffix='.pem', delete=True) as fp:
->>>>>>> 8abb7099
             self.key_file = fp.name
 
     def tearDown(self):
