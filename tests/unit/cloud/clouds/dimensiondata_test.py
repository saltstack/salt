# -*- coding: utf-8 -*-
'''
    :codeauthor: `Anthony Shaw <anthonyshaw@apache.org>`

    tests.unit.cloud.clouds.dimensiondata_test
    ~~~~~~~~~~~~~~~~~~~~~~~~~~~~~~~~~~~
'''

# Import Python libs
from __future__ import absolute_import
import libcloud.security

# Import Salt Libs
from salt.cloud.clouds import dimensiondata
from salt.exceptions import SaltCloudSystemExit

# Import Salt Testing Libs
from salttesting import TestCase, skipIf
from salttesting.mock import MagicMock, NO_MOCK, NO_MOCK_REASON, patch
from salttesting.helpers import ensure_in_syspath

ensure_in_syspath('../../../')

# Global Variables
dimensiondata.__active_provider_name__ = ''
dimensiondata.__opts__ = {
    'providers': {
        'my-dimensiondata-cloud': {
            'dimensiondata': {
                'driver': 'dimensiondata',
                'region': 'dd-au',
                'user_id': 'jon_snow',
                'key': 'IKnowNothing'
            }
        }
    }
}
VM_NAME = 'winterfell'

# Use certifi if installed
try:
    import certifi
    libcloud.security.CA_CERTS_PATH.append(certifi.where())
except ImportError:
    pass


class ExtendedTestCase(TestCase):
    '''
    Extended TestCase class containing additional helper methods.
    '''

    def assertRaisesWithMessage(self, exc_type, exc_msg, func, *args, **kwargs):
        try:
            func(*args, **kwargs)
            self.assertFail()
        except Exception as exc:
            self.assertEqual(type(exc), exc_type)
            self.assertEqual(exc.message, exc_msg)


@skipIf(NO_MOCK, NO_MOCK_REASON)
@patch('salt.cloud.clouds.dimensiondata.__virtual__', MagicMock(return_value='dimensiondata'))
class DimensionDataTestCase(ExtendedTestCase):
    '''
    Unit TestCase for salt.cloud.clouds.dimensiondata module.
    '''

    def test_avail_images_call(self):
        '''
        Tests that a SaltCloudSystemExit is raised when trying to call avail_images
        with --action or -a.
        '''
        self.assertRaises(
            SaltCloudSystemExit,
            dimensiondata.avail_images,
            call='action'
        )

    def test_avail_locations_call(self):
        '''
        Tests that a SaltCloudSystemExit is raised when trying to call avail_locations
        with --action or -a.
        '''
        self.assertRaises(
            SaltCloudSystemExit,
            dimensiondata.avail_locations,
            call='action'
        )

    def test_avail_sizes_call(self):
        '''
        Tests that a SaltCloudSystemExit is raised when trying to call avail_sizes
        with --action or -a.
        '''
        self.assertRaises(
            SaltCloudSystemExit,
            dimensiondata.avail_sizes,
            call='action'
        )

    def test_list_nodes_call(self):
        '''
        Tests that a SaltCloudSystemExit is raised when trying to call list_nodes
        with --action or -a.
        '''
        self.assertRaises(
            SaltCloudSystemExit,
            dimensiondata.list_nodes,
            call='action'
        )

    def test_destroy_call(self):
        '''
        Tests that a SaltCloudSystemExit is raised when trying to call destroy
        with --function or -f.
        '''
        self.assertRaises(
            SaltCloudSystemExit,
            dimensiondata.destroy,
            name=VM_NAME,
            call='function'
        )

    def test_avail_sizes(self):
        '''
        Tests that avail_sizes returns an empty dictionary.
        '''
        sizes = dimensiondata.avail_sizes(call='foo')
        self.assertEqual(
            len(sizes),
            1
        )
        self.assertEqual(
            sizes['default']['name'],
            'default'
        )

<<<<<<< HEAD
    def test_import(self):
        """
        Test that the module picks up installed deps
        """
        with patch('salt.config.check_driver_dependencies', return_value=True) as p:
            get_deps = dimensiondata.get_dependencies()
            self.assertEqual(get_deps, True)
            p.assert_called_once()

    def test_provider_matches(self):
        """
        Test that the first configured instance of a dimensiondata driver is matched
        """
        p = dimensiondata.get_configured_provider()
        self.assertNotEqual(p, None)

=======
>>>>>>> 0e0c4284

if __name__ == '__main__':
    from integration import run_tests
    run_tests(DimensionDataTestCase, needs_daemon=False)<|MERGE_RESOLUTION|>--- conflicted
+++ resolved
@@ -136,7 +136,6 @@
             'default'
         )
 
-<<<<<<< HEAD
     def test_import(self):
         """
         Test that the module picks up installed deps
@@ -153,9 +152,6 @@
         p = dimensiondata.get_configured_provider()
         self.assertNotEqual(p, None)
 
-=======
->>>>>>> 0e0c4284
-
 if __name__ == '__main__':
     from integration import run_tests
     run_tests(DimensionDataTestCase, needs_daemon=False)