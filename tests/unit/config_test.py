# -*- coding: utf-8 -*-
'''
    :codeauthor: :email:`Pedro Algarvio (pedro@algarvio.me)`
    :copyright: © 2012-2013 by the SaltStack Team, see AUTHORS for more details
    :license: Apache 2.0, see LICENSE for more details.


    tests.unit.config_test
    ~~~~~~~~~~~~~~~~~~~~~~
'''

# Import python libs
import logging
import os
import shutil
import tempfile
import warnings
from contextlib import contextmanager

# Import Salt Testing libs
from salttesting import TestCase
<<<<<<< HEAD
from salttesting.mock import MagicMock, patch
=======
from salttesting.mock import MagicMock, patch, mock_open, call
>>>>>>> dbed0be4
from salttesting.helpers import ensure_in_syspath, TestsLoggingHandler
from salt.exceptions import CommandExecutionError

ensure_in_syspath('../')

# Import salt libs
import salt.minion
import salt.utils
import salt.utils.network
import integration
from salt import config as sconfig, version as salt_version
from salt.version import SaltStackVersion

log = logging.getLogger(__name__)


MOCK_ETC_HOSTS = (
    '##\n'
    '# Host Database\n'
    '#\n'
    '# localhost is used to configure the loopback interface\n'
    '# when the system is booting.  Do not change this entry.\n'
    '##\n'
    '\n'  # This empty line MUST STAY HERE, it factors into the tests
    '127.0.0.1      localhost   foo.bar.net\n'
    '10.0.0.100     foo.bar.net\n'
)
MOCK_ETC_HOSTNAME = 'foo.bar.com\n'


def _unhandled_mock_read(filename):
    '''
    Raise an error because we should not be calling salt.utils.fopen()
    '''
    raise CommandExecutionError('Unhandled mock read for {0}'.format(filename))


@contextmanager
def _fopen_side_effect_etc_hostname(filename):
    '''
    Mock reading from /etc/hostname
    '''
    log.debug('Mock-reading {0}'.format(filename))
    if filename == '/etc/hostname':
        mock_open = MagicMock()
        mock_open.read.return_value = MOCK_ETC_HOSTNAME
        yield mock_open
    else:
        _unhandled_mock_read(filename)


@contextmanager
def _fopen_side_effect_etc_hosts(filename):
    '''
    Mock /etc/hostname not existing, and falling back to reading /etc/hosts
    '''
    log.debug('Mock-reading {0}'.format(filename))
    if filename == '/etc/hostname':
        raise IOError(2, "No such file or directory: '/etc/hostname'")
    elif filename == '/etc/hosts':
        mock_open = MagicMock()
        mock_open.__iter__.return_value = MOCK_ETC_HOSTS.splitlines()
        yield mock_open
    else:
        _unhandled_mock_read(filename)


class ConfigTestCase(TestCase):
    def test_proper_path_joining(self):
        fpath = tempfile.mktemp()
        try:
            salt.utils.fopen(fpath, 'w').write(
                "root_dir: /\n"
                "key_logfile: key\n"
            )
            config = sconfig.master_config(fpath)
            # os.path.join behaviour
            self.assertEqual(config['key_logfile'], os.path.join('/', 'key'))
            # os.sep.join behaviour
            self.assertNotEqual(config['key_logfile'], '//key')
        finally:
            if os.path.isfile(fpath):
                os.unlink(fpath)

    def test_common_prefix_stripping(self):
        tempdir = tempfile.mkdtemp(dir=integration.SYS_TMP_DIR)
        try:
            root_dir = os.path.join(tempdir, 'foo', 'bar')
            os.makedirs(root_dir)
            fpath = os.path.join(root_dir, 'config')
            salt.utils.fopen(fpath, 'w').write(
                'root_dir: {0}\n'
                'log_file: {1}\n'.format(root_dir, fpath)
            )
            config = sconfig.master_config(fpath)
            self.assertEqual(config['log_file'], fpath)
        finally:
            if os.path.isdir(tempdir):
                shutil.rmtree(tempdir)

    def test_load_master_config_from_environ_var(self):
        original_environ = os.environ.copy()

        tempdir = tempfile.mkdtemp(dir=integration.SYS_TMP_DIR)
        try:
            env_root_dir = os.path.join(tempdir, 'foo', 'env')
            os.makedirs(env_root_dir)
            env_fpath = os.path.join(env_root_dir, 'config-env')

            salt.utils.fopen(env_fpath, 'w').write(
                'root_dir: {0}\n'
                'log_file: {1}\n'.format(env_root_dir, env_fpath)
            )

            os.environ['SALT_MASTER_CONFIG'] = env_fpath
            # Should load from env variable, not the default configuration file.
            config = sconfig.master_config('/etc/salt/master')
            self.assertEqual(config['log_file'], env_fpath)
            os.environ.clear()
            os.environ.update(original_environ)

            root_dir = os.path.join(tempdir, 'foo', 'bar')
            os.makedirs(root_dir)
            fpath = os.path.join(root_dir, 'config')
            salt.utils.fopen(fpath, 'w').write(
                'root_dir: {0}\n'
                'log_file: {1}\n'.format(root_dir, fpath)
            )
            # Let's set the environment variable, yet, since the configuration
            # file path is not the default one, ie, the user has passed an
            # alternative configuration file form the CLI parser, the
            # environment variable will be ignored.
            os.environ['SALT_MASTER_CONFIG'] = env_fpath
            config = sconfig.master_config(fpath)
            self.assertEqual(config['log_file'], fpath)
            os.environ.clear()
            os.environ.update(original_environ)

        finally:
            if os.path.isdir(tempdir):
                shutil.rmtree(tempdir)

    def test_load_minion_config_from_environ_var(self):
        original_environ = os.environ.copy()

        tempdir = tempfile.mkdtemp(dir=integration.SYS_TMP_DIR)
        try:
            env_root_dir = os.path.join(tempdir, 'foo', 'env')
            os.makedirs(env_root_dir)
            env_fpath = os.path.join(env_root_dir, 'config-env')

            salt.utils.fopen(env_fpath, 'w').write(
                'root_dir: {0}\n'
                'log_file: {1}\n'.format(env_root_dir, env_fpath)
            )

            os.environ['SALT_MINION_CONFIG'] = env_fpath
            # Should load from env variable, not the default configuration file
            config = sconfig.minion_config('/etc/salt/minion')
            self.assertEqual(config['log_file'], env_fpath)
            os.environ.clear()
            os.environ.update(original_environ)

            root_dir = os.path.join(tempdir, 'foo', 'bar')
            os.makedirs(root_dir)
            fpath = os.path.join(root_dir, 'config')
            salt.utils.fopen(fpath, 'w').write(
                'root_dir: {0}\n'
                'log_file: {1}\n'.format(root_dir, fpath)
            )
            # Let's set the environment variable, yet, since the configuration
            # file path is not the default one, ie, the user has passed an
            # alternative configuration file form the CLI parser, the
            # environment variable will be ignored.
            os.environ['SALT_MINION_CONFIG'] = env_fpath
            config = sconfig.minion_config(fpath)
            self.assertEqual(config['log_file'], fpath)
            os.environ.clear()
            os.environ.update(original_environ)
        finally:
            if os.path.isdir(tempdir):
                shutil.rmtree(tempdir)

    def test_load_client_config_from_environ_var(self):
        original_environ = os.environ.copy()
        try:
            tempdir = tempfile.mkdtemp(dir=integration.SYS_TMP_DIR)
            env_root_dir = os.path.join(tempdir, 'foo', 'env')
            os.makedirs(env_root_dir)

            # Let's populate a master configuration file which should not get
            # picked up since the client configuration tries to load the master
            # configuration settings using the provided client configuration
            # file
            master_config = os.path.join(env_root_dir, 'master')
            salt.utils.fopen(master_config, 'w').write(
                'blah: true\n'
                'root_dir: {0}\n'
                'log_file: {1}\n'.format(env_root_dir, master_config)
            )
            os.environ['SALT_MASTER_CONFIG'] = master_config

            # Now the client configuration file
            env_fpath = os.path.join(env_root_dir, 'config-env')
            salt.utils.fopen(env_fpath, 'w').write(
                'root_dir: {0}\n'
                'log_file: {1}\n'.format(env_root_dir, env_fpath)
            )

            os.environ['SALT_CLIENT_CONFIG'] = env_fpath
            # Should load from env variable, not the default configuration file
            config = sconfig.client_config(os.path.expanduser('~/.salt'))
            self.assertEqual(config['log_file'], env_fpath)
            self.assertTrue('blah' not in config)
            os.environ.clear()
            os.environ.update(original_environ)

            root_dir = os.path.join(tempdir, 'foo', 'bar')
            os.makedirs(root_dir)
            fpath = os.path.join(root_dir, 'config')
            salt.utils.fopen(fpath, 'w').write(
                'root_dir: {0}\n'
                'log_file: {1}\n'.format(root_dir, fpath)
            )
            # Let's set the environment variable, yet, since the configuration
            # file path is not the default one, ie, the user has passed an
            # alternative configuration file form the CLI parser, the
            # environment variable will be ignored.
            os.environ['SALT_MASTER_CONFIG'] = env_fpath
            config = sconfig.master_config(fpath)
            self.assertEqual(config['log_file'], fpath)
            os.environ.clear()
            os.environ.update(original_environ)

        finally:
            if os.path.isdir(tempdir):
                shutil.rmtree(tempdir)

    def test_issue_5970_minion_confd_inclusion(self):
        try:
            tempdir = tempfile.mkdtemp(dir=integration.SYS_TMP_DIR)
            minion_config = os.path.join(tempdir, 'minion')
            minion_confd = os.path.join(tempdir, 'minion.d')
            os.makedirs(minion_confd)

            # Let's populate a minion configuration file with some basic
            # settings
            salt.utils.fopen(minion_config, 'w').write(
                'blah: false\n'
                'root_dir: {0}\n'
                'log_file: {1}\n'.format(tempdir, minion_config)
            )

            # Now, let's populate an extra configuration file under minion.d
            # Notice that above we've set blah as False and bellow as True.
            # Since the minion.d files are loaded after the main configuration
            # file so overrides can happen, the final value of blah should be
            # True.
            extra_config = os.path.join(minion_confd, 'extra.conf')
            salt.utils.fopen(extra_config, 'w').write(
                'blah: true\n'
            )

            # Let's load the configuration
            config = sconfig.minion_config(minion_config)

            self.assertEqual(config['log_file'], minion_config)
            # As proven by the assertion below, blah is True
            self.assertTrue(config['blah'])
        finally:
            if os.path.isdir(tempdir):
                shutil.rmtree(tempdir)

    def test_master_confd_inclusion(self):
        try:
            tempdir = tempfile.mkdtemp(dir=integration.SYS_TMP_DIR)
            master_config = os.path.join(tempdir, 'master')
            master_confd = os.path.join(tempdir, 'master.d')
            os.makedirs(master_confd)

            # Let's populate a master configuration file with some basic
            # settings
            salt.utils.fopen(master_config, 'w').write(
                'blah: false\n'
                'root_dir: {0}\n'
                'log_file: {1}\n'.format(tempdir, master_config)
            )

            # Now, let's populate an extra configuration file under master.d
            # Notice that above we've set blah as False and bellow as True.
            # Since the master.d files are loaded after the main configuration
            # file so overrides can happen, the final value of blah should be
            # True.
            extra_config = os.path.join(master_confd, 'extra.conf')
            salt.utils.fopen(extra_config, 'w').write(
                'blah: true\n'
            )

            # Let's load the configuration
            config = sconfig.master_config(master_config)

            self.assertEqual(config['log_file'], master_config)
            # As proven by the assertion below, blah is True
            self.assertTrue(config['blah'])
        finally:
            if os.path.isdir(tempdir):
                shutil.rmtree(tempdir)

    def test_syndic_config(self):
        syndic_conf_path = os.path.join(
            integration.INTEGRATION_TEST_DIR, 'files', 'conf', 'syndic'
        )
        minion_config_path = os.path.join(
            integration.INTEGRATION_TEST_DIR, 'files', 'conf', 'minion'
        )
        syndic_opts = sconfig.syndic_config(
            syndic_conf_path, minion_config_path
        )
        syndic_opts.update(salt.minion.resolve_dns(syndic_opts))
        # id & pki dir are shared & so configured on the minion side
        self.assertEqual(syndic_opts['id'], 'minion')
        self.assertEqual(syndic_opts['pki_dir'], '/tmp/salttest/pki')
        # the rest is configured master side
        self.assertEqual(syndic_opts['master_uri'], 'tcp://127.0.0.1:54506')
        self.assertEqual(syndic_opts['master_port'], 54506)
        self.assertEqual(syndic_opts['master_ip'], '127.0.0.1')
        self.assertEqual(syndic_opts['master'], 'localhost')
        self.assertEqual(syndic_opts['sock_dir'], '/tmp/salttest/minion_sock')
        self.assertEqual(syndic_opts['cachedir'], '/tmp/salttest/cachedir')
        self.assertEqual(syndic_opts['log_file'], '/tmp/salttest/osyndic.log')
        self.assertEqual(syndic_opts['pidfile'], '/tmp/salttest/osyndic.pid')
        # Show that the options of localclient that repub to local master
        # are not merged with syndic ones
        self.assertEqual(syndic_opts['_master_conf_file'], minion_config_path)
        self.assertEqual(syndic_opts['_minion_conf_file'], syndic_conf_path)

    def test_check_dns_deprecation_warning(self):
        helium_version = SaltStackVersion.from_name('Helium')
        if salt_version.__version_info__ >= helium_version:
            raise AssertionError(
                'Failing this test on purpose! Please delete this test case, '
                'the \'check_dns\' keyword argument and the deprecation '
                'warnings in `salt.config.minion_config` and '
                'salt.config.apply_minion_config`'
            )

        # Let's force the warning to always be thrown
        warnings.resetwarnings()
        warnings.filterwarnings(
            'always', '(.*)check_dns(.*)', DeprecationWarning, 'salt.config'
        )
        with warnings.catch_warnings(record=True) as w:
            sconfig.minion_config(None, None, check_dns=True)
            self.assertEqual(
                'The functionality behind the \'check_dns\' keyword argument '
                'is no longer required, as such, it became unnecessary and is '
                'now deprecated. \'check_dns\' will be removed in Salt '
                '{0}.'.format(helium_version.formatted_version),
                str(w[-1].message)
            )

        with warnings.catch_warnings(record=True) as w:
            sconfig.apply_minion_config(
                overrides=None, defaults=None, check_dns=True
            )
            self.assertEqual(
                'The functionality behind the \'check_dns\' keyword argument '
                'is no longer required, as such, it became unnecessary and is '
                'now deprecated. \'check_dns\' will be removed in Salt '
                '{0}.'.format(helium_version.formatted_version),
                str(w[-1].message)
            )

        with warnings.catch_warnings(record=True) as w:
            sconfig.minion_config(None, None, check_dns=False)
            self.assertEqual(
                'The functionality behind the \'check_dns\' keyword argument '
                'is no longer required, as such, it became unnecessary and is '
                'now deprecated. \'check_dns\' will be removed in Salt '
                '{0}.'.format(helium_version.formatted_version),
                str(w[-1].message)
            )

        with warnings.catch_warnings(record=True) as w:
            sconfig.apply_minion_config(
                overrides=None, defaults=None, check_dns=False
            )
            self.assertEqual(
                'The functionality behind the \'check_dns\' keyword argument '
                'is no longer required, as such, it became unnecessary and is '
                'now deprecated. \'check_dns\' will be removed in Salt '
                '{0}.'.format(helium_version.formatted_version),
                str(w[-1].message)
            )

    def test_issue_6714_parsing_errors_logged(self):
        try:
            tempdir = tempfile.mkdtemp(dir=integration.SYS_TMP_DIR)
            test_config = os.path.join(tempdir, 'config')

            # Let's populate a master configuration file with some basic
            # settings
            salt.utils.fopen(test_config, 'w').write(
                'root_dir: {0}\n'
                'log_file: {0}/foo.log\n'.format(tempdir) +
                '\n\n\n'
                'blah:false\n'
            )

            with TestsLoggingHandler() as handler:
                # Let's load the configuration
                config = sconfig.master_config(test_config)
                for message in handler.messages:
                    if message.startswith('ERROR:Error parsing configuration'):
                        break
                else:
                    raise AssertionError(
                        'No parsing error message was logged'
                    )
        finally:
            if os.path.isdir(tempdir):
                shutil.rmtree(tempdir)

<<<<<<< HEAD
    @patch('salt.utils.network.get_fqhostname', MagicMock(return_value='foo.bar.org'))
    def test_get_id_socket_get_fqhostname(self):
        '''
        Test calling salt.config.get_id() and getting the hostname from
        salt.utils.network.get_fqhostname()
=======
    @patch('socket.getfqdn', MagicMock(return_value='foo.bar.org'))
    def test_get_id_socket_getfqdn(self):
        '''
        Test calling salt.config.get_id() and getting the hostname from
        socket.getfqdn()
>>>>>>> dbed0be4
        '''
        with patch('salt.utils.fopen',
                   MagicMock(side_effect=_unhandled_mock_read)):
            self.assertEqual(
                sconfig.get_id(cache=False), ('foo.bar.org', False)
            )

<<<<<<< HEAD
    @patch('salt.utils.network.get_fqhostname', MagicMock(return_value='localhost'))
=======
    @patch('socket.getfqdn', MagicMock(return_value='localhost'))
>>>>>>> dbed0be4
    def test_get_id_etc_hostname(self):
        '''
        Test calling salt.config.get_id() and falling back to looking at
        /etc/hostname.
        '''
        with patch('salt.utils.fopen', _fopen_side_effect_etc_hostname):
            self.assertEqual(
                sconfig.get_id(cache=False), ('foo.bar.com', False)
            )

<<<<<<< HEAD
    @patch('salt.utils.network.get_fqhostname', MagicMock(return_value='localhost'))
=======
    @patch('socket.getfqdn', MagicMock(return_value='localhost'))
>>>>>>> dbed0be4
    def test_get_id_etc_hosts(self):
        '''
        Test calling salt.config.get_id() and falling back all the way to
        looking up data from /etc/hosts.
        '''
        with patch('salt.utils.fopen', _fopen_side_effect_etc_hosts):
            self.assertEqual(
                sconfig.get_id(cache=False), ('foo.bar.net', False)
            )


if __name__ == '__main__':
    from integration import run_tests
    run_tests(ConfigTestCase, needs_daemon=False)<|MERGE_RESOLUTION|>--- conflicted
+++ resolved
@@ -19,11 +19,7 @@
 
 # Import Salt Testing libs
 from salttesting import TestCase
-<<<<<<< HEAD
-from salttesting.mock import MagicMock, patch
-=======
 from salttesting.mock import MagicMock, patch, mock_open, call
->>>>>>> dbed0be4
 from salttesting.helpers import ensure_in_syspath, TestsLoggingHandler
 from salt.exceptions import CommandExecutionError
 
@@ -447,19 +443,11 @@
             if os.path.isdir(tempdir):
                 shutil.rmtree(tempdir)
 
-<<<<<<< HEAD
-    @patch('salt.utils.network.get_fqhostname', MagicMock(return_value='foo.bar.org'))
-    def test_get_id_socket_get_fqhostname(self):
-        '''
-        Test calling salt.config.get_id() and getting the hostname from
-        salt.utils.network.get_fqhostname()
-=======
     @patch('socket.getfqdn', MagicMock(return_value='foo.bar.org'))
     def test_get_id_socket_getfqdn(self):
         '''
         Test calling salt.config.get_id() and getting the hostname from
         socket.getfqdn()
->>>>>>> dbed0be4
         '''
         with patch('salt.utils.fopen',
                    MagicMock(side_effect=_unhandled_mock_read)):
@@ -467,11 +455,7 @@
                 sconfig.get_id(cache=False), ('foo.bar.org', False)
             )
 
-<<<<<<< HEAD
-    @patch('salt.utils.network.get_fqhostname', MagicMock(return_value='localhost'))
-=======
     @patch('socket.getfqdn', MagicMock(return_value='localhost'))
->>>>>>> dbed0be4
     def test_get_id_etc_hostname(self):
         '''
         Test calling salt.config.get_id() and falling back to looking at
@@ -482,11 +466,7 @@
                 sconfig.get_id(cache=False), ('foo.bar.com', False)
             )
 
-<<<<<<< HEAD
-    @patch('salt.utils.network.get_fqhostname', MagicMock(return_value='localhost'))
-=======
     @patch('socket.getfqdn', MagicMock(return_value='localhost'))
->>>>>>> dbed0be4
     def test_get_id_etc_hosts(self):
         '''
         Test calling salt.config.get_id() and falling back all the way to
