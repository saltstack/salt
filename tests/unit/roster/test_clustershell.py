--- conflicted
+++ resolved
@@ -47,17 +47,8 @@
                 # pylint: disable=unused-import
                 import socket
                 from ClusterShell.NodeSet import NodeSet
-<<<<<<< HEAD
-
-                # pylint: enable=unused-import
-                ret = salt.roster.clustershell.targets("foo")
-                mock_socket.gethostbyname.assert_any_call("foo")
-                self.assertTrue("foo" in ret)
-                self.assertTrue(ret["foo"]["port"] == 3)
-=======
                 # pylint: enable=unused-import
                 ret = salt.roster.clustershell.targets('foo')
                 mock_socket.gethostbyname.assert_any_call('foo')
                 self.assertTrue('foo' in ret)
-                self.assertTrue(ret['foo']['port'] == 3)
->>>>>>> 8abb7099
+                self.assertTrue(ret['foo']['port'] == 3)