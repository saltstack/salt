# -*- coding: utf-8 -*-

# Import Python libs
from __future__ import absolute_import, print_function, unicode_literals

<<<<<<< HEAD
import os
=======
# Import Salt Testing Libs
from tests.support.mock import (
    NO_MOCK,
    NO_MOCK_REASON,
    patch
)
from tests.support import mixins
from tests.support.unit import skipIf, TestCase
from tests.support.runtests import RUNTIME_VARS
>>>>>>> 8abb7099

# Import Salt Libs
import salt.config
import salt.loader
import salt.roster.ansible as ansible
from tests.support import mixins

# Import Salt Testing Libs
from tests.support.mock import patch
from tests.support.runtests import RUNTIME_VARS
from tests.support.unit import TestCase, skipIf

EXPECTED = {
    "host1": {
        "host": "host1",
        "passwd": "test123",
        "minion_opts": {
            "escape_pods": 2,
            "halon_system_timeout": 30,
            "self_destruct_countdown": 60,
            "some_server": "foo.southeast.example.com",
        },
    },
    "host2": {
        "host": "host2",
        "passwd": "test123",
        "minion_opts": {
            "escape_pods": 2,
            "halon_system_timeout": 30,
            "self_destruct_countdown": 60,
            "some_server": "foo.southeast.example.com",
        },
    },
    "host3": {
        "host": "host3",
        "passwd": "test123",
        "minion_opts": {
            "escape_pods": 2,
            "halon_system_timeout": 30,
            "self_destruct_countdown": 60,
            "some_server": "foo.southeast.example.com",
        },
    },
}


@skipIf(
    not salt.utils.path.which("ansible-inventory"),
    "Skipping because ansible-inventory is not available",
)
class AnsibleRosterTestCase(TestCase, mixins.LoaderModuleMockMixin):
    @classmethod
    def setUpClass(cls):
<<<<<<< HEAD
        cls.roster_dir = os.path.join(
            RUNTIME_VARS.TESTS_DIR, "unit/files/rosters/ansible/"
        )
        cls.opts = {"roster_defaults": {"passwd": "test123"}}
=======
        cls.roster_dir = os.path.join(RUNTIME_VARS.TESTS_DIR, 'unit/files/rosters/ansible/')
        cls.opts = {'roster_defaults': {'passwd': 'test123'}}
>>>>>>> 8abb7099

    @classmethod
    def tearDownClass(cls):
        delattr(cls, "roster_dir")
        delattr(cls, "opts")

    def setup_loader_modules(self):
        opts = salt.config.master_config(
            os.path.join(RUNTIME_VARS.TMP_CONF_DIR, "master")
        )
        utils = salt.loader.utils(opts, whitelist=["json", "stringutils"])
        runner = salt.loader.runner(opts, utils=utils, whitelist=["salt"])
        return {ansible: {"__utils__": utils, "__opts__": {}, "__runner__": runner}}

    def test_ini(self):
        self.opts["roster_file"] = os.path.join(self.roster_dir, "roster.ini")
        with patch.dict(ansible.__opts__, self.opts):
            ret = ansible.targets("*")
            assert ret == EXPECTED

    def test_yml(self):
        self.opts["roster_file"] = os.path.join(self.roster_dir, "roster.yml")
        with patch.dict(ansible.__opts__, self.opts):
            ret = ansible.targets("*")
            assert ret == EXPECTED

    def test_script(self):
        self.opts["roster_file"] = os.path.join(self.roster_dir, "roster.py")
        with patch.dict(ansible.__opts__, self.opts):
            ret = ansible.targets("*")
            assert ret == EXPECTED<|MERGE_RESOLUTION|>--- conflicted
+++ resolved
@@ -3,9 +3,6 @@
 # Import Python libs
 from __future__ import absolute_import, print_function, unicode_literals
 
-<<<<<<< HEAD
-import os
-=======
 # Import Salt Testing Libs
 from tests.support.mock import (
     NO_MOCK,
@@ -15,7 +12,6 @@
 from tests.support import mixins
 from tests.support.unit import skipIf, TestCase
 from tests.support.runtests import RUNTIME_VARS
->>>>>>> 8abb7099
 
 # Import Salt Libs
 import salt.config
@@ -69,15 +65,8 @@
 class AnsibleRosterTestCase(TestCase, mixins.LoaderModuleMockMixin):
     @classmethod
     def setUpClass(cls):
-<<<<<<< HEAD
-        cls.roster_dir = os.path.join(
-            RUNTIME_VARS.TESTS_DIR, "unit/files/rosters/ansible/"
-        )
-        cls.opts = {"roster_defaults": {"passwd": "test123"}}
-=======
         cls.roster_dir = os.path.join(RUNTIME_VARS.TESTS_DIR, 'unit/files/rosters/ansible/')
         cls.opts = {'roster_defaults': {'passwd': 'test123'}}
->>>>>>> 8abb7099
 
     @classmethod
     def tearDownClass(cls):
