--- conflicted
+++ resolved
@@ -693,16 +693,6 @@
                 result = False
         self.assertTrue(result)
 
-<<<<<<< HEAD
-
-class MasterMinionTestCase(TestCase):
-    def test_config_cache_path_overrides(self):
-        cachedir = os.path.abspath("/path/to/master/cache")
-        opts = {"cachedir": cachedir, "conf_file": None}
-
-        mminion = salt.minion.MasterMinion(opts)
-        self.assertEqual(mminion.opts["cachedir"], cachedir)
-=======
     @salt.ext.tornado.testing.gen_test
     @skipIf(
         salt.utils.platform.is_windows(), "Skipping, no Salt master running on Windows."
@@ -775,4 +765,12 @@
             with self.assertRaises(SaltClientError, msg="No master could be resolved"):
                 minion = salt.minion.Minion(mock_opts)
                 yield minion.connect_master()
->>>>>>> 23d1258b
+
+
+class MasterMinionTestCase(TestCase):
+    def test_config_cache_path_overrides(self):
+        cachedir = os.path.abspath("/path/to/master/cache")
+        opts = {"cachedir": cachedir, "conf_file": None}
+
+        mminion = salt.minion.MasterMinion(opts)
+        self.assertEqual(mminion.opts["cachedir"], cachedir)