# -*- coding: utf-8 -*-
"""
    :codeauthor: Mike Place <mp@saltstack.com>
"""
from __future__ import absolute_import

import copy
import os

import salt.ext.tornado
import salt.ext.tornado.testing
import salt.minion
import salt.syspaths
import salt.utils.crypt
import salt.utils.event as event
import salt.utils.process
from salt.exceptions import SaltMasterUnresolvableError, SaltSystemExit
from salt.ext.six.moves import range
from tests.support.helpers import skip_if_not_root, slowTest
from tests.support.mixins import AdaptedConfigurationTestCaseMixin
from tests.support.mock import MagicMock, patch
from tests.support.unit import TestCase


class MinionTestCase(TestCase, AdaptedConfigurationTestCaseMixin):
    def setUp(self):
        self.opts = {}
        self.addCleanup(delattr, self, "opts")

    def test_invalid_master_address(self):
        with patch.dict(
            self.opts,
            {
                "ipv6": False,
                "master": float("127.0"),
                "master_port": "4555",
                "retry_dns": False,
            },
        ):
            self.assertRaises(SaltSystemExit, salt.minion.resolve_dns, self.opts)

    def test_source_int_name_local(self):
        """
        test when file_client local and
        source_interface_name is set
        """
        interfaces = {
            "bond0.1234": {
                "hwaddr": "01:01:01:d0:d0:d0",
                "up": True,
                "inet": [
                    {
                        "broadcast": "111.1.111.255",
                        "netmask": "111.1.0.0",
                        "label": "bond0",
                        "address": "111.1.0.1",
                    }
                ],
            }
        }
        with patch.dict(
            self.opts,
            {
                "ipv6": False,
                "master": "127.0.0.1",
                "master_port": "4555",
                "file_client": "local",
                "source_interface_name": "bond0.1234",
                "source_ret_port": 49017,
                "source_publish_port": 49018,
            },
        ), patch("salt.utils.network.interfaces", MagicMock(return_value=interfaces)):
            assert salt.minion.resolve_dns(self.opts) == {
                "master_ip": "127.0.0.1",
                "source_ip": "111.1.0.1",
                "source_ret_port": 49017,
                "source_publish_port": 49018,
                "master_uri": "tcp://127.0.0.1:4555",
            }

    @slowTest
    def test_source_int_name_remote(self):
        """
        test when file_client remote and
        source_interface_name is set and
        interface is down
        """
        interfaces = {
            "bond0.1234": {
                "hwaddr": "01:01:01:d0:d0:d0",
                "up": False,
                "inet": [
                    {
                        "broadcast": "111.1.111.255",
                        "netmask": "111.1.0.0",
                        "label": "bond0",
                        "address": "111.1.0.1",
                    }
                ],
            }
        }
        with patch.dict(
            self.opts,
            {
                "ipv6": False,
                "master": "127.0.0.1",
                "master_port": "4555",
                "file_client": "remote",
                "source_interface_name": "bond0.1234",
                "source_ret_port": 49017,
                "source_publish_port": 49018,
            },
        ), patch("salt.utils.network.interfaces", MagicMock(return_value=interfaces)):
            assert salt.minion.resolve_dns(self.opts) == {
                "master_ip": "127.0.0.1",
                "source_ret_port": 49017,
                "source_publish_port": 49018,
                "master_uri": "tcp://127.0.0.1:4555",
            }

    @slowTest
    def test_source_address(self):
        """
        test when source_address is set
        """
        interfaces = {
            "bond0.1234": {
                "hwaddr": "01:01:01:d0:d0:d0",
                "up": False,
                "inet": [
                    {
                        "broadcast": "111.1.111.255",
                        "netmask": "111.1.0.0",
                        "label": "bond0",
                        "address": "111.1.0.1",
                    }
                ],
            }
        }
        with patch.dict(
            self.opts,
            {
                "ipv6": False,
                "master": "127.0.0.1",
                "master_port": "4555",
                "file_client": "local",
                "source_interface_name": "",
                "source_address": "111.1.0.1",
                "source_ret_port": 49017,
                "source_publish_port": 49018,
            },
        ), patch("salt.utils.network.interfaces", MagicMock(return_value=interfaces)):
            assert salt.minion.resolve_dns(self.opts) == {
                "source_publish_port": 49018,
                "source_ret_port": 49017,
                "master_uri": "tcp://127.0.0.1:4555",
                "source_ip": "111.1.0.1",
                "master_ip": "127.0.0.1",
            }

    # Tests for _handle_decoded_payload in the salt.minion.Minion() class: 3

    @slowTest
    def test_handle_decoded_payload_jid_match_in_jid_queue(self):
        """
        Tests that the _handle_decoded_payload function returns when a jid is given that is already present
        in the jid_queue.

        Note: This test doesn't contain all of the patch decorators above the function like the other tests
        for _handle_decoded_payload below. This is essential to this test as the call to the function must
        return None BEFORE any of the processes are spun up because we should be avoiding firing duplicate
        jobs.
        """
        mock_opts = salt.config.DEFAULT_MINION_OPTS.copy()
        mock_data = {"fun": "foo.bar", "jid": 123}
        mock_jid_queue = [123]
        minion = salt.minion.Minion(
            mock_opts,
            jid_queue=copy.copy(mock_jid_queue),
            io_loop=salt.ext.tornado.ioloop.IOLoop(),
        )
        try:
            ret = minion._handle_decoded_payload(mock_data).result()
            self.assertEqual(minion.jid_queue, mock_jid_queue)
            self.assertIsNone(ret)
        finally:
            minion.destroy()

    @slowTest
    def test_handle_decoded_payload_jid_queue_addition(self):
        """
        Tests that the _handle_decoded_payload function adds a jid to the minion's jid_queue when the new
        jid isn't already present in the jid_queue.
        """
        with patch("salt.minion.Minion.ctx", MagicMock(return_value={})), patch(
            "salt.utils.process.SignalHandlingProcess.start",
            MagicMock(return_value=True),
        ), patch(
            "salt.utils.process.SignalHandlingProcess.join",
            MagicMock(return_value=True),
        ):
            mock_jid = 11111
            mock_opts = salt.config.DEFAULT_MINION_OPTS.copy()
            mock_data = {"fun": "foo.bar", "jid": mock_jid}
            mock_jid_queue = [123, 456]
            minion = salt.minion.Minion(
                mock_opts,
                jid_queue=copy.copy(mock_jid_queue),
                io_loop=salt.ext.tornado.ioloop.IOLoop(),
            )
            try:

                # Assert that the minion's jid_queue attribute matches the mock_jid_queue as a baseline
                # This can help debug any test failures if the _handle_decoded_payload call fails.
                self.assertEqual(minion.jid_queue, mock_jid_queue)

                # Call the _handle_decoded_payload function and update the mock_jid_queue to include the new
                # mock_jid. The mock_jid should have been added to the jid_queue since the mock_jid wasn't
                # previously included. The minion's jid_queue attribute and the mock_jid_queue should be equal.
                minion._handle_decoded_payload(mock_data).result()
                mock_jid_queue.append(mock_jid)
                self.assertEqual(minion.jid_queue, mock_jid_queue)
            finally:
                minion.destroy()

    @slowTest
    def test_handle_decoded_payload_jid_queue_reduced_minion_jid_queue_hwm(self):
        """
        Tests that the _handle_decoded_payload function removes a jid from the minion's jid_queue when the
        minion's jid_queue high water mark (minion_jid_queue_hwm) is hit.
        """
        with patch("salt.minion.Minion.ctx", MagicMock(return_value={})), patch(
            "salt.utils.process.SignalHandlingProcess.start",
            MagicMock(return_value=True),
        ), patch(
            "salt.utils.process.SignalHandlingProcess.join",
            MagicMock(return_value=True),
        ):
            mock_opts = salt.config.DEFAULT_MINION_OPTS.copy()
            mock_opts["minion_jid_queue_hwm"] = 2
            mock_data = {"fun": "foo.bar", "jid": 789}
            mock_jid_queue = [123, 456]
            minion = salt.minion.Minion(
                mock_opts,
                jid_queue=copy.copy(mock_jid_queue),
                io_loop=salt.ext.tornado.ioloop.IOLoop(),
            )
            try:

                # Assert that the minion's jid_queue attribute matches the mock_jid_queue as a baseline
                # This can help debug any test failures if the _handle_decoded_payload call fails.
                self.assertEqual(minion.jid_queue, mock_jid_queue)

                # Call the _handle_decoded_payload function and check that the queue is smaller by one item
                # and contains the new jid
                minion._handle_decoded_payload(mock_data).result()
                self.assertEqual(len(minion.jid_queue), 2)
                self.assertEqual(minion.jid_queue, [456, 789])
            finally:
                minion.destroy()

    @slowTest
    def test_process_count_max(self):
        """
        Tests that the _handle_decoded_payload function does not spawn more than the configured amount of processes,
        as per process_count_max.
        """
        with patch("salt.minion.Minion.ctx", MagicMock(return_value={})), patch(
            "salt.utils.process.SignalHandlingProcess.start",
            MagicMock(return_value=True),
        ), patch(
            "salt.utils.process.SignalHandlingProcess.join",
            MagicMock(return_value=True),
        ), patch(
            "salt.utils.minion.running", MagicMock(return_value=[])
        ), patch(
            "salt.ext.tornado.gen.sleep",
            MagicMock(return_value=salt.ext.tornado.concurrent.Future()),
        ):
            process_count_max = 10
            mock_opts = salt.config.DEFAULT_MINION_OPTS.copy()
            mock_opts["__role"] = "minion"
            mock_opts["minion_jid_queue_hwm"] = 100
            mock_opts["process_count_max"] = process_count_max

            io_loop = salt.ext.tornado.ioloop.IOLoop()
            minion = salt.minion.Minion(mock_opts, jid_queue=[], io_loop=io_loop)
            try:

                # mock gen.sleep to throw a special Exception when called, so that we detect it
                class SleepCalledException(Exception):
                    """Thrown when sleep is called"""

                salt.ext.tornado.gen.sleep.return_value.set_exception(
                    SleepCalledException()
                )

                # up until process_count_max: gen.sleep does not get called, processes are started normally
                for i in range(process_count_max):
                    mock_data = {"fun": "foo.bar", "jid": i}
                    io_loop.run_sync(
                        lambda data=mock_data: minion._handle_decoded_payload(data)
                    )
                    self.assertEqual(
                        salt.utils.process.SignalHandlingProcess.start.call_count, i + 1
                    )
                    self.assertEqual(len(minion.jid_queue), i + 1)
                    salt.utils.minion.running.return_value += [i]

                # above process_count_max: gen.sleep does get called, JIDs are created but no new processes are started
                mock_data = {"fun": "foo.bar", "jid": process_count_max + 1}

                self.assertRaises(
                    SleepCalledException,
                    lambda: io_loop.run_sync(
                        lambda: minion._handle_decoded_payload(mock_data)
                    ),
                )
                self.assertEqual(
                    salt.utils.process.SignalHandlingProcess.start.call_count,
                    process_count_max,
                )
                self.assertEqual(len(minion.jid_queue), process_count_max + 1)
            finally:
                minion.destroy()

    @slowTest
    def test_beacons_before_connect(self):
        """
        Tests that the 'beacons_before_connect' option causes the beacons to be initialized before connect.
        """
        with patch("salt.minion.Minion.ctx", MagicMock(return_value={})), patch(
            "salt.minion.Minion.sync_connect_master",
            MagicMock(side_effect=RuntimeError("stop execution")),
        ), patch(
            "salt.utils.process.SignalHandlingProcess.start",
            MagicMock(return_value=True),
        ), patch(
            "salt.utils.process.SignalHandlingProcess.join",
            MagicMock(return_value=True),
        ):
            mock_opts = self.get_config("minion", from_scratch=True)
            mock_opts["beacons_before_connect"] = True
            io_loop = salt.ext.tornado.ioloop.IOLoop()
            io_loop.make_current()
            minion = salt.minion.Minion(mock_opts, io_loop=io_loop)
            try:

                try:
                    minion.tune_in(start=True)
                except RuntimeError:
                    pass

                # Make sure beacons are initialized but the sheduler is not
                self.assertTrue("beacons" in minion.periodic_callbacks)
                self.assertTrue("schedule" not in minion.periodic_callbacks)
            finally:
                minion.destroy()

    @slowTest
    def test_scheduler_before_connect(self):
        """
        Tests that the 'scheduler_before_connect' option causes the scheduler to be initialized before connect.
        """
        with patch("salt.minion.Minion.ctx", MagicMock(return_value={})), patch(
            "salt.minion.Minion.sync_connect_master",
            MagicMock(side_effect=RuntimeError("stop execution")),
        ), patch(
            "salt.utils.process.SignalHandlingProcess.start",
            MagicMock(return_value=True),
        ), patch(
            "salt.utils.process.SignalHandlingProcess.join",
            MagicMock(return_value=True),
        ):
            mock_opts = self.get_config("minion", from_scratch=True)
            mock_opts["scheduler_before_connect"] = True
            io_loop = salt.ext.tornado.ioloop.IOLoop()
            io_loop.make_current()
            minion = salt.minion.Minion(mock_opts, io_loop=io_loop)
            try:
                try:
                    minion.tune_in(start=True)
                except RuntimeError:
                    pass

                # Make sure the scheduler is initialized but the beacons are not
                self.assertTrue("schedule" in minion.periodic_callbacks)
                self.assertTrue("beacons" not in minion.periodic_callbacks)
            finally:
                minion.destroy()

    @slowTest
    def test_when_ping_interval_is_set_the_callback_should_be_added_to_periodic_callbacks(
        self,
    ):
        with patch("salt.minion.Minion.ctx", MagicMock(return_value={})), patch(
            "salt.minion.Minion.sync_connect_master",
            MagicMock(side_effect=RuntimeError("stop execution")),
        ), patch(
            "salt.utils.process.SignalHandlingProcess.start",
            MagicMock(return_value=True),
        ), patch(
            "salt.utils.process.SignalHandlingProcess.join",
            MagicMock(return_value=True),
        ):
            mock_opts = self.get_config("minion", from_scratch=True)
            mock_opts["ping_interval"] = 10
            io_loop = salt.ext.tornado.ioloop.IOLoop()
            io_loop.make_current()
            minion = salt.minion.Minion(mock_opts, io_loop=io_loop)
            try:
                try:
                    minion.connected = MagicMock(side_effect=(False, True))
                    minion._fire_master_minion_start = MagicMock()
                    minion.tune_in(start=False)
                except RuntimeError:
                    pass

                # Make sure the scheduler is initialized but the beacons are not
                self.assertTrue("ping" in minion.periodic_callbacks)
            finally:
                minion.destroy()

    @slowTest
    def test_when_passed_start_event_grains(self):
        mock_opts = self.get_config("minion", from_scratch=True)
        mock_opts["start_event_grains"] = ["os"]
        io_loop = salt.ext.tornado.ioloop.IOLoop()
        io_loop.make_current()
        minion = salt.minion.Minion(mock_opts, io_loop=io_loop)
        try:
            minion.tok = MagicMock()
            minion._send_req_sync = MagicMock()
            minion._fire_master(
                "Minion has started", "minion_start", include_startup_grains=True
            )
            load = minion._send_req_sync.call_args[0][0]

            self.assertTrue("grains" in load)
            self.assertTrue("os" in load["grains"])
        finally:
            minion.destroy()

    @slowTest
    def test_when_not_passed_start_event_grains(self):
        mock_opts = self.get_config("minion", from_scratch=True)
        io_loop = salt.ext.tornado.ioloop.IOLoop()
        io_loop.make_current()
        minion = salt.minion.Minion(mock_opts, io_loop=io_loop)
        try:
            minion.tok = MagicMock()
            minion._send_req_sync = MagicMock()
            minion._fire_master("Minion has started", "minion_start")
            load = minion._send_req_sync.call_args[0][0]

            self.assertTrue("grains" not in load)
        finally:
            minion.destroy()

    @slowTest
    def test_when_other_events_fired_and_start_event_grains_are_set(self):
        mock_opts = self.get_config("minion", from_scratch=True)
        mock_opts["start_event_grains"] = ["os"]
        io_loop = salt.ext.tornado.ioloop.IOLoop()
        io_loop.make_current()
        minion = salt.minion.Minion(mock_opts, io_loop=io_loop)
        try:
            minion.tok = MagicMock()
            minion._send_req_sync = MagicMock()
            minion._fire_master("Custm_event_fired", "custom_event")
            load = minion._send_req_sync.call_args[0][0]

            self.assertTrue("grains" not in load)
        finally:
            minion.destroy()

    @slowTest
    def test_minion_retry_dns_count(self):
        """
        Tests that the resolve_dns will retry dns look ups for a maximum of
        3 times before raising a SaltMasterUnresolvableError exception.
        """
        with patch.dict(
            self.opts,
            {
                "ipv6": False,
                "master": "dummy",
                "master_port": "4555",
                "retry_dns": 1,
                "retry_dns_count": 3,
            },
        ):
            self.assertRaises(
                SaltMasterUnresolvableError, salt.minion.resolve_dns, self.opts
            )

    @slowTest
    def test_gen_modules_executors(self):
        """
        Ensure gen_modules is called with the correct arguments #54429
        """
        mock_opts = self.get_config("minion", from_scratch=True)
        io_loop = salt.ext.tornado.ioloop.IOLoop()
        io_loop.make_current()
        minion = salt.minion.Minion(mock_opts, io_loop=io_loop)

        class MockPillarCompiler(object):
            def compile_pillar(self):
                return {}

        try:
            with patch("salt.pillar.get_pillar", return_value=MockPillarCompiler()):
                with patch("salt.loader.executors") as execmock:
                    minion.gen_modules()
            assert execmock.called_with(minion.opts, minion.functions)
        finally:
            minion.destroy()

    @patch("salt.utils.process.default_signals")
    @slowTest
    def test_reinit_crypto_on_fork(self, def_mock):
        """
        Ensure salt.utils.crypt.reinit_crypto() is executed when forking for new job
        """
        mock_opts = self.get_config("minion", from_scratch=True)
        mock_opts["multiprocessing"] = True

        io_loop = salt.ext.tornado.ioloop.IOLoop()
        io_loop.make_current()
        minion = salt.minion.Minion(mock_opts, io_loop=io_loop)

        job_data = {"jid": "test-jid", "fun": "test.ping"}

        def mock_start(self):
            # pylint: disable=comparison-with-callable
            assert (
                len(
                    [
                        x
                        for x in self._after_fork_methods
                        if x[0] == salt.utils.crypt.reinit_crypto
                    ]
                )
                == 1
            )
            # pylint: enable=comparison-with-callable

        with patch.object(
            salt.utils.process.SignalHandlingProcess, "start", mock_start
        ):
            io_loop.run_sync(lambda: minion._handle_decoded_payload(job_data))

    def test_minion_manage_schedule(self):
        """
        Tests that the manage_schedule will call the add function, adding
        schedule data into opts.
        """
        with patch("salt.minion.Minion.ctx", MagicMock(return_value={})), patch(
            "salt.minion.Minion.sync_connect_master",
            MagicMock(side_effect=RuntimeError("stop execution")),
        ), patch(
            "salt.utils.process.SignalHandlingMultiprocessingProcess.start",
            MagicMock(return_value=True),
        ), patch(
            "salt.utils.process.SignalHandlingMultiprocessingProcess.join",
            MagicMock(return_value=True),
        ):
            mock_opts = self.get_config("minion", from_scratch=True)
            io_loop = salt.ext.tornado.ioloop.IOLoop()
            io_loop.make_current()

            with patch(
                "salt.utils.schedule.clean_proc_dir", MagicMock(return_value=None)
            ):
                mock_functions = {"test.ping": None}

                minion = salt.minion.Minion(mock_opts, io_loop=io_loop)
                minion.schedule = salt.utils.schedule.Schedule(
                    mock_opts, mock_functions, returners={}
                )

                schedule_data = {
                    "test_job": {
                        "function": "test.ping",
                        "return_job": False,
                        "jid_include": True,
                        "maxrunning": 2,
                        "seconds": 10,
                    }
                }

                data = {"name": "test-item", "schedule": schedule_data, "func": "add"}
                tag = "manage_schedule"

                minion.manage_schedule(tag, data)
                self.assertIn("test_job", minion.opts["schedule"])

    def test_minion_manage_beacons(self):
        """
        Tests that the manage_beacons will call the add function, adding
        beacon data into opts.
        """
        with patch("salt.minion.Minion.ctx", MagicMock(return_value={})), patch(
            "salt.minion.Minion.sync_connect_master",
            MagicMock(side_effect=RuntimeError("stop execution")),
        ), patch(
            "salt.utils.process.SignalHandlingMultiprocessingProcess.start",
            MagicMock(return_value=True),
        ), patch(
            "salt.utils.process.SignalHandlingMultiprocessingProcess.join",
            MagicMock(return_value=True),
        ):
            mock_opts = self.get_config("minion", from_scratch=True)
            io_loop = salt.ext.tornado.ioloop.IOLoop()
            io_loop.make_current()

            mock_functions = {"test.ping": None}
            minion = salt.minion.Minion(mock_opts, io_loop=io_loop)
            minion.beacons = salt.beacons.Beacon(mock_opts, mock_functions)

            bdata = [{"salt-master": "stopped"}, {"apache2": "stopped"}]
            data = {"name": "ps", "beacon_data": bdata, "func": "add"}

            tag = "manage_beacons"

            minion.manage_beacons(tag, data)
            self.assertIn("ps", minion.opts["beacons"])
            self.assertEqual(minion.opts["beacons"]["ps"], bdata)

<<<<<<< HEAD
class MasterMinionTestCase(TestCase, AdaptedConfigurationTestCaseMixin):
    """
    MasterMinion test class
    """
    def setUp(self):
        super(MasterMinionTestCase, self).setUp()
        self.opts = {}
        self.addCleanup(delattr, self, "opts")

    def test_grains_init(self):
        """
        Test basic initialization of grains, ensuring they are empty.
        """
        with patch.dict(self.opts, {"conf_file": None}):
            with patch("salt.minion.MasterMinion.gen_modules"):
                ret = salt.minion.MasterMinion(self.opts)
                self.assertEqual(ret.opts["grains"], {})

    def test_pillar_init(self):
        """
        Test basic initialization of pillar, ensuring they are empty.
        """
        with patch.dict(self.opts, {"conf_file": None}):
            with patch("salt.minion.MasterMinion.gen_modules"):
                ret = salt.minion.MasterMinion(self.opts)
                self.assertEqual(ret.opts["pillar"], {})


class MinionAsyncTestCase(TestCase, AdaptedConfigurationTestCaseMixin, tornado.testing.AsyncTestCase):
=======
>>>>>>> 47c8d675

class MinionAsyncTestCase(
    TestCase, AdaptedConfigurationTestCaseMixin, salt.ext.tornado.testing.AsyncTestCase
):
    def setUp(self):
        super(MinionAsyncTestCase, self).setUp()
        self.opts = {}
        self.addCleanup(delattr, self, "opts")

    @skip_if_not_root
    def test_sock_path_len(self):
        """
        This tests whether or not a larger hash causes the sock path to exceed
        the system's max sock path length. See the below link for more
        information.

        https://github.com/saltstack/salt/issues/12172#issuecomment-43903643
        """
        opts = {
            "id": "salt-testing",
            "hash_type": "sha512",
            "sock_dir": os.path.join(salt.syspaths.SOCK_DIR, "minion"),
            "extension_modules": "",
        }
        with patch.dict(self.opts, opts):
            try:
                event_publisher = event.AsyncEventPublisher(self.opts)
                result = True
            except ValueError:
                #  There are rare cases where we operate a closed socket, especially in containers.
                # In this case, don't fail the test because we'll catch it down the road.
                result = True
            except SaltSystemExit:
                result = False
        self.assertTrue(result)<|MERGE_RESOLUTION|>--- conflicted
+++ resolved
@@ -627,7 +627,7 @@
             self.assertIn("ps", minion.opts["beacons"])
             self.assertEqual(minion.opts["beacons"]["ps"], bdata)
 
-<<<<<<< HEAD
+
 class MasterMinionTestCase(TestCase, AdaptedConfigurationTestCaseMixin):
     """
     MasterMinion test class
@@ -655,10 +655,6 @@
                 ret = salt.minion.MasterMinion(self.opts)
                 self.assertEqual(ret.opts["pillar"], {})
 
-
-class MinionAsyncTestCase(TestCase, AdaptedConfigurationTestCaseMixin, tornado.testing.AsyncTestCase):
-=======
->>>>>>> 47c8d675
 
 class MinionAsyncTestCase(
     TestCase, AdaptedConfigurationTestCaseMixin, salt.ext.tornado.testing.AsyncTestCase
