--- conflicted
+++ resolved
@@ -2,10 +2,6 @@
     :codeauthor: Gareth J. Greenaway <gareth@saltstack.com>
 """
 
-<<<<<<< HEAD
-=======
-
->>>>>>> 4fb02080
 import copy
 import logging
 import os
@@ -14,18 +10,13 @@
 
 import salt.config
 import salt.ext.tornado
-<<<<<<< HEAD
-=======
+
 import salt.ext.tornado.testing
->>>>>>> 4fb02080
 import salt.metaproxy.proxy
 import salt.minion
 import salt.syspaths
 from tests.support.helpers import slowTest
-<<<<<<< HEAD
-=======
 from tests.support.mixins import AdaptedConfigurationTestCaseMixin
->>>>>>> 4fb02080
 from tests.support.mock import MagicMock, patch
 from tests.support.runtests import RUNTIME_VARS
 from tests.support.unit import TestCase
@@ -69,19 +60,13 @@
         """
         Tests that when the _post_master_ini function is called, _metaproxy_call is also called.
         """
-<<<<<<< HEAD
-        opts = salt.config.DEFAULT_MINION_OPTS.copy()
-        opts.update(salt.config.DEFAULT_PROXY_MINION_OPTS)
 
-        jid_queue = [123]
-=======
         mock_opts = salt.config.DEFAULT_MINION_OPTS.copy()
         mock_opts.update(salt.config.DEFAULT_PROXY_MINION_OPTS)
         mock_jid_queue = [123]
->>>>>>> 4fb02080
         proxy_minion = salt.minion.ProxyMinion(
-            opts,
-            jid_queue=copy.copy(jid_queue),
+            mock_opts,
+            jid_queue=copy.copy(mock_jid_queue),
             io_loop=salt.ext.tornado.ioloop.IOLoop(),
         )
         mock_metaproxy_call = MagicMock()
@@ -101,22 +86,14 @@
         """
         Tests that when the _handle_decoded_payload function is called, _metaproxy_call is also called.
         """
-<<<<<<< HEAD
-        opts = salt.config.DEFAULT_MINION_OPTS.copy()
-        opts.update(salt.config.DEFAULT_PROXY_MINION_OPTS)
-
-        data = {"fun": "foo.bar", "jid": 123}
-        jid_queue = [123]
-=======
         mock_opts = salt.config.DEFAULT_MINION_OPTS.copy()
         mock_opts.update(salt.config.DEFAULT_PROXY_MINION_OPTS)
 
         mock_data = {"fun": "foo.bar", "jid": 123}
         mock_jid_queue = [123]
->>>>>>> 4fb02080
         proxy_minion = salt.minion.ProxyMinion(
-            opts,
-            jid_queue=copy.copy(jid_queue),
+            mock_opts,
+            jid_queue=copy.copy(mock_jid_queue),
             io_loop=salt.ext.tornado.ioloop.IOLoop(),
         )
         mock_metaproxy_call = MagicMock()
@@ -126,13 +103,8 @@
             autospec=True,
         ):
             try:
-<<<<<<< HEAD
-                ret = proxy_minion._handle_decoded_payload(data).result()
-                self.assertEqual(proxy_minion.jid_queue, jid_queue)
-=======
                 ret = proxy_minion._handle_decoded_payload(mock_data).result()
                 self.assertEqual(proxy_minion.jid_queue, mock_jid_queue)
->>>>>>> 4fb02080
                 self.assert_called_once(salt.minion._metaproxy_call)
             finally:
                 proxy_minion.destroy()
@@ -142,22 +114,14 @@
         """
         Tests that when the _handle_payload function is called, _metaproxy_call is also called.
         """
-<<<<<<< HEAD
-        opts = salt.config.DEFAULT_MINION_OPTS.copy()
-        opts.update(salt.config.DEFAULT_PROXY_MINION_OPTS)
-
-        data = {"fun": "foo.bar", "jid": 123}
-        jid_queue = [123]
-=======
         mock_opts = salt.config.DEFAULT_MINION_OPTS.copy()
         mock_opts.update(salt.config.DEFAULT_PROXY_MINION_OPTS)
 
         mock_data = {"fun": "foo.bar", "jid": 123}
         mock_jid_queue = [123]
->>>>>>> 4fb02080
         proxy_minion = salt.minion.ProxyMinion(
-            opts,
-            jid_queue=copy.copy(jid_queue),
+            mock_opts,
+            jid_queue=copy.copy(mock_jid_queue),
             io_loop=salt.ext.tornado.ioloop.IOLoop(),
         )
         mock_metaproxy_call = MagicMock()
@@ -167,33 +131,20 @@
             autospec=True,
         ):
             try:
-<<<<<<< HEAD
-                ret = proxy_minion._handle_decoded_payload(data).result()
-                self.assertEqual(proxy_minion.jid_queue, jid_queue)
-=======
                 ret = proxy_minion._handle_decoded_payload(mock_data).result()
                 self.assertEqual(proxy_minion.jid_queue, mock_jid_queue)
->>>>>>> 4fb02080
                 self.assert_called_once(mock_metaproxy_call)
             finally:
                 proxy_minion.destroy()
 
-<<<<<<< HEAD
-    @slowTest
-=======
->>>>>>> 4fb02080
     def test_proxy_config_default_include(self):
         """
         Tests that when the proxy_config function is called,
         for the proxy minion, eg. /etc/salt/proxy.d/dummy/*.conf
         """
         opts = salt.config.proxy_config(
-<<<<<<< HEAD
             os.path.join(RUNTIME_VARS.TMP_PROXY_CONF_DIR, "proxy"),
             minion_id="proxytest",
-=======
-            RUNTIME_VARS.TMP_PROXY_CONF_DIR + "/proxy", minion_id="proxytest"
->>>>>>> 4fb02080
         )
         self.assertIn("schedule", opts)
         self.assertIn("test_job", opts["schedule"])