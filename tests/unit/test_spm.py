# coding: utf-8

# Import Python libs
from __future__ import absolute_import

import os
import shutil
import tempfile

import salt.config
import salt.spm
import salt.utils.files
from tests.support.helpers import destructiveTest
from tests.support.mixins import AdaptedConfigurationTestCaseMixin
from tests.support.mock import MagicMock, patch

# Import Salt Testing libs
from tests.support.unit import TestCase

_F1 = {
    "definition": {
        "name": "formula1",
        "version": "1.2",
        "release": "2",
        "summary": "test",
        "description": "testing, nothing to see here",
    }
}

_F1["contents"] = (
    (
        "FORMULA",
        (
            "name: {name}\n"
            "version: {version}\n"
            "release: {release}\n"
            "summary: {summary}\n"
            "description: {description}"
        ).format(**_F1["definition"]),
    ),
    ("modules/mod1.py", "# mod1.py"),
    ("modules/mod2.py", "# mod2.py"),
    ("states/state1.sls", "# state1.sls"),
    ("states/state2.sls", "# state2.sls"),
)


@destructiveTest
class SPMTestUserInterface(salt.spm.SPMUserInterface):
    """
    Unit test user interface to SPMClient
    """

    def __init__(self):
        self._status = []
        self._confirm = []
        self._error = []

    def status(self, msg):
        self._status.append(msg)

    def confirm(self, action):
        self._confirm.append(action)

    def error(self, msg):
        self._error.append(msg)


class SPMTest(TestCase, AdaptedConfigurationTestCaseMixin):
    def setUp(self):
        self._tmp_spm = tempfile.mkdtemp()
        self.addCleanup(shutil.rmtree, self._tmp_spm, ignore_errors=True)

        minion_config = self.get_temp_config(
            "minion",
            **{
                "spm_logfile": os.path.join(self._tmp_spm, "log"),
                "spm_repos_config": os.path.join(self._tmp_spm, "etc", "spm.repos"),
                "spm_cache_dir": os.path.join(self._tmp_spm, "cache"),
                "spm_build_dir": os.path.join(self._tmp_spm, "build"),
                "spm_build_exclude": [".git"],
                "spm_db_provider": "sqlite3",
                "spm_files_provider": "local",
                "spm_db": os.path.join(self._tmp_spm, "packages.db"),
                "extension_modules": os.path.join(self._tmp_spm, "modules"),
                "file_roots": {"base": [self._tmp_spm]},
                "formula_path": os.path.join(self._tmp_spm, "spm"),
                "pillar_path": os.path.join(self._tmp_spm, "pillar"),
                "reactor_path": os.path.join(self._tmp_spm, "reactor"),
                "assume_yes": True,
                "force": False,
                "verbose": False,
                "cache": "localfs",
                "cachedir": os.path.join(self._tmp_spm, "cache"),
                "spm_repo_dups": "ignore",
                "spm_share_dir": os.path.join(self._tmp_spm, "share"),
            }
        )
        self.ui = SPMTestUserInterface()
        self.client = salt.spm.SPMClient(self.ui, minion_config)
        self.minion_config = minion_config
        for attr in ("client", "ui", "_tmp_spm", "minion_config"):
            self.addCleanup(delattr, self, attr)

    def _create_formula_files(self, formula):
        fdir = os.path.join(self._tmp_spm, formula["definition"]["name"])
        shutil.rmtree(fdir, ignore_errors=True)
        os.mkdir(fdir)
        for path, contents in formula["contents"]:
            path = os.path.join(fdir, path)
            dirname, _ = os.path.split(path)
            if not os.path.exists(dirname):
                os.makedirs(dirname)
            with salt.utils.files.fopen(path, "w") as f:
                f.write(contents)
        return fdir

    def test_build_install(self):
        # Build package
        fdir = self._create_formula_files(_F1)
        with patch("salt.client.Caller", MagicMock(return_value=self.minion_opts)):
            with patch(
                "salt.client.get_local_client",
                MagicMock(return_value=self.minion_opts["conf_file"]),
            ):
                self.client.run(["build", fdir])
        pkgpath = self.ui._status[-1].split()[-1]
        assert os.path.exists(pkgpath)
        # Install package
        with patch("salt.client.Caller", MagicMock(return_value=self.minion_opts)):
            with patch(
                "salt.client.get_local_client",
                MagicMock(return_value=self.minion_opts["conf_file"]),
            ):
                self.client.run(["local", "install", pkgpath])
        # Check filesystem
        for path, contents in _F1["contents"]:
            path = os.path.join(
                self.minion_config["file_roots"]["base"][0],
                _F1["definition"]["name"],
                path,
            )
            assert os.path.exists(path)
            with salt.utils.files.fopen(path, "r") as rfh:
                assert rfh.read() == contents
        # Check database
        with patch("salt.client.Caller", MagicMock(return_value=self.minion_opts)):
            with patch(
                "salt.client.get_local_client",
                MagicMock(return_value=self.minion_opts["conf_file"]),
            ):
                self.client.run(["info", _F1["definition"]["name"]])
        lines = self.ui._status[-1].split("\n")
        for key, line in (
            ("name", "Name: {0}"),
            ("version", "Version: {0}"),
            ("release", "Release: {0}"),
            ("summary", "Summary: {0}"),
        ):
            assert line.format(_F1["definition"][key]) in lines
        # Reinstall with force=False, should fail
        self.ui._error = []
<<<<<<< HEAD
        with patch("salt.client.Caller", MagicMock(return_value=self.minion_opts)):
            with patch(
                "salt.client.get_local_client",
                MagicMock(return_value=self.minion_opts["conf_file"]),
            ):
                self.client.run(["local", "install", pkgpath])
        assert len(self.ui._error) > 0
=======
        with patch('salt.client.Caller', MagicMock(return_value=self.minion_opts)):
            with patch('salt.client.get_local_client', MagicMock(return_value=self.minion_opts['conf_file'])):
                self.client.run(['local', 'install', pkgpath])
        assert self.ui._error
>>>>>>> 8abb7099
        # Reinstall with force=True, should succeed
        with patch.dict(self.minion_config, {"force": True}):
            self.ui._error = []
<<<<<<< HEAD
            with patch("salt.client.Caller", MagicMock(return_value=self.minion_opts)):
                with patch(
                    "salt.client.get_local_client",
                    MagicMock(return_value=self.minion_opts["conf_file"]),
                ):
                    self.client.run(["local", "install", pkgpath])
            assert len(self.ui._error) == 0
=======
            with patch('salt.client.Caller', MagicMock(return_value=self.minion_opts)):
                with patch('salt.client.get_local_client', MagicMock(return_value=self.minion_opts['conf_file'])):
                    self.client.run(['local', 'install', pkgpath])
            assert not self.ui._error
>>>>>>> 8abb7099

    def test_failure_paths(self):
        fail_args = (
            ["bogus", "command"],
            ["create_repo"],
            ["build"],
            ["build", "/nonexistent/path"],
            ["info"],
            ["info", "not_installed"],
            ["files"],
            ["files", "not_installed"],
            ["install"],
            ["install", "nonexistent.spm"],
            ["remove"],
            ["remove", "not_installed"],
            ["local", "bogus", "command"],
            ["local", "info"],
            ["local", "info", "/nonexistent/path/junk.spm"],
            ["local", "files"],
            ["local", "files", "/nonexistent/path/junk.spm"],
            ["local", "install"],
            ["local", "install", "/nonexistent/path/junk.spm"],
            ["local", "list"],
            ["local", "list", "/nonexistent/path/junk.spm"],
            # XXX install failure due to missing deps
            # XXX install failure due to missing field
        )

        for args in fail_args:
            self.ui._error = []
            with patch("salt.client.Caller", MagicMock(return_value=self.minion_opts)):
                with patch(
                    "salt.client.get_local_client",
                    MagicMock(return_value=self.minion_opts["conf_file"]),
                ):
                    self.client.run(args)
            assert self.ui._error<|MERGE_RESOLUTION|>--- conflicted
+++ resolved
@@ -160,37 +160,17 @@
             assert line.format(_F1["definition"][key]) in lines
         # Reinstall with force=False, should fail
         self.ui._error = []
-<<<<<<< HEAD
-        with patch("salt.client.Caller", MagicMock(return_value=self.minion_opts)):
-            with patch(
-                "salt.client.get_local_client",
-                MagicMock(return_value=self.minion_opts["conf_file"]),
-            ):
-                self.client.run(["local", "install", pkgpath])
-        assert len(self.ui._error) > 0
-=======
         with patch('salt.client.Caller', MagicMock(return_value=self.minion_opts)):
             with patch('salt.client.get_local_client', MagicMock(return_value=self.minion_opts['conf_file'])):
                 self.client.run(['local', 'install', pkgpath])
         assert self.ui._error
->>>>>>> 8abb7099
         # Reinstall with force=True, should succeed
         with patch.dict(self.minion_config, {"force": True}):
             self.ui._error = []
-<<<<<<< HEAD
-            with patch("salt.client.Caller", MagicMock(return_value=self.minion_opts)):
-                with patch(
-                    "salt.client.get_local_client",
-                    MagicMock(return_value=self.minion_opts["conf_file"]),
-                ):
-                    self.client.run(["local", "install", pkgpath])
-            assert len(self.ui._error) == 0
-=======
             with patch('salt.client.Caller', MagicMock(return_value=self.minion_opts)):
                 with patch('salt.client.get_local_client', MagicMock(return_value=self.minion_opts['conf_file'])):
                     self.client.run(['local', 'install', pkgpath])
             assert not self.ui._error
->>>>>>> 8abb7099
 
     def test_failure_paths(self):
         fail_args = (
