# -*- coding: utf-8 -*-
"""
    unit.loader
    ~~~~~~~~~~~~~~~~~~~~~~~~~~~~~~

    Test Salt's loader
"""

# Import Python libs
from __future__ import absolute_import, print_function, unicode_literals

import collections
import compileall
import copy
import imp
import inspect
import logging
import os
import shutil
import sys
import tempfile
import textwrap

<<<<<<< HEAD
=======
# Import Salt Testing libs
from tests.support.runtests import RUNTIME_VARS
from tests.support.case import ModuleCase
from tests.support.unit import TestCase
from tests.support.mock import patch

>>>>>>> 8abb7099
# Import Salt libs
import salt.config
import salt.loader
import salt.utils.files
import salt.utils.stringutils

# pylint: disable=import-error,no-name-in-module,redefined-builtin
from salt.ext import six
from salt.ext.six.moves import range
from tests.support.case import ModuleCase
from tests.support.mock import patch

# Import Salt Testing libs
from tests.support.runtests import RUNTIME_VARS
from tests.support.unit import TestCase, skipIf

# pylint: enable=no-name-in-module,redefined-builtin

log = logging.getLogger(__name__)


def remove_bytecode(module_path):
    paths = [module_path + "c"]
    if hasattr(imp, "get_tag"):
        modname, ext = os.path.splitext(module_path.split(os.sep)[-1])
        paths.append(
            os.path.join(
                os.path.dirname(module_path),
                "__pycache__",
                "{}.{}.pyc".format(modname, imp.get_tag()),
            )
        )
    for path in paths:
        if os.path.exists(path):
            os.unlink(path)


loader_template = """
import os
from salt.utils.decorators import depends

@depends('os')
def loaded():
    return True

@depends('non_existantmodulename')
def not_loaded():
    return True
"""


class LazyLoaderTest(TestCase):
    """
    Test the loader
    """

    module_name = "lazyloadertest"

    @classmethod
    def setUpClass(cls):
        cls.opts = salt.config.minion_config(None)
<<<<<<< HEAD
        cls.opts["grains"] = salt.loader.grains(cls.opts)
        if not os.path.isdir(RUNTIME_VARS.TMP):
            os.makedirs(RUNTIME_VARS.TMP)
        cls.utils = salt.loader.utils(cls.opts)
        cls.proxy = salt.loader.proxy(cls.opts)
        cls.funcs = salt.loader.minion_mods(cls.opts, utils=cls.utils, proxy=cls.proxy)
=======
        cls.opts['grains'] = salt.loader.grains(cls.opts)
        if not os.path.isdir(RUNTIME_VARS.TMP):
            os.makedirs(RUNTIME_VARS.TMP)
>>>>>>> 8abb7099

    def setUp(self):
        # Setup the module
        self.module_dir = tempfile.mkdtemp(dir=RUNTIME_VARS.TMP)
<<<<<<< HEAD
        self.addCleanup(shutil.rmtree, self.module_dir, ignore_errors=True)
        self.module_file = os.path.join(
            self.module_dir, "{0}.py".format(self.module_name)
        )
        with salt.utils.files.fopen(self.module_file, "w") as fh:
=======
        self.module_file = os.path.join(self.module_dir,
                                        '{0}.py'.format(self.module_name))
        with salt.utils.files.fopen(self.module_file, 'w') as fh:
>>>>>>> 8abb7099
            fh.write(salt.utils.stringutils.to_str(loader_template))
            fh.flush()
            os.fsync(fh.fileno())

        # Invoke the loader
        self.loader = salt.loader.LazyLoader(
            [self.module_dir],
            copy.deepcopy(self.opts),
            pack={
                "__utils__": self.utils,
                "__salt__": self.funcs,
                "__proxy__": self.proxy,
            },
            tag="module",
        )

    def tearDown(self):
        del self.module_dir
        del self.module_file
        del self.loader

    @classmethod
    def tearDownClass(cls):
        del cls.opts
        del cls.funcs
        del cls.utils
        del cls.proxy

    @skipIf(True, "SLOWTEST skip")
    def test_depends(self):
        """
        Test that the depends decorator works properly
        """
        # Make sure depends correctly allowed a function to load. If this
        # results in a KeyError, the decorator is broken.
        self.assertTrue(inspect.isfunction(self.loader[self.module_name + ".loaded"]))
        # Make sure depends correctly kept a function from loading
        self.assertTrue(self.module_name + ".not_loaded" not in self.loader)


class LazyLoaderVirtualEnabledTest(TestCase):
    """
    Test the base loader of salt.
    """

    @classmethod
    def setUpClass(cls):
        cls.opts = salt.config.minion_config(None)
        cls.opts["disable_modules"] = ["pillar"]
        cls.opts["grains"] = salt.loader.grains(cls.opts)
        cls.utils = salt.loader.utils(copy.deepcopy(cls.opts))
        cls.proxy = salt.loader.proxy(cls.opts)
        cls.funcs = salt.loader.minion_mods(cls.opts, utils=cls.utils, proxy=cls.proxy)

    def setUp(self):
        self.loader = salt.loader.LazyLoader(
            salt.loader._module_dirs(copy.deepcopy(self.opts), "modules", "module"),
            copy.deepcopy(self.opts),
            pack={
                "__utils__": self.utils,
                "__salt__": self.funcs,
                "__proxy__": self.proxy,
            },
            tag="module",
        )

    def tearDown(self):
        del self.loader

    @classmethod
    def tearDownClass(cls):
        del cls.opts
        del cls.funcs
        del cls.utils
        del cls.proxy

    @skipIf(True, "SLOWTEST skip")
    def test_basic(self):
        """
        Ensure that it only loads stuff when needed
        """
        # make sure it starts empty
        self.assertEqual(self.loader._dict, {})
        # get something, and make sure its a func
        self.assertTrue(inspect.isfunction(self.loader["test.ping"]))

        # make sure we only loaded "test" functions
        for key, val in six.iteritems(self.loader._dict):
            self.assertEqual(key.split(".", 1)[0], "test")

        # make sure the depends thing worked (double check of the depends testing,
        # since the loader does the calling magically
        self.assertFalse("test.missing_func" in self.loader._dict)

    def test_badkey(self):
        with self.assertRaises(KeyError):
            self.loader[None]  # pylint: disable=W0104

        with self.assertRaises(KeyError):
            self.loader[1]  # pylint: disable=W0104

    @skipIf(True, "SLOWTEST skip")
    def test_disable(self):
        self.assertNotIn("pillar.items", self.loader)

    @skipIf(True, "SLOWTEST skip")
    def test_len_load(self):
        """
        Since LazyLoader is a MutableMapping, if someone asks for len() we have
        to load all
        """
        self.assertEqual(self.loader._dict, {})
        len(self.loader)  # force a load all
        self.assertNotEqual(self.loader._dict, {})

    @skipIf(True, "SLOWTEST skip")
    def test_iter_load(self):
        """
        Since LazyLoader is a MutableMapping, if someone asks to iterate we have
        to load all
        """
        self.assertEqual(self.loader._dict, {})
        # force a load all
        for key, func in six.iteritems(self.loader):
            break
        self.assertNotEqual(self.loader._dict, {})

    def test_context(self):
        """
        Make sure context is shared across modules
        """
        # make sure it starts empty
        self.assertEqual(self.loader._dict, {})
        # get something, and make sure its a func
        func = self.loader["test.ping"]
        with patch.dict(func.__globals__["__context__"], {"foo": "bar"}):
            self.assertEqual(
                self.loader["test.echo"].__globals__["__context__"]["foo"], "bar"
            )
            self.assertEqual(
                self.loader["grains.get"].__globals__["__context__"]["foo"], "bar"
            )

    def test_globals(self):
        func_globals = self.loader["test.ping"].__globals__
        self.assertEqual(func_globals["__grains__"], self.opts.get("grains", {}))
        self.assertEqual(func_globals["__pillar__"], self.opts.get("pillar", {}))
        # the opts passed into modules is at least a subset of the whole opts
        for key, val in six.iteritems(func_globals["__opts__"]):
            if (
                key in salt.config.DEFAULT_MASTER_OPTS
                and key not in salt.config.DEFAULT_MINION_OPTS
            ):
                # We loaded the minion opts, but somewhere in the code, the master options got pulled in
                # Let's just not check for equality since the option won't even exist in the loaded
                # minion options
                continue
            if (
                key not in salt.config.DEFAULT_MASTER_OPTS
                and key not in salt.config.DEFAULT_MINION_OPTS
            ):
                # This isn't even a default configuration setting, lets carry on
                continue
            self.assertEqual(self.opts[key], val)

    def test_pack(self):
        self.loader.pack["__foo__"] = "bar"
        func_globals = self.loader["test.ping"].__globals__
        self.assertEqual(func_globals["__foo__"], "bar")

    @skipIf(True, "SLOWTEST skip")
    def test_virtual(self):
        self.assertNotIn("test_virtual.ping", self.loader)


class LazyLoaderVirtualDisabledTest(TestCase):
    """
    Test the loader of salt without __virtual__
    """

    @classmethod
    def setUpClass(cls):
        cls.opts = salt.config.minion_config(None)
        cls.opts["grains"] = salt.loader.grains(cls.opts)
        cls.utils = salt.loader.utils(copy.deepcopy(cls.opts))
        cls.proxy = salt.loader.proxy(cls.opts)
        cls.funcs = salt.loader.minion_mods(cls.opts, utils=cls.utils, proxy=cls.proxy)

    def setUp(self):
        self.loader = salt.loader.LazyLoader(
            salt.loader._module_dirs(copy.deepcopy(self.opts), "modules", "module"),
            copy.deepcopy(self.opts),
            tag="module",
            pack={
                "__utils__": self.utils,
                "__salt__": self.funcs,
                "__proxy__": self.proxy,
            },
            virtual_enable=False,
        )

    def tearDown(self):
        del self.loader

    @classmethod
    def tearDownClass(cls):
        del cls.opts
        del cls.utils
        del cls.funcs
        del cls.proxy

    @skipIf(True, "SLOWTEST skip")
    def test_virtual(self):
        self.assertTrue(inspect.isfunction(self.loader["test_virtual.ping"]))


class LazyLoaderWhitelistTest(TestCase):
    """
    Test the loader of salt with a whitelist
    """

    @classmethod
    def setUpClass(cls):
        cls.opts = salt.config.minion_config(None)
        cls.opts["grains"] = salt.loader.grains(cls.opts)
        cls.utils = salt.loader.utils(copy.deepcopy(cls.opts))
        cls.proxy = salt.loader.proxy(cls.opts)
        cls.funcs = salt.loader.minion_mods(cls.opts, utils=cls.utils, proxy=cls.proxy)

    def setUp(self):
        self.loader = salt.loader.LazyLoader(
            salt.loader._module_dirs(copy.deepcopy(self.opts), "modules", "module"),
            copy.deepcopy(self.opts),
            tag="module",
            pack={
                "__utils__": self.utils,
                "__salt__": self.funcs,
                "__proxy__": self.proxy,
            },
            whitelist=["test", "pillar"],
        )

    def tearDown(self):
        del self.loader

    @classmethod
    def tearDownClass(cls):
        del cls.opts
        del cls.funcs
        del cls.utils
        del cls.proxy

    @skipIf(True, "SLOWTEST skip")
    def test_whitelist(self):
        self.assertTrue(inspect.isfunction(self.loader["test.ping"]))
        self.assertTrue(inspect.isfunction(self.loader["pillar.get"]))

        self.assertNotIn("grains.get", self.loader)


class LazyLoaderGrainsBlacklistTest(TestCase):
    """
    Test the loader of grains with a blacklist
    """

    def setUp(self):
        self.opts = salt.config.minion_config(None)

    def tearDown(self):
        del self.opts

    @skipIf(True, "SLOWTEST skip")
    def test_whitelist(self):
        opts = copy.deepcopy(self.opts)
        opts["grains_blacklist"] = ["master", "os*", "ipv[46]"]

        grains = salt.loader.grains(opts)
        self.assertNotIn("master", grains)
        self.assertNotIn("os", set([g[:2] for g in list(grains)]))
        self.assertNotIn("ipv4", grains)
        self.assertNotIn("ipv6", grains)


class LazyLoaderGrainsBlacklistTest(TestCase):
    '''
    Test the loader of grains with a blacklist
    '''
    def setUp(self):
        self.opts = salt.config.minion_config(None)

    def tearDown(self):
        del self.opts

    def test_whitelist(self):
        opts = copy.deepcopy(self.opts)
        opts['grains_blacklist'] = [
            'master',
            'os*',
            'ipv[46]'
        ]

        grains = salt.loader.grains(opts)
        self.assertNotIn('master', grains)
        self.assertNotIn('os', set([g[:2] for g in list(grains)]))
        self.assertNotIn('ipv4', grains)
        self.assertNotIn('ipv6', grains)


class LazyLoaderSingleItem(TestCase):
    """
    Test loading a single item via the _load() function
    """

    @classmethod
    def setUpClass(cls):
        cls.opts = salt.config.minion_config(None)
        cls.opts["grains"] = salt.loader.grains(cls.opts)
        cls.utils = salt.loader.utils(copy.deepcopy(cls.opts))
        cls.proxy = salt.loader.proxy(cls.opts)
        cls.funcs = salt.loader.minion_mods(cls.opts, utils=cls.utils, proxy=cls.proxy)

    @classmethod
    def tearDownClass(cls):
        del cls.opts
        del cls.funcs
        del cls.utils
        del cls.proxy

    def setUp(self):
        self.loader = salt.loader.LazyLoader(
            salt.loader._module_dirs(copy.deepcopy(self.opts), "modules", "module"),
            copy.deepcopy(self.opts),
            pack={
                "__utils__": self.utils,
                "__salt__": self.funcs,
                "__proxy__": self.proxy,
            },
            tag="module",
        )

    def tearDown(self):
        del self.loader

    def test_single_item_no_dot(self):
        """
        Checks that a KeyError is raised when the function key does not contain a '.'
        """
        key = "testing_no_dot"
        expected = "The key '{0}' should contain a '.'".format(key)
        with self.assertRaises(KeyError) as err:
            inspect.isfunction(self.loader["testing_no_dot"])

        result = err.exception.args[0]
        assert result == expected, result


module_template = """
__load__ = ['test', 'test_alias']
__func_alias__ = dict(test_alias='working_alias')
from salt.utils.decorators import depends

def test():
    return {count}

def test_alias():
    return True

def test2():
    return True

@depends('non_existantmodulename')
def test3():
    return True

@depends('non_existantmodulename', fallback_function=test)
def test4():
    return True
"""


class LazyLoaderReloadingTest(TestCase):
    """
    Test the loader of salt with changing modules
    """

    module_name = "loadertest"
    module_key = "loadertest.test"

    @classmethod
    def setUpClass(cls):
        cls.opts = salt.config.minion_config(None)
<<<<<<< HEAD
        cls.opts["grains"] = salt.loader.grains(cls.opts)
=======
        cls.opts['grains'] = salt.loader.grains(cls.opts)
>>>>>>> 8abb7099
        if not os.path.isdir(RUNTIME_VARS.TMP):
            os.makedirs(RUNTIME_VARS.TMP)

    def setUp(self):
        self.tmp_dir = tempfile.mkdtemp(dir=RUNTIME_VARS.TMP)
<<<<<<< HEAD
        self.addCleanup(shutil.rmtree, self.tmp_dir, ignore_errors=True)
=======
>>>>>>> 8abb7099

        self.count = 0
        opts = copy.deepcopy(self.opts)
        dirs = salt.loader._module_dirs(opts, "modules", "module")
        dirs.append(self.tmp_dir)
        self.utils = salt.loader.utils(opts)
        self.proxy = salt.loader.proxy(opts)
        self.minion_mods = salt.loader.minion_mods(opts)
        self.loader = salt.loader.LazyLoader(
            dirs,
            opts,
            tag="module",
            pack={
                "__utils__": self.utils,
                "__proxy__": self.proxy,
                "__salt__": self.minion_mods,
            },
        )

    def tearDown(self):
        for attrname in ("tmp_dir", "utils", "proxy", "loader", "minion_mods", "utils"):
            try:
                delattr(self, attrname)
            except AttributeError:
                continue

    @classmethod
    def tearDownClass(cls):
        del cls.opts

    def update_module(self):
        self.count += 1
        with salt.utils.files.fopen(self.module_path, "wb") as fh:
            fh.write(
                salt.utils.stringutils.to_bytes(
                    module_template.format(count=self.count)
                )
            )
            fh.flush()
            os.fsync(fh.fileno())  # flush to disk

        # pyc files don't like it when we change the original quickly
        # since the header bytes only contain the timestamp (granularity of seconds)
        # TODO: don't write them? Is *much* slower on re-load (~3x)
        # https://docs.python.org/2/library/sys.html#sys.dont_write_bytecode
        remove_bytecode(self.module_path)

    def rm_module(self):
        os.unlink(self.module_path)
        remove_bytecode(self.module_path)

    @property
    def module_path(self):
        return os.path.join(self.tmp_dir, "{0}.py".format(self.module_name))

    @skipIf(True, "SLOWTEST skip")
    def test_alias(self):
        """
        Make sure that you can access alias-d modules
        """
        # ensure it doesn't exist
        self.assertNotIn(self.module_key, self.loader)

        self.update_module()
        self.assertNotIn("{0}.test_alias".format(self.module_name), self.loader)
        self.assertTrue(
            inspect.isfunction(
                self.loader["{0}.working_alias".format(self.module_name)]
            )
        )

    @skipIf(True, "SLOWTEST skip")
    def test_clear(self):
        self.assertTrue(inspect.isfunction(self.loader["test.ping"]))
        self.update_module()  # write out out custom module
        self.loader.clear()  # clear the loader dict

        # force a load of our module
        self.assertTrue(inspect.isfunction(self.loader[self.module_key]))

        # make sure we only loaded our custom module
        # which means that we did correctly refresh the file mapping
        for k, v in six.iteritems(self.loader._dict):
            self.assertTrue(k.startswith(self.module_name))

    @skipIf(True, "SLOWTEST skip")
    def test_load(self):
        # ensure it doesn't exist
        self.assertNotIn(self.module_key, self.loader)

        self.update_module()
        self.assertTrue(inspect.isfunction(self.loader[self.module_key]))

    @skipIf(True, "SLOWTEST skip")
    def test__load__(self):
        """
        If a module specifies __load__ we should only load/expose those modules
        """
        self.update_module()

        # ensure it doesn't exist
        self.assertNotIn(self.module_key + "2", self.loader)

    @skipIf(True, "SLOWTEST skip")
    def test__load__and_depends(self):
        """
        If a module specifies __load__ we should only load/expose those modules
        """
        self.update_module()
        # ensure it doesn't exist
        self.assertNotIn(self.module_key + "3", self.loader)
        self.assertNotIn(self.module_key + "4", self.loader)

    @skipIf(True, "SLOWTEST skip")
    @skipIf(True, "SLOWTEST skip")
    def test_reload(self):
        # ensure it doesn't exist
        self.assertNotIn(self.module_key, self.loader)

        # make sure it updates correctly
        for x in range(1, 3):
            self.update_module()
            self.loader.clear()
            self.assertEqual(self.loader[self.module_key](), self.count)

        self.rm_module()
        # make sure that even if we remove the module, its still loaded until a clear
        self.assertEqual(self.loader[self.module_key](), self.count)
        self.loader.clear()
        self.assertNotIn(self.module_key, self.loader)


virtual_aliases = ("loadertest2", "loadertest3")
virtual_alias_module_template = """
__virtual_aliases__ = {0}

def test():
    return True
""".format(
    virtual_aliases
)


class LazyLoaderVirtualAliasTest(TestCase):
    """
    Test the loader of salt with changing modules
    """

    module_name = "loadertest"

    @classmethod
    def setUpClass(cls):
        cls.opts = salt.config.minion_config(None)
<<<<<<< HEAD
        cls.opts["grains"] = salt.loader.grains(cls.opts)
=======
        cls.opts['grains'] = salt.loader.grains(cls.opts)
>>>>>>> 8abb7099
        if not os.path.isdir(RUNTIME_VARS.TMP):
            os.makedirs(RUNTIME_VARS.TMP)

    def setUp(self):
        self.tmp_dir = tempfile.mkdtemp(dir=RUNTIME_VARS.TMP)
        opts = copy.deepcopy(self.opts)
        dirs = salt.loader._module_dirs(opts, "modules", "module")
        dirs.append(self.tmp_dir)
        self.utils = salt.loader.utils(opts)
        self.proxy = salt.loader.proxy(opts)
        self.minion_mods = salt.loader.minion_mods(opts)
        self.loader = salt.loader.LazyLoader(
            dirs,
            opts,
            tag="module",
            pack={
                "__utils__": self.utils,
                "__proxy__": self.proxy,
                "__salt__": self.minion_mods,
            },
        )

    def tearDown(self):
        del self.tmp_dir
        del self.utils
        del self.proxy
        del self.minion_mods
        del self.loader

    @classmethod
    def tearDownClass(cls):
        del cls.opts

    def update_module(self):
        with salt.utils.files.fopen(self.module_path, "wb") as fh:
            fh.write(salt.utils.stringutils.to_bytes(virtual_alias_module_template))
            fh.flush()
            os.fsync(fh.fileno())  # flush to disk

        # pyc files don't like it when we change the original quickly
        # since the header bytes only contain the timestamp (granularity of seconds)
        # TODO: don't write them? Is *much* slower on re-load (~3x)
        # https://docs.python.org/2/library/sys.html#sys.dont_write_bytecode
        remove_bytecode(self.module_path)

    @property
    def module_path(self):
        return os.path.join(self.tmp_dir, "{0}.py".format(self.module_name))

    @skipIf(True, "SLOWTEST skip")
    def test_virtual_alias(self):
        """
        Test the __virtual_alias__ feature
        """
        self.update_module()

        mod_names = [self.module_name] + list(virtual_aliases)
        for mod_name in mod_names:
            func_name = ".".join((mod_name, "test"))
            log.debug("Running %s (dict attribute)", func_name)
            self.assertTrue(self.loader[func_name]())
            log.debug("Running %s (loader attribute)", func_name)
            self.assertTrue(getattr(self.loader, mod_name).test())


submodule_template = """
from __future__ import absolute_import

import {0}.lib

def test():
    return ({count}, {0}.lib.test())
"""

submodule_lib_template = """
def test():
    return {count}
"""


class LazyLoaderSubmodReloadingTest(TestCase):
    """
    Test the loader of salt with changing modules
    """

    module_name = "loadertestsubmod"
    module_key = "loadertestsubmod.test"

    @classmethod
    def setUpClass(cls):
        cls.opts = salt.config.minion_config(None)
<<<<<<< HEAD
        cls.opts["grains"] = salt.loader.grains(cls.opts)
=======
        cls.opts['grains'] = salt.loader.grains(cls.opts)
>>>>>>> 8abb7099
        if not os.path.isdir(RUNTIME_VARS.TMP):
            os.makedirs(RUNTIME_VARS.TMP)

    def setUp(self):
        self.tmp_dir = tempfile.mkdtemp(dir=RUNTIME_VARS.TMP)
<<<<<<< HEAD
        self.addCleanup(shutil.rmtree, self.tmp_dir, ignore_errors=True)
=======
>>>>>>> 8abb7099
        os.makedirs(self.module_dir)

        self.count = 0
        self.lib_count = 0

        opts = copy.deepcopy(self.opts)
        dirs = salt.loader._module_dirs(opts, "modules", "module")
        dirs.append(self.tmp_dir)
        self.utils = salt.loader.utils(opts)
        self.proxy = salt.loader.proxy(opts)
        self.minion_mods = salt.loader.minion_mods(opts)
        self.loader = salt.loader.LazyLoader(
            dirs,
            opts,
            tag="module",
            pack={
                "__utils__": self.utils,
                "__proxy__": self.proxy,
                "__salt__": self.minion_mods,
            },
        )

    def tearDown(self):
        del self.tmp_dir
        del self.utils
        del self.proxy
        del self.minion_mods
        del self.loader

    @classmethod
    def tearDownClass(cls):
        del cls.opts

    def update_module(self):
        self.count += 1
        with salt.utils.files.fopen(self.module_path, "wb") as fh:
            fh.write(
                salt.utils.stringutils.to_bytes(
                    submodule_template.format(self.module_name, count=self.count)
                )
            )
            fh.flush()
            os.fsync(fh.fileno())  # flush to disk

        # pyc files don't like it when we change the original quickly
        # since the header bytes only contain the timestamp (granularity of seconds)
        # TODO: don't write them? Is *much* slower on re-load (~3x)
        # https://docs.python.org/2/library/sys.html#sys.dont_write_bytecode
        remove_bytecode(self.module_path)

    def rm_module(self):
        os.unlink(self.module_path)
        remove_bytecode(self.module_path)

    def update_lib(self):
        self.lib_count += 1
        for modname in list(sys.modules):
            if modname.startswith(self.module_name):
                del sys.modules[modname]
        with salt.utils.files.fopen(self.lib_path, "wb") as fh:
            fh.write(
                salt.utils.stringutils.to_bytes(
                    submodule_lib_template.format(count=self.lib_count)
                )
            )
            fh.flush()
            os.fsync(fh.fileno())  # flush to disk

        # pyc files don't like it when we change the original quickly
        # since the header bytes only contain the timestamp (granularity of seconds)
        # TODO: don't write them? Is *much* slower on re-load (~3x)
        # https://docs.python.org/2/library/sys.html#sys.dont_write_bytecode
        remove_bytecode(self.lib_path)

    def rm_lib(self):
        for modname in list(sys.modules):
            if modname.startswith(self.module_name):
                del sys.modules[modname]
        os.unlink(self.lib_path)
        remove_bytecode(self.lib_path)

    @property
    def module_dir(self):
        return os.path.join(self.tmp_dir, self.module_name)

    @property
    def module_path(self):
        return os.path.join(self.module_dir, "__init__.py")

    @property
    def lib_path(self):
        return os.path.join(self.module_dir, "lib.py")

    @skipIf(True, "SLOWTEST skip")
    def test_basic(self):
        # ensure it doesn't exist
        self.assertNotIn(self.module_key, self.loader)

        self.update_module()
        self.update_lib()
        self.loader.clear()
        self.assertIn(self.module_key, self.loader)

    @skipIf(True, "SLOWTEST skip")
    @skipIf(True, "SLOWTEST skip")
    def test_reload(self):
        # ensure it doesn't exist
        self.assertNotIn(self.module_key, self.loader)

        # update both the module and the lib
        for x in range(1, 3):
            self.update_lib()
            self.update_module()
            self.loader.clear()
            self.assertNotIn(self.module_key, self.loader._dict)
            self.assertIn(self.module_key, self.loader)
            self.assertEqual(
                self.loader[self.module_key](), (self.count, self.lib_count)
            )

        # update just the module
        for x in range(1, 3):
            self.update_module()
            self.loader.clear()
            self.assertNotIn(self.module_key, self.loader._dict)
            self.assertIn(self.module_key, self.loader)
            self.assertEqual(
                self.loader[self.module_key](), (self.count, self.lib_count)
            )

        # update just the lib
        for x in range(1, 3):
            self.update_lib()
            self.loader.clear()
            self.assertNotIn(self.module_key, self.loader._dict)
            self.assertIn(self.module_key, self.loader)
            self.assertEqual(
                self.loader[self.module_key](), (self.count, self.lib_count)
            )

        self.rm_module()
        # make sure that even if we remove the module, its still loaded until a clear
        self.assertEqual(self.loader[self.module_key](), (self.count, self.lib_count))
        self.loader.clear()
        self.assertNotIn(self.module_key, self.loader)

    @skipIf(True, "SLOWTEST skip")
    def test_reload_missing_lib(self):
        # ensure it doesn't exist
        self.assertNotIn(self.module_key, self.loader)

        # update both the module and the lib
        self.update_module()
        self.update_lib()
        self.loader.clear()
        self.assertEqual(self.loader[self.module_key](), (self.count, self.lib_count))

        # remove the lib, this means we should fail to load the module next time
        self.rm_lib()
        self.loader.clear()
        self.assertNotIn(self.module_key, self.loader)


mod_template = """
def test():
    return ({val})
"""


class LazyLoaderModulePackageTest(TestCase):
    """
    Test the loader of salt with changing modules
    """

    module_name = "loadertestmodpkg"
    module_key = "loadertestmodpkg.test"

    @classmethod
    def setUpClass(cls):
        cls.opts = salt.config.minion_config(None)
<<<<<<< HEAD
        cls.opts["grains"] = salt.loader.grains(cls.opts)
        if not os.path.isdir(RUNTIME_VARS.TMP):
            os.makedirs(RUNTIME_VARS.TMP)
        cls.utils = salt.loader.utils(copy.deepcopy(cls.opts))
        cls.proxy = salt.loader.proxy(cls.opts)
        cls.funcs = salt.loader.minion_mods(cls.opts, utils=cls.utils, proxy=cls.proxy)

    def setUp(self):
        self.tmp_dir = tempfile.mkdtemp(dir=RUNTIME_VARS.TMP)
        self.addCleanup(shutil.rmtree, self.tmp_dir, ignore_errors=True)
=======
        cls.opts['grains'] = salt.loader.grains(cls.opts)
        if not os.path.isdir(RUNTIME_VARS.TMP):
            os.makedirs(RUNTIME_VARS.TMP)

    def setUp(self):
        self.tmp_dir = tempfile.mkdtemp(dir=RUNTIME_VARS.TMP)
>>>>>>> 8abb7099

        dirs = salt.loader._module_dirs(copy.deepcopy(self.opts), "modules", "module")
        dirs.append(self.tmp_dir)
        self.loader = salt.loader.LazyLoader(
            dirs,
            copy.deepcopy(self.opts),
            pack={
                "__utils__": self.utils,
                "__salt__": self.funcs,
                "__proxy__": self.proxy,
            },
            tag="module",
        )

    def tearDown(self):
        del self.tmp_dir
        del self.loader

    @classmethod
    def tearDownClass(cls):
        del cls.opts
        del cls.funcs
        del cls.utils
        del cls.proxy

    def update_pyfile(self, pyfile, contents):
        dirname = os.path.dirname(pyfile)
        if not os.path.exists(dirname):
            os.makedirs(dirname)
        with salt.utils.files.fopen(pyfile, "wb") as fh:
            fh.write(salt.utils.stringutils.to_bytes(contents))
            fh.flush()
            os.fsync(fh.fileno())  # flush to disk

        # pyc files don't like it when we change the original quickly
        # since the header bytes only contain the timestamp (granularity of seconds)
        # TODO: don't write them? Is *much* slower on re-load (~3x)
        # https://docs.python.org/2/library/sys.html#sys.dont_write_bytecode
        remove_bytecode(pyfile)

    def rm_pyfile(self, pyfile):
        os.unlink(pyfile)
        remove_bytecode(pyfile)

    def update_module(self, relative_path, contents):
        self.update_pyfile(os.path.join(self.tmp_dir, relative_path), contents)

    def rm_module(self, relative_path):
        self.rm_pyfile(os.path.join(self.tmp_dir, relative_path))

    @skipIf(True, "SLOWTEST skip")
    def test_module(self):
        # ensure it doesn't exist
        self.assertNotIn("foo", self.loader)
        self.assertNotIn("foo.test", self.loader)
        self.update_module("foo.py", mod_template.format(val=1))
        self.loader.clear()
        self.assertIn("foo.test", self.loader)
        self.assertEqual(self.loader["foo.test"](), 1)

    @skipIf(True, "SLOWTEST skip")
    def test_package(self):
        # ensure it doesn't exist
        self.assertNotIn("foo", self.loader)
        self.assertNotIn("foo.test", self.loader)
        self.update_module("foo/__init__.py", mod_template.format(val=2))
        self.loader.clear()
        self.assertIn("foo.test", self.loader)
        self.assertEqual(self.loader["foo.test"](), 2)

    @skipIf(True, "SLOWTEST skip")
    def test_module_package_collision(self):
        # ensure it doesn't exist
        self.assertNotIn("foo", self.loader)
        self.assertNotIn("foo.test", self.loader)
        self.update_module("foo.py", mod_template.format(val=3))
        self.loader.clear()
        self.assertIn("foo.test", self.loader)
        self.assertEqual(self.loader["foo.test"](), 3)

        self.update_module("foo/__init__.py", mod_template.format(val=4))
        self.loader.clear()
        self.assertIn("foo.test", self.loader)
        self.assertEqual(self.loader["foo.test"](), 4)


deep_init_base = """
from __future__ import absolute_import
import {0}.top_lib
import {0}.top_lib.mid_lib
import {0}.top_lib.mid_lib.bot_lib

def top():
    return {0}.top_lib.test()

def mid():
    return {0}.top_lib.mid_lib.test()

def bot():
    return {0}.top_lib.mid_lib.bot_lib.test()
"""


class LazyLoaderDeepSubmodReloadingTest(TestCase):
    module_name = "loadertestsubmoddeep"
    libs = ("top_lib", "mid_lib", "bot_lib")

    @classmethod
    def setUpClass(cls):
        cls.opts = salt.config.minion_config(None)
<<<<<<< HEAD
        cls.opts["grains"] = salt.loader.grains(cls.opts)
=======
        cls.opts['grains'] = salt.loader.grains(cls.opts)
>>>>>>> 8abb7099
        if not os.path.isdir(RUNTIME_VARS.TMP):
            os.makedirs(RUNTIME_VARS.TMP)

    def setUp(self):
        self.tmp_dir = tempfile.mkdtemp(dir=RUNTIME_VARS.TMP)
<<<<<<< HEAD
        self.addCleanup(shutil.rmtree, self.tmp_dir, ignore_errors=True)
=======
>>>>>>> 8abb7099
        os.makedirs(self.module_dir)

        self.lib_count = collections.defaultdict(int)  # mapping of path -> count

        # bootstrap libs
        with salt.utils.files.fopen(
            os.path.join(self.module_dir, "__init__.py"), "w"
        ) as fh:
            # No .decode() needed here as deep_init_base is defined as str and
            # not bytes.
            fh.write(
                salt.utils.stringutils.to_str(deep_init_base.format(self.module_name))
            )
            fh.flush()
            os.fsync(fh.fileno())  # flush to disk

        self.lib_paths = {}
        dir_path = self.module_dir
        for lib_name in self.libs:
            dir_path = os.path.join(dir_path, lib_name)
            self.lib_paths[lib_name] = dir_path
            os.makedirs(dir_path)
            self.update_lib(lib_name)

        opts = copy.deepcopy(self.opts)
        dirs = salt.loader._module_dirs(opts, "modules", "module")
        dirs.append(self.tmp_dir)
        self.utils = salt.loader.utils(opts)
        self.proxy = salt.loader.proxy(opts)
        self.minion_mods = salt.loader.minion_mods(opts)
        self.loader = salt.loader.LazyLoader(
            dirs,
            copy.deepcopy(opts),
            tag="module",
            pack={
                "__utils__": self.utils,
                "__proxy__": self.proxy,
                "__salt__": self.minion_mods,
            },
        )
        self.assertIn("{0}.top".format(self.module_name), self.loader)

    def tearDown(self):
        del self.tmp_dir
        del self.lib_paths
        del self.utils
        del self.proxy
        del self.minion_mods
        del self.loader
        del self.lib_count

    @classmethod
    def tearDownClass(cls):
        del cls.opts

    @property
    def module_dir(self):
        return os.path.join(self.tmp_dir, self.module_name)

    def update_lib(self, lib_name):
        for modname in list(sys.modules):
            if modname.startswith(self.module_name):
                del sys.modules[modname]
        path = os.path.join(self.lib_paths[lib_name], "__init__.py")
        self.lib_count[lib_name] += 1
        with salt.utils.files.fopen(path, "wb") as fh:
            fh.write(
                salt.utils.stringutils.to_bytes(
                    submodule_lib_template.format(count=self.lib_count[lib_name])
                )
            )
            fh.flush()
            os.fsync(fh.fileno())  # flush to disk

        # pyc files don't like it when we change the original quickly
        # since the header bytes only contain the timestamp (granularity of seconds)
        # TODO: don't write them? Is *much* slower on re-load (~3x)
        # https://docs.python.org/2/library/sys.html#sys.dont_write_bytecode
        remove_bytecode(path)

    @skipIf(True, "SLOWTEST skip")
    def test_basic(self):
        self.assertIn("{0}.top".format(self.module_name), self.loader)

    def _verify_libs(self):
        for lib in self.libs:
            self.assertEqual(
                self.loader[
                    "{0}.{1}".format(self.module_name, lib.replace("_lib", ""))
                ](),
                self.lib_count[lib],
            )

    @skipIf(True, "SLOWTEST skip")
    @skipIf(True, "SLOWTEST skip")
    def test_reload(self):
        """
        Make sure that we can reload all libraries of arbitrary depth
        """
        self._verify_libs()

        # update them all
        for lib in self.libs:
            for x in range(5):
                self.update_lib(lib)
                self.loader.clear()
                self._verify_libs()


class LoaderGlobalsTest(ModuleCase):
    """
    Test all of the globals that the loader is responsible for adding to modules

    This shouldn't be done here, but should rather be done per module type (in the cases where they are used)
    so they can check ALL globals that they have (or should have) access to.

    This is intended as a shorter term way of testing these so we don't break the loader
    """

    def _verify_globals(self, mod_dict):
        """
        Verify that the globals listed in the doc string (from the test) are in these modules
        """
        # find the globals
        global_vars = {}
        for val in six.itervalues(mod_dict):
            # only find salty globals
<<<<<<< HEAD
            if val.__module__.startswith("salt.loaded"):
                if hasattr(val, "__globals__"):
                    if hasattr(val, "__wrapped__") or "__wrapped__" in val.__globals__:
                        global_vars.append(sys.modules[val.__module__].__dict__)
=======
            if val.__module__.startswith('salt.loaded'):
                if hasattr(val, '__globals__'):
                    if hasattr(val, '__wrapped__') or '__wrapped__' in val.__globals__:
                        global_vars[val.__module__] = sys.modules[val.__module__].__dict__
>>>>>>> 8abb7099
                    else:
                        global_vars[val.__module__] = val.__globals__

        # if we couldn't find any, then we have no modules -- so something is broken
<<<<<<< HEAD
        self.assertNotEqual(global_vars, [], msg="No modules were loaded.")
=======
        self.assertNotEqual(global_vars, {}, msg='No modules were loaded.')
>>>>>>> 8abb7099

        # get the names of the globals you should have
        func_name = inspect.stack()[1][3]
        names = next(
            six.itervalues(salt.utils.yaml.safe_load(getattr(self, func_name).__doc__))
        )

        # Now, test each module!
        for item in six.itervalues(global_vars):
            for name in names:
                self.assertIn(name, list(item.keys()))

    def test_auth(self):
        """
        Test that auth mods have:
            - __pillar__
            - __grains__
            - __salt__
            - __context__
        """
        self._verify_globals(salt.loader.auth(self.master_opts))

    def test_runners(self):
        """
        Test that runners have:
            - __pillar__
            - __salt__
            - __opts__
            - __grains__
            - __context__
        """
        self._verify_globals(salt.loader.runner(self.master_opts))

    def test_returners(self):
        """
        Test that returners have:
            - __salt__
            - __opts__
            - __pillar__
            - __grains__
            - __context__
        """
        self._verify_globals(salt.loader.returners(self.master_opts, {}))

    def test_pillars(self):
        """
        Test that pillars have:
            - __salt__
            - __opts__
            - __pillar__
            - __grains__
            - __context__
        """
        self._verify_globals(salt.loader.pillars(self.master_opts, {}))

    def test_tops(self):
        """
        Test that tops have: []
        """
        self._verify_globals(salt.loader.tops(self.master_opts))

    def test_outputters(self):
        """
        Test that outputters have:
            - __opts__
            - __pillar__
            - __grains__
            - __context__
        """
        self._verify_globals(salt.loader.outputters(self.master_opts))

    def test_serializers(self):
        """
        Test that serializers have: []
        """
        self._verify_globals(salt.loader.serializers(self.master_opts))

    @skipIf(True, "SLOWTEST skip")
    def test_states(self):
        """
        Test that states have:
            - __pillar__
            - __salt__
            - __opts__
            - __grains__
            - __context__
        """
        opts = salt.config.minion_config(None)
        opts["grains"] = salt.loader.grains(opts)
        utils = salt.loader.utils(opts)
        proxy = salt.loader.proxy(opts)
        funcs = salt.loader.minion_mods(opts, utils=utils, proxy=proxy)
        self._verify_globals(salt.loader.states(opts, funcs, utils, {}, proxy=proxy))

    def test_renderers(self):
        """
        Test that renderers have:
            - __salt__    # Execution functions (i.e. __salt__['test.echo']('foo'))
            - __grains__  # Grains (i.e. __grains__['os'])
            - __pillar__  # Pillar data (i.e. __pillar__['foo'])
            - __opts__    # Minion configuration options
            - __context__ # Context dict shared amongst all modules of the same type
        """
        self._verify_globals(salt.loader.render(self.master_opts, {}))


class RawModTest(TestCase):
    """
    Test the interface of raw_mod
    """

    def setUp(self):
        self.opts = salt.config.minion_config(None)

    def tearDown(self):
        del self.opts

    @skipIf(True, "SLOWTEST skip")
    def test_basic(self):
        testmod = salt.loader.raw_mod(self.opts, "test", None)
        for k, v in six.iteritems(testmod):
            self.assertEqual(k.split(".")[0], "test")

    def test_bad_name(self):
        testmod = salt.loader.raw_mod(self.opts, "module_we_do_not_have", None)
        self.assertEqual(testmod, {})


class NetworkUtilsTestCase(ModuleCase):
    def test_is_private(self):
        mod = salt.loader.raw_mod(self.minion_opts, "network", None)
        self.assertTrue(mod["network.is_private"]("10.0.0.1"), True)

    def test_is_loopback(self):
        mod = salt.loader.raw_mod(self.minion_opts, "network", None)
        self.assertTrue(mod["network.is_loopback"]("127.0.0.1"), True)


class LazyLoaderOptimizationOrderTest(TestCase):
    """
    Test the optimization order priority in the loader (PY3)
    """

    module_name = "lazyloadertest"
    module_content = textwrap.dedent(
        """\
        # -*- coding: utf-8 -*-
        from __future__ import absolute_import

        def test():
            return True
        """
    )

    @classmethod
    def setUpClass(cls):
        cls.opts = salt.config.minion_config(None)
        cls.opts["grains"] = salt.loader.grains(cls.opts)
        cls.utils = salt.loader.utils(copy.deepcopy(cls.opts))
        cls.proxy = salt.loader.proxy(cls.opts)
        cls.funcs = salt.loader.minion_mods(cls.opts, utils=cls.utils, proxy=cls.proxy)

    @classmethod
    def tearDownClass(cls):
        del cls.opts
        del cls.funcs
        del cls.utils
        del cls.proxy

    def setUp(self):
        # Setup the module
        self.module_dir = tempfile.mkdtemp(dir=RUNTIME_VARS.TMP)
<<<<<<< HEAD
        self.addCleanup(shutil.rmtree, self.module_dir, ignore_errors=True)
        self.module_file = os.path.join(
            self.module_dir, "{0}.py".format(self.module_name)
        )

    def tearDown(self):
        try:
            delattr(self, "loader")
        except AttributeError:
            pass
=======
        self.module_file = os.path.join(self.module_dir,
                                        '{0}.py'.format(self.module_name))
>>>>>>> 8abb7099

    def _get_loader(self, order=None):
        opts = copy.deepcopy(self.opts)
        if order is not None:
            opts["optimization_order"] = order
        # Return a loader
        return salt.loader.LazyLoader(
            [self.module_dir],
            opts,
            pack={
                "__utils__": self.utils,
                "__salt__": self.funcs,
                "__proxy__": self.proxy,
            },
            tag="module",
        )

    def _get_module_filename(self):
        # The act of referencing the loader entry forces the module to be
        # loaded by the LazyDict.
        mod_fullname = self.loader[next(iter(self.loader))].__module__
        return sys.modules[mod_fullname].__file__

    def _expected(self, optimize=0):
        if six.PY3:
            return "lazyloadertest.cpython-{0}{1}{2}.pyc".format(
                sys.version_info[0],
                sys.version_info[1],
                "" if not optimize else ".opt-{0}".format(optimize),
            )
        else:
            return "lazyloadertest.pyc"

    def _write_module_file(self):
        with salt.utils.files.fopen(self.module_file, "w") as fh:
            fh.write(self.module_content)
            fh.flush()
            os.fsync(fh.fileno())

    def _byte_compile(self):
        if salt.loader.USE_IMPORTLIB:
            # Skip this check as "optimize" is unique to PY3's compileall
            # module, and this will be a false error when Pylint is run on
            # Python 2.
            # pylint: disable=unexpected-keyword-arg
            compileall.compile_file(self.module_file, quiet=1, optimize=0)
            compileall.compile_file(self.module_file, quiet=1, optimize=1)
            compileall.compile_file(self.module_file, quiet=1, optimize=2)
            # pylint: enable=unexpected-keyword-arg
        else:
            compileall.compile_file(self.module_file, quiet=1)

    def _test_optimization_order(self, order):
        self._write_module_file()
        self._byte_compile()

        # Clean up the original file so that we can be assured we're only
        # loading the byte-compiled files(s).
        os.remove(self.module_file)

        self.loader = self._get_loader(order)
        filename = self._get_module_filename()
        basename = os.path.basename(filename)
        assert basename == self._expected(order[0]), basename

        if not salt.loader.USE_IMPORTLIB:
            # We are only testing multiple optimization levels on Python 3.5+
            return

        # Remove the file and make a new loader. We should now load the
        # byte-compiled file with an optimization level matching the 2nd
        # element of the order list.
        os.remove(filename)
        self.loader = self._get_loader(order)
        filename = self._get_module_filename()
        basename = os.path.basename(filename)
        assert basename == self._expected(order[1]), basename

        # Remove the file and make a new loader. We should now load the
        # byte-compiled file with an optimization level matching the 3rd
        # element of the order list.
        os.remove(filename)
        self.loader = self._get_loader(order)
        filename = self._get_module_filename()
        basename = os.path.basename(filename)
        assert basename == self._expected(order[2]), basename

    def test_optimization_order(self):
        """
        Test the optimization_order config param
        """
        self._test_optimization_order([0, 1, 2])
        self._test_optimization_order([0, 2, 1])
        if salt.loader.USE_IMPORTLIB:
            # optimization_order only supported on Python 3.5+, earlier
            # releases only support unoptimized .pyc files.
            self._test_optimization_order([1, 2, 0])
            self._test_optimization_order([1, 0, 2])
            self._test_optimization_order([2, 0, 1])
            self._test_optimization_order([2, 1, 0])

    def test_load_source_file(self):
        """
        Make sure that .py files are preferred over .pyc files
        """
        self._write_module_file()
        self._byte_compile()
        self.loader = self._get_loader()
        filename = self._get_module_filename()
        basename = os.path.basename(filename)
        expected = "lazyloadertest.py" if six.PY3 else "lazyloadertest.pyc"
        assert basename == expected, basename


class LoaderLoadCachedGrainsTest(TestCase):
    """
    Test how the loader works with cached grains
    """

    @classmethod
    def setUpClass(cls):
        cls.opts = salt.config.minion_config(None)
        if not os.path.isdir(RUNTIME_VARS.TMP):
            os.makedirs(RUNTIME_VARS.TMP)

    def setUp(self):
        self.cache_dir = tempfile.mkdtemp(dir=RUNTIME_VARS.TMP)
        self.addCleanup(shutil.rmtree, self.cache_dir, ignore_errors=True)

        self.opts["cachedir"] = self.cache_dir
        self.opts["grains_cache"] = True
        self.opts["grains"] = salt.loader.grains(self.opts)

    @skipIf(True, "SLOWTEST skip")
    def test_osrelease_info_has_correct_type(self):
        """
        Make sure osrelease_info is tuple after caching
        """
        grains = salt.loader.grains(self.opts)
        osrelease_info = grains["osrelease_info"]
        assert isinstance(osrelease_info, tuple), osrelease_info<|MERGE_RESOLUTION|>--- conflicted
+++ resolved
@@ -21,15 +21,12 @@
 import tempfile
 import textwrap
 
-<<<<<<< HEAD
-=======
 # Import Salt Testing libs
 from tests.support.runtests import RUNTIME_VARS
 from tests.support.case import ModuleCase
 from tests.support.unit import TestCase
 from tests.support.mock import patch
 
->>>>>>> 8abb7099
 # Import Salt libs
 import salt.config
 import salt.loader
@@ -91,33 +88,16 @@
     @classmethod
     def setUpClass(cls):
         cls.opts = salt.config.minion_config(None)
-<<<<<<< HEAD
-        cls.opts["grains"] = salt.loader.grains(cls.opts)
-        if not os.path.isdir(RUNTIME_VARS.TMP):
-            os.makedirs(RUNTIME_VARS.TMP)
-        cls.utils = salt.loader.utils(cls.opts)
-        cls.proxy = salt.loader.proxy(cls.opts)
-        cls.funcs = salt.loader.minion_mods(cls.opts, utils=cls.utils, proxy=cls.proxy)
-=======
         cls.opts['grains'] = salt.loader.grains(cls.opts)
         if not os.path.isdir(RUNTIME_VARS.TMP):
             os.makedirs(RUNTIME_VARS.TMP)
->>>>>>> 8abb7099
 
     def setUp(self):
         # Setup the module
         self.module_dir = tempfile.mkdtemp(dir=RUNTIME_VARS.TMP)
-<<<<<<< HEAD
-        self.addCleanup(shutil.rmtree, self.module_dir, ignore_errors=True)
-        self.module_file = os.path.join(
-            self.module_dir, "{0}.py".format(self.module_name)
-        )
-        with salt.utils.files.fopen(self.module_file, "w") as fh:
-=======
         self.module_file = os.path.join(self.module_dir,
                                         '{0}.py'.format(self.module_name))
         with salt.utils.files.fopen(self.module_file, 'w') as fh:
->>>>>>> 8abb7099
             fh.write(salt.utils.stringutils.to_str(loader_template))
             fh.flush()
             os.fsync(fh.fileno())
@@ -509,20 +489,12 @@
     @classmethod
     def setUpClass(cls):
         cls.opts = salt.config.minion_config(None)
-<<<<<<< HEAD
-        cls.opts["grains"] = salt.loader.grains(cls.opts)
-=======
         cls.opts['grains'] = salt.loader.grains(cls.opts)
->>>>>>> 8abb7099
         if not os.path.isdir(RUNTIME_VARS.TMP):
             os.makedirs(RUNTIME_VARS.TMP)
 
     def setUp(self):
         self.tmp_dir = tempfile.mkdtemp(dir=RUNTIME_VARS.TMP)
-<<<<<<< HEAD
-        self.addCleanup(shutil.rmtree, self.tmp_dir, ignore_errors=True)
-=======
->>>>>>> 8abb7099
 
         self.count = 0
         opts = copy.deepcopy(self.opts)
@@ -676,11 +648,7 @@
     @classmethod
     def setUpClass(cls):
         cls.opts = salt.config.minion_config(None)
-<<<<<<< HEAD
-        cls.opts["grains"] = salt.loader.grains(cls.opts)
-=======
         cls.opts['grains'] = salt.loader.grains(cls.opts)
->>>>>>> 8abb7099
         if not os.path.isdir(RUNTIME_VARS.TMP):
             os.makedirs(RUNTIME_VARS.TMP)
 
@@ -772,20 +740,12 @@
     @classmethod
     def setUpClass(cls):
         cls.opts = salt.config.minion_config(None)
-<<<<<<< HEAD
-        cls.opts["grains"] = salt.loader.grains(cls.opts)
-=======
         cls.opts['grains'] = salt.loader.grains(cls.opts)
->>>>>>> 8abb7099
         if not os.path.isdir(RUNTIME_VARS.TMP):
             os.makedirs(RUNTIME_VARS.TMP)
 
     def setUp(self):
         self.tmp_dir = tempfile.mkdtemp(dir=RUNTIME_VARS.TMP)
-<<<<<<< HEAD
-        self.addCleanup(shutil.rmtree, self.tmp_dir, ignore_errors=True)
-=======
->>>>>>> 8abb7099
         os.makedirs(self.module_dir)
 
         self.count = 0
@@ -966,25 +926,12 @@
     @classmethod
     def setUpClass(cls):
         cls.opts = salt.config.minion_config(None)
-<<<<<<< HEAD
-        cls.opts["grains"] = salt.loader.grains(cls.opts)
-        if not os.path.isdir(RUNTIME_VARS.TMP):
-            os.makedirs(RUNTIME_VARS.TMP)
-        cls.utils = salt.loader.utils(copy.deepcopy(cls.opts))
-        cls.proxy = salt.loader.proxy(cls.opts)
-        cls.funcs = salt.loader.minion_mods(cls.opts, utils=cls.utils, proxy=cls.proxy)
-
-    def setUp(self):
-        self.tmp_dir = tempfile.mkdtemp(dir=RUNTIME_VARS.TMP)
-        self.addCleanup(shutil.rmtree, self.tmp_dir, ignore_errors=True)
-=======
         cls.opts['grains'] = salt.loader.grains(cls.opts)
         if not os.path.isdir(RUNTIME_VARS.TMP):
             os.makedirs(RUNTIME_VARS.TMP)
 
     def setUp(self):
         self.tmp_dir = tempfile.mkdtemp(dir=RUNTIME_VARS.TMP)
->>>>>>> 8abb7099
 
         dirs = salt.loader._module_dirs(copy.deepcopy(self.opts), "modules", "module")
         dirs.append(self.tmp_dir)
@@ -1095,20 +1042,12 @@
     @classmethod
     def setUpClass(cls):
         cls.opts = salt.config.minion_config(None)
-<<<<<<< HEAD
-        cls.opts["grains"] = salt.loader.grains(cls.opts)
-=======
         cls.opts['grains'] = salt.loader.grains(cls.opts)
->>>>>>> 8abb7099
         if not os.path.isdir(RUNTIME_VARS.TMP):
             os.makedirs(RUNTIME_VARS.TMP)
 
     def setUp(self):
         self.tmp_dir = tempfile.mkdtemp(dir=RUNTIME_VARS.TMP)
-<<<<<<< HEAD
-        self.addCleanup(shutil.rmtree, self.tmp_dir, ignore_errors=True)
-=======
->>>>>>> 8abb7099
         os.makedirs(self.module_dir)
 
         self.lib_count = collections.defaultdict(int)  # mapping of path -> count
@@ -1236,26 +1175,15 @@
         global_vars = {}
         for val in six.itervalues(mod_dict):
             # only find salty globals
-<<<<<<< HEAD
-            if val.__module__.startswith("salt.loaded"):
-                if hasattr(val, "__globals__"):
-                    if hasattr(val, "__wrapped__") or "__wrapped__" in val.__globals__:
-                        global_vars.append(sys.modules[val.__module__].__dict__)
-=======
             if val.__module__.startswith('salt.loaded'):
                 if hasattr(val, '__globals__'):
                     if hasattr(val, '__wrapped__') or '__wrapped__' in val.__globals__:
                         global_vars[val.__module__] = sys.modules[val.__module__].__dict__
->>>>>>> 8abb7099
                     else:
                         global_vars[val.__module__] = val.__globals__
 
         # if we couldn't find any, then we have no modules -- so something is broken
-<<<<<<< HEAD
-        self.assertNotEqual(global_vars, [], msg="No modules were loaded.")
-=======
         self.assertNotEqual(global_vars, {}, msg='No modules were loaded.')
->>>>>>> 8abb7099
 
         # get the names of the globals you should have
         func_name = inspect.stack()[1][3]
@@ -1428,21 +1356,8 @@
     def setUp(self):
         # Setup the module
         self.module_dir = tempfile.mkdtemp(dir=RUNTIME_VARS.TMP)
-<<<<<<< HEAD
-        self.addCleanup(shutil.rmtree, self.module_dir, ignore_errors=True)
-        self.module_file = os.path.join(
-            self.module_dir, "{0}.py".format(self.module_name)
-        )
-
-    def tearDown(self):
-        try:
-            delattr(self, "loader")
-        except AttributeError:
-            pass
-=======
         self.module_file = os.path.join(self.module_dir,
                                         '{0}.py'.format(self.module_name))
->>>>>>> 8abb7099
 
     def _get_loader(self, order=None):
         opts = copy.deepcopy(self.opts)
