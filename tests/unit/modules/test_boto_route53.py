--- conflicted
+++ resolved
@@ -20,28 +20,15 @@
 
 # Import Salt Testing Libs
 from tests.support.mixins import LoaderModuleMockMixin
-<<<<<<< HEAD
-from tests.support.mock import MagicMock, patch
-from tests.support.runtests import RUNTIME_VARS
-from tests.support.unit import TestCase, skipIf
-=======
 from tests.support.unit import skipIf, TestCase
 from tests.support.mock import NO_MOCK, NO_MOCK_REASON
 from tests.support.runtests import RUNTIME_VARS
->>>>>>> 8abb7099
 
 # import Python Third Party Libs
 # pylint: disable=import-error
 try:
     import boto
-<<<<<<< HEAD
-
-    boto.ENDPOINTS_PATH = os.path.join(
-        RUNTIME_VARS.TESTS_DIR, "unit/files/endpoints.json"
-    )
-=======
     boto.ENDPOINTS_PATH = os.path.join(RUNTIME_VARS.TESTS_DIR, 'unit/files/endpoints.json')
->>>>>>> 8abb7099
     from moto import mock_route53_deprecated
 
     HAS_MOTO = True
@@ -108,13 +95,8 @@
 
     def setup_loader_modules(self):
         self.opts = salt.config.DEFAULT_MINION_OPTS.copy()
-<<<<<<< HEAD
-        self.opts["route53.keyid"] = "GKTADJGHEIQSXMKKRBJ08H"
-        self.opts["route53.key"] = "askdjghsdfjkghWupUjasdflkdfklgjsdfjajkghs"
-=======
         self.opts['route53.keyid'] = 'GKTADJGHEIQSXMKKRBJ08H'
         self.opts['route53.key'] = 'askdjghsdfjkghWupUjasdflkdfklgjsdfjajkghs'
->>>>>>> 8abb7099
         utils = salt.loader.utils(self.opts)
         funcs = salt.loader.minion_mods(
             self.opts, utils=utils, whitelist=["boto_route53", "config"]
