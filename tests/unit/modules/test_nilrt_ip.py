--- conflicted
+++ resolved
@@ -1,15 +1,6 @@
-<<<<<<< HEAD
-# Import python libs
-
-# Import Salt Libs
-=======
->>>>>>> 4fb02080
 import salt.modules.nilrt_ip as nilrt_ip
 from tests.support.mixins import LoaderModuleMockMixin
-<<<<<<< HEAD
-from tests.support.mock import MagicMock, mock, patch
-from tests.support.unit import TestCase
-=======
+
 from tests.support.mock import MagicMock, patch
 from tests.support.unit import TestCase, skipIf
 
@@ -17,7 +8,6 @@
     import pyiface
 except ImportError:
     pyiface = None
->>>>>>> 4fb02080
 
 
 @skipIf(not pyiface, "The python pyiface package is not installed")
@@ -48,11 +38,15 @@
         Tests _change_state when connected
         and new state is up
         """
-<<<<<<< HEAD
-        with patch("salt.modules.nilrt_ip._interface_to_service", return_value=True):
-            with patch("salt.modules.nilrt_ip._connected", return_value=True):
+        iface_mock = MagicMock()
+        iface_mock.name = "test_interface"
+        with patch("pyiface.getIfaces", return_value=[iface_mock]):
+            with patch(
+                "salt.modules.nilrt_ip._change_dhcp_config", return_value=True
+            ) as change_dhcp_config_mock:
                 assert nilrt_ip._change_state("test_interface", "up")
-
+                assert change_dhcp_config_mock.called_with("test_interface")
+                
     def test_set_static_all_with_dns(self):
         """
         Tests set_static_all with dns provided
@@ -108,14 +102,4 @@
                                 ),
                                 None,
                             ),
-                        )
-=======
-        iface_mock = MagicMock()
-        iface_mock.name = "test_interface"
-        with patch("pyiface.getIfaces", return_value=[iface_mock]):
-            with patch(
-                "salt.modules.nilrt_ip._change_dhcp_config", return_value=True
-            ) as change_dhcp_config_mock:
-                assert nilrt_ip._change_state("test_interface", "up")
-                assert change_dhcp_config_mock.called_with("test_interface")
->>>>>>> 4fb02080
+                        )