--- conflicted
+++ resolved
@@ -1,13 +1,6 @@
 # -*- coding: utf-8 -*-
 
 # import Python Libs
-<<<<<<< HEAD
-from __future__ import absolute_import, print_function, unicode_literals
-
-import tempfile
-
-import salt.modules.ssh as ssh
-=======
 from __future__ import absolute_import, unicode_literals, print_function
 import subprocess
 import tempfile
@@ -23,16 +16,12 @@
     NO_MOCK_REASON,
     patch
 )
->>>>>>> 8abb7099
 
 # Import Salt Libs
 import salt.utils.files
 import salt.utils.platform
-<<<<<<< HEAD
-=======
 import salt.modules.cmdmod as cmd
 import salt.modules.ssh as ssh
->>>>>>> 8abb7099
 from salt.exceptions import CommandExecutionError
 
 # Import Salt Testing Libs
@@ -41,8 +30,6 @@
 from tests.support.unit import TestCase
 
 
-<<<<<<< HEAD
-=======
 def _mock_ssh_keyscan(*args, **kwargs):
     if 'ssh-keyscan' in args[0]:
         if '-H' in args[0]:
@@ -65,7 +52,6 @@
 
 
 @skipIf(NO_MOCK, NO_MOCK_REASON)
->>>>>>> 8abb7099
 class SSHAuthKeyTestCase(TestCase, LoaderModuleMockMixin):
     """
     TestCase for salt.modules.ssh
