--- conflicted
+++ resolved
@@ -2,10 +2,7 @@
 
 # Import Python libs
 from __future__ import absolute_import
-<<<<<<< HEAD
-=======
-
->>>>>>> 6a554d56
+
 from distutils.version import LooseVersion  # pylint: disable=import-error,no-name-in-module
 
 # Import Salt Testing libs
@@ -16,11 +13,8 @@
 ensure_in_syspath('../../')
 
 # Import Salt libs
-<<<<<<< HEAD
-=======
 import salt.config
 import salt.loader
->>>>>>> 6a554d56
 from salt.modules import boto_vpc
 from salt.exceptions import SaltInvocationError, CommandExecutionError
 from salt.modules.boto_vpc import _maybe_set_name_tag, _maybe_set_tags
@@ -71,14 +65,10 @@
 network_acl_entry_parameters = ('fake', 100, -1, 'allow', cidr_block)
 dhcp_options_parameters.update(conn_parameters)
 
-<<<<<<< HEAD
-boto_vpc.__context__ = {}
-=======
 opts = salt.config.DEFAULT_MASTER_OPTS
 utils = salt.loader.utils(opts, whitelist=['boto'])
 boto_vpc.__utils__ = utils
 boto_vpc.__virtual__()
->>>>>>> 6a554d56
 
 
 def _has_required_boto():
