--- conflicted
+++ resolved
@@ -1,11 +1,8 @@
 # -*- coding: utf-8 -*-
 
-<<<<<<< HEAD
-=======
 # TODO: Update skipped tests to expect dicttionary results from the execution
 #       module functions.
 
->>>>>>> 1ae9dcb7
 # Import Python libs
 from __future__ import absolute_import
 
@@ -71,18 +68,11 @@
 network_acl_entry_parameters = ('fake', 100, -1, 'allow', cidr_block)
 dhcp_options_parameters.update(conn_parameters)
 
-<<<<<<< HEAD
-opts = salt.config.DEFAULT_MASTER_OPTS
-utils = salt.loader.utils(opts, whitelist=['boto'])
-boto_vpc.__utils__ = utils
-boto_vpc.__virtual__()
-=======
 opts = salt.config.DEFAULT_MINION_OPTS
 utils = salt.loader.utils(opts, whitelist=['boto'])
 
 boto_vpc.__utils__ = utils
 boto_vpc.__init__(opts)
->>>>>>> 1ae9dcb7
 
 
 def _has_required_boto():
@@ -341,13 +331,9 @@
         '''
         Tests checking vpc existence when no filters are provided
         '''
-<<<<<<< HEAD
-        with self.assertRaisesRegexp(SaltInvocationError, 'At least one of the following must be specified: vpc id, name, cidr or tags.'):
-=======
         with self.assertRaisesRegexp(SaltInvocationError, 'At least one of the following '
                                                           'must be provided: vpc_id, vpc_name, '
                                                           'cidr or tags.'):
->>>>>>> 1ae9dcb7
             boto_vpc.exists(**conn_parameters)
 
     @mock_ec2
@@ -421,11 +407,7 @@
         '''
         Tests getting vpc id but providing no filters
         '''
-<<<<<<< HEAD
-        with self.assertRaisesRegexp(SaltInvocationError, 'At least one of the following must be specified: vpc id, name, cidr or tags.'):
-=======
         with self.assertRaisesRegexp(SaltInvocationError, 'At least one of the following must be provided: vpc_id, vpc_name, cidr or tags.'):
->>>>>>> 1ae9dcb7
             boto_vpc.get_id(**conn_parameters)
 
     @mock_ec2
@@ -505,12 +487,8 @@
 
         describe_vpc = boto_vpc.describe(vpc_id=vpc.id, **conn_parameters)
 
-<<<<<<< HEAD
-        vpc_properties = dict(cidr_block=six.text_type(cidr_block),
-=======
         vpc_properties = dict(id=vpc.id,
                               cidr_block=six.text_type(cidr_block),
->>>>>>> 1ae9dcb7
                               is_default=None,
                               state=u'available',
                               tags={u'Name': u'test', u'test': u'testvalue'},
@@ -662,14 +640,8 @@
         '''
         Tests deleting a subnet that doesn't exist
         '''
-<<<<<<< HEAD
-        subnet_deletion_result = boto_vpc.delete_subnet(subnet_id='1234', **conn_parameters)
-
-        self.assertFalse(subnet_deletion_result)
-=======
         delete_subnet_result = boto_vpc.delete_subnet(subnet_id='1234', **conn_parameters)
         self.assertTrue('error' in delete_subnet_result)
->>>>>>> 1ae9dcb7
 
     @mock_ec2
     def test_that_when_checking_if_a_subnet_exists_by_id_the_subnet_exists_method_returns_true(self):
@@ -1080,11 +1052,7 @@
         '''
         Tests checking dhcp option existence with no filters
         '''
-<<<<<<< HEAD
-        with self.assertRaisesRegexp(SaltInvocationError, 'At least one of the following must be specified: dhcp options id, name or tags.'):
-=======
         with self.assertRaisesRegexp(SaltInvocationError, 'At least one of the following must be provided: id, name, or tags.'):
->>>>>>> 1ae9dcb7
             boto_vpc.dhcp_options_exists(**conn_parameters)
 
 
@@ -1210,11 +1178,7 @@
         '''
         with self.assertRaisesRegexp(
                 SaltInvocationError,
-<<<<<<< HEAD
-                'At least one of the following must be specified: dhcp options id, name or tags.'
-=======
                 'At least one of the following must be provided: id, name, or tags.'
->>>>>>> 1ae9dcb7
         ):
             boto_vpc.dhcp_options_exists(**conn_parameters)
 
@@ -1546,11 +1510,7 @@
         '''
         with self.assertRaisesRegexp(
                 SaltInvocationError,
-<<<<<<< HEAD
-                'At least one of the following must be specified: dhcp options id, name or tags.'
-=======
                 'At least one of the following must be provided: id, name, or tags.'
->>>>>>> 1ae9dcb7
         ):
             boto_vpc.dhcp_options_exists(**conn_parameters)
 
