# -*- coding: utf-8 -*-
"""
    :codeauthor: Joe Julian <me@joejulian.name>
"""
# Import the future
from __future__ import absolute_import, print_function, unicode_literals

# Import Python libs
import logging

# Import 3rd party Libs
import salt.ext as six

# Import Salt Libs
import salt.modules.tls as tls
from salt.utils.versions import LooseVersion

# Import Salt Testing Libs
from tests.support.helpers import with_tempdir
from tests.support.mixins import LoaderModuleMockMixin
from tests.support.mock import MagicMock, mock_open, patch
from tests.support.unit import TestCase, skipIf

try:
    # We're not going to actually use OpenSSL, we just want to check that
    # it's installed.
    import OpenSSL  # pylint: disable=unused-import

    NO_PYOPENSSL = False
except Exception:  # pylint: disable=broad-except
    NO_PYOPENSSL = True


log = logging.getLogger(__name__)

_TLS_TEST_DATA = {
    "ca_cert": """-----BEGIN CERTIFICATE-----
MIIEejCCA2KgAwIBAgIRANW6IUG5rMez0vPi3cSmS3QwDQYJKoZIhvcNAQELBQAw
eTELMAkGA1UEBhMCVVMxDTALBgNVBAgMBFV0YWgxFzAVBgNVBAcMDlNhbHQgTGFr
ZSBDaXR5MRIwEAYDVQQKDAlTYWx0U3RhY2sxEjAQBgNVBAMMCWxvY2FsaG9zdDEa
MBgGCSqGSIb3DQEJARYLeHl6QHBkcS5uZXQwHhcNMTUwNTA1MTYzOTIxWhcNMTYw
NTA0MTYzOTIxWjB5MQswCQYDVQQGEwJVUzENMAsGA1UECAwEVXRhaDEXMBUGA1UE
BwwOU2FsdCBMYWtlIENpdHkxEjAQBgNVBAoMCVNhbHRTdGFjazESMBAGA1UEAwwJ
bG9jYWxob3N0MRowGAYJKoZIhvcNAQkBFgt4eXpAcGRxLm5ldDCCASIwDQYJKoZI
hvcNAQEBBQADggEPADCCAQoCggEBAMNvHc8LwpI5/NiwRTWYG34WQ5vau8gkj+8p
5KehXDNmDcCY8QW9xNaCxY6Atg2Dwh5vEacubKRcnQL9SFKYHa4ddtnkISzSkdZN
ImY7ZVQteDIVNJmy7DrZ4RvWTr2ezXYLv8oNkqrKhynt5xIBXZWslWUav1pOp8z8
N+LeXaASVyajqB5TiN8HJR/up9MlSfy/zhtm6x6SIUsEZa+zK7m06/Glrr4WZFOV
LbOwxl36JpjywWTNcrXJd052U/377tUATXpepALBUUOIvWeGF7mrSTZkdhqRZRTe
Jr2+48zIuyMeB+JlY4UpR04pQNqstHimkyjxFfN/TKFqlhYqYjkCAwEAAaOB/DCB
+TASBgNVHRMBAf8ECDAGAQH/AgEAMA4GA1UdDwEB/wQEAwIBBjAdBgNVHQ4EFgQU
WBvk3qjnltkxKtEQxqYn5+KwYWkwgbMGA1UdIwSBqzCBqIAUWBvk3qjnltkxKtEQ
xqYn5+KwYWmhfaR7MHkxCzAJBgNVBAYTAlVTMQ0wCwYDVQQIDARVdGFoMRcwFQYD
VQQHDA5TYWx0IExha2UgQ2l0eTESMBAGA1UECgwJU2FsdFN0YWNrMRIwEAYDVQQD
DAlsb2NhbGhvc3QxGjAYBgkqhkiG9w0BCQEWC3h5ekBwZHEubmV0ghEA1bohQbms
x7PS8+LdxKZLdDANBgkqhkiG9w0BAQsFAAOCAQEALe312Oe8e+VjhnItcjQFuwcP
TaLf3+DTWaQLU1C8H78E75WE9UiRiVCyTpOLt/nONFkIKE275nCLPGCXn5JTZYVB
CxGFTRqnQ+8bdhZA6LYQPXieGikjTy+P2oiKOvPnYsATUXLbZ3ee+zEgBFGbbxNX
Argd3Vahg7Onu3ynsJz9a+hmwVqTX70Ykrrm+b/YtwKPfHeXTMxkX23jc4R7D+ED
VvROFJ27hFPLVaJrsq3EHb8ZkQHmRCzK2sMIPyJb2e0BOKDEZEphNxiIjerDnH7n
xDSMW0jK9FEv/W/sSBwoEolh3Q2e0gfd2vo7bEGvNF4eTqFsoAfeiAjWk65q0Q==
-----END CERTIFICATE-----""",
    "ca_cert_key": """-----BEGIN PRIVATE KEY-----
MIIEvQIBADANBgkqhkiG9w0BAQEFAASCBKcwggSjAgEAAoIBAQDDbx3PC8KSOfzY
sEU1mBt+FkOb2rvIJI/vKeSnoVwzZg3AmPEFvcTWgsWOgLYNg8IebxGnLmykXJ0C
/UhSmB2uHXbZ5CEs0pHWTSJmO2VULXgyFTSZsuw62eEb1k69ns12C7/KDZKqyocp
7ecSAV2VrJVlGr9aTqfM/Dfi3l2gElcmo6geU4jfByUf7qfTJUn8v84bZusekiFL
BGWvsyu5tOvxpa6+FmRTlS2zsMZd+iaY8sFkzXK1yXdOdlP9++7VAE16XqQCwVFD
iL1nhhe5q0k2ZHYakWUU3ia9vuPMyLsjHgfiZWOFKUdOKUDarLR4ppMo8RXzf0yh
apYWKmI5AgMBAAECggEBAIRqIRRLr4VL7NkUdZAeg2Imy6Apz9mHjE5LYDWDyui4
WNEJzyRIs7lz2U74PmFhyIC+WIOhnNKwPWHtIrdzgYibRg/T1fZ8pXtBv/DshXdH
Z4zneUA6TnyBa1hlF+y6UBOPWl8YWyuFFZd/LXSxoCrtSDu8p7IUYPUuXt9EMsNk
+rQhBZH7iiOx2M7ckLb/gG4tElqh/QQ0Qhuy1e80oMfO9w1XxIThETx0LxQ7Uad5
vk5BQoEI+n/W1tPhXwQ/hndn3ub3pgfpKXIKi7AdySsdxTda4pJLyEwAm9MHrMNm
XvlBdQ+/vq4NSRk2oVVFzJ1yX7bfmrw+6ZqY36oOrUECgYEA4KvnSgeUyG4ouwA9
zTehvFhEWfFyj/y8Tl2OcaIeCvHahN3n6n++Rx25JYrQDhguMGgMHJ0dcZr0Wvvc
EPOAxjam96p2HJMYdpYmrwpguHDu4Jk+fOqgc8Ms541P3+sMej1UQxRaQ6c/g1EM
Pl0g2GdDN4bw60nbEwOXp0qFI1UCgYEA3q+GJDA+gkXcMqKN06VEdjPvm+BpOygx
VvO0cG6njcmVjJKPePIYbjcBHduQRbCGxLmntLOyVg6Ign1+r/LaG7AADYXMdURD
cn4J9ANKuT1lZcs/JRatA1qigwlk8E7vIqq0E/1EiEbRWVE34lgN3dkUOqAXLBfi
9p2aJMOtC1UCgYAKnDOtDFSbbpBf3HAOu/zYXzbDJKLrZ90gukxa03Qlwiw2sCAe
s++xfhbbTgXrVHsB8Df6NfVJAy9dCJ3o8wb21WfnNFalnNC/8PFcvNm6fCLb2oDX
92Ciduos+UB3a6tILpNHI7Prk/9s3Sv92foOHjpPagEAq5k7+aR00xEcjQKBgEhn
r+kCWsDG8ELygcToPqtkVatMO0sF1Y0dLnVENWyvt9V+LfI4XWMwtUc9Bdry+87p
QrNJnlnG3fH31gJlpy9Leajr8T/L01ZdzuStUVWLtfV0MXLgvZ6SkLakjlJoh+6w
rF63gdoBlL5C3zXURaX1mFM7jG1E0wI22lDL4u8FAoGAaeghxaW4V0keS0KpdPvL
kmEhQ5VDAG92fmzQa0wkBoTbsS4kitHj5QTfNJgdCDJbZ7srkMbQR7oVGeZKIDBk
L7lyhyrtHaR/r/fdUNEJAVsQt3Shaa5c5srLh6vzGcBsV7/nQqrEP+GadvGSbHNT
bymYbi0l2pWqQLA2sPoRHNw=
-----END PRIVATE KEY-----""",
    "ca_signed_cert": """
    """,
    "ca_signed_key": """
    """,
    "create_ca": {
        "bits": 2048,
        "CN": "localhost",
        "C": "US",
        "ST": "Utah",
        "L": "Salt Lake City",
        "O": "SaltStack",
        "OU": "Test Unit",
        "emailAddress": "xyz@pdq.net",
        "digest": "sha256",
        "replace": False,
    },
}

# Skip this test case if we don't have access to mock or PyOpenSSL.


@skipIf(NO_PYOPENSSL, "PyOpenSSL must be installed to run these tests.")
class TLSAddTestCase(TestCase, LoaderModuleMockMixin):
    """
    Test cases for salt.modules.tls
    """

    def setup_loader_modules(self):
        return {tls: {}}

    def test_cert_base_path(self):
        """
        Test for retrieving cert base path
        """
        ca_path = "/etc/tls"
        mock_opt = MagicMock(return_value=ca_path)
        with patch.dict(tls.__salt__, {"config.option": mock_opt}):
            self.assertEqual(tls.cert_base_path(), ca_path)

    def test_set_ca_cert_path(self):
        """
        Test for setting the cert base path
        """
        ca_path = "/tmp/ca_cert_test_path"
        mock_opt = MagicMock(return_value="/etc/tls")
        ret = {"ca.contextual_cert_base_path": "/tmp/ca_cert_test_path"}
        with patch.dict(tls.__salt__, {"config.option": mock_opt}):
            tls.set_ca_path(ca_path)
            self.assertEqual(tls.__context__, ret)

    def test_ca_exists(self):
        """
        Test to see if ca does not exist
        """
        ca_path = "/tmp/test_tls"
        ca_name = "test_ca"
        mock_opt = MagicMock(return_value=ca_path)
        with patch.dict(tls.__salt__, {"config.option": mock_opt}), patch(
            "os.path.exists", MagicMock(return_value=False)
        ), patch(
            "salt.modules.tls.maybe_fix_ssl_version", MagicMock(return_value=True)
        ):
            self.assertFalse(tls.ca_exists(ca_name))

    def test_ca_exists_true(self):
        """
        Test to see if ca exists
        """
        ca_path = "/tmp/test_tls"
        ca_name = "test_ca"
        mock_opt = MagicMock(return_value=ca_path)
        with patch.dict(tls.__salt__, {"config.option": mock_opt}), patch(
            "os.path.exists", MagicMock(return_value=True)
        ), patch(
            "salt.modules.tls.maybe_fix_ssl_version", MagicMock(return_value=True)
        ):
            self.assertTrue(tls.ca_exists(ca_name))

    def test_get_ca_fail(self):
        """
        Test get_ca failure
        """
        ca_path = "/tmp/test_tls"
        ca_name = "test_ca"
        mock_opt = MagicMock(return_value=ca_path)
        with patch.dict(tls.__salt__, {"config.option": mock_opt}), patch(
            "os.path.exists", MagicMock(return_value=False)
        ), patch(
            "salt.modules.tls.maybe_fix_ssl_version", MagicMock(return_value=True)
        ):
            self.assertRaises(ValueError, tls.get_ca, ca_name)

    def test_get_ca_text(self):
        """
        Test get_ca text
        """
        ca_path = "/tmp/test_tls"
        ca_name = "test_ca"
        mock_opt = MagicMock(return_value=ca_path)
        with patch(
            "salt.utils.files.fopen", mock_open(read_data=_TLS_TEST_DATA["ca_cert"])
        ), patch.dict(tls.__salt__, {"config.option": mock_opt}), patch(
            "os.path.exists", MagicMock(return_value=True)
        ), patch(
            "salt.modules.tls.maybe_fix_ssl_version", MagicMock(return_value=True)
        ):
            self.assertEqual(
                tls.get_ca(ca_name, as_text=True), _TLS_TEST_DATA["ca_cert"]
            )

    def test_get_ca(self):
        """
        Test get_ca
<<<<<<< HEAD
        """
        ca_path = "/tmp/test_tls"
        ca_name = "test_ca"
        certp = "{0}/{1}/{1}_ca_cert.crt".format(ca_path, ca_name)
=======
        '''
        ca_path = '/tmp/test_tls'
        ca_name = 'test_ca'
        certp = '{0}/{1}/{1}_ca_cert.crt'.format(
            ca_path,
            ca_name)
>>>>>>> 8abb7099
        mock_opt = MagicMock(return_value=ca_path)
        with patch.dict(tls.__salt__, {"config.option": mock_opt}), patch(
            "os.path.exists", MagicMock(return_value=True)
        ), patch(
            "salt.modules.tls.maybe_fix_ssl_version", MagicMock(return_value=True)
        ):
            self.assertEqual(tls.get_ca(ca_name), certp)

    def test_cert_info(self):
        """
        Test cert info
        """
        self.maxDiff = None
<<<<<<< HEAD
        with patch("os.path.exists", MagicMock(return_value=True)), patch(
            "salt.modules.tls.maybe_fix_ssl_version", MagicMock(return_value=True)
        ):
            ca_path = "/tmp/test_tls"
            ca_name = "test_ca"
            certp = "{0}/{1}/{1}_ca_cert.crt".format(ca_path, ca_name)
=======
        with patch('os.path.exists', MagicMock(return_value=True)), \
                patch('salt.modules.tls.maybe_fix_ssl_version',
                      MagicMock(return_value=True)):
            ca_path = '/tmp/test_tls'
            ca_name = 'test_ca'
            certp = '{0}/{1}/{1}_ca_cert.crt'.format(
                ca_path,
                ca_name)
>>>>>>> 8abb7099
            ret = {
                "not_after": 1462379961,
                "signature_algorithm": "sha256WithRSAEncryption",
                "extensions": None,
                "fingerprint": (
                    "96:72:B3:0A:1D:34:37:05:75:57:44:7E:08:81:A7:09:"
                    "0C:E1:8F:5F:4D:0C:49:CE:5B:D2:6B:45:D3:4D:FF:31"
                ),
                "serial_number": 284092004844685647925744086791559203700,
                "subject": {
                    "C": "US",
                    "CN": "localhost",
                    "L": "Salt Lake City",
                    "O": "SaltStack",
                    "ST": "Utah",
                    "emailAddress": "xyz@pdq.net",
                },
                "not_before": 1430843961,
                "issuer": {
                    "C": "US",
                    "CN": "localhost",
                    "L": "Salt Lake City",
                    "O": "SaltStack",
                    "ST": "Utah",
                    "emailAddress": "xyz@pdq.net",
                },
            }

            def ignore_extensions(data):
                """
                Ignore extensions pending a resolution of issue 24338
                """
                if "extensions" in data.keys():
                    data["extensions"] = None
                return data

            # older pyopenssl versions don't have extensions or
            # signature_algorithms
            def remove_not_in_result(source, reference):
                if "signature_algorithm" not in reference:
                    del source["signature_algorithm"]
                if "extensions" not in reference:
                    del source["extensions"]

            with patch(
                "salt.utils.files.fopen", mock_open(read_data=_TLS_TEST_DATA["ca_cert"])
            ):
                try:
                    result = ignore_extensions(tls.cert_info(certp))
                except AttributeError as err:
                    # PyOpenSSL version 16.0.0 has an upstream bug in it where a call is made
                    # in OpenSSL/crypto.py in the get_signature_algorithm function referencing
                    # the cert_info attribute, which doesn't exist. This was fixed in subsequent
                    # releases of PyOpenSSL with https://github.com/pyca/pyopenssl/pull/476
                    if (
                        "'_cffi_backend.CDataGCP' object has no attribute 'cert_info'"
                        == six.text_type(err)
                    ):
                        log.exception(err)
                        self.skipTest(
                            "Encountered an upstream error with PyOpenSSL: {0}".format(
                                err
                            )
                        )
                    if (
                        "'_cffi_backend.CDataGCP' object has no attribute 'object'"
                        == str(err)
                    ):
                        log.exception(err)
                        self.skipTest(
                            "Encountered an upstream error with PyOpenSSL: {0}".format(
                                err
                            )
                        )
                    # python-openssl version 0.14, when installed with the "junos-eznc" pip
                    # package, causes an error on this test. Newer versions of PyOpenSSL do not have
                    # this issue. If 0.14 is installed and we hit this error, skip the test.
                    if LooseVersion(OpenSSL.__version__) == LooseVersion("0.14"):
                        log.exception(err)
                        self.skipTest(
                            "Encountered a package conflict. OpenSSL version 0.14 cannot be used with "
                            'the "junos-eznc" pip package on this test. Skipping.'
                        )
                    result = {}

            remove_not_in_result(ret, result)
            self.assertEqual(result, ret)

    @with_tempdir()
    def test_create_ca(self, ca_path):
        """
        Test creating CA cert
<<<<<<< HEAD
        """
        ca_name = "test_ca"
        certp = "{0}/{1}/{1}_ca_cert.crt".format(ca_path, ca_name)
        certk = "{0}/{1}/{1}_ca_cert.key".format(ca_path, ca_name)
=======
        '''
        ca_name = 'test_ca'
        certp = '{0}/{1}/{1}_ca_cert.crt'.format(
            ca_path,
            ca_name)
        certk = '{0}/{1}/{1}_ca_cert.key'.format(
            ca_path,
            ca_name)
>>>>>>> 8abb7099
        ret = 'Created Private Key: "{0}." Created CA "{1}": "{2}."'.format(
            certk, ca_name, certp
        )
        mock_opt = MagicMock(return_value=ca_path)
        mock_ret = MagicMock(return_value=0)
        with patch.dict(
            tls.__salt__, {"config.option": mock_opt, "cmd.retcode": mock_ret}
        ), patch.dict(
            tls.__opts__, {"hash_type": "sha256", "cachedir": ca_path}
        ), patch(
            "salt.modules.tls.maybe_fix_ssl_version", MagicMock(return_value=True)
        ):
            self.assertEqual(
                tls.create_ca(
                    ca_name, days=365, fixmode=False, **_TLS_TEST_DATA["create_ca"]
                ),
                ret,
            )

    @with_tempdir()
    def test_recreate_ca(self, ca_path):
        """
        Test creating CA cert when one already exists
<<<<<<< HEAD
        """
        ca_name = "test_ca"
        certp = "{0}/{1}/{1}_ca_cert.crt".format(ca_path, ca_name)
        certk = "{0}/{1}/{1}_ca_cert.key".format(ca_path, ca_name)
=======
        '''
        ca_name = 'test_ca'
        certp = '{0}/{1}/{1}_ca_cert.crt'.format(
            ca_path,
            ca_name)
        certk = '{0}/{1}/{1}_ca_cert.key'.format(
            ca_path,
            ca_name)
>>>>>>> 8abb7099
        ret = 'Created Private Key: "{0}." Created CA "{1}": "{2}."'.format(
            certk, ca_name, certp
        )
        mock_opt = MagicMock(return_value=ca_path)
        mock_ret = MagicMock(return_value=0)
        with patch(
            "salt.modules.tls.maybe_fix_ssl_version", MagicMock(return_value=True)
        ), patch.dict(
            tls.__salt__, {"config.option": mock_opt, "cmd.retcode": mock_ret}
        ), patch.dict(
            tls.__opts__, {"hash_type": "sha256", "cachedir": ca_path}
        ), patch.dict(
            _TLS_TEST_DATA["create_ca"], {"replace": True}
        ):
            tls.create_ca(ca_name)
            self.assertEqual(
                tls.create_ca(
                    ca_name, days=365, fixmode=False, **_TLS_TEST_DATA["create_ca"]
                ),
                ret,
            )

    @with_tempdir()
    def test_create_csr(self, ca_path):
        """
        Test creating certificate signing request
        """
        ca_name = "test_ca"
        certp = "{0}/{1}/certs/{2}.csr".format(
            ca_path, ca_name, _TLS_TEST_DATA["create_ca"]["CN"]
        )
        certk = "{0}/{1}/certs/{2}.key".format(
            ca_path, ca_name, _TLS_TEST_DATA["create_ca"]["CN"]
        )
        ret = ('Created Private Key: "{0}." ' 'Created CSR for "{1}": "{2}."').format(
            certk, _TLS_TEST_DATA["create_ca"]["CN"], certp
        )
        mock_opt = MagicMock(return_value=ca_path)
        mock_ret = MagicMock(return_value=0)
        mock_pgt = MagicMock(return_value=False)
        with patch.dict(
            tls.__salt__,
            {
                "config.option": mock_opt,
                "cmd.retcode": mock_ret,
                "pillar.get": mock_pgt,
            },
        ), patch.dict(
            tls.__opts__, {"hash_type": "sha256", "cachedir": ca_path}
        ), patch(
            "salt.modules.tls.maybe_fix_ssl_version", MagicMock(return_value=True)
        ):
            tls.create_ca(ca_name)
            self.assertEqual(
                tls.create_csr(ca_name, **_TLS_TEST_DATA["create_ca"]), ret
            )

    @with_tempdir()
    def test_recreate_csr(self, ca_path):
        """
        Test creating certificate signing request when one already exists
        """
        ca_name = "test_ca"
        certp = "{0}/{1}/certs/{2}.csr".format(
            ca_path, ca_name, _TLS_TEST_DATA["create_ca"]["CN"]
        )
        certk = "{0}/{1}/certs/{2}.key".format(
            ca_path, ca_name, _TLS_TEST_DATA["create_ca"]["CN"]
        )
        ret = ('Created Private Key: "{0}." ' 'Created CSR for "{1}": "{2}."').format(
            certk, _TLS_TEST_DATA["create_ca"]["CN"], certp
        )
        mock_opt = MagicMock(return_value=ca_path)
        mock_ret = MagicMock(return_value=0)
        mock_pgt = MagicMock(return_value=False)
        with patch.dict(
            tls.__salt__,
            {
                "config.option": mock_opt,
                "cmd.retcode": mock_ret,
                "pillar.get": mock_pgt,
            },
        ), patch.dict(
            tls.__opts__, {"hash_type": "sha256", "cachedir": ca_path}
        ), patch.dict(
            _TLS_TEST_DATA["create_ca"], {"replace": True}
        ), patch(
            "salt.modules.tls.maybe_fix_ssl_version", MagicMock(return_value=True)
        ):
            tls.create_ca(ca_name)
            tls.create_csr(ca_name)
            self.assertEqual(
                tls.create_csr(ca_name, **_TLS_TEST_DATA["create_ca"]), ret
            )

    @with_tempdir()
    def test_create_self_signed_cert(self, ca_path):
        """
        Test creating self signed certificate
        """
        tls_dir = "test_tls"
        certp = "{0}/{1}/certs/{2}.crt".format(
            ca_path, tls_dir, _TLS_TEST_DATA["create_ca"]["CN"]
        )
        certk = "{0}/{1}/certs/{2}.key".format(
            ca_path, tls_dir, _TLS_TEST_DATA["create_ca"]["CN"]
        )
        ret = ('Created Private Key: "{0}." ' 'Created Certificate: "{1}."').format(
            certk, certp
        )
        mock_opt = MagicMock(return_value=ca_path)
        with patch.dict(tls.__salt__, {"config.option": mock_opt}), patch.dict(
            tls.__opts__, {"hash_type": "sha256", "cachedir": ca_path}
        ), patch(
            "salt.modules.tls.maybe_fix_ssl_version", MagicMock(return_value=True)
        ):
            self.assertEqual(
                tls.create_self_signed_cert(
                    tls_dir=tls_dir, days=365, **_TLS_TEST_DATA["create_ca"]
                ),
                ret,
            )

    @with_tempdir()
    def test_recreate_self_signed_cert(self, ca_path):
        """
        Test creating self signed certificate when one already exists
        """
        tls_dir = "test_tls"
        certp = "{0}/{1}/certs/{2}.crt".format(
            ca_path, tls_dir, _TLS_TEST_DATA["create_ca"]["CN"]
        )
        certk = "{0}/{1}/certs/{2}.key".format(
            ca_path, tls_dir, _TLS_TEST_DATA["create_ca"]["CN"]
        )
        ret = ('Created Private Key: "{0}." ' 'Created Certificate: "{1}."').format(
            certk, certp
        )
        mock_opt = MagicMock(return_value=ca_path)
        with patch.dict(tls.__salt__, {"config.option": mock_opt}), patch.dict(
            tls.__opts__, {"hash_type": "sha256", "cachedir": ca_path}
        ), patch(
            "salt.modules.tls.maybe_fix_ssl_version", MagicMock(return_value=True)
        ):
            self.assertEqual(
                tls.create_self_signed_cert(
                    tls_dir=tls_dir, days=365, **_TLS_TEST_DATA["create_ca"]
                ),
                ret,
            )

    @with_tempdir()
    def test_create_ca_signed_cert(self, ca_path):
        """
        Test signing certificate from request
        """
        ca_name = "test_ca"
        certp = "{0}/{1}/certs/{2}.crt".format(
            ca_path, ca_name, _TLS_TEST_DATA["create_ca"]["CN"]
        )
        ret = 'Created Certificate for "{0}": "{1}"'.format(
            _TLS_TEST_DATA["create_ca"]["CN"], certp
        )
        mock_opt = MagicMock(return_value=ca_path)
        mock_ret = MagicMock(return_value=0)
        mock_pgt = MagicMock(return_value=False)
        with patch.dict(
            tls.__salt__,
            {
                "config.option": mock_opt,
                "cmd.retcode": mock_ret,
                "pillar.get": mock_pgt,
            },
        ), patch.dict(
            tls.__opts__, {"hash_type": "sha256", "cachedir": ca_path}
        ), patch(
            "salt.modules.tls.maybe_fix_ssl_version", MagicMock(return_value=True)
        ):
            tls.create_ca(ca_name)
            tls.create_csr(ca_name, **_TLS_TEST_DATA["create_ca"])
            self.assertEqual(
                tls.create_ca_signed_cert(ca_name, _TLS_TEST_DATA["create_ca"]["CN"]),
                ret,
            )

    @with_tempdir()
    def test_recreate_ca_signed_cert(self, ca_path):
        """
        Test signing certificate from request when certificate exists
        """
        ca_name = "test_ca"
        certp = "{0}/{1}/certs/{2}.crt".format(
            ca_path, ca_name, _TLS_TEST_DATA["create_ca"]["CN"]
        )
        ret = 'Created Certificate for "{0}": "{1}"'.format(
            _TLS_TEST_DATA["create_ca"]["CN"], certp
        )
        mock_opt = MagicMock(return_value=ca_path)
        mock_ret = MagicMock(return_value=0)
        mock_pgt = MagicMock(return_value=False)
        with patch.dict(
            tls.__salt__,
            {
                "config.option": mock_opt,
                "cmd.retcode": mock_ret,
                "pillar.get": mock_pgt,
            },
        ), patch.dict(
            tls.__opts__, {"hash_type": "sha256", "cachedir": ca_path}
        ), patch(
            "salt.modules.tls.maybe_fix_ssl_version", MagicMock(return_value=True)
        ):
            tls.create_ca(ca_name)
            tls.create_csr(ca_name)
            tls.create_ca_signed_cert(ca_name, _TLS_TEST_DATA["create_ca"]["CN"])
            self.assertEqual(
                tls.create_ca_signed_cert(
                    ca_name, _TLS_TEST_DATA["create_ca"]["CN"], replace=True
                ),
                ret,
            )

    @with_tempdir()
    def test_create_pkcs12(self, ca_path):
        """
        Test creating pkcs12
        """
        ca_name = "test_ca"
        certp = "{0}/{1}/certs/{2}.p12".format(
            ca_path, ca_name, _TLS_TEST_DATA["create_ca"]["CN"]
        )
        ret = 'Created PKCS#12 Certificate for "{0}": "{1}"'.format(
            _TLS_TEST_DATA["create_ca"]["CN"], certp
        )
        mock_opt = MagicMock(return_value=ca_path)
        mock_ret = MagicMock(return_value=0)
        mock_pgt = MagicMock(return_value=False)
        with patch.dict(
            tls.__salt__,
            {
                "config.option": mock_opt,
                "cmd.retcode": mock_ret,
                "pillar.get": mock_pgt,
            },
        ), patch.dict(
            tls.__opts__, {"hash_type": "sha256", "cachedir": ca_path}
        ), patch(
            "salt.modules.tls.maybe_fix_ssl_version", MagicMock(return_value=True)
        ):
            tls.create_ca(ca_name)
            tls.create_csr(ca_name, **_TLS_TEST_DATA["create_ca"])
            tls.create_ca_signed_cert(ca_name, _TLS_TEST_DATA["create_ca"]["CN"])
            self.assertEqual(
                tls.create_pkcs12(
                    ca_name, _TLS_TEST_DATA["create_ca"]["CN"], "password"
                ),
                ret,
            )

    @with_tempdir()
    def test_recreate_pkcs12(self, ca_path):
        """
        Test creating pkcs12 when it already exists
        """
        ca_name = "test_ca"
        certp = "{0}/{1}/certs/{2}.p12".format(
            ca_path, ca_name, _TLS_TEST_DATA["create_ca"]["CN"]
        )
        ret = 'Created PKCS#12 Certificate for "{0}": "{1}"'.format(
            _TLS_TEST_DATA["create_ca"]["CN"], certp
        )
        mock_opt = MagicMock(return_value=ca_path)
        mock_ret = MagicMock(return_value=0)
        mock_pgt = MagicMock(return_value=False)
        with patch.dict(
            tls.__salt__,
            {
                "config.option": mock_opt,
                "cmd.retcode": mock_ret,
                "pillar.get": mock_pgt,
            },
        ), patch.dict(
            tls.__opts__, {"hash_type": "sha256", "cachedir": ca_path}
        ), patch.dict(
            _TLS_TEST_DATA["create_ca"], {"replace": True}
        ), patch(
            "salt.modules.tls.maybe_fix_ssl_version", MagicMock(return_value=True)
        ):
            tls.create_ca(ca_name)
            tls.create_csr(ca_name)
            tls.create_ca_signed_cert(ca_name, _TLS_TEST_DATA["create_ca"]["CN"])
            tls.create_pkcs12(ca_name, _TLS_TEST_DATA["create_ca"]["CN"], "password")
            self.assertEqual(
                tls.create_pkcs12(
                    ca_name, _TLS_TEST_DATA["create_ca"]["CN"], "password", replace=True
                ),
                ret,
            )

    def test_pyOpenSSL_version(self):
        """
        Test extension logic with different pyOpenSSL versions
        """
        pillarval = {"csr": {"extendedKeyUsage": "serverAuth"}}
        mock_pgt = MagicMock(return_value=pillarval)
        with patch.dict(
            tls.__dict__,
            {"OpenSSL_version": LooseVersion("0.1.1"), "X509_EXT_ENABLED": False},
        ):
            self.assertEqual(
                tls.__virtual__(),
                (
                    False,
                    "PyOpenSSL version 0.10 or later must be installed "
                    "before this module can be used.",
                ),
            )
            with patch.dict(tls.__salt__, {"pillar.get": mock_pgt}):
                self.assertRaises(AssertionError, tls.get_extensions, "server")
                self.assertRaises(AssertionError, tls.get_extensions, "client")
        with patch.dict(
            tls.__dict__,
            {"OpenSSL_version": LooseVersion("0.14.1"), "X509_EXT_ENABLED": True},
        ):
            self.assertTrue(tls.__virtual__())
            with patch.dict(tls.__salt__, {"pillar.get": mock_pgt}):
                self.assertEqual(tls.get_extensions("server"), pillarval)
                self.assertEqual(tls.get_extensions("client"), pillarval)
        with patch.dict(
            tls.__dict__,
            {"OpenSSL_version": LooseVersion("0.15.1"), "X509_EXT_ENABLED": True},
        ):
            self.assertTrue(tls.__virtual__())
            with patch.dict(tls.__salt__, {"pillar.get": mock_pgt}):
                self.assertEqual(tls.get_extensions("server"), pillarval)
                self.assertEqual(tls.get_extensions("client"), pillarval)

    @with_tempdir()
    def test_pyOpenSSL_version_destructive(self, ca_path):
        """
        Test extension logic with different pyOpenSSL versions
        """
        pillarval = {"csr": {"extendedKeyUsage": "serverAuth"}}
        mock_pgt = MagicMock(return_value=pillarval)
<<<<<<< HEAD
        ca_name = "test_ca"
        certp = "{0}/{1}/{1}_ca_cert.crt".format(ca_path, ca_name)
        certk = "{0}/{1}/{1}_ca_cert.key".format(ca_path, ca_name)
=======
        ca_name = 'test_ca'
        certp = '{0}/{1}/{1}_ca_cert.crt'.format(
            ca_path,
            ca_name)
        certk = '{0}/{1}/{1}_ca_cert.key'.format(
            ca_path,
            ca_name)
>>>>>>> 8abb7099
        ret = 'Created Private Key: "{0}." Created CA "{1}": "{2}."'.format(
            certk, ca_name, certp
        )
        mock_opt = MagicMock(return_value=ca_path)
        mock_ret = MagicMock(return_value=0)
        with patch.dict(
            tls.__salt__, {"config.option": mock_opt, "cmd.retcode": mock_ret}
        ):
            with patch.dict(tls.__opts__, {"hash_type": "sha256", "cachedir": ca_path}):
                with patch.dict(_TLS_TEST_DATA["create_ca"], {"replace": True}):
                    with patch.dict(
                        tls.__dict__,
                        {
                            "OpenSSL_version": LooseVersion("0.1.1"),
                            "X509_EXT_ENABLED": False,
                        },
                    ):
                        self.assertEqual(
                            tls.create_ca(
                                ca_name,
                                days=365,
                                fixmode=False,
                                **_TLS_TEST_DATA["create_ca"]
                            ),
                            ret,
                        )
                    with patch.dict(
                        tls.__dict__,
                        {
                            "OpenSSL_version": LooseVersion("0.14.1"),
                            "X509_EXT_ENABLED": True,
                        },
                    ):
                        self.assertEqual(
                            tls.create_ca(
                                ca_name,
                                days=365,
                                fixmode=False,
                                **_TLS_TEST_DATA["create_ca"]
                            ),
                            ret,
                        )
                    with patch.dict(
                        tls.__dict__,
                        {
                            "OpenSSL_version": LooseVersion("0.15.1"),
                            "X509_EXT_ENABLED": True,
                        },
                    ):
                        self.assertEqual(
                            tls.create_ca(
                                ca_name,
                                days=365,
                                fixmode=False,
                                **_TLS_TEST_DATA["create_ca"]
                            ),
                            ret,
                        )

        certp = "{0}/{1}/certs/{2}.csr".format(
            ca_path, ca_name, _TLS_TEST_DATA["create_ca"]["CN"]
        )
        certk = "{0}/{1}/certs/{2}.key".format(
            ca_path, ca_name, _TLS_TEST_DATA["create_ca"]["CN"]
        )
        ret = ('Created Private Key: "{0}." ' 'Created CSR for "{1}": "{2}."').format(
            certk, _TLS_TEST_DATA["create_ca"]["CN"], certp
        )
        with patch.dict(
            tls.__salt__,
            {
                "config.option": mock_opt,
                "cmd.retcode": mock_ret,
                "pillar.get": mock_pgt,
            },
        ):
            with patch.dict(tls.__opts__, {"hash_type": "sha256", "cachedir": ca_path}):
                with patch.dict(
                    _TLS_TEST_DATA["create_ca"],
                    {"subjectAltName": "DNS:foo.bar", "replace": True},
                ):
                    with patch.dict(
                        tls.__dict__,
                        {
                            "OpenSSL_version": LooseVersion("0.1.1"),
                            "X509_EXT_ENABLED": False,
                        },
                    ):
                        tls.create_ca(ca_name)
                        tls.create_csr(ca_name)
                        self.assertRaises(
                            ValueError,
                            tls.create_csr,
                            ca_name,
                            **_TLS_TEST_DATA["create_ca"]
                        )
                    with patch.dict(
                        tls.__dict__,
                        {
                            "OpenSSL_version": LooseVersion("0.14.1"),
                            "X509_EXT_ENABLED": True,
                        },
                    ):
                        tls.create_ca(ca_name)
                        tls.create_csr(ca_name)
                        self.assertEqual(
                            tls.create_csr(ca_name, **_TLS_TEST_DATA["create_ca"]), ret
                        )
                    with patch.dict(
                        tls.__dict__,
                        {
                            "OpenSSL_version": LooseVersion("0.15.1"),
                            "X509_EXT_ENABLED": True,
                        },
                    ):
                        tls.create_ca(ca_name)
                        tls.create_csr(ca_name)
                        self.assertEqual(
                            tls.create_csr(ca_name, **_TLS_TEST_DATA["create_ca"]), ret
                        )

    def test_get_expiration_date(self):
        with patch(
            "salt.utils.files.fopen", mock_open(read_data=_TLS_TEST_DATA["ca_cert"])
        ):
            self.assertEqual(tls.get_expiration_date("/path/to/cert"), "2016-05-04")
        with patch(
            "salt.utils.files.fopen", mock_open(read_data=_TLS_TEST_DATA["ca_cert"])
        ):
            self.assertEqual(
                tls.get_expiration_date("/path/to/cert", date_format="%d/%m/%y"),
                "04/05/16",
            )<|MERGE_RESOLUTION|>--- conflicted
+++ resolved
@@ -201,19 +201,12 @@
     def test_get_ca(self):
         """
         Test get_ca
-<<<<<<< HEAD
-        """
-        ca_path = "/tmp/test_tls"
-        ca_name = "test_ca"
-        certp = "{0}/{1}/{1}_ca_cert.crt".format(ca_path, ca_name)
-=======
         '''
         ca_path = '/tmp/test_tls'
         ca_name = 'test_ca'
         certp = '{0}/{1}/{1}_ca_cert.crt'.format(
             ca_path,
             ca_name)
->>>>>>> 8abb7099
         mock_opt = MagicMock(return_value=ca_path)
         with patch.dict(tls.__salt__, {"config.option": mock_opt}), patch(
             "os.path.exists", MagicMock(return_value=True)
@@ -227,14 +220,6 @@
         Test cert info
         """
         self.maxDiff = None
-<<<<<<< HEAD
-        with patch("os.path.exists", MagicMock(return_value=True)), patch(
-            "salt.modules.tls.maybe_fix_ssl_version", MagicMock(return_value=True)
-        ):
-            ca_path = "/tmp/test_tls"
-            ca_name = "test_ca"
-            certp = "{0}/{1}/{1}_ca_cert.crt".format(ca_path, ca_name)
-=======
         with patch('os.path.exists', MagicMock(return_value=True)), \
                 patch('salt.modules.tls.maybe_fix_ssl_version',
                       MagicMock(return_value=True)):
@@ -243,7 +228,6 @@
             certp = '{0}/{1}/{1}_ca_cert.crt'.format(
                 ca_path,
                 ca_name)
->>>>>>> 8abb7099
             ret = {
                 "not_after": 1462379961,
                 "signature_algorithm": "sha256WithRSAEncryption",
@@ -336,12 +320,6 @@
     def test_create_ca(self, ca_path):
         """
         Test creating CA cert
-<<<<<<< HEAD
-        """
-        ca_name = "test_ca"
-        certp = "{0}/{1}/{1}_ca_cert.crt".format(ca_path, ca_name)
-        certk = "{0}/{1}/{1}_ca_cert.key".format(ca_path, ca_name)
-=======
         '''
         ca_name = 'test_ca'
         certp = '{0}/{1}/{1}_ca_cert.crt'.format(
@@ -350,7 +328,6 @@
         certk = '{0}/{1}/{1}_ca_cert.key'.format(
             ca_path,
             ca_name)
->>>>>>> 8abb7099
         ret = 'Created Private Key: "{0}." Created CA "{1}": "{2}."'.format(
             certk, ca_name, certp
         )
@@ -374,12 +351,6 @@
     def test_recreate_ca(self, ca_path):
         """
         Test creating CA cert when one already exists
-<<<<<<< HEAD
-        """
-        ca_name = "test_ca"
-        certp = "{0}/{1}/{1}_ca_cert.crt".format(ca_path, ca_name)
-        certk = "{0}/{1}/{1}_ca_cert.key".format(ca_path, ca_name)
-=======
         '''
         ca_name = 'test_ca'
         certp = '{0}/{1}/{1}_ca_cert.crt'.format(
@@ -388,7 +359,6 @@
         certk = '{0}/{1}/{1}_ca_cert.key'.format(
             ca_path,
             ca_name)
->>>>>>> 8abb7099
         ret = 'Created Private Key: "{0}." Created CA "{1}": "{2}."'.format(
             certk, ca_name, certp
         )
@@ -733,11 +703,6 @@
         """
         pillarval = {"csr": {"extendedKeyUsage": "serverAuth"}}
         mock_pgt = MagicMock(return_value=pillarval)
-<<<<<<< HEAD
-        ca_name = "test_ca"
-        certp = "{0}/{1}/{1}_ca_cert.crt".format(ca_path, ca_name)
-        certk = "{0}/{1}/{1}_ca_cert.key".format(ca_path, ca_name)
-=======
         ca_name = 'test_ca'
         certp = '{0}/{1}/{1}_ca_cert.crt'.format(
             ca_path,
@@ -745,7 +710,6 @@
         certk = '{0}/{1}/{1}_ca_cert.key'.format(
             ca_path,
             ca_name)
->>>>>>> 8abb7099
         ret = 'Created Private Key: "{0}." Created CA "{1}": "{2}."'.format(
             certk, ca_name, certp
         )
