# -*- coding: utf-8 -*-

# Import Python libs
from __future__ import absolute_import, print_function, unicode_literals

# Import Salt Libs
import salt.modules.proxy as proxy

# Import Salt Testing Libs
from tests.support.mixins import LoaderModuleMockMixin
from tests.support.mock import MagicMock, call, patch
from tests.support.unit import TestCase


class ProxyTestCase(TestCase, LoaderModuleMockMixin):
    """
    Test cases for salt.modules.proxy
    """

    def setup_loader_modules(self):
        return {proxy: {"__grains__": {"os": "Darwin"}}}

    def test_get_http_proxy_macos(self):
        """
            Test to make sure that we correctly get the current proxy info
            on macOS
        """
        mock = MagicMock(
            return_value="Enabled: Yes\nServer: 192.168.0.1\nPort: 3128\nAuthenticated Proxy Enabled: 0"
        )
        expected = {"enabled": True, "server": "192.168.0.1", "port": "3128"}

        with patch.dict(proxy.__salt__, {"cmd.run": mock}):
            out = proxy.get_http_proxy()
            mock.assert_called_once_with("networksetup -getwebproxy Ethernet")
            self.assertEqual(expected, out)

    def test_get_https_proxy_macos(self):
        """
            Test to make sure that we correctly get the current proxy info
            on macOS
        """
        mock = MagicMock(
            return_value="Enabled: Yes\nServer: 192.168.0.1\nPort: 3128\nAuthenticated Proxy Enabled: 0"
        )
        expected = {"enabled": True, "server": "192.168.0.1", "port": "3128"}

        with patch.dict(proxy.__salt__, {"cmd.run": mock}):
            out = proxy.get_https_proxy()
            mock.assert_called_once_with("networksetup -getsecurewebproxy Ethernet")
            self.assertEqual(expected, out)

    def test_get_ftp_proxy_macos(self):
        """
            Test to make sure that we correctly get the current proxy info
            on macOS
        """
        mock = MagicMock(
            return_value="Enabled: Yes\nServer: 192.168.0.1\nPort: 3128\nAuthenticated Proxy Enabled: 0"
        )
        expected = {"enabled": True, "server": "192.168.0.1", "port": "3128"}

        with patch.dict(proxy.__salt__, {"cmd.run": mock}):
            out = proxy.get_ftp_proxy()
            mock.assert_called_once_with("networksetup -getftpproxy Ethernet")
            self.assertEqual(expected, out)

    def test_get_http_proxy_macos_none(self):
        """
            Test to make sure that we correctly return when there's no proxy set
        """
        mock = MagicMock(
            return_value="Enabled: No\nServer:\nPort: 0\nAuthenticated Proxy Enabled: 0"
        )

        with patch.dict(proxy.__salt__, {"cmd.run": mock}):
            out = proxy.get_http_proxy()
            mock.assert_called_once_with("networksetup -getwebproxy Ethernet")
            self.assertEqual({}, out)

    def test_set_http_proxy_macos(self):
        """
            Test to make sure that we correctly set the proxy info
            on macOS
        """
        mock = MagicMock()

        with patch.dict(proxy.__salt__, {"cmd.run": mock}):
            out = proxy.set_http_proxy(
                "192.168.0.1",
                3128,
                "frank",
                "badpassw0rd",
                bypass_hosts=".moo.com,.salt.com",
            )
            mock.assert_called_once_with(
                "networksetup -setwebproxy Ethernet 192.168.0.1 3128 On frank badpassw0rd"
            )
            self.assertTrue(out)

    def test_set_https_proxy_macos(self):
        """
            Test to make sure that we correctly set the proxy info
            on macOS
        """
        mock = MagicMock()

        with patch.dict(proxy.__salt__, {"cmd.run": mock}):
            out = proxy.set_https_proxy(
                "192.168.0.1",
                3128,
                "frank",
                "passw0rd",
                bypass_hosts=".moo.com,.salt.com",
            )
            mock.assert_called_once_with(
                "networksetup -setsecurewebproxy Ethernet 192.168.0.1 3128 On frank passw0rd"
            )
            self.assertTrue(out)

    def test_set_ftp_proxy_macos(self):
        """
            Test to make sure that we correctly set the proxy info
            on macOS
        """
        mock = MagicMock()

        with patch.dict(proxy.__salt__, {"cmd.run": mock}):
            out = proxy.set_ftp_proxy(
                "192.168.0.1",
                3128,
                "frank",
                "badpassw0rd",
                bypass_hosts=".moo.com,.salt.com",
            )
            mock.assert_called_once_with(
                "networksetup -setftpproxy Ethernet 192.168.0.1 3128 On frank badpassw0rd"
            )
            self.assertTrue(out)

    def test_get_proxy_win(self):
<<<<<<< HEAD
        """
        Test to make sure that we correctly get the current proxy info on
        Windows
        """
        result = [
            {
                "vdata": "http=192.168.0.1:3128;https=192.168.0.2:3128;ftp=192.168.0.3:3128"
            },
            {"vdata": 1},
        ]
        mock_reg_read = MagicMock(side_effect=result)
        expected = {
            "enabled": True,
            "http": {"server": "192.168.0.1", "port": "3128"},
            "https": {"server": "192.168.0.2", "port": "3128"},
            "ftp": {"server": "192.168.0.3", "port": "3128"},
        }
        with patch.dict(proxy.__grains__, {"os": "Windows"}), patch.dict(
            proxy.__utils__, {"reg.read_value": mock_reg_read}
        ):
            out = proxy.get_proxy_win()
            self.assertDictEqual(out, expected)
            mock_reg_read.assert_any_call(
                hive="HKEY_CURRENT_USER",
                key="SOFTWARE\\Microsoft\\Windows\\CurrentVersion\\Internet Settings",
                vname="ProxyServer",
            )
            mock_reg_read.assert_any_call(
                hive="HKEY_CURRENT_USER",
                key="SOFTWARE\\Microsoft\\Windows\\CurrentVersion\\Internet Settings",
                vname="ProxyEnable",
            )
=======
        '''
        Test to make sure that we correctly get the current proxy info on
        Windows
        '''
        result = [
            {'vdata': 'http=192.168.0.1:3128;https=192.168.0.2:3128;ftp=192.168.0.3:3128'},
            {'vdata': 1}]
        mock_reg_read = MagicMock(side_effect=result)
        expected = {'enabled': True,
                    'http': {'server': '192.168.0.1',
                             'port': '3128'},
                    'https': {'server': '192.168.0.2',
                              'port': '3128'},
                    'ftp': {'server': '192.168.0.3',
                            'port': '3128'}}
        with patch.dict(proxy.__grains__, {'os': 'Windows'}), \
                patch.dict(proxy.__utils__, {'reg.read_value': mock_reg_read}):
            out = proxy.get_proxy_win()
            self.assertDictEqual(out, expected)
            mock_reg_read.assert_any_call(
                hive='HKEY_CURRENT_USER',
                key='SOFTWARE\\Microsoft\\Windows\\CurrentVersion\\Internet Settings',
                vname='ProxyServer')
            mock_reg_read.assert_any_call(
                hive='HKEY_CURRENT_USER',
                key='SOFTWARE\\Microsoft\\Windows\\CurrentVersion\\Internet Settings',
                vname='ProxyEnable')
>>>>>>> 8abb7099

    def test_get_http_proxy_windows(self):
        """
        Test to make sure that we correctly get the current proxy info on
        Windows
        """
        result = {
            "vdata": "http=192.168.0.1:3128;https=192.168.0.2:3128;ftp=192.168.0.3:3128"
        }
        mock = MagicMock(return_value=result)
<<<<<<< HEAD
        expected = {"server": "192.168.0.1", "port": "3128"}
        with patch.dict(proxy.__grains__, {"os": "Windows"}), patch.dict(
            proxy.__utils__, {"reg.read_value": mock}
        ):
            out = proxy.get_http_proxy()
            mock.assert_called_once_with(
                hive="HKEY_CURRENT_USER",
                key="SOFTWARE\\Microsoft\\Windows\\CurrentVersion\\Internet Settings",
                vname="ProxyServer",
            )
            self.assertEqual(expected, out)
=======
        expected = {'server': '192.168.0.1',
                    'port': '3128'}
        with patch.dict(proxy.__grains__, {'os': 'Windows'}):
            with patch.dict(proxy.__utils__, {'reg.read_value': mock}):
                out = proxy.get_http_proxy()
                mock.assert_called_once_with(
                    hive='HKEY_CURRENT_USER',
                    key='SOFTWARE\\Microsoft\\Windows\\CurrentVersion\\Internet Settings',
                    vname='ProxyServer')
                self.assertEqual(expected, out)
>>>>>>> 8abb7099

    def test_get_https_proxy_windows(self):
        """
        Test to make sure that we correctly get the current proxy info on
        Windows
        """
        result = {
            "vdata": "http=192.168.0.1:3128;https=192.168.0.2:3128;ftp=192.168.0.3:3128"
        }
        mock = MagicMock(return_value=result)
<<<<<<< HEAD
        expected = {"server": "192.168.0.2", "port": "3128"}
        with patch.dict(proxy.__grains__, {"os": "Windows"}), patch.dict(
            proxy.__utils__, {"reg.read_value": mock}
        ):
            out = proxy.get_https_proxy()
            mock.assert_called_once_with(
                hive="HKEY_CURRENT_USER",
                key="SOFTWARE\\Microsoft\\Windows\\CurrentVersion\\Internet Settings",
                vname="ProxyServer",
            )
            self.assertEqual(expected, out)
=======
        expected = {'server': '192.168.0.2',
                    'port': '3128'}
        with patch.dict(proxy.__grains__, {'os': 'Windows'}):
            with patch.dict(proxy.__utils__, {'reg.read_value': mock}):
                out = proxy.get_https_proxy()
                mock.assert_called_once_with(
                    hive='HKEY_CURRENT_USER',
                    key='SOFTWARE\\Microsoft\\Windows\\CurrentVersion\\Internet Settings',
                    vname='ProxyServer')
                self.assertEqual(expected, out)
>>>>>>> 8abb7099

    def test_get_ftp_proxy_windows(self):
        """
        Test to make sure that we correctly get the current proxy info on
        Windows
        """
        result = {
            "vdata": "http=192.168.0.1:3128;https=192.168.0.2:3128;ftp=192.168.0.3:3128"
        }
        mock = MagicMock(return_value=result)
<<<<<<< HEAD
        expected = {"server": "192.168.0.3", "port": "3128"}
        with patch.dict(proxy.__grains__, {"os": "Windows"}), patch.dict(
            proxy.__utils__, {"reg.read_value": mock}
        ):
            out = proxy.get_ftp_proxy()
            mock.assert_called_once_with(
                hive="HKEY_CURRENT_USER",
                key="SOFTWARE\\Microsoft\\Windows\\CurrentVersion\\Internet Settings",
                vname="ProxyServer",
            )
            self.assertEqual(expected, out)

    def test_get_all_proxies_macos_fails(self):
        mock = MagicMock()
        with patch.dict(proxy.__utils__, {"reg.read_value": mock}):
=======
        expected = {'server': '192.168.0.3',
                    'port': '3128'}
        with patch.dict(proxy.__grains__, {'os': 'Windows'}):
            with patch.dict(proxy.__utils__, {'reg.read_value': mock}):
                out = proxy.get_ftp_proxy()
                mock.assert_called_once_with(
                    hive='HKEY_CURRENT_USER',
                    key='SOFTWARE\\Microsoft\\Windows\\CurrentVersion\\Internet Settings',
                    vname='ProxyServer')
                self.assertEqual(expected, out)

    def test_get_all_proxies_macos_fails(self):
        mock = MagicMock()
        with patch.dict(proxy.__utils__, {'reg.read_value': mock}):
>>>>>>> 8abb7099
            out = proxy.get_proxy_win()
            assert not mock.called
            self.assertEqual(out, None)

    def test_get_all_proxies_windows(self):
        """
        Test to make sure that we correctly get the current proxy info on
        Windows
        """
        results = [
            {
                "vdata": "http=192.168.0.1:3128;https=192.168.0.2:3128;ftp=192.168.0.3:3128"
            },
            {"vdata": 1},
        ]
        mock = MagicMock(side_effect=results)
        expected = {
            "enabled": True,
            "http": {"server": "192.168.0.1", "port": "3128"},
            "https": {"server": "192.168.0.2", "port": "3128"},
            "ftp": {"server": "192.168.0.3", "port": "3128"},
        }
        calls = [
<<<<<<< HEAD
            call(
                hive="HKEY_CURRENT_USER",
                key="SOFTWARE\\Microsoft\\Windows\\CurrentVersion\\Internet Settings",
                vname="ProxyServer",
            ),
            call(
                hive="HKEY_CURRENT_USER",
                key="SOFTWARE\\Microsoft\\Windows\\CurrentVersion\\Internet Settings",
                vname="ProxyEnable",
            ),
        ]
        with patch.dict(proxy.__grains__, {"os": "Windows"}), patch.dict(
            proxy.__utils__, {"reg.read_value": mock}
        ):
            out = proxy.get_proxy_win()
            mock.assert_has_calls(calls)
            self.assertEqual(expected, out)
=======
            call(hive='HKEY_CURRENT_USER',
                 key='SOFTWARE\\Microsoft\\Windows\\CurrentVersion\\Internet Settings',
                 vname='ProxyServer'),
            call(hive='HKEY_CURRENT_USER',
                 key='SOFTWARE\\Microsoft\\Windows\\CurrentVersion\\Internet Settings',
                 vname='ProxyEnable')]
        with patch.dict(proxy.__grains__, {'os': 'Windows'}):
            with patch.dict(proxy.__utils__, {'reg.read_value': mock}):
                out = proxy.get_proxy_win()
                mock.assert_has_calls(calls)
                self.assertEqual(expected, out)
>>>>>>> 8abb7099

    def test_set_http_proxy_windows(self):
        """
        Test to make sure that we correctly set the proxy info on Windows
        """
        calls = [
            call(
                hive="HKEY_CURRENT_USER",
                key="SOFTWARE\\Microsoft\\Windows\\CurrentVersion\\Internet Settings",
                vname="ProxyServer",
                vdata="http=192.168.0.1:3128;",
            ),
            call(
                hive="HKEY_CURRENT_USER",
                key="SOFTWARE\\Microsoft\\Windows\\CurrentVersion\\Internet Settings",
                vname="ProxyEnable",
                vdata=1,
                vtype="REG_DWORD",
            ),
            call(
                hive="HKEY_CURRENT_USER",
                key="SOFTWARE\\Microsoft\\Windows\\CurrentVersion\\Internet Settings",
                vname="ProxyOverride",
                vdata="<local>;.moo.com;.salt.com",
            ),
        ]
        mock_reg = MagicMock()
        mock_cmd = MagicMock()
<<<<<<< HEAD
        with patch.dict(proxy.__grains__, {"os": "Windows"}), patch.dict(
            proxy.__utils__, {"reg.set_value": mock_reg}
        ), patch.dict(proxy.__salt__, {"cmd.run": mock_cmd}):
            out = proxy.set_http_proxy(
                server="192.168.0.1", port=3128, bypass_hosts=[".moo.com", ".salt.com"],
            )
            mock_reg.assert_has_calls(calls)
            mock_cmd.assert_called_once_with("netsh winhttp import proxy source=ie")
            self.assertTrue(out)
=======
        with patch.dict(proxy.__grains__, {'os': 'Windows'}):
            with patch.dict(proxy.__utils__, {'reg.set_value': mock_reg}), \
                    patch.dict(proxy.__salt__, {'cmd.run': mock_cmd}):
                out = proxy.set_http_proxy(server='192.168.0.1',
                                           port=3128,
                                           bypass_hosts=['.moo.com', '.salt.com'])
                mock_reg.assert_has_calls(calls)
                mock_cmd.assert_called_once_with('netsh winhttp import proxy source=ie')
                self.assertTrue(out)
>>>>>>> 8abb7099

    def test_set_https_proxy_windows(self):
        """
        Test to make sure that we correctly set the proxy info on Windows
        """
        calls = [
            call(
                hive="HKEY_CURRENT_USER",
                key="SOFTWARE\\Microsoft\\Windows\\CurrentVersion\\Internet Settings",
                vname="ProxyServer",
                vdata="https=192.168.0.1:3128;",
            ),
            call(
                hive="HKEY_CURRENT_USER",
                key="SOFTWARE\\Microsoft\\Windows\\CurrentVersion\\Internet Settings",
                vname="ProxyEnable",
                vdata=1,
                vtype="REG_DWORD",
            ),
            call(
                hive="HKEY_CURRENT_USER",
                key="SOFTWARE\\Microsoft\\Windows\\CurrentVersion\\Internet Settings",
                vname="ProxyOverride",
                vdata="<local>;.moo.com;.salt.com",
            ),
        ]
        mock_reg = MagicMock()
        mock_cmd = MagicMock()
<<<<<<< HEAD
        with patch.dict(proxy.__grains__, {"os": "Windows"}), patch.dict(
            proxy.__utils__, {"reg.set_value": mock_reg}
        ), patch.dict(proxy.__salt__, {"cmd.run": mock_cmd}):
            out = proxy.set_https_proxy(
                server="192.168.0.1", port=3128, bypass_hosts=[".moo.com", ".salt.com"],
            )
            mock_reg.assert_has_calls(calls)
            mock_cmd.assert_called_once_with("netsh winhttp import proxy source=ie")
            self.assertTrue(out)
=======
        with patch.dict(proxy.__grains__, {'os': 'Windows'}):
            with patch.dict(proxy.__utils__, {'reg.set_value': mock_reg}), \
                    patch.dict(proxy.__salt__, {'cmd.run': mock_cmd}):
                out = proxy.set_https_proxy(server='192.168.0.1',
                                            port=3128,
                                            bypass_hosts=['.moo.com', '.salt.com'])
                mock_reg.assert_has_calls(calls)
                mock_cmd.assert_called_once_with('netsh winhttp import proxy source=ie')
                self.assertTrue(out)
>>>>>>> 8abb7099

    def test_set_ftp_proxy_windows(self):
        """
        Test to make sure that we correctly set the proxy info on Windows
        """
        calls = [
            call(
                hive="HKEY_CURRENT_USER",
                key="SOFTWARE\\Microsoft\\Windows\\CurrentVersion\\Internet Settings",
                vname="ProxyServer",
                vdata="ftp=192.168.0.1:3128;",
            ),
            call(
                hive="HKEY_CURRENT_USER",
                key="SOFTWARE\\Microsoft\\Windows\\CurrentVersion\\Internet Settings",
                vname="ProxyEnable",
                vdata=1,
                vtype="REG_DWORD",
            ),
            call(
                hive="HKEY_CURRENT_USER",
                key="SOFTWARE\\Microsoft\\Windows\\CurrentVersion\\Internet Settings",
                vname="ProxyOverride",
                vdata="<local>;.moo.com;.salt.com",
            ),
        ]
        mock_reg = MagicMock()
        mock_cmd = MagicMock()
<<<<<<< HEAD
        with patch.dict(proxy.__grains__, {"os": "Windows"}), patch.dict(
            proxy.__utils__, {"reg.set_value": mock_reg}
        ), patch.dict(proxy.__salt__, {"cmd.run": mock_cmd}):
            out = proxy.set_ftp_proxy(
                server="192.168.0.1", port=3128, bypass_hosts=[".moo.com", ".salt.com"],
            )
            mock_reg.assert_has_calls(calls)
            mock_cmd.assert_called_once_with("netsh winhttp import proxy source=ie")
            self.assertTrue(out)
=======
        with patch.dict(proxy.__grains__, {'os': 'Windows'}):
            with patch.dict(proxy.__utils__, {'reg.set_value': mock_reg}), \
                    patch.dict(proxy.__salt__, {'cmd.run': mock_cmd}):
                out = proxy.set_ftp_proxy(server='192.168.0.1',
                                          port=3128,
                                          bypass_hosts=['.moo.com', '.salt.com'])
                mock_reg.assert_has_calls(calls)
                mock_cmd.assert_called_once_with('netsh winhttp import proxy source=ie')
                self.assertTrue(out)
>>>>>>> 8abb7099

    def test_set_proxy_windows(self):
        """
        Test to make sure that we correctly set the proxy info on Windows
        """
        calls = [
            call(
                hive="HKEY_CURRENT_USER",
                key="SOFTWARE\\Microsoft\\Windows\\CurrentVersion\\Internet Settings",
                vname="ProxyServer",
                vdata="http=192.168.0.1:3128;https=192.168.0.1:3128;ftp=192.168.0.1:3128;",
            ),
            call(
                hive="HKEY_CURRENT_USER",
                key="SOFTWARE\\Microsoft\\Windows\\CurrentVersion\\Internet Settings",
                vname="ProxyEnable",
                vdata=1,
                vtype="REG_DWORD",
            ),
            call(
                hive="HKEY_CURRENT_USER",
                key="SOFTWARE\\Microsoft\\Windows\\CurrentVersion\\Internet Settings",
                vname="ProxyOverride",
                vdata="<local>;.moo.com;.salt.com",
            ),
        ]
        mock_reg = MagicMock()
        mock_cmd = MagicMock()
<<<<<<< HEAD
        with patch.dict(proxy.__grains__, {"os": "Windows"}), patch.dict(
            proxy.__utils__, {"reg.set_value": mock_reg}
        ), patch.dict(proxy.__salt__, {"cmd.run": mock_cmd}):
            out = proxy.set_proxy_win(
                server="192.168.0.1", port=3128, bypass_hosts=[".moo.com", ".salt.com"],
            )
            mock_reg.assert_has_calls(calls)
            mock_cmd.assert_called_once_with("netsh winhttp import proxy source=ie")
            self.assertTrue(out)
=======
        with patch.dict(proxy.__grains__, {'os': 'Windows'}):
            with patch.dict(proxy.__utils__, {'reg.set_value': mock_reg}), \
                    patch.dict(proxy.__salt__, {'cmd.run': mock_cmd}):
                out = proxy.set_proxy_win(server='192.168.0.1',
                                          port=3128,
                                          bypass_hosts=['.moo.com', '.salt.com'])
                mock_reg.assert_has_calls(calls)
                mock_cmd.assert_called_once_with('netsh winhttp import proxy source=ie')
                self.assertTrue(out)
>>>>>>> 8abb7099

    def test_set_proxy_windows_no_ftp(self):
        """
        Test to make sure that we correctly set the proxy info on Windows
        """
        calls = [
            call(
                hive="HKEY_CURRENT_USER",
                key="SOFTWARE\\Microsoft\\Windows\\CurrentVersion\\Internet Settings",
                vname="ProxyServer",
                vdata="http=192.168.0.1:3128;https=192.168.0.1:3128;",
            ),
            call(
                hive="HKEY_CURRENT_USER",
                key="SOFTWARE\\Microsoft\\Windows\\CurrentVersion\\Internet Settings",
                vname="ProxyEnable",
                vdata=1,
                vtype="REG_DWORD",
            ),
            call(
                hive="HKEY_CURRENT_USER",
                key="SOFTWARE\\Microsoft\\Windows\\CurrentVersion\\Internet Settings",
                vname="ProxyOverride",
                vdata="<local>;.moo.com;.salt.com",
            ),
        ]
        mock_reg = MagicMock()
        mock_cmd = MagicMock()
<<<<<<< HEAD
        with patch.dict(proxy.__grains__, {"os": "Windows"}), patch.dict(
            proxy.__utils__, {"reg.set_value": mock_reg}
        ), patch.dict(proxy.__salt__, {"cmd.run": mock_cmd}):
            out = proxy.set_proxy_win(
                server="192.168.0.1",
                port=3128,
                types=["http", "https"],
                bypass_hosts=[".moo.com", ".salt.com"],
            )
            mock_reg.assert_has_calls(calls)
            mock_cmd.assert_called_once_with("netsh winhttp import proxy source=ie")
            self.assertTrue(out)
=======
        with patch.dict(proxy.__grains__, {'os': 'Windows'}):
            with patch.dict(proxy.__utils__, {'reg.set_value': mock_reg}), \
                    patch.dict(proxy.__salt__, {'cmd.run': mock_cmd}):
                out = proxy.set_proxy_win(server='192.168.0.1',
                                          port=3128,
                                          types=['http', 'https'],
                                          bypass_hosts=['.moo.com', '.salt.com'])
                mock_reg.assert_has_calls(calls)
                mock_cmd.assert_called_once_with('netsh winhttp import proxy source=ie')
                self.assertTrue(out)
>>>>>>> 8abb7099
<|MERGE_RESOLUTION|>--- conflicted
+++ resolved
@@ -139,40 +139,6 @@
             self.assertTrue(out)
 
     def test_get_proxy_win(self):
-<<<<<<< HEAD
-        """
-        Test to make sure that we correctly get the current proxy info on
-        Windows
-        """
-        result = [
-            {
-                "vdata": "http=192.168.0.1:3128;https=192.168.0.2:3128;ftp=192.168.0.3:3128"
-            },
-            {"vdata": 1},
-        ]
-        mock_reg_read = MagicMock(side_effect=result)
-        expected = {
-            "enabled": True,
-            "http": {"server": "192.168.0.1", "port": "3128"},
-            "https": {"server": "192.168.0.2", "port": "3128"},
-            "ftp": {"server": "192.168.0.3", "port": "3128"},
-        }
-        with patch.dict(proxy.__grains__, {"os": "Windows"}), patch.dict(
-            proxy.__utils__, {"reg.read_value": mock_reg_read}
-        ):
-            out = proxy.get_proxy_win()
-            self.assertDictEqual(out, expected)
-            mock_reg_read.assert_any_call(
-                hive="HKEY_CURRENT_USER",
-                key="SOFTWARE\\Microsoft\\Windows\\CurrentVersion\\Internet Settings",
-                vname="ProxyServer",
-            )
-            mock_reg_read.assert_any_call(
-                hive="HKEY_CURRENT_USER",
-                key="SOFTWARE\\Microsoft\\Windows\\CurrentVersion\\Internet Settings",
-                vname="ProxyEnable",
-            )
-=======
         '''
         Test to make sure that we correctly get the current proxy info on
         Windows
@@ -200,7 +166,6 @@
                 hive='HKEY_CURRENT_USER',
                 key='SOFTWARE\\Microsoft\\Windows\\CurrentVersion\\Internet Settings',
                 vname='ProxyEnable')
->>>>>>> 8abb7099
 
     def test_get_http_proxy_windows(self):
         """
@@ -211,19 +176,6 @@
             "vdata": "http=192.168.0.1:3128;https=192.168.0.2:3128;ftp=192.168.0.3:3128"
         }
         mock = MagicMock(return_value=result)
-<<<<<<< HEAD
-        expected = {"server": "192.168.0.1", "port": "3128"}
-        with patch.dict(proxy.__grains__, {"os": "Windows"}), patch.dict(
-            proxy.__utils__, {"reg.read_value": mock}
-        ):
-            out = proxy.get_http_proxy()
-            mock.assert_called_once_with(
-                hive="HKEY_CURRENT_USER",
-                key="SOFTWARE\\Microsoft\\Windows\\CurrentVersion\\Internet Settings",
-                vname="ProxyServer",
-            )
-            self.assertEqual(expected, out)
-=======
         expected = {'server': '192.168.0.1',
                     'port': '3128'}
         with patch.dict(proxy.__grains__, {'os': 'Windows'}):
@@ -234,7 +186,6 @@
                     key='SOFTWARE\\Microsoft\\Windows\\CurrentVersion\\Internet Settings',
                     vname='ProxyServer')
                 self.assertEqual(expected, out)
->>>>>>> 8abb7099
 
     def test_get_https_proxy_windows(self):
         """
@@ -245,19 +196,6 @@
             "vdata": "http=192.168.0.1:3128;https=192.168.0.2:3128;ftp=192.168.0.3:3128"
         }
         mock = MagicMock(return_value=result)
-<<<<<<< HEAD
-        expected = {"server": "192.168.0.2", "port": "3128"}
-        with patch.dict(proxy.__grains__, {"os": "Windows"}), patch.dict(
-            proxy.__utils__, {"reg.read_value": mock}
-        ):
-            out = proxy.get_https_proxy()
-            mock.assert_called_once_with(
-                hive="HKEY_CURRENT_USER",
-                key="SOFTWARE\\Microsoft\\Windows\\CurrentVersion\\Internet Settings",
-                vname="ProxyServer",
-            )
-            self.assertEqual(expected, out)
-=======
         expected = {'server': '192.168.0.2',
                     'port': '3128'}
         with patch.dict(proxy.__grains__, {'os': 'Windows'}):
@@ -268,7 +206,6 @@
                     key='SOFTWARE\\Microsoft\\Windows\\CurrentVersion\\Internet Settings',
                     vname='ProxyServer')
                 self.assertEqual(expected, out)
->>>>>>> 8abb7099
 
     def test_get_ftp_proxy_windows(self):
         """
@@ -279,23 +216,6 @@
             "vdata": "http=192.168.0.1:3128;https=192.168.0.2:3128;ftp=192.168.0.3:3128"
         }
         mock = MagicMock(return_value=result)
-<<<<<<< HEAD
-        expected = {"server": "192.168.0.3", "port": "3128"}
-        with patch.dict(proxy.__grains__, {"os": "Windows"}), patch.dict(
-            proxy.__utils__, {"reg.read_value": mock}
-        ):
-            out = proxy.get_ftp_proxy()
-            mock.assert_called_once_with(
-                hive="HKEY_CURRENT_USER",
-                key="SOFTWARE\\Microsoft\\Windows\\CurrentVersion\\Internet Settings",
-                vname="ProxyServer",
-            )
-            self.assertEqual(expected, out)
-
-    def test_get_all_proxies_macos_fails(self):
-        mock = MagicMock()
-        with patch.dict(proxy.__utils__, {"reg.read_value": mock}):
-=======
         expected = {'server': '192.168.0.3',
                     'port': '3128'}
         with patch.dict(proxy.__grains__, {'os': 'Windows'}):
@@ -310,7 +230,6 @@
     def test_get_all_proxies_macos_fails(self):
         mock = MagicMock()
         with patch.dict(proxy.__utils__, {'reg.read_value': mock}):
->>>>>>> 8abb7099
             out = proxy.get_proxy_win()
             assert not mock.called
             self.assertEqual(out, None)
@@ -334,25 +253,6 @@
             "ftp": {"server": "192.168.0.3", "port": "3128"},
         }
         calls = [
-<<<<<<< HEAD
-            call(
-                hive="HKEY_CURRENT_USER",
-                key="SOFTWARE\\Microsoft\\Windows\\CurrentVersion\\Internet Settings",
-                vname="ProxyServer",
-            ),
-            call(
-                hive="HKEY_CURRENT_USER",
-                key="SOFTWARE\\Microsoft\\Windows\\CurrentVersion\\Internet Settings",
-                vname="ProxyEnable",
-            ),
-        ]
-        with patch.dict(proxy.__grains__, {"os": "Windows"}), patch.dict(
-            proxy.__utils__, {"reg.read_value": mock}
-        ):
-            out = proxy.get_proxy_win()
-            mock.assert_has_calls(calls)
-            self.assertEqual(expected, out)
-=======
             call(hive='HKEY_CURRENT_USER',
                  key='SOFTWARE\\Microsoft\\Windows\\CurrentVersion\\Internet Settings',
                  vname='ProxyServer'),
@@ -364,7 +264,6 @@
                 out = proxy.get_proxy_win()
                 mock.assert_has_calls(calls)
                 self.assertEqual(expected, out)
->>>>>>> 8abb7099
 
     def test_set_http_proxy_windows(self):
         """
@@ -393,17 +292,6 @@
         ]
         mock_reg = MagicMock()
         mock_cmd = MagicMock()
-<<<<<<< HEAD
-        with patch.dict(proxy.__grains__, {"os": "Windows"}), patch.dict(
-            proxy.__utils__, {"reg.set_value": mock_reg}
-        ), patch.dict(proxy.__salt__, {"cmd.run": mock_cmd}):
-            out = proxy.set_http_proxy(
-                server="192.168.0.1", port=3128, bypass_hosts=[".moo.com", ".salt.com"],
-            )
-            mock_reg.assert_has_calls(calls)
-            mock_cmd.assert_called_once_with("netsh winhttp import proxy source=ie")
-            self.assertTrue(out)
-=======
         with patch.dict(proxy.__grains__, {'os': 'Windows'}):
             with patch.dict(proxy.__utils__, {'reg.set_value': mock_reg}), \
                     patch.dict(proxy.__salt__, {'cmd.run': mock_cmd}):
@@ -413,7 +301,6 @@
                 mock_reg.assert_has_calls(calls)
                 mock_cmd.assert_called_once_with('netsh winhttp import proxy source=ie')
                 self.assertTrue(out)
->>>>>>> 8abb7099
 
     def test_set_https_proxy_windows(self):
         """
@@ -442,17 +329,6 @@
         ]
         mock_reg = MagicMock()
         mock_cmd = MagicMock()
-<<<<<<< HEAD
-        with patch.dict(proxy.__grains__, {"os": "Windows"}), patch.dict(
-            proxy.__utils__, {"reg.set_value": mock_reg}
-        ), patch.dict(proxy.__salt__, {"cmd.run": mock_cmd}):
-            out = proxy.set_https_proxy(
-                server="192.168.0.1", port=3128, bypass_hosts=[".moo.com", ".salt.com"],
-            )
-            mock_reg.assert_has_calls(calls)
-            mock_cmd.assert_called_once_with("netsh winhttp import proxy source=ie")
-            self.assertTrue(out)
-=======
         with patch.dict(proxy.__grains__, {'os': 'Windows'}):
             with patch.dict(proxy.__utils__, {'reg.set_value': mock_reg}), \
                     patch.dict(proxy.__salt__, {'cmd.run': mock_cmd}):
@@ -462,7 +338,6 @@
                 mock_reg.assert_has_calls(calls)
                 mock_cmd.assert_called_once_with('netsh winhttp import proxy source=ie')
                 self.assertTrue(out)
->>>>>>> 8abb7099
 
     def test_set_ftp_proxy_windows(self):
         """
@@ -491,17 +366,6 @@
         ]
         mock_reg = MagicMock()
         mock_cmd = MagicMock()
-<<<<<<< HEAD
-        with patch.dict(proxy.__grains__, {"os": "Windows"}), patch.dict(
-            proxy.__utils__, {"reg.set_value": mock_reg}
-        ), patch.dict(proxy.__salt__, {"cmd.run": mock_cmd}):
-            out = proxy.set_ftp_proxy(
-                server="192.168.0.1", port=3128, bypass_hosts=[".moo.com", ".salt.com"],
-            )
-            mock_reg.assert_has_calls(calls)
-            mock_cmd.assert_called_once_with("netsh winhttp import proxy source=ie")
-            self.assertTrue(out)
-=======
         with patch.dict(proxy.__grains__, {'os': 'Windows'}):
             with patch.dict(proxy.__utils__, {'reg.set_value': mock_reg}), \
                     patch.dict(proxy.__salt__, {'cmd.run': mock_cmd}):
@@ -511,7 +375,6 @@
                 mock_reg.assert_has_calls(calls)
                 mock_cmd.assert_called_once_with('netsh winhttp import proxy source=ie')
                 self.assertTrue(out)
->>>>>>> 8abb7099
 
     def test_set_proxy_windows(self):
         """
@@ -540,17 +403,6 @@
         ]
         mock_reg = MagicMock()
         mock_cmd = MagicMock()
-<<<<<<< HEAD
-        with patch.dict(proxy.__grains__, {"os": "Windows"}), patch.dict(
-            proxy.__utils__, {"reg.set_value": mock_reg}
-        ), patch.dict(proxy.__salt__, {"cmd.run": mock_cmd}):
-            out = proxy.set_proxy_win(
-                server="192.168.0.1", port=3128, bypass_hosts=[".moo.com", ".salt.com"],
-            )
-            mock_reg.assert_has_calls(calls)
-            mock_cmd.assert_called_once_with("netsh winhttp import proxy source=ie")
-            self.assertTrue(out)
-=======
         with patch.dict(proxy.__grains__, {'os': 'Windows'}):
             with patch.dict(proxy.__utils__, {'reg.set_value': mock_reg}), \
                     patch.dict(proxy.__salt__, {'cmd.run': mock_cmd}):
@@ -560,7 +412,6 @@
                 mock_reg.assert_has_calls(calls)
                 mock_cmd.assert_called_once_with('netsh winhttp import proxy source=ie')
                 self.assertTrue(out)
->>>>>>> 8abb7099
 
     def test_set_proxy_windows_no_ftp(self):
         """
@@ -589,20 +440,6 @@
         ]
         mock_reg = MagicMock()
         mock_cmd = MagicMock()
-<<<<<<< HEAD
-        with patch.dict(proxy.__grains__, {"os": "Windows"}), patch.dict(
-            proxy.__utils__, {"reg.set_value": mock_reg}
-        ), patch.dict(proxy.__salt__, {"cmd.run": mock_cmd}):
-            out = proxy.set_proxy_win(
-                server="192.168.0.1",
-                port=3128,
-                types=["http", "https"],
-                bypass_hosts=[".moo.com", ".salt.com"],
-            )
-            mock_reg.assert_has_calls(calls)
-            mock_cmd.assert_called_once_with("netsh winhttp import proxy source=ie")
-            self.assertTrue(out)
-=======
         with patch.dict(proxy.__grains__, {'os': 'Windows'}):
             with patch.dict(proxy.__utils__, {'reg.set_value': mock_reg}), \
                     patch.dict(proxy.__salt__, {'cmd.run': mock_cmd}):
@@ -612,5 +449,4 @@
                                           bypass_hosts=['.moo.com', '.salt.com'])
                 mock_reg.assert_has_calls(calls)
                 mock_cmd.assert_called_once_with('netsh winhttp import proxy source=ie')
-                self.assertTrue(out)
->>>>>>> 8abb7099
+                self.assertTrue(out)