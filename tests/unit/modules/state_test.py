--- conflicted
+++ resolved
@@ -133,11 +133,7 @@
         flag = False
         opts = {'state_top': ""}
 
-<<<<<<< HEAD
-        def __init__(self, opts, pillar=None, jid=None, pillar_enc=None, mocked=None):
-=======
         def __init__(self, opts, pillar=None, *args, **kwargs):
->>>>>>> 6079a96e
             self.state = MockState.State(opts,
                                          pillar=pillar,
                                          pillar_enc=pillar_enc)
