<<<<<<< HEAD
=======
#
>>>>>>> e75b8fef
# Author: Alberto Planas <aplanas@suse.com>
#
# Copyright 2018 SUSE LINUX GmbH, Nuernberg, Germany.
#
# Licensed to the Apache Software Foundation (ASF) under one
# or more contributor license agreements.  See the NOTICE file
# distributed with this work for additional information
# regarding copyright ownership.  The ASF licenses this file
# to you under the Apache License, Version 2.0 (the
# "License"); you may not use this file except in compliance
# with the License.  You may obtain a copy of the License at
#
#   http://www.apache.org/licenses/LICENSE-2.0
#
# Unless required by applicable law or agreed to in writing,
# software distributed under the License is distributed on an
# "AS IS" BASIS, WITHOUT WARRANTIES OR CONDITIONS OF ANY
# KIND, either express or implied.  See the License for the
# specific language governing permissions and limitations
# under the License.

"""
:maintainer:    Alberto Planas <aplanas@suse.com>
:platform:      Linux
"""

<<<<<<< HEAD

import logging
=======
>>>>>>> e75b8fef
import sys

import salt.loader.context
import salt.modules.chroot as chroot
import salt.utils.platform
from salt.exceptions import CommandExecutionError
from tests.support.mixins import LoaderModuleMockMixin
from tests.support.mock import MagicMock, patch
from tests.support.unit import TestCase, skipIf


@skipIf(salt.utils.platform.is_windows(), "This test cannot work on Windows")
class ChrootTestCase(TestCase, LoaderModuleMockMixin):
    """
    Test cases for salt.modules.chroot
    """

    def setup_loader_modules(self):
        loader_context = salt.loader.context.LoaderContext()
        return {
            chroot: {
                "__salt__": {},
                "__utils__": {"files.rm_rf": MagicMock()},
                "__opts__": {"extension_modules": "", "cachedir": "/tmp/"},
                "__pillar__": salt.loader.context.NamedLoaderContext(
                    "__pillar__", loader_context, {}
                ),
            }
        }

    def test__create_and_execute_salt_state(self):
        with patch(
            "salt.client.ssh.wrapper.state._cleanup_slsmod_low_data", MagicMock()
        ):
            with patch(
                "salt.utils.hashutils.get_hash", MagicMock(return_value="deadbeaf")
            ):
                with patch("salt.fileclient.get_file_client", MagicMock()):
                    with patch("salt.modules.chroot.call", MagicMock()):
                        chroot._create_and_execute_salt_state("", {}, {}, False, "md5")

    @patch("os.path.isdir")
    def test_exist(self, isdir):
        """
        Test if the chroot environment exist.
        """
        isdir.side_effect = (True, True, True, True)
        self.assertTrue(chroot.exist("/chroot"))

        isdir.side_effect = (True, True, True, False)
        self.assertFalse(chroot.exist("/chroot"))

    @patch("os.makedirs")
    @patch("salt.modules.chroot.exist")
    def test_create(self, exist, makedirs):
        """
        Test the creation of an empty chroot environment.
        """
        exist.return_value = True
        self.assertTrue(chroot.create("/chroot"))
        makedirs.assert_not_called()

        exist.return_value = False
        self.assertTrue(chroot.create("/chroot"))
        makedirs.assert_called()

    @patch("salt.utils.files.fopen")
    def test_in_chroot(self, fopen):
        """
        Test the detection of chroot environment.
        """
        matrix = (("a", "b", True), ("a", "a", False))
        for root_mountinfo, self_mountinfo, result in matrix:
            fopen.return_value.__enter__.return_value = fopen
            fopen.read = MagicMock(side_effect=(root_mountinfo, self_mountinfo))
            self.assertEqual(chroot.in_chroot(), result)

    @patch("salt.modules.chroot.exist")
    def test_call_fails_input_validation(self, exist):
        """
        Test execution of Salt functions in chroot.
        """
        # Basic input validation
        exist.return_value = False
        self.assertRaises(CommandExecutionError, chroot.call, "/chroot", "")
        self.assertRaises(CommandExecutionError, chroot.call, "/chroot", "test.ping")

    @patch("salt.modules.chroot.exist")
    @patch("tempfile.mkdtemp")
    def test_call_fails_untar(self, mkdtemp, exist):
        """
        Test execution of Salt functions in chroot.
        """
        # Fail the tar command
        exist.return_value = True
        mkdtemp.return_value = "/chroot/tmp01"
        utils_mock = {
            "thin.gen_thin": MagicMock(return_value="/salt-thin.tgz"),
            "files.rm_rf": MagicMock(),
        }
        salt_mock = {
            "cmd.run": MagicMock(return_value="Error"),
            "config.option": MagicMock(),
        }
        with patch.dict(chroot.__utils__, utils_mock), patch.dict(
            chroot.__salt__, salt_mock
        ):
            self.assertEqual(
                chroot.call("/chroot", "test.ping"),
                {"result": False, "comment": "Error"},
            )
            utils_mock["thin.gen_thin"].assert_called_once()
            salt_mock["config.option"].assert_called()
            salt_mock["cmd.run"].assert_called_once()
            utils_mock["files.rm_rf"].assert_called_once()

    @patch("salt.modules.chroot.exist")
    @patch("tempfile.mkdtemp")
    def test_call_fails_salt_thin(self, mkdtemp, exist):
        """
        Test execution of Salt functions in chroot.
        """
        # Fail the inner command
        exist.return_value = True
        mkdtemp.return_value = "/chroot/tmp01"
        utils_mock = {
            "thin.gen_thin": MagicMock(return_value="/salt-thin.tgz"),
            "files.rm_rf": MagicMock(),
            "json.find_json": MagicMock(side_effect=ValueError()),
        }
        salt_mock = {
            "cmd.run": MagicMock(return_value=""),
            "config.option": MagicMock(),
            "cmd.run_chroot": MagicMock(
                return_value={"retcode": 1, "stdout": "", "stderr": "Error"}
            ),
        }
        with patch.dict(chroot.__utils__, utils_mock), patch.dict(
            chroot.__salt__, salt_mock
        ):
            self.assertEqual(
                chroot.call("/chroot", "test.ping"),
                {
                    "result": False,
                    "retcode": 1,
                    "comment": {"stdout": "", "stderr": "Error"},
                },
            )
            utils_mock["thin.gen_thin"].assert_called_once()
            salt_mock["config.option"].assert_called()
            salt_mock["cmd.run"].assert_called_once()
            salt_mock["cmd.run_chroot"].assert_called_with(
                "/chroot",
                [
                    "python{}".format(sys.version_info[0]),
                    "/tmp01/salt-call",
                    "--metadata",
                    "--local",
                    "--log-file",
                    "/tmp01/log",
                    "--cachedir",
                    "/tmp01/cache",
                    "--out",
                    "json",
                    "-l",
                    "info",
                    "--",
                    "test.ping",
                ],
            )
            utils_mock["files.rm_rf"].assert_called_once()

    @patch("salt.modules.chroot.exist")
    @patch("tempfile.mkdtemp")
    def test_call_success(self, mkdtemp, exist):
        """
        Test execution of Salt functions in chroot.
        """
        # Success test
        exist.return_value = True
        mkdtemp.return_value = "/chroot/tmp01"
        utils_mock = {
            "thin.gen_thin": MagicMock(return_value="/salt-thin.tgz"),
            "files.rm_rf": MagicMock(),
            "json.find_json": MagicMock(return_value={"return": "result"}),
        }
        salt_mock = {
            "cmd.run": MagicMock(return_value=""),
            "config.option": MagicMock(),
            "cmd.run_chroot": MagicMock(return_value={"retcode": 0, "stdout": ""}),
        }
        with patch.dict(chroot.__utils__, utils_mock), patch.dict(
            chroot.__salt__, salt_mock
        ):
            self.assertEqual(chroot.call("/chroot", "test.ping"), "result")
            utils_mock["thin.gen_thin"].assert_called_once()
            salt_mock["config.option"].assert_called()
            salt_mock["cmd.run"].assert_called_once()
            salt_mock["cmd.run_chroot"].assert_called_with(
                "/chroot",
                [
                    "python{}".format(sys.version_info[0]),
                    "/tmp01/salt-call",
                    "--metadata",
                    "--local",
                    "--log-file",
                    "/tmp01/log",
                    "--cachedir",
                    "/tmp01/cache",
                    "--out",
                    "json",
                    "-l",
                    "info",
                    "--",
                    "test.ping",
                ],
            )
            utils_mock["files.rm_rf"].assert_called_once()

    @patch("salt.modules.chroot.exist")
    @patch("tempfile.mkdtemp")
    def test_call_success_parameters(self, mkdtemp, exist):
        """
        Test execution of Salt functions in chroot with parameters.
        """
        # Success test
        exist.return_value = True
        mkdtemp.return_value = "/chroot/tmp01"
        utils_mock = {
            "thin.gen_thin": MagicMock(return_value="/salt-thin.tgz"),
            "files.rm_rf": MagicMock(),
            "json.find_json": MagicMock(return_value={"return": "result"}),
        }
        salt_mock = {
            "cmd.run": MagicMock(return_value=""),
            "config.option": MagicMock(),
            "cmd.run_chroot": MagicMock(return_value={"retcode": 0, "stdout": ""}),
        }
        with patch.dict(chroot.__utils__, utils_mock), patch.dict(
            chroot.__salt__, salt_mock
        ):
            self.assertEqual(
                chroot.call("/chroot", "module.function", key="value"), "result"
            )
            utils_mock["thin.gen_thin"].assert_called_once()
            salt_mock["config.option"].assert_called()
            salt_mock["cmd.run"].assert_called_once()
            salt_mock["cmd.run_chroot"].assert_called_with(
                "/chroot",
                [
                    "python{}".format(sys.version_info[0]),
                    "/tmp01/salt-call",
                    "--metadata",
                    "--local",
                    "--log-file",
                    "/tmp01/log",
                    "--cachedir",
                    "/tmp01/cache",
                    "--out",
                    "json",
                    "-l",
                    "info",
                    "--",
                    "module.function",
                    "key=value",
                ],
            )
            utils_mock["files.rm_rf"].assert_called_once()

    @patch("salt.modules.chroot._create_and_execute_salt_state")
    @patch("salt.client.ssh.state.SSHHighState")
    @patch("salt.fileclient.get_file_client")
    @patch("salt.utils.state.get_sls_opts")
    def test_sls(
        self,
        get_sls_opts,
        get_file_client,
        SSHHighState,
        _create_and_execute_salt_state,
    ):
        """
        Test execution of Salt states in chroot.
        """
        SSHHighState.return_value = SSHHighState
        SSHHighState.render_highstate.return_value = (None, [])
        SSHHighState.state.reconcile_extend.return_value = (None, [])
        SSHHighState.state.requisite_in.return_value = (None, [])
        SSHHighState.state.verify_high.return_value = []

        _create_and_execute_salt_state.return_value = "result"
        opts_mock = {
            "hash_type": "md5",
        }
        get_sls_opts.return_value = opts_mock
        with patch.dict(chroot.__opts__, opts_mock):
            self.assertEqual(chroot.sls("/chroot", "module"), "result")
            _create_and_execute_salt_state.assert_called_once()

    @patch("salt.modules.chroot._create_and_execute_salt_state")
    @patch("salt.client.ssh.state.SSHHighState")
    @patch("salt.fileclient.get_file_client")
    @patch("salt.utils.state.get_sls_opts")
    def test_highstate(
        self,
        get_sls_opts,
        get_file_client,
        SSHHighState,
        _create_and_execute_salt_state,
    ):
        """
        Test execution of Salt states in chroot.
        """
        SSHHighState.return_value = SSHHighState

        _create_and_execute_salt_state.return_value = "result"
        opts_mock = {
            "hash_type": "md5",
        }
        get_sls_opts.return_value = opts_mock
        with patch.dict(chroot.__opts__, opts_mock):
            self.assertEqual(chroot.highstate("/chroot"), "result")
            _create_and_execute_salt_state.assert_called_once()

    def test_relog_plain(self):
        """
        Tests that relog emits logs at error level if passed a plain string
        """

        with self.assertLogs(level=logging.DEBUG) as cm:
            chroot.relog("test message\nanother line")
        self.assertEqual(
            cm.output,
            [
                "ERROR:salt.modules.chroot:(chroot) test message",
                "ERROR:salt.modules.chroot:(chroot) another line",
            ],
        )

    def test_relog_formatted(self):
        """
        Tests that relog emits logs at error level if passed a plain string
        """

        with self.assertLogs(level=logging.DEBUG) as cm:
            chroot.relog(
                """
[ERROR] An example error message
[WARN] An example warning message
[INFO] An example info message
[DEBUG] An example debug message"""
            )
        self.assertEqual(
            cm.output,
            [
                "ERROR:salt.modules.chroot:(chroot) An example error message",
                "WARNING:salt.modules.chroot:(chroot) An example warning message",
                "INFO:salt.modules.chroot:(chroot) An example info message",
                "DEBUG:salt.modules.chroot:(chroot) An example debug message",
            ],
        )

    @patch("salt.modules.chroot.exist")
    @patch("tempfile.mkdtemp")
    def test_call_fails_emits_log(self, mkdtemp, exist):
        """
        Test execution of Salt functions in chroot. Checks that failures emit
        stderr to logging
        """
        # Fail the inner command
        exist.return_value = True
        mkdtemp.return_value = "/chroot/tmp01"
        utils_mock = {
            "thin.gen_thin": MagicMock(return_value="/salt-thin.tgz"),
            "files.rm_rf": MagicMock(),
            "json.find_json": MagicMock(return_value={"return": {}}),
        }
        salt_mock = {
            "cmd.run": MagicMock(return_value=""),
            "config.option": MagicMock(),
            "cmd.run_chroot": MagicMock(
                return_value={"retcode": 1, "stderr": "[ERROR] This went wrong"}
            ),
        }
        with patch.dict(chroot.__utils__, utils_mock), patch.dict(
            chroot.__salt__, salt_mock
        ):
            with self.assertLogs(level=logging.DEBUG) as cm:
                self.assertEqual(
                    chroot.call("/chroot", "test.ping"),
                    {
                        "result": False,
                        "comment": "Can't parse container command output",
                    },
                )
            self.assertEqual(
                cm.output, ["ERROR:salt.modules.chroot:(chroot) This went wrong"]
            )<|MERGE_RESOLUTION|>--- conflicted
+++ resolved
@@ -1,7 +1,4 @@
-<<<<<<< HEAD
-=======
 #
->>>>>>> e75b8fef
 # Author: Alberto Planas <aplanas@suse.com>
 #
 # Copyright 2018 SUSE LINUX GmbH, Nuernberg, Germany.
@@ -28,11 +25,8 @@
 :platform:      Linux
 """
 
-<<<<<<< HEAD
 
 import logging
-=======
->>>>>>> e75b8fef
 import sys
 
 import salt.loader.context
@@ -68,11 +62,13 @@
             "salt.client.ssh.wrapper.state._cleanup_slsmod_low_data", MagicMock()
         ):
             with patch(
-                "salt.utils.hashutils.get_hash", MagicMock(return_value="deadbeaf")
+                "salt.utils.hashutils.get_hash", MagicMock(
+                    return_value="deadbeaf")
             ):
                 with patch("salt.fileclient.get_file_client", MagicMock()):
                     with patch("salt.modules.chroot.call", MagicMock()):
-                        chroot._create_and_execute_salt_state("", {}, {}, False, "md5")
+                        chroot._create_and_execute_salt_state(
+                            "", {}, {}, False, "md5")
 
     @patch("os.path.isdir")
     def test_exist(self, isdir):
@@ -107,7 +103,8 @@
         matrix = (("a", "b", True), ("a", "a", False))
         for root_mountinfo, self_mountinfo, result in matrix:
             fopen.return_value.__enter__.return_value = fopen
-            fopen.read = MagicMock(side_effect=(root_mountinfo, self_mountinfo))
+            fopen.read = MagicMock(side_effect=(
+                root_mountinfo, self_mountinfo))
             self.assertEqual(chroot.in_chroot(), result)
 
     @patch("salt.modules.chroot.exist")
@@ -118,7 +115,8 @@
         # Basic input validation
         exist.return_value = False
         self.assertRaises(CommandExecutionError, chroot.call, "/chroot", "")
-        self.assertRaises(CommandExecutionError, chroot.call, "/chroot", "test.ping")
+        self.assertRaises(CommandExecutionError, chroot.call,
+                          "/chroot", "test.ping")
 
     @patch("salt.modules.chroot.exist")
     @patch("tempfile.mkdtemp")
@@ -275,7 +273,8 @@
             chroot.__salt__, salt_mock
         ):
             self.assertEqual(
-                chroot.call("/chroot", "module.function", key="value"), "result"
+                chroot.call("/chroot", "module.function",
+                            key="value"), "result"
             )
             utils_mock["thin.gen_thin"].assert_called_once()
             salt_mock["config.option"].assert_called()
@@ -413,7 +412,8 @@
             "cmd.run": MagicMock(return_value=""),
             "config.option": MagicMock(),
             "cmd.run_chroot": MagicMock(
-                return_value={"retcode": 1, "stderr": "[ERROR] This went wrong"}
+                return_value={"retcode": 1,
+                              "stderr": "[ERROR] This went wrong"}
             ),
         }
         with patch.dict(chroot.__utils__, utils_mock), patch.dict(
@@ -428,5 +428,6 @@
                     },
                 )
             self.assertEqual(
-                cm.output, ["ERROR:salt.modules.chroot:(chroot) This went wrong"]
+                cm.output, [
+                    "ERROR:salt.modules.chroot:(chroot) This went wrong"]
             )