# -*- coding: utf-8 -*-
"""
    :codeauthor: Rahul Handay <rahulha@saltstack.com>
"""

# Import Python libs
from __future__ import absolute_import, print_function, unicode_literals

import copy
import os
import shutil
import tempfile
import textwrap
import time

<<<<<<< HEAD
=======
# Import Salt Testing Libs
from tests.support.runtests import RUNTIME_VARS
from tests.support.mixins import LoaderModuleMockMixin
from tests.support.unit import TestCase, skipIf
from tests.support.mock import (
    Mock,
    MagicMock,
    patch,
    mock_open,
    NO_MOCK,
    NO_MOCK_REASON
)

>>>>>>> 8abb7099
# Import Salt Libs
import salt.config
import salt.loader
import salt.modules.config as config
import salt.modules.state as state
import salt.state
import salt.utils.args
import salt.utils.files
import salt.utils.hashutils
import salt.utils.json
import salt.utils.odict
import salt.utils.platform
import salt.utils.state
from salt.exceptions import CommandExecutionError, SaltInvocationError
from salt.ext import six
from tests.support.mixins import LoaderModuleMockMixin
from tests.support.mock import MagicMock, Mock, mock_open, patch

# Import Salt Testing Libs
from tests.support.runtests import RUNTIME_VARS
from tests.support.unit import TestCase, skipIf


class MockState(object):
    """
        Mock class
    """

    def __init__(self):
        pass

    class State(object):
        """
            Mock state class
        """

        flag = None

        def __init__(
            self, opts, pillar_override=False, pillar_enc=None, initial_pillar=None
        ):
            pass

        def verify_data(self, data):
            """
                Mock verify_data method
            """
            if self.flag:
                return True
            else:
                return False

        @staticmethod
        def call(data):
            """
                Mock call method
            """
            return list

        @staticmethod
        def call_high(data, orchestration_jid=None):
            """
                Mock call_high method
            """
            return True

        @staticmethod
        def call_template_str(data):
            """
                Mock call_template_str method
            """
            return True

        @staticmethod
        def _mod_init(data):
            """
                Mock _mod_init method
            """
            return True

        def verify_high(self, data):
            """
                Mock verify_high method
            """
            if self.flag:
                return True
            else:
                return -1

        @staticmethod
        def compile_high_data(data):
            """
                Mock compile_high_data
            """
            return [{"__id__": "ABC"}]

        @staticmethod
        def call_chunk(data, data1, data2):
            """
                Mock call_chunk method
            """
            return {"": "ABC"}

        @staticmethod
        def call_chunks(data):
            """
                Mock call_chunks method
            """
            return True

        @staticmethod
        def call_listen(data, ret):
            """
                Mock call_listen method
            """
            return True

        def requisite_in(self, data):  # pylint: disable=unused-argument
            return data, []

    class HighState(object):
        """
            Mock HighState class
        """

        flag = False
        opts = {"state_top": "", "pillar": {}}

        def __init__(self, opts, pillar_override=None, *args, **kwargs):
            self.building_highstate = salt.utils.odict.OrderedDict
            self.state = MockState.State(opts, pillar_override=pillar_override)

        def render_state(self, sls, saltenv, mods, matches, local=False):
            """
                Mock render_state method
            """
            if self.flag:
                return {}, True
            else:
                return {}, False

        @staticmethod
        def get_top():
            """
                Mock get_top method
            """
            return "_top"

        def verify_tops(self, data):
            """
                Mock verify_tops method
            """
            if self.flag:
                return ["a", "b"]
            else:
                return []

        @staticmethod
        def top_matches(data):
            """
                Mock top_matches method
            """
            return ["a", "b", "c"]

        @staticmethod
        def push_active():
            """
                Mock push_active method
            """
            return True

        @staticmethod
        def compile_highstate():
            """
                Mock compile_highstate method
            """
            return "A"

        @staticmethod
        def compile_state_usage():
            """
                Mock compile_state_usage method
            """
            return "A"

        @staticmethod
        def pop_active():
            """
                Mock pop_active method
            """
            return True

        @staticmethod
        def compile_low_chunks():
            """
                Mock compile_low_chunks method
            """
            return [{"__id__": "ABC", "__sls__": "abc"}]

        def render_highstate(self, data):
            """
                Mock render_highstate method
            """
            if self.flag:
                return ["a", "b"], True
            else:
                return ["a", "b"], False

        @staticmethod
        def call_highstate(
            exclude,
            cache,
            cache_name,
            force=None,
            whitelist=None,
            orchestration_jid=None,
        ):
            """
                Mock call_highstate method
            """
            return True


class MockSerial(object):
    """
        Mock Class
    """

    def __init__(self):
        pass

    class Serial(object):
        """
            Mock Serial class
        """

        def __init__(self, data):
            pass

        @staticmethod
        def load(data):
            """
                Mock load method
            """
            return {"A": "B"}

        @staticmethod
        def dump(data, data1):
            """
                Mock dump method
            """
            return True


class MockTarFile(object):
    """
        Mock tarfile class
    """

    path = os.sep + "tmp"

    def __init__(self):
        pass

    @staticmethod
    def open(data, data1):
        """
            Mock open method
        """
        return MockTarFile

    @staticmethod
    def getmembers():
        """
            Mock getmembers method
        """
        return [MockTarFile]

    @staticmethod
    def extractall(data):
        """
            Mock extractall method
        """
        return True

    @staticmethod
    def close():
        """
            Mock close method
        """
        return True


class StateTestCase(TestCase, LoaderModuleMockMixin):
    """
        Test case for salt.modules.state
    """

    def setup_loader_modules(self):
        utils = salt.loader.utils(
            salt.config.DEFAULT_MINION_OPTS.copy(),
            whitelist=["state", "args", "systemd", "path", "platform"],
        )
        utils.keys()
        patcher = patch("salt.modules.state.salt.state", MockState())
        patcher.start()
        self.addCleanup(patcher.stop)
        return {
            state: {
                "__opts__": {"cachedir": "/D", "saltenv": None, "__cli": "salt"},
                "__utils__": utils,
                "__salt__": {
                    "config.get": config.get,
                    "config.option": MagicMock(return_value=""),
                },
            },
            config: {"__opts__": {}, "__pillar__": {}},
        }

    def test_running(self):
        """
            Test of checking i fthe state function is already running
        """
        self.assertEqual(state.running(True), [])

        mock = MagicMock(
            side_effect=[
                [
                    {
                        "fun": "state.running",
                        "pid": "4126",
                        "jid": "20150325123407204096",
                    }
                ],
                [],
            ]
        )
        with patch.dict(state.__salt__, {"saltutil.is_running": mock}):
            self.assertListEqual(
                state.running(),
                [
                    'The function "state.running"'
                    " is running as PID 4126 and "
                    "was started at 2015, Mar 25 12:34:07."
                    "204096 with jid 20150325123407204096"
                ],
            )

            self.assertListEqual(state.running(), [])

    def test_low(self):
        """
            Test of executing a single low data call
        """
        mock = MagicMock(side_effect=[False, None, None])
        with patch.object(state, "_check_queue", mock):
            self.assertFalse(
                state.low({"state": "pkg", "fun": "installed", "name": "vi"})
            )

            MockState.State.flag = False
            self.assertEqual(
                state.low({"state": "pkg", "fun": "installed", "name": "vi"}), list
            )

            MockState.State.flag = True
            self.assertTrue(
                state.low({"state": "pkg", "fun": "installed", "name": "vi"})
            )

    def test_high(self):
        """
            Test for checking the state system
        """
        mock = MagicMock(side_effect=[False, None])
        with patch.object(state, "_check_queue", mock):
            self.assertFalse(state.high({"vim": {"pkg": ["installed"]}}))

            mock = MagicMock(return_value={"test": True})
            with patch.object(salt.utils.state, "get_sls_opts", mock):
                self.assertTrue(state.high({"vim": {"pkg": ["installed"]}}))

    def test_template(self):
        """
            Test of executing the information
            stored in a template file on the minion
        """
        mock = MagicMock(side_effect=[False, None, None])
        with patch.object(state, "_check_queue", mock):
            self.assertFalse(state.template("/home/salt/salt.sls"))

            MockState.HighState.flag = True
            self.assertTrue(state.template("/home/salt/salt.sls"))

            MockState.HighState.flag = False
            self.assertTrue(state.template("/home/salt/salt.sls"))

    def test_template_str(self):
        """
            Test for Executing the information
            stored in a string from an sls template
        """
        mock = MagicMock(side_effect=[False, None])
        with patch.object(state, "_check_queue", mock):
            self.assertFalse(state.template_str("Template String"))

            self.assertTrue(state.template_str("Template String"))

    def test_apply_(self):
        """
            Test to apply states
        """
        mock = MagicMock(return_value=True)
        with patch.object(state, "sls", mock):
            self.assertTrue(state.apply_(True))

        with patch.object(state, "highstate", mock):
            self.assertTrue(state.apply_(None))

    def test_test(self):
        """
            Test to apply states in test mode
        """
        with patch.dict(state.__opts__, {"test": False}):
            mock = MagicMock(return_value=True)
            with patch.object(state, "sls", mock):
                self.assertTrue(state.test(True))
                mock.assert_called_once_with(True, test=True)
                self.assertEqual(state.__opts__["test"], False)

            mock = MagicMock(return_value=True)
            with patch.object(state, "highstate", mock):
                self.assertTrue(state.test(None))
                mock.assert_called_once_with(test=True)
                self.assertEqual(state.__opts__["test"], False)

    def test_list_disabled(self):
        """
            Test to list disabled states
        """
        mock = MagicMock(return_value=["A", "B", "C"])
        with patch.dict(state.__salt__, {"grains.get": mock}):
            self.assertListEqual(state.list_disabled(), ["A", "B", "C"])

    def test_enable(self):
        """
            Test to Enable state function or sls run
        """
        mock = MagicMock(return_value=["A", "B"])
        with patch.dict(state.__salt__, {"grains.get": mock}):
            mock = MagicMock(return_value=[])
            with patch.dict(state.__salt__, {"grains.setval": mock}):
                mock = MagicMock(return_value=[])
                with patch.dict(state.__salt__, {"saltutil.refresh_modules": mock}):
                    self.assertDictEqual(
                        state.enable("A"),
                        {"msg": "Info: A state enabled.", "res": True},
                    )

                    self.assertDictEqual(
                        state.enable("Z"),
                        {"msg": "Info: Z state already " "enabled.", "res": True},
                    )

    def test_disable(self):
        """
            Test to disable state run
        """
        mock = MagicMock(return_value=["C", "D"])
        with patch.dict(state.__salt__, {"grains.get": mock}):
            mock = MagicMock(return_value=[])
            with patch.dict(state.__salt__, {"grains.setval": mock}):
                mock = MagicMock(return_value=[])
                with patch.dict(state.__salt__, {"saltutil.refresh_modules": mock}):
                    self.assertDictEqual(
                        state.disable("C"),
                        {"msg": "Info: C state " "already disabled.", "res": True},
                    )

                    self.assertDictEqual(
                        state.disable("Z"),
                        {"msg": "Info: Z state " "disabled.", "res": True},
                    )

    def test_clear_cache(self):
        """
            Test to clear out cached state file
        """
        mock = MagicMock(return_value=["A.cache.p", "B.cache.p", "C"])
        with patch.object(os, "listdir", mock):
            mock = MagicMock(return_value=True)
            with patch.object(os.path, "isfile", mock):
                mock = MagicMock(return_value=True)
                with patch.object(os, "remove", mock):
                    self.assertEqual(state.clear_cache(), ["A.cache.p", "B.cache.p"])

    def test_single(self):
        """
            Test to execute single state function
        """
        ret = {"pkg_|-name=vim_|-name=vim_|-installed": list}
        mock = MagicMock(side_effect=["A", None, None, None, None])
        with patch.object(state, "_check_queue", mock):
            self.assertEqual(state.single("pkg.installed", " name=vim"), "A")

            self.assertEqual(state.single("pk", "name=vim"), "Invalid function passed")

            with patch.dict(state.__opts__, {"test": "install"}):
                mock = MagicMock(return_value={"test": ""})
                with patch.object(salt.utils.state, "get_sls_opts", mock):
                    mock = MagicMock(return_value=True)
                    with patch.object(salt.utils.args, "test_mode", mock):
                        self.assertRaises(
                            SaltInvocationError,
                            state.single,
                            "pkg.installed",
                            "name=vim",
                            pillar="A",
                        )

                        MockState.State.flag = True
                        self.assertTrue(state.single("pkg.installed", "name=vim"))

                        MockState.State.flag = False
                        self.assertDictEqual(
                            state.single("pkg.installed", "name=vim"), ret
                        )

    def test_show_top(self):
        """
            Test to return the top data that the minion will use for a highstate
        """
        mock = MagicMock(side_effect=["A", None, None])
        with patch.object(state, "_check_queue", mock):
            self.assertEqual(state.show_top(), "A")

            MockState.HighState.flag = True
            self.assertListEqual(state.show_top(), ["a", "b"])

            MockState.HighState.flag = False
            self.assertListEqual(state.show_top(), ["a", "b", "c"])

    def test_run_request(self):
        """
            Test to Execute the pending state request
        """
        mock = MagicMock(
            side_effect=[{}, {"name": "A"}, {"name": {"mods": "A", "kwargs": {}}}]
        )
        with patch.object(state, "check_request", mock):
            self.assertDictEqual(state.run_request("A"), {})

            self.assertDictEqual(state.run_request("A"), {})

            mock = MagicMock(return_value=["True"])
            with patch.object(state, "apply_", mock):
                mock = MagicMock(return_value="")
                with patch.object(os, "remove", mock):
                    self.assertListEqual(state.run_request("name"), ["True"])

    def test_show_highstate(self):
        """
            Test to retrieve the highstate data from the salt master
        """
        mock = MagicMock(side_effect=["A", None, None])
        with patch.object(state, "_check_queue", mock):
            self.assertEqual(state.show_highstate(), "A")

            self.assertRaises(SaltInvocationError, state.show_highstate, pillar="A")

            self.assertEqual(state.show_highstate(), "A")

    def test_show_lowstate(self):
        """
            Test to list out the low data that will be applied to this minion
        """
        mock = MagicMock(side_effect=["A", None])
        with patch.object(state, "_check_queue", mock):
            self.assertRaises(AssertionError, state.show_lowstate)

            self.assertTrue(state.show_lowstate())

    def test_show_state_usage(self):
        """
            Test to list out the state usage that will be applied to this minion
        """

        mock = MagicMock(side_effect=["A", None, None])
        with patch.object(state, "_check_queue", mock):
            self.assertEqual(state.show_state_usage(), "A")

            self.assertRaises(SaltInvocationError, state.show_state_usage, pillar="A")

            self.assertEqual(state.show_state_usage(), "A")

    def test_show_states(self):
        """
            Test to display the low data from a specific sls
        """
        mock = MagicMock(side_effect=["A", None])
        with patch.object(state, "_check_queue", mock):

            self.assertEqual(state.show_low_sls("foo"), "A")
            self.assertListEqual(state.show_states("foo"), ["abc"])

    def test_show_states_missing_sls(self):
        """
        Test state.show_states when a sls file defined
        in a top.sls file is missing
        """
        msg = ["No matching sls found for 'cloud' in evn 'base'"]
        chunks_mock = MagicMock(side_effect=[msg])
        mock = MagicMock(side_effect=["A", None])
        with patch.object(state, "_check_queue", mock), patch(
            "salt.state.HighState.compile_low_chunks", chunks_mock
        ):
            self.assertEqual(state.show_low_sls("foo"), "A")
            self.assertListEqual(state.show_states("foo"), [msg[0]])

    def test_sls_id(self):
        """
            Test to call a single ID from the
            named module(s) and handle all requisites
        """
        mock = MagicMock(side_effect=["A", None, None, None])
        with patch.object(state, "_check_queue", mock):
            self.assertEqual(state.sls_id("apache", "http"), "A")

            with patch.dict(state.__opts__, {"test": "A"}):
                mock = MagicMock(return_value={"test": True, "saltenv": None})
                with patch.object(salt.utils.state, "get_sls_opts", mock):
                    mock = MagicMock(return_value=True)
                    with patch.object(salt.utils.args, "test_mode", mock):
                        MockState.State.flag = True
                        MockState.HighState.flag = True
                        self.assertEqual(state.sls_id("apache", "http"), 2)

                        MockState.State.flag = False
                        self.assertDictEqual(state.sls_id("ABC", "http"), {"": "ABC"})
                        self.assertRaises(
                            SaltInvocationError, state.sls_id, "DEF", "http"
                        )

    def test_show_low_sls(self):
        """
            Test to display the low data from a specific sls
        """
        mock = MagicMock(side_effect=["A", None, None])
        with patch.object(state, "_check_queue", mock):
            self.assertEqual(state.show_low_sls("foo"), "A")

            with patch.dict(state.__opts__, {"test": "A"}):
                mock = MagicMock(return_value={"test": True, "saltenv": None})
                with patch.object(salt.utils.state, "get_sls_opts", mock):
                    MockState.State.flag = True
                    MockState.HighState.flag = True
                    self.assertEqual(state.show_low_sls("foo"), 2)

                    MockState.State.flag = False
                    self.assertListEqual(state.show_low_sls("foo"), [{"__id__": "ABC"}])

    def test_show_sls(self):
        """
            Test to display the state data from a specific sls
        """
        mock = MagicMock(side_effect=["A", None, None, None])
        with patch.object(state, "_check_queue", mock):
            self.assertEqual(state.show_sls("foo"), "A")

            with patch.dict(state.__opts__, {"test": "A"}):
                mock = MagicMock(return_value={"test": True, "saltenv": None})
                with patch.object(salt.utils.state, "get_sls_opts", mock):
                    mock = MagicMock(return_value=True)
                    with patch.object(salt.utils.args, "test_mode", mock):
                        self.assertRaises(
                            SaltInvocationError, state.show_sls, "foo", pillar="A"
                        )

                        MockState.State.flag = True
                        self.assertEqual(state.show_sls("foo"), 2)

                        MockState.State.flag = False
                        self.assertListEqual(state.show_sls("foo"), ["a", "b"])

    def test_sls_exists(self):
        """
            Test of sls_exists
        """
        test_state = {}
        test_missing_state = []

        mock = MagicMock(return_value=test_state)
        with patch.object(state, "show_sls", mock):
            self.assertTrue(state.sls_exists("state_name"))
        mock = MagicMock(return_value=test_missing_state)
        with patch.object(state, "show_sls", mock):
            self.assertFalse(state.sls_exists("missing_state"))

    def test_id_exists(self):
        """
            Test of id_exists
        """
        test_state = [
            {
                "key1": "value1",
                "name": "value1",
                "state": "file",
                "fun": "test",
                "__env__": "base",
                "__sls__": "test-sls",
                "order": 10000,
                "__id__": "state_id1",
            },
            {
                "key2": "value2",
                "name": "value2",
                "state": "file",
                "fun": "directory",
                "__env__": "base",
                "__sls__": "test-sls",
                "order": 10001,
                "__id__": "state_id2",
            },
        ]
        mock = MagicMock(return_value=test_state)
        with patch.object(state, "show_low_sls", mock):
            self.assertTrue(state.id_exists("state_id1,state_id2", "test-sls"))
            self.assertFalse(state.id_exists("invalid", "state_name"))

    def test_top(self):
        """
            Test to execute a specific top file
        """
        ret = ["Pillar failed to render with the following messages:", "E"]
        mock = MagicMock(side_effect=["A", None, None, None])
        with patch.object(state, "_check_queue", mock):
            self.assertEqual(state.top("reverse_top.sls"), "A")

            mock = MagicMock(side_effect=[["E"], None, None])
            with patch.object(state, "_get_pillar_errors", mock):
                with patch.dict(state.__pillar__, {"_errors": ["E"]}):
                    self.assertListEqual(state.top("reverse_top.sls"), ret)

                with patch.dict(state.__opts__, {"test": "A"}):
                    mock = MagicMock(return_value={"test": True})
                    with patch.object(salt.utils.state, "get_sls_opts", mock):
                        mock = MagicMock(return_value=True)
                        with patch.object(salt.utils.args, "test_mode", mock):
                            self.assertRaises(
                                SaltInvocationError,
                                state.top,
                                "reverse_top.sls",
                                pillar="A",
                            )

                            mock = MagicMock(return_value="salt://reverse_top.sls")
                            with patch.object(os.path, "join", mock):
                                mock = MagicMock(return_value=True)
                                with patch.object(state, "_set_retcode", mock):
                                    self.assertTrue(
                                        state.top(
                                            "reverse_top.sls " "exclude=exclude.sls"
                                        )
                                    )

    def test_highstate(self):
        """
            Test to retrieve the state data from the
            salt master for the minion and execute it
        """
        arg = "whitelist=sls1.sls"
        mock = MagicMock(side_effect=[True, False, False, False])
        with patch.object(state, "_disabled", mock):
            self.assertDictEqual(
                state.highstate("whitelist=sls1.sls"),
                {
                    "comment": "Disabled",
                    "name": "Salt highstate run is disabled. "
                    "To re-enable, run state.enable highstate",
                    "result": "False",
                },
            )

            mock = MagicMock(side_effect=["A", None, None])
            with patch.object(state, "_check_queue", mock):
                self.assertEqual(state.highstate("whitelist=sls1.sls"), "A")

                with patch.dict(state.__opts__, {"test": "A"}):
                    mock = MagicMock(return_value={"test": True})
                    with patch.object(salt.utils.state, "get_sls_opts", mock):
                        self.assertRaises(
                            SaltInvocationError,
                            state.highstate,
                            "whitelist=sls1.sls",
                            pillar="A",
                        )

                        mock = MagicMock(return_value="A")
                        with patch.object(state, "_filter_running", mock):
                            mock = MagicMock(return_value=True)
                            with patch.object(state, "_filter_running", mock):
                                mock = MagicMock(return_value=True)
                                with patch.object(salt.payload, "Serial", mock):
                                    with patch.object(os.path, "join", mock):
                                        with patch.object(
                                            state, "_set" "_retcode", mock
                                        ):
                                            self.assertTrue(state.highstate(arg))

    def test_clear_request(self):
        """
            Test to clear out the state execution request without executing it
        """
        mock = MagicMock(return_value=True)
        with patch.object(salt.payload, "Serial", mock):
            mock = MagicMock(side_effect=[False, True, True])
            with patch.object(os.path, "isfile", mock):
                self.assertTrue(state.clear_request("A"))

                mock = MagicMock(return_value=True)
                with patch.object(os, "remove", mock):
                    self.assertTrue(state.clear_request())

                mock = MagicMock(return_value={})
                with patch.object(state, "check_request", mock):
                    self.assertFalse(state.clear_request("A"))

    def test_check_request(self):
        """
            Test to return the state request information
        """
        with patch("salt.modules.state.salt.payload", MockSerial):
            mock = MagicMock(side_effect=[True, True, False])
            with patch.object(os.path, "isfile", mock):
                with patch("salt.utils.files.fopen", mock_open()):
                    self.assertDictEqual(state.check_request(), {"A": "B"})

                with patch("salt.utils.files.fopen", mock_open()):
                    self.assertEqual(state.check_request("A"), "B")

                self.assertDictEqual(state.check_request(), {})

    def test_request(self):
        """
            Test to request the local admin execute a state run
        """
        mock = MagicMock(return_value=True)
        with patch.object(state, "apply_", mock):
            mock = MagicMock(return_value=True)
            with patch.object(os.path, "join", mock):
                mock = MagicMock(
                    return_value={"test_run": "", "mods": "", "kwargs": ""}
                )
                with patch.object(state, "check_request", mock):
                    mock = MagicMock(return_value=True)
                    with patch.object(os, "umask", mock):
                        with patch.object(salt.utils.platform, "is_windows", mock):
                            with patch.dict(state.__salt__, {"cmd.run": mock}):
                                with patch("salt.utils.files.fopen", mock_open()):
                                    mock = MagicMock(return_value=True)
                                    with patch.object(os, "umask", mock):
                                        self.assertTrue(state.request("A"))

    def test_sls(self):
        """
            Test to execute a set list of state files from an environment
        """
        arg = "core,edit.vim dev"
        ret = ["Pillar failed to render with the following messages:", "E", "1"]
        mock = MagicMock(return_value=True)
        with patch.object(state, "running", mock):
            with patch.dict(state.__context__, {"retcode": 1}):
                self.assertEqual(state.sls("core,edit.vim dev"), True)

        mock = MagicMock(side_effect=[True, True, True, True, True, True])
        with patch.object(state, "_wait", mock):
            mock = MagicMock(side_effect=[["A"], [], [], [], [], []])
            with patch.object(state, "_disabled", mock):
                with patch.dict(state.__context__, {"retcode": 1}):
                    self.assertEqual(
                        state.sls("core,edit.vim dev", None, None, True), ["A"]
                    )

                mock = MagicMock(side_effect=[["E", "1"], None, None, None, None])
                with patch.object(state, "_get_pillar_errors", mock):
                    with patch.dict(state.__context__, {"retcode": 5}):
                        with patch.dict(state.__pillar__, {"_errors": ["E", "1"]}):
                            self.assertListEqual(
                                state.sls("core,edit.vim dev", None, None, True), ret
                            )

                    with patch.dict(state.__opts__, {"test": None}):
                        mock = MagicMock(return_value={"test": "", "saltenv": None})
                        with patch.object(salt.utils.state, "get_sls_opts", mock):
                            mock = MagicMock(return_value=True)
                            with patch.object(salt.utils.args, "test_mode", mock):
                                self.assertRaises(
                                    SaltInvocationError,
                                    state.sls,
                                    "core,edit.vim dev",
                                    None,
                                    None,
                                    True,
                                    pillar="A",
                                )

                                mock = MagicMock(return_value="/D/cache.cache.p")
                                with patch.object(os.path, "join", mock):
                                    mock = MagicMock(return_value=True)
                                    with patch.object(os.path, "isfile", mock):
                                        with patch(
                                            "salt.utils.files.fopen", mock_open(b"")
                                        ):
                                            self.assertTrue(
                                                state.sls(
                                                    arg, None, None, True, cache=True
                                                )
                                            )

                                    MockState.HighState.flag = True
                                    self.assertTrue(
                                        state.sls(
                                            "core,edit" ".vim dev", None, None, True
                                        )
                                    )

                                    MockState.HighState.flag = False
                                    mock = MagicMock(return_value=True)
                                    with patch.object(
                                        state, "_filter_" "running", mock
                                    ):
                                        self.sub_test_sls()

    def test_get_test_value(self):
        """
        Test _get_test_value when opts contains different values
        """
        test_arg = "test"
        with patch.dict(state.__opts__, {test_arg: True}):
            self.assertTrue(
                state._get_test_value(test=None),
                msg="Failure when {0} is True in __opts__".format(test_arg),
            )

        with patch.dict(config.__pillar__, {test_arg: "blah"}):
            self.assertFalse(
                state._get_test_value(test=None),
                msg="Failure when {0} is blah in __opts__".format(test_arg),
            )

        with patch.dict(config.__pillar__, {test_arg: "true"}):
            self.assertFalse(
                state._get_test_value(test=None),
                msg="Failure when {0} is true in __opts__".format(test_arg),
            )

        with patch.dict(config.__opts__, {test_arg: False}):
            self.assertFalse(
                state._get_test_value(test=None),
                msg="Failure when {0} is False in __opts__".format(test_arg),
            )

        with patch.dict(config.__opts__, {}):
            self.assertFalse(
                state._get_test_value(test=None),
                msg="Failure when {0} does not exist in __opts__".format(test_arg),
            )

        with patch.dict(config.__pillar__, {test_arg: None}):
            self.assertEqual(
                state._get_test_value(test=None),
                None,
                msg="Failure when {0} is None in __opts__".format(test_arg),
            )

        with patch.dict(config.__pillar__, {test_arg: True}):
            self.assertTrue(
                state._get_test_value(test=None),
                msg="Failure when {0} is True in __pillar__".format(test_arg),
            )

        with patch.dict(config.__pillar__, {"master": {test_arg: True}}):
            self.assertTrue(
                state._get_test_value(test=None),
                msg="Failure when {0} is True in master __pillar__".format(test_arg),
            )

        with patch.dict(config.__pillar__, {"master": {test_arg: False}}):
            with patch.dict(config.__pillar__, {test_arg: True}):
                self.assertTrue(
                    state._get_test_value(test=None),
                    msg="Failure when {0} is False in master __pillar__ and True in pillar".format(
                        test_arg
                    ),
                )

        with patch.dict(config.__pillar__, {"master": {test_arg: True}}):
            with patch.dict(config.__pillar__, {test_arg: False}):
                self.assertFalse(
                    state._get_test_value(test=None),
                    msg="Failure when {0} is True in master __pillar__ and False in pillar".format(
                        test_arg
                    ),
                )

        with patch.dict(state.__opts__, {"test": False}):
            self.assertFalse(
                state._get_test_value(test=None),
                msg="Failure when {0} is False in __opts__".format(test_arg),
            )

        with patch.dict(state.__opts__, {"test": False}):
            with patch.dict(config.__pillar__, {"master": {test_arg: True}}):
                self.assertTrue(
                    state._get_test_value(test=None),
                    msg="Failure when {0} is False in __opts__".format(test_arg),
                )

        with patch.dict(state.__opts__, {}):
            self.assertTrue(
                state._get_test_value(test=True), msg="Failure when test is True as arg"
            )

    def sub_test_sls(self):
        """
            Sub function of test_sls
        """
        mock = MagicMock(return_value=True)
        with patch.object(os.path, "join", mock):
            with patch.object(os, "umask", mock):
                mock = MagicMock(return_value=False)
                with patch.object(salt.utils.platform, "is_windows", mock):
                    mock = MagicMock(return_value=True)
                    with patch.object(os, "umask", mock):
                        with patch.object(state, "_set_retcode", mock):
                            with patch.dict(state.__opts__, {"test": True}):
                                with patch("salt.utils.files.fopen", mock_open()):
                                    self.assertTrue(
                                        state.sls(
                                            "core,edit" ".vim dev", None, None, True
                                        )
                                    )

    def test_sls_sync(self):
        """
        Test test.sls with the sync argument

        We're only mocking the sync functions we expect to sync. If any other
        sync functions are run then they will raise a KeyError, which we want
        as it will tell us that we are syncing things we shouldn't.
        """
        mock_empty_list = MagicMock(return_value=[])
        with patch.object(state, "running", mock_empty_list), patch.object(
            state, "_disabled", mock_empty_list
        ), patch.object(state, "_get_pillar_errors", mock_empty_list):

            sync_mocks = {
                "saltutil.sync_modules": Mock(),
                "saltutil.sync_states": Mock(),
            }
            with patch.dict(state.__salt__, sync_mocks):
                state.sls("foo", sync_mods="modules,states")

            for key in sync_mocks:
                call_count = sync_mocks[key].call_count
                expected = 1
                assert (
                    call_count == expected
                ), "{0} called {1} time(s) (expected: {2})".format(
                    key, call_count, expected
                )

            # Test syncing all
            sync_mocks = {"saltutil.sync_all": Mock()}
            with patch.dict(state.__salt__, sync_mocks):
                state.sls("foo", sync_mods="all")

            for key in sync_mocks:
                call_count = sync_mocks[key].call_count
                expected = 1
                assert (
                    call_count == expected
                ), "{0} called {1} time(s) (expected: {2})".format(
                    key, call_count, expected
                )

            # sync_mods=True should be interpreted as sync_mods=all
            sync_mocks = {"saltutil.sync_all": Mock()}
            with patch.dict(state.__salt__, sync_mocks):
                state.sls("foo", sync_mods=True)

            for key in sync_mocks:
                call_count = sync_mocks[key].call_count
                expected = 1
                assert (
                    call_count == expected
                ), "{0} called {1} time(s) (expected: {2})".format(
                    key, call_count, expected
                )

            # Test syncing all when "all" is passed along with module types.
            # This tests that we *only* run a sync_all and avoid unnecessary
            # extra syncing.
            sync_mocks = {"saltutil.sync_all": Mock()}
            with patch.dict(state.__salt__, sync_mocks):
                state.sls("foo", sync_mods="modules,all")

            for key in sync_mocks:
                call_count = sync_mocks[key].call_count
                expected = 1
                assert (
                    call_count == expected
                ), "{0} called {1} time(s) (expected: {2})".format(
                    key, call_count, expected
                )

    def test_pkg(self):
        """
            Test to execute a packaged state run
        """
        tar_file = os.sep + os.path.join("tmp", "state_pkg.tgz")
        mock = MagicMock(
            side_effect=[
                False,
                True,
                True,
                True,
                True,
                True,
                True,
                True,
                True,
                True,
                True,
            ]
        )
        mock_json_loads_true = MagicMock(return_value=[True])
        mock_json_loads_dictlist = MagicMock(return_value=[{"test": ""}])
        with patch.object(os.path, "isfile", mock), patch(
            "salt.modules.state.tarfile", MockTarFile
        ), patch.object(salt.utils, "json", mock_json_loads_dictlist):
            self.assertEqual(state.pkg(tar_file, "", "md5"), {})

            mock = MagicMock(side_effect=[False, 0, 0, 0, 0])
            with patch.object(salt.utils.hashutils, "get_hash", mock):
                # Verify hash
                self.assertDictEqual(state.pkg(tar_file, "", "md5"), {})

                # Verify file outside intended root
                self.assertDictEqual(state.pkg(tar_file, 0, "md5"), {})

                MockTarFile.path = ""
                with patch("salt.utils.files.fopen", mock_open()), patch.object(
                    salt.utils.json, "loads", mock_json_loads_true
                ), patch.object(state, "_format_cached_grains", MagicMock()):
                    self.assertEqual(state.pkg(tar_file, 0, "md5"), True)
                    state._format_cached_grains.assert_called_once()

                MockTarFile.path = ""
                if six.PY2:
                    with patch("salt.utils.files.fopen", mock_open()), patch.dict(
                        state.__utils__,
                        {"state.check_result": MagicMock(return_value=True)},
                    ):
                        self.assertTrue(state.pkg(tar_file, 0, "md5"))
                else:
                    with patch("salt.utils.files.fopen", mock_open()):
                        self.assertTrue(state.pkg(tar_file, 0, "md5"))

    def test_lock_saltenv(self):
        """
        Tests lock_saltenv in each function which accepts saltenv on the CLI
        """
        lock_msg = "lock_saltenv is enabled, saltenv cannot be changed"
        empty_list_mock = MagicMock(return_value=[])
        with patch.dict(state.__opts__, {"lock_saltenv": True}), patch.dict(
            state.__salt__, {"grains.get": empty_list_mock}
        ), patch.object(state, "running", empty_list_mock):

            # Test high
            with self.assertRaisesRegex(CommandExecutionError, lock_msg):
                state.high([{"vim": {"pkg": ["installed"]}}], saltenv="base")

            # Test template
            with self.assertRaisesRegex(CommandExecutionError, lock_msg):
                state.template("foo", saltenv="base")

            # Test template_str
            with self.assertRaisesRegex(CommandExecutionError, lock_msg):
                state.template_str("foo", saltenv="base")

            # Test apply_ with SLS
            with self.assertRaisesRegex(CommandExecutionError, lock_msg):
                state.apply_("foo", saltenv="base")

            # Test apply_ with Highstate
            with self.assertRaisesRegex(CommandExecutionError, lock_msg):
                state.apply_(saltenv="base")

            # Test "test" with SLS
            with self.assertRaisesRegex(CommandExecutionError, lock_msg):
                state.test("foo", saltenv="base")

            # Test "test" with Highstate
            with self.assertRaisesRegex(CommandExecutionError, lock_msg):
                state.test(saltenv="base")

            # Test highstate
            with self.assertRaisesRegex(CommandExecutionError, lock_msg):
                state.highstate(saltenv="base")

            # Test sls
            with self.assertRaisesRegex(CommandExecutionError, lock_msg):
                state.sls("foo", saltenv="base")

            # Test top
            with self.assertRaisesRegex(CommandExecutionError, lock_msg):
                state.top("foo.sls", saltenv="base")

            # Test show_highstate
            with self.assertRaisesRegex(CommandExecutionError, lock_msg):
                state.show_highstate(saltenv="base")

            # Test show_lowstate
            with self.assertRaisesRegex(CommandExecutionError, lock_msg):
                state.show_lowstate(saltenv="base")

            # Test sls_id
            with self.assertRaisesRegex(CommandExecutionError, lock_msg):
                state.sls_id("foo", "bar", saltenv="base")

            # Test show_low_sls
            with self.assertRaisesRegex(CommandExecutionError, lock_msg):
                state.show_low_sls("foo", saltenv="base")

            # Test show_sls
            with self.assertRaisesRegex(CommandExecutionError, lock_msg):
                state.show_sls("foo", saltenv="base")

            # Test show_top
            with self.assertRaisesRegex(CommandExecutionError, lock_msg):
                state.show_top(saltenv="base")

            # Test single
            with self.assertRaisesRegex(CommandExecutionError, lock_msg):
                state.single("foo.bar", name="baz", saltenv="base")

            # Test pkg
            with self.assertRaisesRegex(CommandExecutionError, lock_msg):
                state.pkg(
                    "/tmp/salt_state.tgz",
                    "760a9353810e36f6d81416366fc426dc",
                    "md5",
                    saltenv="base",
                )

    def test_get_pillar_errors_CC(self):
        """
        Test _get_pillar_errors function.
        CC: External clean, Internal clean
        :return:
        """
        for int_pillar, ext_pillar in [
            ({"foo": "bar"}, {"fred": "baz"}),
            ({"foo": "bar"}, None),
            ({}, {"fred": "baz"}),
        ]:
            with patch("salt.modules.state.__pillar__", int_pillar):
                for opts, res in [
                    ({"force": True}, None),
                    ({"force": False}, None),
                    ({}, None),
                ]:
                    assert res == state._get_pillar_errors(
                        kwargs=opts, pillar=ext_pillar
                    )

    def test_get_pillar_errors_EC(self):
        """
        Test _get_pillar_errors function.
        EC: External erroneous, Internal clean
        :return:
        """
        errors = ["failure", "everywhere"]
        for int_pillar, ext_pillar in [
            ({"foo": "bar"}, {"fred": "baz", "_errors": errors}),
            ({}, {"fred": "baz", "_errors": errors}),
        ]:
            with patch("salt.modules.state.__pillar__", int_pillar):
                for opts, res in [
                    ({"force": True}, None),
                    ({"force": False}, errors),
                    ({}, errors),
                ]:
                    assert res == state._get_pillar_errors(
                        kwargs=opts, pillar=ext_pillar
                    )

    def test_get_pillar_errors_EE(self):
        """
        Test _get_pillar_errors function.
        CC: External erroneous, Internal erroneous
        :return:
        """
        errors = ["failure", "everywhere"]
        for int_pillar, ext_pillar in [
            ({"foo": "bar", "_errors": errors}, {"fred": "baz", "_errors": errors})
        ]:
            with patch("salt.modules.state.__pillar__", int_pillar):
                for opts, res in [
                    ({"force": True}, None),
                    ({"force": False}, errors),
                    ({}, errors),
                ]:
                    assert res == state._get_pillar_errors(
                        kwargs=opts, pillar=ext_pillar
                    )

    def test_get_pillar_errors_CE(self):
        """
        Test _get_pillar_errors function.
        CC: External clean, Internal erroneous
        :return:
        """
        errors = ["failure", "everywhere"]
        for int_pillar, ext_pillar in [
            ({"foo": "bar", "_errors": errors}, {"fred": "baz"}),
            ({"foo": "bar", "_errors": errors}, None),
        ]:
            with patch("salt.modules.state.__pillar__", int_pillar):
                for opts, res in [
                    ({"force": True}, None),
                    ({"force": False}, errors),
                    ({}, errors),
                ]:
                    assert res == state._get_pillar_errors(
                        kwargs=opts, pillar=ext_pillar
                    )


class TopFileMergingCase(TestCase, LoaderModuleMockMixin):
    def setup_loader_modules(self):
        return {
            state: {
<<<<<<< HEAD
                "__opts__": salt.config.minion_config(
                    os.path.join(RUNTIME_VARS.TMP_CONF_DIR, "minion")
=======
                '__opts__': salt.config.minion_config(
                    os.path.join(RUNTIME_VARS.TMP_CONF_DIR, 'minion')
>>>>>>> 8abb7099
                ),
                "__salt__": {"saltutil.is_running": MagicMock(return_value=[])},
            },
        }

    def setUp(self):
        self.cachedir = tempfile.mkdtemp(dir=RUNTIME_VARS.TMP)
        self.fileserver_root = tempfile.mkdtemp(dir=RUNTIME_VARS.TMP)
        self.addCleanup(shutil.rmtree, self.cachedir, ignore_errors=True)
        self.addCleanup(shutil.rmtree, self.fileserver_root, ignore_errors=True)

        self.saltenvs = ["base", "foo", "bar", "baz"]
        self.saltenv_roots = {
            x: os.path.join(self.fileserver_root, x)
            for x in ("base", "foo", "bar", "baz")
        }
        self.base_top_file = os.path.join(self.saltenv_roots["base"], "top.sls")
        self.dunder_opts = salt.utils.yaml.safe_load(
            textwrap.dedent(
                """\
                file_client: local
                default_top: base

                file_roots:
                  base:
                    - {base}
                  foo:
                    - {foo}
                  bar:
                    - {bar}
                  baz:
                    - {baz}
                """.format(
                    **self.saltenv_roots
                )
            )
        )
        self.dunder_opts["env_order"] = self.saltenvs

        # Write top files for all but the "baz" environment
        for saltenv in self.saltenv_roots:
            os.makedirs(self.saltenv_roots[saltenv])
            if saltenv == "baz":
                continue
            top_file = os.path.join(self.saltenv_roots[saltenv], "top.sls")
            with salt.utils.files.fopen(top_file, "w") as fp_:
                # Add a section for every environment to each top file, with
                # the SLS target prefixed with the current saltenv.
                for env_name in self.saltenvs:
                    fp_.write(
                        textwrap.dedent(
                            """\
                        {env_name}:
                          '*':
                            - {saltenv}_{env_name}
                        """.format(
                                env_name=env_name, saltenv=saltenv
                            )
                        )
                    )

    def tearDown(self):
        time.sleep(1)
        os.remove(self.base_top_file)

    def show_top(self, **kwargs):
        local_opts = copy.deepcopy(self.dunder_opts)
        local_opts.update(kwargs)
        with patch.dict(state.__opts__, local_opts), patch.object(
            salt.state.State, "_gather_pillar", MagicMock(return_value={})
        ):
            ret = state.show_top()
            # Lazy way of converting ordered dicts to regular dicts. We don't
            # care about dict ordering for these tests.
            return salt.utils.json.loads(salt.utils.json.dumps(ret))

    def use_limited_base_top_file(self):
        """
        Overwrites the base top file so that it only contains sections for its
        own saltenv.
        """
        with salt.utils.files.fopen(self.base_top_file, "w") as fp_:
            fp_.write(
                textwrap.dedent(
                    """\
                base:
                  '*':
                    - base_base
                """
                )
            )
        time.sleep(1)

    @skipIf(True, "SLOWTEST skip")
    def test_merge_strategy_merge(self):
        """
        Base overrides everything
        """
        ret = self.show_top(top_file_merging_strategy="merge")
        assert ret == {
            "base": ["base_base"],
            "foo": ["base_foo"],
            "bar": ["base_bar"],
            "baz": ["base_baz"],
        }, ret

    @skipIf(True, "SLOWTEST skip")
    def test_merge_strategy_merge_limited_base(self):
        """
        Test with a "base" top file containing only a "base" section. The "baz"
        saltenv should not be in the return data because that env doesn't have
        its own top file and there will be no "baz" section in the "base" env's
        top file.

        Next, append a "baz" section to the rewritten top file and we should
        get results for that saltenv in the return data.
        """
        self.use_limited_base_top_file()
        ret = self.show_top(top_file_merging_strategy="merge")
        assert ret == {
            "base": ["base_base"],
            "foo": ["foo_foo"],
            "bar": ["bar_bar"],
        }, ret

        # Add a "baz" section
        with salt.utils.files.fopen(self.base_top_file, "a") as fp_:
            fp_.write(
                textwrap.dedent(
                    """\
                baz:
                  '*':
                    - base_baz
                """
                )
            )

        ret = self.show_top(top_file_merging_strategy="merge")
        assert ret == {
            "base": ["base_base"],
            "foo": ["foo_foo"],
            "bar": ["bar_bar"],
            "baz": ["base_baz"],
        }, ret

    @skipIf(True, "SLOWTEST skip")
    def test_merge_strategy_merge_state_top_saltenv_base(self):
        """
        This tests with state_top_saltenv=base, which should pull states *only*
        from the base saltenv.
        """
        ret = self.show_top(top_file_merging_strategy="merge", state_top_saltenv="base")
        assert ret == {
            "base": ["base_base"],
            "foo": ["base_foo"],
            "bar": ["base_bar"],
            "baz": ["base_baz"],
        }, ret

    @skipIf(True, "SLOWTEST skip")
    def test_merge_strategy_merge_state_top_saltenv_foo(self):
        """
        This tests with state_top_saltenv=foo, which should pull states *only*
        from the foo saltenv. Since that top file is only authoritative for
        its own saltenv, *only* the foo saltenv's matches from the foo top file
        should be in the return data.
        """
        ret = self.show_top(top_file_merging_strategy="merge", state_top_saltenv="foo")
        assert ret == {"foo": ["foo_foo"]}, ret

    @skipIf(True, "SLOWTEST skip")
    def test_merge_strategy_merge_all(self):
        """
        Include everything in every top file
        """
        ret = self.show_top(top_file_merging_strategy="merge_all")
        assert ret == {
            "base": ["base_base", "foo_base", "bar_base"],
            "foo": ["base_foo", "foo_foo", "bar_foo"],
            "bar": ["base_bar", "foo_bar", "bar_bar"],
            "baz": ["base_baz", "foo_baz", "bar_baz"],
        }, ret

    @skipIf(True, "SLOWTEST skip")
    def test_merge_strategy_merge_all_alternate_env_order(self):
        """
        Use an alternate env_order. This should change the order in which the
        SLS targets appear in the result.
        """
        ret = self.show_top(
            top_file_merging_strategy="merge_all", env_order=["bar", "foo", "base"]
        )
        assert ret == {
            "base": ["bar_base", "foo_base", "base_base"],
            "foo": ["bar_foo", "foo_foo", "base_foo"],
            "bar": ["bar_bar", "foo_bar", "base_bar"],
            "baz": ["bar_baz", "foo_baz", "base_baz"],
        }, ret

    @skipIf(True, "SLOWTEST skip")
    def test_merge_strategy_merge_all_state_top_saltenv_base(self):
        """
        This tests with state_top_saltenv=base, which should pull states *only*
        from the base saltenv. Since we are using the "merge_all" strategy, all
        the states from that top file should be in the return data.
        """
        ret = self.show_top(
            top_file_merging_strategy="merge_all", state_top_saltenv="base"
        )
        assert ret == {
            "base": ["base_base"],
            "foo": ["base_foo"],
            "bar": ["base_bar"],
            "baz": ["base_baz"],
        }, ret

    @skipIf(True, "SLOWTEST skip")
    def test_merge_strategy_merge_all_state_top_saltenv_foo(self):
        """
        This tests with state_top_saltenv=foo, which should pull states *only*
        from the foo saltenv. Since we are using the "merge_all" strategy, all
        the states from that top file should be in the return data.
        """
        ret = self.show_top(
            top_file_merging_strategy="merge_all", state_top_saltenv="foo"
        )
        assert ret == {
            "base": ["foo_base"],
            "foo": ["foo_foo"],
            "bar": ["foo_bar"],
            "baz": ["foo_baz"],
        }, ret

    @skipIf(True, "SLOWTEST skip")
    def test_merge_strategy_same(self):
        """
        Each env should get its SLS targets from its own top file, with the
        "baz" env pulling from "base" since default_top=base and there is no
        top file in the "baz" saltenv.
        """
        ret = self.show_top(top_file_merging_strategy="same")
        assert ret == {
            "base": ["base_base"],
            "foo": ["foo_foo"],
            "bar": ["bar_bar"],
            "baz": ["base_baz"],
        }, ret

    @skipIf(True, "SLOWTEST skip")
    def test_merge_strategy_same_limited_base(self):
        """
        Each env should get its SLS targets from its own top file, with the
        "baz" env pulling from "base" since default_top=base and there is no
        top file in the "baz" saltenv.
        """
        self.use_limited_base_top_file()
        ret = self.show_top(top_file_merging_strategy="same")
        assert ret == {
            "base": ["base_base"],
            "foo": ["foo_foo"],
            "bar": ["bar_bar"],
        }, ret

    @skipIf(True, "SLOWTEST skip")
    def test_merge_strategy_same_default_top_foo(self):
        """
        Each env should get its SLS targets from its own top file, with the
        "baz" env pulling from "foo" since default_top=foo and there is no top
        file in the "baz" saltenv.
        """
        ret = self.show_top(top_file_merging_strategy="same", default_top="foo")
        assert ret == {
            "base": ["base_base"],
            "foo": ["foo_foo"],
            "bar": ["bar_bar"],
            "baz": ["foo_baz"],
        }, ret

    @skipIf(True, "SLOWTEST skip")
    def test_merge_strategy_same_state_top_saltenv_base(self):
        """
        Test the state_top_saltenv parameter to load states exclusively from
        the base saltenv, with the "same" merging strategy. This should
        result in just the base environment's states from the base top file
        being in the merged result.
        """
        ret = self.show_top(top_file_merging_strategy="same", state_top_saltenv="base")
        assert ret == {"base": ["base_base"]}, ret

    @skipIf(True, "SLOWTEST skip")
    def test_merge_strategy_same_state_top_saltenv_foo(self):
        """
        Test the state_top_saltenv parameter to load states exclusively from
        the foo saltenv, with the "same" merging strategy. This should
        result in just the foo environment's states from the foo top file
        being in the merged result.
        """
        ret = self.show_top(top_file_merging_strategy="same", state_top_saltenv="foo")
        assert ret == {"foo": ["foo_foo"]}, ret

    @skipIf(True, "SLOWTEST skip")
    def test_merge_strategy_same_state_top_saltenv_baz(self):
        """
        Test the state_top_saltenv parameter to load states exclusively from
        the baz saltenv, with the "same" merging strategy. This should
        result in an empty dictionary since there is no top file in that
        environment.
        """
        ret = self.show_top(top_file_merging_strategy="same", state_top_saltenv="baz")
        assert ret == {}, ret<|MERGE_RESOLUTION|>--- conflicted
+++ resolved
@@ -13,8 +13,6 @@
 import textwrap
 import time
 
-<<<<<<< HEAD
-=======
 # Import Salt Testing Libs
 from tests.support.runtests import RUNTIME_VARS
 from tests.support.mixins import LoaderModuleMockMixin
@@ -28,7 +26,6 @@
     NO_MOCK_REASON
 )
 
->>>>>>> 8abb7099
 # Import Salt Libs
 import salt.config
 import salt.loader
@@ -1373,13 +1370,8 @@
     def setup_loader_modules(self):
         return {
             state: {
-<<<<<<< HEAD
-                "__opts__": salt.config.minion_config(
-                    os.path.join(RUNTIME_VARS.TMP_CONF_DIR, "minion")
-=======
                 '__opts__': salt.config.minion_config(
                     os.path.join(RUNTIME_VARS.TMP_CONF_DIR, 'minion')
->>>>>>> 8abb7099
                 ),
                 "__salt__": {"saltutil.is_running": MagicMock(return_value=[])},
             },
