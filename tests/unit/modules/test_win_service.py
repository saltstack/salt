--- conflicted
+++ resolved
@@ -369,11 +369,7 @@
         self.assertEqual(win_service._cmd_quote(bin_path), expected)
 
         # test single quoted, double quoted, single quotes
-<<<<<<< HEAD
         bin_path = "'\"'C:\\Program Files\\salt\\test.exe'\"'"
-        self.assertEqual(win_service._cmd_quote(bin_path), expected)
-=======
-        bin_path = "\'\"\'C:\\Program Files\\salt\\test.exe\'\"\'"
         self.assertEqual(win_service._cmd_quote(bin_path), expected)
 
     def test_service_dependencies(self):
@@ -447,5 +443,4 @@
         with self.assertRaises(ValueError):
             spunky = win_service.ServiceDependencies('Spunky', _all, _info)
             spunky.dependencies()
-            spunky.parents()
->>>>>>> 8abb7099
+            spunky.parents()