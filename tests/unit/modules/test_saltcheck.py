# -*- coding: utf-8 -*-
"""Unit test for saltcheck execution module"""

# Import Python libs
from __future__ import absolute_import, print_function, unicode_literals

import os.path

import salt.config
import salt.modules.saltcheck as saltcheck
import salt.syspaths as syspaths

# Import Salt Testing Libs
from tests.support.mixins import LoaderModuleMockMixin
from tests.support.mock import MagicMock, patch
from tests.support.unit import TestCase, skipIf


class SaltcheckTestCase(TestCase, LoaderModuleMockMixin):
    """
    TestCase for salt.modules.saltcheck module
    """

    def setup_loader_modules(self):
        # Setting the environment to be local
        local_opts = salt.config.minion_config(
<<<<<<< HEAD
            os.path.join(syspaths.CONFIG_DIR, "minion")
        )
        local_opts["file_client"] = "local"
        local_opts["conf_file"] = "/etc/salt/minion"
        patcher = patch("salt.config.minion_config", MagicMock(return_value=local_opts))
        patcher.start()
        self.addCleanup(patcher.stop)
        return {saltcheck: {"__opts__": local_opts}}
=======
            os.path.join(syspaths.CONFIG_DIR, 'minion'))
        local_opts['file_client'] = 'local'
        local_opts['conf_file'] = '/etc/salt/minion'
        patcher = patch('salt.config.minion_config',
                        MagicMock(return_value=local_opts))
        patcher.start()
        self.addCleanup(patcher.stop)
        return {saltcheck: {'__opts__': local_opts}}
>>>>>>> 8abb7099

    @skipIf(True, "SLOWTEST skip")
    def test_call_salt_command(self):
        """test simple test.echo module"""
        with patch.dict(
            saltcheck.__salt__,
            {
                "config.get": MagicMock(return_value=True),
                "sys.list_modules": MagicMock(return_value=["module1"]),
                "cp.cache_master": MagicMock(return_value=[True]),
            },
        ):
            sc_instance = saltcheck.SaltCheck()
<<<<<<< HEAD
            returned = sc_instance._call_salt_command(
                fun="test.echo", args=["hello"], kwargs=None
            )
            self.assertEqual(returned, "hello")
=======
            returned = sc_instance._call_salt_command(fun="test.echo", args=['hello'], kwargs=None)
            self.assertEqual(returned, 'hello')

    def test_update_master_cache(self):
        '''test master cache'''
        self.assertTrue(saltcheck.update_master_cache)
>>>>>>> 8abb7099

    @skipIf(True, "SLOWTEST skip")
    def test_call_salt_command2(self):
        """test simple test.echo module again"""
        with patch.dict(
            saltcheck.__salt__,
            {
                "config.get": MagicMock(return_value=True),
                "sys.list_modules": MagicMock(return_value=["module1"]),
                "cp.cache_master": MagicMock(return_value=[True]),
            },
        ):
            sc_instance = saltcheck.SaltCheck()
<<<<<<< HEAD
            returned = sc_instance._call_salt_command(
                fun="test.echo", args=["hello"], kwargs=None
            )
            self.assertNotEqual(returned, "not-hello")
=======
            returned = sc_instance._call_salt_command(fun="test.echo", args=['hello'], kwargs=None)
            self.assertNotEqual(returned, 'not-hello')
>>>>>>> 8abb7099

    def test__assert_equal1(self):
        """test"""
        with patch.dict(
            saltcheck.__salt__,
            {
                "config.get": MagicMock(return_value=True),
                "cp.cache_master": MagicMock(return_value=[True]),
            },
        ):
            sc_instance = saltcheck.SaltCheck()
            aaa = {"a": 1, "b": 2}
            bbb = {"a": 1, "b": 2}
            mybool = sc_instance._SaltCheck__assert_equal(aaa, bbb)
            self.assertTrue(mybool)

    def test__assert_equal2(self):
        """test"""
        with patch.dict(
            saltcheck.__salt__,
            {
                "config.get": MagicMock(return_value=True),
                "cp.cache_master": MagicMock(return_value=[True]),
            },
        ):
            sc_instance = saltcheck.SaltCheck()
            mybool = sc_instance._SaltCheck__assert_equal(False, True)
            self.assertNotEqual(mybool, True)

    def test__assert_not_equal1(self):
        """test"""
        with patch.dict(
            saltcheck.__salt__,
            {
                "config.get": MagicMock(return_value=True),
                "cp.cache_master": MagicMock(return_value=[True]),
            },
        ):
            sc_instance = saltcheck.SaltCheck()
            aaa = {"a": 1, "b": 2}
            bbb = {"a": 1, "b": 2, "c": 3}
            mybool = sc_instance._SaltCheck__assert_not_equal(aaa, bbb)
            self.assertTrue(mybool)

    def test__assert_not_equal2(self):
        """test"""
        with patch.dict(
            saltcheck.__salt__,
            {
                "config.get": MagicMock(return_value=True),
                "cp.cache_master": MagicMock(return_value=[True]),
            },
        ):
            sc_instance = saltcheck.SaltCheck()
            aaa = {"a": 1, "b": 2}
            bbb = {"a": 1, "b": 2}
            mybool = sc_instance._SaltCheck__assert_not_equal(aaa, bbb)
            self.assertNotEqual(mybool, True)

    def test__assert_true1(self):
        """test"""
        with patch.dict(
            saltcheck.__salt__,
            {
                "config.get": MagicMock(return_value=True),
                "cp.cache_master": MagicMock(return_value=[True]),
            },
        ):
            sc_instance = saltcheck.SaltCheck()
            mybool = sc_instance._SaltCheck__assert_equal(True, True)
            self.assertTrue(mybool)

    def test__assert_true2(self):
        """test"""
        with patch.dict(
            saltcheck.__salt__,
            {
                "config.get": MagicMock(return_value=True),
                "cp.cache_master": MagicMock(return_value=[True]),
            },
        ):
            sc_instance = saltcheck.SaltCheck()
            mybool = sc_instance._SaltCheck__assert_equal(False, True)
            self.assertNotEqual(mybool, True)

    def test__assert_false1(self):
        """test"""
        with patch.dict(
            saltcheck.__salt__,
            {
                "config.get": MagicMock(return_value=True),
                "cp.cache_master": MagicMock(return_value=[True]),
            },
        ):
            sc_instance = saltcheck.SaltCheck()
            mybool = sc_instance._SaltCheck__assert_false(False)
            self.assertTrue(mybool)

    def test__assert_false2(self):
        """test"""
        with patch.dict(
            saltcheck.__salt__,
            {
                "config.get": MagicMock(return_value=True),
                "cp.cache_master": MagicMock(return_value=[True]),
            },
        ):
            sc_instance = saltcheck.SaltCheck()
            mybool = sc_instance._SaltCheck__assert_false(True)
            self.assertNotEqual(mybool, True)

    def test__assert_in1(self):
        """test"""
        with patch.dict(
            saltcheck.__salt__,
            {
                "config.get": MagicMock(return_value=True),
                "cp.cache_master": MagicMock(return_value=[True]),
            },
        ):
            sc_instance = saltcheck.SaltCheck()
            aaa = "bob"
            mylist = ["alice", "bob", "charles", "dana"]
            mybool = sc_instance._SaltCheck__assert_in(aaa, mylist)
            self.assertTrue(mybool, True)

    def test__assert_in2(self):
        """test"""
        with patch.dict(
            saltcheck.__salt__,
            {
                "config.get": MagicMock(return_value=True),
                "cp.cache_master": MagicMock(return_value=[True]),
            },
        ):
            sc_instance = saltcheck.SaltCheck()
            aaa = "elaine"
            mylist = ["alice", "bob", "charles", "dana"]
            mybool = sc_instance._SaltCheck__assert_in(aaa, mylist)
            self.assertNotEqual(mybool, True)

    def test__assert_not_in1(self):
        """test"""
        with patch.dict(
            saltcheck.__salt__,
            {
                "config.get": MagicMock(return_value=True),
                "cp.cache_master": MagicMock(return_value=[True]),
            },
        ):
            sc_instance = saltcheck.SaltCheck()
            aaa = "elaine"
            mylist = ["alice", "bob", "charles", "dana"]
            mybool = sc_instance._SaltCheck__assert_not_in(aaa, mylist)
            self.assertTrue(mybool, True)

    def test__assert_not_in2(self):
        """test"""
        with patch.dict(
            saltcheck.__salt__,
            {
                "config.get": MagicMock(return_value=True),
                "cp.cache_master": MagicMock(return_value=[True]),
            },
        ):
            sc_instance = saltcheck.SaltCheck()
            aaa = "bob"
            mylist = ["alice", "bob", "charles", "dana"]
            mybool = sc_instance._SaltCheck__assert_not_in(aaa, mylist)
            self.assertNotEqual(mybool, True)

    def test__assert_greater1(self):
        """test"""
        with patch.dict(
            saltcheck.__salt__,
            {
                "config.get": MagicMock(return_value=True),
                "cp.cache_master": MagicMock(return_value=[True]),
            },
        ):
            sc_instance = saltcheck.SaltCheck()
            aaa = 110
            bbb = 100
            mybool = sc_instance._SaltCheck__assert_greater(aaa, bbb)
            self.assertTrue(mybool, True)

    def test__assert_greater2(self):
        """test"""
        with patch.dict(
            saltcheck.__salt__,
            {
                "config.get": MagicMock(return_value=True),
                "cp.cache_master": MagicMock(return_value=[True]),
            },
        ):
            sc_instance = saltcheck.SaltCheck()
            aaa = 100
            bbb = 110
            mybool = sc_instance._SaltCheck__assert_greater(aaa, bbb)
            self.assertNotEqual(mybool, True)

    def test__assert_greater3(self):
        """test"""
        with patch.dict(
            saltcheck.__salt__,
            {
                "config.get": MagicMock(return_value=True),
                "cp.cache_master": MagicMock(return_value=[True]),
            },
        ):
            sc_instance = saltcheck.SaltCheck()
            aaa = 100
            bbb = 100
            mybool = sc_instance._SaltCheck__assert_greater(aaa, bbb)
            self.assertNotEqual(mybool, True)

    def test__assert_greater_equal1(self):
        """test"""
        with patch.dict(
            saltcheck.__salt__,
            {
                "config.get": MagicMock(return_value=True),
                "cp.cache_master": MagicMock(return_value=[True]),
            },
        ):
            sc_instance = saltcheck.SaltCheck()
            aaa = 110
            bbb = 100
            mybool = sc_instance._SaltCheck__assert_greater_equal(aaa, bbb)
            self.assertTrue(mybool, True)

    def test__assert_greater_equal2(self):
        """test"""
        with patch.dict(
            saltcheck.__salt__,
            {
                "config.get": MagicMock(return_value=True),
                "cp.cache_master": MagicMock(return_value=[True]),
            },
        ):
            sc_instance = saltcheck.SaltCheck()
            aaa = 100
            bbb = 110
            mybool = sc_instance._SaltCheck__assert_greater_equal(aaa, bbb)
            self.assertNotEqual(mybool, True)

    def test__assert_greater_equal3(self):
        """test"""
        with patch.dict(
            saltcheck.__salt__,
            {
                "config.get": MagicMock(return_value=True),
                "cp.cache_master": MagicMock(return_value=[True]),
            },
        ):
            sc_instance = saltcheck.SaltCheck()
            aaa = 100
            bbb = 100
            mybool = sc_instance._SaltCheck__assert_greater_equal(aaa, bbb)
            self.assertEqual(mybool, "Pass")

    def test__assert_less1(self):
        """test"""
        with patch.dict(
            saltcheck.__salt__,
            {
                "config.get": MagicMock(return_value=True),
                "cp.cache_master": MagicMock(return_value=[True]),
            },
        ):
            sc_instance = saltcheck.SaltCheck()
            aaa = 99
            bbb = 100
            mybool = sc_instance._SaltCheck__assert_less(aaa, bbb)
            self.assertTrue(mybool, True)

    def test__assert_less2(self):
        """test"""
        with patch.dict(
            saltcheck.__salt__,
            {
                "config.get": MagicMock(return_value=True),
                "cp.cache_master": MagicMock(return_value=[True]),
            },
        ):
            sc_instance = saltcheck.SaltCheck()
            aaa = 110
            bbb = 99
            mybool = sc_instance._SaltCheck__assert_less(aaa, bbb)
            self.assertNotEqual(mybool, True)

    def test__assert_less3(self):
        """test"""
        with patch.dict(
            saltcheck.__salt__,
            {
                "config.get": MagicMock(return_value=True),
                "cp.cache_master": MagicMock(return_value=[True]),
            },
        ):
            sc_instance = saltcheck.SaltCheck()
            aaa = 100
            bbb = 100
            mybool = sc_instance._SaltCheck__assert_less(aaa, bbb)
            self.assertNotEqual(mybool, True)

    def test__assert_less_equal1(self):
        """test"""
        with patch.dict(
            saltcheck.__salt__,
            {
                "config.get": MagicMock(return_value=True),
                "cp.cache_master": MagicMock(return_value=[True]),
            },
        ):
            sc_instance = saltcheck.SaltCheck()
            aaa = 99
            bbb = 100
            mybool = sc_instance._SaltCheck__assert_less_equal(aaa, bbb)
            self.assertTrue(mybool, True)

    def test__assert_less_equal2(self):
        """test"""
        with patch.dict(
            saltcheck.__salt__,
            {
                "config.get": MagicMock(return_value=True),
                "cp.cache_master": MagicMock(return_value=[True]),
            },
        ):
            sc_instance = saltcheck.SaltCheck()
            aaa = 110
            bbb = 99
            mybool = sc_instance._SaltCheck__assert_less_equal(aaa, bbb)
            self.assertNotEqual(mybool, True)

    def test__assert_less_equal3(self):
        """test"""
        with patch.dict(
            saltcheck.__salt__,
            {
                "config.get": MagicMock(return_value=True),
                "cp.cache_master": MagicMock(return_value=[True]),
            },
        ):
            sc_instance = saltcheck.SaltCheck()
            aaa = 100
            bbb = 100
            mybool = sc_instance._SaltCheck__assert_less_equal(aaa, bbb)
            self.assertEqual(mybool, "Pass")

    def test__assert_empty(self):
        """test"""
        with patch.dict(
            saltcheck.__salt__,
            {
                "config.get": MagicMock(return_value=True),
                "cp.cache_master": MagicMock(return_value=[True]),
            },
        ):
            sc_instance = saltcheck.SaltCheck()
            mybool = sc_instance._SaltCheck__assert_empty("")
            self.assertEqual(mybool, "Pass")

    def test__assert_empty_fail(self):
        """test"""
        with patch.dict(
            saltcheck.__salt__,
            {
                "config.get": MagicMock(return_value=True),
                "cp.cache_master": MagicMock(return_value=[True]),
            },
        ):
            sc_instance = saltcheck.SaltCheck()
            mybool = sc_instance._SaltCheck__assert_empty("data")
            self.assertNotEqual(mybool, "Pass")

    def test__assert__not_empty(self):
        """test"""
        with patch.dict(
            saltcheck.__salt__,
            {
                "config.get": MagicMock(return_value=True),
                "cp.cache_master": MagicMock(return_value=[True]),
            },
        ):
            sc_instance = saltcheck.SaltCheck()
            mybool = sc_instance._SaltCheck__assert_not_empty("data")
            self.assertEqual(mybool, "Pass")

    def test__assert__not_empty_fail(self):
        """test"""
        with patch.dict(
            saltcheck.__salt__,
            {
                "config.get": MagicMock(return_value=True),
                "cp.cache_master": MagicMock(return_value=[True]),
            },
        ):
            sc_instance = saltcheck.SaltCheck()
            mybool = sc_instance._SaltCheck__assert_not_empty("")
            self.assertNotEqual(mybool, "Pass")

<<<<<<< HEAD
    @skipIf(True, "SLOWTEST skip")
    def test_run_test_1(self):
        """test"""
        with patch.dict(
            saltcheck.__salt__,
            {
                "config.get": MagicMock(return_value=True),
                "sys.list_modules": MagicMock(return_value=["test"]),
                "sys.list_functions": MagicMock(return_value=["test.echo"]),
                "cp.cache_master": MagicMock(return_value=[True]),
            },
        ):
            returned = saltcheck.run_test(
                test={
                    "module_and_function": "test.echo",
                    "assertion": "assertEqual",
                    "expected_return": "This works!",
                    "args": ["This works!"],
                }
            )
            self.assertEqual(returned["status"], "Pass")

    def test_run_test_muliassert(self):
        """test"""
        with patch.dict(
            saltcheck.__salt__,
            {
                "config.get": MagicMock(return_value=True),
                "sys.list_modules": MagicMock(return_value=["test"]),
                "sys.list_functions": MagicMock(return_value=["test.echo"]),
                "cp.cache_master": MagicMock(return_value=[True]),
            },
        ):
            returned = saltcheck.run_test(
                test={
                    "module_and_function": "test.echo",
                    "assertions": [
                        {"assertion": "assertEqual", "expected_return": "This works!"},
                        {"assertion": "assertEqual", "expected_return": "This works!"},
                    ],
                    "args": ["This works!"],
                }
            )
            self.assertEqual(returned["status"], "Pass")

    def test_run_test_muliassert_failure(self):
        """test"""
        with patch.dict(
            saltcheck.__salt__,
            {
                "config.get": MagicMock(return_value=True),
                "sys.list_modules": MagicMock(return_value=["test"]),
                "sys.list_functions": MagicMock(return_value=["test.echo"]),
                "cp.cache_master": MagicMock(return_value=[True]),
            },
        ):
            returned = saltcheck.run_test(
                test={
                    "module_and_function": "test.echo",
                    "assertions": [
                        {"assertion": "assertEqual", "expected_return": "WRONG"},
                        {"assertion": "assertEqual", "expected_return": "This works!"},
                    ],
                    "args": ["This works!"],
                }
            )
            self.assertEqual(returned["status"], "Fail")

    def test_report_highstate_tests(self):
        """test report_highstate_tests"""
        expected_output = {
            "TEST REPORT RESULTS": {
                "States missing tests": ["state1"],
                "Missing Tests": 1,
                "States with tests": ["found"],
            }
        }
        with patch("salt.modules.saltcheck._get_top_states") as mocked_get_top:
            mocked_get_top.return_value = ["state1", "found"]
            with patch("salt.modules.saltcheck.StateTestLoader") as mocked_stl:
                instance = mocked_stl.return_value
                instance.found_states = ["found"]
                returned = saltcheck.report_highstate_tests()
                self.assertEqual(returned, expected_output)

    def test_validation(self):
        """test validation of tests"""
        sc_instance = saltcheck.SaltCheck()

        # Fail on empty test
        test_dict = {}
        expected_return = False
        val_ret = sc_instance._SaltCheck__is_valid_test(test_dict)
        self.assertEqual(val_ret, expected_return)

        # Succeed on standard test
        test_dict = {
            "module_and_function": "test.echo",
            "args": ["hello"],
            "kwargs": {},
            "assertion": "assertEqual",
            "expected_return": "hello",
        }
        expected_return = True
        with patch.dict(
            saltcheck.__salt__,
            {
                "sys.list_modules": MagicMock(return_value=["test"]),
                "sys.list_functions": MagicMock(return_value=["test.echo"]),
            },
        ):
            val_ret = sc_instance._SaltCheck__is_valid_test(test_dict)
            self.assertEqual(val_ret, expected_return)

        # Succeed on standard test with older expected-return syntax
        test_dict = {
            "module_and_function": "test.echo",
            "args": ["hello"],
            "kwargs": {},
            "assertion": "assertEqual",
            "expected-return": "hello",
        }
        expected_return = True
        with patch.dict(
            saltcheck.__salt__,
            {
                "sys.list_modules": MagicMock(return_value=["test"]),
                "sys.list_functions": MagicMock(return_value=["test.echo"]),
            },
        ):
            val_ret = sc_instance._SaltCheck__is_valid_test(test_dict)
            self.assertEqual(val_ret, expected_return)

        # Do not require expected_return for some assertions
        assertions = ["assertEmpty", "assertNotEmpty", "assertTrue", "assertFalse"]
        for assertion in assertions:
            test_dict = {"module_and_function": "test.echo", "args": ["hello"]}
            test_dict["assertion"] = assertion
            expected_return = True
            with patch.dict(
                saltcheck.__salt__,
                {
                    "sys.list_modules": MagicMock(return_value=["test"]),
                    "sys.list_functions": MagicMock(return_value=["test.echo"]),
                },
            ):
                val_ret = sc_instance._SaltCheck__is_valid_test(test_dict)
                self.assertEqual(val_ret, expected_return)

        # Fail on invalid module
        test_dict = {
            "module_and_function": "broken.echo",
            "args": ["hello"],
            "kwargs": {},
            "assertion": "assertEqual",
            "expected_return": "hello",
        }
        expected_return = False
        with patch.dict(
            saltcheck.__salt__,
            {
                "sys.list_modules": MagicMock(return_value=["test"]),
                "sys.list_functions": MagicMock(return_value=["test.echo"]),
            },
        ):
            val_ret = sc_instance._SaltCheck__is_valid_test(test_dict)
            self.assertEqual(val_ret, expected_return)

        # Fail on invalid function
        test_dict = {
            "module_and_function": "test.broken",
            "args": ["hello"],
            "kwargs": {},
            "assertion": "assertEqual",
            "expected_return": "hello",
        }
        expected_return = False
        with patch.dict(
            saltcheck.__salt__,
            {
                "sys.list_modules": MagicMock(return_value=["test"]),
                "sys.list_functions": MagicMock(return_value=["test.echo"]),
            },
        ):
            val_ret = sc_instance._SaltCheck__is_valid_test(test_dict)
            self.assertEqual(val_ret, expected_return)

        # Fail on missing expected_return
        test_dict = {
            "module_and_function": "test.echo",
            "args": ["hello"],
            "kwargs": {},
            "assertion": "assertEqual",
        }
        expected_return = False
        with patch.dict(
            saltcheck.__salt__,
            {
                "sys.list_modules": MagicMock(return_value=["test"]),
                "sys.list_functions": MagicMock(return_value=["test.echo"]),
            },
        ):
            val_ret = sc_instance._SaltCheck__is_valid_test(test_dict)
            self.assertEqual(val_ret, expected_return)

        # Fail on empty expected_return
        test_dict = {
            "module_and_function": "test.echo",
            "args": ["hello"],
            "kwargs": {},
            "assertion": "assertEqual",
            "expected_return": None,
        }
        expected_return = False
        with patch.dict(
            saltcheck.__salt__,
            {
                "sys.list_modules": MagicMock(return_value=["test"]),
                "sys.list_functions": MagicMock(return_value=["test.echo"]),
            },
        ):
            val_ret = sc_instance._SaltCheck__is_valid_test(test_dict)
            self.assertEqual(val_ret, expected_return)

        # Succeed on m_and_f saltcheck.state_apply with only args
        test_dict = {"module_and_function": "saltcheck.state_apply", "args": ["common"]}
        expected_return = True
        with patch.dict(
            saltcheck.__salt__,
            {
                "sys.list_modules": MagicMock(return_value=["saltcheck"]),
                "sys.list_functions": MagicMock(return_value=["saltcheck.state_apply"]),
            },
        ):
            val_ret = sc_instance._SaltCheck__is_valid_test(test_dict)
            self.assertEqual(val_ret, expected_return)

        # Succeed on multiple assertions
        test_dict = {
            "module_and_function": "test.echo",
            "args": ["somearg"],
            "assertions": [
                {
                    "assertion": "assertEqual",
                    "assertion_section": "0:program",
                    "expected_return": "systemd-resolve",
                },
                {
                    "assertion": "assertEqual",
                    "assertion_section": "0:proto",
                    "expected_return": "udp",
                },
            ],
        }
        expected_return = True
        with patch.dict(
            saltcheck.__salt__,
            {
                "sys.list_modules": MagicMock(return_value=["test"]),
                "sys.list_functions": MagicMock(return_value=["test.echo"]),
            },
        ):
            val_ret = sc_instance._SaltCheck__is_valid_test(test_dict)
            self.assertEqual(val_ret, expected_return)

    def test_sls_path_generation(self):
        """test generation of sls paths"""
        with patch.dict(
            saltcheck.__salt__,
            {"config.get": MagicMock(return_value="saltcheck-tests")},
        ):
            testLoader = saltcheck.StateTestLoader()

            state_name = "teststate"
            expected_return = [
                "salt://teststate/saltcheck-tests",
                "salt:///saltcheck-tests",
            ]
            ret = testLoader._generate_sls_path(state_name)
            self.assertEqual(ret, expected_return)

            state_name = "teststate.long.path"
            expected_return = [
                "salt://teststate/long/path/saltcheck-tests",
                "salt://teststate/long/saltcheck-tests",
                "salt://teststate/saltcheck-tests",
            ]
            ret = testLoader._generate_sls_path(state_name)
            self.assertEqual(ret, expected_return)

            state_name = "teststate.really.long.path"
            expected_return = [
                "salt://teststate/really/long/path/saltcheck-tests",
                "salt://teststate/really/long/saltcheck-tests",
                "salt://teststate/saltcheck-tests",
            ]
            ret = testLoader._generate_sls_path(state_name)
            self.assertEqual(ret, expected_return)

    def test_generate_output(self):
        # passing states
        sc_results = {
            "a_state": {
                "test_id1": {"status": "Pass", "duration": 1.987},
                "test_id2": {"status": "Pass", "duration": 1.123},
            }
        }
        expected_output = [
            {
                "a_state": {
                    "test_id1": {"status": "Pass", "duration": 1.987},
                    "test_id2": {"status": "Pass", "duration": 1.123},
                }
            },
            {
                "TEST RESULTS": {
                    "Execution Time": 3.11,
                    "Passed": 2,
                    "Failed": 0,
                    "Skipped": 0,
                    "Missing Tests": 0,
                }
            },
        ]
        ret = saltcheck._generate_out_list(sc_results)
        self.assertEqual(ret, expected_output)

        # Skipped
        sc_results = {
            "a_state": {
                "test_id1": {"status": "Skip", "duration": 1.987},
                "test_id2": {"status": "Pass", "duration": 1.123},
            }
        }
        expected_output = [
            {
                "a_state": {
                    "test_id1": {"status": "Skip", "duration": 1.987},
                    "test_id2": {"status": "Pass", "duration": 1.123},
                }
            },
            {
                "TEST RESULTS": {
                    "Execution Time": 3.11,
                    "Passed": 1,
                    "Failed": 0,
                    "Skipped": 1,
                    "Missing Tests": 0,
                }
            },
        ]
        ret = saltcheck._generate_out_list(sc_results)
        self.assertEqual(ret, expected_output)

        # Failed (does not test setting __context__)
        sc_results = {
            "a_state": {
                "test_id1": {"status": "Failed", "duration": 1.987},
                "test_id2": {"status": "Pass", "duration": 1.123},
            }
        }
        expected_output = [
            {
                "a_state": {
                    "test_id1": {"status": "Failed", "duration": 1.987},
                    "test_id2": {"status": "Pass", "duration": 1.123},
                }
            },
            {
                "TEST RESULTS": {
                    "Execution Time": 3.11,
                    "Passed": 1,
                    "Failed": 1,
                    "Skipped": 0,
                    "Missing Tests": 0,
                }
            },
        ]
        ret = saltcheck._generate_out_list(sc_results)
        self.assertEqual(ret, expected_output)

        # missing states
        sc_results = {
            "a_state": {
                "test_id1": {"status": "Pass", "duration": 1.987},
                "test_id2": {"status": "Pass", "duration": 1.123},
            },
            "b_state": {},
        }
        expected_output = [
            {
                "a_state": {
                    "test_id1": {"status": "Pass", "duration": 1.987},
                    "test_id2": {"status": "Pass", "duration": 1.123},
                }
            },
            {"b_state": {}},
            {
                "TEST RESULTS": {
                    "Execution Time": 3.11,
                    "Passed": 2,
                    "Failed": 0,
                    "Skipped": 0,
                    "Missing Tests": 1,
                }
            },
        ]
        ret = saltcheck._generate_out_list(sc_results)
        self.assertEqual(ret, expected_output)
=======
    def test__assert_empty(self):
        '''test'''
        with patch.dict(saltcheck.__salt__, {'config.get': MagicMock(return_value=True),
                                             'cp.cache_master': MagicMock(return_value=[True])
                                             }):
            sc_instance = saltcheck.SaltCheck()
            mybool = sc_instance._SaltCheck__assert_empty("")
            self.assertEqual(mybool, 'Pass')

    def test__assert_empty_fail(self):
        '''test'''
        with patch.dict(saltcheck.__salt__, {'config.get': MagicMock(return_value=True),
                                             'cp.cache_master': MagicMock(return_value=[True])
                                             }):
            sc_instance = saltcheck.SaltCheck()
            mybool = sc_instance._SaltCheck__assert_empty("data")
            self.assertNotEqual(mybool, 'Pass')

    def test__assert__not_empty(self):
        '''test'''
        with patch.dict(saltcheck.__salt__, {'config.get': MagicMock(return_value=True),
                                             'cp.cache_master': MagicMock(return_value=[True])
                                             }):
            sc_instance = saltcheck.SaltCheck()
            mybool = sc_instance._SaltCheck__assert_not_empty("data")
            self.assertEqual(mybool, 'Pass')

    def test__assert__not_empty_fail(self):
        '''test'''
        with patch.dict(saltcheck.__salt__, {'config.get': MagicMock(return_value=True),
                                             'cp.cache_master': MagicMock(return_value=[True])
                                             }):
            sc_instance = saltcheck.SaltCheck()
            mybool = sc_instance._SaltCheck__assert_not_empty("")
            self.assertNotEqual(mybool, 'Pass')

    def test_run_test_1(self):
        '''test'''
        with patch.dict(saltcheck.__salt__, {'config.get': MagicMock(return_value=True),
                                             'sys.list_modules': MagicMock(return_value=['test']),
                                             'sys.list_functions': MagicMock(return_value=['test.echo']),
                                             'cp.cache_master': MagicMock(return_value=[True])}):
            returned = saltcheck.run_test(test={"module_and_function": "test.echo",
                                                "assertion": "assertEqual",
                                                "expected-return": "This works!",
                                                "args": ["This works!"]
                                                })
            self.assertEqual(returned['status'], 'Pass')
>>>>>>> 8abb7099
<|MERGE_RESOLUTION|>--- conflicted
+++ resolved
@@ -24,16 +24,6 @@
     def setup_loader_modules(self):
         # Setting the environment to be local
         local_opts = salt.config.minion_config(
-<<<<<<< HEAD
-            os.path.join(syspaths.CONFIG_DIR, "minion")
-        )
-        local_opts["file_client"] = "local"
-        local_opts["conf_file"] = "/etc/salt/minion"
-        patcher = patch("salt.config.minion_config", MagicMock(return_value=local_opts))
-        patcher.start()
-        self.addCleanup(patcher.stop)
-        return {saltcheck: {"__opts__": local_opts}}
-=======
             os.path.join(syspaths.CONFIG_DIR, 'minion'))
         local_opts['file_client'] = 'local'
         local_opts['conf_file'] = '/etc/salt/minion'
@@ -42,7 +32,6 @@
         patcher.start()
         self.addCleanup(patcher.stop)
         return {saltcheck: {'__opts__': local_opts}}
->>>>>>> 8abb7099
 
     @skipIf(True, "SLOWTEST skip")
     def test_call_salt_command(self):
@@ -56,19 +45,12 @@
             },
         ):
             sc_instance = saltcheck.SaltCheck()
-<<<<<<< HEAD
-            returned = sc_instance._call_salt_command(
-                fun="test.echo", args=["hello"], kwargs=None
-            )
-            self.assertEqual(returned, "hello")
-=======
             returned = sc_instance._call_salt_command(fun="test.echo", args=['hello'], kwargs=None)
             self.assertEqual(returned, 'hello')
 
     def test_update_master_cache(self):
         '''test master cache'''
         self.assertTrue(saltcheck.update_master_cache)
->>>>>>> 8abb7099
 
     @skipIf(True, "SLOWTEST skip")
     def test_call_salt_command2(self):
@@ -82,15 +64,8 @@
             },
         ):
             sc_instance = saltcheck.SaltCheck()
-<<<<<<< HEAD
-            returned = sc_instance._call_salt_command(
-                fun="test.echo", args=["hello"], kwargs=None
-            )
-            self.assertNotEqual(returned, "not-hello")
-=======
             returned = sc_instance._call_salt_command(fun="test.echo", args=['hello'], kwargs=None)
             self.assertNotEqual(returned, 'not-hello')
->>>>>>> 8abb7099
 
     def test__assert_equal1(self):
         """test"""
@@ -494,417 +469,6 @@
             mybool = sc_instance._SaltCheck__assert_not_empty("")
             self.assertNotEqual(mybool, "Pass")
 
-<<<<<<< HEAD
-    @skipIf(True, "SLOWTEST skip")
-    def test_run_test_1(self):
-        """test"""
-        with patch.dict(
-            saltcheck.__salt__,
-            {
-                "config.get": MagicMock(return_value=True),
-                "sys.list_modules": MagicMock(return_value=["test"]),
-                "sys.list_functions": MagicMock(return_value=["test.echo"]),
-                "cp.cache_master": MagicMock(return_value=[True]),
-            },
-        ):
-            returned = saltcheck.run_test(
-                test={
-                    "module_and_function": "test.echo",
-                    "assertion": "assertEqual",
-                    "expected_return": "This works!",
-                    "args": ["This works!"],
-                }
-            )
-            self.assertEqual(returned["status"], "Pass")
-
-    def test_run_test_muliassert(self):
-        """test"""
-        with patch.dict(
-            saltcheck.__salt__,
-            {
-                "config.get": MagicMock(return_value=True),
-                "sys.list_modules": MagicMock(return_value=["test"]),
-                "sys.list_functions": MagicMock(return_value=["test.echo"]),
-                "cp.cache_master": MagicMock(return_value=[True]),
-            },
-        ):
-            returned = saltcheck.run_test(
-                test={
-                    "module_and_function": "test.echo",
-                    "assertions": [
-                        {"assertion": "assertEqual", "expected_return": "This works!"},
-                        {"assertion": "assertEqual", "expected_return": "This works!"},
-                    ],
-                    "args": ["This works!"],
-                }
-            )
-            self.assertEqual(returned["status"], "Pass")
-
-    def test_run_test_muliassert_failure(self):
-        """test"""
-        with patch.dict(
-            saltcheck.__salt__,
-            {
-                "config.get": MagicMock(return_value=True),
-                "sys.list_modules": MagicMock(return_value=["test"]),
-                "sys.list_functions": MagicMock(return_value=["test.echo"]),
-                "cp.cache_master": MagicMock(return_value=[True]),
-            },
-        ):
-            returned = saltcheck.run_test(
-                test={
-                    "module_and_function": "test.echo",
-                    "assertions": [
-                        {"assertion": "assertEqual", "expected_return": "WRONG"},
-                        {"assertion": "assertEqual", "expected_return": "This works!"},
-                    ],
-                    "args": ["This works!"],
-                }
-            )
-            self.assertEqual(returned["status"], "Fail")
-
-    def test_report_highstate_tests(self):
-        """test report_highstate_tests"""
-        expected_output = {
-            "TEST REPORT RESULTS": {
-                "States missing tests": ["state1"],
-                "Missing Tests": 1,
-                "States with tests": ["found"],
-            }
-        }
-        with patch("salt.modules.saltcheck._get_top_states") as mocked_get_top:
-            mocked_get_top.return_value = ["state1", "found"]
-            with patch("salt.modules.saltcheck.StateTestLoader") as mocked_stl:
-                instance = mocked_stl.return_value
-                instance.found_states = ["found"]
-                returned = saltcheck.report_highstate_tests()
-                self.assertEqual(returned, expected_output)
-
-    def test_validation(self):
-        """test validation of tests"""
-        sc_instance = saltcheck.SaltCheck()
-
-        # Fail on empty test
-        test_dict = {}
-        expected_return = False
-        val_ret = sc_instance._SaltCheck__is_valid_test(test_dict)
-        self.assertEqual(val_ret, expected_return)
-
-        # Succeed on standard test
-        test_dict = {
-            "module_and_function": "test.echo",
-            "args": ["hello"],
-            "kwargs": {},
-            "assertion": "assertEqual",
-            "expected_return": "hello",
-        }
-        expected_return = True
-        with patch.dict(
-            saltcheck.__salt__,
-            {
-                "sys.list_modules": MagicMock(return_value=["test"]),
-                "sys.list_functions": MagicMock(return_value=["test.echo"]),
-            },
-        ):
-            val_ret = sc_instance._SaltCheck__is_valid_test(test_dict)
-            self.assertEqual(val_ret, expected_return)
-
-        # Succeed on standard test with older expected-return syntax
-        test_dict = {
-            "module_and_function": "test.echo",
-            "args": ["hello"],
-            "kwargs": {},
-            "assertion": "assertEqual",
-            "expected-return": "hello",
-        }
-        expected_return = True
-        with patch.dict(
-            saltcheck.__salt__,
-            {
-                "sys.list_modules": MagicMock(return_value=["test"]),
-                "sys.list_functions": MagicMock(return_value=["test.echo"]),
-            },
-        ):
-            val_ret = sc_instance._SaltCheck__is_valid_test(test_dict)
-            self.assertEqual(val_ret, expected_return)
-
-        # Do not require expected_return for some assertions
-        assertions = ["assertEmpty", "assertNotEmpty", "assertTrue", "assertFalse"]
-        for assertion in assertions:
-            test_dict = {"module_and_function": "test.echo", "args": ["hello"]}
-            test_dict["assertion"] = assertion
-            expected_return = True
-            with patch.dict(
-                saltcheck.__salt__,
-                {
-                    "sys.list_modules": MagicMock(return_value=["test"]),
-                    "sys.list_functions": MagicMock(return_value=["test.echo"]),
-                },
-            ):
-                val_ret = sc_instance._SaltCheck__is_valid_test(test_dict)
-                self.assertEqual(val_ret, expected_return)
-
-        # Fail on invalid module
-        test_dict = {
-            "module_and_function": "broken.echo",
-            "args": ["hello"],
-            "kwargs": {},
-            "assertion": "assertEqual",
-            "expected_return": "hello",
-        }
-        expected_return = False
-        with patch.dict(
-            saltcheck.__salt__,
-            {
-                "sys.list_modules": MagicMock(return_value=["test"]),
-                "sys.list_functions": MagicMock(return_value=["test.echo"]),
-            },
-        ):
-            val_ret = sc_instance._SaltCheck__is_valid_test(test_dict)
-            self.assertEqual(val_ret, expected_return)
-
-        # Fail on invalid function
-        test_dict = {
-            "module_and_function": "test.broken",
-            "args": ["hello"],
-            "kwargs": {},
-            "assertion": "assertEqual",
-            "expected_return": "hello",
-        }
-        expected_return = False
-        with patch.dict(
-            saltcheck.__salt__,
-            {
-                "sys.list_modules": MagicMock(return_value=["test"]),
-                "sys.list_functions": MagicMock(return_value=["test.echo"]),
-            },
-        ):
-            val_ret = sc_instance._SaltCheck__is_valid_test(test_dict)
-            self.assertEqual(val_ret, expected_return)
-
-        # Fail on missing expected_return
-        test_dict = {
-            "module_and_function": "test.echo",
-            "args": ["hello"],
-            "kwargs": {},
-            "assertion": "assertEqual",
-        }
-        expected_return = False
-        with patch.dict(
-            saltcheck.__salt__,
-            {
-                "sys.list_modules": MagicMock(return_value=["test"]),
-                "sys.list_functions": MagicMock(return_value=["test.echo"]),
-            },
-        ):
-            val_ret = sc_instance._SaltCheck__is_valid_test(test_dict)
-            self.assertEqual(val_ret, expected_return)
-
-        # Fail on empty expected_return
-        test_dict = {
-            "module_and_function": "test.echo",
-            "args": ["hello"],
-            "kwargs": {},
-            "assertion": "assertEqual",
-            "expected_return": None,
-        }
-        expected_return = False
-        with patch.dict(
-            saltcheck.__salt__,
-            {
-                "sys.list_modules": MagicMock(return_value=["test"]),
-                "sys.list_functions": MagicMock(return_value=["test.echo"]),
-            },
-        ):
-            val_ret = sc_instance._SaltCheck__is_valid_test(test_dict)
-            self.assertEqual(val_ret, expected_return)
-
-        # Succeed on m_and_f saltcheck.state_apply with only args
-        test_dict = {"module_and_function": "saltcheck.state_apply", "args": ["common"]}
-        expected_return = True
-        with patch.dict(
-            saltcheck.__salt__,
-            {
-                "sys.list_modules": MagicMock(return_value=["saltcheck"]),
-                "sys.list_functions": MagicMock(return_value=["saltcheck.state_apply"]),
-            },
-        ):
-            val_ret = sc_instance._SaltCheck__is_valid_test(test_dict)
-            self.assertEqual(val_ret, expected_return)
-
-        # Succeed on multiple assertions
-        test_dict = {
-            "module_and_function": "test.echo",
-            "args": ["somearg"],
-            "assertions": [
-                {
-                    "assertion": "assertEqual",
-                    "assertion_section": "0:program",
-                    "expected_return": "systemd-resolve",
-                },
-                {
-                    "assertion": "assertEqual",
-                    "assertion_section": "0:proto",
-                    "expected_return": "udp",
-                },
-            ],
-        }
-        expected_return = True
-        with patch.dict(
-            saltcheck.__salt__,
-            {
-                "sys.list_modules": MagicMock(return_value=["test"]),
-                "sys.list_functions": MagicMock(return_value=["test.echo"]),
-            },
-        ):
-            val_ret = sc_instance._SaltCheck__is_valid_test(test_dict)
-            self.assertEqual(val_ret, expected_return)
-
-    def test_sls_path_generation(self):
-        """test generation of sls paths"""
-        with patch.dict(
-            saltcheck.__salt__,
-            {"config.get": MagicMock(return_value="saltcheck-tests")},
-        ):
-            testLoader = saltcheck.StateTestLoader()
-
-            state_name = "teststate"
-            expected_return = [
-                "salt://teststate/saltcheck-tests",
-                "salt:///saltcheck-tests",
-            ]
-            ret = testLoader._generate_sls_path(state_name)
-            self.assertEqual(ret, expected_return)
-
-            state_name = "teststate.long.path"
-            expected_return = [
-                "salt://teststate/long/path/saltcheck-tests",
-                "salt://teststate/long/saltcheck-tests",
-                "salt://teststate/saltcheck-tests",
-            ]
-            ret = testLoader._generate_sls_path(state_name)
-            self.assertEqual(ret, expected_return)
-
-            state_name = "teststate.really.long.path"
-            expected_return = [
-                "salt://teststate/really/long/path/saltcheck-tests",
-                "salt://teststate/really/long/saltcheck-tests",
-                "salt://teststate/saltcheck-tests",
-            ]
-            ret = testLoader._generate_sls_path(state_name)
-            self.assertEqual(ret, expected_return)
-
-    def test_generate_output(self):
-        # passing states
-        sc_results = {
-            "a_state": {
-                "test_id1": {"status": "Pass", "duration": 1.987},
-                "test_id2": {"status": "Pass", "duration": 1.123},
-            }
-        }
-        expected_output = [
-            {
-                "a_state": {
-                    "test_id1": {"status": "Pass", "duration": 1.987},
-                    "test_id2": {"status": "Pass", "duration": 1.123},
-                }
-            },
-            {
-                "TEST RESULTS": {
-                    "Execution Time": 3.11,
-                    "Passed": 2,
-                    "Failed": 0,
-                    "Skipped": 0,
-                    "Missing Tests": 0,
-                }
-            },
-        ]
-        ret = saltcheck._generate_out_list(sc_results)
-        self.assertEqual(ret, expected_output)
-
-        # Skipped
-        sc_results = {
-            "a_state": {
-                "test_id1": {"status": "Skip", "duration": 1.987},
-                "test_id2": {"status": "Pass", "duration": 1.123},
-            }
-        }
-        expected_output = [
-            {
-                "a_state": {
-                    "test_id1": {"status": "Skip", "duration": 1.987},
-                    "test_id2": {"status": "Pass", "duration": 1.123},
-                }
-            },
-            {
-                "TEST RESULTS": {
-                    "Execution Time": 3.11,
-                    "Passed": 1,
-                    "Failed": 0,
-                    "Skipped": 1,
-                    "Missing Tests": 0,
-                }
-            },
-        ]
-        ret = saltcheck._generate_out_list(sc_results)
-        self.assertEqual(ret, expected_output)
-
-        # Failed (does not test setting __context__)
-        sc_results = {
-            "a_state": {
-                "test_id1": {"status": "Failed", "duration": 1.987},
-                "test_id2": {"status": "Pass", "duration": 1.123},
-            }
-        }
-        expected_output = [
-            {
-                "a_state": {
-                    "test_id1": {"status": "Failed", "duration": 1.987},
-                    "test_id2": {"status": "Pass", "duration": 1.123},
-                }
-            },
-            {
-                "TEST RESULTS": {
-                    "Execution Time": 3.11,
-                    "Passed": 1,
-                    "Failed": 1,
-                    "Skipped": 0,
-                    "Missing Tests": 0,
-                }
-            },
-        ]
-        ret = saltcheck._generate_out_list(sc_results)
-        self.assertEqual(ret, expected_output)
-
-        # missing states
-        sc_results = {
-            "a_state": {
-                "test_id1": {"status": "Pass", "duration": 1.987},
-                "test_id2": {"status": "Pass", "duration": 1.123},
-            },
-            "b_state": {},
-        }
-        expected_output = [
-            {
-                "a_state": {
-                    "test_id1": {"status": "Pass", "duration": 1.987},
-                    "test_id2": {"status": "Pass", "duration": 1.123},
-                }
-            },
-            {"b_state": {}},
-            {
-                "TEST RESULTS": {
-                    "Execution Time": 3.11,
-                    "Passed": 2,
-                    "Failed": 0,
-                    "Skipped": 0,
-                    "Missing Tests": 1,
-                }
-            },
-        ]
-        ret = saltcheck._generate_out_list(sc_results)
-        self.assertEqual(ret, expected_output)
-=======
     def test__assert_empty(self):
         '''test'''
         with patch.dict(saltcheck.__salt__, {'config.get': MagicMock(return_value=True),
@@ -952,5 +516,4 @@
                                                 "expected-return": "This works!",
                                                 "args": ["This works!"]
                                                 })
-            self.assertEqual(returned['status'], 'Pass')
->>>>>>> 8abb7099
+            self.assertEqual(returned['status'], 'Pass')