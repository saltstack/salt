# -*- coding: utf-8 -*-
"""
    :codeauthor: Rahul Handay <rahulha@saltstack.com>
"""

# Import Python Libs
from __future__ import absolute_import, print_function, unicode_literals

import types
from datetime import datetime

<<<<<<< HEAD
# Import Salt Libs
import salt.modules.win_system as win_system
import salt.utils.platform
import salt.utils.stringutils
=======
# Import Salt Testing Libs
from tests.support.mixins import LoaderModuleMockMixin
from tests.support.unit import TestCase, skipIf
from tests.support.mock import (
    MagicMock,
    patch,
    Mock,
    NO_MOCK,
    NO_MOCK_REASON
)

# Import Salt Libs
import salt.modules.win_system as win_system
import salt.utils.stringutils

try:
    import wmi
    HAS_WMI = True
except ImportError:
    HAS_WMI = False


class MockWMI_ComputerSystem(object):
    '''
    Mock WMI Win32_ComputerSystem Class
    '''
    BootupState = 'Normal boot'
    Caption = 'SALT SERVER'
    ChassisBootupState = 3
    ChassisSKUNumber = '3.14159'
    DNSHostname = 'SALT SERVER'
    Domain = 'WORKGROUP'
    DomainRole = 2
    Manufacturer = 'Dell Inc.'
    Model = 'Dell 2980'
    NetworkServerModeEnabled = True
    PartOfDomain = False
    PCSystemType = 4
    PowerState = 0
    Status = 'OK'
    SystemType = 'x64-based PC'
    TotalPhysicalMemory = 17078214656
    ThermalState = 3
    Workgroup = 'WORKGROUP'

    def __init__(self):
        pass

    @staticmethod
    def Rename(Name):
        return Name == Name

    @staticmethod
    def JoinDomainOrWorkgroup(Name):
        return [0]


class MockWMI_OperatingSystem(object):
    '''
    Mock WMI Win32_OperatingSystem Class
    '''
    Description = 'Because salt goes EVERYWHERE'
    InstallDate = '20110211131800'
    LastBootUpTime = '19620612120000'
    Manufacturer = 'Python'
    Caption = 'Salty'
    NumberOfUsers = 7530000000
    Organization = 'SaltStack'
    OSArchitecture = 'Windows'
    Primary = True
    ProductType = 3
    RegisteredUser = 'thatch@saltstack.com'
    SystemDirectory = 'C:\\Windows\\System32'
    SystemDrive = 'C:\\'
    Version = '10.0.17763'
    WindowsDirectory = 'C:\\Windows'

    def __init__(self):
        pass


class MockWMI_Processor(object):
    '''
    Mock WMI Win32_Processor Class
    '''
    Manufacturer = 'Intel'
    MaxClockSpeed = 2301
    NumberOfLogicalProcessors = 8
    NumberOfCores = 4
    NumberOfEnabledCore = 4

    def __init__(self):
        pass


class MockWMI_BIOS(object):
    '''
    Mock WMI Win32_BIOS Class
    '''
    SerialNumber = 'SALTY2011'
    Manufacturer = 'Dell Inc.'
    Version = 'DELL - 10283849'
    Caption = 'A12'
    BIOSVersion = [Version, Caption, 'ASUS - 3948D']
    Description = Caption

    def __init__(self):
        pass


class Mockwinapi(object):
    '''
    Mock winapi class
    '''
    def __init__(self):
        pass

    class winapi(object):
        '''
        Mock winapi class
        '''
        def __init__(self):
            pass

        @staticmethod
        def Com():
            '''
            Mock Com method
            '''
            return True
>>>>>>> 8abb7099

# Import Salt Testing Libs
from tests.support.mixins import LoaderModuleMockMixin
from tests.support.mock import MagicMock, Mock, patch
from tests.support.unit import TestCase, skipIf

<<<<<<< HEAD
try:
    import wmi

    HAS_WMI = True
except ImportError:
    HAS_WMI = False


class MockWMI_ComputerSystem(object):
    """
    Mock WMI Win32_ComputerSystem Class
    """

    BootupState = "Normal boot"
    Caption = "SALT SERVER"
    ChassisBootupState = 3
    ChassisSKUNumber = "3.14159"
    DNSHostname = "SALT SERVER"
    Domain = "WORKGROUP"
    DomainRole = 2
    Manufacturer = "Dell Inc."
    Model = "Dell 2980"
    NetworkServerModeEnabled = True
    PartOfDomain = False
    PCSystemType = 4
    PowerState = 0
    Status = "OK"
    SystemType = "x64-based PC"
    TotalPhysicalMemory = 17078214656
    ThermalState = 3
    Workgroup = "WORKGROUP"

    def __init__(self):
        pass

    @staticmethod
    def Rename(Name):
        return Name == Name

    @staticmethod
    def JoinDomainOrWorkgroup(Name):
        return [0]


class MockWMI_OperatingSystem(object):
    """
    Mock WMI Win32_OperatingSystem Class
    """

    Description = "Because salt goes EVERYWHERE"
    InstallDate = "20110211131800"
    LastBootUpTime = "19620612120000"
    Manufacturer = "Python"
    Caption = "Salty"
    NumberOfUsers = 7530000000
    Organization = "SaltStack"
    OSArchitecture = "Windows"
    Primary = True
    ProductType = 3
    RegisteredUser = "thatch@saltstack.com"
    SystemDirectory = "C:\\Windows\\System32"
    SystemDrive = "C:\\"
    Version = "10.0.17763"
    WindowsDirectory = "C:\\Windows"

    def __init__(self):
        pass


class MockWMI_Processor(object):
    """
    Mock WMI Win32_Processor Class
    """

    Manufacturer = "Intel"
    MaxClockSpeed = 2301
    NumberOfLogicalProcessors = 8
    NumberOfCores = 4
    NumberOfEnabledCore = 4

    def __init__(self):
        pass


class MockWMI_BIOS(object):
    """
    Mock WMI Win32_BIOS Class
    """

    SerialNumber = "SALTY2011"
    Manufacturer = "Dell Inc."
    Version = "DELL - 10283849"
    Caption = "A12"
    BIOSVersion = [Version, Caption, "ASUS - 3948D"]
    Description = Caption

    def __init__(self):
        pass


@skipIf(not HAS_WMI, "WMI only available on Windows")
@skipIf(not salt.utils.platform.is_windows(), "System is not Windows")
=======
@skipIf(NO_MOCK, NO_MOCK_REASON)
@skipIf(not HAS_WMI, 'WMI only available on Windows')
>>>>>>> 8abb7099
class WinSystemTestCase(TestCase, LoaderModuleMockMixin):
    """
        Test cases for salt.modules.win_system
    """

    def setup_loader_modules(self):
        modules_globals = {}
        # wmi and pythoncom modules are platform specific...
<<<<<<< HEAD
        mock_pythoncom = types.ModuleType(salt.utils.stringutils.to_str("pythoncom"))
        sys_modules_patcher = patch.dict("sys.modules", {"pythoncom": mock_pythoncom})
        sys_modules_patcher.start()
        self.addCleanup(sys_modules_patcher.stop)
        self.WMI = Mock()
        self.addCleanup(delattr, self, "WMI")
        modules_globals["wmi"] = wmi
=======
        mock_pythoncom = types.ModuleType(
            salt.utils.stringutils.to_str('pythoncom')
        )
        sys_modules_patcher = patch.dict('sys.modules',
                                         {'pythoncom': mock_pythoncom})
        sys_modules_patcher.start()
        self.addCleanup(sys_modules_patcher.stop)
        self.WMI = Mock()
        self.addCleanup(delattr, self, 'WMI')
        modules_globals['wmi'] = wmi
>>>>>>> 8abb7099

        if win_system.HAS_WIN32NET_MODS is False:
            win32api = types.ModuleType(
                str("win32api")  # future lint: disable=blacklisted-function
            )
            now = datetime.now()
            win32api.GetLocalTime = MagicMock(
                return_value=[
                    now.year,
                    now.month,
                    now.weekday(),
                    now.day,
                    now.hour,
                    now.minute,
                    now.second,
                    now.microsecond,
                ]
            )
            modules_globals["win32api"] = win32api
            win32net = types.ModuleType(
                str("win32net")
            )  # future lint: disable=blacklisted-function
            win32net.NetServerGetInfo = MagicMock()
            win32net.NetServerSetInfo = MagicMock()
            modules_globals["win32net"] = win32net

        return {win_system: modules_globals}

    def test_halt(self):
        """
            Test to halt a running system
        """
        mock = MagicMock(return_value="salt")
        with patch.object(win_system, "shutdown", mock):
            self.assertEqual(win_system.halt(), "salt")

    def test_init(self):
        """
            Test to change the system runlevel on sysV compatible systems
        """
        self.assertEqual(win_system.init(3), "Not implemented on Windows at this time.")

    @skipIf(not win_system.HAS_WIN32NET_MODS, "Missing win32 libraries")
    def test_poweroff(self):
        """
            Test to poweroff a running system
        """
        mock = MagicMock(return_value="salt")
        with patch.object(win_system, "shutdown", mock):
            self.assertEqual(win_system.poweroff(), "salt")

    @skipIf(not win_system.HAS_WIN32NET_MODS, "Missing win32 libraries")
    def test_reboot(self):
        """
            Test to reboot the system
        """
        with patch("salt.modules.win_system.shutdown", MagicMock(return_value=True)):
            self.assertEqual(win_system.reboot(), True)

    @skipIf(not win_system.HAS_WIN32NET_MODS, "Missing win32 libraries")
    def test_reboot_with_timeout_in_minutes(self):
        """
            Test to reboot the system with a timeout
        """
        with patch(
            "salt.modules.win_system.shutdown", MagicMock(return_value=True)
        ) as shutdown:
            self.assertEqual(win_system.reboot(5, in_seconds=False), True)
            shutdown.assert_called_with(
                timeout=5, in_seconds=False, reboot=True, only_on_pending_reboot=False
            )

    @skipIf(not win_system.HAS_WIN32NET_MODS, "Missing win32 libraries")
    def test_reboot_with_timeout_in_seconds(self):
        """
            Test to reboot the system with a timeout
        """
        with patch(
            "salt.modules.win_system.shutdown", MagicMock(return_value=True)
        ) as shutdown:
            self.assertEqual(win_system.reboot(5, in_seconds=True), True)
            shutdown.assert_called_with(
                timeout=5, in_seconds=True, reboot=True, only_on_pending_reboot=False
            )

    @skipIf(not win_system.HAS_WIN32NET_MODS, "Missing win32 libraries")
    def test_reboot_with_wait(self):
        """
            Test to reboot the system with a timeout and
            wait for it to finish
        """
        with patch(
            "salt.modules.win_system.shutdown", MagicMock(return_value=True)
        ), patch("salt.modules.win_system.time.sleep", MagicMock()) as time:
            self.assertEqual(win_system.reboot(wait_for_reboot=True), True)
            time.assert_called_with(330)

    @skipIf(not win_system.HAS_WIN32NET_MODS, "Missing win32 libraries")
    def test_shutdown(self):
        """
            Test to shutdown a running system
        """
        with patch(
            "salt.modules.win_system.win32api.InitiateSystemShutdown", MagicMock()
        ):
            self.assertEqual(win_system.shutdown(), True)

    @skipIf(not win_system.HAS_WIN32NET_MODS, "Missing win32 libraries")
    def test_shutdown_hard(self):
        """
            Test to shutdown a running system with no timeout or warning
        """
        with patch(
            "salt.modules.win_system.shutdown", MagicMock(return_value=True)
        ) as shutdown:
            self.assertEqual(win_system.shutdown_hard(), True)
            shutdown.assert_called_with(timeout=0)

    @skipIf(not win_system.HAS_WIN32NET_MODS, "Missing win32 libraries")
    def test_set_computer_name(self):
        """
            Test to set the Windows computer name
        """
        with patch(
            "salt.modules.win_system.windll.kernel32.SetComputerNameExW",
            MagicMock(return_value=True),
        ), patch.object(
            win_system, "get_computer_name", MagicMock(return_value="salt")
        ), patch.object(
            win_system, "get_pending_computer_name", MagicMock(return_value="salt_new"),
        ):
            self.assertDictEqual(
                win_system.set_computer_name("salt_new"),
                {"Computer Name": {"Current": "salt", "Pending": "salt_new"}},
            )
        # Test set_computer_name failure
        with patch(
            "salt.modules.win_system.windll.kernel32.SetComputerNameExW",
            MagicMock(return_value=False),
        ):
            self.assertFalse(win_system.set_computer_name("salt"))

<<<<<<< HEAD
    @skipIf(not win_system.HAS_WIN32NET_MODS, "Missing win32 libraries")
=======
    @skipIf(not win_system.HAS_WIN32NET_MODS, 'Missing win32 libraries')
    def test_get_pending_computer_name(self):
        '''
            Test to get a pending computer name.
        '''
        with patch.object(win_system, 'get_computer_name',
                          MagicMock(return_value='salt')):
            reg_mock = MagicMock(return_value={'vdata': 'salt'})
            with patch.dict(win_system.__utils__, {'reg.read_value': reg_mock}):
                self.assertFalse(win_system.get_pending_computer_name())

            reg_mock = MagicMock(return_value={'vdata': 'salt_pending'})
            with patch.dict(win_system.__utils__, {'reg.read_value': reg_mock}):
                self.assertEqual(win_system.get_pending_computer_name(),
                                 'salt_pending')

    @skipIf(not win_system.HAS_WIN32NET_MODS, 'Missing win32 libraries')
    def test_get_computer_name(self):
        '''
            Test to get the Windows computer name
        '''
        with patch('salt.modules.win_system.win32api.GetComputerNameEx',
                   MagicMock(side_effect=['computer name', ''])):
            self.assertEqual(win_system.get_computer_name(), 'computer name')
            self.assertFalse(win_system.get_computer_name())

    @skipIf(not win_system.HAS_WIN32NET_MODS, 'Missing win32 libraries')
>>>>>>> 8abb7099
    def test_set_computer_desc(self):
        """
            Test to set the Windows computer description
        """
        mock = MagicMock()
        mock_get_info = MagicMock(return_value={"comment": ""})
        mock_get_desc = MagicMock(return_value="Salt's comp")
        with patch(
            "salt.modules.win_system.win32net.NetServerGetInfo", mock_get_info
        ), patch(
            "salt.modules.win_system.win32net.NetServerSetInfo", mock
        ), patch.object(
            win_system, "get_computer_desc", mock_get_desc
        ):
            self.assertDictEqual(
                win_system.set_computer_desc("Salt's comp"),
                {"Computer Description": "Salt's comp"},
            )

    @skipIf(not win_system.HAS_WIN32NET_MODS, "Missing win32 libraries")
    def test_get_computer_desc(self):
        """
            Test to get the Windows computer description
        """
        with patch(
            "salt.modules.win_system.get_system_info",
            MagicMock(
                side_effect=[{"description": "salt description"}, {"description": None}]
            ),
        ):
            self.assertEqual(win_system.get_computer_desc(), "salt description")
            self.assertFalse(win_system.get_computer_desc())

    @skipIf(not win_system.HAS_WIN32NET_MODS, "Missing win32 libraries")
    def test_join_domain(self):
        """
            Test to join a computer to an Active Directory domain
        """
        with patch(
            "salt.modules.win_system._join_domain", MagicMock(return_value=0)
        ), patch(
            "salt.modules.win_system.get_domain_workgroup",
            MagicMock(return_value={"Workgroup": "Workgroup"}),
        ):
            self.assertDictEqual(
                win_system.join_domain("saltstack", "salt", "salt@123"),
                {"Domain": "saltstack", "Restart": False},
            )

    @skipIf(not win_system.HAS_WIN32NET_MODS, "Missing win32 libraries")
    def test_join_domain_already_joined(self):
        """
            Test to join a computer to an Active Directory domain when it is
            already joined
        """
        with patch(
            "salt.modules.win_system._join_domain", MagicMock(return_value=0)
        ), patch(
            "salt.modules.win_system.get_domain_workgroup",
            MagicMock(return_value={"Domain": "saltstack"}),
        ):
            self.assertEqual(
                win_system.join_domain("saltstack", "salt", "salt@123"),
                "Already joined to saltstack",
            )

    def test_get_system_time(self):
        """
            Test to get system time
        """
        tm = datetime.strftime(datetime.now(), "%I:%M:%S %p")
        win_tm = win_system.get_system_time()
        try:
            self.assertEqual(win_tm, tm)
        except AssertionError:
            # handle race condition
            import re

            self.assertTrue(re.search(r"^\d{2}:\d{2} \w{2}$", win_tm))

    @skipIf(not win_system.HAS_WIN32NET_MODS, "Missing win32 libraries")
    def test_set_system_time(self):
        """
            Test to set system time
        """
        with patch(
            "salt.modules.win_system.set_system_date_time",
            MagicMock(side_effect=[False, True]),
        ):
            self.assertFalse(win_system.set_system_time("11:31:15 AM"))
            self.assertTrue(win_system.set_system_time("11:31:15 AM"))

    def test_get_system_date(self):
        """
            Test to get system date
        """
        date = datetime.strftime(datetime.now(), "%m/%d/%Y")
        self.assertEqual(win_system.get_system_date(), date)

    @skipIf(not win_system.HAS_WIN32NET_MODS, "Missing win32 libraries")
    def test_set_system_date(self):
        """
            Test to set system date
        """
        with patch(
            "salt.modules.win_system.set_system_date_time",
            MagicMock(side_effect=[False, True]),
        ):
            self.assertFalse(win_system.set_system_date("03-28-13"))
            self.assertTrue(win_system.set_system_date("03-28-13"))

    def test_start_time_service(self):
        """
            Test to start the Windows time service
        """
        mock = MagicMock(return_value=True)
        with patch.dict(win_system.__salt__, {"service.start": mock}):
            self.assertTrue(win_system.start_time_service())

    def test_stop_time_service(self):
        """
            Test to stop the windows time service
        """
        mock = MagicMock(return_value=True)
        with patch.dict(win_system.__salt__, {"service.stop": mock}):
            self.assertTrue(win_system.stop_time_service())

    def test_set_hostname(self):
        """
            Test setting a new hostname
<<<<<<< HEAD
        """
        with patch("salt.utils.winapi.Com", MagicMock()), patch.object(
            self.WMI, "Win32_ComputerSystem", return_value=[MockWMI_ComputerSystem()]
        ), patch.object(wmi, "WMI", Mock(return_value=self.WMI)):
            self.assertTrue(win_system.set_hostname("NEW"))

    def test_get_domain_workgroup(self):
        """
        Test get_domain_workgroup
        """
        with patch.object(wmi, "WMI", Mock(return_value=self.WMI)), patch(
            "salt.utils.winapi.Com", MagicMock()
        ), patch.object(
            self.WMI, "Win32_ComputerSystem", return_value=[MockWMI_ComputerSystem()]
        ):
            self.assertDictEqual(
                win_system.get_domain_workgroup(), {"Workgroup": "WORKGROUP"}
            )

    def test_set_domain_workgroup(self):
        """
        Test set_domain_workgroup
        """
        with patch.object(wmi, "WMI", Mock(return_value=self.WMI)), patch(
            "salt.utils.winapi.Com", MagicMock()
        ), patch.object(
            self.WMI, "Win32_ComputerSystem", return_value=[MockWMI_ComputerSystem()]
        ):
            self.assertTrue(win_system.set_domain_workgroup("test"))

    def test_get_hostname(self):
        """
            Test getting a new hostname
        """
=======
        '''
        with patch('salt.utils', Mockwinapi), \
                patch('salt.utils.winapi.Com', MagicMock()), \
                patch.object(self.WMI, 'Win32_ComputerSystem',
                             return_value=[MockWMI_ComputerSystem()]), \
                patch.object(wmi, 'WMI', Mock(return_value=self.WMI)):
            self.assertTrue(win_system.set_hostname("NEW"))

    def test_get_domain_workgroup(self):
        '''
        Test get_domain_workgroup
        '''
        with patch('salt.utils', Mockwinapi), \
                patch.object(wmi, 'WMI', Mock(return_value=self.WMI)), \
                patch('salt.utils.winapi.Com', MagicMock()), \
                patch.object(self.WMI, 'Win32_ComputerSystem',
                             return_value=[MockWMI_ComputerSystem()]):
            self.assertDictEqual(win_system.get_domain_workgroup(),
                                 {'Workgroup': 'WORKGROUP'})

    def test_set_domain_workgroup(self):
        '''
        Test set_domain_workgroup
        '''
        with patch('salt.utils', Mockwinapi), \
                patch.object(wmi, 'WMI', Mock(return_value=self.WMI)), \
                patch('salt.utils.winapi.Com', MagicMock()), \
                patch.object(self.WMI, 'Win32_ComputerSystem',
                          return_value=[MockWMI_ComputerSystem()]):
            self.assertTrue(win_system.set_domain_workgroup('test'))

    def test_get_hostname(self):
        '''
            Test getting a new hostname
        '''
>>>>>>> 8abb7099
        cmd_run_mock = MagicMock(return_value="MINION")
        with patch.dict(win_system.__salt__, {"cmd.run": cmd_run_mock}):
            ret = win_system.get_hostname()
            self.assertEqual(ret, "MINION")
        cmd_run_mock.assert_called_once_with(cmd="hostname")

    @skipIf(not win_system.HAS_WIN32NET_MODS, "Missing win32 libraries")
    def test_get_system_info(self):
<<<<<<< HEAD
        fields = [
            "bios_caption",
            "bios_description",
            "bios_details",
            "bios_manufacturer",
            "bios_version",
            "bootup_state",
            "caption",
            "chassis_bootup_state",
            "chassis_sku_number",
            "description",
            "dns_hostname",
            "domain",
            "domain_role",
            "hardware_manufacturer",
            "hardware_model",
            "hardware_serial",
            "install_date",
            "last_boot",
            "name",
            "network_server_mode_enabled",
            "organization",
            "os_architecture",
            "os_manufacturer",
            "os_name",
            "os_type",
            "os_version",
            "part_of_domain",
            "pc_system_type",
            "power_state",
            "primary",
            "processor_cores",
            "processor_cores_enabled",
            "processor_manufacturer",
            "processor_max_clock_speed",
            "processors",
            "processors_logical",
            "registered_user",
            "status",
            "system_directory",
            "system_drive",
            "system_type",
            "thermal_state",
            "total_physical_memory",
            "total_physical_memory_raw",
            "users",
            "windows_directory",
            "workgroup",
        ]
        with patch("salt.utils.win_system.get_computer_name", MagicMock()), patch(
            "salt.utils.winapi.Com", MagicMock()
        ), patch.object(
            self.WMI, "Win32_OperatingSystem", return_value=[MockWMI_OperatingSystem()]
        ), patch.object(
            self.WMI, "Win32_ComputerSystem", return_value=[MockWMI_ComputerSystem()]
        ), patch.object(
            self.WMI,
            "Win32_Processor",
            return_value=[MockWMI_Processor(), MockWMI_Processor()],
        ), patch.object(
            self.WMI, "Win32_BIOS", return_value=[MockWMI_BIOS()]
        ), patch.object(
            wmi, "WMI", Mock(return_value=self.WMI)
        ):
=======
        fields = ['bios_caption', 'bios_description', 'bios_details',
                  'bios_manufacturer', 'bios_version', 'bootup_state',
                  'caption', 'chassis_bootup_state', 'chassis_sku_number',
                  'description', 'dns_hostname', 'domain', 'domain_role',
                  'hardware_manufacturer', 'hardware_model', 'hardware_serial',
                  'install_date', 'last_boot', 'name',
                  'network_server_mode_enabled', 'organization',
                  'os_architecture', 'os_manufacturer', 'os_name', 'os_type',
                  'os_version', 'part_of_domain', 'pc_system_type',
                  'power_state', 'primary', 'processor_cores',
                  'processor_cores_enabled', 'processor_manufacturer',
                  'processor_max_clock_speed', 'processors',
                  'processors_logical', 'registered_user', 'status',
                  'system_directory', 'system_drive', 'system_type',
                  'thermal_state', 'total_physical_memory',
                  'total_physical_memory_raw', 'users', 'windows_directory',
                  'workgroup']
        with patch('salt.utils', Mockwinapi), \
                patch('salt.utils.winapi.Com', MagicMock()), \
                patch.object(self.WMI, 'Win32_OperatingSystem',
                             return_value=[MockWMI_OperatingSystem()]), \
                patch.object(self.WMI, 'Win32_ComputerSystem',
                             return_value=[MockWMI_ComputerSystem()]), \
                patch.object(self.WMI, 'Win32_Processor',
                             return_value=[MockWMI_Processor(),
                                           MockWMI_Processor()]), \
                patch.object(self.WMI, 'Win32_BIOS',
                             return_value=[MockWMI_BIOS()]), \
                patch.object(wmi, 'WMI', Mock(return_value=self.WMI)):
>>>>>>> 8abb7099
            ret = win_system.get_system_info()
        # Make sure all the fields are in the return
        for field in fields:
            self.assertIn(field, ret)
        # os_type
        os_types = ["Work Station", "Domain Controller", "Server"]
        self.assertIn(ret["os_type"], os_types)
        domain_roles = [
            "Standalone Workstation",
            "Member Workstation",
            "Standalone Server",
            "Member Server",
            "Backup Domain Controller",
            "Primary Domain Controller",
        ]
        self.assertIn(ret["domain_role"], domain_roles)
        system_types = [
            "Unspecified",
            "Desktop",
            "Mobile",
            "Workstation",
            "Enterprise Server",
            "SOHO Server",
            "Appliance PC",
            "Performance Server",
            "Slate",
            "Maximum",
        ]
        self.assertIn(ret["pc_system_type"], system_types)
        warning_states = [
            "Other",
            "Unknown",
            "Safe",
            "Warning",
            "Critical",
            "Non-recoverable",
        ]
        self.assertIn(ret["chassis_bootup_state"], warning_states)
        self.assertIn(ret["thermal_state"], warning_states)<|MERGE_RESOLUTION|>--- conflicted
+++ resolved
@@ -9,12 +9,6 @@
 import types
 from datetime import datetime
 
-<<<<<<< HEAD
-# Import Salt Libs
-import salt.modules.win_system as win_system
-import salt.utils.platform
-import salt.utils.stringutils
-=======
 # Import Salt Testing Libs
 from tests.support.mixins import LoaderModuleMockMixin
 from tests.support.unit import TestCase, skipIf
@@ -145,120 +139,14 @@
             Mock Com method
             '''
             return True
->>>>>>> 8abb7099
 
 # Import Salt Testing Libs
 from tests.support.mixins import LoaderModuleMockMixin
 from tests.support.mock import MagicMock, Mock, patch
 from tests.support.unit import TestCase, skipIf
 
-<<<<<<< HEAD
-try:
-    import wmi
-
-    HAS_WMI = True
-except ImportError:
-    HAS_WMI = False
-
-
-class MockWMI_ComputerSystem(object):
-    """
-    Mock WMI Win32_ComputerSystem Class
-    """
-
-    BootupState = "Normal boot"
-    Caption = "SALT SERVER"
-    ChassisBootupState = 3
-    ChassisSKUNumber = "3.14159"
-    DNSHostname = "SALT SERVER"
-    Domain = "WORKGROUP"
-    DomainRole = 2
-    Manufacturer = "Dell Inc."
-    Model = "Dell 2980"
-    NetworkServerModeEnabled = True
-    PartOfDomain = False
-    PCSystemType = 4
-    PowerState = 0
-    Status = "OK"
-    SystemType = "x64-based PC"
-    TotalPhysicalMemory = 17078214656
-    ThermalState = 3
-    Workgroup = "WORKGROUP"
-
-    def __init__(self):
-        pass
-
-    @staticmethod
-    def Rename(Name):
-        return Name == Name
-
-    @staticmethod
-    def JoinDomainOrWorkgroup(Name):
-        return [0]
-
-
-class MockWMI_OperatingSystem(object):
-    """
-    Mock WMI Win32_OperatingSystem Class
-    """
-
-    Description = "Because salt goes EVERYWHERE"
-    InstallDate = "20110211131800"
-    LastBootUpTime = "19620612120000"
-    Manufacturer = "Python"
-    Caption = "Salty"
-    NumberOfUsers = 7530000000
-    Organization = "SaltStack"
-    OSArchitecture = "Windows"
-    Primary = True
-    ProductType = 3
-    RegisteredUser = "thatch@saltstack.com"
-    SystemDirectory = "C:\\Windows\\System32"
-    SystemDrive = "C:\\"
-    Version = "10.0.17763"
-    WindowsDirectory = "C:\\Windows"
-
-    def __init__(self):
-        pass
-
-
-class MockWMI_Processor(object):
-    """
-    Mock WMI Win32_Processor Class
-    """
-
-    Manufacturer = "Intel"
-    MaxClockSpeed = 2301
-    NumberOfLogicalProcessors = 8
-    NumberOfCores = 4
-    NumberOfEnabledCore = 4
-
-    def __init__(self):
-        pass
-
-
-class MockWMI_BIOS(object):
-    """
-    Mock WMI Win32_BIOS Class
-    """
-
-    SerialNumber = "SALTY2011"
-    Manufacturer = "Dell Inc."
-    Version = "DELL - 10283849"
-    Caption = "A12"
-    BIOSVersion = [Version, Caption, "ASUS - 3948D"]
-    Description = Caption
-
-    def __init__(self):
-        pass
-
-
-@skipIf(not HAS_WMI, "WMI only available on Windows")
-@skipIf(not salt.utils.platform.is_windows(), "System is not Windows")
-=======
 @skipIf(NO_MOCK, NO_MOCK_REASON)
 @skipIf(not HAS_WMI, 'WMI only available on Windows')
->>>>>>> 8abb7099
 class WinSystemTestCase(TestCase, LoaderModuleMockMixin):
     """
         Test cases for salt.modules.win_system
@@ -267,15 +155,6 @@
     def setup_loader_modules(self):
         modules_globals = {}
         # wmi and pythoncom modules are platform specific...
-<<<<<<< HEAD
-        mock_pythoncom = types.ModuleType(salt.utils.stringutils.to_str("pythoncom"))
-        sys_modules_patcher = patch.dict("sys.modules", {"pythoncom": mock_pythoncom})
-        sys_modules_patcher.start()
-        self.addCleanup(sys_modules_patcher.stop)
-        self.WMI = Mock()
-        self.addCleanup(delattr, self, "WMI")
-        modules_globals["wmi"] = wmi
-=======
         mock_pythoncom = types.ModuleType(
             salt.utils.stringutils.to_str('pythoncom')
         )
@@ -286,7 +165,6 @@
         self.WMI = Mock()
         self.addCleanup(delattr, self, 'WMI')
         modules_globals['wmi'] = wmi
->>>>>>> 8abb7099
 
         if win_system.HAS_WIN32NET_MODS is False:
             win32api = types.ModuleType(
@@ -429,9 +307,6 @@
         ):
             self.assertFalse(win_system.set_computer_name("salt"))
 
-<<<<<<< HEAD
-    @skipIf(not win_system.HAS_WIN32NET_MODS, "Missing win32 libraries")
-=======
     @skipIf(not win_system.HAS_WIN32NET_MODS, 'Missing win32 libraries')
     def test_get_pending_computer_name(self):
         '''
@@ -459,7 +334,6 @@
             self.assertFalse(win_system.get_computer_name())
 
     @skipIf(not win_system.HAS_WIN32NET_MODS, 'Missing win32 libraries')
->>>>>>> 8abb7099
     def test_set_computer_desc(self):
         """
             Test to set the Windows computer description
@@ -590,42 +464,6 @@
     def test_set_hostname(self):
         """
             Test setting a new hostname
-<<<<<<< HEAD
-        """
-        with patch("salt.utils.winapi.Com", MagicMock()), patch.object(
-            self.WMI, "Win32_ComputerSystem", return_value=[MockWMI_ComputerSystem()]
-        ), patch.object(wmi, "WMI", Mock(return_value=self.WMI)):
-            self.assertTrue(win_system.set_hostname("NEW"))
-
-    def test_get_domain_workgroup(self):
-        """
-        Test get_domain_workgroup
-        """
-        with patch.object(wmi, "WMI", Mock(return_value=self.WMI)), patch(
-            "salt.utils.winapi.Com", MagicMock()
-        ), patch.object(
-            self.WMI, "Win32_ComputerSystem", return_value=[MockWMI_ComputerSystem()]
-        ):
-            self.assertDictEqual(
-                win_system.get_domain_workgroup(), {"Workgroup": "WORKGROUP"}
-            )
-
-    def test_set_domain_workgroup(self):
-        """
-        Test set_domain_workgroup
-        """
-        with patch.object(wmi, "WMI", Mock(return_value=self.WMI)), patch(
-            "salt.utils.winapi.Com", MagicMock()
-        ), patch.object(
-            self.WMI, "Win32_ComputerSystem", return_value=[MockWMI_ComputerSystem()]
-        ):
-            self.assertTrue(win_system.set_domain_workgroup("test"))
-
-    def test_get_hostname(self):
-        """
-            Test getting a new hostname
-        """
-=======
         '''
         with patch('salt.utils', Mockwinapi), \
                 patch('salt.utils.winapi.Com', MagicMock()), \
@@ -661,7 +499,6 @@
         '''
             Test getting a new hostname
         '''
->>>>>>> 8abb7099
         cmd_run_mock = MagicMock(return_value="MINION")
         with patch.dict(win_system.__salt__, {"cmd.run": cmd_run_mock}):
             ret = win_system.get_hostname()
@@ -670,72 +507,6 @@
 
     @skipIf(not win_system.HAS_WIN32NET_MODS, "Missing win32 libraries")
     def test_get_system_info(self):
-<<<<<<< HEAD
-        fields = [
-            "bios_caption",
-            "bios_description",
-            "bios_details",
-            "bios_manufacturer",
-            "bios_version",
-            "bootup_state",
-            "caption",
-            "chassis_bootup_state",
-            "chassis_sku_number",
-            "description",
-            "dns_hostname",
-            "domain",
-            "domain_role",
-            "hardware_manufacturer",
-            "hardware_model",
-            "hardware_serial",
-            "install_date",
-            "last_boot",
-            "name",
-            "network_server_mode_enabled",
-            "organization",
-            "os_architecture",
-            "os_manufacturer",
-            "os_name",
-            "os_type",
-            "os_version",
-            "part_of_domain",
-            "pc_system_type",
-            "power_state",
-            "primary",
-            "processor_cores",
-            "processor_cores_enabled",
-            "processor_manufacturer",
-            "processor_max_clock_speed",
-            "processors",
-            "processors_logical",
-            "registered_user",
-            "status",
-            "system_directory",
-            "system_drive",
-            "system_type",
-            "thermal_state",
-            "total_physical_memory",
-            "total_physical_memory_raw",
-            "users",
-            "windows_directory",
-            "workgroup",
-        ]
-        with patch("salt.utils.win_system.get_computer_name", MagicMock()), patch(
-            "salt.utils.winapi.Com", MagicMock()
-        ), patch.object(
-            self.WMI, "Win32_OperatingSystem", return_value=[MockWMI_OperatingSystem()]
-        ), patch.object(
-            self.WMI, "Win32_ComputerSystem", return_value=[MockWMI_ComputerSystem()]
-        ), patch.object(
-            self.WMI,
-            "Win32_Processor",
-            return_value=[MockWMI_Processor(), MockWMI_Processor()],
-        ), patch.object(
-            self.WMI, "Win32_BIOS", return_value=[MockWMI_BIOS()]
-        ), patch.object(
-            wmi, "WMI", Mock(return_value=self.WMI)
-        ):
-=======
         fields = ['bios_caption', 'bios_description', 'bios_details',
                   'bios_manufacturer', 'bios_version', 'bootup_state',
                   'caption', 'chassis_bootup_state', 'chassis_sku_number',
@@ -765,7 +536,6 @@
                 patch.object(self.WMI, 'Win32_BIOS',
                              return_value=[MockWMI_BIOS()]), \
                 patch.object(wmi, 'WMI', Mock(return_value=self.WMI)):
->>>>>>> 8abb7099
             ret = win_system.get_system_info()
         # Make sure all the fields are in the return
         for field in fields:
