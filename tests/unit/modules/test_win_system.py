# -*- coding: utf-8 -*-
'''
    :codeauthor: Rahul Handay <rahulha@saltstack.com>
'''

# Import Python Libs
from __future__ import absolute_import, unicode_literals, print_function
import types
from datetime import datetime

# Import Salt Testing Libs
from tests.support.mixins import LoaderModuleMockMixin
from tests.support.unit import TestCase, skipIf
from tests.support.mock import (
    MagicMock,
    patch,
    Mock,
    NO_MOCK,
    NO_MOCK_REASON
)

# Import Salt Libs
import salt.modules.win_system as win_system
<<<<<<< HEAD
import salt.utils.stringutils

try:
    import wmi
    HAS_WMI = True
except ImportError:
    HAS_WMI = False


class MockWMI_ComputerSystem(object):
    '''
    Mock WMI Win32_ComputerSystem Class
    '''
    BootupState = 'Normal boot'
    Caption = 'SALT SERVER'
    ChassisBootupState = 3
    ChassisSKUNumber = '3.14159'
    DNSHostname = 'SALT SERVER'
    Domain = 'WORKGROUP'
    DomainRole = 2
    Manufacturer = 'Dell Inc.'
    Model = 'Dell 2980'
    NetworkServerModeEnabled = True
    PartOfDomain = False
    PCSystemType = 4
    PowerState = 0
    Status = 'OK'
    SystemType = 'x64-based PC'
    TotalPhysicalMemory = 17078214656
    ThermalState = 3
    Workgroup = 'WORKGROUP'

    def __init__(self):
        pass

    @staticmethod
    def Rename(Name):
        return Name == Name

    @staticmethod
    def JoinDomainOrWorkgroup(Name):
        return [0]


class MockWMI_OperatingSystem(object):
    '''
    Mock WMI Win32_OperatingSystem Class
    '''
    Description = 'Because salt goes EVERYWHERE'
    InstallDate = '20110211131800'
    LastBootUpTime = '19620612120000'
    Manufacturer = 'Python'
    Caption = 'Salty'
    NumberOfUsers = 7530000000
    Organization = 'SaltStack'
    OSArchitecture = 'Windows'
    Primary = True
    ProductType = 3
    RegisteredUser = 'thatch@saltstack.com'
    SystemDirectory = 'C:\\Windows\\System32'
    SystemDrive = 'C:\\'
    Version = '10.0.17763'
    WindowsDirectory = 'C:\\Windows'

    def __init__(self):
        pass


class MockWMI_Processor(object):
    '''
    Mock WMI Win32_Processor Class
    '''
    Manufacturer = 'Intel'
    MaxClockSpeed = 2301
    NumberOfLogicalProcessors = 8
    NumberOfCores = 4
    NumberOfEnabledCore = 4

    def __init__(self):
        pass


class MockWMI_BIOS(object):
    '''
    Mock WMI Win32_BIOS Class
    '''
    SerialNumber = 'SALTY2011'
    Manufacturer = 'Dell Inc.'
    Version = 'DELL - 10283849'
    Caption = 'A12'
    BIOSVersion = [Version, Caption, 'ASUS - 3948D']
    Description = Caption

    def __init__(self):
        pass


class Mockwinapi(object):
    '''
    Mock winapi class
    '''
    def __init__(self):
        pass

    class winapi(object):
        '''
        Mock winapi class
        '''
        def __init__(self):
            pass

        @staticmethod
        def Com():
            '''
            Mock Com method
            '''
            return True


@skipIf(NO_MOCK, NO_MOCK_REASON)
@skipIf(not HAS_WMI, 'WMI only available on Windows')
=======
import salt.utils.platform


@skipIf(NO_MOCK, NO_MOCK_REASON)
@skipIf(not salt.utils.platform.is_windows(), 'System is not Windows')
>>>>>>> 04e28cff
class WinSystemTestCase(TestCase, LoaderModuleMockMixin):
    '''
        Test cases for salt.modules.win_system
    '''
    def setup_loader_modules(self):
        modules_globals = {}
        # wmi and pythoncom modules are platform specific...
        mock_pythoncom = types.ModuleType(
            salt.utils.stringutils.to_str('pythoncom')
        )
        sys_modules_patcher = patch.dict('sys.modules',
                                         {'pythoncom': mock_pythoncom})
        sys_modules_patcher.start()
        self.addCleanup(sys_modules_patcher.stop)
        self.WMI = Mock()
        self.addCleanup(delattr, self, 'WMI')
        modules_globals['wmi'] = wmi

        if win_system.HAS_WIN32NET_MODS is False:
            win32api = types.ModuleType(
                str('win32api')  # future lint: disable=blacklisted-function
            )
            now = datetime.now()
            win32api.GetLocalTime = MagicMock(return_value=[now.year, now.month, now.weekday(),
                                                            now.day, now.hour, now.minute,
                                                            now.second, now.microsecond])
            modules_globals['win32api'] = win32api
            win32net = types.ModuleType(str('win32net'))  # future lint: disable=blacklisted-function
            win32net.NetServerGetInfo = MagicMock()
            win32net.NetServerSetInfo = MagicMock()
            modules_globals['win32net'] = win32net

        return {win_system: modules_globals}

    def test_halt(self):
        '''
            Test to halt a running system
        '''
        mock = MagicMock(return_value='salt')
        with patch.object(win_system, 'shutdown', mock):
            self.assertEqual(win_system.halt(), 'salt')

    def test_init(self):
        '''
            Test to change the system runlevel on sysV compatible systems
        '''
        self.assertEqual(win_system.init(3),
                         'Not implemented on Windows at this time.')

    @skipIf(not win_system.HAS_WIN32NET_MODS, 'Missing win32 libraries')
    def test_poweroff(self):
        '''
            Test to poweroff a running system
        '''
        mock = MagicMock(return_value='salt')
        with patch.object(win_system, 'shutdown', mock):
            self.assertEqual(win_system.poweroff(), 'salt')

    @skipIf(not win_system.HAS_WIN32NET_MODS, 'Missing win32 libraries')
    def test_reboot(self):
        '''
            Test to reboot the system
        '''
        with patch('salt.modules.win_system.shutdown',
                   MagicMock(return_value=True)) as shutdown:
            self.assertEqual(win_system.reboot(), True)

    @skipIf(not win_system.HAS_WIN32NET_MODS, 'Missing win32 libraries')
    def test_reboot_with_timeout_in_minutes(self):
        '''
            Test to reboot the system with a timeout
        '''
        with patch('salt.modules.win_system.shutdown',
                   MagicMock(return_value=True)) as shutdown:
            self.assertEqual(win_system.reboot(5, in_seconds=False), True)
            shutdown.assert_called_with(timeout=5, in_seconds=False, reboot=True,
                                        only_on_pending_reboot=False)

    @skipIf(not win_system.HAS_WIN32NET_MODS, 'Missing win32 libraries')
    def test_reboot_with_timeout_in_seconds(self):
        '''
            Test to reboot the system with a timeout
        '''
        with patch('salt.modules.win_system.shutdown',
                   MagicMock(return_value=True)) as shutdown:
            self.assertEqual(win_system.reboot(5, in_seconds=True), True)
            shutdown.assert_called_with(timeout=5, in_seconds=True, reboot=True,
                                        only_on_pending_reboot=False)

    @skipIf(not win_system.HAS_WIN32NET_MODS, 'Missing win32 libraries')
    def test_reboot_with_wait(self):
        '''
            Test to reboot the system with a timeout and
            wait for it to finish
        '''
        with patch('salt.modules.win_system.shutdown',
                   MagicMock(return_value=True)), \
                patch('salt.modules.win_system.time.sleep',
                      MagicMock()) as time:
            self.assertEqual(win_system.reboot(wait_for_reboot=True), True)
            time.assert_called_with(330)

    @skipIf(not win_system.HAS_WIN32NET_MODS, 'Missing win32 libraries')
    def test_shutdown(self):
        '''
            Test to shutdown a running system
        '''
        with patch('salt.modules.win_system.win32api.InitiateSystemShutdown',
                   MagicMock()):
            self.assertEqual(win_system.shutdown(), True)

    @skipIf(not win_system.HAS_WIN32NET_MODS, 'Missing win32 libraries')
    def test_shutdown_hard(self):
        '''
            Test to shutdown a running system with no timeout or warning
        '''
        with patch('salt.modules.win_system.shutdown',
                   MagicMock(return_value=True)) as shutdown:
            self.assertEqual(win_system.shutdown_hard(), True)
            shutdown.assert_called_with(timeout=0)

    @skipIf(not win_system.HAS_WIN32NET_MODS, 'Missing win32 libraries')
    def test_set_computer_name(self):
        '''
            Test to set the Windows computer name
        '''
        with patch('salt.modules.win_system.windll.kernel32.SetComputerNameExW',
                   MagicMock(return_value=True)):
            with patch.object(win_system, 'get_computer_name',
                              MagicMock(return_value='salt')):
                with patch.object(win_system, 'get_pending_computer_name',
                                  MagicMock(return_value='salt_new')):
                    self.assertDictEqual(win_system.set_computer_name("salt_new"),
                                         {'Computer Name': {'Current': 'salt',
                                                            'Pending': 'salt_new'}})
        # Test set_computer_name failure
        with patch('salt.modules.win_system.windll.kernel32.SetComputerNameExW',
                   MagicMock(return_value=False)):
            self.assertFalse(win_system.set_computer_name("salt"))

    @skipIf(not win_system.HAS_WIN32NET_MODS, 'Missing win32 libraries')
    def test_get_pending_computer_name(self):
        '''
            Test to get a pending computer name.
        '''
        with patch.object(win_system, 'get_computer_name',
                          MagicMock(return_value='salt')):
            reg_mock = MagicMock(return_value={'vdata': 'salt'})
            with patch.dict(win_system.__utils__, {'reg.read_value': reg_mock}):
                self.assertFalse(win_system.get_pending_computer_name())

            reg_mock = MagicMock(return_value={'vdata': 'salt_pending'})
            with patch.dict(win_system.__utils__, {'reg.read_value': reg_mock}):
                self.assertEqual(win_system.get_pending_computer_name(),
                                 'salt_pending')

    @skipIf(not win_system.HAS_WIN32NET_MODS, 'Missing win32 libraries')
    def test_get_computer_name(self):
        '''
            Test to get the Windows computer name
        '''
        with patch('salt.modules.win_system.win32api.GetComputerNameEx',
                   MagicMock(side_effect=['computer name', ''])):
            self.assertEqual(win_system.get_computer_name(), 'computer name')
            self.assertFalse(win_system.get_computer_name())

    @skipIf(not win_system.HAS_WIN32NET_MODS, 'Missing win32 libraries')
    def test_set_computer_desc(self):
        '''
            Test to set the Windows computer description
        '''
        mock = MagicMock()
        mock_get_info = MagicMock(return_value={'comment': ''})
        mock_get_desc = MagicMock(return_value="Salt's comp")
        with patch('salt.modules.win_system.win32net.NetServerGetInfo', mock_get_info), \
                patch('salt.modules.win_system.win32net.NetServerSetInfo', mock), \
                patch.object(win_system, 'get_computer_desc', mock_get_desc):
            self.assertDictEqual(
                win_system.set_computer_desc("Salt's comp"),
                {'Computer Description': "Salt's comp"})

    @skipIf(not win_system.HAS_WIN32NET_MODS, 'Missing win32 libraries')
    def test_get_computer_desc(self):
        '''
            Test to get the Windows computer description
        '''
        with patch('salt.modules.win_system.get_system_info',
                   MagicMock(side_effect=[{'description': 'salt description'},
                                          {'description': None}])):
            self.assertEqual(win_system.get_computer_desc(), 'salt description')
            self.assertFalse(win_system.get_computer_desc())

    @skipIf(not win_system.HAS_WIN32NET_MODS, 'Missing win32 libraries')
    def test_join_domain(self):
        '''
            Test to join a computer to an Active Directory domain
        '''
        with patch('salt.modules.win_system._join_domain',
                   MagicMock(return_value=0)):
            with patch('salt.modules.win_system.get_domain_workgroup',
                       MagicMock(return_value={'Workgroup': 'Workgroup'})):
                self.assertDictEqual(
                    win_system.join_domain(
                        "saltstack", "salt", "salt@123"),
                        {'Domain': 'saltstack', 'Restart': False})

            with patch('salt.modules.win_system.get_domain_workgroup',
                       MagicMock(return_value={'Domain': 'saltstack'})):
                self.assertEqual(
                    win_system.join_domain("saltstack", "salt", "salt@123"),
                    'Already joined to saltstack')

    def test_get_system_time(self):
        '''
            Test to get system time
        '''
        tm = datetime.strftime(datetime.now(), "%I:%M:%S %p")
        win_tm = win_system.get_system_time()
        try:
            self.assertEqual(win_tm, tm)
        except AssertionError:
            # handle race condition
            import re
            self.assertTrue(re.search(r'^\d{2}:\d{2} \w{2}$', win_tm))

    @skipIf(not win_system.HAS_WIN32NET_MODS, 'Missing win32 libraries')
    def test_set_system_time(self):
        '''
            Test to set system time
        '''
        with patch('salt.modules.win_system.set_system_date_time',
                   MagicMock(side_effect=[False, True])):
            self.assertFalse(win_system.set_system_time("11:31:15 AM"))
            self.assertTrue(win_system.set_system_time("11:31:15 AM"))

    def test_get_system_date(self):
        '''
            Test to get system date
        '''
        date = datetime.strftime(datetime.now(), "%m/%d/%Y")
        self.assertEqual(win_system.get_system_date(), date)

    @skipIf(not win_system.HAS_WIN32NET_MODS, 'Missing win32 libraries')
    def test_set_system_date(self):
        '''
            Test to set system date
        '''
        with patch('salt.modules.win_system.set_system_date_time',
                   MagicMock(side_effect=[False, True])):
            self.assertFalse(win_system.set_system_date("03-28-13"))
            self.assertTrue(win_system.set_system_date("03-28-13"))

    def test_start_time_service(self):
        '''
            Test to start the Windows time service
        '''
        mock = MagicMock(return_value=True)
        with patch.dict(win_system.__salt__, {'service.start': mock}):
            self.assertTrue(win_system.start_time_service())

    def test_stop_time_service(self):
        '''
            Test to stop the windows time service
        '''
        mock = MagicMock(return_value=True)
        with patch.dict(win_system.__salt__, {'service.stop': mock}):
            self.assertTrue(win_system.stop_time_service())

    def test_set_hostname(self):
        '''
            Test setting a new hostname
        '''
        with patch('salt.utils', Mockwinapi), \
                patch('salt.utils.winapi.Com', MagicMock()), \
                patch.object(self.WMI, 'Win32_ComputerSystem',
                             return_value=[MockWMI_ComputerSystem()]), \
                patch.object(wmi, 'WMI', Mock(return_value=self.WMI)):
            self.assertTrue(win_system.set_hostname("NEW"))

    def test_get_domain_workgroup(self):
        '''
        Test get_domain_workgroup
        '''
        with patch('salt.utils', Mockwinapi), \
                patch.object(wmi, 'WMI', Mock(return_value=self.WMI)), \
                patch('salt.utils.winapi.Com', MagicMock()), \
                patch.object(self.WMI, 'Win32_ComputerSystem',
                             return_value=[MockWMI_ComputerSystem()]):
            self.assertDictEqual(win_system.get_domain_workgroup(),
                                 {'Workgroup': 'WORKGROUP'})

    def test_set_domain_workgroup(self):
        '''
        Test set_domain_workgroup
        '''
        with patch('salt.utils', Mockwinapi), \
                patch.object(wmi, 'WMI', Mock(return_value=self.WMI)), \
                patch('salt.utils.winapi.Com', MagicMock()), \
                patch.object(self.WMI, 'Win32_ComputerSystem',
                          return_value=[MockWMI_ComputerSystem()]):
            self.assertTrue(win_system.set_domain_workgroup('test'))

    def test_get_hostname(self):
        '''
            Test getting a new hostname
        '''
        cmd_run_mock = MagicMock(return_value="MINION")
        with patch.dict(win_system.__salt__, {'cmd.run': cmd_run_mock}):
            ret = win_system.get_hostname()
            self.assertEqual(ret, "MINION")
        cmd_run_mock.assert_called_once_with(cmd="hostname")

    @skipIf(not win_system.HAS_WIN32NET_MODS, 'Missing win32 libraries')
    def test_get_system_info(self):
        fields = ['bios_caption', 'bios_description', 'bios_details',
                  'bios_manufacturer', 'bios_version', 'bootup_state',
                  'caption', 'chassis_bootup_state', 'chassis_sku_number',
                  'description', 'dns_hostname', 'domain', 'domain_role',
                  'hardware_manufacturer', 'hardware_model', 'hardware_serial',
                  'install_date', 'last_boot', 'name',
                  'network_server_mode_enabled', 'organization',
                  'os_architecture', 'os_manufacturer', 'os_name', 'os_type',
                  'os_version', 'part_of_domain', 'pc_system_type',
                  'power_state', 'primary', 'processor_cores',
                  'processor_cores_enabled', 'processor_manufacturer',
                  'processor_max_clock_speed', 'processors',
                  'processors_logical', 'registered_user', 'status',
                  'system_directory', 'system_drive', 'system_type',
                  'thermal_state', 'total_physical_memory',
                  'total_physical_memory_raw', 'users', 'windows_directory',
                  'workgroup']
        with patch('salt.utils', Mockwinapi), \
                patch('salt.utils.winapi.Com', MagicMock()), \
                patch.object(self.WMI, 'Win32_OperatingSystem',
                             return_value=[MockWMI_OperatingSystem()]), \
                patch.object(self.WMI, 'Win32_ComputerSystem',
                             return_value=[MockWMI_ComputerSystem()]), \
                patch.object(self.WMI, 'Win32_Processor',
                             return_value=[MockWMI_Processor(),
                                           MockWMI_Processor()]), \
                patch.object(self.WMI, 'Win32_BIOS',
                             return_value=[MockWMI_BIOS()]), \
                patch.object(wmi, 'WMI', Mock(return_value=self.WMI)):
            ret = win_system.get_system_info()
        # Make sure all the fields are in the return
        for field in fields:
            self.assertIn(field, ret)
        # os_type
        os_types = ['Work Station', 'Domain Controller', 'Server']
        self.assertIn(ret['os_type'], os_types)
        domain_roles = ['Standalone Workstation', 'Member Workstation',
                        'Standalone Server', 'Member Server',
                        'Backup Domain Controller', 'Primary Domain Controller']
        self.assertIn(ret['domain_role'], domain_roles)
        system_types = ['Unspecified', 'Desktop', 'Mobile', 'Workstation',
                        'Enterprise Server', 'SOHO Server', 'Appliance PC',
                        'Performance Server', 'Slate', 'Maximum']
        self.assertIn(ret['pc_system_type'], system_types)
        warning_states = ['Other', 'Unknown', 'Safe', 'Warning', 'Critical',
                          'Non-recoverable']
        self.assertIn(ret['chassis_bootup_state'], warning_states)
        self.assertIn(ret['thermal_state'], warning_states)<|MERGE_RESOLUTION|>--- conflicted
+++ resolved
@@ -21,8 +21,8 @@
 
 # Import Salt Libs
 import salt.modules.win_system as win_system
-<<<<<<< HEAD
 import salt.utils.stringutils
+import salt.utils.platform
 
 try:
     import wmi
@@ -143,13 +143,7 @@
 
 @skipIf(NO_MOCK, NO_MOCK_REASON)
 @skipIf(not HAS_WMI, 'WMI only available on Windows')
-=======
-import salt.utils.platform
-
-
-@skipIf(NO_MOCK, NO_MOCK_REASON)
 @skipIf(not salt.utils.platform.is_windows(), 'System is not Windows')
->>>>>>> 04e28cff
 class WinSystemTestCase(TestCase, LoaderModuleMockMixin):
     '''
         Test cases for salt.modules.win_system
