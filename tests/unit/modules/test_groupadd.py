# -*- coding: utf-8 -*-
"""
    :codeauthor: Jayesh Kariya <jayeshk@saltstack.com>
"""

# Import Python libs
from __future__ import absolute_import, print_function, unicode_literals

# Import Salt Libs
import salt.modules.groupadd as groupadd
import salt.utils.platform

# Import Salt Testing Libs
from tests.support.mixins import LoaderModuleMockMixin
from tests.support.mock import MagicMock, patch
from tests.support.unit import TestCase, skipIf

try:
    import grp
except ImportError:
    pass


@skipIf(salt.utils.platform.is_windows(), "Module not available on Windows")
class GroupAddTestCase(TestCase, LoaderModuleMockMixin):
    """
    TestCase for salt.modules.groupadd
    """

    def setup_loader_modules(self):
        return {groupadd: {}}

    # 'add' function tests: 1

    def test_add(self):
        """
        Tests if specified group was added
        """
        mock = MagicMock(return_value={"retcode": 0})
        with patch.dict(groupadd.__salt__, {"cmd.run_all": mock}):
            self.assertTrue(groupadd.add("test", 100))

        with patch.dict(groupadd.__grains__, {"kernel": "Linux"}):
            with patch.dict(groupadd.__salt__, {"cmd.run_all": mock}):
                self.assertTrue(groupadd.add("test", 100, True))

    # 'info' function tests: 1

    def test_info(self):
        """
        Tests the return of group information
        """
        getgrnam = grp.struct_group(("foo", "*", 20, ["test"]))
        with patch("grp.getgrnam", MagicMock(return_value=getgrnam)):
            ret = {"passwd": "*", "gid": 20, "name": "foo", "members": ["test"]}
            self.assertEqual(groupadd.info("foo"), ret)

    # '_format_info' function tests: 1

    def test_format_info(self):
        """
        Tests the formatting of returned group information
        """
        group = {"passwd": "*", "gid": 0, "name": "test", "members": ["root"]}
        with patch("salt.modules.groupadd._format_info", MagicMock(return_value=group)):
            data = grp.struct_group(("wheel", "*", 0, ["root"]))
            ret = {"passwd": "*", "gid": 0, "name": "test", "members": ["root"]}
            self.assertDictEqual(groupadd._format_info(data), ret)

    # 'getent' function tests: 1

    def test_getent(self):
        """
        Tests the return of information on all groups
        """
        getgrnam = grp.struct_group(("foo", "*", 20, ["test"]))
        with patch("grp.getgrall", MagicMock(return_value=[getgrnam])):
            ret = [{"passwd": "*", "gid": 20, "name": "foo", "members": ["test"]}]
            self.assertEqual(groupadd.getent(), ret)

    # 'chgid' function tests: 2

    def test_chgid_gid_same(self):
        """
        Tests if the group id is the same as argument
<<<<<<< HEAD
        """
        mock = MagicMock(return_value={"gid": 10})
        with patch.object(groupadd, "info", mock):
            self.assertTrue(groupadd.chgid("test", 10))
=======
        '''
        mock = MagicMock(return_value={'gid': 10})
        with patch.object(groupadd, 'info', mock):
            self.assertTrue(groupadd.chgid('test', 10))
>>>>>>> 8abb7099

    def test_chgid(self):
        """
        Tests the gid for a named group was changed
<<<<<<< HEAD
        """
        mock = MagicMock(return_value=None)
        with patch.dict(groupadd.__salt__, {"cmd.run": mock}):
            mock = MagicMock(side_effect=[{"gid": 10}, {"gid": 500}])
            with patch.object(groupadd, "info", mock):
                self.assertTrue(groupadd.chgid("test", 500))
=======
        '''
        mock = MagicMock(return_value=None)
        with patch.dict(groupadd.__salt__, {'cmd.run': mock}):
            mock = MagicMock(side_effect=[{'gid': 10}, {'gid': 500}])
            with patch.object(groupadd, 'info', mock):
                self.assertTrue(groupadd.chgid('test', 500))
>>>>>>> 8abb7099

    # 'delete' function tests: 1

    def test_delete(self):
        """
        Tests if the specified group was deleted
        """
        mock_ret = MagicMock(return_value={"retcode": 0})
        with patch.dict(groupadd.__salt__, {"cmd.run_all": mock_ret}):
            self.assertTrue(groupadd.delete("test"))

    # 'adduser' function tests: 1

    def test_adduser(self):
        """
        Tests if specified user gets added in the group.
        """
        os_version_list = [
            {
                "grains": {
                    "kernel": "Linux",
                    "os_family": "RedHat",
                    "osmajorrelease": "5",
                },
                "cmd": ["gpasswd", "-a", "root", "test"],
            },
            {
                "grains": {
                    "kernel": "Linux",
                    "os_family": "Suse",
                    "osmajorrelease": "11",
                },
                "cmd": ["usermod", "-A", "test", "root"],
            },
            {
                "grains": {"kernel": "Linux"},
                "cmd": ["gpasswd", "--add", "root", "test"],
            },
            {
                "grains": {"kernel": "OTHERKERNEL"},
                "cmd": ["usermod", "-G", "test", "root"],
            },
        ]

        for os_version in os_version_list:
            mock = MagicMock(return_value={"retcode": 0})
            with patch.dict(groupadd.__grains__, os_version["grains"]):
                with patch.dict(groupadd.__salt__, {"cmd.retcode": mock}):
                    self.assertFalse(groupadd.adduser("test", "root"))
                    groupadd.__salt__["cmd.retcode"].assert_called_once_with(
                        os_version["cmd"], python_shell=False
                    )

    # 'deluser' function tests: 1

    def test_deluser(self):
        """
        Tests if specified user gets deleted from the group.
        """
        os_version_list = [
            {
                "grains": {
                    "kernel": "Linux",
                    "os_family": "RedHat",
                    "osmajorrelease": "5",
                },
                "cmd": ["gpasswd", "-d", "root", "test"],
            },
            {
                "grains": {
                    "kernel": "Linux",
                    "os_family": "Suse",
                    "osmajorrelease": "11",
                },
                "cmd": ["usermod", "-R", "test", "root"],
            },
            {
                "grains": {"kernel": "Linux"},
                "cmd": ["gpasswd", "--del", "root", "test"],
            },
            {"grains": {"kernel": "OpenBSD"}, "cmd": ["usermod", "-S", "foo", "root"]},
        ]

        for os_version in os_version_list:
            mock_retcode = MagicMock(return_value=0)
            mock_stdout = MagicMock(return_value="test foo")
            mock_info = MagicMock(
                return_value={
                    "passwd": "*",
                    "gid": 0,
                    "name": "test",
                    "members": ["root"],
                }
            )

            with patch.dict(groupadd.__grains__, os_version["grains"]):
                with patch.dict(
                    groupadd.__salt__,
                    {
                        "cmd.retcode": mock_retcode,
                        "group.info": mock_info,
                        "cmd.run_stdout": mock_stdout,
                    },
                ):
                    self.assertTrue(groupadd.deluser("test", "root"))
                    groupadd.__salt__["cmd.retcode"].assert_called_once_with(
                        os_version["cmd"], python_shell=False
                    )

    # 'deluser' function tests: 1

    def test_members(self):
        """
        Tests if members of the group, get replaced with a provided list.
        """
        os_version_list = [
            {
                "grains": {
                    "kernel": "Linux",
                    "os_family": "RedHat",
                    "osmajorrelease": "5",
                },
                "cmd": ["gpasswd", "-M", "foo", "test"],
            },
            {
                "grains": {
                    "kernel": "Linux",
                    "os_family": "Suse",
                    "osmajorrelease": "11",
                },
                "cmd": ["groupmod", "-A", "foo", "test"],
            },
            {
                "grains": {"kernel": "Linux"},
                "cmd": ["gpasswd", "--members", "foo", "test"],
            },
            {"grains": {"kernel": "OpenBSD"}, "cmd": ["usermod", "-G", "test", "foo"]},
        ]

        for os_version in os_version_list:
            mock_ret = MagicMock(return_value={"retcode": 0})
            mock_stdout = MagicMock(return_value={"cmd.run_stdout": 1})
            mock_info = MagicMock(
                return_value={
                    "passwd": "*",
                    "gid": 0,
                    "name": "test",
                    "members": ["root"],
                }
            )
            mock = MagicMock(return_value=True)

            with patch.dict(groupadd.__grains__, os_version["grains"]):
                with patch.dict(
                    groupadd.__salt__,
                    {
                        "cmd.retcode": mock_ret,
                        "group.info": mock_info,
                        "cmd.run_stdout": mock_stdout,
                        "cmd.run": mock,
                    },
                ):
                    self.assertFalse(groupadd.members("test", "foo"))
                    groupadd.__salt__["cmd.retcode"].assert_called_once_with(
                        os_version["cmd"], python_shell=False
                    )<|MERGE_RESOLUTION|>--- conflicted
+++ resolved
@@ -83,36 +83,20 @@
     def test_chgid_gid_same(self):
         """
         Tests if the group id is the same as argument
-<<<<<<< HEAD
-        """
-        mock = MagicMock(return_value={"gid": 10})
-        with patch.object(groupadd, "info", mock):
-            self.assertTrue(groupadd.chgid("test", 10))
-=======
         '''
         mock = MagicMock(return_value={'gid': 10})
         with patch.object(groupadd, 'info', mock):
             self.assertTrue(groupadd.chgid('test', 10))
->>>>>>> 8abb7099
 
     def test_chgid(self):
         """
         Tests the gid for a named group was changed
-<<<<<<< HEAD
-        """
-        mock = MagicMock(return_value=None)
-        with patch.dict(groupadd.__salt__, {"cmd.run": mock}):
-            mock = MagicMock(side_effect=[{"gid": 10}, {"gid": 500}])
-            with patch.object(groupadd, "info", mock):
-                self.assertTrue(groupadd.chgid("test", 500))
-=======
         '''
         mock = MagicMock(return_value=None)
         with patch.dict(groupadd.__salt__, {'cmd.run': mock}):
             mock = MagicMock(side_effect=[{'gid': 10}, {'gid': 500}])
             with patch.object(groupadd, 'info', mock):
                 self.assertTrue(groupadd.chgid('test', 500))
->>>>>>> 8abb7099
 
     # 'delete' function tests: 1
 
