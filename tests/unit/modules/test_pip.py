--- conflicted
+++ resolved
@@ -7,10 +7,6 @@
 import sys
 
 import salt.modules.pip as pip
-<<<<<<< HEAD
-
-=======
->>>>>>> 8abb7099
 # Import salt libs
 import salt.utils.platform
 from salt.exceptions import CommandExecutionError
@@ -884,23 +880,6 @@
                 )
 
     def test_install_extra_args_arguments_in_resulting_command(self):
-<<<<<<< HEAD
-        pkg = "pep8"
-        mock = MagicMock(return_value={"retcode": 0, "stdout": ""})
-        with patch.dict(pip.__salt__, {"cmd.run_all": mock}):
-            pip.install(
-                pkg, extra_args=[{"--latest-pip-kwarg": "param"}, "--latest-pip-arg"]
-            )
-            expected = [
-                sys.executable,
-                "-m",
-                "pip",
-                "install",
-                pkg,
-                "--latest-pip-kwarg",
-                "param",
-                "--latest-pip-arg",
-=======
         pkg = 'pep8'
         mock = MagicMock(return_value={'retcode': 0, 'stdout': ''})
         with patch.dict(pip.__salt__, {'cmd.run_all': mock}):
@@ -939,7 +918,6 @@
         with patch('salt.modules.pip._get_cached_requirements') as get_cached_requirements:
             cached_reqs = [
                 'my_cached_reqs-1', 'my_cached_reqs-2'
->>>>>>> 8abb7099
             ]
             mock.assert_called_with(
                 expected, saltenv="base", runas=None, use_vt=False, python_shell=False,
