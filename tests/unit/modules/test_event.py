--- conflicted
+++ resolved
@@ -5,8 +5,6 @@
 # Import Python libs
 from __future__ import absolute_import, print_function, unicode_literals
 
-<<<<<<< HEAD
-=======
 # Import Salt Testing Libs
 from tests.support.runtests import RUNTIME_VARS
 from tests.support.mixins import LoaderModuleMockMixin
@@ -18,7 +16,6 @@
     NO_MOCK_REASON
 )
 
->>>>>>> 8abb7099
 # Import Salt Libs
 import salt.modules.event as event
 import salt.utils.event
@@ -38,17 +35,10 @@
     def setup_loader_modules(self):
         return {
             event: {
-<<<<<<< HEAD
-                "__opts__": {
-                    "id": "id",
-                    "sock_dir": RUNTIME_VARS.TMP,
-                    "transport": "zeromq",
-=======
                 '__opts__': {
                     'id': 'id',
                     'sock_dir': RUNTIME_VARS.TMP,
                     'transport': 'zeromq'
->>>>>>> 8abb7099
                 }
             }
         }
@@ -61,25 +51,6 @@
             "salt.transport.client.ReqChannel.factory"
         ) as salt_transport_channel_factory:
 
-<<<<<<< HEAD
-            preload = {
-                "id": "id",
-                "tag": "tag",
-                "data": "data",
-                "tok": "salt",
-                "cmd": "_minion_event",
-            }
-
-            with patch.dict(
-                event.__opts__,
-                {"transport": "A", "master_uri": "localhost", "local": False},
-            ):
-                with patch.object(salt_crypt_sauth, "gen_token", return_value="tok"):
-                    with patch.object(
-                        salt_transport_channel_factory, "send", return_value=None
-                    ):
-                        self.assertTrue(event.fire_master("data", "tag", preload))
-=======
             preload = {'id': 'id', 'tag': 'tag', 'data': 'data',
                        'tok': 'salt', 'cmd': '_minion_event'}
 
@@ -91,7 +62,6 @@
                     with patch.object(salt_transport_channel_factory, 'send',
                                       return_value=None):
                         self.assertTrue(event.fire_master('data', 'tag', preload))
->>>>>>> 8abb7099
 
             with patch.dict(event.__opts__, {"transport": "A", "local": False}):
                 with patch.object(
