# -*- coding: utf-8 -*-
"""
    :codeauthor: Jayesh Kariya <jayeshk@saltstack.com>
"""

# Import Python libs
from __future__ import absolute_import, print_function, unicode_literals
<<<<<<< HEAD

import tempfile
from collections import OrderedDict as odict

# Import third party libs
import jinja2.exceptions

# Import Salt Libs
import salt.modules.debian_ip as debian_ip
import salt.utils
=======
from collections import OrderedDict as odict
import tempfile
import os
>>>>>>> 8abb7099

# Import Salt Testing Libs
from tests.support.mixins import LoaderModuleMockMixin
from tests.support.mock import MagicMock, patch
from tests.support.unit import TestCase, skipIf

<<<<<<< HEAD
# Big pile of interface data for unit tests
#   To skip, search for 'DebianIpTestCase'
# fmt: off
test_interfaces = [
        # Structure
        #{'iface_name': 'ethX', 'iface_type': 'eth', 'enabled': True,
        #    'skip_test': bool(),        # True to disable this test
        #    'build_interface': dict(),  # data read from sls
        #    'get_interface(): OrderedDict(),   # data read from interfaces file
        #    'return': list()},          # jinja-rendered data
=======
# Import Salt Libs
import salt.modules.debian_ip as debian_ip
import salt.utils.files
import salt.utils.platform
>>>>>>> 8abb7099

        # IPv4-only interface; single address
        {'iface_name': 'eth1', 'iface_type': 'eth', 'enabled': True,
            'build_interface': {
                'proto': 'static',
                'ipaddr': '192.168.4.9',
                'netmask': '255.255.255.0',
                'gateway': '192.168.4.1',
                'enable_ipv6': False,
                'noifupdown': True,
                },
            'get_interface': odict([('eth1', odict([('enabled', True), ('data', odict([
                ('inet', odict([
                    ('addrfam', 'inet'),
                    ('proto', 'static'),
                    ('filename', None),
                    ('address', '192.168.4.9'),
                    ('netmask', '255.255.255.0'),
                    ('gateway', '192.168.4.1'),
                    ])),
                ]))]))]),
            'return': [
                'auto eth1\n',
                'iface eth1 inet static\n',
                '    address 192.168.4.9\n',
                '    netmask 255.255.255.0\n',
                '    gateway 192.168.4.1\n',
                '\n']},

        # IPv6-only; single address
        {'iface_name': 'eth2', 'iface_type': 'eth', 'enabled': True,
            'build_interface': {
                'ipv6proto': 'static',
                'ipv6ipaddr': '2001:db8:dead:beef::3',
                'ipv6netmask': '64',
                'ipv6gateway': '2001:db8:dead:beef::1',
                'enable_ipv6': True,
                'noifupdown': True,
                },
            'get_interface': odict([('eth2', odict([('enabled', True), ('data', odict([
                ('inet6', odict([
                    ('addrfam', 'inet6'),
                    ('proto', 'static'),
                    ('filename', None),
                    ('address', '2001:db8:dead:beef::3'),
                    ('netmask', 64),
                    ('gateway', '2001:db8:dead:beef::1'),
                    ])),
                ]))]))]),
            'return': [
                'auto eth2\n',
                'iface eth2 inet6 static\n',
                '    address 2001:db8:dead:beef::3\n',
                '    netmask 64\n',
                '    gateway 2001:db8:dead:beef::1\n',
                '\n']},

        # IPv6-only; multiple addrs; no gw; first addr from ipv6addr
        {'iface_name': 'eth3', 'iface_type': 'eth', 'enabled': True,
            'build_interface': {
                'ipv6proto': 'static',
                'ipv6ipaddr': '2001:db8:dead:beef::5/64',
                'ipv6ipaddrs': [
                    '2001:db8:dead:beef::7/64',
                    '2001:db8:dead:beef::8/64',
                    '2001:db8:dead:beef::9/64'],
                'enable_ipv6': True,
                'noifupdown': True,
                },
            'get_interface': odict([('eth3', odict([('enabled', True), ('data', odict([
                ('inet6', odict([
                    ('addrfam', 'inet6'),
                    ('proto', 'static'),
                    ('filename', None),
                    ('address', '2001:db8:dead:beef::5/64'),
                    ('addresses', [
                        '2001:db8:dead:beef::7/64',
                        '2001:db8:dead:beef::8/64',
                        '2001:db8:dead:beef::9/64',
                        ]),
                    ])),
                ]))]))]),
            'return': [
                'auto eth3\n',
                'iface eth3 inet6 static\n',
                '    address 2001:db8:dead:beef::5/64\n',
                '    address 2001:db8:dead:beef::7/64\n',
                '    address 2001:db8:dead:beef::8/64\n',
                '    address 2001:db8:dead:beef::9/64\n',
                '\n']},

        # IPv6-only; multiple addresses
        {'iface_name': 'eth4', 'iface_type': 'eth', 'enabled': True,
            'build_interface': {
                'ipv6proto': 'static',
                'ipv6ipaddrs': [
                    '2001:db8:dead:beef::5/64',
                    '2001:db8:dead:beef::7/64',
                    '2001:db8:dead:beef::8/64',
                    '2001:db8:dead:beef::9/64'],
                'ipv6gateway': '2001:db8:dead:beef::1',
                'enable_ipv6': True,
                'noifupdown': True,
                },
            'get_interface': odict([('eth4', odict([('enabled', True), ('data', odict([
                ('inet6', odict([
                    ('addrfam', 'inet6'),
                    ('proto', 'static'),
                    ('filename', None),
                    ('address', '2001:db8:dead:beef::5/64'),
                    ('addresses', [
                        '2001:db8:dead:beef::7/64',
                        '2001:db8:dead:beef::8/64',
                        '2001:db8:dead:beef::9/64',
                        ]),
                    ('gateway', '2001:db8:dead:beef::1'),
                    ])),
                ]))]))]),
            'return': [
                'auto eth4\n',
                'iface eth4 inet6 static\n',
                '    address 2001:db8:dead:beef::5/64\n',
                '    address 2001:db8:dead:beef::7/64\n',
                '    address 2001:db8:dead:beef::8/64\n',
                '    address 2001:db8:dead:beef::9/64\n',
                '    gateway 2001:db8:dead:beef::1\n',
                '\n']},

        # IPv4 and IPv6 settings with v4 disabled
        {'iface_name': 'eth5', 'iface_type': 'eth', 'enabled': True,
            'build_interface': {
                'proto': 'static',
                'ipaddr': '192.168.4.9',
                'netmask': '255.255.255.0',
                'gateway': '192.168.4.1',
                'ipv6proto': 'static',
                'ipv6ipaddr': '2001:db8:dead:beef::3',
                'ipv6netmask': '64',
                'ipv6gateway': '2001:db8:dead:beef::1',
                'enable_ipv4': False,
                'noifupdown': True,
                },
            'get_interface': odict([('eth5', odict([('enabled', True), ('data', odict([
                ('inet6', odict([
                    ('addrfam', 'inet6'),
                    ('proto', 'static'),
                    ('filename', None),
                    ('address', '2001:db8:dead:beef::3'),
                    ('netmask', 64),
                    ('gateway', '2001:db8:dead:beef::1'),
                    ])),
                ]))]))]),
            'return': [
                'auto eth5\n',
                'iface eth5 inet6 static\n',
                '    address 2001:db8:dead:beef::3\n',
                '    netmask 64\n',
                '    gateway 2001:db8:dead:beef::1\n',
                '\n']},

        # IPv4 and IPv6 settings with v6 disabled
        {'iface_name': 'eth6', 'iface_type': 'eth', 'enabled': True,
            'build_interface': {
                'proto': 'static',
                'ipaddr': '192.168.4.9',
                'netmask': '255.255.255.0',
                'gateway': '192.168.4.1',
                'ipv6proto': 'static',
                'ipv6ipaddr': '2001:db8:dead:beef::3',
                'ipv6netmask': '64',
                'ipv6gateway': '2001:db8:dead:beef::1',
                'enable_ipv6': False,
                'noifupdown': True,
                },
            'get_interface': odict([('eth6', odict([('enabled', True), ('data', odict([
                ('inet', odict([
                    ('addrfam', 'inet'),
                    ('proto', 'static'),
                    ('filename', None),
                    ('address', '192.168.4.9'),
                    ('netmask', '255.255.255.0'),
                    ('gateway', '192.168.4.1'),
                    ])),
                ]))]))]),
            'return': [
                'auto eth6\n',
                'iface eth6 inet static\n',
                '    address 192.168.4.9\n',
                '    netmask 255.255.255.0\n',
                '    gateway 192.168.4.1\n',
                '\n']},

        # IPv4 and IPv6; shared/overridden settings
        {'iface_name': 'eth7', 'iface_type': 'eth', 'enabled': True,
            'build_interface': {
                'proto': 'static',
                'ipaddr': '192.168.4.9',
                'netmask': '255.255.255.0',
                'gateway': '192.168.4.1',
                'ipv6proto': 'static',
                'ipv6ipaddr': '2001:db8:dead:beef::3',
                'ipv6netmask': '64',
                'ipv6gateway': '2001:db8:dead:beef::1',
                'ttl': '18',  # shared
                'ipv6ttl': '15',  # overridden for v6
                'mtu': '1480',  # shared
                'enable_ipv6': True,
                'noifupdown': True,
                },
            'get_interface': odict([('eth7', odict([('enabled', True), ('data', odict([
                ('inet', odict([
                    ('addrfam', 'inet'),
                    ('proto', 'static'),
                    ('filename', None),
                    ('address', '192.168.4.9'),
                    ('netmask', '255.255.255.0'),
                    ('gateway', '192.168.4.1'),
                    ('ttl', 18),
                    ('mtu', 1480),
                    ])),
                ('inet6', odict([
                    ('addrfam', 'inet6'),
                    ('proto', 'static'),
                    ('filename', None),
                    ('address', '2001:db8:dead:beef::3'),
                    ('netmask', 64),
                    ('gateway', '2001:db8:dead:beef::1'),
                    ('ttl', 15),
                    ('mtu', 1480),
                    ])),
                ]))]))]),
            'return': [
                'auto eth7\n',
                'iface eth7 inet static\n',
                '    address 192.168.4.9\n',
                '    netmask 255.255.255.0\n',
                '    gateway 192.168.4.1\n',
                '    ttl 18\n',
                '    mtu 1480\n',
                'iface eth7 inet6 static\n',
                '    address 2001:db8:dead:beef::3\n',
                '    netmask 64\n',
                '    gateway 2001:db8:dead:beef::1\n',
                '    ttl 15\n',
                '    mtu 1480\n',
                '\n']},

        # Slave iface
        {'iface_name': 'eth8', 'iface_type': 'slave', 'enabled': True,
            'build_interface': {
                'master': 'bond0',
                'noifupdown': True,
                },
            'get_interface': odict([('eth8', odict([('enabled', True), ('data', odict([
                ('inet', odict([
                    ('addrfam', 'inet'),
                    ('proto', 'manual'),
                    ('filename', None),
                    ('bonding', odict([
                        ('master', 'bond0'),
                        ])),
                    ('bonding_keys', ['master']),
                    ])),
                ]))]))]),
            'return': [
                'auto eth8\n',
                'iface eth8 inet manual\n',
                '    bond-master bond0\n',
                '\n']},

        # Bond; with address IPv4 and IPv6 address; slaves as string
        {'iface_name': 'bond9', 'iface_type': 'bond', 'enabled': True,
            'build_interface': {
                'proto': 'static',
                'ipaddr': '10.1.0.14',
                'netmask': '255.255.255.0',
                'gateway': '10.1.0.1',
                'ipv6proto': 'static',
                'ipv6ipaddr': '2001:db8:dead:c0::3',
                'ipv6netmask': '64',
                'ipv6gateway': '2001:db8:dead:c0::1',
                'mode': '802.3ad',
                'slaves': 'eth4 eth5',
                'enable_ipv6': True,
                'noifupdown': True,
                },
            'get_interface': odict([('bond9', odict([('enabled', True), ('data', odict([
                ('inet', odict([
                    ('addrfam', 'inet'),
                    ('proto', 'static'),
                    ('filename', None),
                    ('address', '10.1.0.14'),
                    ('netmask', '255.255.255.0'),
                    ('gateway', '10.1.0.1'),
                    ('bonding', odict([
                        ('ad_select', '0'),
                        ('downdelay', '200'),
                        ('lacp_rate', '0'),
                        ('miimon', '100'),
                        ('mode', '4'),
                        ('slaves', 'eth4 eth5'),
                        ('updelay', '0'),
                        ('use_carrier', 'on'),
                        ])),
                    ('bonding_keys', [
                        'ad_select',
                        'downdelay',
                        'lacp_rate',
                        'miimon',
                        'mode',
                        'slaves',
                        'updelay',
                        'use_carrier',
                        ]),
                    ])),
                ('inet6', odict([
                    ('addrfam', 'inet6'),
                    ('proto', 'static'),
                    ('filename', None),
                    ('address', '2001:db8:dead:c0::3'),
                    ('netmask', 64),
                    ('gateway', '2001:db8:dead:c0::1'),
                    ('bonding', odict([
                        ('ad_select', '0'),
                        ('downdelay', '200'),
                        ('lacp_rate', '0'),
                        ('miimon', '100'),
                        ('mode', '4'),
                        ('slaves', 'eth4 eth5'),
                        ('updelay', '0'),
                        ('use_carrier', 'on'),
                        ])),
                    ('bonding_keys', [
                        'ad_select',
                        'downdelay',
                        'lacp_rate',
                        'miimon',
                        'mode',
                        'slaves',
                        'updelay',
                        'use_carrier',
                        ]),
                    ])),
                ]))]))]),
            'return': [
                'auto bond9\n',
                'iface bond9 inet static\n',
                '    address 10.1.0.14\n',
                '    netmask 255.255.255.0\n',
                '    gateway 10.1.0.1\n',
                '    bond-ad_select 0\n',
                '    bond-downdelay 200\n',
                '    bond-lacp_rate 0\n',
                '    bond-miimon 100\n',
                '    bond-mode 4\n',
                '    bond-slaves eth4 eth5\n',
                '    bond-updelay 0\n',
                '    bond-use_carrier on\n',
                'iface bond9 inet6 static\n',
                '    address 2001:db8:dead:c0::3\n',
                '    netmask 64\n',
                '    gateway 2001:db8:dead:c0::1\n',
                '    bond-ad_select 0\n',
                '    bond-downdelay 200\n',
                '    bond-lacp_rate 0\n',
                '    bond-miimon 100\n',
                '    bond-mode 4\n',
                '    bond-slaves eth4 eth5\n',
                '    bond-updelay 0\n',
                '    bond-use_carrier on\n',
                '\n']},

        # Bond; with address IPv4 and IPv6 address; slaves as list
        {'iface_name': 'bond10', 'iface_type': 'bond', 'enabled': True,
            'build_interface': {
                'proto': 'static',
                'ipaddr': '10.1.0.14',
                'netmask': '255.255.255.0',
                'gateway': '10.1.0.1',
                'ipv6proto': 'static',
                'ipv6ipaddr': '2001:db8:dead:c0::3',
                'ipv6netmask': '64',
                'ipv6gateway': '2001:db8:dead:c0::1',
                'mode': '802.3ad',
                'slaves': ['eth4', 'eth5'],
                'enable_ipv6': True,
                'noifupdown': True,
                },
            'get_interface': odict([('bond10', odict([('enabled', True), ('data', odict([
                ('inet', odict([
                    ('addrfam', 'inet'),
                    ('proto', 'static'),
                    ('filename', None),
                    ('address', '10.1.0.14'),
                    ('netmask', '255.255.255.0'),
                    ('gateway', '10.1.0.1'),
                    ('bonding', odict([
                        ('ad_select', '0'),
                        ('downdelay', '200'),
                        ('lacp_rate', '0'),
                        ('miimon', '100'),
                        ('mode', '4'),
                        ('slaves', 'eth4 eth5'),
                        ('updelay', '0'),
                        ('use_carrier', 'on'),
                        ])),
                    ('bonding_keys', [
                        'ad_select',
                        'downdelay',
                        'lacp_rate',
                        'miimon',
                        'mode',
                        'slaves',
                        'updelay',
                        'use_carrier',
                        ]),
                    ])),
                ('inet6', odict([
                    ('addrfam', 'inet6'),
                    ('proto', 'static'),
                    ('filename', None),
                    ('address', '2001:db8:dead:c0::3'),
                    ('netmask', 64),
                    ('gateway', '2001:db8:dead:c0::1'),
                    ('bonding', odict([
                        ('ad_select', '0'),
                        ('downdelay', '200'),
                        ('lacp_rate', '0'),
                        ('miimon', '100'),
                        ('mode', '4'),
                        ('slaves', 'eth4 eth5'),
                        ('updelay', '0'),
                        ('use_carrier', 'on'),
                        ])),
                    ('bonding_keys', [
                        'ad_select',
                        'downdelay',
                        'lacp_rate',
                        'miimon',
                        'mode',
                        'slaves',
                        'updelay',
                        'use_carrier',
                        ]),
                    ])),
                ]))]))]),
            'return': [
                'auto bond10\n',
                'iface bond10 inet static\n',
                '    address 10.1.0.14\n',
                '    netmask 255.255.255.0\n',
                '    gateway 10.1.0.1\n',
                '    bond-ad_select 0\n',
                '    bond-downdelay 200\n',
                '    bond-lacp_rate 0\n',
                '    bond-miimon 100\n',
                '    bond-mode 4\n',
                '    bond-slaves eth4 eth5\n',
                '    bond-updelay 0\n',
                '    bond-use_carrier on\n',
                'iface bond10 inet6 static\n',
                '    address 2001:db8:dead:c0::3\n',
                '    netmask 64\n',
                '    gateway 2001:db8:dead:c0::1\n',
                '    bond-ad_select 0\n',
                '    bond-downdelay 200\n',
                '    bond-lacp_rate 0\n',
                '    bond-miimon 100\n',
                '    bond-mode 4\n',
                '    bond-slaves eth4 eth5\n',
                '    bond-updelay 0\n',
                '    bond-use_carrier on\n',
                '\n']},

        # Bond VLAN; with IPv4 address
        {'iface_name': 'bond0.11', 'iface_type': 'vlan', 'enabled': True,
            'build_interface': {
                'proto': 'static',
                'ipaddr': '10.7.0.8',
                'netmask': '255.255.255.0',
                'gateway': '10.7.0.1',
                'slaves': 'eth6 eth7',
                'mode': '802.3ad',
                'enable_ipv6': False,
                'noifupdown': True,
                },
            'get_interface': odict([('bond0.11', odict([('enabled', True), ('data', odict([
                ('inet', odict([
                    ('addrfam', 'inet'),
                    ('proto', 'static'),
                    ('filename', None),
                    ('vlan_raw_device', 'bond1'),
                    ('address', '10.7.0.8'),
                    ('netmask', '255.255.255.0'),
                    ('gateway', '10.7.0.1'),
                    ('mode', '802.3ad'),
                    ])),
                ]))]))]),
            'return': [
                'auto bond0.11\n',
                'iface bond0.11 inet static\n',
                '    vlan-raw-device bond1\n',
                '    address 10.7.0.8\n',
                '    netmask 255.255.255.0\n',
                '    gateway 10.7.0.1\n',
                '    mode 802.3ad\n',
                '\n']},

        # Bond; without address
        {'iface_name': 'bond0.12', 'iface_type': 'vlan', 'enabled': True,
            'build_interface': {
                'proto': 'static',
                'slaves': 'eth6 eth7',
                'mode': '802.3ad',
                'enable_ipv6': False,
                'noifupdown': True,
                },
            'get_interface': odict([('bond0.12', odict([('enabled', True), ('data', odict([
                ('inet', odict([
                    ('addrfam', 'inet'),
                    ('proto', 'static'),
                    ('filename', None),
                    ('vlan_raw_device', 'bond1'),
                    ('mode', '802.3ad'),
                    ])),
                ]))]))]),
            'return': [
                'auto bond0.12\n',
                'iface bond0.12 inet static\n',
                '    vlan-raw-device bond1\n',
                '    mode 802.3ad\n',
                '\n']},

<<<<<<< HEAD
=======
# Big pile of interface data for unit tests
#   To skip, search for 'DebianIpTestCase'
test_interfaces = [
        # Structure
        #{'iface_name': 'ethX', 'iface_type': 'eth', 'enabled': True,
        #    'skip_test': bool(),        # True to disable this test
        #    'build_interface': dict(),  # data read from sls
        #    'get_interface(): OrderedDict(),   # data read from interfaces file
        #    'return': list()},          # jinja-rendered data

        # IPv4-only interface; single address
        {'iface_name': 'eth1', 'iface_type': 'eth', 'enabled': True,
            'build_interface': {
                'proto': 'static',
                'ipaddr': '192.168.4.9',
                'netmask': '255.255.255.0',
                'gateway': '192.168.4.1',
                'enable_ipv6': False,
                'noifupdown': True,
                },
            'get_interface': odict([('eth1', odict([('enabled', True), ('data', odict([
                ('inet', odict([
                    ('addrfam', 'inet'),
                    ('proto', 'static'),
                    ('filename', None),
                    ('address', '192.168.4.9'),
                    ('netmask', '255.255.255.0'),
                    ('gateway', '192.168.4.1'),
                    ])),
                ]))]))]),
            'return': [
                'auto eth1\n',
                'iface eth1 inet static\n',
                '    address 192.168.4.9\n',
                '    netmask 255.255.255.0\n',
                '    gateway 192.168.4.1\n',
                '\n']},

        # IPv6-only; single address
        {'iface_name': 'eth2', 'iface_type': 'eth', 'enabled': True,
            'build_interface': {
                'ipv6proto': 'static',
                'ipv6ipaddr': '2001:db8:dead:beef::3',
                'ipv6netmask': '64',
                'ipv6gateway': '2001:db8:dead:beef::1',
                'enable_ipv6': True,
                'noifupdown': True,
                },
            'get_interface': odict([('eth2', odict([('enabled', True), ('data', odict([
                ('inet6', odict([
                    ('addrfam', 'inet6'),
                    ('proto', 'static'),
                    ('filename', None),
                    ('address', '2001:db8:dead:beef::3'),
                    ('netmask', 64),
                    ('gateway', '2001:db8:dead:beef::1'),
                    ])),
                ]))]))]),
            'return': [
                'auto eth2\n',
                'iface eth2 inet6 static\n',
                '    address 2001:db8:dead:beef::3\n',
                '    netmask 64\n',
                '    gateway 2001:db8:dead:beef::1\n',
                '\n']},

        # IPv6-only; multiple addrs; no gw; first addr from ipv6addr
        {'iface_name': 'eth3', 'iface_type': 'eth', 'enabled': True,
            'build_interface': {
                'ipv6proto': 'static',
                'ipv6ipaddr': '2001:db8:dead:beef::5/64',
                'ipv6ipaddrs': [
                    '2001:db8:dead:beef::7/64',
                    '2001:db8:dead:beef::8/64',
                    '2001:db8:dead:beef::9/64'],
                'enable_ipv6': True,
                'noifupdown': True,
                },
            'get_interface': odict([('eth3', odict([('enabled', True), ('data', odict([
                ('inet6', odict([
                    ('addrfam', 'inet6'),
                    ('proto', 'static'),
                    ('filename', None),
                    ('address', '2001:db8:dead:beef::5/64'),
                    ('addresses', [
                        '2001:db8:dead:beef::7/64',
                        '2001:db8:dead:beef::8/64',
                        '2001:db8:dead:beef::9/64',
                        ]),
                    ])),
                ]))]))]),
            'return': [
                'auto eth3\n',
                'iface eth3 inet6 static\n',
                '    address 2001:db8:dead:beef::5/64\n',
                '    address 2001:db8:dead:beef::7/64\n',
                '    address 2001:db8:dead:beef::8/64\n',
                '    address 2001:db8:dead:beef::9/64\n',
                '\n']},

        # IPv6-only; multiple addresses
        {'iface_name': 'eth4', 'iface_type': 'eth', 'enabled': True,
            'build_interface': {
                'ipv6proto': 'static',
                'ipv6ipaddrs': [
                    '2001:db8:dead:beef::5/64',
                    '2001:db8:dead:beef::7/64',
                    '2001:db8:dead:beef::8/64',
                    '2001:db8:dead:beef::9/64'],
                'ipv6gateway': '2001:db8:dead:beef::1',
                'enable_ipv6': True,
                'noifupdown': True,
                },
            'get_interface': odict([('eth4', odict([('enabled', True), ('data', odict([
                ('inet6', odict([
                    ('addrfam', 'inet6'),
                    ('proto', 'static'),
                    ('filename', None),
                    ('address', '2001:db8:dead:beef::5/64'),
                    ('addresses', [
                        '2001:db8:dead:beef::7/64',
                        '2001:db8:dead:beef::8/64',
                        '2001:db8:dead:beef::9/64',
                        ]),
                    ('gateway', '2001:db8:dead:beef::1'),
                    ])),
                ]))]))]),
            'return': [
                'auto eth4\n',
                'iface eth4 inet6 static\n',
                '    address 2001:db8:dead:beef::5/64\n',
                '    address 2001:db8:dead:beef::7/64\n',
                '    address 2001:db8:dead:beef::8/64\n',
                '    address 2001:db8:dead:beef::9/64\n',
                '    gateway 2001:db8:dead:beef::1\n',
                '\n']},

        # IPv4 and IPv6 settings with v4 disabled
        {'iface_name': 'eth5', 'iface_type': 'eth', 'enabled': True,
            'build_interface': {
                'proto': 'static',
                'ipaddr': '192.168.4.9',
                'netmask': '255.255.255.0',
                'gateway': '192.168.4.1',
                'ipv6proto': 'static',
                'ipv6ipaddr': '2001:db8:dead:beef::3',
                'ipv6netmask': '64',
                'ipv6gateway': '2001:db8:dead:beef::1',
                'enable_ipv4': False,
                'noifupdown': True,
                },
            'get_interface': odict([('eth5', odict([('enabled', True), ('data', odict([
                ('inet6', odict([
                    ('addrfam', 'inet6'),
                    ('proto', 'static'),
                    ('filename', None),
                    ('address', '2001:db8:dead:beef::3'),
                    ('netmask', 64),
                    ('gateway', '2001:db8:dead:beef::1'),
                    ])),
                ]))]))]),
            'return': [
                'auto eth5\n',
                'iface eth5 inet6 static\n',
                '    address 2001:db8:dead:beef::3\n',
                '    netmask 64\n',
                '    gateway 2001:db8:dead:beef::1\n',
                '\n']},

        # IPv4 and IPv6 settings with v6 disabled
        {'iface_name': 'eth6', 'iface_type': 'eth', 'enabled': True,
            'build_interface': {
                'proto': 'static',
                'ipaddr': '192.168.4.9',
                'netmask': '255.255.255.0',
                'gateway': '192.168.4.1',
                'ipv6proto': 'static',
                'ipv6ipaddr': '2001:db8:dead:beef::3',
                'ipv6netmask': '64',
                'ipv6gateway': '2001:db8:dead:beef::1',
                'enable_ipv6': False,
                'noifupdown': True,
                },
            'get_interface': odict([('eth6', odict([('enabled', True), ('data', odict([
                ('inet', odict([
                    ('addrfam', 'inet'),
                    ('proto', 'static'),
                    ('filename', None),
                    ('address', '192.168.4.9'),
                    ('netmask', '255.255.255.0'),
                    ('gateway', '192.168.4.1'),
                    ])),
                ]))]))]),
            'return': [
                'auto eth6\n',
                'iface eth6 inet static\n',
                '    address 192.168.4.9\n',
                '    netmask 255.255.255.0\n',
                '    gateway 192.168.4.1\n',
                '\n']},

        # IPv4 and IPv6; shared/overridden settings
        {'iface_name': 'eth7', 'iface_type': 'eth', 'enabled': True,
            'build_interface': {
                'proto': 'static',
                'ipaddr': '192.168.4.9',
                'netmask': '255.255.255.0',
                'gateway': '192.168.4.1',
                'ipv6proto': 'static',
                'ipv6ipaddr': '2001:db8:dead:beef::3',
                'ipv6netmask': '64',
                'ipv6gateway': '2001:db8:dead:beef::1',
                'ttl': '18',  # shared
                'ipv6ttl': '15',  # overriden for v6
                'mtu': '1480',  # shared
                'enable_ipv6': True,
                'noifupdown': True,
                },
            'get_interface': odict([('eth7', odict([('enabled', True), ('data', odict([
                ('inet', odict([
                    ('addrfam', 'inet'),
                    ('proto', 'static'),
                    ('filename', None),
                    ('address', '192.168.4.9'),
                    ('netmask', '255.255.255.0'),
                    ('gateway', '192.168.4.1'),
                    ('ttl', 18),
                    ('mtu', 1480),
                    ])),
                ('inet6', odict([
                    ('addrfam', 'inet6'),
                    ('proto', 'static'),
                    ('filename', None),
                    ('address', '2001:db8:dead:beef::3'),
                    ('netmask', 64),
                    ('gateway', '2001:db8:dead:beef::1'),
                    ('ttl', 15),
                    ('mtu', 1480),
                    ])),
                ]))]))]),
            'return': [
                'auto eth7\n',
                'iface eth7 inet static\n',
                '    address 192.168.4.9\n',
                '    netmask 255.255.255.0\n',
                '    gateway 192.168.4.1\n',
                '    ttl 18\n',
                '    mtu 1480\n',
                'iface eth7 inet6 static\n',
                '    address 2001:db8:dead:beef::3\n',
                '    netmask 64\n',
                '    gateway 2001:db8:dead:beef::1\n',
                '    ttl 15\n',
                '    mtu 1480\n',
                '\n']},

        # Slave iface
        {'iface_name': 'eth8', 'iface_type': 'slave', 'enabled': True,
            'build_interface': {
                'master': 'bond0',
                'noifupdown': True,
                },
            'get_interface': odict([('eth8', odict([('enabled', True), ('data', odict([
                ('inet', odict([
                    ('addrfam', 'inet'),
                    ('proto', 'manual'),
                    ('filename', None),
                    ('bonding', odict([
                        ('master', 'bond0'),
                        ])),
                    ('bonding_keys', ['master']),
                    ])),
                ]))]))]),
            'return': [
                'auto eth8\n',
                'iface eth8 inet manual\n',
                '    bond-master bond0\n',
                '\n']},

        # Bond; with address IPv4 and IPv6 address; slaves as string
        {'iface_name': 'bond9', 'iface_type': 'bond', 'enabled': True,
            'build_interface': {
                'proto': 'static',
                'ipaddr': '10.1.0.14',
                'netmask': '255.255.255.0',
                'gateway': '10.1.0.1',
                'ipv6proto': 'static',
                'ipv6ipaddr': '2001:db8:dead:c0::3',
                'ipv6netmask': '64',
                'ipv6gateway': '2001:db8:dead:c0::1',
                'mode': '802.3ad',
                'slaves': 'eth4 eth5',
                'enable_ipv6': True,
                'noifupdown': True,
                },
            'get_interface': odict([('bond9', odict([('enabled', True), ('data', odict([
                ('inet', odict([
                    ('addrfam', 'inet'),
                    ('proto', 'static'),
                    ('filename', None),
                    ('address', '10.1.0.14'),
                    ('netmask', '255.255.255.0'),
                    ('gateway', '10.1.0.1'),
                    ('bonding', odict([
                        ('ad_select', '0'),
                        ('downdelay', '200'),
                        ('lacp_rate', '0'),
                        ('miimon', '100'),
                        ('mode', '4'),
                        ('slaves', 'eth4 eth5'),
                        ('updelay', '0'),
                        ('use_carrier', 'on'),
                        ])),
                    ('bonding_keys', [
                        'ad_select',
                        'downdelay',
                        'lacp_rate',
                        'miimon',
                        'mode',
                        'slaves',
                        'updelay',
                        'use_carrier',
                        ]),
                    ])),
                ('inet6', odict([
                    ('addrfam', 'inet6'),
                    ('proto', 'static'),
                    ('filename', None),
                    ('address', '2001:db8:dead:c0::3'),
                    ('netmask', 64),
                    ('gateway', '2001:db8:dead:c0::1'),
                    ('bonding', odict([
                        ('ad_select', '0'),
                        ('downdelay', '200'),
                        ('lacp_rate', '0'),
                        ('miimon', '100'),
                        ('mode', '4'),
                        ('slaves', 'eth4 eth5'),
                        ('updelay', '0'),
                        ('use_carrier', 'on'),
                        ])),
                    ('bonding_keys', [
                        'ad_select',
                        'downdelay',
                        'lacp_rate',
                        'miimon',
                        'mode',
                        'slaves',
                        'updelay',
                        'use_carrier',
                        ]),
                    ])),
                ]))]))]),
            'return': [
                'auto bond9\n',
                'iface bond9 inet static\n',
                '    address 10.1.0.14\n',
                '    netmask 255.255.255.0\n',
                '    gateway 10.1.0.1\n',
                '    bond-ad_select 0\n',
                '    bond-downdelay 200\n',
                '    bond-lacp_rate 0\n',
                '    bond-miimon 100\n',
                '    bond-mode 4\n',
                '    bond-slaves eth4 eth5\n',
                '    bond-updelay 0\n',
                '    bond-use_carrier on\n',
                'iface bond9 inet6 static\n',
                '    address 2001:db8:dead:c0::3\n',
                '    netmask 64\n',
                '    gateway 2001:db8:dead:c0::1\n',
                '    bond-ad_select 0\n',
                '    bond-downdelay 200\n',
                '    bond-lacp_rate 0\n',
                '    bond-miimon 100\n',
                '    bond-mode 4\n',
                '    bond-slaves eth4 eth5\n',
                '    bond-updelay 0\n',
                '    bond-use_carrier on\n',
                '\n']},

        # Bond; with address IPv4 and IPv6 address; slaves as list
        {'iface_name': 'bond10', 'iface_type': 'bond', 'enabled': True,
            'build_interface': {
                'proto': 'static',
                'ipaddr': '10.1.0.14',
                'netmask': '255.255.255.0',
                'gateway': '10.1.0.1',
                'ipv6proto': 'static',
                'ipv6ipaddr': '2001:db8:dead:c0::3',
                'ipv6netmask': '64',
                'ipv6gateway': '2001:db8:dead:c0::1',
                'mode': '802.3ad',
                'slaves': ['eth4', 'eth5'],
                'enable_ipv6': True,
                'noifupdown': True,
                },
            'get_interface': odict([('bond10', odict([('enabled', True), ('data', odict([
                ('inet', odict([
                    ('addrfam', 'inet'),
                    ('proto', 'static'),
                    ('filename', None),
                    ('address', '10.1.0.14'),
                    ('netmask', '255.255.255.0'),
                    ('gateway', '10.1.0.1'),
                    ('bonding', odict([
                        ('ad_select', '0'),
                        ('downdelay', '200'),
                        ('lacp_rate', '0'),
                        ('miimon', '100'),
                        ('mode', '4'),
                        ('slaves', 'eth4 eth5'),
                        ('updelay', '0'),
                        ('use_carrier', 'on'),
                        ])),
                    ('bonding_keys', [
                        'ad_select',
                        'downdelay',
                        'lacp_rate',
                        'miimon',
                        'mode',
                        'slaves',
                        'updelay',
                        'use_carrier',
                        ]),
                    ])),
                ('inet6', odict([
                    ('addrfam', 'inet6'),
                    ('proto', 'static'),
                    ('filename', None),
                    ('address', '2001:db8:dead:c0::3'),
                    ('netmask', 64),
                    ('gateway', '2001:db8:dead:c0::1'),
                    ('bonding', odict([
                        ('ad_select', '0'),
                        ('downdelay', '200'),
                        ('lacp_rate', '0'),
                        ('miimon', '100'),
                        ('mode', '4'),
                        ('slaves', 'eth4 eth5'),
                        ('updelay', '0'),
                        ('use_carrier', 'on'),
                        ])),
                    ('bonding_keys', [
                        'ad_select',
                        'downdelay',
                        'lacp_rate',
                        'miimon',
                        'mode',
                        'slaves',
                        'updelay',
                        'use_carrier',
                        ]),
                    ])),
                ]))]))]),
            'return': [
                'auto bond10\n',
                'iface bond10 inet static\n',
                '    address 10.1.0.14\n',
                '    netmask 255.255.255.0\n',
                '    gateway 10.1.0.1\n',
                '    bond-ad_select 0\n',
                '    bond-downdelay 200\n',
                '    bond-lacp_rate 0\n',
                '    bond-miimon 100\n',
                '    bond-mode 4\n',
                '    bond-slaves eth4 eth5\n',
                '    bond-updelay 0\n',
                '    bond-use_carrier on\n',
                'iface bond10 inet6 static\n',
                '    address 2001:db8:dead:c0::3\n',
                '    netmask 64\n',
                '    gateway 2001:db8:dead:c0::1\n',
                '    bond-ad_select 0\n',
                '    bond-downdelay 200\n',
                '    bond-lacp_rate 0\n',
                '    bond-miimon 100\n',
                '    bond-mode 4\n',
                '    bond-slaves eth4 eth5\n',
                '    bond-updelay 0\n',
                '    bond-use_carrier on\n',
                '\n']},

        # Bond VLAN; with IPv4 address
        {'iface_name': 'bond0.11', 'iface_type': 'vlan', 'enabled': True,
            'build_interface': {
                'proto': 'static',
                'ipaddr': '10.7.0.8',
                'netmask': '255.255.255.0',
                'gateway': '10.7.0.1',
                'slaves': 'eth6 eth7',
                'mode': '802.3ad',
                'enable_ipv6': False,
                'noifupdown': True,
                },
            'get_interface': odict([('bond0.11', odict([('enabled', True), ('data', odict([
                ('inet', odict([
                    ('addrfam', 'inet'),
                    ('proto', 'static'),
                    ('filename', None),
                    ('vlan_raw_device', 'bond1'),
                    ('address', '10.7.0.8'),
                    ('netmask', '255.255.255.0'),
                    ('gateway', '10.7.0.1'),
                    ('mode', '802.3ad'),
                    ])),
                ]))]))]),
            'return': [
                'auto bond0.11\n',
                'iface bond0.11 inet static\n',
                '    vlan-raw-device bond1\n',
                '    address 10.7.0.8\n',
                '    netmask 255.255.255.0\n',
                '    gateway 10.7.0.1\n',
                '    mode 802.3ad\n',
                '\n']},

        # Bond; without address
        {'iface_name': 'bond0.12', 'iface_type': 'vlan', 'enabled': True,
            'build_interface': {
                'proto': 'static',
                'slaves': 'eth6 eth7',
                'mode': '802.3ad',
                'enable_ipv6': False,
                'noifupdown': True,
                },
            'get_interface': odict([('bond0.12', odict([('enabled', True), ('data', odict([
                ('inet', odict([
                    ('addrfam', 'inet'),
                    ('proto', 'static'),
                    ('filename', None),
                    ('vlan_raw_device', 'bond1'),
                    ('mode', '802.3ad'),
                    ])),
                ]))]))]),
            'return': [
                'auto bond0.12\n',
                'iface bond0.12 inet static\n',
                '    vlan-raw-device bond1\n',
                '    mode 802.3ad\n',
                '\n']},

>>>>>>> 8abb7099
        # DNS NS as list
        {'iface_name': 'eth13', 'iface_type': 'eth', 'enabled': True,
            'build_interface': {
                'proto': 'static',
                'ipaddr': '192.168.4.9',
                'netmask': '255.255.255.0',
                'gateway': '192.168.4.1',
                'enable_ipv6': False,
                'noifupdown': True,
                'dns': ['8.8.8.8', '8.8.4.4'],
                },
            'get_interface': odict([('eth13', odict([('enabled', True), ('data', odict([
                ('inet', odict([
                    ('addrfam', 'inet'),
                    ('proto', 'static'),
                    ('filename', None),
                    ('address', '192.168.4.9'),
                    ('netmask', '255.255.255.0'),
                    ('gateway', '192.168.4.1'),
                    ('dns_nameservers', ['8.8.8.8', '8.8.4.4']),
                    ])),
                ]))]))]),
            'return': [
                'auto eth13\n',
                'iface eth13 inet static\n',
                '    address 192.168.4.9\n',
                '    netmask 255.255.255.0\n',
                '    gateway 192.168.4.1\n',
                '    dns-nameservers 8.8.8.8 8.8.4.4\n',
                '\n']},

        # DNS NS as string
        {'iface_name': 'eth14', 'iface_type': 'eth', 'enabled': True,
            'build_interface': {
                'proto': 'static',
                'ipaddr': '192.168.4.9',
                'netmask': '255.255.255.0',
                'gateway': '192.168.4.1',
                'enable_ipv6': False,
                'noifupdown': True,
                'dns': '8.8.8.8 8.8.4.4',
                },
            'get_interface': odict([('eth14', odict([('enabled', True), ('data', odict([
                ('inet', odict([
                    ('addrfam', 'inet'),
                    ('proto', 'static'),
                    ('filename', None),
                    ('address', '192.168.4.9'),
                    ('netmask', '255.255.255.0'),
                    ('gateway', '192.168.4.1'),
                    ('dns_nameservers', ['8.8.8.8', '8.8.4.4']),
                    ])),
                ]))]))]),
            'return': [
                'auto eth14\n',
                'iface eth14 inet static\n',
                '    address 192.168.4.9\n',
                '    netmask 255.255.255.0\n',
                '    gateway 192.168.4.1\n',
                '    dns-nameservers 8.8.8.8 8.8.4.4\n',
                '\n']},

        # Loopback; with IPv4 and IPv6 address
        {'iface_name': 'lo15', 'iface_type': 'eth', 'enabled': True,
            'build_interface': {
                'proto': 'loopback',
                'ipaddr': '192.168.4.9',
                'netmask': '255.255.255.0',
                'gateway': '192.168.4.1',
                'enable_ipv6': True,
                'ipv6proto': 'loopback',
                'ipv6ipaddr': 'fc00::1',
                'ipv6netmask': '128',
                'ipv6_autoconf': False,
                'noifupdown': True,
                },
            'get_interface': odict([('lo15', odict([('enabled', True), ('data', odict([
                ('inet', odict([
                    ('addrfam', 'inet'),
                    ('proto', 'loopback'),
                    ('filename', None),
                    ('address', '192.168.4.9'),
                    ('netmask', '255.255.255.0'),
                    ('gateway', '192.168.4.1'),
                    ])),
                ('inet6', odict([
                    ('addrfam', 'inet6'),
                    ('proto', 'loopback'),
                    ('filename', None),
                    ('address', 'fc00::1'),
                    ('netmask', 128),
                    ])),
                ]))]))]),
            'return': [
                'auto lo15\n',
                'iface lo15 inet loopback\n',
                '    address 192.168.4.9\n',
                '    netmask 255.255.255.0\n',
                '    gateway 192.168.4.1\n',
                'iface lo15 inet6 loopback\n',
                '    address fc00::1\n',
                '    netmask 128\n',
                '\n']},

        # Loopback; with only IPv6 address; enabled=False
        {'iface_name': 'lo16', 'iface_type': 'eth', 'enabled': False,
            'build_interface': {
                'enable_ipv6': True,
                'ipv6proto': 'loopback',
                'ipv6ipaddr': 'fc00::1',
                'ipv6netmask': '128',
                'ipv6_autoconf': False,
                'noifupdown': True,
                },
            'get_interface': odict([('lo16', odict([('data', odict([
                ('inet6', odict([
                    ('addrfam', 'inet6'),
                    ('proto', 'loopback'),
                    ('filename', None),
                    ('address', 'fc00::1'),
                    ('netmask', 128),
                    ])),
                ]))]))]),
            'return': [
                'iface lo16 inet6 loopback\n',
                '    address fc00::1\n',
                '    netmask 128\n',
                '\n']},

        # Loopback; without address
        {'iface_name': 'lo17', 'iface_type': 'eth', 'enabled': True,
            'build_interface': {
                'proto': 'loopback',
                'enable_ipv6': False,
                'noifupdown': True,
                },
            'get_interface': odict([('lo17', odict([('enabled', True), ('data', odict([
                ('inet', odict([
                    ('addrfam', 'inet'),
                    ('proto', 'loopback'),
                    ('filename', None),
                    ])),
                ]))]))]),
            'return': [
                'auto lo17\n',
                'iface lo17 inet loopback\n',
                '\n']},

        # IPv4=DHCP; IPv6=Static; with IPv6 netmask
        {'iface_name': 'eth18', 'iface_type': 'eth', 'enabled': True,
            'build_interface': {
                'proto': 'dhcp',
                'enable_ipv6': True,
                'ipv6proto': 'static',
                'ipv6ipaddr': '2001:db8:dead:c0::3',
                'ipv6netmask': '64',
                'ipv6gateway': '2001:db8:dead:c0::1',
                'noifupdown': True,
                },
            'get_interface': odict([('eth18', odict([('enabled', True), ('data', odict([
                ('inet', odict([
                    ('addrfam', 'inet'),
                    ('proto', 'dhcp'),
                    ('filename', None),
                    ])),
                ('inet6', odict([
                    ('addrfam', 'inet6'),
                    ('proto', 'static'),
                    ('filename', None),
                    ('address', '2001:db8:dead:c0::3'),
                    ('netmask', 64),
                    ('gateway', '2001:db8:dead:c0::1'),
                    ])),
                ]))]))]),
            'return': [
                'auto eth18\n',
                'iface eth18 inet dhcp\n',
                'iface eth18 inet6 static\n',
                '    address 2001:db8:dead:c0::3\n',
                '    netmask 64\n',
                '    gateway 2001:db8:dead:c0::1\n',
                '\n']},

        # IPv4=DHCP; IPv6=Static; without IPv6 netmask
        {'iface_name': 'eth19', 'iface_type': 'eth', 'enabled': True,
            'build_interface': {
                'proto': 'dhcp',
                'enable_ipv6': True,
                'ipv6proto': 'static',
                'ipv6ipaddr': '2001:db8:dead:c0::3/64',
                'ipv6gateway': '2001:db8:dead:c0::1',
                'noifupdown': True,
                },
            'get_interface': odict([('eth19', odict([('enabled', True), ('data', odict([
                ('inet', odict([
                    ('addrfam', 'inet'),
                    ('proto', 'dhcp'),
                    ('filename', None),
                    ])),
                ('inet6', odict([
                    ('addrfam', 'inet6'),
                    ('proto', 'static'),
                    ('filename', None),
                    ('address', '2001:db8:dead:c0::3/64'),
                    ('gateway', '2001:db8:dead:c0::1'),
                    ])),
                ]))]))]),
            'return': [
                'auto eth19\n',
                'iface eth19 inet dhcp\n',
                'iface eth19 inet6 static\n',
                '    address 2001:db8:dead:c0::3/64\n',
                '    gateway 2001:db8:dead:c0::1\n',
                '\n']},
        ]
<<<<<<< HEAD
# fmt: on


@skipIf(salt.utils.platform.is_windows(), "Do not run these tests on Windows")
=======


@skipIf(NO_MOCK, NO_MOCK_REASON)
@skipIf(salt.utils.platform.is_windows(), 'Do not run these tests on Windows')
>>>>>>> 8abb7099
class DebianIpTestCase(TestCase, LoaderModuleMockMixin):
    """
    Test cases for salt.modules.debian_ip
    """

    def setup_loader_modules(self):
        return {debian_ip: {}}

    # 'build_bond' function tests: 3

    def test_build_bond(self):
        """
        Test if it create a bond script in /etc/modprobe.d with the passed
        settings and load the bonding kernel module.
        """
        with patch(
            "salt.modules.debian_ip._parse_settings_bond", MagicMock(return_value={})
        ), patch("salt.modules.debian_ip._write_file", MagicMock(return_value=True)):
            mock = MagicMock(return_value=1)
            with patch.dict(debian_ip.__grains__, {"osrelease": mock}):
                mock = MagicMock(return_value=True)
                with patch.dict(
                    debian_ip.__salt__, {"kmod.load": mock, "pkg.install": mock}
                ):
                    self.assertEqual(debian_ip.build_bond("bond0"), "")

    def test_error_message_iface_should_process_non_str_expected(self):
        values = [1, True, False, "no-kaboom"]
        iface = "ethtest"
        option = "test"
        msg = debian_ip._error_msg_iface(iface, option, values)
        self.assertTrue(msg.endswith("[1|True|False|no-kaboom]"), msg)

    def test_error_message_network_should_process_non_str_expected(self):
        values = [1, True, False, "no-kaboom"]
        msg = debian_ip._error_msg_network("fnord", values)
        self.assertTrue(msg.endswith("[1|True|False|no-kaboom]"), msg)

    def test_error_message_iface_should_process_non_str_expected(self):
        values = [1, True, False, 'no-kaboom']
        iface = 'ethtest'
        option = 'test'
        msg = debian_ip._error_msg_iface(iface, option, values)
        self.assertTrue(msg.endswith('[1|True|False|no-kaboom]'), msg)

    def test_error_message_network_should_process_non_str_expected(self):
        values = [1, True, False, 'no-kaboom']
        msg = debian_ip._error_msg_network('fnord', values)
        self.assertTrue(msg.endswith('[1|True|False|no-kaboom]'), msg)

    def test_build_bond_exception(self):
        """
        Test if it create a bond script in /etc/modprobe.d with the passed
        settings and load the bonding kernel module.
        """
        with patch(
            "salt.modules.debian_ip._parse_settings_bond", MagicMock(return_value={})
        ):
            mock = MagicMock(return_value=1)
            with patch.dict(debian_ip.__grains__, {"osrelease": mock}):
                mock = MagicMock(
                    side_effect=jinja2.exceptions.TemplateNotFound("error")
                )
                with patch.object(jinja2.Environment, "get_template", mock):
                    self.assertEqual(debian_ip.build_bond("bond0"), "")

    def test_build_bond_data(self):
        """
        Test if it create a bond script in /etc/modprobe.d with the passed
        settings and load the bonding kernel module.
        """
        with patch(
            "salt.modules.debian_ip._parse_settings_bond", MagicMock(return_value={})
        ), patch("salt.modules.debian_ip._read_temp", MagicMock(return_value=True)):
            mock = MagicMock(return_value=1)
            with patch.dict(debian_ip.__grains__, {"osrelease": mock}):
                self.assertTrue(debian_ip.build_bond("bond0", test="True"))

    # 'build_routes' function tests: 2

    def test_build_routes(self):
        """
        Test if it add route scripts for a network interface using up commands.
        """
        with patch(
            "salt.modules.debian_ip._parse_routes",
            MagicMock(return_value={"routes": []}),
        ), patch(
            "salt.modules.debian_ip._write_file_routes", MagicMock(return_value=True)
        ), patch(
            "salt.modules.debian_ip._read_file", MagicMock(return_value="salt")
        ):
            self.assertEqual(debian_ip.build_routes("eth0"), "saltsalt")

    def test_build_routes_exception(self):
        """
        Test if it add route scripts for a network interface using up commands.
        """
        with patch(
            "salt.modules.debian_ip._parse_routes",
            MagicMock(return_value={"routes": []}),
        ):
            self.assertTrue(debian_ip.build_routes("eth0", test="True"))

            mock = MagicMock(side_effect=jinja2.exceptions.TemplateNotFound("err"))
            with patch.object(jinja2.Environment, "get_template", mock):
                self.assertEqual(debian_ip.build_routes("eth0"), "")

    # 'down' function tests: 1

    def test_down(self):
        """
        Test if it shutdown a network interface
        """
        self.assertEqual(debian_ip.down("eth0", "slave"), None)

        mock = MagicMock(return_value="Salt")
        with patch.dict(debian_ip.__salt__, {"cmd.run": mock}):
            self.assertEqual(debian_ip.down("eth0", "eth"), "Salt")

    # 'get_bond' function tests: 1

    def test_get_bond(self):
        """
        Test if it return the content of a bond script
        """
        self.assertEqual(debian_ip.get_bond("bond0"), "")

    # '_parse_interfaces' function tests: 1

    def test_parse_interfaces(self):
        """
        Test if it returns the correct data for parsed configuration file
        """
        with tempfile.NamedTemporaryFile(mode="r", delete=True) as tfile:
            for iface in test_interfaces:
                iname = iface["iface_name"]
                if iface.get("skip_test", False):
                    continue
                with salt.utils.files.fopen(str(tfile.name), "w") as fh:
                    fh.writelines(iface["return"])
                for inet in ["inet", "inet6"]:
                    if inet in iface["get_interface"][iname]["data"]:
                        iface["get_interface"][iname]["data"][inet]["filename"] = str(
                            tfile.name
                        )
                self.assertDictEqual(
                    debian_ip._parse_interfaces([str(tfile.name)]),
                    iface["get_interface"],
                )

    # '_parse_interfaces' function tests: 1

    def test_parse_interfaces(self):
        '''
        Test if it returns the correct data for parsed configuration file
        '''
        with tempfile.NamedTemporaryFile(mode='r', delete=True) as tfile:
            for iface in test_interfaces:
                iname = iface['iface_name']
                if iface.get('skip_test', False):
                    continue
                with salt.utils.files.fopen(str(tfile.name), 'w') as fh:
                    fh.writelines(iface['return'])
                for inet in ['inet', 'inet6']:
                    if inet in iface['get_interface'][iname]['data']:
                        iface['get_interface'][iname]['data'][inet]['filename'] = str(tfile.name)
                self.assertDictEqual(
                        debian_ip._parse_interfaces([str(tfile.name)]),
                        iface['get_interface'])

    # 'get_interface' function tests: 1

    def test_get_interface(self):
        """
        Test if it return the contents of an interface script
<<<<<<< HEAD
        """
        for iface in test_interfaces:
            if iface.get("skip_test", False):
                continue
            with patch.object(
                debian_ip,
                "_parse_interfaces",
                MagicMock(return_value=iface["get_interface"]),
            ):
                self.assertListEqual(
                    debian_ip.get_interface(iface["iface_name"]), iface["return"]
                )
=======
        '''
        for iface in test_interfaces:
            if iface.get('skip_test', False):
                continue
            with patch.object(
                    debian_ip, '_parse_interfaces',
                    MagicMock(return_value=iface['get_interface'])):
                self.assertListEqual(
                        debian_ip.get_interface(iface['iface_name']),
                        iface['return'])
>>>>>>> 8abb7099

    # 'build_interface' function tests: 1

    def test_build_interface(self):
        """
        Test if it builds an interface script for a network interface.
<<<<<<< HEAD
        """
        with patch(
            "salt.modules.debian_ip._write_file_ifaces", MagicMock(return_value="salt")
        ):
            self.assertEqual(
                debian_ip.build_interface("eth0", "eth", "enabled"),
                ["s\n", "a\n", "l\n", "t\n"],
            )

            self.assertTrue(
                debian_ip.build_interface("eth0", "eth", "enabled", test="True")
            )

            with patch.object(
                debian_ip, "_parse_settings_eth", MagicMock(return_value={"routes": []})
            ):
                for eth_t in ["bridge", "slave", "bond"]:
                    self.assertRaises(
                        AttributeError,
                        debian_ip.build_interface,
                        "eth0",
                        eth_t,
                        "enabled",
                    )

            self.assertTrue(
                debian_ip.build_interface("eth0", "eth", "enabled", test="True")
            )

        with tempfile.NamedTemporaryFile(mode="r", delete=True) as tfile:
            with patch("salt.modules.debian_ip._DEB_NETWORK_FILE", str(tfile.name)):
                for iface in test_interfaces:
                    if iface.get("skip_test", False):
                        continue
                    # Skip tests that require __salt__['pkg.install']()
                    if iface["iface_type"] in ["bridge", "pppoe", "vlan"]:
                        continue
                    self.assertListEqual(
                        debian_ip.build_interface(
                            iface=iface["iface_name"],
                            iface_type=iface["iface_type"],
                            enabled=iface["enabled"],
                            interface_file=tfile.name,
                            **iface["build_interface"]
                        ),
                        iface["return"],
                    )
=======
        '''
        with patch('salt.modules.debian_ip._write_file_ifaces',
                   MagicMock(return_value='salt')):
            self.assertEqual(debian_ip.build_interface('eth0', 'eth', 'enabled'),
                             ['s\n', 'a\n', 'l\n', 't\n'])

            self.assertTrue(debian_ip.build_interface('eth0', 'eth', 'enabled', test='True'))

            with patch.object(debian_ip, '_parse_settings_eth', MagicMock(return_value={'routes': []})):
                for eth_t in ['bridge', 'slave', 'bond']:
                    self.assertRaises(AttributeError, debian_ip.build_interface, 'eth0', eth_t, 'enabled')

            self.assertTrue(debian_ip.build_interface('eth0', 'eth', 'enabled', test='True'))

        with tempfile.NamedTemporaryFile(mode='r', delete=False) as tfile:
            with patch('salt.modules.debian_ip._DEB_NETWORK_FILE', str(tfile.name)):
                for iface in test_interfaces:
                    if iface.get('skip_test', False):
                        continue
                    # Skip tests that require __salt__['pkg.install']()
                    if iface['iface_type'] in ['bridge', 'pppoe', 'vlan']:
                        continue
                    self.assertListEqual(
                            debian_ip.build_interface(
                                    iface=iface['iface_name'],
                                    iface_type=iface['iface_type'],
                                    enabled=iface['enabled'],
                                    interface_file=tfile.name,
                                    **iface['build_interface']),
                            iface['return'])
        os.remove(tfile.name)
>>>>>>> 8abb7099

    # 'up' function tests: 1

    def test_up(self):
        """
        Test if it start up a network interface
        """
        self.assertEqual(debian_ip.down("eth0", "slave"), None)

        mock = MagicMock(return_value="Salt")
        with patch.dict(debian_ip.__salt__, {"cmd.run": mock}):
            self.assertEqual(debian_ip.up("eth0", "eth"), "Salt")

    # 'get_network_settings' function tests: 1

    def test_get_network_settings(self):
        """
        Test if it return the contents of the global network script.
        """
        with patch.dict(
            debian_ip.__grains__, {"osfullname": "Ubuntu", "osrelease": "14"}
        ), patch(
            "salt.modules.debian_ip._parse_hostname",
            MagicMock(return_value="SaltStack"),
        ), patch(
            "salt.modules.debian_ip._parse_domainname",
            MagicMock(return_value="saltstack.com"),
        ):
            mock_avai = MagicMock(return_value=True)
            with patch.dict(
                debian_ip.__salt__,
                {"service.available": mock_avai, "service.status": mock_avai},
            ):
                self.assertEqual(
                    debian_ip.get_network_settings(),
                    [
                        "NETWORKING=yes\n",
                        "HOSTNAME=SaltStack\n",
                        "DOMAIN=saltstack.com\n",
                    ],
                )

                mock = MagicMock(
                    side_effect=jinja2.exceptions.TemplateNotFound("error")
                )
                with patch.object(jinja2.Environment, "get_template", mock):
                    self.assertEqual(debian_ip.get_network_settings(), "")

    # 'get_routes' function tests: 1

    def test_get_routes(self):
        """
        Test if it return the routes for the interface
        """
        with patch("salt.modules.debian_ip._read_file", MagicMock(return_value="salt")):
            self.assertEqual(debian_ip.get_routes("eth0"), "saltsalt")

    # 'apply_network_settings' function tests: 1

    @skipIf(True, "SLOWTEST skip")
    def test_apply_network_settings(self):
        """
        Test if it apply global network configuration.
        """
        mock = MagicMock(return_value=True)
        with patch.dict(
            debian_ip.__salt__,
            {"network.mod_hostname": mock, "service.stop": mock, "service.start": mock},
        ):
            self.assertEqual(debian_ip.apply_network_settings(), True)

    # 'build_network_settings' function tests: 1

    def test_build_network_settings(self):
        """
        Test if it build the global network script.
        """
        with patch(
            "salt.modules.debian_ip._parse_network_settings",
            MagicMock(
                return_value={
                    "networking": "yes",
                    "hostname": "Salt.saltstack.com",
                    "domainname": "saltstack.com",
                    "search": "test.saltstack.com",
                }
            ),
        ), patch(
            "salt.modules.debian_ip._write_file_network", MagicMock(return_value=True)
        ):
            with patch.dict(
                debian_ip.__grains__, {"osfullname": "Ubuntu", "osrelease": "14"}
            ):
                mock = MagicMock(return_value=True)
                with patch.dict(
                    debian_ip.__salt__,
                    {
                        "service.available": mock,
                        "service.disable": mock,
                        "service.enable": mock,
                    },
                ):
                    self.assertEqual(
                        debian_ip.build_network_settings(),
                        [
                            "NETWORKING=yes\n",
                            "HOSTNAME=Salt\n",
                            "DOMAIN=saltstack.com\n",
                            "SEARCH=test.saltstack.com\n",
                        ],
                    )

                    mock = MagicMock(
                        side_effect=jinja2.exceptions.TemplateNotFound("error")
                    )
                    with patch.object(jinja2.Environment, "get_template", mock):
                        self.assertEqual(debian_ip.build_network_settings(), "")

            with patch.dict(
                debian_ip.__grains__, {"osfullname": "Ubuntu", "osrelease": "10"}
            ):
                mock = MagicMock(return_value=True)
                with patch.dict(
                    debian_ip.__salt__,
                    {
                        "service.available": mock,
                        "service.disable": mock,
                        "service.enable": mock,
                    },
                ):
                    mock = MagicMock(
                        side_effect=jinja2.exceptions.TemplateNotFound("error")
                    )
                    with patch.object(jinja2.Environment, "get_template", mock):
                        self.assertEqual(debian_ip.build_network_settings(), "")

                    with patch.object(
                        debian_ip, "_read_temp", MagicMock(return_value=True)
                    ):
                        self.assertTrue(debian_ip.build_network_settings(test="True"))<|MERGE_RESOLUTION|>--- conflicted
+++ resolved
@@ -5,45 +5,19 @@
 
 # Import Python libs
 from __future__ import absolute_import, print_function, unicode_literals
-<<<<<<< HEAD
-
-import tempfile
-from collections import OrderedDict as odict
-
-# Import third party libs
-import jinja2.exceptions
-
-# Import Salt Libs
-import salt.modules.debian_ip as debian_ip
-import salt.utils
-=======
 from collections import OrderedDict as odict
 import tempfile
 import os
->>>>>>> 8abb7099
 
 # Import Salt Testing Libs
 from tests.support.mixins import LoaderModuleMockMixin
 from tests.support.mock import MagicMock, patch
 from tests.support.unit import TestCase, skipIf
 
-<<<<<<< HEAD
-# Big pile of interface data for unit tests
-#   To skip, search for 'DebianIpTestCase'
-# fmt: off
-test_interfaces = [
-        # Structure
-        #{'iface_name': 'ethX', 'iface_type': 'eth', 'enabled': True,
-        #    'skip_test': bool(),        # True to disable this test
-        #    'build_interface': dict(),  # data read from sls
-        #    'get_interface(): OrderedDict(),   # data read from interfaces file
-        #    'return': list()},          # jinja-rendered data
-=======
 # Import Salt Libs
 import salt.modules.debian_ip as debian_ip
 import salt.utils.files
 import salt.utils.platform
->>>>>>> 8abb7099
 
         # IPv4-only interface; single address
         {'iface_name': 'eth1', 'iface_type': 'eth', 'enabled': True,
@@ -577,8 +551,6 @@
                 '    mode 802.3ad\n',
                 '\n']},
 
-<<<<<<< HEAD
-=======
 # Big pile of interface data for unit tests
 #   To skip, search for 'DebianIpTestCase'
 test_interfaces = [
@@ -1121,7 +1093,6 @@
                 '    mode 802.3ad\n',
                 '\n']},
 
->>>>>>> 8abb7099
         # DNS NS as list
         {'iface_name': 'eth13', 'iface_type': 'eth', 'enabled': True,
             'build_interface': {
@@ -1337,17 +1308,10 @@
                 '    gateway 2001:db8:dead:c0::1\n',
                 '\n']},
         ]
-<<<<<<< HEAD
-# fmt: on
-
-
-@skipIf(salt.utils.platform.is_windows(), "Do not run these tests on Windows")
-=======
 
 
 @skipIf(NO_MOCK, NO_MOCK_REASON)
 @skipIf(salt.utils.platform.is_windows(), 'Do not run these tests on Windows')
->>>>>>> 8abb7099
 class DebianIpTestCase(TestCase, LoaderModuleMockMixin):
     """
     Test cases for salt.modules.debian_ip
@@ -1524,20 +1488,6 @@
     def test_get_interface(self):
         """
         Test if it return the contents of an interface script
-<<<<<<< HEAD
-        """
-        for iface in test_interfaces:
-            if iface.get("skip_test", False):
-                continue
-            with patch.object(
-                debian_ip,
-                "_parse_interfaces",
-                MagicMock(return_value=iface["get_interface"]),
-            ):
-                self.assertListEqual(
-                    debian_ip.get_interface(iface["iface_name"]), iface["return"]
-                )
-=======
         '''
         for iface in test_interfaces:
             if iface.get('skip_test', False):
@@ -1548,62 +1498,12 @@
                 self.assertListEqual(
                         debian_ip.get_interface(iface['iface_name']),
                         iface['return'])
->>>>>>> 8abb7099
 
     # 'build_interface' function tests: 1
 
     def test_build_interface(self):
         """
         Test if it builds an interface script for a network interface.
-<<<<<<< HEAD
-        """
-        with patch(
-            "salt.modules.debian_ip._write_file_ifaces", MagicMock(return_value="salt")
-        ):
-            self.assertEqual(
-                debian_ip.build_interface("eth0", "eth", "enabled"),
-                ["s\n", "a\n", "l\n", "t\n"],
-            )
-
-            self.assertTrue(
-                debian_ip.build_interface("eth0", "eth", "enabled", test="True")
-            )
-
-            with patch.object(
-                debian_ip, "_parse_settings_eth", MagicMock(return_value={"routes": []})
-            ):
-                for eth_t in ["bridge", "slave", "bond"]:
-                    self.assertRaises(
-                        AttributeError,
-                        debian_ip.build_interface,
-                        "eth0",
-                        eth_t,
-                        "enabled",
-                    )
-
-            self.assertTrue(
-                debian_ip.build_interface("eth0", "eth", "enabled", test="True")
-            )
-
-        with tempfile.NamedTemporaryFile(mode="r", delete=True) as tfile:
-            with patch("salt.modules.debian_ip._DEB_NETWORK_FILE", str(tfile.name)):
-                for iface in test_interfaces:
-                    if iface.get("skip_test", False):
-                        continue
-                    # Skip tests that require __salt__['pkg.install']()
-                    if iface["iface_type"] in ["bridge", "pppoe", "vlan"]:
-                        continue
-                    self.assertListEqual(
-                        debian_ip.build_interface(
-                            iface=iface["iface_name"],
-                            iface_type=iface["iface_type"],
-                            enabled=iface["enabled"],
-                            interface_file=tfile.name,
-                            **iface["build_interface"]
-                        ),
-                        iface["return"],
-                    )
-=======
         '''
         with patch('salt.modules.debian_ip._write_file_ifaces',
                    MagicMock(return_value='salt')):
@@ -1635,7 +1535,6 @@
                                     **iface['build_interface']),
                             iface['return'])
         os.remove(tfile.name)
->>>>>>> 8abb7099
 
     # 'up' function tests: 1
 
