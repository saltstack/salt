--- conflicted
+++ resolved
@@ -11,14 +11,9 @@
 
 # Import test libs
 from tests.support.mixins import LoaderModuleMockMixin, XMLEqualityMixin
-<<<<<<< HEAD
-from tests.support.mock import patch, mock_open, PropertyMock, call, ANY
-from tests.support.unit import skipIf, TestCase
-from salt.ext import six
-=======
 from tests.support.mock import ANY, PropertyMock, call, mock_open, patch
 from tests.support.unit import TestCase, skipIf
->>>>>>> 910a2ac4
+from salt.ext import six
 
 # Import 3rd-party libs
 try:
@@ -31,14 +26,9 @@
     from jnpr.junos.utils.sw import SW
     from jnpr.junos.device import Device
     import jxmlease  # pylint: disable=unused-import
-<<<<<<< HEAD
     import jnpr.junos.op as tables_dir
     from jnpr.junos.exception import ConnectClosedError, LockError, \
         UnlockError
-=======
-    from jnpr.junos.exception import LockError, UnlockError
-
->>>>>>> 910a2ac4
     HAS_JUNOS = True
 except ImportError:
     HAS_JUNOS = False
@@ -968,43 +958,43 @@
             self.assertEqual(junos.cli("show version"), ret)
 
     def test_cli_output_save(self):
-        with patch('jnpr.junos.device.Device.cli') as mock_cli, \
-             patch('salt.utils.files.fopen') as mock_fopen:
-            mock_cli.return_value = 'Test return'
-            args = {'__pub_user': 'root',
-                    '__pub_arg': [{'format': 'text', 'dest': '/path/to/file'}],
-                    'format': 'text',
-                    'dest': '/path/to/file',
-                    '__pub_fun': 'junos.cli',
-                    '__pub_jid': '20170221182531323467',
-                    '__pub_tgt': 'mac_min',
-                    '__pub_tgt_type': 'glob',
-                    '__pub_ret': ''}
-            ret = dict()
-            ret['message'] = 'Test return'
-            ret['out'] = True
-            self.assertEqual(junos.cli('show version', **args), ret)
-            mock_fopen.assert_called_with('/path/to/file', 'w')
-            mock_cli.assert_called_with('show version', 'text', warning=False)
+        with patch("jnpr.junos.device.Device.cli") as mock_cli, \
+             patch("salt.utils.files.fopen") as mock_fopen:
+            mock_cli.return_value = "Test return"
+            args = {"__pub_user": "root",
+                    "__pub_arg": [{"format": "text", "dest": "/path/to/file"}],
+                    "format": "text",
+                    "dest": "/path/to/file",
+                    "__pub_fun": "junos.cli",
+                    "__pub_jid": "20170221182531323467",
+                    "__pub_tgt": "mac_min",
+                    "__pub_tgt_type": "glob",
+                    "__pub_ret": ""}
+            ret = dict()
+            ret["message"] = "Test return"
+            ret["out"] = True
+            self.assertEqual(junos.cli("show version", **args), ret)
+            mock_fopen.assert_called_with("/path/to/file", "w")
+            mock_cli.assert_called_with("show version", "text", warning=False)
 
     def test_cli_output_save_ioexception(self):
-        with patch('jnpr.junos.device.Device.cli') as mock_cli, \
-             patch('salt.utils.files.fopen') as mock_fopen:
-            mock_cli.return_value = 'Test return'
+        with patch("jnpr.junos.device.Device.cli") as mock_cli, \
+             patch("salt.utils.files.fopen") as mock_fopen:
+            mock_cli.return_value = "Test return"
             mock_fopen.side_effect = IOError()
-            args = {'__pub_user': 'root',
-                    '__pub_arg': [{'format': 'text', 'dest': '/path/to/file'}],
-                    'format': 'text',
-                    'dest': '/path/to/file',
-                    '__pub_fun': 'junos.cli',
-                    '__pub_jid': '20170221182531323467',
-                    '__pub_tgt': 'mac_min',
-                    '__pub_tgt_type': 'glob',
-                    '__pub_ret': ''}
-            ret = dict()
-            ret['message'] = 'Unable to open "/path/to/file" to write'
-            ret['out'] = False
-            self.assertEqual(junos.cli('show version', **args), ret)
+            args = {"__pub_user": "root",
+                    "__pub_arg": [{"format": "text", "dest": "/path/to/file"}],
+                    "format": "text",
+                    "dest": "/path/to/file",
+                    "__pub_fun": "junos.cli",
+                    "__pub_jid": "20170221182531323467",
+                    "__pub_tgt": "mac_min",
+                    "__pub_tgt_type": "glob",
+                    "__pub_ret": ""}
+            ret = dict()
+            ret["message"] = 'Unable to open "/path/to/file" to write'
+            ret["out"] = False
+            self.assertEqual(junos.cli("show version", **args), ret)
 
     def test_shutdown_without_args(self):
         ret = dict()
@@ -1226,6 +1216,39 @@
             mock_load.assert_called_with(path="test/path/config", format="text")
 
     def test_install_config_replace(self):
+        with patch('jnpr.junos.utils.config.Config.commit') as mock_commit, \
+                patch('jnpr.junos.utils.config.Config.commit_check') as mock_commit_check, \
+                patch('jnpr.junos.utils.config.Config.diff') as mock_diff, \
+                patch('jnpr.junos.utils.config.Config.load') as mock_load, \
+                patch('salt.utils.files.safe_rm') as mock_safe_rm, \
+                patch('salt.utils.files.mkstemp') as mock_mkstemp, \
+                patch('os.path.isfile') as mock_isfile, \
+                patch('os.path.getsize') as mock_getsize:
+            mock_isfile.return_value = True
+            mock_getsize.return_value = 10
+            mock_mkstemp.return_value = 'test/path/config'
+            mock_diff.return_value = 'diff'
+            mock_commit_check.return_value = True
+
+            args = {'__pub_user': 'root', '__pub_arg': [{'replace': True}],
+                    'replace': True, '__pub_fun': 'junos.install_config',
+                    '__pub_jid': '20170222213858582619', '__pub_tgt': 'mac_min',
+                    '__pub_tgt_type': 'glob', '__pub_ret': ''}
+
+            ret = dict()
+            ret['message'] = 'Successfully loaded and committed!'
+            ret['out'] = True
+            self.assertEqual(
+                junos.install_config(
+                    'actual/path/config.set',
+                    **args),
+                ret)
+            mock_load.assert_called_with(
+                path='test/path/config',
+                format='set',
+                merge=False)
+
+    def test_install_config_overwrite(self):
         with patch("jnpr.junos.utils.config.Config.commit") as mock_commit, patch(
             "jnpr.junos.utils.config.Config.commit_check"
         ) as mock_commit_check, patch(
@@ -1249,8 +1272,8 @@
 
             args = {
                 "__pub_user": "root",
-                "__pub_arg": [{"replace": True}],
-                "replace": True,
+                "__pub_arg": [{"overwrite": True}],
+                "overwrite": True,
                 "__pub_fun": "junos.install_config",
                 "__pub_jid": "20170222213858582619",
                 "__pub_tgt": "mac_min",
@@ -1262,13 +1285,13 @@
             ret["message"] = "Successfully loaded and committed!"
             ret["out"] = True
             self.assertEqual(
-                junos.install_config("actual/path/config.set", **args), ret
+                junos.install_config("actual/path/config.xml", **args), ret
             )
             mock_load.assert_called_with(
-                path="test/path/config", format="set", merge=False
+                path="test/path/config", format="xml", overwrite=True
             )
 
-    def test_install_config_overwrite(self):
+    def test_install_config_overwrite_false(self):
         with patch("jnpr.junos.utils.config.Config.commit") as mock_commit, patch(
             "jnpr.junos.utils.config.Config.commit_check"
         ) as mock_commit_check, patch(
@@ -1292,8 +1315,8 @@
 
             args = {
                 "__pub_user": "root",
-                "__pub_arg": [{"overwrite": True}],
-                "overwrite": True,
+                "__pub_arg": [{"overwrite": False}],
+                "overwrite": False,
                 "__pub_fun": "junos.install_config",
                 "__pub_jid": "20170222213858582619",
                 "__pub_tgt": "mac_min",
@@ -1304,14 +1327,51 @@
             ret = dict()
             ret["message"] = "Successfully loaded and committed!"
             ret["out"] = True
-            self.assertEqual(
-                junos.install_config("actual/path/config.xml", **args), ret
+            self.assertEqual(junos.install_config("actual/path/config", **args), ret)
+            mock_load.assert_called_with(
+                path="test/path/config", format="text", merge=True
             )
-            mock_load.assert_called_with(
-                path="test/path/config", format="xml", overwrite=True
-            )
-
-    def test_install_config_overwrite_false(self):
+
+    def test_install_config_load_causes_exception(self):
+        with patch("jnpr.junos.utils.config.Config.diff") as mock_diff, patch(
+            "jnpr.junos.utils.config.Config.load"
+        ) as mock_load, patch("salt.utils.files.safe_rm") as mock_safe_rm, patch(
+            "salt.utils.files.mkstemp"
+        ) as mock_mkstemp, patch(
+            "os.path.isfile"
+        ) as mock_isfile, patch(
+            "os.path.getsize"
+        ) as mock_getsize:
+            mock_isfile.return_value = True
+            mock_getsize.return_value = 10
+            mock_mkstemp.return_value = "test/path/config"
+            mock_load.side_effect = self.raise_exception
+            ret = dict()
+            ret["message"] = 'Could not load configuration due to : "Test exception"'
+            ret["format"] = "set"
+            ret["out"] = False
+            self.assertEqual(junos.install_config(path="actual/path/config.set"), ret)
+
+    def test_install_config_no_diff(self):
+        with patch("jnpr.junos.utils.config.Config.diff") as mock_diff, patch(
+            "jnpr.junos.utils.config.Config.load"
+        ) as mock_load, patch("salt.utils.files.safe_rm") as mock_safe_rm, patch(
+            "salt.utils.files.mkstemp"
+        ) as mock_mkstemp, patch(
+            "os.path.isfile"
+        ) as mock_isfile, patch(
+            "os.path.getsize"
+        ) as mock_getsize:
+            mock_isfile.return_value = True
+            mock_getsize.return_value = 10
+            mock_mkstemp.return_value = "test/path/config"
+            mock_diff.return_value = None
+            ret = dict()
+            ret["message"] = "Configuration already applied!"
+            ret["out"] = True
+            self.assertEqual(junos.install_config("actual/path/config"), ret)
+
+    def test_install_config_write_diff(self):
         with patch("jnpr.junos.utils.config.Config.commit") as mock_commit, patch(
             "jnpr.junos.utils.config.Config.commit_check"
         ) as mock_commit_check, patch(
@@ -1325,6 +1385,8 @@
         ) as mock_mkstemp, patch(
             "os.path.isfile"
         ) as mock_isfile, patch(
+            "salt.utils.files.fopen"
+        ) as mock_fopen, patch(
             "os.path.getsize"
         ) as mock_getsize:
             mock_isfile.return_value = True
@@ -1335,8 +1397,8 @@
 
             args = {
                 "__pub_user": "root",
-                "__pub_arg": [{"overwrite": False}],
-                "overwrite": False,
+                "__pub_arg": [{"diffs_file": "copy/config/here"}],
+                "diffs_file": "copy/config/here",
                 "__pub_fun": "junos.install_config",
                 "__pub_jid": "20170222213858582619",
                 "__pub_tgt": "mac_min",
@@ -1348,50 +1410,9 @@
             ret["message"] = "Successfully loaded and committed!"
             ret["out"] = True
             self.assertEqual(junos.install_config("actual/path/config", **args), ret)
-            mock_load.assert_called_with(
-                path="test/path/config", format="text", merge=True
-            )
-
-    def test_install_config_load_causes_exception(self):
-        with patch("jnpr.junos.utils.config.Config.diff") as mock_diff, patch(
-            "jnpr.junos.utils.config.Config.load"
-        ) as mock_load, patch("salt.utils.files.safe_rm") as mock_safe_rm, patch(
-            "salt.utils.files.mkstemp"
-        ) as mock_mkstemp, patch(
-            "os.path.isfile"
-        ) as mock_isfile, patch(
-            "os.path.getsize"
-        ) as mock_getsize:
-            mock_isfile.return_value = True
-            mock_getsize.return_value = 10
-            mock_mkstemp.return_value = "test/path/config"
-            mock_load.side_effect = self.raise_exception
-            ret = dict()
-            ret["message"] = 'Could not load configuration due to : "Test exception"'
-            ret["format"] = "set"
-            ret["out"] = False
-            self.assertEqual(junos.install_config(path="actual/path/config.set"), ret)
-
-    def test_install_config_no_diff(self):
-        with patch("jnpr.junos.utils.config.Config.diff") as mock_diff, patch(
-            "jnpr.junos.utils.config.Config.load"
-        ) as mock_load, patch("salt.utils.files.safe_rm") as mock_safe_rm, patch(
-            "salt.utils.files.mkstemp"
-        ) as mock_mkstemp, patch(
-            "os.path.isfile"
-        ) as mock_isfile, patch(
-            "os.path.getsize"
-        ) as mock_getsize:
-            mock_isfile.return_value = True
-            mock_getsize.return_value = 10
-            mock_mkstemp.return_value = "test/path/config"
-            mock_diff.return_value = None
-            ret = dict()
-            ret["message"] = "Configuration already applied!"
-            ret["out"] = True
-            self.assertEqual(junos.install_config("actual/path/config"), ret)
-
-    def test_install_config_write_diff(self):
+            mock_fopen.assert_called_with("copy/config/here", "w")
+
+    def test_install_config_write_diff_exception(self):
         with patch("jnpr.junos.utils.config.Config.commit") as mock_commit, patch(
             "jnpr.junos.utils.config.Config.commit_check"
         ) as mock_commit_check, patch(
@@ -1414,6 +1435,7 @@
             mock_mkstemp.return_value = "test/path/config"
             mock_diff.return_value = "diff"
             mock_commit_check.return_value = True
+            mock_fopen.side_effect = self.raise_exception
 
             args = {
                 "__pub_user": "root",
@@ -1427,12 +1449,12 @@
             }
 
             ret = dict()
-            ret["message"] = "Successfully loaded and committed!"
-            ret["out"] = True
+            ret["message"] = 'Could not write into diffs_file due to: "Test exception"'
+            ret["out"] = False
             self.assertEqual(junos.install_config("actual/path/config", **args), ret)
             mock_fopen.assert_called_with("copy/config/here", "w")
 
-    def test_install_config_write_diff_exception(self):
+    def test_install_config_commit_params(self):
         with patch("jnpr.junos.utils.config.Config.commit") as mock_commit, patch(
             "jnpr.junos.utils.config.Config.commit_check"
         ) as mock_commit_check, patch(
@@ -1446,8 +1468,6 @@
         ) as mock_mkstemp, patch(
             "os.path.isfile"
         ) as mock_isfile, patch(
-            "salt.utils.files.fopen"
-        ) as mock_fopen, patch(
             "os.path.getsize"
         ) as mock_getsize:
             mock_isfile.return_value = True
@@ -1455,27 +1475,25 @@
             mock_mkstemp.return_value = "test/path/config"
             mock_diff.return_value = "diff"
             mock_commit_check.return_value = True
-            mock_fopen.side_effect = self.raise_exception
-
-            args = {
-                "__pub_user": "root",
-                "__pub_arg": [{"diffs_file": "copy/config/here"}],
-                "diffs_file": "copy/config/here",
-                "__pub_fun": "junos.install_config",
-                "__pub_jid": "20170222213858582619",
-                "__pub_tgt": "mac_min",
-                "__pub_tgt_type": "glob",
-                "__pub_ret": "",
-            }
-
-            ret = dict()
-            ret["message"] = 'Could not write into diffs_file due to: "Test exception"'
-            ret["out"] = False
+            args = {
+                "comment": "comitted via salt",
+                "__pub_user": "root",
+                "__pub_arg": [{"comment": "comitted via salt", "confirm": 3}],
+                "confirm": 3,
+                "__pub_fun": "junos.commit",
+                "__pub_jid": "20170221182856987820",
+                "__pub_tgt": "mac_min",
+                "__pub_tgt_type": "glob",
+                "__pub_ret": "",
+            }
+            ret = dict()
+            ret["message"] = "Successfully loaded and committed!"
+            ret["out"] = True
             self.assertEqual(junos.install_config("actual/path/config", **args), ret)
-            mock_fopen.assert_called_with("copy/config/here", "w")
-
-    def test_install_config_commit_params(self):
-        with patch("jnpr.junos.utils.config.Config.commit") as mock_commit, patch(
+            mock_commit.assert_called_with(comment="comitted via salt", confirm=3)
+
+    def test_install_config_commit_check_fails(self):
+        with patch(
             "jnpr.junos.utils.config.Config.commit_check"
         ) as mock_commit_check, patch(
             "jnpr.junos.utils.config.Config.diff"
@@ -1494,26 +1512,17 @@
             mock_getsize.return_value = 10
             mock_mkstemp.return_value = "test/path/config"
             mock_diff.return_value = "diff"
-            mock_commit_check.return_value = True
-            args = {
-                "comment": "comitted via salt",
-                "__pub_user": "root",
-                "__pub_arg": [{"comment": "comitted via salt", "confirm": 3}],
-                "confirm": 3,
-                "__pub_fun": "junos.commit",
-                "__pub_jid": "20170221182856987820",
-                "__pub_tgt": "mac_min",
-                "__pub_tgt_type": "glob",
-                "__pub_ret": "",
-            }
-            ret = dict()
-            ret["message"] = "Successfully loaded and committed!"
-            ret["out"] = True
-            self.assertEqual(junos.install_config("actual/path/config", **args), ret)
-            mock_commit.assert_called_with(comment="comitted via salt", confirm=3)
-
-    def test_install_config_commit_check_fails(self):
-        with patch(
+            mock_commit_check.return_value = False
+
+            ret = dict()
+            ret[
+                "message"
+            ] = "Loaded configuration but commit check failed, hence rolling back configuration."
+            ret["out"] = False
+            self.assertEqual(junos.install_config("actual/path/config.xml"), ret)
+
+    def test_install_config_commit_exception(self):
+        with patch("jnpr.junos.utils.config.Config.commit") as mock_commit, patch(
             "jnpr.junos.utils.config.Config.commit_check"
         ) as mock_commit_check, patch(
             "jnpr.junos.utils.config.Config.diff"
@@ -1532,35 +1541,6 @@
             mock_getsize.return_value = 10
             mock_mkstemp.return_value = "test/path/config"
             mock_diff.return_value = "diff"
-            mock_commit_check.return_value = False
-
-            ret = dict()
-            ret[
-                "message"
-            ] = "Loaded configuration but commit check failed, hence rolling back configuration."
-            ret["out"] = False
-            self.assertEqual(junos.install_config("actual/path/config.xml"), ret)
-
-    def test_install_config_commit_exception(self):
-        with patch("jnpr.junos.utils.config.Config.commit") as mock_commit, patch(
-            "jnpr.junos.utils.config.Config.commit_check"
-        ) as mock_commit_check, patch(
-            "jnpr.junos.utils.config.Config.diff"
-        ) as mock_diff, patch(
-            "jnpr.junos.utils.config.Config.load"
-        ) as mock_load, patch(
-            "salt.utils.files.safe_rm"
-        ) as mock_safe_rm, patch(
-            "salt.utils.files.mkstemp"
-        ) as mock_mkstemp, patch(
-            "os.path.isfile"
-        ) as mock_isfile, patch(
-            "os.path.getsize"
-        ) as mock_getsize:
-            mock_isfile.return_value = True
-            mock_getsize.return_value = 10
-            mock_mkstemp.return_value = "test/path/config"
-            mock_diff.return_value = "diff"
             mock_commit_check.return_value = True
             mock_commit.side_effect = self.raise_exception
             ret = dict()
@@ -1571,66 +1551,66 @@
             self.assertEqual(junos.install_config("actual/path/config"), ret)
 
     def test_install_config_test_mode(self):
-        with patch('jnpr.junos.utils.config.Config.commit') as mock_commit, \
-                patch('jnpr.junos.utils.config.Config.commit_check') as mock_commit_check, \
-                patch('jnpr.junos.utils.config.Config.diff') as mock_diff, \
-                patch('jnpr.junos.utils.config.Config.load') as mock_load, \
-                patch('salt.utils.files.safe_rm') as mock_safe_rm, \
-                patch('salt.utils.files.mkstemp') as mock_mkstemp, \
-                patch('os.path.isfile') as mock_isfile, \
-                patch('os.path.getsize') as mock_getsize:
+        with patch("jnpr.junos.utils.config.Config.commit") as mock_commit, \
+                patch("jnpr.junos.utils.config.Config.commit_check") as mock_commit_check, \
+                patch("jnpr.junos.utils.config.Config.diff") as mock_diff, \
+                patch("jnpr.junos.utils.config.Config.load") as mock_load, \
+                patch("salt.utils.files.safe_rm") as mock_safe_rm, \
+                patch("salt.utils.files.mkstemp") as mock_mkstemp, \
+                patch("os.path.isfile") as mock_isfile, \
+                patch("os.path.getsize") as mock_getsize:
             mock_isfile.return_value = True
             mock_getsize.return_value = 10
             mock_mkstemp.return_value = 'test/path/config'
             mock_diff.return_value = 'diff'
             mock_commit_check.return_value = True
             ret = dict()
-            ret['message'] = \
-                'Commit check passed, but skipping commit for dry-run and rolling back configuration.'
-            ret['out'] = True
-            self.assertEqual(junos.install_config('actual/path/config', test=True), ret)
+            ret["message"] = \
+                "Commit check passed, but skipping commit for dry-run and rolling back configuration."
+            ret["out"] = True
+            self.assertEqual(junos.install_config("actual/path/config", test=True), ret)
             mock_commit.assert_not_called()
 
     def test_install_config_write_diff_dynamic_mode(self):
-        with patch('jnpr.junos.utils.config.Config.commit') as mock_commit, \
-                patch('jnpr.junos.utils.config.Config.commit_check') as mock_commit_check, \
-                patch('jnpr.junos.utils.config.Config.diff') as mock_diff, \
-                patch('jnpr.junos.utils.config.Config.load') as mock_load, \
-                patch('salt.utils.files.safe_rm') as mock_safe_rm, \
-                patch('salt.utils.files.mkstemp') as mock_mkstemp, \
-                patch('os.path.isfile') as mock_isfile, \
-                patch('os.path.getsize') as mock_getsize:
-            mock_isfile.return_value = True
-            mock_getsize.return_value = 10
-            mock_mkstemp.return_value = 'test/path/config'
-            mock_diff.return_value = 'diff'
-            mock_commit_check.return_value = True
-            ret = dict()
-            ret['message'] = \
-                'Write diff is not supported with dynamic configuration mode'
-            ret['out'] = False
-            self.assertEqual(junos.install_config('actual/path/config', mode="dynamic", diffs_file="/path/to/dif"), ret)
+        with patch("jnpr.junos.utils.config.Config.commit") as mock_commit, \
+                patch("jnpr.junos.utils.config.Config.commit_check") as mock_commit_check, \
+                patch("jnpr.junos.utils.config.Config.diff") as mock_diff, \
+                patch("jnpr.junos.utils.config.Config.load") as mock_load, \
+                patch("salt.utils.files.safe_rm") as mock_safe_rm, \
+                patch("salt.utils.files.mkstemp") as mock_mkstemp, \
+                patch("os.path.isfile") as mock_isfile, \
+                patch("os.path.getsize") as mock_getsize:
+            mock_isfile.return_value = True
+            mock_getsize.return_value = 10
+            mock_mkstemp.return_value = "test/path/config"
+            mock_diff.return_value = "diff"
+            mock_commit_check.return_value = True
+            ret = dict()
+            ret["message"] = \
+                "Write diff is not supported with dynamic configuration mode"
+            ret["out"] = False
+            self.assertEqual(junos.install_config("actual/path/config", mode="dynamic", diffs_file="/path/to/dif"), ret)
             mock_commit.assert_not_called()
 
     def test_install_config_unknown_mode(self):
-        with patch('jnpr.junos.utils.config.Config.commit') as mock_commit, \
-                patch('jnpr.junos.utils.config.Config.commit_check') as mock_commit_check, \
-                patch('jnpr.junos.utils.config.Config.diff') as mock_diff, \
-                patch('jnpr.junos.utils.config.Config.load') as mock_load, \
-                patch('salt.utils.files.safe_rm') as mock_safe_rm, \
-                patch('salt.utils.files.mkstemp') as mock_mkstemp, \
-                patch('os.path.isfile') as mock_isfile, \
-                patch('os.path.getsize') as mock_getsize:
-            mock_isfile.return_value = True
-            mock_getsize.return_value = 10
-            mock_mkstemp.return_value = 'test/path/config'
-            mock_diff.return_value = 'diff'
-            mock_commit_check.return_value = True
-            ret = dict()
-            ret['message'] = \
-                'Invalid mode. Modes supported: private, dynamic, batch, exclusive'
-            ret['out'] = False
-            self.assertEqual(junos.install_config('actual/path/config', mode="abcdef"), ret)
+        with patch("jnpr.junos.utils.config.Config.commit") as mock_commit, \
+                patch("jnpr.junos.utils.config.Config.commit_check") as mock_commit_check, \
+                patch("jnpr.junos.utils.config.Config.diff") as mock_diff, \
+                patch("jnpr.junos.utils.config.Config.load") as mock_load, \
+                patch("salt.utils.files.safe_rm") as mock_safe_rm, \
+                patch("salt.utils.files.mkstemp") as mock_mkstemp, \
+                patch("os.path.isfile") as mock_isfile, \
+                patch("os.path.getsize") as mock_getsize:
+            mock_isfile.return_value = True
+            mock_getsize.return_value = 10
+            mock_mkstemp.return_value = "test/path/config"
+            mock_diff.return_value = "diff"
+            mock_commit_check.return_value = True
+            ret = dict()
+            ret["message"] = \
+                "Invalid mode. Modes supported: private, dynamic, batch, exclusive"
+            ret["out"] = False
+            self.assertEqual(junos.install_config("actual/path/config", mode="abcdef"), ret)
             mock_commit.assert_not_called()
 
     def test_zeroize(self):
@@ -1779,17 +1759,10 @@
             mock_getsize.return_value = 10
             mock_isfile.return_value = True
             ret = dict()
-<<<<<<< HEAD
-            ret['out'] = True
-            ret['message'] = 'Installed the os.'
-            self.assertEqual(junos.install_os('path', no_copy=True), ret)
-            mock_install.assert_called_with(u'path', no_copy=True, progress=True, timeout=1800)
-=======
             ret["out"] = True
             ret["message"] = "Installed the os."
             self.assertEqual(junos.install_os("path", no_copy=True), ret)
-            mock_install.assert_called_with("path", no_copy=True, progress=True)
->>>>>>> 910a2ac4
+            mock_install.assert_called_with("path", no_copy=True, progress=True, timeout=1800)
             mock_mkstemp.assert_not_called()
             mock_safe_rm.assert_not_called()
 
@@ -1804,17 +1777,10 @@
             mock_getsize.return_value = 10
             mock_isfile.return_value = True
             ret = dict()
-<<<<<<< HEAD
-            ret['out'] = True
-            ret['message'] = 'Installed the os.'
-            self.assertEqual(junos.install_os('path', issu=True), ret)
-            mock_install.assert_called_with(ANY, issu=True, progress=True, timeout=1800)
-=======
             ret["out"] = True
             ret["message"] = "Installed the os."
             self.assertEqual(junos.install_os("path", issu=True), ret)
-            mock_install.assert_called_with(ANY, issu=True, progress=True)
->>>>>>> 910a2ac4
+            mock_install.assert_called_with(ANY, issu=True, progress=True, timeout=1800)
 
     def test_install_os_add_params(self):
         with patch("jnpr.junos.utils.sw.SW.install") as mock_install, patch(
@@ -1827,28 +1793,17 @@
             mock_getsize.return_value = 10
             mock_isfile.return_value = True
             ret = dict()
-<<<<<<< HEAD
-            ret['out'] = True
-            ret['message'] = 'Installed the os.'
-            remote_path = '/path/to/file'
-            self.assertEqual(junos.install_os('path', remote_path=remote_path, nssu=True, validate=True,), ret)
-            mock_install.assert_called_with(ANY, nssu=True, remote_path=remote_path, progress=True,
-                                            validate=True, timeout=1800)
-=======
             ret["out"] = True
             ret["message"] = "Installed the os."
             remote_path = "/path/to/file"
             self.assertEqual(
                 junos.install_os(
                     "path", remote_path=remote_path, nssu=True, validate=True
-                ),
+                ,),
                 ret,
             )
-            mock_install.assert_called_with(
-                ANY, nssu=True, remote_path=remote_path, progress=True, validate=True
-            )
-
->>>>>>> 910a2ac4
+            mock_install.assert_called_with(ANY, nssu=True, remote_path=remote_path, progress=True,
+                                            validate=True, timeout=1800)
     def test_file_copy_without_args(self):
         ret = dict()
         ret["message"] = "Please provide the absolute path of the file to be copied."
@@ -1900,17 +1855,10 @@
 
     def test_virtual_proxy_unavailable(self):
         with patch.dict(junos.__opts__, {}):
-<<<<<<< HEAD
-            res = (False, 'The junos or dependent module could not be loaded: '
-                          'junos-eznc or jxmlease or or yamlordereddictloader or '
-                          'proxy could not be loaded.')
-=======
             res = (
-                False,
-                "The junos module could not be "
-                "loaded: junos-eznc or jxmlease or proxy could not be loaded.",
-            )
->>>>>>> 910a2ac4
+                False, "The junos or dependent module could not be loaded: "
+                          "junos-eznc or jxmlease or or yamlordereddictloader or "
+                          "proxy could not be loaded.")
             self.assertEqual(junos.__virtual__(), res)
 
     def test_virtual_all_true(self):
@@ -1949,15 +1897,10 @@
             }
             junos.rpc("get-config", **args)
             exec_args = mock_execute.call_args
-<<<<<<< HEAD
-            expected_rpc = '<get-configuration ' \
-                           'format="xml"><configuration><system/></configuration></get-configuration>'
-=======
             expected_rpc = (
-                '<get-configuration dev_timeout="30" '
+                '<get-configuration '
                 'format="xml"><configuration><system/></configuration></get-configuration>'
             )
->>>>>>> 910a2ac4
             self.assertEqualXML(exec_args[0][0], expected_rpc)
 
     def test_rpc_get_interface_information(self):
@@ -1968,23 +1911,6 @@
             self.assertEqualXML(args[0][0], expected_rpc)
 
     def test_rpc_get_interface_information_with_kwargs(self):
-<<<<<<< HEAD
-        with patch('jnpr.junos.device.Device.execute') as mock_execute:
-            args = {'__pub_user': 'root',
-                    '__pub_arg': ['get-interface-information',
-                                  {'terse': True,
-                                   'interface_name': 'lo0',
-                                   'format': 'text'}],
-                    'format': 'text',
-                    'terse': True,
-                    '__pub_fun': 'junos.rpc',
-                    '__pub_jid': '20170314160943363563',
-                    '__pub_tgt': 'mac_min',
-                    'interface_name': 'lo0',
-                    '__pub_tgt_type': 'glob',
-                    '__pub_ret': ''}
-            junos.rpc('get-interface-information', **args)
-=======
         with patch("jnpr.junos.device.Device.execute") as mock_execute:
             args = {
                 "__pub_user": "root",
@@ -1992,8 +1918,9 @@
                     "get-interface-information",
                     "",
                     "text",
-                    {"terse": True, "interface_name": "lo0"},
-                ],
+                    {"terse": True, "interface_name": "lo0",
+                    "format": "text"}],
+                "format": "text",
                 "terse": True,
                 "__pub_fun": "junos.rpc",
                 "__pub_jid": "20170314160943363563",
@@ -2002,8 +1929,7 @@
                 "__pub_tgt_type": "glob",
                 "__pub_ret": "",
             }
-            junos.rpc("get-interface-information", format="text", **args)
->>>>>>> 910a2ac4
+            junos.rpc("get-interface-information", **args)
             args = mock_execute.call_args
             expected_rpc = (
                 '<get-interface-information format="text">'
@@ -2038,66 +1964,33 @@
     def test_rpc_write_file_format_text(self):
         with patch("jnpr.junos.device.Device.execute") as mock_execute:
             mock_execute.return_value = etree.XML(
-<<<<<<< HEAD
-                '<rpc-reply>text rpc reply</rpc-reply>')
-            with patch('salt.utils.files.fopen', mock_open(), create=True) as m_open:
-                junos.rpc('get-chassis-inventory', dest='/path/to/file', format='text')
-=======
                 "<rpc-reply>text rpc reply</rpc-reply>"
             )
             with patch("salt.utils.files.fopen", mock_open(), create=True) as m_open:
-                junos.rpc("get-chassis-inventory", "/path/to/file", format="text")
->>>>>>> 910a2ac4
+                junos.rpc('get-chassis-inventory', dest='/path/to/file', format="text")
                 writes = m_open.write_calls()
                 assert writes == ["text rpc reply"], writes
 
     def test_rpc_write_file_format_json(self):
-<<<<<<< HEAD
-        with patch('jnpr.junos.device.Device.execute') as mock_execute, \
-                patch('salt.utils.json.dumps') as mock_dumps:
-            mock_dumps.return_value = 'json rpc reply'
-            with patch('salt.utils.files.fopen', mock_open(), create=True) as m_open:
-                junos.rpc('get-chassis-inventory', dest='/path/to/file', format='json')
-=======
         with patch("jnpr.junos.device.Device.execute") as mock_execute, patch(
             "salt.utils.json.dumps"
         ) as mock_dumps:
             mock_dumps.return_value = "json rpc reply"
             with patch("salt.utils.files.fopen", mock_open(), create=True) as m_open:
-                junos.rpc("get-chassis-inventory", "/path/to/file", format="json")
->>>>>>> 910a2ac4
+                junos.rpc('get-chassis-inventory', dest='/path/to/file', format='json')
                 writes = m_open.write_calls()
                 assert writes == ["json rpc reply"], writes
 
     def test_rpc_write_file(self):
-<<<<<<< HEAD
-        with patch('salt.modules.junos.jxmlease.parse') as mock_parse, \
-                patch('salt.modules.junos.etree.tostring') as mock_tostring, \
-                patch('jnpr.junos.device.Device.execute') as mock_execute:
-            mock_tostring.return_value = 'xml rpc reply'
-            with patch('salt.utils.files.fopen', mock_open(), create=True) as m_open:
-                junos.rpc('get-chassis-inventory', dest='/path/to/file')
-=======
         with patch("salt.modules.junos.jxmlease.parse") as mock_parse, patch(
             "salt.modules.junos.etree.tostring"
         ) as mock_tostring, patch("jnpr.junos.device.Device.execute") as mock_execute:
             mock_tostring.return_value = "xml rpc reply"
             with patch("salt.utils.files.fopen", mock_open(), create=True) as m_open:
-                junos.rpc("get-chassis-inventory", "/path/to/file")
->>>>>>> 910a2ac4
+                junos.rpc("get-chassis-inventory", dest="/path/to/file")
                 writes = m_open.write_calls()
                 assert writes == ["xml rpc reply"], writes
 
-<<<<<<< HEAD
-    def test_rpc_xml_filter_syntax_error(self):
-        with patch('salt.modules.junos.jxmlease.parse') as mock_jxmlease, \
-                patch('salt.modules.junos.etree.tostring') as mock_tostring, \
-                patch('salt.modules.junos.logging.Logger.warning') as mock_warning, \
-                patch('jnpr.junos.device.Device.execute') as mock_execute:
-            result = junos.rpc('get-config', filter='<configuration><system></configuration>')
-            self.assertIn("Invalid filter", result["message"])
-            self.assertEqual(result["out"], False)
-=======
     def test_lock_success(self):
         ret_exp = {"out": True, "message": "Successfully locked the configuration."}
         ret = junos.lock()
@@ -2109,7 +2002,6 @@
             mock_lock.side_effect = LockError(None)
             ret = junos.lock()
             self.assertEqual(ret, ret_exp)
->>>>>>> 910a2ac4
 
     def test_unlock_success(self):
         ret_exp = {"out": True, "message": "Successfully unlocked the configuration."}
@@ -2283,23 +2175,23 @@
             self.assertEqual(ret, ret_exp)
 
     def test_get_table_wrong_path(self):
-        table = 'ModuleTable'
-        file = 'sample.yml'
-        path = '/path/to/file'
-        ret_exp = {'out': False, 'hostname': '1.1.1.1',
-                   'tablename': 'ModuleTable',
-                   'message': 'Given table file {} cannot be located'.format(file)}
-        with patch('jnpr.junos.factory.FactoryLoader.load') as mock_load:
+        table = "ModuleTable"
+        file = "sample.yml"
+        path = "/path/to/file"
+        ret_exp = {"out": False, "hostname": "1.1.1.1",
+                   "tablename": "ModuleTable",
+                   "message": "Given table file {} cannot be located".format(file)}
+        with patch("jnpr.junos.factory.FactoryLoader.load") as mock_load:
             ret = junos.get_table(table, file, path)
             self.assertEqual(ret, ret_exp)
             mock_load.assert_not_called()
 
     def test_get_table_no_path_no_file(self):
-        table = 'ModuleTable'
-        file = 'inventory.yml'
-        ret_exp = {'out': False, 'hostname': '1.1.1.1',
-                   'tablename': 'ModuleTable',
-                   'message': 'Given table file {} cannot be located'.format(file)}
+        table = "ModuleTable"
+        file = "inventory.yml"
+        ret_exp = {"out": False, "hostname": "1.1.1.1",
+                   "tablename": "ModuleTable",
+                   "message": "Given table file {} cannot be located".format(file)}
         with patch('jnpr.junos.factory.FactoryLoader.load') as mock_load, \
                 patch('glob.glob') as mock_fopen:
             mock_fopen.return_value = []
@@ -2308,77 +2200,77 @@
             mock_load.assert_not_called()
 
     def test_get_table_yaml_load_error(self):
-        table = 'ModuleTable'
-        file = 'inventory.yml'
-        path = '/path/to/file'
-        message = 'File not located test'
-        ret_exp = {'out': False, 'hostname': '1.1.1.1',
-                   'tablename': 'ModuleTable',
-                   'message': 'Uncaught exception during YAML Load - please report: {}'
+        table = "ModuleTable"
+        file = "inventory.yml"
+        path = "/path/to/file"
+        message = "File not located test"
+        ret_exp = {"out": False, "hostname": "1.1.1.1",
+                   "tablename": "ModuleTable",
+                   "message": "Uncaught exception during YAML Load - please report: {}"
                    .format(message)}
-        with patch('salt.utils.files.fopen', mock_open(IOError(message))) as mock_file, \
-                patch('glob.glob') as mock_fopen:
-            mock_fopen.return_value = ['/path/to/file']
+        with patch("salt.utils.files.fopen", mock_open(IOError(message))) as mock_file, \
+                patch("glob.glob") as mock_fopen:
+            mock_fopen.return_value = ["/path/to/file"]
             ret = junos.get_table(table, file, path)
             self.assertEqual(ret, ret_exp)
 
     def test_get_table_api_error(self):
-        table = str('sample')
-        file = 'inventory.yml'
-        ret_exp = {'out': False, 'hostname': '1.1.1.1',
-                   'tablename': 'sample',
-                   'message': 'Uncaught exception during get API call - please report:'
-                              ' \'{}\''.format(six.text_type(table))}
-        with patch('jnpr.junos.device.Device.execute') as mock_execute:
+        table = str("sample")
+        file = "inventory.yml"
+        ret_exp = {"out": False, "hostname": "1.1.1.1",
+                   "tablename": "sample",
+                   "message": "Uncaught exception during get API call - please report:"
+                              " \'{}\'".format(six.text_type(table))}
+        with patch("jnpr.junos.device.Device.execute") as mock_execute:
             ret = junos.get_table(table, file)
-            self.assertEqual(ret['out'], ret_exp['out'])
-            self.assertEqual(ret['tablename'], ret_exp['tablename'])
-            self.assertEqual(ret['message'], ret_exp['message'])
+            self.assertEqual(ret["out"], ret_exp["out"])
+            self.assertEqual(ret["tablename"], ret_exp["tablename"])
+            self.assertEqual(ret["message"], ret_exp["message"])
 
     def test_get_table_connect_closed_error(self):
-        table = 'ModuleTable'
-        file = 'inventory.yml'
-        ret_exp = {'out': False, 'hostname': '1.1.1.1',
-                   'tablename': 'ModuleTable',
-                   'message': 'Got ConnectClosedError exception. Connection lost with Device(1.1.1.1)'}
-        with patch('jnpr.junos.factory.optable.OpTable.get') as mock_load:
-            dev = Device(host='1.1.1.1', user='rick')
+        table = "ModuleTable"
+        file = "inventory.yml"
+        ret_exp = {"out": False, "hostname": "1.1.1.1",
+                   "tablename": "ModuleTable",
+                   "message": "Got ConnectClosedError exception. Connection lost with Device(1.1.1.1)"}
+        with patch("jnpr.junos.factory.optable.OpTable.get") as mock_load:
+            dev = Device(host="1.1.1.1", user="rick")
             mock_load.side_effect = ConnectClosedError(dev)
             ret = junos.get_table(table, file)
-            self.assertEqual(ret['out'], ret_exp['out'])
-            self.assertEqual(ret['tablename'], ret_exp['tablename'])
-            self.assertEqual(ret['message'], ret_exp['message'])
+            self.assertEqual(ret["out"], ret_exp["out"])
+            self.assertEqual(ret["tablename"], ret_exp["tablename"])
+            self.assertEqual(ret["message"], ret_exp["message"])
 
     def test_get_table_inventory(self):
-        table = 'ModuleTable'
-        file = 'inventory.yml'
+        table = "ModuleTable"
+        file = "inventory.yml"
         pyez_tables_path = os.path.dirname(os.path.abspath(tables_dir.__file__))
         path = pyez_tables_path
-        with patch('jnpr.junos.device.Device.execute') as mock_execute, \
-                patch('salt.utils.json.dumps') as mock_dumps:
-            mock_dumps.return_value = 'json rpc reply'
+        with patch("jnpr.junos.device.Device.execute") as mock_execute, \
+                patch("salt.utils.json.dumps") as mock_dumps:
+            mock_dumps.return_value = "json rpc reply"
             m = mock_open()
             ret = junos.get_table(table, file, path)
-            self.assertEqual(ret['out'], True)
+            self.assertEqual(ret["out"], True)
 
     def test_get_table_no_path_inventory(self):
-        table = 'ModuleTable'
-        file = 'inventory.yml'
-        with patch('jnpr.junos.device.Device.execute') as mock_execute, \
-                patch('salt.utils.json.dumps') as mock_dumps:
-            mock_dumps.return_value = 'json rpc reply'
+        table = "ModuleTable"
+        file = "inventory.yml"
+        with patch("jnpr.junos.device.Device.execute") as mock_execute, \
+                patch("salt.utils.json.dumps") as mock_dumps:
+            mock_dumps.return_value = "json rpc reply"
             m = mock_open()
             ret = junos.get_table(table, file)
-            self.assertEqual(ret['out'], True)
+            self.assertEqual(ret["out"], True)
 
     def test_lock_success(self):
-        ret_exp = {'out': True, 'message': 'Successfully locked the configuration.'}
+        ret_exp = {"out": True, "message": "Successfully locked the configuration."}
         ret = junos.lock()
         self.assertEqual(ret, ret_exp)
 
     def test_lock_error(self):
-        ret_exp = {'out': False, 'message': 'Could not gain lock due to : "LockError"'}
-        with patch('jnpr.junos.utils.config.Config.lock') as mock_lock:
+        ret_exp = {"out": False, "message": 'Could not gain lock due to : "LockError"'}
+        with patch("jnpr.junos.utils.config.Config.lock") as mock_lock:
             mock_lock.side_effect = LockError(None)
             ret = junos.lock()
             self.assertEqual(ret, ret_exp)