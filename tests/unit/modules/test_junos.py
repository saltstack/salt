# -*- coding: utf-8 -*-
'''
    :codeauthor: :email:`Rajvi Dhimar <rajvidhimar95@gmail.com>`
'''
# Import python libs
<<<<<<< HEAD
from __future__ import absolute_import, print_function
import os
=======
from __future__ import absolute_import, print_function, unicode_literals
>>>>>>> 4da4560b

# Import test libs
from tests.support.mixins import LoaderModuleMockMixin, XMLEqualityMixin
from tests.support.mock import patch, mock_open
from tests.support.unit import skipIf, TestCase

# Import 3rd-party libs
try:
    from lxml import etree
except ImportError:
    from salt._compat import ElementTree as etree

try:
    from jnpr.junos.utils.config import Config
    from jnpr.junos.utils.sw import SW
    from jnpr.junos.device import Device
    import jnpr.junos.op as tables_dir
    from jnpr.junos.exception import ConnectClosedError, LockError, RpcError, \
        UnlockError
    HAS_JUNOS = True
except ImportError:
    HAS_JUNOS = False

# Import salt modules
import salt.modules.junos as junos


@skipIf(not HAS_JUNOS, 'Install junos-eznc to be able to run this test.')
class Test_Junos_Module(TestCase, LoaderModuleMockMixin, XMLEqualityMixin):

    def setup_loader_modules(self):
        return {
            junos: {
                '__proxy__': {
                    'junos.conn': self.make_connect,
                    'junos.get_serialized_facts': self.get_facts
                },
                '__salt__': {'cp.get_template': self.mock_cp,
                             'cp.get_file': self.mock_cp}
            }
        }

    def mock_cp(self, *args, **kwargs):
        pass

    def make_connect(self):
        with patch('ncclient.manager.connect') as mock_connect:
            self.dev = self.dev = Device(
                host='1.1.1.1',
                user='test',
                password='test123',
                fact_style='old',
                gather_facts=False)
            self.dev.open()
            self.dev.timeout = 30
            self.dev.bind(cu=Config)
            self.dev.bind(sw=SW)
            self.addCleanup(delattr, self, 'dev')
            return self.dev

    def raise_exception(self, *args, **kwargs):
        raise Exception('Test exception')

    def get_facts(self):
        facts = {'2RE': True,
                 'HOME': '/var/home/regress',
                 'RE0': {'last_reboot_reason': '0x200:normal shutdown',
                         'mastership_state': 'master',
                         'model': 'RE-VMX',
                         'status': 'OK',
                         'up_time': '11 days, 23 hours, 16 minutes, 54 seconds'},
                 'RE1': {'last_reboot_reason': '0x200:normal shutdown',
                         'mastership_state': 'backup',
                         'model': 'RE-VMX',
                         'status': 'OK',
                         'up_time': '11 days, 23 hours, 16 minutes, 41 seconds'},
                 'RE_hw_mi': False,
                 'current_re': ['re0', 'master', 'node', 'fwdd', 'member', 'pfem'],
                 'domain': 'englab.juniper.net',
                 'fqdn': 'R1_re0.englab.juniper.net',
                 'hostname': 'R1_re0',
                 'hostname_info': {'re0': 'R1_re0', 're1': 'R1_re01'},
                 'ifd_style': 'CLASSIC',
                 'junos_info': {'re0': {'object': {'build': None,
                                                   'major': (16, 1),
                                                   'minor': '20160413_0837_aamish',
                                                   'type': 'I'},
                                        'text': '16.1I20160413_0837_aamish'},
                                're1': {'object': {'build': None,
                                                   'major': (16, 1),
                                                   'minor': '20160413_0837_aamish',
                                                   'type': 'I'},
                                        'text': '16.1I20160413_0837_aamish'}},
                 'master': 'RE0',
                 'model': 'MX240',
                 'model_info': {'re0': 'MX240', 're1': 'MX240'},
                 'personality': 'MX',
                 're_info': {'default': {'0': {'last_reboot_reason': '0x200:normal shutdown',
                                               'mastership_state': 'master',
                                               'model': 'RE-VMX',
                                               'status': 'OK'},
                                         '1': {'last_reboot_reason': '0x200:normal shutdown',
                                               'mastership_state': 'backup',
                                               'model': 'RE-VMX',
                                               'status': 'OK'},
                                         'default': {'last_reboot_reason': '0x200:normal shutdown',
                                                     'mastership_state': 'master',
                                                     'model': 'RE-VMX',
                                                     'status': 'OK'}}},
                 're_master': {'default': '0'},
                 'serialnumber': 'VMX4eaf',
                 'srx_cluster': None,
                 'switch_style': 'BRIDGE_DOMAIN',
                 'vc_capable': False,
                 'vc_fabric': None,
                 'vc_master': None,
                 'vc_mode': None,
                 'version': '16.1I20160413_0837_aamish',
                 'version_RE0': '16.1I20160413_0837_aamish',
                 'version_RE1': '16.1I20160413_0837_aamish',
                 'version_info': {'build': None,
                                  'major': (16, 1),
                                  'minor': '20160413_0837_aamish',
                                  'type': 'I'},
                 'virtual': True}
        return facts

    def test_facts_refresh(self):
        with patch('salt.modules.saltutil.sync_grains') as mock_sync_grains:
            ret = dict()
            ret['facts'] = {'2RE': True,
                            'HOME': '/var/home/regress',
                            'RE0': {'last_reboot_reason': '0x200:normal shutdown',
                                    'mastership_state': 'master',
                                    'model': 'RE-VMX',
                                    'status': 'OK',
                                    'up_time': '11 days, 23 hours, 16 minutes, 54 seconds'},
                            'RE1': {'last_reboot_reason': '0x200:normal shutdown',
                                    'mastership_state': 'backup',
                                    'model': 'RE-VMX',
                                    'status': 'OK',
                                    'up_time': '11 days, 23 hours, 16 minutes, 41 seconds'},
                            'RE_hw_mi': False,
                            'current_re': ['re0', 'master', 'node', 'fwdd', 'member', 'pfem'],
                            'domain': 'englab.juniper.net',
                            'fqdn': 'R1_re0.englab.juniper.net',
                            'hostname': 'R1_re0',
                            'hostname_info': {'re0': 'R1_re0', 're1': 'R1_re01'},
                            'ifd_style': 'CLASSIC',
                            'junos_info': {'re0': {'object': {'build': None,
                                                              'major': (16, 1),
                                                              'minor': '20160413_0837_aamish',
                                                              'type': 'I'},
                                                   'text': '16.1I20160413_0837_aamish'},
                                           're1': {'object': {'build': None,
                                                              'major': (16, 1),
                                                              'minor': '20160413_0837_aamish',
                                                              'type': 'I'},
                                                   'text': '16.1I20160413_0837_aamish'}},
                            'master': 'RE0',
                            'model': 'MX240',
                            'model_info': {'re0': 'MX240', 're1': 'MX240'},
                            'personality': 'MX',
                            're_info': {'default': {'0': {'last_reboot_reason': '0x200:normal shutdown',
                                                          'mastership_state': 'master',
                                                          'model': 'RE-VMX',
                                                          'status': 'OK'},
                                                    '1': {'last_reboot_reason': '0x200:normal shutdown',
                                                          'mastership_state': 'backup',
                                                          'model': 'RE-VMX',
                                                          'status': 'OK'},
                                                    'default': {'last_reboot_reason': '0x200:normal shutdown',
                                                                'mastership_state': 'master',
                                                                'model': 'RE-VMX',
                                                                'status': 'OK'}}},
                            're_master': {'default': '0'},
                            'serialnumber': 'VMX4eaf',
                            'srx_cluster': None,
                            'switch_style': 'BRIDGE_DOMAIN',
                            'vc_capable': False,
                            'vc_fabric': None,
                            'vc_master': None,
                            'vc_mode': None,
                            'version': '16.1I20160413_0837_aamish',
                            'version_RE0': '16.1I20160413_0837_aamish',
                            'version_RE1': '16.1I20160413_0837_aamish',
                            'version_info': {'build': None,
                                             'major': (16, 1),
                                             'minor': '20160413_0837_aamish',
                                             'type': 'I'},
                            'virtual': True}
            ret['out'] = True
            self.assertEqual(junos.facts_refresh(), ret)

    def test_facts_refresh_exception(self):
        with patch('jnpr.junos.device.Device.facts_refresh') as mock_facts_refresh:
            mock_facts_refresh.side_effect = self.raise_exception
            ret = dict()
            ret['message'] = 'Execution failed due to "Test exception"'
            ret['out'] = False
            self.assertEqual(junos.facts_refresh(), ret)

    def test_facts(self):
        ret = dict()
        ret['facts'] = {'2RE': True,
                        'HOME': '/var/home/regress',
                        'RE0': {'last_reboot_reason': '0x200:normal shutdown',
                                'mastership_state': 'master',
                                'model': 'RE-VMX',
                                'status': 'OK',
                                'up_time': '11 days, 23 hours, 16 minutes, 54 seconds'},
                        'RE1': {'last_reboot_reason': '0x200:normal shutdown',
                                'mastership_state': 'backup',
                                'model': 'RE-VMX',
                                'status': 'OK',
                                'up_time': '11 days, 23 hours, 16 minutes, 41 seconds'},
                        'RE_hw_mi': False,
                        'current_re': ['re0', 'master', 'node', 'fwdd', 'member', 'pfem'],
                        'domain': 'englab.juniper.net',
                        'fqdn': 'R1_re0.englab.juniper.net',
                        'hostname': 'R1_re0',
                        'hostname_info': {'re0': 'R1_re0', 're1': 'R1_re01'},
                        'ifd_style': 'CLASSIC',
                        'junos_info': {'re0': {'object': {'build': None,
                                                          'major': (16, 1),
                                                          'minor': '20160413_0837_aamish',
                                                          'type': 'I'},
                                               'text': '16.1I20160413_0837_aamish'},
                                       're1': {'object': {'build': None,
                                                          'major': (16, 1),
                                                          'minor': '20160413_0837_aamish',
                                                          'type': 'I'},
                                               'text': '16.1I20160413_0837_aamish'}},
                        'master': 'RE0',
                        'model': 'MX240',
                        'model_info': {'re0': 'MX240', 're1': 'MX240'},
                        'personality': 'MX',
                        're_info': {'default': {'0': {'last_reboot_reason': '0x200:normal shutdown',
                                                      'mastership_state': 'master',
                                                      'model': 'RE-VMX',
                                                      'status': 'OK'},
                                                '1': {'last_reboot_reason': '0x200:normal shutdown',
                                                      'mastership_state': 'backup',
                                                      'model': 'RE-VMX',
                                                      'status': 'OK'},
                                                'default': {'last_reboot_reason': '0x200:normal shutdown',
                                                            'mastership_state': 'master',
                                                            'model': 'RE-VMX',
                                                            'status': 'OK'}}},
                        're_master': {'default': '0'},
                        'serialnumber': 'VMX4eaf',
                        'srx_cluster': None,
                        'switch_style': 'BRIDGE_DOMAIN',
                        'vc_capable': False,
                        'vc_fabric': None,
                        'vc_master': None,
                        'vc_mode': None,
                        'version': '16.1I20160413_0837_aamish',
                        'version_RE0': '16.1I20160413_0837_aamish',
                        'version_RE1': '16.1I20160413_0837_aamish',
                        'version_info': {'build': None,
                                         'major': (16, 1),
                                         'minor': '20160413_0837_aamish',
                                         'type': 'I'},
                        'virtual': True}
        ret['out'] = True
        self.assertEqual(junos.facts(), ret)

    def test_facts_exception(self):
        with patch.dict(junos.__proxy__, {'junos.get_serialized_facts': self.raise_exception}):
            ret = dict()
            ret['message'] = 'Could not display facts due to "Test exception"'
            ret['out'] = False
            self.assertEqual(junos.facts(), ret)

    def test_set_hostname_without_args(self):
        ret = dict()
        ret['message'] = 'Please provide the hostname.'
        ret['out'] = False
        self.assertEqual(junos.set_hostname(), ret)

    def test_set_hostname_load_called_with_valid_name(self):
        with patch('jnpr.junos.utils.config.Config.load') as mock_load:
            junos.set_hostname('test-name')
            mock_load.assert_called_with(
                'set system host-name test-name', format='set')

    def test_set_hostname_raise_exception_for_load(self):
        with patch('jnpr.junos.utils.config.Config.load') as mock_load:
            mock_load.side_effect = self.raise_exception
            ret = dict()
            ret['message'] = 'Could not load configuration due to error "Test exception"'
            ret['out'] = False
            self.assertEqual(junos.set_hostname('Test-name'), ret)

    def test_set_hostname_raise_exception_for_commit_check(self):
        with patch('jnpr.junos.utils.config.Config.commit_check') as mock_commit_check:
            mock_commit_check.side_effect = self.raise_exception
            ret = dict()
            ret['message'] = 'Could not commit check due to error "Test exception"'
            ret['out'] = False
            self.assertEqual(junos.set_hostname('test-name'), ret)

    def test_set_hostname_one_arg_parsed_correctly(self):
        with patch('jnpr.junos.utils.config.Config.load') as mock_load, \
                patch('jnpr.junos.utils.config.Config.commit_check') as mock_commit_check, \
                patch('jnpr.junos.utils.config.Config.commit') as mock_commit:
            mock_commit_check.return_value = True
            args = {'comment': 'Committed via salt', '__pub_user': 'root',
                    '__pub_arg': ['test-name', {'comment': 'Committed via salt'}],
                    '__pub_fun': 'junos.set_hostname', '__pub_jid':
                        '20170220210915624885', '__pub_tgt': 'mac_min',
                    '__pub_tgt_type': 'glob', '__pub_ret': ''}

            junos.set_hostname('test-name', **args)
            mock_commit.assert_called_with(comment='Committed via salt')

    def test_set_hostname_more_than_one_args_parsed_correctly(self):
        with patch('jnpr.junos.utils.config.Config.load') as mock_load, \
                patch('jnpr.junos.utils.config.Config.commit_check') as mock_commit_check, \
                patch('jnpr.junos.utils.config.Config.commit') as mock_commit:
            mock_commit_check.return_value = True
            args = {'comment': 'Committed via salt',
                    '__pub_user': 'root',
                    '__pub_arg': ['test-name',
                                  {'comment': 'Committed via salt',
                                   'confirm': 5}],
                    '__pub_fun': 'junos.set_hostname',
                    '__pub_jid': '20170220210915624885',
                    '__pub_tgt': 'mac_min',
                    '__pub_tgt_type': 'glob',
                    '__pub_ret': ''}

            junos.set_hostname('test-name', **args)
            mock_commit.assert_called_with(comment='Committed via salt', confirm=5)

    def test_set_hostname_successful_return_message(self):
        with patch('jnpr.junos.utils.config.Config.load') as mock_load, \
                patch('jnpr.junos.utils.config.Config.commit_check') as mock_commit_check, \
                patch('jnpr.junos.utils.config.Config.commit') as mock_commit:
            mock_commit_check.return_value = True
            args = {'comment': 'Committed via salt',
                    '__pub_user': 'root',
                    '__pub_arg': ['test-name',
                                  {'comment': 'Committed via salt'}],
                    '__pub_fun': 'junos.set_hostname',
                    '__pub_jid': '20170220210915624885',
                    '__pub_tgt': 'mac_min',
                    '__pub_tgt_type': 'glob',
                    '__pub_ret': ''}
            ret = dict()
            ret['message'] = 'Successfully changed hostname.'
            ret['out'] = True
            self.assertEqual(junos.set_hostname('test-name', **args), ret)

    def test_set_hostname_raise_exception_for_commit(self):
        with patch('jnpr.junos.utils.config.Config.commit') as mock_commit:
            mock_commit.side_effect = self.raise_exception
            ret = dict()
            ret['message'] = 'Successfully loaded host-name but commit failed with "Test exception"'
            ret['out'] = False
            self.assertEqual(junos.set_hostname('test-name'), ret)

    def test_set_hostname_fail_commit_check(self):
        with patch('jnpr.junos.utils.config.Config.commit_check') as mock_commit_check, \
                patch('salt.modules.junos.rollback') as mock_rollback:
            mock_commit_check.return_value = False
            ret = dict()
            ret['out'] = False
            ret['message'] = 'Successfully loaded host-name but pre-commit check failed.'
            self.assertEqual(junos.set_hostname('test'), ret)

    def test_commit_without_args(self):
        with patch('jnpr.junos.utils.config.Config.commit_check') as mock_commit_check, \
                patch('jnpr.junos.utils.config.Config.commit') as mock_commit:
            mock_commit.return_value = True
            mock_commit_check.return_value = True
            ret = dict()
            ret['message'] = 'Commit Successful.'
            ret['out'] = True
            self.assertEqual(junos.commit(), ret)

    def test_commit_raise_commit_check_exeception(self):
        with patch('jnpr.junos.utils.config.Config.commit_check') as mock_commit_check:
            mock_commit_check.side_effect = self.raise_exception
            ret = dict()
            ret['message'] = 'Could not perform commit check due to "Test exception"'
            ret['out'] = False
            self.assertEqual(junos.commit(), ret)

    def test_commit_raise_commit_exception(self):
        with patch('jnpr.junos.utils.config.Config.commit_check') as mock_commit_check, \
                patch('jnpr.junos.utils.config.Config.commit') as mock_commit:
            mock_commit_check.return_value = True
            mock_commit.side_effect = self.raise_exception
            ret = dict()
            ret['out'] = False
            ret['message'] = \
                'Commit check succeeded but actual commit failed with "Test exception"'
            self.assertEqual(junos.commit(), ret)

    def test_commit_with_single_argument(self):
        with patch('jnpr.junos.utils.config.Config.commit_check') as mock_commit_check, \
                patch('jnpr.junos.utils.config.Config.commit') as mock_commit:
            mock_commit_check.return_value = True
            args = {'__pub_user': 'root',
                    '__pub_arg': [{'sync': True}],
                    'sync': True,
                    '__pub_fun': 'junos.commit',
                    '__pub_jid': '20170221182531323467',
                    '__pub_tgt': 'mac_min',
                    '__pub_tgt_type': 'glob',
                    '__pub_ret': ''}
            junos.commit(**args)
            mock_commit.assert_called_with(detail=False, sync=True)

    def test_commit_with_multiple_arguments(
            self):
        with patch('jnpr.junos.utils.config.Config.commit_check') as mock_commit_check, \
                patch('jnpr.junos.utils.config.Config.commit') as mock_commit:
            mock_commit_check.return_value = True
            args = {'comment': 'comitted via salt',
                    '__pub_user': 'root',
                    '__pub_arg': [{'comment': 'comitted via salt',
                                   'confirm': 3,
                                   'detail': True}],
                    'confirm': 3,
                    'detail': True,
                    '__pub_fun': 'junos.commit',
                    '__pub_jid': '20170221182856987820',
                    '__pub_tgt': 'mac_min',
                    '__pub_tgt_type': 'glob',
                    '__pub_ret': ''}
            junos.commit(**args)
            mock_commit.assert_called_with(
                comment='comitted via salt', detail=True, confirm=3)

    def test_commit_pyez_commit_returning_false(
            self):
        with patch('jnpr.junos.utils.config.Config.commit_check') as mock_commit_check, \
                patch('jnpr.junos.utils.config.Config.commit') as mock_commit:
            mock_commit.return_value = False
            mock_commit_check.return_value = True
            ret = dict()
            ret['message'] = 'Commit failed.'
            ret['out'] = False
            self.assertEqual(junos.commit(), ret)

    def test_commit_pyez_commit_check_returns_false(self):
        with patch('jnpr.junos.utils.config.Config.commit_check') as mock_commit_check:
            mock_commit_check.return_value = False
            ret = dict()
            ret['out'] = False
            ret['message'] = 'Pre-commit check failed.'
            self.assertEqual(junos.commit(), ret)

    def test_rollback_exception(self):
        with patch('jnpr.junos.utils.config.Config.rollback') as mock_rollback:
            mock_rollback.side_effect = self.raise_exception
            ret = dict()
            ret['message'] = 'Rollback failed due to "Test exception"'
            ret['out'] = False
            self.assertEqual(junos.rollback(), ret)

    def test_rollback_without_args_success(self):
        with patch('jnpr.junos.utils.config.Config.commit_check') as mock_commit_check, \
                patch('jnpr.junos.utils.config.Config.commit') as mock_commit, \
                patch('jnpr.junos.utils.config.Config.rollback') as mock_rollback:
            mock_commit_check.return_value = True
            mock_rollback.return_value = True
            ret = dict()
            ret['message'] = 'Rollback successful'
            ret['out'] = True
            self.assertEqual(junos.rollback(), ret)

    def test_rollback_without_args_fail(self):
        with patch('jnpr.junos.utils.config.Config.rollback') as mock_rollback:
            mock_rollback.return_value = False
            ret = dict()
            ret['message'] = 'Rollback failed'
            ret['out'] = False
            self.assertEqual(junos.rollback(), ret)

    def test_rollback_with_id(self):
        with patch('jnpr.junos.utils.config.Config.commit_check') as mock_commit_check, \
                patch('jnpr.junos.utils.config.Config.commit') as mock_commit, \
                patch('jnpr.junos.utils.config.Config.rollback') as mock_rollback:
            mock_commit_check.return_value = True
            junos.rollback(id=5)
            mock_rollback.assert_called_with(5)

    def test_rollback_with_id_and_single_arg(self):
        with patch('jnpr.junos.utils.config.Config.commit_check') as mock_commit_check, \
                patch('jnpr.junos.utils.config.Config.commit') as mock_commit, \
                patch('jnpr.junos.utils.config.Config.rollback') as mock_rollback:
            mock_commit_check.return_value = True
            args = {'__pub_user': 'root', '__pub_arg': [2, {'confirm': 2}],
                    'confirm': 2, '__pub_fun': 'junos.rollback',
                    '__pub_jid': '20170221184518526067', '__pub_tgt': 'mac_min',
                    '__pub_tgt_type': 'glob', '__pub_ret': ''}
            junos.rollback(2, **args)
            mock_rollback.assert_called_with(2)
            mock_commit.assert_called_with(confirm=2)

    def test_rollback_with_id_and_multiple_args(self):
        with patch('jnpr.junos.utils.config.Config.commit_check') as mock_commit_check, \
                patch('jnpr.junos.utils.config.Config.commit') as mock_commit, \
                patch('jnpr.junos.utils.config.Config.rollback') as mock_rollback:
            mock_commit_check.return_value = True
            args = {'comment': 'Comitted via salt',
                    '__pub_user': 'root',
                    'dev_timeout': 40,
                    '__pub_arg': [2,
                                  {'comment': 'Comitted via salt',
                                   'timeout': 40,
                                   'confirm': 1}],
                    'confirm': 1,
                    '__pub_fun': 'junos.rollback',
                    '__pub_jid': '20170221192708251721',
                    '__pub_tgt': 'mac_min',
                    '__pub_tgt_type': 'glob',
                    '__pub_ret': ''}
            junos.rollback(id=2, **args)
            mock_rollback.assert_called_with(2)
            mock_commit.assert_called_with(
                comment='Comitted via salt', confirm=1, timeout=40)

    def test_rollback_with_only_single_arg(self):
        with patch('jnpr.junos.utils.config.Config.commit_check') as mock_commit_check, \
                patch('jnpr.junos.utils.config.Config.commit') as mock_commit, \
                patch('jnpr.junos.utils.config.Config.rollback') as mock_rollback:
            mock_commit_check.return_value = True
            args = {'__pub_user': 'root',
                    '__pub_arg': [{'sync': True}],
                    'sync': True,
                    '__pub_fun': 'junos.rollback',
                    '__pub_jid': '20170221193615696475',
                    '__pub_tgt': 'mac_min',
                    '__pub_tgt_type': 'glob',
                    '__pub_ret': ''}
            junos.rollback(**args)
            mock_rollback.assert_called_once_with(0)
            mock_commit.assert_called_once_with(sync=True)

    def test_rollback_with_only_multiple_args_no_id(self):
        with patch('jnpr.junos.utils.config.Config.commit_check') as mock_commit_check, \
                patch('jnpr.junos.utils.config.Config.commit') as mock_commit, \
                patch('jnpr.junos.utils.config.Config.rollback') as mock_rollback:
            mock_commit_check.return_value = True
            args = {'comment': 'Comitted via salt',
                    '__pub_user': 'root',
                    '__pub_arg': [{'comment': 'Comitted via salt',
                                   'confirm': 3,
                                   'sync': True}],
                    'confirm': 3,
                    'sync': True,
                    '__pub_fun': 'junos.rollback',
                    '__pub_jid': '20170221193945996362',
                    '__pub_tgt': 'mac_min',
                    '__pub_tgt_type': 'glob',
                    '__pub_ret': ''}
            junos.rollback(**args)
            mock_rollback.assert_called_with(0)
            mock_commit.assert_called_once_with(
                sync=True, confirm=3, comment='Comitted via salt')

    def test_rollback_with_diffs_file_option_when_diff_is_None(self):
        with patch('jnpr.junos.utils.config.Config.commit_check') as mock_commit_check, \
                patch('jnpr.junos.utils.config.Config.commit') as mock_commit, \
                patch('jnpr.junos.utils.config.Config.rollback') as mock_rollback, \
                patch('salt.utils.files.fopen') as mock_fopen, \
                patch('jnpr.junos.utils.config.Config.diff') as mock_diff:
            mock_commit_check.return_value = True
            mock_diff.return_value = 'diff'
            args = {'__pub_user': 'root',
                    '__pub_arg': [{'diffs_file': '/home/regress/diff',
                                   'confirm': 2}],
                    'confirm': 2,
                    '__pub_fun': 'junos.rollback',
                    '__pub_jid': '20170221205153884009',
                    '__pub_tgt': 'mac_min',
                    '__pub_tgt_type': 'glob',
                    '__pub_ret': '',
                    'diffs_file': '/home/regress/diff'}
            junos.rollback(**args)
            mock_fopen.assert_called_with('/home/regress/diff', 'w')

    def test_rollback_with_diffs_file_option(self):
        with patch('jnpr.junos.utils.config.Config.commit_check') as mock_commit_check, \
                patch('jnpr.junos.utils.config.Config.commit') as mock_commit, \
                patch('jnpr.junos.utils.config.Config.rollback') as mock_rollback, \
                patch('salt.utils.files.fopen') as mock_fopen, \
                patch('jnpr.junos.utils.config.Config.diff') as mock_diff:
            mock_commit_check.return_value = True
            mock_diff.return_value = None
            args = {'__pub_user': 'root',
                    '__pub_arg': [{'diffs_file': '/home/regress/diff',
                                   'confirm': 2}],
                    'confirm': 2,
                    '__pub_fun': 'junos.rollback',
                    '__pub_jid': '20170221205153884009',
                    '__pub_tgt': 'mac_min',
                    '__pub_tgt_type': 'glob',
                    '__pub_ret': '',
                    'diffs_file': '/home/regress/diff'}
            junos.rollback(**args)
            assert not mock_fopen.called

    def test_rollback_commit_check_exception(self):
        with patch('jnpr.junos.utils.config.Config.commit_check') as mock_commit_check, \
                patch('jnpr.junos.utils.config.Config.rollback') as mock_rollback:
            mock_commit_check.side_effect = self.raise_exception
            ret = dict()
            ret['message'] = 'Could not commit check due to "Test exception"'
            ret['out'] = False
            self.assertEqual(junos.rollback(), ret)

    def test_rollback_commit_exception(self):
        with patch('jnpr.junos.utils.config.Config.commit_check') as mock_commit_check, \
                patch('jnpr.junos.utils.config.Config.commit') as mock_commit, \
                patch('jnpr.junos.utils.config.Config.rollback') as mock_rollback:
            mock_commit_check.return_value = True
            mock_commit.side_effect = self.raise_exception
            ret = dict()
            ret['message'] = \
                'Rollback successful but commit failed with error "Test exception"'
            ret['out'] = False
            self.assertEqual(junos.rollback(), ret)

    def test_rollback_commit_check_fails(self):
        with patch('jnpr.junos.utils.config.Config.commit_check') as mock_commit_check, \
                patch('jnpr.junos.utils.config.Config.rollback') as mock_rollback:
            mock_commit_check.return_value = False
            ret = dict()
            ret['message'] = 'Rollback succesfull but pre-commit check failed.'
            ret['out'] = False
            self.assertEqual(junos.rollback(), ret)

    def test_diff_without_args(self):
        with patch('jnpr.junos.utils.config.Config.diff') as mock_diff:
            junos.diff()
            mock_diff.assert_called_with(rb_id=0)

    def test_diff_with_arg(self):
        with patch('jnpr.junos.utils.config.Config.diff') as mock_diff:
            junos.diff(2)
            mock_diff.assert_called_with(rb_id=2)

    def test_diff_exception(self):
        with patch('jnpr.junos.utils.config.Config.diff') as mock_diff:
            mock_diff.side_effect = self.raise_exception
            ret = dict()
            ret['message'] = 'Could not get diff with error "Test exception"'
            ret['out'] = False
            self.assertEqual(junos.diff(), ret)

    def test_ping_without_args(self):
        ret = dict()
        ret['message'] = 'Please specify the destination ip to ping.'
        ret['out'] = False
        self.assertEqual(junos.ping(), ret)

    def test_ping(self):
        with patch('jnpr.junos.device.Device.execute') as mock_execute:
            junos.ping('1.1.1.1')
            args = mock_execute.call_args
            rpc = '<ping><count>5</count><host>1.1.1.1</host></ping>'
            self.assertEqualXML(args[0][0], rpc)

    def test_ping_ttl(self):
        with patch('jnpr.junos.device.Device.execute') as mock_execute:
            args = {'__pub_user': 'sudo_drajvi',
                    '__pub_arg': ['1.1.1.1',
                                  {'ttl': 3}],
                    '__pub_fun': 'junos.ping',
                    '__pub_jid': '20170306165237683279',
                    '__pub_tgt': 'mac_min',
                    'ttl': 3,
                    '__pub_tgt_type': 'glob',
                    '__pub_ret': ''}
            junos.ping('1.1.1.1', **args)
            exec_args = mock_execute.call_args
            rpc = '<ping><count>5</count><host>1.1.1.1</host><ttl>3</ttl></ping>'
            self.assertEqualXML(exec_args[0][0], rpc)

    def test_ping_exception(self):
        with patch('jnpr.junos.device.Device.execute') as mock_execute:
            mock_execute.side_effect = self.raise_exception
            ret = dict()
            ret['message'] = 'Execution failed due to "Test exception"'
            ret['out'] = False
            self.assertEqual(junos.ping('1.1.1.1'), ret)

    def test_cli_without_args(self):
        ret = dict()
        ret['message'] = 'Please provide the CLI command to be executed.'
        ret['out'] = False
        self.assertEqual(junos.cli(), ret)

    def test_cli_with_format_as_empty_string(self):
        with patch('jnpr.junos.device.Device.cli') as mock_cli:
            junos.cli('show version', '')
            mock_cli.assert_called_with('show version', 'text', warning=False)

    def test_cli(self):
        with patch('jnpr.junos.device.Device.cli') as mock_cli:
            mock_cli.return_vale = 'CLI result'
            ret = dict()
            ret['message'] = 'CLI result'
            ret['out'] = True
            junos.cli('show version')
            mock_cli.assert_called_with('show version', 'text', warning=False)

    def test_cli_format_xml(self):
        with patch('salt.modules.junos.jxmlease.parse') as mock_jxml, \
                patch('salt.modules.junos.etree.tostring') as mock_to_string, \
                patch('jnpr.junos.device.Device.cli') as mock_cli:
            mock_cli.return_value = '<root><a>test</a></root>'
            mock_jxml.return_value = '<root><a>test</a></root>'
            args = {'__pub_user': 'root',
                    '__pub_arg': [{'format': 'xml'}],
                    'format': 'xml',
                    '__pub_fun': 'junos.cli',
                    '__pub_jid': '20170221182531323467',
                    '__pub_tgt': 'mac_min',
                    '__pub_tgt_type': 'glob',
                    '__pub_ret': ''}
            ret = dict()
            ret['message'] = '<root><a>test</a></root>'
            ret['out'] = True
            self.assertEqual(junos.cli('show version', **args), ret)
            mock_cli.assert_called_with('show version', 'xml', warning=False)
            mock_to_string.assert_called_once_with('<root><a>test</a></root>')
            assert mock_jxml.called

    def test_cli_exception_in_cli(self):
        with patch('jnpr.junos.device.Device.cli') as mock_cli:
            mock_cli.side_effect = self.raise_exception
            ret = dict()
            ret['message'] = 'Execution failed due to "Test exception"'
            ret['out'] = False
            self.assertEqual(junos.cli('show version'), ret)

    def test_shutdown_without_args(self):
        ret = dict()
        ret['message'] = \
            'Provide either one of the arguments: shutdown or reboot.'
        ret['out'] = False
        self.assertEqual(junos.shutdown(), ret)

    def test_shutdown_with_reboot_args(self):
        with patch('salt.modules.junos.SW.reboot') as mock_reboot:
            ret = dict()
            ret['message'] = 'Successfully powered off/rebooted.'
            ret['out'] = True
            args = {'__pub_user': 'root', '__pub_arg': [{'reboot': True}],
                    'reboot': True, '__pub_fun': 'junos.shutdown',
                    '__pub_jid': '20170222213858582619', '__pub_tgt': 'mac_min',
                    '__pub_tgt_type': 'glob', '__pub_ret': ''}
            self.assertEqual(junos.shutdown(**args), ret)
            assert mock_reboot.called

    def test_shutdown_with_poweroff_args(self):
        with patch('salt.modules.junos.SW.poweroff') as mock_poweroff:
            ret = dict()
            ret['message'] = 'Successfully powered off/rebooted.'
            ret['out'] = True
            args = {'__pub_user': 'root', '__pub_arg': [{'shutdown': True}],
                    'reboot': True, '__pub_fun': 'junos.shutdown',
                    '__pub_jid': '20170222213858582619', '__pub_tgt': 'mac_min',
                    '__pub_tgt_type': 'glob', '__pub_ret': ''}
            self.assertEqual(junos.shutdown(**args), ret)
            assert mock_poweroff.called

    def test_shutdown_with_shutdown_as_false(self):
        ret = dict()
        ret['message'] = 'Nothing to be done.'
        ret['out'] = False
        args = {'__pub_user': 'root', '__pub_arg': [{'shutdown': False}],
                'reboot': True, '__pub_fun': 'junos.shutdown',
                '__pub_jid': '20170222213858582619', '__pub_tgt': 'mac_min',
                '__pub_tgt_type': 'glob', '__pub_ret': ''}
        self.assertEqual(junos.shutdown(**args), ret)

    def test_shutdown_with_in_min_arg(self):
        with patch('salt.modules.junos.SW.poweroff') as mock_poweroff:
            args = {'__pub_user': 'root',
                    'in_min': 10,
                    '__pub_arg': [{'in_min': 10,
                                   'shutdown': True}],
                    'reboot': True,
                    '__pub_fun': 'junos.shutdown',
                    '__pub_jid': '20170222231445709212',
                    '__pub_tgt': 'mac_min',
                    '__pub_tgt_type': 'glob',
                    '__pub_ret': ''}
            junos.shutdown(**args)
            mock_poweroff.assert_called_with(in_min=10)

    def test_shutdown_with_at_arg(self):
        with patch('salt.modules.junos.SW.reboot') as mock_reboot:
            args = {'__pub_user': 'root',
                    '__pub_arg': [{'at': '12:00 pm',
                                   'reboot': True}],
                    'reboot': True,
                    '__pub_fun': 'junos.shutdown',
                    '__pub_jid': '201702276857',
                    'at': '12:00 pm',
                    '__pub_tgt': 'mac_min',
                    '__pub_tgt_type': 'glob',
                    '__pub_ret': ''}
            junos.shutdown(**args)
            mock_reboot.assert_called_with(at='12:00 pm')

    def test_shutdown_fail_with_exception(self):
        with patch('salt.modules.junos.SW.poweroff') as mock_poweroff:
            mock_poweroff.side_effect = self.raise_exception
            args = {'__pub_user': 'root', '__pub_arg': [{'shutdown': True}],
                    'shutdown': True, '__pub_fun': 'junos.shutdown',
                    '__pub_jid': '20170222213858582619', '__pub_tgt': 'mac_min',
                    '__pub_tgt_type': 'glob', '__pub_ret': ''}
            ret = dict()
            ret['message'] = 'Could not poweroff/reboot beacause "Test exception"'
            ret['out'] = False
            self.assertEqual(junos.shutdown(**args), ret)

    def test_install_config_without_args(self):
        ret = dict()
        ret['message'] = \
            'Please provide the salt path where the configuration is present'
        ret['out'] = False
        self.assertEqual(junos.install_config(), ret)

    def test_install_config_cp_fails(self):
        with patch('os.path.isfile') as mock_isfile:
            mock_isfile.return_value = False
            ret = dict()
            ret['message'] = 'Invalid file path.'
            ret['out'] = False
            self.assertEqual(junos.install_config('path'), ret)

    def test_install_config_file_cp_fails(self):
        with patch('os.path.isfile') as mock_isfile, \
                patch('os.path.getsize') as mock_getsize:
            mock_isfile.return_value = True
            mock_getsize.return_value = 0
            ret = dict()
            ret['message'] = 'Template failed to render'
            ret['out'] = False
            self.assertEqual(junos.install_config('path'), ret)

    def test_install_config(self):
        with patch('jnpr.junos.utils.config.Config.commit') as mock_commit, \
                patch('jnpr.junos.utils.config.Config.commit_check') as mock_commit_check, \
                patch('jnpr.junos.utils.config.Config.diff') as mock_diff, \
                patch('jnpr.junos.utils.config.Config.load') as mock_load, \
                patch('salt.utils.files.safe_rm') as mock_safe_rm, \
                patch('salt.utils.files.mkstemp') as mock_mkstemp, \
                patch('os.path.isfile') as mock_isfile, \
                patch('os.path.getsize') as mock_getsize:
            mock_isfile.return_value = True
            mock_getsize.return_value = 10
            mock_mkstemp.return_value = 'test/path/config'
            mock_diff.return_value = 'diff'
            mock_commit_check.return_value = True

            ret = dict()
            ret['message'] = 'Successfully loaded and committed!'
            ret['out'] = True
            self.assertEqual(junos.install_config('actual/path/config.set'), ret)
            mock_load.assert_called_with(path='test/path/config', format='set')

    def test_install_config_xml_file(self):
        with patch('jnpr.junos.utils.config.Config.commit') as mock_commit, \
                patch('jnpr.junos.utils.config.Config.commit_check') as mock_commit_check, \
                patch('jnpr.junos.utils.config.Config.diff') as mock_diff, \
                patch('jnpr.junos.utils.config.Config.load') as mock_load, \
                patch('salt.utils.files.safe_rm') as mock_safe_rm, \
                patch('salt.utils.files.mkstemp') as mock_mkstemp, \
                patch('os.path.isfile') as mock_isfile, \
                patch('os.path.getsize') as mock_getsize:
            mock_isfile.return_value = True
            mock_getsize.return_value = 10
            mock_mkstemp.return_value = 'test/path/config'
            mock_diff.return_value = 'diff'
            mock_commit_check.return_value = True

            ret = dict()
            ret['message'] = 'Successfully loaded and committed!'
            ret['out'] = True
            self.assertEqual(junos.install_config('actual/path/config.xml'), ret)
            mock_load.assert_called_with(path='test/path/config', format='xml')

    def test_install_config_text_file(self):
        with patch('jnpr.junos.utils.config.Config.commit') as mock_commit, \
                patch('jnpr.junos.utils.config.Config.commit_check') as mock_commit_check, \
                patch('jnpr.junos.utils.config.Config.diff') as mock_diff, \
                patch('jnpr.junos.utils.config.Config.load') as mock_load, \
                patch('salt.utils.files.safe_rm') as mock_safe_rm, \
                patch('salt.utils.files.mkstemp') as mock_mkstemp, \
                patch('os.path.isfile') as mock_isfile, \
                patch('os.path.getsize') as mock_getsize:
            mock_isfile.return_value = True
            mock_getsize.return_value = 10
            mock_mkstemp.return_value = 'test/path/config'
            mock_diff.return_value = 'diff'
            mock_commit_check.return_value = True

            ret = dict()
            ret['message'] = 'Successfully loaded and committed!'
            ret['out'] = True
            self.assertEqual(junos.install_config('actual/path/config'), ret)
            mock_load.assert_called_with(path='test/path/config', format='text')

    def test_install_config_replace(self):
        with patch('jnpr.junos.utils.config.Config.commit') as mock_commit, \
                patch('jnpr.junos.utils.config.Config.commit_check') as mock_commit_check, \
                patch('jnpr.junos.utils.config.Config.diff') as mock_diff, \
                patch('jnpr.junos.utils.config.Config.load') as mock_load, \
                patch('salt.utils.files.safe_rm') as mock_safe_rm, \
                patch('salt.utils.files.mkstemp') as mock_mkstemp, \
                patch('os.path.isfile') as mock_isfile, \
                patch('os.path.getsize') as mock_getsize:
            mock_isfile.return_value = True
            mock_getsize.return_value = 10
            mock_mkstemp.return_value = 'test/path/config'
            mock_diff.return_value = 'diff'
            mock_commit_check.return_value = True

            args = {'__pub_user': 'root', '__pub_arg': [{'replace': True}],
                    'replace': True, '__pub_fun': 'junos.install_config',
                    '__pub_jid': '20170222213858582619', '__pub_tgt': 'mac_min',
                    '__pub_tgt_type': 'glob', '__pub_ret': ''}

            ret = dict()
            ret['message'] = 'Successfully loaded and committed!'
            ret['out'] = True
            self.assertEqual(
                junos.install_config(
                    'actual/path/config.set',
                    **args),
                ret)
            mock_load.assert_called_with(
                path='test/path/config',
                format='set',
                merge=False)

    def test_install_config_overwrite(self):
        with patch('jnpr.junos.utils.config.Config.commit') as mock_commit, \
                patch('jnpr.junos.utils.config.Config.commit_check') as mock_commit_check, \
                patch('jnpr.junos.utils.config.Config.diff') as mock_diff, \
                patch('jnpr.junos.utils.config.Config.load') as mock_load, \
                patch('salt.utils.files.safe_rm') as mock_safe_rm, \
                patch('salt.utils.files.mkstemp') as mock_mkstemp, \
                patch('os.path.isfile') as mock_isfile, \
                patch('os.path.getsize') as mock_getsize:
            mock_isfile.return_value = True
            mock_getsize.return_value = 10
            mock_mkstemp.return_value = 'test/path/config'
            mock_diff.return_value = 'diff'
            mock_commit_check.return_value = True

            args = {'__pub_user': 'root', '__pub_arg': [{'overwrite': True}],
                    'overwrite': True, '__pub_fun': 'junos.install_config',
                    '__pub_jid': '20170222213858582619', '__pub_tgt': 'mac_min',
                    '__pub_tgt_type': 'glob', '__pub_ret': ''}

            ret = dict()
            ret['message'] = 'Successfully loaded and committed!'
            ret['out'] = True
            self.assertEqual(
                junos.install_config(
                    'actual/path/config.xml',
                    **args),
                ret)
            mock_load.assert_called_with(
                path='test/path/config',
                format='xml',
                overwrite=True)

    def test_install_config_overwrite_false(self):
        with patch('jnpr.junos.utils.config.Config.commit') as mock_commit, \
                patch('jnpr.junos.utils.config.Config.commit_check') as mock_commit_check, \
                patch('jnpr.junos.utils.config.Config.diff') as mock_diff, \
                patch('jnpr.junos.utils.config.Config.load') as mock_load, \
                patch('salt.utils.files.safe_rm') as mock_safe_rm, \
                patch('salt.utils.files.mkstemp') as mock_mkstemp, \
                patch('os.path.isfile') as mock_isfile, \
                patch('os.path.getsize') as mock_getsize:
            mock_isfile.return_value = True
            mock_getsize.return_value = 10
            mock_mkstemp.return_value = 'test/path/config'
            mock_diff.return_value = 'diff'
            mock_commit_check.return_value = True

            args = {'__pub_user': 'root', '__pub_arg': [{'overwrite': False}],
                    'overwrite': False, '__pub_fun': 'junos.install_config',
                    '__pub_jid': '20170222213858582619', '__pub_tgt': 'mac_min',
                    '__pub_tgt_type': 'glob', '__pub_ret': ''}

            ret = dict()
            ret['message'] = 'Successfully loaded and committed!'
            ret['out'] = True
            self.assertEqual(
                junos.install_config(
                    'actual/path/config',
                    **args),
                ret)
            mock_load.assert_called_with(
                path='test/path/config', format='text', merge=True)

    def test_install_config_load_causes_exception(self):
        with patch('jnpr.junos.utils.config.Config.diff') as mock_diff, \
                patch('jnpr.junos.utils.config.Config.load') as mock_load, \
                patch('salt.utils.files.safe_rm') as mock_safe_rm, \
                patch('salt.utils.files.mkstemp') as mock_mkstemp, \
                patch('os.path.isfile') as mock_isfile, \
                patch('os.path.getsize') as mock_getsize:
            mock_isfile.return_value = True
            mock_getsize.return_value = 10
            mock_mkstemp.return_value = 'test/path/config'
            mock_load.side_effect = self.raise_exception
            ret = dict()
            ret['message'] = 'Could not load configuration due to : "Test exception"'
            ret['format'] = 'set'
            ret['out'] = False
            self.assertEqual(
                junos.install_config(
                    path='actual/path/config.set'), ret)

    def test_install_config_no_diff(self):
        with patch('jnpr.junos.utils.config.Config.diff') as mock_diff, \
                patch('jnpr.junos.utils.config.Config.load') as mock_load, \
                patch('salt.utils.files.safe_rm') as mock_safe_rm, \
                patch('salt.utils.files.mkstemp') as mock_mkstemp, \
                patch('os.path.isfile') as mock_isfile, \
                patch('os.path.getsize') as mock_getsize:
            mock_isfile.return_value = True
            mock_getsize.return_value = 10
            mock_mkstemp.return_value = 'test/path/config'
            mock_diff.return_value = None
            ret = dict()
            ret['message'] = 'Configuration already applied!'
            ret['out'] = True
            self.assertEqual(junos.install_config('actual/path/config'), ret)

    def test_install_config_write_diff(self):
        with patch('jnpr.junos.utils.config.Config.commit') as mock_commit, \
                patch('jnpr.junos.utils.config.Config.commit_check') as mock_commit_check, \
                patch('jnpr.junos.utils.config.Config.diff') as mock_diff, \
                patch('jnpr.junos.utils.config.Config.load') as mock_load, \
                patch('salt.utils.files.safe_rm') as mock_safe_rm, \
                patch('salt.utils.files.mkstemp') as mock_mkstemp, \
                patch('os.path.isfile') as mock_isfile, \
                patch('salt.utils.files.fopen') as mock_fopen, \
                patch('os.path.getsize') as mock_getsize:
            mock_isfile.return_value = True
            mock_getsize.return_value = 10
            mock_mkstemp.return_value = 'test/path/config'
            mock_diff.return_value = 'diff'
            mock_commit_check.return_value = True

            args = {'__pub_user': 'root',
                    '__pub_arg': [{'diffs_file': 'copy/config/here'}],
                    'diffs_file': 'copy/config/here',
                    '__pub_fun': 'junos.install_config',
                    '__pub_jid': '20170222213858582619',
                    '__pub_tgt': 'mac_min',
                    '__pub_tgt_type': 'glob',
                    '__pub_ret': ''}

            ret = dict()
            ret['message'] = 'Successfully loaded and committed!'
            ret['out'] = True
            self.assertEqual(
                junos.install_config(
                    'actual/path/config',
                    **args),
                ret)
            mock_fopen.assert_called_with('copy/config/here', 'w')

    def test_install_config_write_diff_exception(self):
        with patch('jnpr.junos.utils.config.Config.commit') as mock_commit, \
                patch('jnpr.junos.utils.config.Config.commit_check') as mock_commit_check, \
                patch('jnpr.junos.utils.config.Config.diff') as mock_diff, \
                patch('jnpr.junos.utils.config.Config.load') as mock_load, \
                patch('salt.utils.files.safe_rm') as mock_safe_rm, \
                patch('salt.utils.files.mkstemp') as mock_mkstemp, \
                patch('os.path.isfile') as mock_isfile, \
                patch('salt.utils.files.fopen') as mock_fopen, \
                patch('os.path.getsize') as mock_getsize:
            mock_isfile.return_value = True
            mock_getsize.return_value = 10
            mock_mkstemp.return_value = 'test/path/config'
            mock_diff.return_value = 'diff'
            mock_commit_check.return_value = True
            mock_fopen.side_effect = self.raise_exception

            args = {'__pub_user': 'root',
                    '__pub_arg': [{'diffs_file': 'copy/config/here'}],
                    'diffs_file': 'copy/config/here',
                    '__pub_fun': 'junos.install_config',
                    '__pub_jid': '20170222213858582619',
                    '__pub_tgt': 'mac_min',
                    '__pub_tgt_type': 'glob',
                    '__pub_ret': ''}

            ret = dict()
            ret['message'] = 'Could not write into diffs_file due to: "Test exception"'
            ret['out'] = False
            self.assertEqual(
                junos.install_config(
                    'actual/path/config',
                    **args),
                ret)
            mock_fopen.assert_called_with('copy/config/here', 'w')

    def test_install_config_commit_params(self):
        with patch('jnpr.junos.utils.config.Config.commit') as mock_commit, \
                patch('jnpr.junos.utils.config.Config.commit_check') as mock_commit_check, \
                patch('jnpr.junos.utils.config.Config.diff') as mock_diff, \
                patch('jnpr.junos.utils.config.Config.load') as mock_load, \
                patch('salt.utils.files.safe_rm') as mock_safe_rm, \
                patch('salt.utils.files.mkstemp') as mock_mkstemp, \
                patch('os.path.isfile') as mock_isfile, \
                patch('os.path.getsize') as mock_getsize:
            mock_isfile.return_value = True
            mock_getsize.return_value = 10
            mock_mkstemp.return_value = 'test/path/config'
            mock_diff.return_value = 'diff'
            mock_commit_check.return_value = True
            args = {'comment': 'comitted via salt',
                    '__pub_user': 'root',
                    '__pub_arg': [{'comment': 'comitted via salt',
                                   'confirm': 3}],
                    'confirm': 3,
                    '__pub_fun': 'junos.commit',
                    '__pub_jid': '20170221182856987820',
                    '__pub_tgt': 'mac_min',
                    '__pub_tgt_type': 'glob',
                    '__pub_ret': ''}
            ret = dict()
            ret['message'] = 'Successfully loaded and committed!'
            ret['out'] = True
            self.assertEqual(
                junos.install_config(
                    'actual/path/config',
                    **args),
                ret)
            mock_commit.assert_called_with(comment='comitted via salt', confirm=3)

    def test_install_config_commit_check_exception(self):
        with patch('jnpr.junos.utils.config.Config.commit_check') as mock_commit_check, \
                patch('jnpr.junos.utils.config.Config.diff') as mock_diff, \
                patch('jnpr.junos.utils.config.Config.load') as mock_load, \
                patch('salt.utils.files.safe_rm') as mock_safe_rm, \
                patch('salt.utils.files.mkstemp') as mock_mkstemp, \
                patch('os.path.isfile') as mock_isfile, \
                patch('os.path.getsize') as mock_getsize:
            mock_isfile.return_value = True
            mock_getsize.return_value = 10
            mock_mkstemp.return_value = 'test/path/config'
            mock_diff.return_value = 'diff'
            mock_commit_check.side_effect = self.raise_exception

            ret = dict()
            ret['message'] = 'Commit check threw the following exception: "Test exception"'
            ret['out'] = False
            self.assertEqual(junos.install_config('actual/path/config.xml'), ret)

    def test_install_config_commit_check_fails(self):
        with patch('jnpr.junos.utils.config.Config.commit_check') as mock_commit_check, \
                patch('jnpr.junos.utils.config.Config.diff') as mock_diff, \
                patch('jnpr.junos.utils.config.Config.load') as mock_load, \
                patch('salt.utils.files.safe_rm') as mock_safe_rm, \
                patch('salt.utils.files.mkstemp') as mock_mkstemp, \
                patch('os.path.isfile') as mock_isfile, \
                patch('os.path.getsize') as mock_getsize:
            mock_isfile.return_value = True
            mock_getsize.return_value = 10
            mock_mkstemp.return_value = 'test/path/config'
            mock_diff.return_value = 'diff'
            mock_commit_check.return_value = False

            ret = dict()
            ret['message'] = 'Loaded configuration but commit check failed.'
            ret['out'] = False
            self.assertEqual(junos.install_config('actual/path/config.xml'), ret)

    def test_install_config_commit_exception(self):
        with patch('jnpr.junos.utils.config.Config.commit') as mock_commit, \
                patch('jnpr.junos.utils.config.Config.commit_check') as mock_commit_check, \
                patch('jnpr.junos.utils.config.Config.diff') as mock_diff, \
                patch('jnpr.junos.utils.config.Config.load') as mock_load, \
                patch('salt.utils.files.safe_rm') as mock_safe_rm, \
                patch('salt.utils.files.mkstemp') as mock_mkstemp, \
                patch('os.path.isfile') as mock_isfile, \
                patch('os.path.getsize') as mock_getsize:
            mock_isfile.return_value = True
            mock_getsize.return_value = 10
            mock_mkstemp.return_value = 'test/path/config'
            mock_diff.return_value = 'diff'
            mock_commit_check.return_value = True
            mock_commit.side_effect = self.raise_exception
            ret = dict()
            ret['message'] = \
                'Commit check successful but commit failed with "Test exception"'
            ret['out'] = False
            self.assertEqual(junos.install_config('actual/path/config'), ret)

    def test_zeroize(self):
        with patch('jnpr.junos.device.Device.cli') as mock_cli:
            result = junos.zeroize()
            ret = dict()
            ret['out'] = True
            ret['message'] = 'Completed zeroize and rebooted'
            mock_cli.assert_called_once_with('request system zeroize')
            self.assertEqual(result, ret)

    def test_zeroize_throw_exception(self):
        with patch('jnpr.junos.device.Device.cli') as mock_cli:
            mock_cli.side_effect = self.raise_exception
            ret = dict()
            ret['message'] = 'Could not zeroize due to : "Test exception"'
            ret['out'] = False
            self.assertEqual(junos.zeroize(), ret)

    def test_install_os_without_args(self):
        ret = dict()
        ret['message'] = \
            'Please provide the salt path where the junos image is present.'
        ret['out'] = False
        self.assertEqual(junos.install_os(), ret)

    def test_install_os_cp_fails(self):
        with patch('os.path.isfile') as mock_isfile, \
                patch('os.path.getsize') as mock_getsize:
            mock_getsize.return_value = 10
            mock_isfile.return_value = False
            ret = dict()
            ret['message'] = 'Invalid image path.'
            ret['out'] = False
            self.assertEqual(junos.install_os('/image/path/'), ret)

    def test_install_os_image_cp_fails(self):
        with patch('os.path.isfile') as mock_isfile, \
                patch('os.path.getsize') as mock_getsize:
            mock_getsize.return_value = 0
            mock_isfile.return_value = True
            ret = dict()
            ret['message'] = 'Failed to copy image'
            ret['out'] = False
            self.assertEqual(junos.install_os('/image/path/'), ret)

    def test_install_os(self):
        with patch('jnpr.junos.utils.sw.SW.install') as mock_install, \
                patch('salt.utils.files.safe_rm') as mock_safe_rm, \
                patch('salt.utils.files.mkstemp') as mock_mkstemp, \
                patch('os.path.isfile') as mock_isfile, \
                patch('os.path.getsize') as mock_getsize:
            mock_getsize.return_value = 10
            mock_isfile.return_value = True
            ret = dict()
            ret['out'] = True
            ret['message'] = 'Installed the os.'
            self.assertEqual(junos.install_os('path'), ret)

    def test_install_os_with_reboot_arg(self):
        with patch('jnpr.junos.utils.sw.SW.install') as mock_install, \
                patch('jnpr.junos.utils.sw.SW.reboot') as mock_reboot, \
                patch('salt.utils.files.safe_rm') as mock_safe_rm, \
                patch('salt.utils.files.mkstemp') as mock_mkstemp, \
                patch('os.path.isfile') as mock_isfile, \
                patch('os.path.getsize') as mock_getsize:
            mock_getsize.return_value = 10
            mock_isfile.return_value = True
            args = {'__pub_user': 'root', '__pub_arg': [{'reboot': True}],
                    'reboot': True, '__pub_fun': 'junos.install_os',
                    '__pub_jid': '20170222213858582619', '__pub_tgt': 'mac_min',
                    '__pub_tgt_type': 'glob', '__pub_ret': ''}
            ret = dict()
            ret['message'] = 'Successfully installed and rebooted!'
            ret['out'] = True
            self.assertEqual(junos.install_os('path', **args), ret)

    def test_install_os_pyez_install_throws_exception(self):
        with patch('jnpr.junos.utils.sw.SW.install') as mock_install, \
                patch('salt.utils.files.safe_rm') as mock_safe_rm, \
                patch('salt.utils.files.mkstemp') as mock_mkstemp, \
                patch('os.path.isfile') as mock_isfile, \
                patch('os.path.getsize') as mock_getsize:
            mock_getsize.return_value = 10
            mock_isfile.return_value = True
            mock_install.side_effect = self.raise_exception
            ret = dict()
            ret['message'] = 'Installation failed due to: "Test exception"'
            ret['out'] = False
            self.assertEqual(junos.install_os('path'), ret)

    def test_install_os_with_reboot_raises_exception(self):
        with patch('jnpr.junos.utils.sw.SW.install') as mock_install, \
                patch('jnpr.junos.utils.sw.SW.reboot') as mock_reboot, \
                patch('salt.utils.files.safe_rm') as mock_safe_rm, \
                patch('salt.utils.files.mkstemp') as mock_mkstemp, \
                patch('os.path.isfile') as mock_isfile, \
                patch('os.path.getsize') as mock_getsize:
            mock_getsize.return_value = 10
            mock_isfile.return_value = True
            mock_reboot.side_effect = self.raise_exception
            args = {'__pub_user': 'root', '__pub_arg': [{'reboot': True}],
                    'reboot': True, '__pub_fun': 'junos.install_os',
                    '__pub_jid': '20170222213858582619', '__pub_tgt': 'mac_min',
                    '__pub_tgt_type': 'glob', '__pub_ret': ''}
            ret = dict()
            ret['message'] = \
                'Installation successful but reboot failed due to : "Test exception"'
            ret['out'] = False
            self.assertEqual(junos.install_os('path', **args), ret)

    def test_file_copy_without_args(self):
        ret = dict()
        ret['message'] = \
            'Please provide the absolute path of the file to be copied.'
        ret['out'] = False
        self.assertEqual(junos.file_copy(), ret)

    def test_file_copy_invalid_src(self):
        with patch('os.path.isfile') as mock_isfile:
            mock_isfile.return_value = False
            ret = dict()
            ret['message'] = 'Invalid source file path'
            ret['out'] = False
            self.assertEqual(junos.file_copy('invalid/file/path', 'file'), ret)

    def test_file_copy_without_dest(self):
        ret = dict()
        ret['message'] = \
            'Please provide the absolute path of the destination where the file is to be copied.'
        ret['out'] = False
        with patch('salt.modules.junos.os.path.isfile') as mck:
            mck.return_value = True
            self.assertEqual(junos.file_copy('/home/user/config.set'), ret)

    def test_file_copy(self):
        with patch('salt.modules.junos.SCP') as mock_scp, \
                patch('os.path.isfile') as mock_isfile:
            mock_isfile.return_value = True
            ret = dict()
            ret['message'] = 'Successfully copied file from test/src/file to file'
            ret['out'] = True
            self.assertEqual(
                junos.file_copy(
                    dest='file',
                    src='test/src/file'),
                ret)

    def test_file_copy_exception(self):
        with patch('salt.modules.junos.SCP') as mock_scp, \
                patch('os.path.isfile') as mock_isfile:
            mock_isfile.return_value = True
            mock_scp.side_effect = self.raise_exception
            ret = dict()
            ret['message'] = 'Could not copy file : "Test exception"'
            ret['out'] = False
            self.assertEqual(
                junos.file_copy(
                    dest='file',
                    src='test/src/file'),
                ret)

    # These test cases test the __virtual__ function, used internally by salt
    # to check if the given module is loadable. This function is not used by
    # an external user.

    def test_virtual_proxy_unavailable(self):
        with patch.dict(junos.__opts__, {}):
            res = (False, 'The junos or dependent module could not be loaded: '
                          'junos-eznc or jxmlease or or yamlordereddictloader or '
                          'proxy could not be loaded.')
            self.assertEqual(junos.__virtual__(), res)

    def test_virtual_all_true(self):
        with patch.dict(junos.__opts__, {'proxy': 'test'}):
            self.assertEqual(junos.__virtual__(), 'junos')

    def test_rpc_without_args(self):
        ret = dict()
        ret['message'] = 'Please provide the rpc to execute.'
        ret['out'] = False
        self.assertEqual(junos.rpc(), ret)

    def test_rpc_get_config_exception(self):
        with patch('jnpr.junos.device.Device.execute') as mock_execute:
            mock_execute.side_effect = self.raise_exception
            ret = dict()
            ret['message'] = 'RPC execution failed due to "Test exception"'
            ret['out'] = False
            self.assertEqual(junos.rpc('get_config'), ret)

    def test_rpc_get_config_filter(self):
        with patch('jnpr.junos.device.Device.execute') as mock_execute:
            mock_execute.return_value = etree.XML('<reply><rpc/></reply>')
            args = {'__pub_user': 'root',
                    '__pub_arg': ['get-config',
                                  {'filter': '<configuration><system/></configuration>'}],
                    '__pub_fun': 'junos.rpc',
                    '__pub_jid': '20170314162715866528',
                    '__pub_tgt': 'mac_min',
                    '__pub_tgt_type': 'glob',
                    'filter': '<configuration><system/></configuration>',
                    '__pub_ret': ''}
            junos.rpc('get-config', **args)
            exec_args = mock_execute.call_args
            expected_rpc = '<get-configuration dev_timeout="30" ' \
                           'format="xml"><configuration><system/></configuration></get-configuration>'
            self.assertEqualXML(exec_args[0][0], expected_rpc)

    def test_rpc_get_interface_information(self):
        with patch('jnpr.junos.device.Device.execute') as mock_execute:
            junos.rpc('get-interface-information', format='json')
            args = mock_execute.call_args
            expected_rpc = '<get-interface-information format="json"/>'
            self.assertEqualXML(args[0][0], expected_rpc)
            self.assertEqual(args[1], {'dev_timeout': 30})

    def test_rpc_get_interface_information_with_kwargs(self):
        with patch('jnpr.junos.device.Device.execute') as mock_execute:
            args = {'__pub_user': 'root',
                    '__pub_arg': ['get-interface-information',
                                  '',
                                  'text',
                                  {'terse': True,
                                   'interface_name': 'lo0'}],
                    'terse': True,
                    '__pub_fun': 'junos.rpc',
                    '__pub_jid': '20170314160943363563',
                    '__pub_tgt': 'mac_min',
                    'interface_name': 'lo0',
                    '__pub_tgt_type': 'glob',
                    '__pub_ret': ''}
            junos.rpc('get-interface-information', format='text', **args)
            args = mock_execute.call_args
            expected_rpc = (
                    '<get-interface-information format="text">'
                    '<terse/><interface-name>lo0</interface-name></get-interface-information>'
            )
            self.assertEqualXML(etree.tostring(args[0][0]), expected_rpc)

    def test_rpc_get_chassis_inventory_filter_as_arg(self):
        with patch('salt.modules.junos.jxmlease.parse') as mock_jxmlease, \
                patch('salt.modules.junos.etree.tostring') as mock_tostring, \
                patch('salt.modules.junos.logging.Logger.warning') as mock_warning, \
                patch('jnpr.junos.device.Device.execute') as mock_execute:
            junos.rpc(
                'get-chassis-inventory',
                filter='<configuration><system/></configuration>')
            mock_warning.assert_called_with(
                'Filter ignored as it is only used with "get-config" rpc')

    def test_rpc_get_interface_information_exception(self):
        with patch('jnpr.junos.device.Device.execute') as mock_execute:
            mock_execute.side_effect = self.raise_exception
            ret = dict()
            ret['message'] = 'RPC execution failed due to "Test exception"'
            ret['out'] = False
            self.assertEqual(junos.rpc('get_interface_information'), ret)

    def test_rpc_write_file_format_text(self):
        with patch('jnpr.junos.device.Device.execute') as mock_execute:
            mock_execute.return_value = etree.XML(
                '<rpc-reply>text rpc reply</rpc-reply>')
            m = mock_open()
            with patch('salt.utils.files.fopen', m, create=True):
                junos.rpc('get-chassis-inventory', '/path/to/file', 'text')
                handle = m()
                handle.write.assert_called_with('text rpc reply')

    def test_rpc_write_file_format_json(self):
        with patch('jnpr.junos.device.Device.execute') as mock_execute, \
                patch('salt.utils.json.dumps') as mock_dumps:
            mock_dumps.return_value = 'json rpc reply'
            m = mock_open()
            with patch('salt.utils.files.fopen', m, create=True):
                junos.rpc('get-chassis-inventory', '/path/to/file', format='json')
                handle = m()
                handle.write.assert_called_with('json rpc reply')

    def test_rpc_write_file(self):
        with patch('salt.modules.junos.jxmlease.parse') as mock_parse, \
                patch('salt.modules.junos.etree.tostring') as mock_tostring, \
                patch('jnpr.junos.device.Device.execute') as mock_execute:
            mock_tostring.return_value = 'xml rpc reply'
            m = mock_open()
            with patch('salt.utils.files.fopen', m, create=True):
                junos.rpc('get-chassis-inventory', '/path/to/file')
                handle = m()
                handle.write.assert_called_with('xml rpc reply')

    def test_lock_success(self):
        ret_exp = {'out': True, 'message': 'Successfully locked the configuration.'}
        ret = junos.lock()
        self.assertEqual(ret, ret_exp)

    def test_lock_error(self):
        ret_exp = {'out': False, 'message': 'Could not gain lock due to : "LockError"'}
        with patch('jnpr.junos.utils.config.Config.lock') as mock_lock:
            mock_lock.side_effect = LockError(None)
            ret = junos.lock()
            self.assertEqual(ret, ret_exp)

    def test_unlock_success(self):
        ret_exp = {'out': True, 'message': 'Successfully unlocked the configuration.'}
        ret = junos.unlock()
        self.assertEqual(ret, ret_exp)

    def test_unlock_error(self):
        ret_exp = {'out': False, 'message': 'Could not unlock configuration due to : "UnlockError"'}
        with patch('jnpr.junos.utils.config.Config.unlock') as mock_unlock:
            mock_unlock.side_effect = UnlockError(None)
            ret = junos.unlock()
            self.assertEqual(ret, ret_exp)

    def test_load_none_path(self):
        ret_exp = {'out': False,
                   'message': 'Please provide the salt path where the configuration is present'}
        ret = junos.load()
        self.assertEqual(ret, ret_exp)

    def test_load_wrong_tmp_file(self):
        ret_exp = {'out': False, 'message': 'Invalid file path.'}
        with patch('salt.utils.files.mkstemp') as mock_mkstemp:
            mock_mkstemp.return_value = '/pat/to/tmp/file'
            ret = junos.load('/path/to/file')
            self.assertEqual(ret, ret_exp)

    def test_load_invalid_path(self):
        ret_exp = {'out': False, 'message': 'Template failed to render'}
        ret = junos.load('/path/to/file')
        self.assertEqual(ret, ret_exp)

    def test_load_no_extension(self):
        ret_exp = {'out': True, 'message': 'Successfully loaded the configuration.'}
        with patch('os.path.getsize') as mock_getsize, \
                patch('jnpr.junos.utils.config.Config.load') as mock_load, \
                patch('salt.utils.files.mkstemp') as mock_mkstmp, \
                patch('os.path.isfile') as mock_isfile:
            mock_getsize.return_value = 1000
            mock_mkstmp.return_value = '/path/to/file'
            mock_isfile.return_value = True

            ret = junos.load('/path/to/file')
            mock_load.assert_called_with(format='text', path='/path/to/file')
            self.assertEqual(ret, ret_exp)

    def test_load_xml_extension(self):
        ret_exp = {'out': True, 'message': 'Successfully loaded the configuration.'}
        with patch('os.path.getsize') as mock_getsize, \
                patch('jnpr.junos.utils.config.Config.load') as mock_load, \
                patch('salt.utils.files.mkstemp') as mock_mkstmp, \
                patch('os.path.isfile') as mock_isfile:
            mock_getsize.return_value = 1000
            mock_mkstmp.return_value = '/path/to/file'
            mock_isfile.return_value = True

            ret = junos.load('/path/to/file.xml')
            mock_load.assert_called_with(format='xml', path='/path/to/file')
            self.assertEqual(ret, ret_exp)

    def test_load_set_extension(self):
        ret_exp = {'out': True, 'message': 'Successfully loaded the configuration.'}
        with patch('os.path.getsize') as mock_getsize, \
                patch('jnpr.junos.utils.config.Config.load') as mock_load, \
                patch('salt.utils.files.mkstemp') as mock_mkstmp, \
                patch('os.path.isfile') as mock_isfile:
            mock_getsize.return_value = 1000
            mock_mkstmp.return_value = '/path/to/file'
            mock_isfile.return_value = True

            ret = junos.load('/path/to/file.set')
            mock_load.assert_called_with(format='set', path='/path/to/file')
            self.assertEqual(ret, ret_exp)

    def test_load_replace_true(self):
        ret_exp = {'out': True, 'message': 'Successfully loaded the configuration.'}
        with patch('os.path.getsize') as mock_getsize, \
                patch('jnpr.junos.utils.config.Config.load') as mock_load, \
                patch('salt.utils.files.mkstemp') as mock_mkstmp, \
                patch('os.path.isfile') as mock_isfile:
            mock_getsize.return_value = 1000
            mock_mkstmp.return_value = '/path/to/file'
            mock_isfile.return_value = True

            ret = junos.load('/path/to/file', replace=True)
            mock_load.assert_called_with(format='text', merge=False, path='/path/to/file')
            self.assertEqual(ret, ret_exp)

    def test_load_replace_false(self):
        ret_exp = {'out': True, 'message': 'Successfully loaded the configuration.'}
        with patch('os.path.getsize') as mock_getsize, \
                patch('jnpr.junos.utils.config.Config.load') as mock_load, \
                patch('salt.utils.files.mkstemp') as mock_mkstmp, \
                patch('os.path.isfile') as mock_isfile:
            mock_getsize.return_value = 1000
            mock_mkstmp.return_value = '/path/to/file'
            mock_isfile.return_value = True

            ret = junos.load('/path/to/file', replace=False)
            mock_load.assert_called_with(format='text', replace=False, path='/path/to/file')
            self.assertEqual(ret, ret_exp)

    def test_load_overwrite_true(self):
        ret_exp = {'out': True, 'message': 'Successfully loaded the configuration.'}
        with patch('os.path.getsize') as mock_getsize, \
                patch('jnpr.junos.utils.config.Config.load') as mock_load, \
                patch('salt.utils.files.mkstemp') as mock_mkstmp, \
                patch('os.path.isfile') as mock_isfile:
            mock_getsize.return_value = 1000
            mock_mkstmp.return_value = '/path/to/file'
            mock_isfile.return_value = True

            ret = junos.load('/path/to/file', overwrite=True)
            mock_load.assert_called_with(format='text', overwrite=True, path='/path/to/file')
            self.assertEqual(ret, ret_exp)

    def test_load_overwrite_false(self):
        ret_exp = {'out': True, 'message': 'Successfully loaded the configuration.'}
        with patch('os.path.getsize') as mock_getsize, \
                patch('jnpr.junos.utils.config.Config.load') as mock_load, \
                patch('salt.utils.files.mkstemp') as mock_mkstmp, \
                patch('os.path.isfile') as mock_isfile:
            mock_getsize.return_value = 1000
            mock_mkstmp.return_value = '/path/to/file'
            mock_isfile.return_value = True

            ret = junos.load('/path/to/file', overwrite=False)
            mock_load.assert_called_with(format='text', merge=True, path='/path/to/file')
            self.assertEqual(ret, ret_exp)

    def test_load_error(self):
        ret_exp = {'out': False,
                   'format': 'text',
                   'message': 'Could not load configuration due to : "Test Error"'}
        with patch('os.path.getsize') as mock_getsize, \
                patch('jnpr.junos.utils.config.Config.load') as mock_load, \
                patch('salt.utils.files.mkstemp') as mock_mkstmp, \
                patch('os.path.isfile') as mock_isfile:
            mock_getsize.return_value = 1000
            mock_mkstmp.return_value = '/path/to/file'
            mock_isfile.return_value = True
            mock_load.side_effect = Exception('Test Error')

            ret = junos.load('/path/to/file')
            self.assertEqual(ret, ret_exp)

    def test_commit_check_success(self):
        ret_exp = {'out': True, 'message': 'Commit check succeeded.'}
        ret = junos.commit_check()
        self.assertEqual(ret, ret_exp)

    def test_commit_check_error(self):
        ret_exp = {'out': False, 'message': 'Commit check failed with '}
        with patch('jnpr.junos.utils.config.Config.commit_check') as mock_check:
            mock_check.side_effect = Exception
            ret = junos.commit_check()
            self.assertEqual(ret, ret_exp)

    def test_get_table_wrong_path(self):
        table = 'ModuleTable'
        file = 'sample.yml'
        path = '/path/to/file'
        ret_exp = {'out': False, 'hostname': '1.1.1.1',
                   'tablename': 'ModuleTable',
                   'message': 'Given table file %s cannot be located' % file}
        with patch('jnpr.junos.factory.FactoryLoader.load') as mock_load:
            ret = junos.get_table(table, file, path)
            self.assertEqual(ret, ret_exp)
            mock_load.assert_not_called()

    def test_get_table_multiple_paths(self):
        table = 'ModuleTable'
        file = 'inventory.yml'
        path = '/path/to/file'
        ret_exp = {'out': False, 'hostname': '1.1.1.1',
                   'tablename': 'ModuleTable',
                   'message': 'Given table file %s is located at multiple location' % file}
        pyez_tables_path = os.path.dirname(os.path.abspath(tables_dir.__file__))
        with patch('jnpr.junos.factory.FactoryLoader.load') as mock_load, \
                patch('glob.glob') as mock_fopen:
            mock_fopen.return_value = pyez_tables_path
            ret = junos.get_table(table, file, path)
            self.assertEqual(ret, ret_exp)
            mock_load.assert_not_called()

    def test_get_table_yaml_load_error(self):
        table = 'ModuleTable'
        file = 'inventory.yml'
        path = '/path/to/file'
        message = 'File not located test'
        ret_exp = {'out': False, 'hostname': '1.1.1.1',
                   'tablename': 'ModuleTable',
                   'message': 'Uncaught exception during YAML Load - please report: %s'
                              % message}
        with patch('salt.utils.fopen', mock_open()) as mock_file:
            mock_file.side_effect = IOError(message)
            ret = junos.get_table(table, file, path)
            self.assertEqual(ret, ret_exp)

    def test_get_table_api_error(self):
        table = 'sample'
        file = 'inventory.yml'
        path = '/path/to/file'
        ret_exp = {'out': False, 'hostname': '1.1.1.1',
                   'tablename': 'sample',
                   'message': 'Uncaught exception during get API call - please report:'
                              ' \'{0}\''.format(str(table))}
        with patch('jnpr.junos.device.Device.execute') as mock_execute:
            ret = junos.get_table(table, file, path)
            self.assertEqual(ret['out'], ret_exp['out'])
            self.assertEqual(ret['tablename'], ret_exp['tablename'])
            self.assertEqual(ret['message'], ret_exp['message'])

    def test_get_table_connect_closed_error(self):
        table = 'ModuleTable'
        file = 'inventory.yml'
        path = '/path/to/file'
        ret_exp = {'out': False, 'hostname': '1.1.1.1',
                   'tablename': 'ModuleTable',
                   'message': 'Connection lost with Device(1.1.1.1)' }
        with patch('jnpr.junos.factory.FactoryLoader.load') as mock_load, \
                patch('jnpr.junos.device.Device') as mock_device:
            mock_load.side_effect = ConnectClosedError(mock_device)
            ret = junos.get_table(table, file, path)
            self.assertEqual(ret['out'], ret_exp['out'])
            self.assertEqual(ret['tablename'], ret_exp['tablename'])
            self.assertEqual(ret['message'], ret_exp['message'])

    def test_get_table_inventory(self):
        table = 'ModuleTable'
        file = 'inventory.yml'
        path = '/path/to/file'
        with patch('jnpr.junos.device.Device.execute') as mock_execute, \
                patch('salt.utils.json.dumps') as mock_dumps:
            mock_dumps.return_value = 'json rpc reply'
            m = mock_open()
            ret = junos.get_table(table, file, path)
            self.assertEqual(ret['out'], True)<|MERGE_RESOLUTION|>--- conflicted
+++ resolved
@@ -3,12 +3,8 @@
     :codeauthor: :email:`Rajvi Dhimar <rajvidhimar95@gmail.com>`
 '''
 # Import python libs
-<<<<<<< HEAD
-from __future__ import absolute_import, print_function
 import os
-=======
 from __future__ import absolute_import, print_function, unicode_literals
->>>>>>> 4da4560b
 
 # Import test libs
 from tests.support.mixins import LoaderModuleMockMixin, XMLEqualityMixin
