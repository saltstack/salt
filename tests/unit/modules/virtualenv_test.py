--- conflicted
+++ resolved
@@ -11,10 +11,7 @@
 
 # Import python libraries
 import warnings
-<<<<<<< HEAD
-=======
 import os
->>>>>>> dbed0be4
 import sys
 
 # Import Salt Testing libs
