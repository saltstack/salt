--- conflicted
+++ resolved
@@ -73,10 +73,7 @@
             self.assertEqual(win_system.reboot(), 'salt')
             mock.assert_called_once_with(['shutdown', '/r', '/t', '300'], python_shell=False)
 
-<<<<<<< HEAD
-=======
-    @skipIf(not HAS_WIN32NET_MODS, 'this test needs the w32net library')
->>>>>>> a2d46547
+    @skipIf(not HAS_WIN32NET_MODS, 'this test needs the w32net library')
     def test_reboot_with_timeout_in_minutes(self):
         '''
             Test to reboot the system with a timeout
@@ -86,10 +83,7 @@
             self.assertEqual(win_system.reboot(5, in_seconds=False), 'salt')
             mock.assert_called_once_with(['shutdown', '/r', '/t', '300'], python_shell=False)
 
-<<<<<<< HEAD
-=======
-    @skipIf(not HAS_WIN32NET_MODS, 'this test needs the w32net library')
->>>>>>> a2d46547
+    @skipIf(not HAS_WIN32NET_MODS, 'this test needs the w32net library')
     def test_reboot_with_timeout_in_seconds(self):
         '''
             Test to reboot the system with a timeout
@@ -98,22 +92,6 @@
         with patch.dict(win_system.__salt__, {'cmd.run': mock}):
             self.assertEqual(win_system.reboot(5, in_seconds=True), 'salt')
             mock.assert_called_once_with(['shutdown', '/r', '/t', '5'], python_shell=False)
-<<<<<<< HEAD
-
-    def test_reboot_with_wait(self):
-        '''
-            Test to reboot the system with a timeout and
-            wait for it to finish
-        '''
-        mock = MagicMock(return_value='salt')
-        sleep_mock = MagicMock(return_value='salt')
-        with patch.dict(win_system.__salt__, {'cmd.run': mock}):
-            with patch('time.sleep', sleep_mock):
-                self.assertEqual(win_system.reboot(wait_for_reboot=True), 'salt')
-                mock.assert_called_once_with(['shutdown', '/r', '/t', '300'], python_shell=False)
-                sleep_mock.assert_called_once_with(330)
-=======
->>>>>>> a2d46547
 
     @skipIf(not HAS_WIN32NET_MODS, 'this test needs the w32net library')
     def test_reboot_with_wait(self):
