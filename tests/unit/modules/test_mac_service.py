--- conflicted
+++ resolved
@@ -247,7 +247,6 @@
         with patch.object(mac_service, "show", MagicMock(return_value=info)):
             assert mac_service._always_running_service(srv_name) is False
 
-<<<<<<< HEAD
     def test_service_name_change_salt_minion(self):
         srv_name = "salt-minion"
         info = {
@@ -341,7 +340,7 @@
             assert (
                 mac_service._get_service(srv_name) == info["com.saltstack.salt.syndic"]
             )
-=======
+
     def test_service_restart_already_loaded(self):
         mock_cmd = MagicMock(return_value=True)
         salt_dict = {
@@ -502,5 +501,4 @@
                         assert mac_service._get_service("com.salt")
                 # find the service on a second go with no service.dead
                 with patch.dict(mac_service.__context__, {}):
-                    assert mac_service._get_service("com.salt") == {"com.salt": True}
->>>>>>> c798380a
+                    assert mac_service._get_service("com.salt") == {"com.salt": True}