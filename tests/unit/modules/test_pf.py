--- conflicted
+++ resolved
@@ -81,18 +81,6 @@
         Tests setting a loglevel.
         """
         ret = {}
-<<<<<<< HEAD
-        ret["retcode"] = 0
-        mock_cmd = MagicMock(return_value=ret)
-        with patch.dict(pf.__salt__, {"cmd.run_all": mock_cmd}), patch.dict(
-            pf.__grains__, {"os": "OpenBSD"}
-        ):
-            res = pf.loglevel("crit")
-            mock_cmd.assert_called_once_with(
-                "pfctl -x crit", output_loglevel="trace", python_shell=False
-            )
-            self.assertTrue(res["changes"])
-=======
         ret['retcode'] = 0
         # FreeBSD and OpenBSD have different log levels available.
         mock_cmd = MagicMock(return_value=ret)
@@ -109,7 +97,6 @@
             mock_cmd.assert_called_once_with('pfctl -x crit',
                     output_loglevel='trace', python_shell=False)
             self.assertTrue(res['changes'])
->>>>>>> 8abb7099
 
     def test_load(self):
         """
