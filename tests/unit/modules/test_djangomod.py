# -*- coding: utf-8 -*-
"""
    :codeauthor: Jayesh Kariya <jayeshk@saltstack.com>
"""
# Import Python libs
from __future__ import absolute_import, print_function, unicode_literals

# Import Salt Libs
import salt.modules.djangomod as djangomod

# Import Salt Testing Libs
from tests.support.mixins import LoaderModuleMockMixin
from tests.support.mock import MagicMock, patch
from tests.support.unit import TestCase


class DjangomodTestCase(TestCase, LoaderModuleMockMixin):
    """
    Test cases for salt.modules.djangomod
    """

    def setup_loader_modules(self):
        patcher = patch("salt.utils.path.which", lambda exe: exe)
        patcher.start()
        self.addCleanup(patcher.stop)
        return {djangomod: {"_get_django_admin": MagicMock(return_value=True)}}

    # 'command' function tests: 1

    def test_command(self):
        """
        Test if it runs arbitrary django management command
        """
        mock = MagicMock(return_value=True)
        with patch.dict(djangomod.__salt__, {"cmd.run": mock}):
            self.assertTrue(djangomod.command("DJANGO_SETTINGS_MODULE", "validate"))

    # 'syncdb' function tests: 1

    def test_syncdb(self):
        """
        Test if it runs the Django-Admin syncdb command
        """
        mock = MagicMock(return_value=True)
        with patch.dict(djangomod.__salt__, {"cmd.run": mock}):
            self.assertTrue(djangomod.syncdb("DJANGO_SETTINGS_MODULE"))

    # 'migrate' function tests: 1

    def test_migrate(self):
        """
        Test if it runs the Django-Admin migrate command
        """
        mock = MagicMock(return_value=True)
        with patch.dict(djangomod.__salt__, {"cmd.run": mock}):
            self.assertTrue(djangomod.migrate("DJANGO_SETTINGS_MODULE"))

    # 'migrate' function tests: 1

    def test_migrate(self):
        '''
        Test if it runs the Django-Admin migrate command
        '''
        mock = MagicMock(return_value=True)
        with patch.dict(djangomod.__salt__, {'cmd.run': mock}):
            self.assertTrue(djangomod.migrate('DJANGO_SETTINGS_MODULE'))

    # 'createsuperuser' function tests: 1

    def test_createsuperuser(self):
        """
        Test if it create a super user for the database.
        """
        mock = MagicMock(return_value=True)
        with patch.dict(djangomod.__salt__, {"cmd.run": mock}):
            self.assertTrue(
                djangomod.createsuperuser(
                    "DJANGO_SETTINGS_MODULE", "SALT", "salt@slatstack.com"
                )
            )

    # 'loaddata' function tests: 1

    def test_loaddata(self):
        """
        Test if it loads fixture data
        """
        mock = MagicMock(return_value=True)
        with patch.dict(djangomod.__salt__, {"cmd.run": mock}):
            self.assertTrue(djangomod.loaddata("DJANGO_SETTINGS_MODULE", "mydata"))

    # 'collectstatic' function tests: 1

    def test_collectstatic(self):
        """
        Test if it collect static files from each of your applications
        into a single location
        """
        mock = MagicMock(return_value=True)
        with patch.dict(djangomod.__salt__, {"cmd.run": mock}):
            self.assertTrue(djangomod.collectstatic("DJANGO_SETTINGS_MODULE"))


class DjangomodCliCommandTestCase(TestCase, LoaderModuleMockMixin):
    """
    Test cases for salt.modules.djangomod
    """

    def setup_loader_modules(self):
        patcher = patch("salt.utils.path.which", lambda exe: exe)
        patcher.start()
        self.addCleanup(patcher.stop)
        return {djangomod: {}}

    def test_django_admin_cli_command(self):
        mock = MagicMock()
        with patch.dict(djangomod.__salt__, {"cmd.run": mock}):
            djangomod.command("settings.py", "runserver")
            mock.assert_called_once_with(
                "django-admin.py runserver --settings=settings.py",
                python_shell=False,
                env=None,
                runas=None,
            )

    def test_django_admin_cli_command_with_args(self):
        mock = MagicMock()
        with patch.dict(djangomod.__salt__, {"cmd.run": mock}):
            djangomod.command(
                "settings.py",
                "runserver",
                None,
                None,
                None,
                None,
                "noinput",
                "somethingelse",
            )
            mock.assert_called_once_with(
                "django-admin.py runserver --settings=settings.py "
                "--noinput --somethingelse",
                python_shell=False,
                env=None,
                runas=None,
            )

    def test_django_admin_cli_command_with_kwargs(self):
        mock = MagicMock()
        with patch.dict(djangomod.__salt__, {"cmd.run": mock}):
            djangomod.command(
                "settings.py", "runserver", None, None, None, database="something"
            )
            mock.assert_called_once_with(
                "django-admin.py runserver --settings=settings.py "
                "--database=something",
                python_shell=False,
                env=None,
                runas=None,
            )

    def test_django_admin_cli_command_with_kwargs_ignore_dunder(self):
        mock = MagicMock()
        with patch.dict(djangomod.__salt__, {"cmd.run": mock}):
            djangomod.command(
                "settings.py", "runserver", None, None, None, __ignore="something"
            )
            mock.assert_called_once_with(
                "django-admin.py runserver --settings=settings.py",
                python_shell=False,
                env=None,
                runas=None,
            )

    def test_django_admin_cli_syncdb(self):
        mock = MagicMock()
        with patch.dict(djangomod.__salt__, {"cmd.run": mock}):
            djangomod.syncdb("settings.py")
            mock.assert_called_once_with(
                "django-admin.py syncdb --settings=settings.py --noinput",
                python_shell=False,
                env=None,
                runas=None,
            )

    def test_django_admin_cli_syncdb_migrate(self):
        mock = MagicMock()
        with patch.dict(djangomod.__salt__, {"cmd.run": mock}):
            djangomod.syncdb("settings.py", migrate=True)
            mock.assert_called_once_with(
                "django-admin.py syncdb --settings=settings.py --migrate " "--noinput",
                python_shell=False,
                env=None,
                runas=None,
            )

    def test_django_admin_cli_migrate(self):
<<<<<<< HEAD
=======
        mock = MagicMock()
        with patch.dict(djangomod.__salt__,
                        {'cmd.run': mock}):
            djangomod.migrate('settings.py')
            mock.assert_called_once_with(
                'django-admin.py migrate --settings=settings.py --noinput',
                python_shell=False,
                env=None,
                runas=None
            )

    def test_django_admin_cli_createsuperuser(self):
>>>>>>> 8abb7099
        mock = MagicMock()
        with patch.dict(djangomod.__salt__, {"cmd.run": mock}):
            djangomod.migrate("settings.py")
            mock.assert_called_once_with(
                "django-admin.py migrate --settings=settings.py --noinput",
                python_shell=False,
                env=None,
                runas=None,
            )

    def test_django_admin_cli_createsuperuser(self):
        mock = MagicMock()
        with patch.dict(djangomod.__salt__, {"cmd.run": mock}):
            djangomod.createsuperuser("settings.py", "testuser", "user@example.com")
            self.assertEqual(mock.call_count, 1)
            args, kwargs = mock.call_args
            # cmdline arguments are extracted from a kwargs dict so order isn't guaranteed.
            self.assertEqual(len(args), 1)
            self.assertTrue(args[0].startswith("django-admin.py createsuperuser --"))
            self.assertEqual(
                set(args[0].split()),
                set(
                    "django-admin.py createsuperuser --settings=settings.py --noinput "
                    "--username=testuser --email=user@example.com".split()
                ),
            )
            self.assertDictEqual(
                kwargs, {"python_shell": False, "env": None, "runas": None}
            )

    def no_test_loaddata(self):
        mock = MagicMock()
        with patch.dict(djangomod.__salt__, {"cmd.run": mock}):
            djangomod.loaddata("settings.py", "app1,app2")
            mock.assert_called_once_with(
                "django-admin.py loaddata --settings=settings.py app1 app2",
            )

    def test_django_admin_cli_collectstatic(self):
        mock = MagicMock()
        with patch.dict(djangomod.__salt__, {"cmd.run": mock}):
            djangomod.collectstatic(
                "settings.py", None, True, "something", True, True, True, True
            )
            mock.assert_called_once_with(
                "django-admin.py collectstatic --settings=settings.py "
                "--noinput --no-post-process --dry-run --clear --link "
                "--no-default-ignore --ignore=something",
                python_shell=False,
                env=None,
                runas=None,
            )<|MERGE_RESOLUTION|>--- conflicted
+++ resolved
@@ -194,8 +194,6 @@
             )
 
     def test_django_admin_cli_migrate(self):
-<<<<<<< HEAD
-=======
         mock = MagicMock()
         with patch.dict(djangomod.__salt__,
                         {'cmd.run': mock}):
@@ -208,7 +206,6 @@
             )
 
     def test_django_admin_cli_createsuperuser(self):
->>>>>>> 8abb7099
         mock = MagicMock()
         with patch.dict(djangomod.__salt__, {"cmd.run": mock}):
             djangomod.migrate("settings.py")
