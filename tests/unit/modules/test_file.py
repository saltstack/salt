--- conflicted
+++ resolved
@@ -1,8 +1,3 @@
-<<<<<<< HEAD
-# Import python libs
-
-=======
->>>>>>> 4fb02080
 import os
 import shutil
 import tempfile
