--- conflicted
+++ resolved
@@ -2260,13 +2260,6 @@
             assert actual == expected, msg
 
 
-<<<<<<< HEAD
-=======
-# This should create a merge conflict with ChattrVersionTests when
-# a merge forward to develop happens. Develop's changes are made
-# obsolete by this ChattrTests class, and should be removed in favor
-# of this change.
->>>>>>> 727843c3
 class ChattrTests(TestCase, LoaderModuleMockMixin):
     def setup_loader_modules(self):
         return {
@@ -2400,13 +2393,10 @@
             actual = filemod._chattr_has_extended_attrs()
             assert actual, actual
 
-<<<<<<< HEAD
-=======
     # We're skipping this on Windows as it tests the check_perms function in
     # file.py which is specifically for Linux. The Windows version resides in
     # win_file.py
     @skipIf(salt.utils.platform.is_windows(), 'Skip on Windows')
->>>>>>> 727843c3
     def test_check_perms_should_report_no_attr_changes_if_there_are_none(self):
         filename = '/path/to/fnord'
         attrs = 'aAcCdDeijPsStTu'
@@ -2444,13 +2434,10 @@
             )
             assert actual_ret.get('changes', {}).get('attrs')is None, actual_ret
 
-<<<<<<< HEAD
-=======
     # We're skipping this on Windows as it tests the check_perms function in
     # file.py which is specifically for Linux. The Windows version resides in
     # win_file.py
     @skipIf(salt.utils.platform.is_windows(), 'Skip on Windows')
->>>>>>> 727843c3
     def test_check_perms_should_report_attrs_new_and_old_if_they_changed(self):
         filename = '/path/to/fnord'
         attrs = 'aAcCdDeijPsStTu'
