# -*- coding: utf-8 -*-
'''
    :codeauthor: :email:`Jayesh Kariya <jayeshk@saltstack.com>`
'''
# Import Python libs
from __future__ import absolute_import
import os
import shutil

# Import Salt Testing Libs
from salttesting import skipIf, TestCase
from salttesting.mock import (
    NO_MOCK,
    NO_MOCK_REASON,
    MagicMock,
    patch)


# Import Salt Libs
import salt.utils.odict
from salt.modules import seed
from salttesting.helpers import ensure_in_syspath


ensure_in_syspath('../../')

# Globals
seed.__salt__ = {}
seed.__opts__ = {}


@skipIf(NO_MOCK, NO_MOCK_REASON)
class SeedTestCase(TestCase):
    '''
    Test cases for salt.modules.seed
    '''

    def test_mkconfig_odict(self):
        with patch.dict(seed.__opts__,
                        {'master': 'foo'}):
            ddd = salt.utils.odict.OrderedDict()
            ddd['b'] = 'b'
            ddd['a'] = 'b'
            data = seed.mkconfig(ddd, approve_key=False)
            with open(data['config']) as fic:
                fdata = fic.read()
                self.assertEqual(fdata, 'b: b\na: b\nmaster: foo\n')

    def test_prep_bootstrap(self):
        '''
        Test to update and get the random script to a random place
        '''
        with patch.dict(seed.__salt__,
                        {'config.gather_bootstrap_script': MagicMock()}):
            with patch.object(os.path, 'join', return_value='A'):
                with patch.object(os.path, 'exists', return_value=True):
                    with patch.object(os, 'chmod', return_value=None):
                        with patch.object(shutil, 'copy', return_value=None):
                            self.assertEqual(seed.prep_bootstrap('mpt'), 'A')

    def test_apply_(self):
        '''
        Test to seed a location (disk image, directory, or block device)
        with the minion config, approve the minion's key, and/or install
        salt-minion.
        '''
        mock = MagicMock(side_effect=[False, {'type': 'type',
                                              'target': 'target'},
                                      {'type': 'type', 'target': 'target'},
                                      {'type': 'type', 'target': 'target'}])
        with patch.dict(seed.__salt__, {'file.stats': mock}):
            self.assertEqual(seed.apply_('path'), 'path does not exist')

            with patch.object(seed, '_mount', return_value=False):
                self.assertEqual(seed.apply_('path'),
                                 'target could not be mounted')

            with patch.object(seed, '_mount', return_value=True):
                with patch.object(os.path, 'join', return_value='A'):
                    with patch.object(os, 'makedirs',
                                      MagicMock(side_effect=OSError('f'))):
                        with patch.object(os.path, 'isdir',
                                          return_value=False):
                            self.assertRaises(OSError, seed.apply_, 'p')

                    with patch.object(os, 'makedirs', MagicMock()):
                        with patch.object(seed, 'mkconfig', return_value='A'):
                            with patch.object(seed, '_check_install',
                                              return_value=False):
                                with patch.object(seed, '_umount',
                                                  return_value=None):
                                    self.assertFalse(seed.apply_('path',
                                                                 install=False))

<<<<<<< HEAD
=======
    @skipIf(True, 'Failing intermittently, will review later')
    def test_mkconfig(self):
        '''
        Test to generate keys and config and put them in a tmp directory.
        '''
        file_data = '\n'.join(['#', 'A B C D,E,F G H'])
        with patch('salt.utils.fopen', mock_open(read_data=file_data),
                   create=True) as mfile:
            mfile.return_value.__iter__.return_value = file_data.splitlines()
            with patch.dict(seed.__opts__, {'master': 'master'}):
                with patch.object(os.path, 'join', return_value=False):
                    with patch.dict(seed.__salt__, {'pillar.ext': MagicMock()}):
                        self.assertDictEqual(seed.mkconfig(None, 'tmp', 'id'),
                                             {'pubkey': False, 'config': False,
                                              'privkey': False})

>>>>>>> 8618d5b6

if __name__ == '__main__':
    from integration import run_tests
    run_tests(SeedTestCase, needs_daemon=False)<|MERGE_RESOLUTION|>--- conflicted
+++ resolved
@@ -92,8 +92,6 @@
                                     self.assertFalse(seed.apply_('path',
                                                                  install=False))
 
-<<<<<<< HEAD
-=======
     @skipIf(True, 'Failing intermittently, will review later')
     def test_mkconfig(self):
         '''
@@ -110,7 +108,6 @@
                                              {'pubkey': False, 'config': False,
                                               'privkey': False})
 
->>>>>>> 8618d5b6
 
 if __name__ == '__main__':
     from integration import run_tests
