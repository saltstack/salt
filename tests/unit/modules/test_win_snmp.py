# -*- coding: utf-8 -*-
"""
    :synopsis: Unit Tests for Windows SNMP Module 'module.win_snmp'
    :platform: Windows
    :maturity: develop
    .. versionadded:: 2017.7.0
"""

# Import Python Libs
from __future__ import absolute_import, print_function, unicode_literals

# Import Salt Libs
import salt.modules.win_snmp as win_snmp
from salt.exceptions import CommandExecutionError

# Import Salt Testing Libs
from tests.support.mixins import LoaderModuleMockMixin
from tests.support.mock import MagicMock, patch
from tests.support.unit import TestCase

COMMUNITY_NAMES = {"TestCommunity": "Read Create"}


class WinSnmpTestCase(TestCase, LoaderModuleMockMixin):
    """
    Test cases for salt.modules.win_snmp
    """

    def setup_loader_modules(self):
        return {win_snmp: {}}

    def test_get_agent_service_types(self):
        """
        Test - Get the sysServices types that can be configured.
<<<<<<< HEAD
        """
=======
        '''
>>>>>>> 8abb7099
        self.assertIsInstance(win_snmp.get_agent_service_types(), list)

    def test_get_permission_types(self):
        """
        Test - Get the permission types that can be configured for communities.
<<<<<<< HEAD
        """
=======
        '''
>>>>>>> 8abb7099
        self.assertIsInstance(win_snmp.get_permission_types(), list)

    def test_get_auth_traps_enabled(self):
        """
        Test - Determine whether the host is configured to send authentication traps.
<<<<<<< HEAD
        """
        mock_value = MagicMock(return_value={"vdata": 1})
        with patch.dict(win_snmp.__utils__, {"reg.read_value": mock_value}):
=======
        '''
        mock_value = MagicMock(return_value={'vdata': 1})
        with patch.dict(win_snmp.__utils__, {'reg.read_value': mock_value}):
>>>>>>> 8abb7099
            self.assertTrue(win_snmp.get_auth_traps_enabled())

    def test_set_auth_traps_enabled(self):
        """
        Test - Manage the sending of authentication traps.
        """
        mock_value = MagicMock(return_value=True)
<<<<<<< HEAD
        kwargs = {"status": True}
        with patch.dict(win_snmp.__utils__, {"reg.set_value": mock_value}), patch(
            "salt.modules.win_snmp.get_auth_traps_enabled", MagicMock(return_value=True)
        ):
=======
        kwargs = {'status': True}
        with patch.dict(win_snmp.__utils__, {'reg.set_value': mock_value}), \
                patch('salt.modules.win_snmp.get_auth_traps_enabled',
                      MagicMock(return_value=True)):
>>>>>>> 8abb7099
            self.assertTrue(win_snmp.set_auth_traps_enabled(**kwargs))

    def test_get_community_names(self):
        """
        Test - Get the current accepted SNMP community names and their permissions.
        """
        mock_ret = MagicMock(return_value=[{"vdata": 16, "vname": "TestCommunity"}])
        mock_false = MagicMock(return_value=False)
<<<<<<< HEAD
        with patch.dict(
            win_snmp.__utils__,
            {"reg.list_values": mock_ret, "reg.key_exists": mock_false},
        ):
            self.assertEqual(win_snmp.get_community_names(), COMMUNITY_NAMES)
=======
        with patch.dict(win_snmp.__utils__, {'reg.list_values': mock_ret,
                                             'reg.key_exists': mock_false}):
            self.assertEqual(win_snmp.get_community_names(),
                             COMMUNITY_NAMES)
>>>>>>> 8abb7099

    def test_get_community_names_gpo(self):
        """
        Test - Get the current accepted SNMP community names and their permissions.
        """
        mock_ret = MagicMock(return_value=[{"vdata": "TestCommunity", "vname": 1}])
        mock_false = MagicMock(return_value=True)
<<<<<<< HEAD
        with patch.dict(
            win_snmp.__utils__,
            {"reg.list_values": mock_ret, "reg.key_exists": mock_false},
        ):
            self.assertEqual(
                win_snmp.get_community_names(), {"TestCommunity": "Managed by GPO"}
            )
=======
        with patch.dict(win_snmp.__utils__, {'reg.list_values': mock_ret,
                                             'reg.key_exists': mock_false}):
            self.assertEqual(win_snmp.get_community_names(),
                             {'TestCommunity': 'Managed by GPO'})
>>>>>>> 8abb7099

    def test_set_community_names(self):
        """
        Test - Manage the SNMP accepted community names and their permissions.
        """
        mock_true = MagicMock(return_value=True)
        kwargs = {"communities": COMMUNITY_NAMES}
        mock_false = MagicMock(return_value=False)
<<<<<<< HEAD
        with patch.dict(
            win_snmp.__utils__,
            {"reg.set_value": mock_true, "reg.key_exists": mock_false},
        ), patch(
            "salt.modules.win_snmp.get_community_names",
            MagicMock(return_value=COMMUNITY_NAMES),
        ):
=======
        with patch.dict(win_snmp.__utils__, {'reg.set_value': mock_true,
                                             'reg.key_exists': mock_false}), \
                patch('salt.modules.win_snmp.get_community_names',
                      MagicMock(return_value=COMMUNITY_NAMES)):
>>>>>>> 8abb7099
            self.assertTrue(win_snmp.set_community_names(**kwargs))

    def test_set_community_names_gpo(self):
        """
        Test - Manage the SNMP accepted community names and their permissions.
        """
        mock_true = MagicMock(return_value=True)
<<<<<<< HEAD
        kwargs = {"communities": COMMUNITY_NAMES}
        with patch.dict(
            win_snmp.__utils__,
            {"reg.set_value": mock_true, "reg.key_exists": mock_true},
        ), patch(
            "salt.modules.win_snmp.get_community_names",
            MagicMock(return_value=COMMUNITY_NAMES),
        ):
            self.assertRaises(
                CommandExecutionError, win_snmp.set_community_names, **kwargs
            )
=======
        kwargs = {'communities': COMMUNITY_NAMES}
        with patch.dict(win_snmp.__utils__, {'reg.set_value': mock_true,
                                             'reg.key_exists': mock_true}), \
             patch('salt.modules.win_snmp.get_community_names',
                   MagicMock(return_value=COMMUNITY_NAMES)):
            self.assertRaises(CommandExecutionError, win_snmp.set_community_names, **kwargs)
>>>>>>> 8abb7099
<|MERGE_RESOLUTION|>--- conflicted
+++ resolved
@@ -32,35 +32,21 @@
     def test_get_agent_service_types(self):
         """
         Test - Get the sysServices types that can be configured.
-<<<<<<< HEAD
-        """
-=======
         '''
->>>>>>> 8abb7099
         self.assertIsInstance(win_snmp.get_agent_service_types(), list)
 
     def test_get_permission_types(self):
         """
         Test - Get the permission types that can be configured for communities.
-<<<<<<< HEAD
-        """
-=======
         '''
->>>>>>> 8abb7099
         self.assertIsInstance(win_snmp.get_permission_types(), list)
 
     def test_get_auth_traps_enabled(self):
         """
         Test - Determine whether the host is configured to send authentication traps.
-<<<<<<< HEAD
-        """
-        mock_value = MagicMock(return_value={"vdata": 1})
-        with patch.dict(win_snmp.__utils__, {"reg.read_value": mock_value}):
-=======
         '''
         mock_value = MagicMock(return_value={'vdata': 1})
         with patch.dict(win_snmp.__utils__, {'reg.read_value': mock_value}):
->>>>>>> 8abb7099
             self.assertTrue(win_snmp.get_auth_traps_enabled())
 
     def test_set_auth_traps_enabled(self):
@@ -68,17 +54,10 @@
         Test - Manage the sending of authentication traps.
         """
         mock_value = MagicMock(return_value=True)
-<<<<<<< HEAD
-        kwargs = {"status": True}
-        with patch.dict(win_snmp.__utils__, {"reg.set_value": mock_value}), patch(
-            "salt.modules.win_snmp.get_auth_traps_enabled", MagicMock(return_value=True)
-        ):
-=======
         kwargs = {'status': True}
         with patch.dict(win_snmp.__utils__, {'reg.set_value': mock_value}), \
                 patch('salt.modules.win_snmp.get_auth_traps_enabled',
                       MagicMock(return_value=True)):
->>>>>>> 8abb7099
             self.assertTrue(win_snmp.set_auth_traps_enabled(**kwargs))
 
     def test_get_community_names(self):
@@ -87,18 +66,10 @@
         """
         mock_ret = MagicMock(return_value=[{"vdata": 16, "vname": "TestCommunity"}])
         mock_false = MagicMock(return_value=False)
-<<<<<<< HEAD
-        with patch.dict(
-            win_snmp.__utils__,
-            {"reg.list_values": mock_ret, "reg.key_exists": mock_false},
-        ):
-            self.assertEqual(win_snmp.get_community_names(), COMMUNITY_NAMES)
-=======
         with patch.dict(win_snmp.__utils__, {'reg.list_values': mock_ret,
                                              'reg.key_exists': mock_false}):
             self.assertEqual(win_snmp.get_community_names(),
                              COMMUNITY_NAMES)
->>>>>>> 8abb7099
 
     def test_get_community_names_gpo(self):
         """
@@ -106,20 +77,10 @@
         """
         mock_ret = MagicMock(return_value=[{"vdata": "TestCommunity", "vname": 1}])
         mock_false = MagicMock(return_value=True)
-<<<<<<< HEAD
-        with patch.dict(
-            win_snmp.__utils__,
-            {"reg.list_values": mock_ret, "reg.key_exists": mock_false},
-        ):
-            self.assertEqual(
-                win_snmp.get_community_names(), {"TestCommunity": "Managed by GPO"}
-            )
-=======
         with patch.dict(win_snmp.__utils__, {'reg.list_values': mock_ret,
                                              'reg.key_exists': mock_false}):
             self.assertEqual(win_snmp.get_community_names(),
                              {'TestCommunity': 'Managed by GPO'})
->>>>>>> 8abb7099
 
     def test_set_community_names(self):
         """
@@ -128,20 +89,10 @@
         mock_true = MagicMock(return_value=True)
         kwargs = {"communities": COMMUNITY_NAMES}
         mock_false = MagicMock(return_value=False)
-<<<<<<< HEAD
-        with patch.dict(
-            win_snmp.__utils__,
-            {"reg.set_value": mock_true, "reg.key_exists": mock_false},
-        ), patch(
-            "salt.modules.win_snmp.get_community_names",
-            MagicMock(return_value=COMMUNITY_NAMES),
-        ):
-=======
         with patch.dict(win_snmp.__utils__, {'reg.set_value': mock_true,
                                              'reg.key_exists': mock_false}), \
                 patch('salt.modules.win_snmp.get_community_names',
                       MagicMock(return_value=COMMUNITY_NAMES)):
->>>>>>> 8abb7099
             self.assertTrue(win_snmp.set_community_names(**kwargs))
 
     def test_set_community_names_gpo(self):
@@ -149,23 +100,9 @@
         Test - Manage the SNMP accepted community names and their permissions.
         """
         mock_true = MagicMock(return_value=True)
-<<<<<<< HEAD
-        kwargs = {"communities": COMMUNITY_NAMES}
-        with patch.dict(
-            win_snmp.__utils__,
-            {"reg.set_value": mock_true, "reg.key_exists": mock_true},
-        ), patch(
-            "salt.modules.win_snmp.get_community_names",
-            MagicMock(return_value=COMMUNITY_NAMES),
-        ):
-            self.assertRaises(
-                CommandExecutionError, win_snmp.set_community_names, **kwargs
-            )
-=======
         kwargs = {'communities': COMMUNITY_NAMES}
         with patch.dict(win_snmp.__utils__, {'reg.set_value': mock_true,
                                              'reg.key_exists': mock_true}), \
              patch('salt.modules.win_snmp.get_community_names',
                    MagicMock(return_value=COMMUNITY_NAMES)):
-            self.assertRaises(CommandExecutionError, win_snmp.set_community_names, **kwargs)
->>>>>>> 8abb7099
+            self.assertRaises(CommandExecutionError, win_snmp.set_community_names, **kwargs)