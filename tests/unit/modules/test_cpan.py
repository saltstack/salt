# -*- coding: utf-8 -*-
'''
    :codeauthor: Jayesh Kariya <jayeshk@saltstack.com>
'''
# Import Python libs
from __future__ import absolute_import, print_function, unicode_literals
import os.path

# Import Salt Testing Libs
from tests.support.mixins import LoaderModuleMockMixin
<<<<<<< HEAD
=======
from tests.support.unit import TestCase
>>>>>>> 28236b86
from tests.support.mock import (
    MagicMock,
    patch,
)
from tests.support.unit import TestCase, skipIf

# Import Salt Libs
import salt.modules.cpan as cpan
import salt.utils.path


class CpanTestCase(TestCase, LoaderModuleMockMixin):
    '''
    Test cases for salt.modules.cpan
    '''

    # 'install' function tests: 2

    def setup_loader_modules(self):
        return {cpan: {}}

    def test__get_binary_no_env(self):
        # Verify that the name of the default cpan executable starts with 'cpan'
        with patch.object(salt.utils.path, 'which', MagicMock(return_value='/usr/bin/cpan')):
            bin_path = cpan._get_cpan_bin()
            self.assertEqual('cpan', os.path.split(bin_path)[-1])

    def test__get_binary(self):
        # Verify that the name of the default cpan executable starts with 'cpan'
        with patch('os.access', lambda path, mode: True):
            with patch.object(os.path, 'isfile', MagicMock(return_value=True)):
                bin_path = cpan._get_cpan_bin('cpan')
                self.assertEqual('cpan', os.path.split(bin_path)[-1])

    def test_get_version(self):
        mock = MagicMock(return_value={
                'installed version': '2.26',
                'installed file': "",
                'cpan build dirs': []
            }
        )
        with patch.object(cpan, 'show', mock):
            self.assertEqual(cpan.version(), "2.26")

    def test_install(self):
        '''
        Test if it install a module from cpan
        '''
        module = 'File::Temp'
        mock1 = MagicMock(return_value={'retval': 0})
        with patch.dict(cpan.__salt__, {'cmd.run_all': mock1}):
            mock = MagicMock(side_effect=[{'installed version': None},
                                          {'installed version': '3.1'}])
            with patch.object(cpan, 'show', mock):
                self.assertDictEqual(cpan.install(module), {
                    'new': {'installed version': '3.1'},
                    'old': {'installed version': None},
                    'error': None})
                self.assertIn("-i", mock1.call_args[0][0])
                self.assertIn(module, mock1.call_args[0][0])

    def test_install_mirror(self):
        mock = MagicMock(return_value={'retval': 0})
        mirrors = ['ftp://mirror1.org', 'http://mirror2.org']
        with patch.dict(cpan.__salt__, {'cmd.run_all': mock}):
            with patch.object(cpan, 'show', MagicMock()):
                # Pass a list of mirrors
                cpan.install('Module', mirror=mirrors, bin_env='')
                self.assertIn("-M", mock.call_args[0][0])
                self.assertIn(",".join(mirrors), mock.call_args[0][0])

                # Same test but pass a string instead of a list
                cpan.install('Module', mirror=",".join(mirrors), bin_env='')
                self.assertIn(",".join(mirrors), mock.call_args[0][0])

    def test_install_notest(self):
        mock = MagicMock(return_value={'retval': 0})
        with patch.dict(cpan.__salt__, {'cmd.run_all': mock}):
            with patch.object(cpan, 'show', MagicMock()):
                # Pass a list of mirrors
                cpan.install('Module', notest=True)
                self.assertIn("-T", mock.call_args[0][0])

    def test_install_force(self):
        mock = MagicMock(return_value={'retval': 0})
        with patch.dict(cpan.__salt__, {'cmd.run_all': mock}):
            with patch.object(cpan, 'show', MagicMock()):
                # Pass a list of mirrors
                cpan.install('Module', force=True)
                self.assertIn("-f", mock.call_args[0][0])

    def test_install_error(self):
        '''
        Test if it install a module from cpan
        '''
        mock = MagicMock(return_value={'retval': 1})
        module = 'File::Temp'
        with patch.dict(cpan.__salt__, {'cmd.run_all': mock}):
            self.assertDictEqual(cpan.install(module), {
                'error': 'Could not find package {}'.format(module),
                'new': {},
                'old': {}})

    # 'remove' function tests: 4
    def test_remove(self):
        '''
        Test if it remove a module using cpan
        '''
        with patch('os.listdir', MagicMock(return_value=[''])):
            mock = MagicMock(return_value={})
            module = 'File::Temp'
            with patch.dict(cpan.__salt__, {'cmd.run_all': mock}):
                mock = MagicMock(return_value={'installed version': '2.1',
                                               'cpan build dirs': [''],
                                               'installed file': '/root'})
                with patch.object(cpan, 'show', mock):
                    self.assertDictEqual(cpan.remove(module), {
                        'error': None,
                        'new': None,
                        'old': None})

    def test_remove_unexist_error(self):
        '''
        Test if it try to remove an unexist module using cpan
        '''
        mock = MagicMock(return_value={'error': ""})
        module = 'Nonexistant::Package'
        with patch.dict(cpan.__salt__, {'cmd.run_all': mock}):
            self.assertDictEqual(cpan.remove(module), {
                'error': 'Could not find package {}'.format(module),
                'new': None,
                'old': None})

    def test_remove_noninstalled_error(self):
        '''
        Test if it remove non installed module using cpan
        '''
        mock = MagicMock(return_value={'installed version': None})
        with patch.object(cpan, 'show', mock):
            self.assertDictEqual(cpan.remove('File::Temp'), {
                'error': None,
                'new': None,
                'old': None})

    def test_remove_no_cpan_error(self):
        '''
        Test if it gives no cpan error while removing,
        If nothing has changed then an empty dictionary will be returned
        '''
        mock = MagicMock(return_value={'installed version': '2.1',
                                       'installed file': "",
                                       'cpan build dirs': []})
        with patch.object(cpan, 'show', mock):
            self.assertDictEqual(cpan.remove('File::Temp'), {
                'error': None,
                'new': None,
                'old': None})

    # 'list' function tests: 1
    def test_list(self):
        '''
        Test if it list installed Perl module
        '''
        mock = MagicMock(return_value={})
        with patch.object(salt.utils.path, 'which', MagicMock(return_value='/usr/bin/cpan')):
            with patch.dict(cpan.__salt__, {'cmd.run_all': mock}):
                self.assertDictEqual(cpan.list_(), {})

    # 'show' function tests: 2
    def test_show(self):
        '''
        Test if it show information about a specific Perl module
        '''
        mock = MagicMock(return_value={})
        with patch.dict(cpan.__salt__,
                        {'cmd.run_all': mock,
                         'cpan._grt_bin_env': 'cpan'}):
            module = 'Nonexistant::Package'
            self.assertDictEqual(cpan.show(module),
                                 {'error':
                                      'Could not find package {}'.format(
                                          module),
                                  'name': module})

    def test_show_mock(self):
        '''
        Test if it show information about a specific Perl module
        '''
        with patch('salt.modules.cpan.show',
                   MagicMock(return_value={'Salt': 'salt'})):
            mock = MagicMock(return_value='Salt module installed')
            with patch.dict(cpan.__salt__, {'cmd.run_all': mock}):
                self.assertDictEqual(cpan.show('File::Temp'),
                                     {'Salt': 'salt'})

    # 'show' function tests: 1
    def test_config(self):
        '''
        Test if it return a dict of CPAN configuration values
        '''
        mock = MagicMock(return_value={})
        with patch.dict(cpan.__salt__, {'cmd.run_all': mock}):
            self.assertDictEqual(cpan.config(), {})<|MERGE_RESOLUTION|>--- conflicted
+++ resolved
@@ -8,10 +8,6 @@
 
 # Import Salt Testing Libs
 from tests.support.mixins import LoaderModuleMockMixin
-<<<<<<< HEAD
-=======
-from tests.support.unit import TestCase
->>>>>>> 28236b86
 from tests.support.mock import (
     MagicMock,
     patch,
