# -*- coding: utf-8 -*-
"""
    :codeauthor: Jayesh Kariya <jayeshk@saltstack.com>
"""
# Import Python libs
from __future__ import absolute_import, print_function, unicode_literals

<<<<<<< HEAD
=======
import os.path

# Import Salt Testing Libs
from tests.support.mixins import LoaderModuleMockMixin
from tests.support.mock import (
    MagicMock,
    patch,
    NO_MOCK,
    NO_MOCK_REASON
)
from tests.support.unit import TestCase, skipIf

>>>>>>> 8abb7099
# Import Salt Libs
import salt.modules.cpan as cpan
import salt.utils.path

# Import Salt Testing Libs
from tests.support.mixins import LoaderModuleMockMixin
from tests.support.mock import MagicMock, patch
from tests.support.unit import TestCase


class CpanTestCase(TestCase, LoaderModuleMockMixin):
    """
    Test cases for salt.modules.cpan
<<<<<<< HEAD
    """
=======
    '''
>>>>>>> 8abb7099

    # 'install' function tests: 2

    def setup_loader_modules(self):
        return {cpan: {}}

    def test__get_binary_no_env(self):
        # Verify that the name of the default cpan executable starts with 'cpan'
        with patch.object(salt.utils.path, 'which', MagicMock(return_value='/usr/bin/cpan')):
            bin_path = cpan._get_cpan_bin()
            self.assertEqual('cpan', os.path.split(bin_path)[-1])

    def test__get_binary(self):
        # Verify that the name of the default cpan executable starts with 'cpan'
        with patch('os.access', lambda path, mode: True):
            with patch.object(os.path, 'isfile', MagicMock(return_value=True)):
                bin_path = cpan._get_cpan_bin('cpan')
                self.assertEqual('cpan', os.path.split(bin_path)[-1])

    def test_get_version(self):
        mock = MagicMock(return_value={
                'installed version': '2.26',
                'installed file': "",
                'cpan build dirs': []
            }
        )
        with patch.object(cpan, 'show', mock):
            self.assertEqual(cpan.version(), "2.26")

    def test_install(self):
        """
        Test if it install a module from cpan
<<<<<<< HEAD
        """
        mock = MagicMock(return_value="")
        with patch.dict(cpan.__salt__, {"cmd.run": mock}):
            mock = MagicMock(
                side_effect=[{"installed version": None}, {"installed version": "3.1"}]
            )
            with patch.object(cpan, "show", mock):
                self.assertDictEqual(cpan.install("Alloy"), {"new": "3.1", "old": None})
=======
        '''
        module = 'File::Temp'
        mock1 = MagicMock(return_value={'retval': 0})
        with patch.dict(cpan.__salt__, {'cmd.run_all': mock1}):
            mock = MagicMock(side_effect=[{'installed version': None},
                                          {'installed version': '3.1'}])
            with patch.object(cpan, 'show', mock):
                self.assertDictEqual(cpan.install(module), {
                    'new': {'installed version': '3.1'},
                    'old': {'installed version': None},
                    'error': None})
                self.assertIn("-i", mock1.call_args[0][0])
                self.assertIn(module, mock1.call_args[0][0])

    def test_install_mirror(self):
        mock = MagicMock(return_value={'retval': 0})
        mirrors = ['ftp://mirror1.org', 'http://mirror2.org']
        with patch.dict(cpan.__salt__, {'cmd.run_all': mock}):
            with patch.object(cpan, 'show', MagicMock()):
                # Pass a list of mirrors
                cpan.install('Module', mirror=mirrors, bin_env='')
                self.assertIn("-M", mock.call_args[0][0])
                self.assertIn(",".join(mirrors), mock.call_args[0][0])

                # Same test but pass a string instead of a list
                cpan.install('Module', mirror=",".join(mirrors), bin_env='')
                self.assertIn(",".join(mirrors), mock.call_args[0][0])

    def test_install_notest(self):
        mock = MagicMock(return_value={'retval': 0})
        with patch.dict(cpan.__salt__, {'cmd.run_all': mock}):
            with patch.object(cpan, 'show', MagicMock()):
                # Pass a list of mirrors
                cpan.install('Module', notest=True)
                self.assertIn("-T", mock.call_args[0][0])

    def test_install_force(self):
        mock = MagicMock(return_value={'retval': 0})
        with patch.dict(cpan.__salt__, {'cmd.run_all': mock}):
            with patch.object(cpan, 'show', MagicMock()):
                # Pass a list of mirrors
                cpan.install('Module', force=True)
                self.assertIn("-f", mock.call_args[0][0])
>>>>>>> 8abb7099

    def test_install_error(self):
        """
        Test if it install a module from cpan
<<<<<<< HEAD
        """
        mock = MagicMock(return_value="don't know what it is")
        with patch.dict(cpan.__salt__, {"cmd.run": mock}):
            self.assertDictEqual(
                cpan.install("Alloy"),
                {
                    "error": "CPAN cannot identify this package",
                    "new": None,
                    "old": None,
                },
            )
=======
        '''
        mock = MagicMock(return_value={'retval': 1})
        module = 'File::Temp'
        with patch.dict(cpan.__salt__, {'cmd.run_all': mock}):
            self.assertDictEqual(cpan.install(module), {
                'error': 'Could not find package {}'.format(module),
                'new': {},
                'old': {}})
>>>>>>> 8abb7099

    # 'remove' function tests: 4
    def test_remove(self):
        """
        Test if it remove a module using cpan
<<<<<<< HEAD
        """
        with patch("os.listdir", MagicMock(return_value=[""])):
            mock = MagicMock(return_value="")
            with patch.dict(cpan.__salt__, {"cmd.run": mock}):
                mock = MagicMock(
                    return_value={
                        "installed version": "2.1",
                        "cpan build dirs": [""],
                        "installed file": "/root",
                    }
                )
                with patch.object(cpan, "show", mock):
                    self.assertDictEqual(
                        cpan.remove("Alloy"), {"new": None, "old": "2.1"}
                    )
=======
        '''
        with patch('os.listdir', MagicMock(return_value=[''])):
            mock = MagicMock(return_value={})
            module = 'File::Temp'
            with patch.dict(cpan.__salt__, {'cmd.run_all': mock}):
                mock = MagicMock(return_value={'installed version': '2.1',
                                               'cpan build dirs': [''],
                                               'installed file': '/root'})
                with patch.object(cpan, 'show', mock):
                    self.assertDictEqual(cpan.remove(module), {
                        'error': None,
                        'new': None,
                        'old': None})
>>>>>>> 8abb7099

    def test_remove_unexist_error(self):
        """
        Test if it try to remove an unexist module using cpan
<<<<<<< HEAD
        """
        mock = MagicMock(return_value="don't know what it is")
        with patch.dict(cpan.__salt__, {"cmd.run": mock}):
            self.assertDictEqual(
                cpan.remove("Alloy"), {"error": "This package does not seem to exist"}
            )
=======
        '''
        mock = MagicMock(return_value={'error': ""})
        module = 'Nonexistant::Package'
        with patch.dict(cpan.__salt__, {'cmd.run_all': mock}):
            self.assertDictEqual(cpan.remove(module), {
                'error': 'Could not find package {}'.format(module),
                'new': None,
                'old': None})
>>>>>>> 8abb7099

    def test_remove_noninstalled_error(self):
        """
        Test if it remove non installed module using cpan
<<<<<<< HEAD
        """
        mock = MagicMock(return_value={"installed version": None})
        with patch.object(cpan, "show", mock):
            self.assertDictEqual(cpan.remove("Alloy"), {"new": None, "old": None})

    def test_remove_nopan_error(self):
        """
        Test if it gives no cpan error while removing
        """
        ret = {"error": "No CPAN data available to use for uninstalling"}
        mock = MagicMock(return_value={"installed version": "2.1"})
        with patch.object(cpan, "show", mock):
            self.assertDictEqual(cpan.remove("Alloy"), ret)
=======
        '''
        mock = MagicMock(return_value={'installed version': None})
        with patch.object(cpan, 'show', mock):
            self.assertDictEqual(cpan.remove('File::Temp'), {
                'error': None,
                'new': None,
                'old': None})

    def test_remove_no_cpan_error(self):
        '''
        Test if it gives no cpan error while removing,
        If nothing has changed then an empty dictionary will be returned
        '''
        mock = MagicMock(return_value={'installed version': '2.1',
                                       'installed file': "",
                                       'cpan build dirs': []})
        with patch.object(cpan, 'show', mock):
            self.assertDictEqual(cpan.remove('File::Temp'), {
                'error': None,
                'new': None,
                'old': None})
>>>>>>> 8abb7099

    # 'list' function tests: 1
    def test_list(self):
        """
        Test if it list installed Perl module
<<<<<<< HEAD
        """
        mock = MagicMock(return_value="")
        with patch.dict(cpan.__salt__, {"cmd.run": mock}):
            self.assertDictEqual(cpan.list_(), {})
=======
        '''
        mock = MagicMock(return_value={})
        with patch.object(salt.utils.path, 'which', MagicMock(return_value='/usr/bin/cpan')):
            with patch.dict(cpan.__salt__, {'cmd.run_all': mock}):
                self.assertDictEqual(cpan.list_(), {})
>>>>>>> 8abb7099

    # 'show' function tests: 2
    def test_show(self):
        """
        Test if it show information about a specific Perl module
<<<<<<< HEAD
        """
        mock = MagicMock(return_value="")
        with patch.dict(cpan.__salt__, {"cmd.run": mock}):
            self.assertDictEqual(
                cpan.show("Alloy"),
                {"error": "This package does not seem to exist", "name": "Alloy"},
            )
=======
        '''
        mock = MagicMock(return_value={})
        with patch.dict(cpan.__salt__,
                        {'cmd.run_all': mock,
                         'cpan._grt_bin_env': 'cpan'}):
            module = 'Nonexistant::Package'
            self.assertDictEqual(cpan.show(module),
                                 {'error':
                                      'Could not find package {}'.format(
                                          module),
                                  'name': module})
>>>>>>> 8abb7099

    def test_show_mock(self):
        """
        Test if it show information about a specific Perl module
<<<<<<< HEAD
        """
        with patch("salt.modules.cpan.show", MagicMock(return_value={"Salt": "salt"})):
            mock = MagicMock(return_value="Salt module installed")
            with patch.dict(cpan.__salt__, {"cmd.run": mock}):
                self.assertDictEqual(cpan.show("Alloy"), {"Salt": "salt"})

    # 'show_config' function tests: 1

    def test_show_config(self):
        """
        Test if it return a dict of CPAN configuration values
        """
        mock = MagicMock(return_value="")
        with patch.dict(cpan.__salt__, {"cmd.run": mock}):
            self.assertDictEqual(cpan.show_config(), {})
=======
        '''
        with patch('salt.modules.cpan.show',
                   MagicMock(return_value={'Salt': 'salt'})):
            mock = MagicMock(return_value='Salt module installed')
            with patch.dict(cpan.__salt__, {'cmd.run_all': mock}):
                self.assertDictEqual(cpan.show('File::Temp'),
                                     {'Salt': 'salt'})

    # 'show' function tests: 1
    def test_config(self):
        '''
        Test if it return a dict of CPAN configuration values
        '''
        mock = MagicMock(return_value={})
        with patch.dict(cpan.__salt__, {'cmd.run_all': mock}):
            self.assertDictEqual(cpan.config(), {})
>>>>>>> 8abb7099
<|MERGE_RESOLUTION|>--- conflicted
+++ resolved
@@ -5,8 +5,6 @@
 # Import Python libs
 from __future__ import absolute_import, print_function, unicode_literals
 
-<<<<<<< HEAD
-=======
 import os.path
 
 # Import Salt Testing Libs
@@ -19,7 +17,6 @@
 )
 from tests.support.unit import TestCase, skipIf
 
->>>>>>> 8abb7099
 # Import Salt Libs
 import salt.modules.cpan as cpan
 import salt.utils.path
@@ -33,11 +30,7 @@
 class CpanTestCase(TestCase, LoaderModuleMockMixin):
     """
     Test cases for salt.modules.cpan
-<<<<<<< HEAD
-    """
-=======
     '''
->>>>>>> 8abb7099
 
     # 'install' function tests: 2
 
@@ -70,16 +63,6 @@
     def test_install(self):
         """
         Test if it install a module from cpan
-<<<<<<< HEAD
-        """
-        mock = MagicMock(return_value="")
-        with patch.dict(cpan.__salt__, {"cmd.run": mock}):
-            mock = MagicMock(
-                side_effect=[{"installed version": None}, {"installed version": "3.1"}]
-            )
-            with patch.object(cpan, "show", mock):
-                self.assertDictEqual(cpan.install("Alloy"), {"new": "3.1", "old": None})
-=======
         '''
         module = 'File::Temp'
         mock1 = MagicMock(return_value={'retval': 0})
@@ -123,24 +106,10 @@
                 # Pass a list of mirrors
                 cpan.install('Module', force=True)
                 self.assertIn("-f", mock.call_args[0][0])
->>>>>>> 8abb7099
 
     def test_install_error(self):
         """
         Test if it install a module from cpan
-<<<<<<< HEAD
-        """
-        mock = MagicMock(return_value="don't know what it is")
-        with patch.dict(cpan.__salt__, {"cmd.run": mock}):
-            self.assertDictEqual(
-                cpan.install("Alloy"),
-                {
-                    "error": "CPAN cannot identify this package",
-                    "new": None,
-                    "old": None,
-                },
-            )
-=======
         '''
         mock = MagicMock(return_value={'retval': 1})
         module = 'File::Temp'
@@ -149,29 +118,11 @@
                 'error': 'Could not find package {}'.format(module),
                 'new': {},
                 'old': {}})
->>>>>>> 8abb7099
 
     # 'remove' function tests: 4
     def test_remove(self):
         """
         Test if it remove a module using cpan
-<<<<<<< HEAD
-        """
-        with patch("os.listdir", MagicMock(return_value=[""])):
-            mock = MagicMock(return_value="")
-            with patch.dict(cpan.__salt__, {"cmd.run": mock}):
-                mock = MagicMock(
-                    return_value={
-                        "installed version": "2.1",
-                        "cpan build dirs": [""],
-                        "installed file": "/root",
-                    }
-                )
-                with patch.object(cpan, "show", mock):
-                    self.assertDictEqual(
-                        cpan.remove("Alloy"), {"new": None, "old": "2.1"}
-                    )
-=======
         '''
         with patch('os.listdir', MagicMock(return_value=[''])):
             mock = MagicMock(return_value={})
@@ -185,19 +136,10 @@
                         'error': None,
                         'new': None,
                         'old': None})
->>>>>>> 8abb7099
 
     def test_remove_unexist_error(self):
         """
         Test if it try to remove an unexist module using cpan
-<<<<<<< HEAD
-        """
-        mock = MagicMock(return_value="don't know what it is")
-        with patch.dict(cpan.__salt__, {"cmd.run": mock}):
-            self.assertDictEqual(
-                cpan.remove("Alloy"), {"error": "This package does not seem to exist"}
-            )
-=======
         '''
         mock = MagicMock(return_value={'error': ""})
         module = 'Nonexistant::Package'
@@ -206,26 +148,10 @@
                 'error': 'Could not find package {}'.format(module),
                 'new': None,
                 'old': None})
->>>>>>> 8abb7099
 
     def test_remove_noninstalled_error(self):
         """
         Test if it remove non installed module using cpan
-<<<<<<< HEAD
-        """
-        mock = MagicMock(return_value={"installed version": None})
-        with patch.object(cpan, "show", mock):
-            self.assertDictEqual(cpan.remove("Alloy"), {"new": None, "old": None})
-
-    def test_remove_nopan_error(self):
-        """
-        Test if it gives no cpan error while removing
-        """
-        ret = {"error": "No CPAN data available to use for uninstalling"}
-        mock = MagicMock(return_value={"installed version": "2.1"})
-        with patch.object(cpan, "show", mock):
-            self.assertDictEqual(cpan.remove("Alloy"), ret)
-=======
         '''
         mock = MagicMock(return_value={'installed version': None})
         with patch.object(cpan, 'show', mock):
@@ -247,38 +173,21 @@
                 'error': None,
                 'new': None,
                 'old': None})
->>>>>>> 8abb7099
 
     # 'list' function tests: 1
     def test_list(self):
         """
         Test if it list installed Perl module
-<<<<<<< HEAD
-        """
-        mock = MagicMock(return_value="")
-        with patch.dict(cpan.__salt__, {"cmd.run": mock}):
-            self.assertDictEqual(cpan.list_(), {})
-=======
         '''
         mock = MagicMock(return_value={})
         with patch.object(salt.utils.path, 'which', MagicMock(return_value='/usr/bin/cpan')):
             with patch.dict(cpan.__salt__, {'cmd.run_all': mock}):
                 self.assertDictEqual(cpan.list_(), {})
->>>>>>> 8abb7099
 
     # 'show' function tests: 2
     def test_show(self):
         """
         Test if it show information about a specific Perl module
-<<<<<<< HEAD
-        """
-        mock = MagicMock(return_value="")
-        with patch.dict(cpan.__salt__, {"cmd.run": mock}):
-            self.assertDictEqual(
-                cpan.show("Alloy"),
-                {"error": "This package does not seem to exist", "name": "Alloy"},
-            )
-=======
         '''
         mock = MagicMock(return_value={})
         with patch.dict(cpan.__salt__,
@@ -290,28 +199,10 @@
                                       'Could not find package {}'.format(
                                           module),
                                   'name': module})
->>>>>>> 8abb7099
 
     def test_show_mock(self):
         """
         Test if it show information about a specific Perl module
-<<<<<<< HEAD
-        """
-        with patch("salt.modules.cpan.show", MagicMock(return_value={"Salt": "salt"})):
-            mock = MagicMock(return_value="Salt module installed")
-            with patch.dict(cpan.__salt__, {"cmd.run": mock}):
-                self.assertDictEqual(cpan.show("Alloy"), {"Salt": "salt"})
-
-    # 'show_config' function tests: 1
-
-    def test_show_config(self):
-        """
-        Test if it return a dict of CPAN configuration values
-        """
-        mock = MagicMock(return_value="")
-        with patch.dict(cpan.__salt__, {"cmd.run": mock}):
-            self.assertDictEqual(cpan.show_config(), {})
-=======
         '''
         with patch('salt.modules.cpan.show',
                    MagicMock(return_value={'Salt': 'salt'})):
@@ -327,5 +218,4 @@
         '''
         mock = MagicMock(return_value={})
         with patch.dict(cpan.__salt__, {'cmd.run_all': mock}):
-            self.assertDictEqual(cpan.config(), {})
->>>>>>> 8abb7099
+            self.assertDictEqual(cpan.config(), {})