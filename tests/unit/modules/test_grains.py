# -*- coding: utf-8 -*-

# Import python libs
from __future__ import absolute_import, print_function, unicode_literals

import copy
import os

<<<<<<< HEAD
import salt.modules.grains as grainsmod
import salt.utils.dictupdate as dictupdate
=======
# Import Salt Testing libs
from tests.support.runtests import RUNTIME_VARS
from tests.support.mixins import LoaderModuleMockMixin
from tests.support.unit import TestCase, skipIf
from tests.support.mock import (
    MagicMock,
    patch,
    NO_MOCK,
    NO_MOCK_REASON
)
>>>>>>> 8abb7099

# Import Salt libs
from salt.exceptions import SaltException

# Import 3rd-party libs
from salt.utils.odict import OrderedDict
from tests.support.mixins import LoaderModuleMockMixin
from tests.support.mock import MagicMock, patch

# Import Salt Testing libs
from tests.support.runtests import RUNTIME_VARS
from tests.support.unit import TestCase


class GrainsModuleTestCase(TestCase, LoaderModuleMockMixin):
    def setup_loader_modules(self):
<<<<<<< HEAD
        conf_file = os.path.join(RUNTIME_VARS.TMP, "__salt_test_grains")
        cachedir = os.path.join(RUNTIME_VARS.TMP, "__salt_test_grains_cache_dir")
=======
        conf_file = os.path.join(RUNTIME_VARS.TMP, '__salt_test_grains')
        cachedir = os.path.join(RUNTIME_VARS.TMP, '__salt_test_grains_cache_dir')
>>>>>>> 8abb7099
        if not os.path.isdir(cachedir):
            os.makedirs(cachedir)
        return {
            grainsmod: {
                "__opts__": {"conf_file": conf_file, "cachedir": cachedir},
                "__salt__": {"saltutil.refresh_grains": MagicMock()},
            }
        }

    def test_filter_by(self):
        with patch.dict(
            grainsmod.__grains__,
            {"os_family": "MockedOS", "1": "1", "2": "2", "roles": ["A", "B"]},
        ):

            dict1 = {"A": "B", "C": {"D": {"E": "F", "G": "H"}}}
            dict2 = {
                "default": {"A": "B", "C": {"D": "E"}},
                "1": {"A": "X"},
                "2": {"C": {"D": "H"}},
                "MockedOS": {"A": "Z"},
            }

            mdict1 = {"D": {"E": "I"}, "J": "K"}
            mdict2 = {"A": "Z"}
            mdict3 = {"C": {"D": "J"}}

            # test None result with non existent grain and no default
            res = grainsmod.filter_by(dict1, grain="xxx")
            self.assertIs(res, None)

            # test None result with os_family grain and no matching result
            res = grainsmod.filter_by(dict1)
            self.assertIs(res, None)

            # test with non existent grain, and a given default key
            res = grainsmod.filter_by(dict1, grain="xxx", default="C")
            self.assertEqual(res, {"D": {"E": "F", "G": "H"}})

            # add a merge dictionary, F disappears
            res = grainsmod.filter_by(dict1, grain="xxx", merge=mdict1, default="C")
            self.assertEqual(res, {"D": {"E": "I", "G": "H"}, "J": "K"})
            # dict1 was altered, reestablish
            dict1 = {"A": "B", "C": {"D": {"E": "F", "G": "H"}}}

            # default is not present in dict1, check we only have merge in result
            res = grainsmod.filter_by(dict1, grain="xxx", merge=mdict1, default="Z")
            self.assertEqual(res, mdict1)

            # default is not present in dict1, and no merge, should get None
            res = grainsmod.filter_by(dict1, grain="xxx", default="Z")
            self.assertIs(res, None)

            # test giving a list as merge argument raise exception
            self.assertRaises(
                SaltException, grainsmod.filter_by, dict1, "xxx", ["foo"], "C"
            )

            # Now, re-test with an existing grain (os_family), but with no match.
            res = grainsmod.filter_by(dict1)
            self.assertIs(res, None)
            res = grainsmod.filter_by(dict1, default="C")
            self.assertEqual(res, {"D": {"E": "F", "G": "H"}})
            res = grainsmod.filter_by(dict1, merge=mdict1, default="C")
            self.assertEqual(res, {"D": {"E": "I", "G": "H"}, "J": "K"})
            # dict1 was altered, reestablish
            dict1 = {"A": "B", "C": {"D": {"E": "F", "G": "H"}}}
            res = grainsmod.filter_by(dict1, merge=mdict1, default="Z")
            self.assertEqual(res, mdict1)
            res = grainsmod.filter_by(dict1, default="Z")
            self.assertIs(res, None)
            # this one is in fact a traceback in updatedict, merging a string with a dictionary
            self.assertRaises(
                TypeError, grainsmod.filter_by, dict1, merge=mdict1, default="A"
            )

            # Now, re-test with a matching grain.
            dict1 = {"A": "B", "MockedOS": {"D": {"E": "F", "G": "H"}}}
            res = grainsmod.filter_by(dict1)
            self.assertEqual(res, {"D": {"E": "F", "G": "H"}})
            res = grainsmod.filter_by(dict1, default="A")
            self.assertEqual(res, {"D": {"E": "F", "G": "H"}})
            res = grainsmod.filter_by(dict1, merge=mdict1, default="A")
            self.assertEqual(res, {"D": {"E": "I", "G": "H"}, "J": "K"})
            # dict1 was altered, reestablish
            dict1 = {"A": "B", "MockedOS": {"D": {"E": "F", "G": "H"}}}
            res = grainsmod.filter_by(dict1, merge=mdict1, default="Z")
            self.assertEqual(res, {"D": {"E": "I", "G": "H"}, "J": "K"})
            # dict1 was altered, reestablish
            dict1 = {"A": "B", "MockedOS": {"D": {"E": "F", "G": "H"}}}
            res = grainsmod.filter_by(dict1, default="Z")
            self.assertEqual(res, {"D": {"E": "F", "G": "H"}})

            # Test when grain value is a list
            dict1 = {"A": "B", "C": {"D": {"E": "F", "G": "H"}}}
            res = grainsmod.filter_by(dict1, grain="roles", default="C")
            self.assertEqual(res, "B")
            # Test default when grain value is a list
            dict1 = {"Z": "B", "C": {"D": {"E": "F", "G": "H"}}}
            res = grainsmod.filter_by(dict1, grain="roles", default="C")
            self.assertEqual(res, {"D": {"E": "F", "G": "H"}})

            # Test with wildcard pattern in the lookup_dict keys
            dict1 = {"*OS": "B", "C": {"D": {"E": "F", "G": "H"}}}
            res = grainsmod.filter_by(dict1)
            self.assertEqual(res, "B")
            # Test with non-strings in lookup_dict keys
            # Issue #38094
            dict1 = {1: 2, 3: {4: 5}, "*OS": "B"}
            res = grainsmod.filter_by(dict1)
            self.assertEqual(res, "B")
            # Test with sequence pattern with roles
            dict1 = {"Z": "B", "[BC]": {"D": {"E": "F", "G": "H"}}}
            res = grainsmod.filter_by(dict1, grain="roles", default="Z")
            self.assertEqual(res, {"D": {"E": "F", "G": "H"}})

            # Base tests
            # NOTE: these may fail to detect errors if dictupdate.update() is broken
            # but then the unit test for dictupdate.update() should fail and expose
            # that.  The purpose of these tests is it validate the logic of how
            # in filter_by() processes its arguments.

            # Test with just the base
            res = grainsmod.filter_by(dict2, grain="xxx", default="xxx", base="default")
            self.assertEqual(res, dict2["default"])

            # Test the base with the OS grain look-up
            res = grainsmod.filter_by(dict2, default="xxx", base="default")
            self.assertEqual(
                res,
                dictupdate.update(copy.deepcopy(dict2["default"]), dict2["MockedOS"]),
            )

            # Test the base with default
            res = grainsmod.filter_by(dict2, grain="xxx", base="default")
            self.assertEqual(res, dict2["default"])

            res = grainsmod.filter_by(dict2, grain="1", base="default")
            self.assertEqual(
                res, dictupdate.update(copy.deepcopy(dict2["default"]), dict2["1"])
            )

            res = grainsmod.filter_by(dict2, base="default", merge=mdict2)
            self.assertEqual(
                res,
                dictupdate.update(
                    dictupdate.update(
                        copy.deepcopy(dict2["default"]), dict2["MockedOS"]
                    ),
                    mdict2,
                ),
            )

            res = grainsmod.filter_by(dict2, base="default", merge=mdict3)
            self.assertEqual(
                res,
                dictupdate.update(
                    dictupdate.update(
                        copy.deepcopy(dict2["default"]), dict2["MockedOS"]
                    ),
                    mdict3,
                ),
            )

    def test_append_not_a_list(self):
        # Failing append to an existing string, without convert
        with patch.dict(grainsmod.__grains__, {"b": "bval"}):
            res = grainsmod.append("b", "d")
            self.assertEqual(res, "The key b is not a valid list")
            self.assertEqual(grainsmod.__grains__, {"b": "bval"})

            # Failing append to an existing dict
            with patch.dict(grainsmod.__grains__, {"b": {"b1": "bval1"}}):
                res = grainsmod.append("b", "d")
                self.assertEqual(res, "The key b is not a valid list")
                self.assertEqual(grainsmod.__grains__, {"b": {"b1": "bval1"}})

    def test_append_already_in_list(self):
        # Append an existing value
        with patch.dict(grainsmod.__grains__, {"a_list": ["a", "b", "c"], "b": "bval"}):
            res = grainsmod.append("a_list", "b")
            self.assertEqual(res, "The val b was already in the list a_list")
            self.assertEqual(
                grainsmod.__grains__, {"a_list": ["a", "b", "c"], "b": "bval"}
            )

    def test_append_ok(self):
        # Append to an existing list
        with patch.dict(grainsmod.__grains__, {"a_list": ["a", "b", "c"], "b": "bval"}):
            res = grainsmod.append("a_list", "d")
            self.assertEqual(res, {"a_list": ["a", "b", "c", "d"]})
            self.assertEqual(
                grainsmod.__grains__, {"a_list": ["a", "b", "c", "d"], "b": "bval"}
            )

        # Append to an non existing list
        with patch.dict(grainsmod.__grains__, {"b": "bval"}):
            res = grainsmod.append("a_list", "d")
            self.assertEqual(res, {"a_list": ["d"]})
            self.assertEqual(grainsmod.__grains__, {"a_list": ["d"], "b": "bval"})

        # Append to an existing string, with convert
        with patch.dict(grainsmod.__grains__, {"b": "bval"}):
            res = grainsmod.append("b", "d", convert=True)
            self.assertEqual(res, {"b": ["bval", "d"]})
            self.assertEqual(grainsmod.__grains__, {"b": ["bval", "d"]})

        # Append to an existing dict, with convert
        with patch.dict(grainsmod.__grains__, {"b": {"b1": "bval1"}}):
            res = grainsmod.append("b", "d", convert=True)
            self.assertEqual(res, {"b": [{"b1": "bval1"}, "d"]})
            self.assertEqual(grainsmod.__grains__, {"b": [{"b1": "bval1"}, "d"]})

    def test_append_nested_not_a_list(self):
        # Failing append to an existing string, without convert
        with patch.dict(grainsmod.__grains__, {"a": {"b": "bval"}}):
            res = grainsmod.append("a:b", "d")
            self.assertEqual(res, "The key a:b is not a valid list")
            self.assertEqual(grainsmod.__grains__, {"a": {"b": "bval"}})

        # Failing append to an existing dict
        with patch.dict(grainsmod.__grains__, {"a": {"b": {"b1": "bval1"}}}):
            res = grainsmod.append("a:b", "d")
            self.assertEqual(res, "The key a:b is not a valid list")
            self.assertEqual(grainsmod.__grains__, {"a": {"b": {"b1": "bval1"}}})

    def test_append_nested_already_in_list(self):
        # Append an existing value
        with patch.dict(
            grainsmod.__grains__, {"a": {"a_list": ["a", "b", "c"], "b": "bval"}}
        ):
            res = grainsmod.append("a:a_list", "b")
            self.assertEqual(res, "The val b was already in the list a:a_list")
            self.assertEqual(
                grainsmod.__grains__, {"a": {"a_list": ["a", "b", "c"], "b": "bval"}}
            )

    def test_append_nested_ok(self):
        # Append to an existing list
        with patch.dict(
            grainsmod.__grains__, {"a": {"a_list": ["a", "b", "c"], "b": "bval"}}
        ):
            res = grainsmod.append("a:a_list", "d")
            self.assertEqual(res, {"a": {"a_list": ["a", "b", "c", "d"], "b": "bval"}})
            self.assertEqual(
                grainsmod.__grains__,
                {"a": {"a_list": ["a", "b", "c", "d"], "b": "bval"}},
            )

        # Append to an non existing list
        with patch.dict(grainsmod.__grains__, {"a": {"b": "bval"}}):
            res = grainsmod.append("a:a_list", "d")
            self.assertEqual(res, {"a": {"a_list": ["d"], "b": "bval"}})
            self.assertEqual(
                grainsmod.__grains__, {"a": {"a_list": ["d"], "b": "bval"}}
            )

        # Append to an existing string, with convert
        with patch.dict(grainsmod.__grains__, {"a": {"b": "bval"}}):
            res = grainsmod.append("a:b", "d", convert=True)
            self.assertEqual(res, {"a": {"b": ["bval", "d"]}})
            self.assertEqual(grainsmod.__grains__, {"a": {"b": ["bval", "d"]}})

        # Append to an existing dict, with convert
        with patch.dict(grainsmod.__grains__, {"a": {"b": {"b1": "bval1"}}}):
            res = grainsmod.append("a:b", "d", convert=True)
            self.assertEqual(res, {"a": {"b": [{"b1": "bval1"}, "d"]}})
            self.assertEqual(grainsmod.__grains__, {"a": {"b": [{"b1": "bval1"}, "d"]}})

    def test_append_to_an_element_of_a_list(self):
        # Append to an element in a list
        # It currently fails silently
        with patch.dict(grainsmod.__grains__, {"a": ["b", "c"]}):
            res = grainsmod.append("a:b", "d")
            self.assertEqual(res, {"a": ["b", "c"]})
            self.assertEqual(grainsmod.__grains__, {"a": ["b", "c"]})

    def test_set_value_already_set(self):
        # Set a grain to the same simple value
        with patch.dict(grainsmod.__grains__, {"a": 12, "c": 8}):
            res = grainsmod.set("a", 12)
            self.assertTrue(res["result"])
            self.assertEqual(res["comment"], "Grain is already set")
            self.assertEqual(grainsmod.__grains__, {"a": 12, "c": 8})

        # Set a grain to the same complex value
        with patch.dict(grainsmod.__grains__, {"a": ["item", 12], "c": 8}):
            res = grainsmod.set("a", ["item", 12])
            self.assertTrue(res["result"])
            self.assertEqual(res["comment"], "Grain is already set")
            self.assertEqual(grainsmod.__grains__, {"a": ["item", 12], "c": 8})

        # Set a key to the same simple value in a nested grain
        with patch.dict(
            grainsmod.__grains__, {"a": "aval", "b": {"nested": "val"}, "c": 8}
        ):
            res = grainsmod.set("b,nested", "val", delimiter=",")
            self.assertTrue(res["result"])
            self.assertEqual(res["comment"], "Grain is already set")
            self.assertEqual(
                grainsmod.__grains__, {"a": "aval", "b": {"nested": "val"}, "c": 8}
            )

    def test_set_fail_replacing_existing_complex_key(self):
        # Fails to set a complex value without 'force'
        with patch.dict(grainsmod.__grains__, {"a": "aval", "c": 8}):
            res = grainsmod.set("a", ["item", 12])
            self.assertFalse(res["result"])
            self.assertEqual(
                res["comment"],
                "The key 'a' exists and the given value is a "
                "dict or a list. Use 'force=True' to overwrite.",
            )
            self.assertEqual(grainsmod.__grains__, {"a": "aval", "c": 8})

        # Fails to overwrite a complex value without 'force'
        with patch.dict(grainsmod.__grains__, {"a": ["item", 12], "c": 8}):
            res = grainsmod.set("a", ["item", 14])
            self.assertFalse(res["result"])
            self.assertEqual(
                res["comment"],
                "The key 'a' exists but is a dict or a list. "
                + "Use 'force=True' to overwrite.",
            )
            self.assertEqual(grainsmod.__grains__, {"a": ["item", 12], "c": 8})

        # Fails to overwrite a complex value without 'force' in a nested grain
        with patch.dict(
            grainsmod.__grains__, {"a": "aval", "b": ["l1", {"l2": ["val1"]}], "c": 8}
        ):
            res = grainsmod.set("b,l2", "val2", delimiter=",")
            self.assertFalse(res["result"])
            self.assertEqual(
                res["comment"],
                "The key 'b,l2' exists but is a dict or a "
                + "list. Use 'force=True' to overwrite.",
            )
            self.assertEqual(
                grainsmod.__grains__,
                {"a": "aval", "b": ["l1", {"l2": ["val1"]}], "c": 8},
            )

    def test_set_nested_fails_replace_simple_value(self):
        # Fails to replace a simple value with a new dictionary consisting
        # of the specified key and value
        with patch.dict(grainsmod.__grains__, {"a": "aval", "b": "l1", "c": 8}):
            res = grainsmod.set("b,l3", "val3", delimiter=",")
            self.assertFalse(res["result"])
            self.assertEqual(
                res["comment"],
                "The key 'b' value is 'l1', which is "
                + "different from the provided key 'l3'. "
                + "Use 'force=True' to overwrite.",
            )
            self.assertEqual(grainsmod.__grains__, {"a": "aval", "b": "l1", "c": 8})

    def test_set_simple_value(self):
        with patch.dict(grainsmod.__grains__, {"a": ["b", "c"], "c": 8}):
            res = grainsmod.set("b", "bval")
            self.assertTrue(res["result"])
            self.assertEqual(res["changes"], {"b": "bval"})
            self.assertEqual(
                grainsmod.__grains__, {"a": ["b", "c"], "b": "bval", "c": 8}
            )

    def test_set_replace_value(self):
        with patch.dict(grainsmod.__grains__, {"a": "aval", "c": 8}):
            res = grainsmod.set("a", 12)
            self.assertTrue(res["result"])
            self.assertEqual(res["changes"], {"a": 12})
            self.assertEqual(grainsmod.__grains__, {"a": 12, "c": 8})

    def test_set_None_ok(self):
        with patch.dict(grainsmod.__grains__, {"a": "aval", "c": 8}):
            res = grainsmod.set("b", None)
            self.assertTrue(res["result"])
            self.assertEqual(res["changes"], {"b": None})
            self.assertEqual(grainsmod.__grains__, {"a": "aval", "b": None, "c": 8})

    def test_set_None_ok_destructive(self):
        with patch.dict(grainsmod.__grains__, {"a": "aval", "c": 8}):
            res = grainsmod.set("b", None, destructive=True)
            self.assertTrue(res["result"])
            self.assertEqual(res["changes"], {"b": None})
            self.assertEqual(grainsmod.__grains__, {"a": "aval", "c": 8})

    def test_set_None_replace_ok(self):
        with patch.dict(grainsmod.__grains__, {"a": "aval", "c": 8}):
            res = grainsmod.set("a", None)
            self.assertTrue(res["result"])
            self.assertEqual(res["changes"], {"a": None})
            self.assertEqual(grainsmod.__grains__, {"a": None, "c": 8})

    def test_set_None_force_destructive(self):
        with patch.dict(grainsmod.__grains__, {"a": "aval", "c": 8}):
            res = grainsmod.set("a", None, force=True, destructive=True)
            self.assertTrue(res["result"])
            self.assertEqual(res["changes"], {"a": None})
            self.assertEqual(grainsmod.__grains__, {"c": 8})

    def test_set_replace_value_was_complex_force(self):
        with patch.dict(grainsmod.__grains__, {"a": ["item", 12], "c": 8}):
            res = grainsmod.set("a", "aval", force=True)
            self.assertTrue(res["result"])
            self.assertEqual(res["changes"], {"a": "aval"})
            self.assertEqual(grainsmod.__grains__, {"a": "aval", "c": 8})

    def test_set_complex_value_force(self):
        with patch.dict(grainsmod.__grains__, {"a": "aval", "c": 8}):
            res = grainsmod.set("a", ["item", 12], force=True)
            self.assertTrue(res["result"])
            self.assertEqual(res["changes"], {"a": ["item", 12]})
            self.assertEqual(grainsmod.__grains__, {"a": ["item", 12], "c": 8})

    def test_set_nested_create(self):
        with patch.dict(grainsmod.__grains__, {"a": "aval", "c": 8}):
            res = grainsmod.set("b,nested", "val", delimiter=",")
            self.assertTrue(res["result"])
            self.assertEqual(res["changes"], {"b": {"nested": "val"}})
            self.assertEqual(
                grainsmod.__grains__, {"a": "aval", "b": {"nested": "val"}, "c": 8}
            )

    def test_set_nested_update_dict(self):
        with patch.dict(
            grainsmod.__grains__, {"a": "aval", "b": {"nested": "val"}, "c": 8}
        ):
            res = grainsmod.set("b,nested", "val2", delimiter=",")
            self.assertTrue(res["result"])
            self.assertEqual(res["changes"], {"b": {"nested": "val2"}})
            self.assertEqual(
                grainsmod.__grains__, {"a": "aval", "b": {"nested": "val2"}, "c": 8}
            )

    def test_set_nested_update_dict_remove_key(self):
        with patch.dict(
            grainsmod.__grains__, {"a": "aval", "b": {"nested": "val"}, "c": 8}
        ):
            res = grainsmod.set("b,nested", None, delimiter=",", destructive=True)
            self.assertTrue(res["result"])
            self.assertEqual(res["changes"], {"b": {}})
            self.assertEqual(grainsmod.__grains__, {"a": "aval", "b": {}, "c": 8})

    def test_set_nested_update_dict_new_key(self):
        with patch.dict(
            grainsmod.__grains__, {"a": "aval", "b": {"nested": "val"}, "c": 8}
        ):
            res = grainsmod.set("b,b2", "val2", delimiter=",")
            self.assertTrue(res["result"])
            self.assertEqual(res["changes"], {"b": {"b2": "val2", "nested": "val"}})
            self.assertEqual(
                grainsmod.__grains__,
                {"a": "aval", "b": {"b2": "val2", "nested": "val"}, "c": 8},
            )

    def test_set_nested_list_replace_key(self):
        with patch.dict(
            grainsmod.__grains__, {"a": "aval", "b": ["l1", "l2", "l3"], "c": 8}
        ):
            res = grainsmod.set("b,l2", "val2", delimiter=",")
            self.assertTrue(res["result"])
            self.assertEqual(res["changes"], {"b": ["l1", {"l2": "val2"}, "l3"]})
            self.assertEqual(
                grainsmod.__grains__,
                {"a": "aval", "b": ["l1", {"l2": "val2"}, "l3"], "c": 8},
            )

    def test_set_nested_list_update_dict_key(self):
        with patch.dict(
            grainsmod.__grains__, {"a": "aval", "b": ["l1", {"l2": "val1"}], "c": 8}
        ):
            res = grainsmod.set("b,l2", "val2", delimiter=",")
            self.assertTrue(res["result"])
            self.assertEqual(res["changes"], {"b": ["l1", {"l2": "val2"}]})
            self.assertEqual(
                grainsmod.__grains__, {"a": "aval", "b": ["l1", {"l2": "val2"}], "c": 8}
            )

    def test_set_nested_list_update_dict_key_overwrite(self):
        with patch.dict(
            grainsmod.__grains__, {"a": "aval", "b": ["l1", {"l2": ["val1"]}], "c": 8}
        ):
            res = grainsmod.set("b,l2", "val2", delimiter=",", force=True)
            self.assertTrue(res["result"])
            self.assertEqual(res["changes"], {"b": ["l1", {"l2": "val2"}]})
            self.assertEqual(
                grainsmod.__grains__, {"a": "aval", "b": ["l1", {"l2": "val2"}], "c": 8}
            )

    def test_set_nested_list_append_dict_key(self):
        with patch.dict(
            grainsmod.__grains__, {"a": "aval", "b": ["l1", {"l2": "val2"}], "c": 8}
        ):
            res = grainsmod.set("b,l3", "val3", delimiter=",")
            self.assertTrue(res["result"])
            self.assertEqual(
                res["changes"], {"b": ["l1", {"l2": "val2"}, {"l3": "val3"}]}
            )
            self.assertEqual(
                grainsmod.__grains__,
                {"a": "aval", "b": ["l1", {"l2": "val2"}, {"l3": "val3"}], "c": 8},
            )

    def test_set_nested_existing_value_is_the_key(self):
        with patch.dict(grainsmod.__grains__, {"a": "aval", "b": "l3", "c": 8}):
            res = grainsmod.set("b,l3", "val3", delimiter=",")
            self.assertTrue(res["result"])
            self.assertEqual(res["changes"], {"b": {"l3": "val3"}})
            self.assertEqual(
                grainsmod.__grains__, {"a": "aval", "b": {"l3": "val3"}, "c": 8}
            )

    def test_set_nested_existing_value_overwrite(self):
        with patch.dict(grainsmod.__grains__, {"a": "aval", "b": "l1", "c": 8}):
            res = grainsmod.set("b,l3", "val3", delimiter=",", force=True)
            self.assertTrue(res["result"])
            self.assertEqual(res["changes"], {"b": {"l3": "val3"}})
            self.assertEqual(
                grainsmod.__grains__, {"a": "aval", "b": {"l3": "val3"}, "c": 8}
            )

    def test_set_deeply_nested_update(self):
        with patch.dict(
            grainsmod.__grains__,
            {"a": "aval", "b": {"l1": ["l21", "l22", {"l23": "l23val"}]}, "c": 8},
        ):
            res = grainsmod.set("b,l1,l23", "val", delimiter=",")
            self.assertTrue(res["result"])
            self.assertEqual(
                res["changes"], {"b": {"l1": ["l21", "l22", {"l23": "val"}]}}
            )
            self.assertEqual(
                grainsmod.__grains__,
                {"a": "aval", "b": {"l1": ["l21", "l22", {"l23": "val"}]}, "c": 8},
            )

    def test_set_deeply_nested_create(self):
        with patch.dict(
            grainsmod.__grains__,
            {"a": "aval", "b": {"l1": ["l21", "l22", {"l23": "l23val"}]}, "c": 8},
        ):
            res = grainsmod.set("b,l1,l24,l241", "val", delimiter=",")
            self.assertTrue(res["result"])
            self.assertEqual(
                res["changes"],
                {
                    "b": {
                        "l1": [
                            "l21",
                            "l22",
                            {"l23": "l23val"},
                            {"l24": {"l241": "val"}},
                        ]
                    }
                },
            )
            self.assertEqual(
                grainsmod.__grains__,
                {
                    "a": "aval",
                    "b": {
                        "l1": [
                            "l21",
                            "l22",
                            {"l23": "l23val"},
                            {"l24": {"l241": "val"}},
                        ]
                    },
                    "c": 8,
                },
            )

    def test_get_ordered(self):
        with patch.dict(
            grainsmod.__grains__,
            OrderedDict(
                [
                    ("a", "aval"),
                    (
                        "b",
                        OrderedDict(
                            [
                                ("z", "zval"),
                                (
                                    "l1",
                                    ["l21", "l22", OrderedDict([("l23", "l23val")])],
                                ),
                            ]
                        ),
                    ),
                    ("c", 8),
                ]
            ),
        ):
            res = grainsmod.get("b")
            self.assertEqual(type(res), OrderedDict)
            # Check that order really matters
            self.assertTrue(
                res
                == OrderedDict(
                    [
                        ("z", "zval"),
                        ("l1", ["l21", "l22", OrderedDict([("l23", "l23val")])]),
                    ]
                )
            )
            self.assertFalse(
                res
                == OrderedDict(
                    [
                        ("l1", ["l21", "l22", OrderedDict([("l23", "l23val")])]),
                        ("z", "zval"),
                    ]
                )
            )

    def test_get_unordered(self):
        with patch.dict(
            grainsmod.__grains__,
            OrderedDict(
                [
                    ("a", "aval"),
                    (
                        "b",
                        OrderedDict(
                            [
                                ("z", "zval"),
                                (
                                    "l1",
                                    ["l21", "l22", OrderedDict([("l23", "l23val")])],
                                ),
                            ]
                        ),
                    ),
                    ("c", 8),
                ]
            ),
        ):
            res = grainsmod.get("b", ordered=False)
            self.assertEqual(type(res), dict)
            # Check that order doesn't matter
            self.assertTrue(
                res
                == OrderedDict(
                    [
                        ("l1", ["l21", "l22", OrderedDict([("l23", "l23val")])]),
                        ("z", "zval"),
                    ]
                )
            )

    def test_equals(self):
        with patch.dict(
            grainsmod.__grains__,
            OrderedDict(
                [
                    ("a", "aval"),
                    (
                        "b",
                        OrderedDict(
                            [
                                ("z", "zval"),
                                (
                                    "l1",
                                    ["l21", "l22", OrderedDict([("l23", "l23val")])],
                                ),
                            ]
                        ),
                    ),
                    ("c", 8),
                ]
            ),
        ):
            res = grainsmod.equals("a", "aval")
            self.assertEqual(type(res), bool)
            self.assertTrue(res)
            res = grainsmod.equals("b:z", "zval")
            self.assertTrue(res)
            res = grainsmod.equals("b:z", "aval")
            self.assertFalse(res)

    def test_grains_setval_refresh_pillar(self):
        """
        Test that refresh_pillar kwarg is being passed correctly from grains.setval to saltutil.refresh_grains
        """
        ret = grainsmod.setval("test_grains_setval_refresh_pillar", "saltopotamus")
        grainsmod.__salt__["saltutil.refresh_grains"].assert_called_with(
            refresh_pillar=True
        )
        ret = grainsmod.setval(
            "test_grains_setval_refresh_pillar", "saltopotamus", refresh_pillar=True
        )
        grainsmod.__salt__["saltutil.refresh_grains"].assert_called_with(
            refresh_pillar=True
        )
        ret = grainsmod.setval(
            "test_grains_setval_refresh_pillar", "saltopotamus", refresh_pillar=False
        )
        grainsmod.__salt__["saltutil.refresh_grains"].assert_called_with(
            refresh_pillar=False
        )<|MERGE_RESOLUTION|>--- conflicted
+++ resolved
@@ -6,10 +6,6 @@
 import copy
 import os
 
-<<<<<<< HEAD
-import salt.modules.grains as grainsmod
-import salt.utils.dictupdate as dictupdate
-=======
 # Import Salt Testing libs
 from tests.support.runtests import RUNTIME_VARS
 from tests.support.mixins import LoaderModuleMockMixin
@@ -20,7 +16,6 @@
     NO_MOCK,
     NO_MOCK_REASON
 )
->>>>>>> 8abb7099
 
 # Import Salt libs
 from salt.exceptions import SaltException
@@ -37,13 +32,8 @@
 
 class GrainsModuleTestCase(TestCase, LoaderModuleMockMixin):
     def setup_loader_modules(self):
-<<<<<<< HEAD
-        conf_file = os.path.join(RUNTIME_VARS.TMP, "__salt_test_grains")
-        cachedir = os.path.join(RUNTIME_VARS.TMP, "__salt_test_grains_cache_dir")
-=======
         conf_file = os.path.join(RUNTIME_VARS.TMP, '__salt_test_grains')
         cachedir = os.path.join(RUNTIME_VARS.TMP, '__salt_test_grains_cache_dir')
->>>>>>> 8abb7099
         if not os.path.isdir(cachedir):
             os.makedirs(cachedir)
         return {
