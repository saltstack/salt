--- conflicted
+++ resolved
@@ -8,11 +8,7 @@
 
 import salt.loader
 import salt.modules.boto3_route53 as boto3_route53
-<<<<<<< HEAD
-from salt.utils.versions import Version  # pylint: disable=E0611
-=======
 from salt.utils.versions import Version
->>>>>>> c375c752
 from tests.support.mixins import LoaderModuleMockMixin
 from tests.support.mock import MagicMock, patch
 from tests.support.unit import TestCase
