# -*- coding: utf-8 -*-
"""
    :codeauthor: Rahul Handay <rahulha@saltstack.com>
"""

# Import Python Libs
from __future__ import absolute_import, print_function, unicode_literals

import os

# Import Salt Libs
import salt.modules.win_path as win_path
import salt.utils.stringutils

# Import Salt Testing Libs
from tests.support.mixins import LoaderModuleMockMixin
from tests.support.mock import MagicMock, patch
from tests.support.unit import TestCase


class WinPathTestCase(TestCase, LoaderModuleMockMixin):
    """
        Test cases for salt.modules.win_path
    """

    def setup_loader_modules(self):
        return {win_path: {}}

    def __init__(self, *args, **kwargs):
        super(WinPathTestCase, self).__init__(*args, **kwargs)
        self.pathsep = str(";")  # future lint: disable=blacklisted-function

    def assert_call_matches(self, mock_obj, new_path):
        mock_obj.assert_called_once_with(
            win_path.HIVE,
            win_path.KEY,
            win_path.VNAME,
            self.pathsep.join(new_path),
            win_path.VTYPE,
        )

    def assert_path_matches(self, env, new_path):
        self.assertEqual(
            env["PATH"], salt.utils.stringutils.to_str(self.pathsep.join(new_path))
        )

    def test_get_path(self):
        """
        Test to Returns the system path
<<<<<<< HEAD
        """
        mock = MagicMock(return_value={"vdata": "C:\\Salt"})
        with patch.dict(win_path.__utils__, {"reg.read_value": mock}):
            self.assertListEqual(win_path.get_path(), ["C:\\Salt"])
=======
        '''
        mock = MagicMock(return_value={'vdata': 'C:\\Salt'})
        with patch.dict(win_path.__utils__, {'reg.read_value': mock}):
            self.assertListEqual(win_path.get_path(), ['C:\\Salt'])
>>>>>>> 8abb7099

    def test_exists(self):
        """
        Test to check if the directory is configured
        """
        get_mock = MagicMock(return_value=["C:\\Foo", "C:\\Bar"])
        with patch.object(win_path, "get_path", get_mock):
            # Ensure case insensitivity respected
            self.assertTrue(win_path.exists("C:\\FOO"))
            self.assertTrue(win_path.exists("c:\\foo"))
            self.assertFalse(win_path.exists("c:\\mystuff"))

    def test_add(self):
        """
        Test to add the directory to the SYSTEM path
        """
        orig_path = ("C:\\Foo", "C:\\Bar")

        def _env(path):
            return {
                str(
                    "PATH"
                ): salt.utils.stringutils.to_str(  # future lint: disable=blacklisted-function
                    self.pathsep.join(path)
                )
            }

        def _run(name, index=None, retval=True, path=None):
            if path is None:
                path = orig_path
            env = _env(path)
            mock_get = MagicMock(return_value=list(path))
            mock_set = MagicMock(return_value=retval)
<<<<<<< HEAD
            with patch.object(win_path, "PATHSEP", self.pathsep), patch.object(
                win_path, "get_path", mock_get
            ), patch.object(os, "environ", env), patch.dict(
                win_path.__utils__, {"reg.set_value": mock_set}
            ), patch.object(
                win_path, "rehash", MagicMock(return_value=True)
            ):
=======
            with patch.object(win_path, 'PATHSEP', self.pathsep), \
                    patch.object(win_path, 'get_path', mock_get), \
                    patch.object(os, 'environ', env), \
                    patch.dict(win_path.__utils__, {'reg.set_value': mock_set}), \
                    patch.object(win_path, 'rehash', MagicMock(return_value=True)):
>>>>>>> 8abb7099
                return win_path.add(name, index), env, mock_set

        # Test a successful reg update
        ret, env, mock_set = _run("c:\\salt", retval=True)
        new_path = ("C:\\Foo", "C:\\Bar", "c:\\salt")
        self.assertTrue(ret)
        self.assert_call_matches(mock_set, new_path)
        self.assert_path_matches(env, new_path)

        # Test an unsuccessful reg update
        ret, env, mock_set = _run("c:\\salt", retval=False)
        new_path = ("C:\\Foo", "C:\\Bar", "c:\\salt")
        self.assertFalse(ret)
        self.assert_call_matches(mock_set, new_path)
        # The local path should still have been modified even
        # though reg.set_value failed.
        self.assert_path_matches(env, new_path)

        # Test adding with a custom index
        ret, env, mock_set = _run("c:\\salt", index=1, retval=True)
        new_path = ("C:\\Foo", "c:\\salt", "C:\\Bar")
        self.assertTrue(ret)
        self.assert_call_matches(mock_set, new_path)
        self.assert_path_matches(env, new_path)

        # Test adding with a custom index of 0
        ret, env, mock_set = _run("c:\\salt", index=0, retval=True)
        new_path = ("c:\\salt", "C:\\Foo", "C:\\Bar")
        self.assertTrue(ret)
        self.assert_call_matches(mock_set, new_path)
        self.assert_path_matches(env, new_path)

        # Test adding with a custom index of 0
        ret, env, mock_set = _run('c:\\salt', index=0, retval=True)
        new_path = ('c:\\salt', 'C:\\Foo', 'C:\\Bar')
        self.assertTrue(ret)
        self.assert_call_matches(mock_set, new_path)
        self.assert_path_matches(env, new_path)

        # Test adding path with a case-insensitive match already present, and
        # no index provided. The path should remain unchanged and we should not
        # update the registry.
        ret, env, mock_set = _run("c:\\foo", retval=True)
        self.assertTrue(ret)
        mock_set.assert_not_called()
        self.assert_path_matches(env, orig_path)

        # Test adding path with a case-insensitive match already present, and a
        # negative index provided which does not match the current index. The
        # match should be removed, and the path should be added to the end of
        # the list.
        ret, env, mock_set = _run("c:\\foo", index=-1, retval=True)
        new_path = ("C:\\Bar", "c:\\foo")
        self.assertTrue(ret)
        self.assert_call_matches(mock_set, new_path)
        self.assert_path_matches(env, new_path)

        # Test adding path with a case-insensitive match already present, and a
        # negative index provided which matches the current index. No changes
        # should be made.
        ret, env, mock_set = _run("c:\\foo", index=-2, retval=True)
        self.assertTrue(ret)
        mock_set.assert_not_called()
        self.assert_path_matches(env, orig_path)

        # Test adding path with a case-insensitive match already present, and a
        # negative index provided which is larger than the size of the list. No
        # changes should be made, since in these cases we assume an index of 0,
        # and the case-insensitive match is also at index 0.
        ret, env, mock_set = _run("c:\\foo", index=-5, retval=True)
        self.assertTrue(ret)
        mock_set.assert_not_called()
        self.assert_path_matches(env, orig_path)

        # Test adding path with a case-insensitive match already present, and a
        # negative index provided which is larger than the size of the list.
        # The match should be removed from its current location and inserted at
        # the beginning, since when a negative index is larger than the list,
        # we put it at the beginning of the list.
        ret, env, mock_set = _run("c:\\bar", index=-5, retval=True)
        new_path = ("c:\\bar", "C:\\Foo")
        self.assertTrue(ret)
        self.assert_call_matches(mock_set, new_path)
        self.assert_path_matches(env, new_path)

        # Test adding path with a case-insensitive match already present, and a
        # negative index provided which matches the current index. The path
        # should remain unchanged and we should not update the registry.
        ret, env, mock_set = _run("c:\\bar", index=-1, retval=True)
        self.assertTrue(ret)
        mock_set.assert_not_called()
        self.assert_path_matches(env, orig_path)

        # Test adding path with a case-insensitive match already present, and
        # an index provided which does not match the current index, and is also
        # larger than the size of the PATH list. The match should be removed,
        # and the path should be added to the end of the list.
        ret, env, mock_set = _run("c:\\foo", index=5, retval=True)
        new_path = ("C:\\Bar", "c:\\foo")
        self.assertTrue(ret)
        self.assert_call_matches(mock_set, new_path)
        self.assert_path_matches(env, new_path)

    def test_remove(self):
        """
        Test win_path.remove
        """
        orig_path = ("C:\\Foo", "C:\\Bar", "C:\\Baz")

        def _env(path):
            return {
                str(
                    "PATH"
                ): salt.utils.stringutils.to_str(  # future lint: disable=blacklisted-function
                    self.pathsep.join(path)
                )
            }

        def _run(name="c:\\salt", index=None, retval=True, path=None):
            if path is None:
                path = orig_path
            env = _env(path)
            mock_get = MagicMock(return_value=list(path))
            mock_set = MagicMock(return_value=retval)
<<<<<<< HEAD
            with patch.object(win_path, "PATHSEP", self.pathsep), patch.object(
                win_path, "get_path", mock_get
            ), patch.object(os, "environ", env), patch.dict(
                win_path.__utils__, {"reg.set_value": mock_set}
            ), patch.object(
                win_path, "rehash", MagicMock(return_value=True)
            ):
=======
            with patch.object(win_path, 'PATHSEP', self.pathsep), \
                    patch.object(win_path, 'get_path', mock_get), \
                    patch.object(os, 'environ', env), \
                    patch.dict(win_path.__utils__, {'reg.set_value': mock_set}), \
                    patch.object(win_path, 'rehash', MagicMock(return_value=True)):
>>>>>>> 8abb7099
                return win_path.remove(name), env, mock_set

        # Test a successful reg update
        ret, env, mock_set = _run("C:\\Bar", retval=True)
        new_path = ("C:\\Foo", "C:\\Baz")
        self.assertTrue(ret)
        self.assert_call_matches(mock_set, new_path)
        self.assert_path_matches(env, new_path)

        # Test a successful reg update with a case-insensitive match
        ret, env, mock_set = _run("c:\\bar", retval=True)
        new_path = ("C:\\Foo", "C:\\Baz")
        self.assertTrue(ret)
        self.assert_call_matches(mock_set, new_path)
        self.assert_path_matches(env, new_path)

        # Test a successful reg update with multiple case-insensitive matches.
        # All matches should be removed.
        old_path = orig_path + ("C:\\BAR",)
        ret, env, mock_set = _run("c:\\bar", retval=True)
        new_path = ("C:\\Foo", "C:\\Baz")
        self.assertTrue(ret)
        self.assert_call_matches(mock_set, new_path)
        self.assert_path_matches(env, new_path)

        # Test an unsuccessful reg update
        ret, env, mock_set = _run("c:\\bar", retval=False)
        new_path = ("C:\\Foo", "C:\\Baz")
        self.assertFalse(ret)
        self.assert_call_matches(mock_set, new_path)
        # The local path should still have been modified even
        # though reg.set_value failed.
        self.assert_path_matches(env, new_path)

        # Test when no match found
        ret, env, mock_set = _run("C:\\NotThere", retval=True)
        self.assertTrue(ret)
        mock_set.assert_not_called()
        self.assert_path_matches(env, orig_path)<|MERGE_RESOLUTION|>--- conflicted
+++ resolved
@@ -47,17 +47,10 @@
     def test_get_path(self):
         """
         Test to Returns the system path
-<<<<<<< HEAD
-        """
-        mock = MagicMock(return_value={"vdata": "C:\\Salt"})
-        with patch.dict(win_path.__utils__, {"reg.read_value": mock}):
-            self.assertListEqual(win_path.get_path(), ["C:\\Salt"])
-=======
         '''
         mock = MagicMock(return_value={'vdata': 'C:\\Salt'})
         with patch.dict(win_path.__utils__, {'reg.read_value': mock}):
             self.assertListEqual(win_path.get_path(), ['C:\\Salt'])
->>>>>>> 8abb7099
 
     def test_exists(self):
         """
@@ -91,21 +84,11 @@
             env = _env(path)
             mock_get = MagicMock(return_value=list(path))
             mock_set = MagicMock(return_value=retval)
-<<<<<<< HEAD
-            with patch.object(win_path, "PATHSEP", self.pathsep), patch.object(
-                win_path, "get_path", mock_get
-            ), patch.object(os, "environ", env), patch.dict(
-                win_path.__utils__, {"reg.set_value": mock_set}
-            ), patch.object(
-                win_path, "rehash", MagicMock(return_value=True)
-            ):
-=======
             with patch.object(win_path, 'PATHSEP', self.pathsep), \
                     patch.object(win_path, 'get_path', mock_get), \
                     patch.object(os, 'environ', env), \
                     patch.dict(win_path.__utils__, {'reg.set_value': mock_set}), \
                     patch.object(win_path, 'rehash', MagicMock(return_value=True)):
->>>>>>> 8abb7099
                 return win_path.add(name, index), env, mock_set
 
         # Test a successful reg update
@@ -230,21 +213,11 @@
             env = _env(path)
             mock_get = MagicMock(return_value=list(path))
             mock_set = MagicMock(return_value=retval)
-<<<<<<< HEAD
-            with patch.object(win_path, "PATHSEP", self.pathsep), patch.object(
-                win_path, "get_path", mock_get
-            ), patch.object(os, "environ", env), patch.dict(
-                win_path.__utils__, {"reg.set_value": mock_set}
-            ), patch.object(
-                win_path, "rehash", MagicMock(return_value=True)
-            ):
-=======
             with patch.object(win_path, 'PATHSEP', self.pathsep), \
                     patch.object(win_path, 'get_path', mock_get), \
                     patch.object(os, 'environ', env), \
                     patch.dict(win_path.__utils__, {'reg.set_value': mock_set}), \
                     patch.object(win_path, 'rehash', MagicMock(return_value=True)):
->>>>>>> 8abb7099
                 return win_path.remove(name), env, mock_set
 
         # Test a successful reg update
