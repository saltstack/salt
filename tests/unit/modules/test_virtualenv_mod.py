--- conflicted
+++ resolved
@@ -22,7 +22,6 @@
 from tests.support.mock import MagicMock, patch
 from tests.support.unit import TestCase
 
-<<<<<<< HEAD
 class LegacyVirtualenvTestCase(TestCase, LoaderModuleMockMixin):
     """
     Legacy versions of virtualenv where virtualenv_version attribute was set instead of __version__.
@@ -56,20 +55,15 @@
 
 
 class VirtualenvTestCase(TestCase, LoaderModuleMockMixin):
-=======
->>>>>>> e1cf6ec7
 
 class VirtualenvTestCase(TestCase, LoaderModuleMockMixin):
     def setup_loader_modules(self):
-<<<<<<< HEAD
         base_virtualenv_mock = MagicMock(spec=['__version__'])
         base_virtualenv_mock.__version__ = '1.9.1'
         patcher = patch('salt.utils.path.which', lambda exe: exe)
-=======
         base_virtualenv_mock = MagicMock()
         base_virtualenv_mock.__version__ = "1.9.1"
         patcher = patch("salt.utils.path.which", lambda exe: exe)
->>>>>>> e1cf6ec7
         patcher.start()
         self.addCleanup(patcher.stop)
         return {
