# -*- coding: utf-8 -*-
"""
    :codeauthor: Jayesh Kariya <jayeshk@saltstack.com>
"""

# Import Python Libs
from __future__ import absolute_import, print_function, unicode_literals

<<<<<<< HEAD
import logging
import os
=======
# Import Salt Testing Libs
from tests.support.runtests import RUNTIME_VARS
from tests.support.mixins import LoaderModuleMockMixin
from tests.support.unit import TestCase, skipIf
from tests.support.mock import (
    MagicMock,
    patch,
    NO_MOCK,
    NO_MOCK_REASON
)
>>>>>>> 8abb7099

# Import Salt Libs
import salt.modules.schedule as schedule
from salt.utils.event import SaltEvent
from tests.support.mixins import LoaderModuleMockMixin
from tests.support.mock import MagicMock, patch

# Import Salt Testing Libs
from tests.support.runtests import RUNTIME_VARS
from tests.support.unit import TestCase, skipIf

<<<<<<< HEAD
log = logging.getLogger(__name__)

JOB1 = {
    "function": "test.ping",
    "maxrunning": 1,
    "name": "job1",
    "jid_include": True,
    "enabled": True,
}
=======
JOB1 = {'function': 'test.ping', 'maxrunning': 1, 'name': 'job1',
        'jid_include': True, 'enabled': True}
>>>>>>> 8abb7099


class ScheduleTestCase(TestCase, LoaderModuleMockMixin):
    """
    Test cases for salt.modules.schedule
<<<<<<< HEAD
    """

    @classmethod
    def setUpClass(cls):
        cls.sock_dir = os.path.join(RUNTIME_VARS.TMP, "test-socks")
=======
    '''

    @classmethod
    def setUpClass(cls):
        cls.sock_dir = os.path.join(RUNTIME_VARS.TMP, 'test-socks')
>>>>>>> 8abb7099

    def setup_loader_modules(self):
        return {schedule: {}}

    # 'purge' function tests: 1

    @skipIf(True, "SLOWTEST skip")
    def test_purge(self):
        """
        Test if it purge all the jobs currently scheduled on the minion.
<<<<<<< HEAD
        """
        with patch.dict(schedule.__opts__, {"schedule": {}, "sock_dir": self.sock_dir}):
=======
        '''
        with patch.dict(schedule.__opts__, {'schedule': {}, 'sock_dir': self.sock_dir}):
>>>>>>> 8abb7099
            mock = MagicMock(return_value=True)
            with patch.dict(schedule.__salt__, {"event.fire": mock}):
                _ret_value = {"complete": True, "schedule": {}}
                with patch.object(SaltEvent, "get_event", return_value=_ret_value):
                    self.assertDictEqual(
                        schedule.purge(),
                        {
                            "comment": ["Deleted job: schedule from schedule."],
                            "result": True,
                        },
                    )

    # 'delete' function tests: 1

    @skipIf(True, "SLOWTEST skip")
    def test_delete(self):
        """
        Test if it delete a job from the minion's schedule.
<<<<<<< HEAD
        """
        with patch.dict(schedule.__opts__, {"schedule": {}, "sock_dir": self.sock_dir}):
=======
        '''
        with patch.dict(schedule.__opts__, {'schedule': {}, 'sock_dir': self.sock_dir}):
>>>>>>> 8abb7099
            mock = MagicMock(return_value=True)
            with patch.dict(schedule.__salt__, {"event.fire": mock}):
                _ret_value = {"complete": True, "schedule": {}}
                with patch.object(SaltEvent, "get_event", return_value=_ret_value):
                    self.assertDictEqual(
                        schedule.delete("job1"),
                        {"comment": "Job job1 does not exist.", "result": False},
                    )

    # 'build_schedule_item' function tests: 1

    def test_build_schedule_item(self):
        """
        Test if it build a schedule job.
        """
        comment = (
            'Unable to use "seconds", "minutes", "hours", '
            'or "days" with "when" or "cron" options.'
        )
        comment1 = 'Unable to use "when" and "cron" ' "options together.  Ignoring."
        with patch.dict(schedule.__opts__, {"job1": {}}):
            self.assertDictEqual(
                schedule.build_schedule_item(""),
                {"comment": "Job name is required.", "result": False},
            )

            self.assertDictEqual(
                schedule.build_schedule_item("job1", function="test.ping"),
                {
                    "function": "test.ping",
                    "maxrunning": 1,
                    "name": "job1",
                    "jid_include": True,
                    "enabled": True,
                },
            )

            self.assertDictEqual(
                schedule.build_schedule_item(
                    "job1", function="test.ping", seconds=3600, when="2400"
                ),
                {"comment": comment, "result": False},
            )

            self.assertDictEqual(
                schedule.build_schedule_item(
                    "job1", function="test.ping", when="2400", cron="2"
                ),
                {"comment": comment1, "result": False},
            )

    # 'build_schedule_item_invalid_when' function tests: 1

    def test_build_schedule_item_invalid_when(self):
        """
        Test if it build a schedule job.
        """
        comment = 'Schedule item garbage for "when" in invalid.'
        with patch.dict(schedule.__opts__, {"job1": {}}):
            self.assertDictEqual(
                schedule.build_schedule_item(
                    "job1", function="test.ping", when="garbage"
                ),
                {"comment": comment, "result": False},
            )

    # 'add' function tests: 1

    @skipIf(True, "SLOWTEST skip")
    def test_add(self):
        """
        Test if it add a job to the schedule.
        """
        comm1 = "Job job1 already exists in schedule."
        comm2 = (
            'Error: Unable to use "seconds", "minutes", "hours", '
            'or "days" with "when" or "cron" options.'
        )
        comm3 = 'Unable to use "when" and "cron" options together.  Ignoring.'
<<<<<<< HEAD
        comm4 = "Job: job2 would be added to schedule."
        with patch.dict(
            schedule.__opts__, {"schedule": {"job1": "salt"}, "sock_dir": self.sock_dir}
        ):
=======
        comm4 = 'Job: job2 would be added to schedule.'
        with patch.dict(schedule.__opts__, {'schedule': {'job1': 'salt'}, 'sock_dir': self.sock_dir}):
>>>>>>> 8abb7099
            mock = MagicMock(return_value=True)
            with patch.dict(schedule.__salt__, {"event.fire": mock}):
                _ret_value = {"complete": True, "schedule": {"job1": {"salt": "salt"}}}
                with patch.object(SaltEvent, "get_event", return_value=_ret_value):
                    self.assertDictEqual(
                        schedule.add("job1"), {"comment": comm1, "result": False}
                    )

                _ret_value = {"complete": True, "schedule": {}}
                with patch.object(SaltEvent, "get_event", return_value=_ret_value):
                    self.assertDictEqual(
                        schedule.add(
                            "job2", function="test.ping", seconds=3600, when="2400"
                        ),
                        {"comment": comm2, "result": False},
                    )

                _ret_value = {"complete": True, "schedule": {}}
                with patch.object(SaltEvent, "get_event", return_value=_ret_value):
                    self.assertDictEqual(
                        schedule.add(
                            "job2", function="test.ping", when="2400", cron="2"
                        ),
                        {"comment": comm3, "result": False},
                    )
                _ret_value = {"complete": True, "schedule": {}}
                with patch.object(SaltEvent, "get_event", return_value=_ret_value):
                    self.assertDictEqual(
                        schedule.add("job2", function="test.ping", test=True),
                        {"comment": comm4, "result": True},
                    )

    # 'run_job' function tests: 1

    @skipIf(True, "SLOWTEST skip")
    def test_run_job(self):
        """
        Test if it run a scheduled job on the minion immediately.
<<<<<<< HEAD
        """
        with patch.dict(
            schedule.__opts__, {"schedule": {"job1": JOB1}, "sock_dir": self.sock_dir}
        ):
=======
        '''
        with patch.dict(schedule.__opts__, {'schedule': {}, 'sock_dir': self.sock_dir}):
>>>>>>> 8abb7099
            mock = MagicMock(return_value=True)
            with patch.dict(schedule.__salt__, {"event.fire": mock}):
                _ret_value = {"complete": True, "schedule": {"job1": JOB1}}
                with patch.object(SaltEvent, "get_event", return_value=_ret_value):
                    self.assertDictEqual(
                        schedule.run_job("job1"),
                        {"comment": "Scheduling Job job1 on minion.", "result": True},
                    )

    # 'enable_job' function tests: 1

    @skipIf(True, "SLOWTEST skip")
    def test_enable_job(self):
        """
        Test if it enable a job in the minion's schedule.
<<<<<<< HEAD
        """
        with patch.dict(schedule.__opts__, {"schedule": {}, "sock_dir": self.sock_dir}):
=======
        '''
        with patch.dict(schedule.__opts__, {'schedule': {}, 'sock_dir': self.sock_dir}):
>>>>>>> 8abb7099
            mock = MagicMock(return_value=True)
            with patch.dict(schedule.__salt__, {"event.fire": mock}):
                _ret_value = {"complete": True, "schedule": {}}
                with patch.object(SaltEvent, "get_event", return_value=_ret_value):
                    self.assertDictEqual(
                        schedule.enable_job("job1"),
                        {"comment": "Job job1 does not exist.", "result": False},
                    )

    # 'disable_job' function tests: 1

    @skipIf(True, "SLOWTEST skip")
    def test_disable_job(self):
        """
        Test if it disable a job in the minion's schedule.
<<<<<<< HEAD
        """
        with patch.dict(schedule.__opts__, {"schedule": {}, "sock_dir": self.sock_dir}):
=======
        '''
        with patch.dict(schedule.__opts__, {'schedule': {}, 'sock_dir': self.sock_dir}):
>>>>>>> 8abb7099
            mock = MagicMock(return_value=True)
            with patch.dict(schedule.__salt__, {"event.fire": mock}):
                _ret_value = {"complete": True, "schedule": {}}
                with patch.object(SaltEvent, "get_event", return_value=_ret_value):
                    self.assertDictEqual(
                        schedule.disable_job("job1"),
                        {"comment": "Job job1 does not exist.", "result": False},
                    )

    # 'save' function tests: 1

    @skipIf(True, "SLOWTEST skip")
    def test_save(self):
        """
        Test if it save all scheduled jobs on the minion.
<<<<<<< HEAD
        """
        comm1 = "Schedule (non-pillar items) saved."
        with patch.dict(
            schedule.__opts__,
            {"schedule": {}, "default_include": "/tmp", "sock_dir": self.sock_dir},
        ):
=======
        '''
        comm1 = 'Schedule (non-pillar items) saved.'
        with patch.dict(schedule.__opts__, {'schedule': {},
                                            'default_include': '/tmp',
                                            'sock_dir': self.sock_dir}):
>>>>>>> 8abb7099

            mock = MagicMock(return_value=True)
            with patch.dict(schedule.__salt__, {"event.fire": mock}):
                _ret_value = {"complete": True, "schedule": {}}
                with patch.object(SaltEvent, "get_event", return_value=_ret_value):
                    self.assertDictEqual(
                        schedule.save(), {"comment": comm1, "result": True}
                    )

    # 'enable' function tests: 1

    def test_enable(self):
        """
        Test if it enable all scheduled jobs on the minion.
        """
        self.assertDictEqual(
            schedule.enable(test=True),
            {"comment": "Schedule would be enabled.", "result": True},
        )

    # 'disable' function tests: 1

    def test_disable(self):
        """
        Test if it disable all scheduled jobs on the minion.
        """
        self.assertDictEqual(
            schedule.disable(test=True),
            {"comment": "Schedule would be disabled.", "result": True},
        )

    # 'move' function tests: 1

    @skipIf(True, "SLOWTEST skip")
    def test_move(self):
        """
        Test if it move scheduled job to another minion or minions.
<<<<<<< HEAD
        """
        comm1 = "no servers answered the published schedule.add command"
        comm2 = "the following minions return False"
        comm3 = "Moved Job job1 from schedule."
        with patch.dict(
            schedule.__opts__, {"schedule": {"job1": JOB1}, "sock_dir": self.sock_dir}
        ):
=======
        '''
        comm1 = 'no servers answered the published schedule.add command'
        comm2 = 'the following minions return False'
        comm3 = 'Moved Job job1 from schedule.'
        with patch.dict(schedule.__opts__, {'schedule': {'job1': JOB1}, 'sock_dir': self.sock_dir}):
>>>>>>> 8abb7099
            mock = MagicMock(return_value=True)
            with patch.dict(schedule.__salt__, {"event.fire": mock}):
                _ret_value = {"complete": True, "schedule": {"job1": JOB1}}
                with patch.object(SaltEvent, "get_event", return_value=_ret_value):
                    mock = MagicMock(return_value={})
                    with patch.dict(schedule.__salt__, {"publish.publish": mock}):
                        self.assertDictEqual(
                            schedule.move("job1", "minion1"),
                            {"comment": comm1, "result": True},
                        )

                    mock = MagicMock(return_value={"minion1": ""})
                    with patch.dict(schedule.__salt__, {"publish.publish": mock}):
                        self.assertDictEqual(
                            schedule.move("job1", "minion1"),
                            {"comment": comm2, "minions": ["minion1"], "result": True},
                        )

                    mock = MagicMock(return_value={"minion1": "job1"})
                    with patch.dict(schedule.__salt__, {"publish.publish": mock}):
                        mock = MagicMock(return_value=True)
<<<<<<< HEAD
                        with patch.dict(schedule.__salt__, {"event.fire": mock}):
                            self.assertDictEqual(
                                schedule.move("job1", "minion1"),
                                {
                                    "comment": comm3,
                                    "minions": ["minion1"],
                                    "result": True,
                                },
                            )

                    self.assertDictEqual(
                        schedule.move("job3", "minion1"),
                        {"comment": "Job job3 does not exist.", "result": False},
                    )

        mock = MagicMock(side_effect=[{}, {"job1": {}}])
        with patch.dict(
            schedule.__opts__, {"schedule": mock, "sock_dir": self.sock_dir}
        ):
=======
                        with patch.dict(schedule.__salt__, {'event.fire': mock}):
                            self.assertDictEqual(schedule.move('job1', 'minion1'),
                                                 {'comment': comm3,
                                                  'minions': ['minion1'],
                                                  'result': True})

                    self.assertDictEqual(schedule.move('job3', 'minion1'),
                                         {'comment': 'Job job3 does not exist.',
                                          'result': False})

        mock = MagicMock(side_effect=[{}, {'job1': {}}])
        with patch.dict(schedule.__opts__, {'schedule': mock, 'sock_dir': self.sock_dir}):
>>>>>>> 8abb7099
            mock = MagicMock(return_value=True)
            with patch.dict(schedule.__salt__, {"event.fire": mock}):
                _ret_value = {"complete": True, "schedule": {"job1": JOB1}}
                with patch.object(SaltEvent, "get_event", return_value=_ret_value):
                    with patch.dict(schedule.__pillar__, {"schedule": {"job1": JOB1}}):
                        mock = MagicMock(return_value={})
                        with patch.dict(schedule.__salt__, {"publish.publish": mock}):
                            self.assertDictEqual(
                                schedule.move("job1", "minion1"),
                                {"comment": comm1, "result": True},
                            )

                        mock = MagicMock(return_value={"minion1": ""})
                        with patch.dict(schedule.__salt__, {"publish.publish": mock}):
                            self.assertDictEqual(
                                schedule.move("job1", "minion1"),
                                {
                                    "comment": comm2,
                                    "minions": ["minion1"],
                                    "result": True,
                                },
                            )

                        mock = MagicMock(return_value={"minion1": "job1"})
                        with patch.dict(schedule.__salt__, {"publish.publish": mock}):
                            mock = MagicMock(return_value=True)
                            with patch.dict(schedule.__salt__, {"event.fire": mock}):
                                self.assertDictEqual(
                                    schedule.move("job1", "minion1"),
                                    {
                                        "comment": comm3,
                                        "minions": ["minion1"],
                                        "result": True,
                                    },
                                )

    # 'copy' function tests: 1

    @skipIf(True, "SLOWTEST skip")
    def test_copy(self):
        """
        Test if it copy scheduled job to another minion or minions.
<<<<<<< HEAD
        """
        comm1 = "no servers answered the published schedule.add command"
        comm2 = "the following minions return False"
        comm3 = "Copied Job job1 from schedule to minion(s)."
        with patch.dict(
            schedule.__opts__, {"schedule": {"job1": JOB1}, "sock_dir": self.sock_dir}
        ):
=======
        '''
        comm1 = 'no servers answered the published schedule.add command'
        comm2 = 'the following minions return False'
        comm3 = 'Copied Job job1 from schedule to minion(s).'
        with patch.dict(schedule.__opts__, {'schedule': {'job1': JOB1}, 'sock_dir': self.sock_dir}):
>>>>>>> 8abb7099
            mock = MagicMock(return_value=True)
            with patch.dict(schedule.__salt__, {"event.fire": mock}):
                _ret_value = {"complete": True, "schedule": {"job1": {"job1": JOB1}}}
                with patch.object(SaltEvent, "get_event", return_value=_ret_value):
                    mock = MagicMock(return_value={})
                    with patch.dict(schedule.__salt__, {"publish.publish": mock}):
                        self.assertDictEqual(
                            schedule.copy("job1", "minion1"),
                            {"comment": comm1, "result": True},
                        )

                    mock = MagicMock(return_value={"minion1": ""})
                    with patch.dict(schedule.__salt__, {"publish.publish": mock}):
                        self.assertDictEqual(
                            schedule.copy("job1", "minion1"),
                            {"comment": comm2, "minions": ["minion1"], "result": True},
                        )

                    mock = MagicMock(return_value={"minion1": "job1"})
                    with patch.dict(schedule.__salt__, {"publish.publish": mock}):
                        mock = MagicMock(return_value=True)
<<<<<<< HEAD
                        with patch.dict(schedule.__salt__, {"event.fire": mock}):
                            self.assertDictEqual(
                                schedule.copy("job1", "minion1"),
                                {
                                    "comment": comm3,
                                    "minions": ["minion1"],
                                    "result": True,
                                },
                            )

                    self.assertDictEqual(
                        schedule.copy("job3", "minion1"),
                        {"comment": "Job job3 does not exist.", "result": False},
                    )

        mock = MagicMock(side_effect=[{}, {"job1": {}}])
        with patch.dict(
            schedule.__opts__, {"schedule": mock, "sock_dir": self.sock_dir}
        ):
            with patch.dict(schedule.__pillar__, {"schedule": {"job1": JOB1}}):
=======
                        with patch.dict(schedule.__salt__, {'event.fire': mock}):
                            self.assertDictEqual(schedule.copy('job1', 'minion1'),
                                                 {'comment': comm3,
                                                  'minions': ['minion1'],
                                                  'result': True})

                    self.assertDictEqual(schedule.copy('job3', 'minion1'),
                                         {'comment': 'Job job3 does not exist.',
                                          'result': False})

        mock = MagicMock(side_effect=[{}, {'job1': {}}])
        with patch.dict(schedule.__opts__, {'schedule': mock, 'sock_dir': self.sock_dir}):
            with patch.dict(schedule.__pillar__, {'schedule': {'job1': JOB1}}):
>>>>>>> 8abb7099
                mock = MagicMock(return_value=True)
                with patch.dict(schedule.__salt__, {"event.fire": mock}):
                    _ret_value = {
                        "complete": True,
                        "schedule": {"job1": {"job1": JOB1}},
                    }
                    with patch.object(SaltEvent, "get_event", return_value=_ret_value):

                        mock = MagicMock(return_value={})
                        with patch.dict(schedule.__salt__, {"publish.publish": mock}):
                            self.assertDictEqual(
                                schedule.copy("job1", "minion1"),
                                {"comment": comm1, "result": True},
                            )

                        mock = MagicMock(return_value={"minion1": ""})
                        with patch.dict(schedule.__salt__, {"publish.publish": mock}):
                            self.assertDictEqual(
                                schedule.copy("job1", "minion1"),
                                {
                                    "comment": comm2,
                                    "minions": ["minion1"],
                                    "result": True,
                                },
                            )

                        mock = MagicMock(return_value={"minion1": "job1"})
                        with patch.dict(schedule.__salt__, {"publish.publish": mock}):
                            mock = MagicMock(return_value=True)
                            with patch.dict(schedule.__salt__, {"event.fire": mock}):
                                self.assertDictEqual(
                                    schedule.copy("job1", "minion1"),
                                    {
                                        "comment": comm3,
                                        "minions": ["minion1"],
                                        "result": True,
                                    },
                                )

    # 'modify' function tests: 1

    @skipIf(True, "SLOWTEST skip")
    def test_modify(self):
        """
        Test if modifying job to the schedule.
        """
        job1 = {"function": "salt", "seconds": 3600}

        comm1 = "Modified job: job1 in schedule."
        diff1 = (
            "--- \n+++ \n@@ -1,3 +1,6 @@\n "
            "enabled:True\n function:salt\n"
            "-seconds:3600\n+jid_include:True\n"
            "+maxrunning:1\n+name:job1\n"
            "+seconds:60\n"
        )

        diff4 = (
            "--- \n+++ \n@@ -1,3 +1,5 @@\n "
            "enabled:True\n-function:salt\n"
            "-seconds:3600\n+function:test.version\n"
            "+jid_include:True\n+maxrunning:1\n"
            "+name:job1\n"
        )

        expected1 = {"comment": comm1, "changes": {"diff": diff1}, "result": True}

        comm2 = (
            'Error: Unable to use "seconds", "minutes", "hours", '
            'or "days" with "when" option.'
        )
        expected2 = {"comment": comm2, "changes": {}, "result": False}

        comm3 = 'Unable to use "when" and "cron" options together.  Ignoring.'
        expected3 = {"comment": comm3, "changes": {}, "result": False}

        comm4 = "Job: job1 would be modified in schedule."
        expected4 = {"comment": comm4, "changes": {"diff": diff4}, "result": True}

        comm5 = "Job job2 does not exist in schedule."
        expected5 = {"comment": comm5, "changes": {}, "result": False}

        with patch.dict(
            schedule.__opts__, {"schedule": {"job1": job1}, "sock_dir": self.sock_dir}
        ):
            mock = MagicMock(return_value=True)
            with patch.dict(schedule.__salt__, {"event.fire": mock}):
                _ret_value = {"complete": True, "schedule": {"job1": job1}}
                with patch.object(SaltEvent, "get_event", return_value=_ret_value):
                    ret = schedule.modify("job1", seconds="60")
                    self.assertDictEqual(ret, expected1)

                _ret_value = {"complete": True, "schedule": {"job1": job1}}
                with patch.object(SaltEvent, "get_event", return_value=_ret_value):
                    ret = schedule.modify(
                        "job1", function="test.ping", seconds=3600, when="2400"
                    )
                    self.assertDictEqual(ret, expected2)

                _ret_value = {"complete": True, "schedule": {"job1": job1}}
                with patch.object(SaltEvent, "get_event", return_value=_ret_value):
                    ret = schedule.modify(
                        "job1", function="test.ping", when="2400", cron="2"
                    )
                    self.assertDictEqual(ret, expected3)

                _ret_value = {"complete": True, "schedule": {"job1": job1}}
                with patch.object(SaltEvent, "get_event", return_value=_ret_value):
                    ret = schedule.modify("job1", function="test.version", test=True)
                    self.assertDictEqual(ret, expected4)

                _ret_value = {"complete": True, "schedule": {}}
                with patch.object(SaltEvent, "get_event", return_value=_ret_value):
                    ret = schedule.modify("job2", function="test.version", test=True)
                    self.assertDictEqual(ret, expected5)

    # 'is_enabled' function tests: 1

    def test_is_enabled(self):
        """
        Test is_enabled
        """
        job1 = {"function": "salt", "seconds": 3600}

        comm1 = "Modified job: job1 in schedule."

        mock_schedule = {"enabled": True, "job1": job1}

        mock_lst = MagicMock(return_value=mock_schedule)

        with patch.dict(
            schedule.__opts__, {"schedule": {"job1": job1}, "sock_dir": self.sock_dir}
        ):
            mock = MagicMock(return_value=True)
            with patch.dict(
                schedule.__salt__, {"event.fire": mock, "schedule.list": mock_lst}
            ):
                _ret_value = {"complete": True, "schedule": {"job1": job1}}
                with patch.object(SaltEvent, "get_event", return_value=_ret_value):
                    ret = schedule.is_enabled("job1")
                    self.assertDictEqual(ret, job1)

                    ret = schedule.is_enabled()
                    self.assertEqual(ret, True)<|MERGE_RESOLUTION|>--- conflicted
+++ resolved
@@ -6,10 +6,6 @@
 # Import Python Libs
 from __future__ import absolute_import, print_function, unicode_literals
 
-<<<<<<< HEAD
-import logging
-import os
-=======
 # Import Salt Testing Libs
 from tests.support.runtests import RUNTIME_VARS
 from tests.support.mixins import LoaderModuleMockMixin
@@ -20,7 +16,6 @@
     NO_MOCK,
     NO_MOCK_REASON
 )
->>>>>>> 8abb7099
 
 # Import Salt Libs
 import salt.modules.schedule as schedule
@@ -32,38 +27,18 @@
 from tests.support.runtests import RUNTIME_VARS
 from tests.support.unit import TestCase, skipIf
 
-<<<<<<< HEAD
-log = logging.getLogger(__name__)
-
-JOB1 = {
-    "function": "test.ping",
-    "maxrunning": 1,
-    "name": "job1",
-    "jid_include": True,
-    "enabled": True,
-}
-=======
 JOB1 = {'function': 'test.ping', 'maxrunning': 1, 'name': 'job1',
         'jid_include': True, 'enabled': True}
->>>>>>> 8abb7099
 
 
 class ScheduleTestCase(TestCase, LoaderModuleMockMixin):
     """
     Test cases for salt.modules.schedule
-<<<<<<< HEAD
-    """
-
-    @classmethod
-    def setUpClass(cls):
-        cls.sock_dir = os.path.join(RUNTIME_VARS.TMP, "test-socks")
-=======
     '''
 
     @classmethod
     def setUpClass(cls):
         cls.sock_dir = os.path.join(RUNTIME_VARS.TMP, 'test-socks')
->>>>>>> 8abb7099
 
     def setup_loader_modules(self):
         return {schedule: {}}
@@ -74,13 +49,8 @@
     def test_purge(self):
         """
         Test if it purge all the jobs currently scheduled on the minion.
-<<<<<<< HEAD
-        """
-        with patch.dict(schedule.__opts__, {"schedule": {}, "sock_dir": self.sock_dir}):
-=======
         '''
         with patch.dict(schedule.__opts__, {'schedule': {}, 'sock_dir': self.sock_dir}):
->>>>>>> 8abb7099
             mock = MagicMock(return_value=True)
             with patch.dict(schedule.__salt__, {"event.fire": mock}):
                 _ret_value = {"complete": True, "schedule": {}}
@@ -99,13 +69,8 @@
     def test_delete(self):
         """
         Test if it delete a job from the minion's schedule.
-<<<<<<< HEAD
-        """
-        with patch.dict(schedule.__opts__, {"schedule": {}, "sock_dir": self.sock_dir}):
-=======
         '''
         with patch.dict(schedule.__opts__, {'schedule': {}, 'sock_dir': self.sock_dir}):
->>>>>>> 8abb7099
             mock = MagicMock(return_value=True)
             with patch.dict(schedule.__salt__, {"event.fire": mock}):
                 _ret_value = {"complete": True, "schedule": {}}
@@ -185,15 +150,8 @@
             'or "days" with "when" or "cron" options.'
         )
         comm3 = 'Unable to use "when" and "cron" options together.  Ignoring.'
-<<<<<<< HEAD
-        comm4 = "Job: job2 would be added to schedule."
-        with patch.dict(
-            schedule.__opts__, {"schedule": {"job1": "salt"}, "sock_dir": self.sock_dir}
-        ):
-=======
         comm4 = 'Job: job2 would be added to schedule.'
         with patch.dict(schedule.__opts__, {'schedule': {'job1': 'salt'}, 'sock_dir': self.sock_dir}):
->>>>>>> 8abb7099
             mock = MagicMock(return_value=True)
             with patch.dict(schedule.__salt__, {"event.fire": mock}):
                 _ret_value = {"complete": True, "schedule": {"job1": {"salt": "salt"}}}
@@ -232,15 +190,8 @@
     def test_run_job(self):
         """
         Test if it run a scheduled job on the minion immediately.
-<<<<<<< HEAD
-        """
-        with patch.dict(
-            schedule.__opts__, {"schedule": {"job1": JOB1}, "sock_dir": self.sock_dir}
-        ):
-=======
         '''
         with patch.dict(schedule.__opts__, {'schedule': {}, 'sock_dir': self.sock_dir}):
->>>>>>> 8abb7099
             mock = MagicMock(return_value=True)
             with patch.dict(schedule.__salt__, {"event.fire": mock}):
                 _ret_value = {"complete": True, "schedule": {"job1": JOB1}}
@@ -256,13 +207,8 @@
     def test_enable_job(self):
         """
         Test if it enable a job in the minion's schedule.
-<<<<<<< HEAD
-        """
-        with patch.dict(schedule.__opts__, {"schedule": {}, "sock_dir": self.sock_dir}):
-=======
         '''
         with patch.dict(schedule.__opts__, {'schedule': {}, 'sock_dir': self.sock_dir}):
->>>>>>> 8abb7099
             mock = MagicMock(return_value=True)
             with patch.dict(schedule.__salt__, {"event.fire": mock}):
                 _ret_value = {"complete": True, "schedule": {}}
@@ -278,13 +224,8 @@
     def test_disable_job(self):
         """
         Test if it disable a job in the minion's schedule.
-<<<<<<< HEAD
-        """
-        with patch.dict(schedule.__opts__, {"schedule": {}, "sock_dir": self.sock_dir}):
-=======
         '''
         with patch.dict(schedule.__opts__, {'schedule': {}, 'sock_dir': self.sock_dir}):
->>>>>>> 8abb7099
             mock = MagicMock(return_value=True)
             with patch.dict(schedule.__salt__, {"event.fire": mock}):
                 _ret_value = {"complete": True, "schedule": {}}
@@ -300,20 +241,11 @@
     def test_save(self):
         """
         Test if it save all scheduled jobs on the minion.
-<<<<<<< HEAD
-        """
-        comm1 = "Schedule (non-pillar items) saved."
-        with patch.dict(
-            schedule.__opts__,
-            {"schedule": {}, "default_include": "/tmp", "sock_dir": self.sock_dir},
-        ):
-=======
         '''
         comm1 = 'Schedule (non-pillar items) saved.'
         with patch.dict(schedule.__opts__, {'schedule': {},
                                             'default_include': '/tmp',
                                             'sock_dir': self.sock_dir}):
->>>>>>> 8abb7099
 
             mock = MagicMock(return_value=True)
             with patch.dict(schedule.__salt__, {"event.fire": mock}):
@@ -351,21 +283,11 @@
     def test_move(self):
         """
         Test if it move scheduled job to another minion or minions.
-<<<<<<< HEAD
-        """
-        comm1 = "no servers answered the published schedule.add command"
-        comm2 = "the following minions return False"
-        comm3 = "Moved Job job1 from schedule."
-        with patch.dict(
-            schedule.__opts__, {"schedule": {"job1": JOB1}, "sock_dir": self.sock_dir}
-        ):
-=======
         '''
         comm1 = 'no servers answered the published schedule.add command'
         comm2 = 'the following minions return False'
         comm3 = 'Moved Job job1 from schedule.'
         with patch.dict(schedule.__opts__, {'schedule': {'job1': JOB1}, 'sock_dir': self.sock_dir}):
->>>>>>> 8abb7099
             mock = MagicMock(return_value=True)
             with patch.dict(schedule.__salt__, {"event.fire": mock}):
                 _ret_value = {"complete": True, "schedule": {"job1": JOB1}}
@@ -387,27 +309,6 @@
                     mock = MagicMock(return_value={"minion1": "job1"})
                     with patch.dict(schedule.__salt__, {"publish.publish": mock}):
                         mock = MagicMock(return_value=True)
-<<<<<<< HEAD
-                        with patch.dict(schedule.__salt__, {"event.fire": mock}):
-                            self.assertDictEqual(
-                                schedule.move("job1", "minion1"),
-                                {
-                                    "comment": comm3,
-                                    "minions": ["minion1"],
-                                    "result": True,
-                                },
-                            )
-
-                    self.assertDictEqual(
-                        schedule.move("job3", "minion1"),
-                        {"comment": "Job job3 does not exist.", "result": False},
-                    )
-
-        mock = MagicMock(side_effect=[{}, {"job1": {}}])
-        with patch.dict(
-            schedule.__opts__, {"schedule": mock, "sock_dir": self.sock_dir}
-        ):
-=======
                         with patch.dict(schedule.__salt__, {'event.fire': mock}):
                             self.assertDictEqual(schedule.move('job1', 'minion1'),
                                                  {'comment': comm3,
@@ -420,7 +321,6 @@
 
         mock = MagicMock(side_effect=[{}, {'job1': {}}])
         with patch.dict(schedule.__opts__, {'schedule': mock, 'sock_dir': self.sock_dir}):
->>>>>>> 8abb7099
             mock = MagicMock(return_value=True)
             with patch.dict(schedule.__salt__, {"event.fire": mock}):
                 _ret_value = {"complete": True, "schedule": {"job1": JOB1}}
@@ -463,21 +363,11 @@
     def test_copy(self):
         """
         Test if it copy scheduled job to another minion or minions.
-<<<<<<< HEAD
-        """
-        comm1 = "no servers answered the published schedule.add command"
-        comm2 = "the following minions return False"
-        comm3 = "Copied Job job1 from schedule to minion(s)."
-        with patch.dict(
-            schedule.__opts__, {"schedule": {"job1": JOB1}, "sock_dir": self.sock_dir}
-        ):
-=======
         '''
         comm1 = 'no servers answered the published schedule.add command'
         comm2 = 'the following minions return False'
         comm3 = 'Copied Job job1 from schedule to minion(s).'
         with patch.dict(schedule.__opts__, {'schedule': {'job1': JOB1}, 'sock_dir': self.sock_dir}):
->>>>>>> 8abb7099
             mock = MagicMock(return_value=True)
             with patch.dict(schedule.__salt__, {"event.fire": mock}):
                 _ret_value = {"complete": True, "schedule": {"job1": {"job1": JOB1}}}
@@ -499,28 +389,6 @@
                     mock = MagicMock(return_value={"minion1": "job1"})
                     with patch.dict(schedule.__salt__, {"publish.publish": mock}):
                         mock = MagicMock(return_value=True)
-<<<<<<< HEAD
-                        with patch.dict(schedule.__salt__, {"event.fire": mock}):
-                            self.assertDictEqual(
-                                schedule.copy("job1", "minion1"),
-                                {
-                                    "comment": comm3,
-                                    "minions": ["minion1"],
-                                    "result": True,
-                                },
-                            )
-
-                    self.assertDictEqual(
-                        schedule.copy("job3", "minion1"),
-                        {"comment": "Job job3 does not exist.", "result": False},
-                    )
-
-        mock = MagicMock(side_effect=[{}, {"job1": {}}])
-        with patch.dict(
-            schedule.__opts__, {"schedule": mock, "sock_dir": self.sock_dir}
-        ):
-            with patch.dict(schedule.__pillar__, {"schedule": {"job1": JOB1}}):
-=======
                         with patch.dict(schedule.__salt__, {'event.fire': mock}):
                             self.assertDictEqual(schedule.copy('job1', 'minion1'),
                                                  {'comment': comm3,
@@ -534,7 +402,6 @@
         mock = MagicMock(side_effect=[{}, {'job1': {}}])
         with patch.dict(schedule.__opts__, {'schedule': mock, 'sock_dir': self.sock_dir}):
             with patch.dict(schedule.__pillar__, {'schedule': {'job1': JOB1}}):
->>>>>>> 8abb7099
                 mock = MagicMock(return_value=True)
                 with patch.dict(schedule.__salt__, {"event.fire": mock}):
                     _ret_value = {
