--- conflicted
+++ resolved
@@ -34,8 +34,6 @@
 except ImportError as import_error:
     pytest = None
 
-<<<<<<< HEAD
-=======
 from tests.support.mixins import LoaderModuleMockMixin
 from tests.support.unit import TestCase, skipIf
 from tests.support.mock import (
@@ -49,7 +47,6 @@
 from salt.modules import cmdmod
 import salt.utils.stringutils
 import salt.utils.files
->>>>>>> 8abb7099
 
 try:
     import M2Crypto  # pylint: disable=unused-import
