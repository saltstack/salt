# -*- coding: utf-8 -*-
"""
    :codeauthor: Erik Johnson <erik@saltstack.com>
"""

# Import Python libs
from __future__ import absolute_import, print_function, unicode_literals

import copy
import logging
import os
import subprocess

import salt.modules.git as git_mod  # Don't potentially shadow GitPython

# Import Salt Libs
from salt.utils.versions import LooseVersion

# Import Salt Testing Libs
from tests.support.mixins import LoaderModuleMockMixin
from tests.support.mock import MagicMock, Mock, patch
from tests.support.unit import TestCase

log = logging.getLogger(__name__)

WORKTREE_ROOT = "/tmp/salt-tests-tmpdir/main"
WORKTREE_INFO = {
    WORKTREE_ROOT: {
        "HEAD": "119f025073875a938f2456f5ffd7d04e79e5a427",
        "branch": "refs/heads/master",
        "stale": False,
    },
    "/tmp/salt-tests-tmpdir/worktree1": {
        "HEAD": "d8d19cf75d7cc3bdc598dc2d472881d26b51a6bf",
        "branch": "refs/heads/worktree1",
        "stale": False,
    },
    "/tmp/salt-tests-tmpdir/worktree2": {
        "HEAD": "56332ca504aa8b37bb62b54272d52b1d6d832629",
        "branch": "refs/heads/worktree2",
        "stale": True,
    },
    "/tmp/salt-tests-tmpdir/worktree3": {
        "HEAD": "e148ea2d521313579f661373fbb93a48a5a6d40d",
        "branch": "detached",
        "tags": ["v1.1"],
        "stale": False,
    },
    "/tmp/salt-tests-tmpdir/worktree4": {
        "HEAD": "6bbac64d3ad5582b3147088a708952df185db020",
        "branch": "detached",
        "stale": True,
    },
}


def _git_version():
    git_version = subprocess.Popen(
        ["git", "--version"],
        shell=False,
        close_fds=True,
        stdout=subprocess.PIPE,
        stderr=subprocess.PIPE,
    ).communicate()[0]
    if not git_version:
        log.error("Git not installed")
        return False
<<<<<<< HEAD
    log.debug("Detected git version %s", git_version)
=======
    log.debug('Detected git version %s', git_version)
>>>>>>> 8abb7099
    return LooseVersion(git_version.split()[-1])


class GitTestCase(TestCase, LoaderModuleMockMixin):
    """
    Test cases for salt.modules.git
    """

    def setup_loader_modules(self):
        return {
            git_mod: {"__utils__": {"ssh.key_is_encrypted": Mock(return_value=False)}}
        }

    def test_list_worktrees(self):
        """
        This tests git.list_worktrees
        """

        def _build_worktree_output(path):
            """
            Build 'git worktree list' output for a given path
            """
            return "worktree {0}\nHEAD {1}\n{2}\n".format(
                path,
                WORKTREE_INFO[path]["HEAD"],
                "branch {0}".format(WORKTREE_INFO[path]["branch"])
                if WORKTREE_INFO[path]["branch"] != "detached"
                else "detached",
            )

        # Build dict for _cmd_run_side_effect below. Start with the output from
        # 'git worktree list'.
        _cmd_run_values = {
            "git worktree list --porcelain": "\n".join(
                [_build_worktree_output(x) for x in WORKTREE_INFO]
            ),
            "git --version": "git version 2.7.0",
        }
        # Add 'git tag --points-at' output for detached HEAD worktrees with
        # tags pointing at HEAD.
        for path in WORKTREE_INFO:
            if WORKTREE_INFO[path]["branch"] != "detached":
                continue
            key = "git tag --points-at " + WORKTREE_INFO[path]["HEAD"]
            _cmd_run_values[key] = "\n".join(WORKTREE_INFO[path].get("tags", []))

        def _cmd_run_side_effect(key, **kwargs):
            # Not using dict.get() here because we want to know if
            # _cmd_run_values doesn't account for all uses of cmd.run_all.
            return {
                "stdout": _cmd_run_values[" ".join(key)],
                "stderr": "",
                "retcode": 0,
                "pid": 12345,
            }

        def _isdir_side_effect(key):
            # os.path.isdir() would return True on a non-stale worktree
            return not WORKTREE_INFO[key].get("stale", False)

        # Build return dict for comparison
        worktree_ret = copy.deepcopy(WORKTREE_INFO)
        for key in worktree_ret:
            ptr = worktree_ret.get(key)
            ptr["detached"] = ptr["branch"] == "detached"
            ptr["branch"] = (
                None if ptr["detached"] else ptr["branch"].replace("refs/heads/", "", 1)
            )

        cmd_run_mock = MagicMock(side_effect=_cmd_run_side_effect)
        isdir_mock = MagicMock(side_effect=_isdir_side_effect)
        with patch.dict(git_mod.__salt__, {"cmd.run_all": cmd_run_mock}):
            with patch.object(os.path, "isdir", isdir_mock):
                # Test all=True. Include all return data.
                self.maxDiff = None
                self.assertEqual(
                    git_mod.list_worktrees(WORKTREE_ROOT, all=True, stale=False),
                    worktree_ret,
                )
                # Test all=False and stale=False. Exclude stale worktrees from
                # return data.
                self.assertEqual(
                    git_mod.list_worktrees(WORKTREE_ROOT, all=False, stale=False),
                    dict(
                        [
                            (x, worktree_ret[x])
                            for x in WORKTREE_INFO
                            if not WORKTREE_INFO[x].get("stale", False)
                        ]
                    ),
                )
                # Test stale=True. Exclude non-stale worktrees from return
                # data.
                self.assertEqual(
                    git_mod.list_worktrees(WORKTREE_ROOT, all=False, stale=True),
                    dict(
                        [
                            (x, worktree_ret[x])
                            for x in WORKTREE_INFO
                            if WORKTREE_INFO[x].get("stale", False)
                        ]
                    ),
                )

    def test__git_run_tmp_wrapper(self):
        """
        When an identity file is specified, make sure we don't attempt to
        remove a temp wrapper that wasn't created. Windows doesn't use temp
        wrappers, and *NIX won't unless no username was specified and the path
        is not executable.
        """
        file_remove_mock = Mock()
        mock_true = Mock(return_value=True)
        mock_false = Mock(return_value=False)
        cmd_mock = MagicMock(return_value={"retcode": 0, "stdout": "", "stderr": ""})
        with patch.dict(
            git_mod.__salt__,
            {
                "file.file_exists": mock_true,
                "file.remove": file_remove_mock,
                "cmd.run_all": cmd_mock,
                "ssh.key_is_encrypted": mock_false,
            },
        ):

            # Non-windows
            with patch("salt.utils.platform.is_windows", mock_false), patch.object(
                git_mod, "_path_is_executable_others", mock_true
            ):

                # Command doesn't really matter here since we're mocking
                git_mod._git_run(
                    ["git", "rev-parse", "HEAD"],
                    cwd="/some/path",
                    user=None,
                    identity="/root/.ssh/id_rsa",
                )

                file_remove_mock.assert_not_called()

            file_remove_mock.reset_mock()
            with patch("salt.utils.platform.is_windows", mock_true), patch.object(
                git_mod, "_find_ssh_exe", MagicMock(return_value=r"C:\Git\ssh.exe")
            ):
                # Command doesn't really matter here since we're mocking
                git_mod._git_run(
                    ["git", "rev-parse", "HEAD"],
                    cwd=r"C:\some\path",
                    user=None,
                    identity=r"C:\ssh\id_rsa",
                )

                file_remove_mock.assert_not_called()<|MERGE_RESOLUTION|>--- conflicted
+++ resolved
@@ -65,11 +65,7 @@
     if not git_version:
         log.error("Git not installed")
         return False
-<<<<<<< HEAD
-    log.debug("Detected git version %s", git_version)
-=======
     log.debug('Detected git version %s', git_version)
->>>>>>> 8abb7099
     return LooseVersion(git_version.split()[-1])
 
 
