# -*- coding: utf-8 -*-
'''
:codeauthor: Shane Lee <slee@saltstack.com>
'''
# Import Python Libs
from __future__ import absolute_import, unicode_literals, print_function
import os
<<<<<<< HEAD
import tempfile
from collections import namedtuple
=======
import sys
>>>>>>> e8525967

# Import Salt Testing Libs
from tests.support.mixins import LoaderModuleMockMixin
from tests.support.mock import MagicMock, NO_MOCK, NO_MOCK_REASON, patch
from tests.support.paths import TMP
from tests.support.unit import TestCase, skipIf

# Import Salt Libs
<<<<<<< HEAD
import salt.utils.win_functions
import salt.modules.win_file as win_file
import salt.utils.win_dacl as win_dacl
=======
>>>>>>> e8525967
import salt.modules.temp as temp
import salt.modules.win_file as win_file
import salt.utils.platform
import salt.utils.win_dacl as win_dacl
import salt.modules.cmdmod as cmdmod
from salt.exceptions import CommandExecutionError

try:
    WIN_VER = sys.getwindowsversion().major
except AttributeError:
    WIN_VER = 0


class DummyStat(object):
    st_mode = 33188
    st_ino = 115331251
    st_dev = 44
    st_nlink = 1
    st_uid = 99200001
    st_gid = 99200001
    st_size = 41743
    st_atime = 1552661253
    st_mtime = 1552661253
    st_ctime = 1552661253


@skipIf(NO_MOCK, NO_MOCK_REASON)
class WinFileTestCase(TestCase, LoaderModuleMockMixin):
    '''
        Test cases for salt.modules.win_file
    '''
    FAKE_RET = {'fake': 'ret data'}
    if salt.utils.platform.is_windows():
        FAKE_PATH = os.sep.join(['C:', 'path', 'does', 'not', 'exist'])
    else:
        FAKE_PATH = os.sep.join(['path', 'does', 'not', 'exist'])

    def setup_loader_modules(self):
        return {
            win_file: {
                '__utils__': {'dacl.set_perms': win_dacl.set_perms},
                '__salt__': {'cmd.run_stdout': cmdmod.run_stdout}
            }
        }

    def test_issue_43328_stats(self):
        '''
        Make sure that a CommandExecutionError is raised if the file does NOT
        exist
        '''
        with patch('os.path.exists', return_value=False):
            self.assertRaises(CommandExecutionError,
                              win_file.stats,
                              self.FAKE_PATH)

    def test_issue_43328_check_perms_no_ret(self):
        '''
        Make sure that a CommandExecutionError is raised if the file does NOT
        exist
        '''
        with patch('os.path.exists', return_value=False):
            self.assertRaises(
                CommandExecutionError, win_file.check_perms, self.FAKE_PATH)

    @skipIf(not salt.utils.platform.is_windows(), 'Skip on Non-Windows systems')
    @skipIf(WIN_VER < 6, 'Symlinks not supported on Vista an lower')
    def test_issue_52002_check_file_remove_symlink(self):
        '''
        Make sure that directories including symlinks or symlinks can be removed
        '''
        base = temp.dir(prefix='base-', parent=TMP)
        target = os.path.join(base, 'child 1', 'target\\')
        symlink = os.path.join(base, 'child 2', 'link')
        try:
            # Create environment
            self.assertFalse(win_file.directory_exists(target))
            self.assertFalse(win_file.directory_exists(symlink))
            self.assertTrue(win_file.makedirs_(target))
            self.assertTrue(win_file.makedirs_(symlink))
            self.assertTrue(win_file.symlink(target, symlink))
            self.assertTrue(win_file.directory_exists(symlink))
            self.assertTrue(win_file.is_link(symlink))
            # Test removal of directory containing symlink
            self.assertTrue(win_file.remove(base))
            self.assertFalse(win_file.directory_exists(base))
        finally:
            if os.path.exists(base):
                win_file.remove(base)


@skipIf(NO_MOCK, NO_MOCK_REASON)
@skipIf(not salt.utils.platform.is_windows(), 'Skip on Non-Windows systems')
class WinFileCheckPermsTestCase(TestCase, LoaderModuleMockMixin):
    '''
    Test cases for the check_perms function in salt.modules.win_file
    '''
    temp_file = ''
    current_user = ''

    def setup_loader_modules(self):
        self.current_user = salt.utils.win_functions.get_current_user(False)
        return {
            win_file: {
<<<<<<< HEAD
                '__utils__': {'dacl.check_perms': win_dacl.check_perms},
=======
                '__utils__': {'dacl.check_perms': win_dacl.check_perms,
                              'dacl.set_perms': win_dacl.set_perms}
>>>>>>> e8525967
            },
            win_dacl: {
                '__opts__': {'test': False},
            }
        }

    def setUp(self):
<<<<<<< HEAD
        self.temp_file = tempfile.NamedTemporaryFile(delete=False)
        self.temp_file.close()
        win_dacl.set_owner(obj_name=self.temp_file.name,
                           principal=self.current_user)
        win_dacl.set_inheritance(obj_name=self.temp_file.name,
                                 enabled=True)
        self.assertEqual(
            win_dacl.get_owner(obj_name=self.temp_file.name),
=======
        self.temp_file = temp.file(parent=TMP)
        salt.utils.win_dacl.set_owner(obj_name=self.temp_file,
                                      principal=self.current_user)
        salt.utils.win_dacl.set_inheritance(obj_name=self.temp_file,
                                            enabled=True)
        self.assertEqual(
            salt.utils.win_dacl.get_owner(obj_name=self.temp_file),
>>>>>>> e8525967
            self.current_user)

    def tearDown(self):
        os.remove(self.temp_file)

    def test_check_perms_set_owner_test_true(self):
        '''
        Test setting the owner of a file with test=True
        '''
        expected = {'comment': '',
                    'changes': {'owner': 'Administrators'},
                    'name': self.temp_file,
                    'result': None}
        with patch.dict(win_dacl.__opts__, {'test': True}):
            ret = win_file.check_perms(path=self.temp_file,
                                       owner='Administrators',
                                       inheritance=None)
            self.assertDictEqual(expected, ret)

    def test_check_perms_set_owner(self):
        '''
        Test setting the owner of a file
        '''
        expected = {'comment': '',
                    'changes': {'owner': 'Administrators'},
                    'name': self.temp_file,
                    'result': True}
        ret = win_file.check_perms(path=self.temp_file,
                                   owner='Administrators',
                                   inheritance=None)
        self.assertDictEqual(expected, ret)

    def test_check_perms_deny_test_true(self):
        '''
        Test setting deny perms on a file with test=True
        '''
        expected = {'comment': '',
                    'changes': {'perms': {'Users': {'deny': 'read_execute'}}},
                    'name': self.temp_file,
                    'result': None}
        with patch.dict(win_dacl.__opts__, {'test': True}):
            ret = win_file.check_perms(
                path=self.temp_file,
                deny_perms={'Users': {'perms': 'read_execute'}},
                inheritance=None)
            self.assertDictEqual(expected, ret)

    def test_check_perms_deny(self):
        '''
        Test setting deny perms on a file
        '''
        expected = {'comment': '',
                    'changes': {'perms': {'Users': {'deny': 'read_execute'}}},
                    'name': self.temp_file,
                    'result': True}
        ret = win_file.check_perms(
            path=self.temp_file,
            deny_perms={'Users': {'perms': 'read_execute'}},
            inheritance=None)
        self.assertDictEqual(expected, ret)

    def test_check_perms_grant_test_true(self):
        '''
        Test setting grant perms on a file with test=True
        '''
        expected = {'comment': '',
                    'changes': {'perms': {'Users': {'grant': 'read_execute'}}},
                    'name': self.temp_file,
                    'result': None}
        with patch.dict(win_dacl.__opts__, {'test': True}):
            ret = win_file.check_perms(
                path=self.temp_file,
                grant_perms={'Users': {'perms': 'read_execute'}},
                inheritance=None)
            self.assertDictEqual(expected, ret)

    def test_check_perms_grant(self):
        '''
        Test setting grant perms on a file
        '''
        expected = {'comment': '',
                    'changes': {'perms': {'Users': {'grant': 'read_execute'}}},
                    'name': self.temp_file,
                    'result': True}
        ret = win_file.check_perms(
            path=self.temp_file,
            grant_perms={'Users': {'perms': 'read_execute'}},
            inheritance=None)
        self.assertDictEqual(expected, ret)

    def test_check_perms_inheritance_false_test_true(self):
        '''
        Test setting inheritance to False with test=True
        '''
        expected = {'comment': '',
                    'changes': {'inheritance': False},
                    'name': self.temp_file,
                    'result': None}
        with patch.dict(win_dacl.__opts__, {'test': True}):
            ret = win_file.check_perms(path=self.temp_file,
                                       inheritance=False)
            self.assertDictEqual(expected, ret)

    def test_check_perms_inheritance_false(self):
        '''
        Test setting inheritance to False
        '''
        expected = {'comment': '',
                    'changes': {'inheritance': False},
                    'name': self.temp_file,
                    'result': True}
        ret = win_file.check_perms(path=self.temp_file,
                                   inheritance=False)
        self.assertDictEqual(expected, ret)

    def test_check_perms_inheritance_true(self):
        '''
        Test setting inheritance to true when it's already true (default)
        '''
        expected = {'comment': '',
                    'changes': {},
                    'name': self.temp_file,
                    'result': True}
        ret = win_file.check_perms(path=self.temp_file,
                                   inheritance=True)
        self.assertDictEqual(expected, ret)

    def test_check_perms_reset_test_true(self):
        '''
        Test resetting perms with test=True. This shows minimal changes
        '''
        # Turn off inheritance
<<<<<<< HEAD
        win_dacl.set_inheritance(obj_name=self.temp_file.name,
                                 enabled=False,
                                 clear=True)
        # Set some permissions
        win_dacl.set_permissions(obj_name=self.temp_file.name,
                                 principal='Administrator',
                                 permissions='full_control')
=======
        salt.utils.win_dacl.set_inheritance(obj_name=self.temp_file,
                                            enabled=False,
                                            clear=True)
        # Set some permissions
        salt.utils.win_dacl.set_permissions(obj_name=self.temp_file,
                                            principal='Administrator',
                                            permissions='full_control')
>>>>>>> e8525967
        expected = {'comment': '',
                    'changes': {
                        'perms': {
                            'Administrators': {'grant': 'full_control'},
                            'Users': {'grant': 'read_execute'}},
                        'remove_perms': {
                            'Administrator': {
                                'grant': {'applies to': 'Not Inherited (file)',
                                          'permissions': 'Full control'}}}},
                    'name': self.temp_file,
                    'result': None}
        with patch.dict(win_dacl.__opts__, {'test': True}):
            ret = win_file.check_perms(
                path=self.temp_file,
                grant_perms={'Users': {'perms': 'read_execute'},
                             'Administrators': {'perms': 'full_control'}},
                inheritance=False,
                reset=True)
            self.assertDictEqual(expected, ret)

    def test_check_perms_reset(self):
        '''
        Test resetting perms on a File
        '''
        # Turn off inheritance
<<<<<<< HEAD
        win_dacl.set_inheritance(obj_name=self.temp_file.name,
                                 enabled=False,
                                 clear=True)
        # Set some permissions
        win_dacl.set_permissions(obj_name=self.temp_file.name,
                                 principal='Administrator',
                                 permissions='full_control')
=======
        salt.utils.win_dacl.set_inheritance(obj_name=self.temp_file,
                                            enabled=False,
                                            clear=True)
        # Set some permissions
        salt.utils.win_dacl.set_permissions(obj_name=self.temp_file,
                                            principal='Administrator',
                                            permissions='full_control')
>>>>>>> e8525967
        expected = {'comment': '',
                    'changes': {
                        'perms': {
                            'Administrators': {'grant': 'full_control'},
                            'Users': {'grant': 'read_execute'}},
                        'remove_perms': {
                            'Administrator': {
                                'grant': {'applies to': 'Not Inherited (file)',
                                          'permissions': 'Full control'}}}},
                    'name': self.temp_file,
                    'result': True}
        ret = win_file.check_perms(
            path=self.temp_file,
            grant_perms={'Users': {'perms': 'read_execute'},
                         'Administrators': {'perms': 'full_control'}},
            inheritance=False,
            reset=True)
        self.assertDictEqual(expected, ret)

    def test_stat(self):
        with patch('os.path.exists', MagicMock(return_value=True)), \
                patch('salt.modules.win_file._resolve_symlink', MagicMock(side_effect=lambda path: path)), \
                patch('salt.modules.win_file.get_uid', MagicMock(return_value=1)), \
                patch('salt.modules.win_file.uid_to_user', MagicMock(return_value='dummy')), \
                patch('salt.modules.win_file.get_pgid', MagicMock(return_value=1)), \
                patch('salt.modules.win_file.gid_to_group', MagicMock(return_value='dummy')), \
                patch('os.stat', MagicMock(return_value=DummyStat())):
            ret = win_file.stats('dummy', None, True)
            self.assertEqual(ret['mode'], '0644')
            self.assertEqual(ret['type'], 'file')<|MERGE_RESOLUTION|>--- conflicted
+++ resolved
@@ -5,12 +5,7 @@
 # Import Python Libs
 from __future__ import absolute_import, unicode_literals, print_function
 import os
-<<<<<<< HEAD
-import tempfile
-from collections import namedtuple
-=======
 import sys
->>>>>>> e8525967
 
 # Import Salt Testing Libs
 from tests.support.mixins import LoaderModuleMockMixin
@@ -19,12 +14,7 @@
 from tests.support.unit import TestCase, skipIf
 
 # Import Salt Libs
-<<<<<<< HEAD
 import salt.utils.win_functions
-import salt.modules.win_file as win_file
-import salt.utils.win_dacl as win_dacl
-=======
->>>>>>> e8525967
 import salt.modules.temp as temp
 import salt.modules.win_file as win_file
 import salt.utils.platform
@@ -128,12 +118,8 @@
         self.current_user = salt.utils.win_functions.get_current_user(False)
         return {
             win_file: {
-<<<<<<< HEAD
-                '__utils__': {'dacl.check_perms': win_dacl.check_perms},
-=======
                 '__utils__': {'dacl.check_perms': win_dacl.check_perms,
                               'dacl.set_perms': win_dacl.set_perms}
->>>>>>> e8525967
             },
             win_dacl: {
                 '__opts__': {'test': False},
@@ -141,16 +127,6 @@
         }
 
     def setUp(self):
-<<<<<<< HEAD
-        self.temp_file = tempfile.NamedTemporaryFile(delete=False)
-        self.temp_file.close()
-        win_dacl.set_owner(obj_name=self.temp_file.name,
-                           principal=self.current_user)
-        win_dacl.set_inheritance(obj_name=self.temp_file.name,
-                                 enabled=True)
-        self.assertEqual(
-            win_dacl.get_owner(obj_name=self.temp_file.name),
-=======
         self.temp_file = temp.file(parent=TMP)
         salt.utils.win_dacl.set_owner(obj_name=self.temp_file,
                                       principal=self.current_user)
@@ -158,7 +134,6 @@
                                             enabled=True)
         self.assertEqual(
             salt.utils.win_dacl.get_owner(obj_name=self.temp_file),
->>>>>>> e8525967
             self.current_user)
 
     def tearDown(self):
@@ -291,15 +266,6 @@
         Test resetting perms with test=True. This shows minimal changes
         '''
         # Turn off inheritance
-<<<<<<< HEAD
-        win_dacl.set_inheritance(obj_name=self.temp_file.name,
-                                 enabled=False,
-                                 clear=True)
-        # Set some permissions
-        win_dacl.set_permissions(obj_name=self.temp_file.name,
-                                 principal='Administrator',
-                                 permissions='full_control')
-=======
         salt.utils.win_dacl.set_inheritance(obj_name=self.temp_file,
                                             enabled=False,
                                             clear=True)
@@ -307,7 +273,6 @@
         salt.utils.win_dacl.set_permissions(obj_name=self.temp_file,
                                             principal='Administrator',
                                             permissions='full_control')
->>>>>>> e8525967
         expected = {'comment': '',
                     'changes': {
                         'perms': {
@@ -333,15 +298,6 @@
         Test resetting perms on a File
         '''
         # Turn off inheritance
-<<<<<<< HEAD
-        win_dacl.set_inheritance(obj_name=self.temp_file.name,
-                                 enabled=False,
-                                 clear=True)
-        # Set some permissions
-        win_dacl.set_permissions(obj_name=self.temp_file.name,
-                                 principal='Administrator',
-                                 permissions='full_control')
-=======
         salt.utils.win_dacl.set_inheritance(obj_name=self.temp_file,
                                             enabled=False,
                                             clear=True)
@@ -349,7 +305,6 @@
         salt.utils.win_dacl.set_permissions(obj_name=self.temp_file,
                                             principal='Administrator',
                                             permissions='full_control')
->>>>>>> e8525967
         expected = {'comment': '',
                     'changes': {
                         'perms': {
