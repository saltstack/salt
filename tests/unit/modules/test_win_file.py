--- conflicted
+++ resolved
@@ -6,13 +6,6 @@
 from __future__ import absolute_import, print_function, unicode_literals
 
 import os
-<<<<<<< HEAD
-import sys
-
-import salt.modules.cmdmod as cmdmod
-
-# Import Salt Libs
-=======
 import tempfile
 from collections import namedtuple
 
@@ -27,12 +20,8 @@
 import salt.utils.win_functions
 import salt.modules.win_file as win_file
 import salt.utils.win_dacl as win_dacl
->>>>>>> 8abb7099
 import salt.modules.temp as temp
-import salt.modules.win_file as win_file
 import salt.utils.platform
-import salt.utils.win_dacl as win_dacl
-import salt.utils.win_functions
 from salt.exceptions import CommandExecutionError
 
 # Import Salt Testing Libs
@@ -60,8 +49,6 @@
     st_ctime = 1552661253
 
 
-<<<<<<< HEAD
-=======
 class DummyStat(object):
     st_mode = 33188
     st_ino = 115331251
@@ -80,7 +67,6 @@
 
 
 @skipIf(NO_MOCK, NO_MOCK_REASON)
->>>>>>> 8abb7099
 class WinFileTestCase(TestCase, LoaderModuleMockMixin):
     """
         Test cases for salt.modules.win_file
@@ -95,8 +81,7 @@
     def setup_loader_modules(self):
         return {
             win_file: {
-                "__utils__": {"dacl.set_perms": win_dacl.set_perms},
-                "__salt__": {"cmd.run_stdout": cmdmod.run_stdout},
+                '__utils__': {'dacl.set_perms': win_dacl.set_perms}
             }
         }
 
@@ -157,25 +142,14 @@
         self.current_user = salt.utils.win_functions.get_current_user(False)
         return {
             win_file: {
-<<<<<<< HEAD
-                "__utils__": {
-                    "dacl.check_perms": win_dacl.check_perms,
-                    "dacl.set_perms": win_dacl.set_perms,
-                }
-=======
                 '__utils__': {'dacl.check_perms': win_dacl.check_perms},
->>>>>>> 8abb7099
             },
-            win_dacl: {"__opts__": {"test": False}},
+            win_dacl: {
+                '__opts__': {'test': False},
+            }
         }
 
     def setUp(self):
-<<<<<<< HEAD
-        self.temp_file = temp.file(parent=RUNTIME_VARS.TMP)
-        win_dacl.set_owner(obj_name=self.temp_file, principal=self.current_user)
-        win_dacl.set_inheritance(obj_name=self.temp_file, enabled=True)
-        self.assertEqual(win_dacl.get_owner(obj_name=self.temp_file), self.current_user)
-=======
         self.temp_file = tempfile.NamedTemporaryFile(delete=False)
         self.temp_file.close()
         win_dacl.set_owner(obj_name=self.temp_file.name,
@@ -185,7 +159,6 @@
         self.assertEqual(
             win_dacl.get_owner(obj_name=self.temp_file.name),
             self.current_user)
->>>>>>> 8abb7099
 
     def tearDown(self):
         os.remove(self.temp_file)
@@ -193,19 +166,6 @@
     def test_check_perms_set_owner_test_true(self):
         """
         Test setting the owner of a file with test=True
-<<<<<<< HEAD
-        """
-        expected = {
-            "comment": "",
-            "changes": {"owner": "Administrators"},
-            "name": self.temp_file,
-            "result": None,
-        }
-        with patch.dict(win_dacl.__opts__, {"test": True}):
-            ret = win_file.check_perms(
-                path=self.temp_file, owner="Administrators", inheritance=None
-            )
-=======
         '''
         with patch.dict(win_file.__opts__, {'test': True}), \
                 patch.dict(win_dacl.__opts__, {'test': True}):
@@ -216,7 +176,6 @@
             ret = win_file.check_perms(path=self.temp_file.name,
                                        owner='Administrators',
                                        inheritance=None)
->>>>>>> 8abb7099
             self.assertDictEqual(expected, ret)
 
     def test_check_perms_set_owner(self):
@@ -237,14 +196,12 @@
     def test_check_perms_deny_test_true(self):
         """
         Test setting deny perms on a file with test=True
-        """
-        expected = {
-            "comment": "",
-            "changes": {"perms": {"Users": {"deny": "read_execute"}}},
-            "name": self.temp_file,
-            "result": None,
-        }
-        with patch.dict(win_dacl.__opts__, {"test": True}):
+        '''
+        expected = {'comment': '',
+                    'changes': {'perms': {'Users': {'deny': 'read_execute'}}},
+                    'name': self.temp_file.name,
+                    'result': None}
+        with patch.dict(win_dacl.__opts__, {'test': True}):
             ret = win_file.check_perms(
                 path=self.temp_file,
                 deny_perms={"Users": {"perms": "read_execute"}},
@@ -255,13 +212,11 @@
     def test_check_perms_deny(self):
         """
         Test setting deny perms on a file
-        """
-        expected = {
-            "comment": "",
-            "changes": {"perms": {"Users": {"deny": "read_execute"}}},
-            "name": self.temp_file,
-            "result": True,
-        }
+        '''
+        expected = {'comment': '',
+                    'changes': {'perms': {'Users': {'deny': 'read_execute'}}},
+                    'name': self.temp_file.name,
+                    'result': True}
         ret = win_file.check_perms(
             path=self.temp_file,
             deny_perms={"Users": {"perms": "read_execute"}},
@@ -272,14 +227,12 @@
     def test_check_perms_grant_test_true(self):
         """
         Test setting grant perms on a file with test=True
-        """
-        expected = {
-            "comment": "",
-            "changes": {"perms": {"Users": {"grant": "read_execute"}}},
-            "name": self.temp_file,
-            "result": None,
-        }
-        with patch.dict(win_dacl.__opts__, {"test": True}):
+        '''
+        expected = {'comment': '',
+                    'changes': {'perms': {'Users': {'grant': 'read_execute'}}},
+                    'name': self.temp_file.name,
+                    'result': None}
+        with patch.dict(win_dacl.__opts__, {'test': True}):
             ret = win_file.check_perms(
                 path=self.temp_file,
                 grant_perms={"Users": {"perms": "read_execute"}},
@@ -290,13 +243,11 @@
     def test_check_perms_grant(self):
         """
         Test setting grant perms on a file
-        """
-        expected = {
-            "comment": "",
-            "changes": {"perms": {"Users": {"grant": "read_execute"}}},
-            "name": self.temp_file,
-            "result": True,
-        }
+        '''
+        expected = {'comment': '',
+                    'changes': {'perms': {'Users': {'grant': 'read_execute'}}},
+                    'name': self.temp_file.name,
+                    'result': True}
         ret = win_file.check_perms(
             path=self.temp_file,
             grant_perms={"Users": {"perms": "read_execute"}},
@@ -307,15 +258,14 @@
     def test_check_perms_inheritance_false_test_true(self):
         """
         Test setting inheritance to False with test=True
-        """
-        expected = {
-            "comment": "",
-            "changes": {"inheritance": False},
-            "name": self.temp_file,
-            "result": None,
-        }
-        with patch.dict(win_dacl.__opts__, {"test": True}):
-            ret = win_file.check_perms(path=self.temp_file, inheritance=False)
+        '''
+        expected = {'comment': '',
+                    'changes': {'inheritance': False},
+                    'name': self.temp_file.name,
+                    'result': None}
+        with patch.dict(win_dacl.__opts__, {'test': True}):
+            ret = win_file.check_perms(path=self.temp_file.name,
+                                       inheritance=False)
             self.assertDictEqual(expected, ret)
 
     def test_check_perms_inheritance_false(self):
@@ -349,35 +299,6 @@
         Test resetting perms with test=True. This shows minimal changes
         """
         # Turn off inheritance
-<<<<<<< HEAD
-        win_dacl.set_inheritance(obj_name=self.temp_file, enabled=False, clear=True)
-        # Set some permissions
-        win_dacl.set_permissions(
-            obj_name=self.temp_file,
-            principal="Administrator",
-            permissions="full_control",
-        )
-        expected = {
-            "comment": "",
-            "changes": {
-                "perms": {
-                    "Administrators": {"grant": "full_control"},
-                    "Users": {"grant": "read_execute"},
-                },
-                "remove_perms": {
-                    "Administrator": {
-                        "grant": {
-                            "applies to": "Not Inherited (file)",
-                            "permissions": "Full control",
-                        }
-                    }
-                },
-            },
-            "name": self.temp_file,
-            "result": None,
-        }
-        with patch.dict(win_dacl.__opts__, {"test": True}):
-=======
         win_dacl.set_inheritance(obj_name=self.temp_file.name,
                                  enabled=False,
                                  clear=True)
@@ -397,7 +318,6 @@
                     'name': self.temp_file.name,
                     'result': None}
         with patch.dict(win_dacl.__opts__, {'test': True}):
->>>>>>> 8abb7099
             ret = win_file.check_perms(
                 path=self.temp_file,
                 grant_perms={
@@ -414,34 +334,6 @@
         Test resetting perms on a File
         """
         # Turn off inheritance
-<<<<<<< HEAD
-        win_dacl.set_inheritance(obj_name=self.temp_file, enabled=False, clear=True)
-        # Set some permissions
-        win_dacl.set_permissions(
-            obj_name=self.temp_file,
-            principal="Administrator",
-            permissions="full_control",
-        )
-        expected = {
-            "comment": "",
-            "changes": {
-                "perms": {
-                    "Administrators": {"grant": "full_control"},
-                    "Users": {"grant": "read_execute"},
-                },
-                "remove_perms": {
-                    "Administrator": {
-                        "grant": {
-                            "applies to": "Not Inherited (file)",
-                            "permissions": "Full control",
-                        }
-                    }
-                },
-            },
-            "name": self.temp_file,
-            "result": True,
-        }
-=======
         win_dacl.set_inheritance(obj_name=self.temp_file.name,
                                  enabled=False,
                                  clear=True)
@@ -460,7 +352,6 @@
                                           'permissions': 'Full control'}}}},
                     'name': self.temp_file.name,
                     'result': True}
->>>>>>> 8abb7099
         ret = win_file.check_perms(
             path=self.temp_file,
             grant_perms={
@@ -468,29 +359,8 @@
                 "Administrators": {"perms": "full_control"},
             },
             inheritance=False,
-<<<<<<< HEAD
             reset=True,
         )
-        self.assertDictEqual(expected, ret)
-
-    def test_stat(self):
-        with patch("os.path.exists", MagicMock(return_value=True)), patch(
-            "salt.modules.win_file._resolve_symlink",
-            MagicMock(side_effect=lambda path: path),
-        ), patch("salt.modules.win_file.get_uid", MagicMock(return_value=1)), patch(
-            "salt.modules.win_file.uid_to_user", MagicMock(return_value="dummy")
-        ), patch(
-            "salt.modules.win_file.get_pgid", MagicMock(return_value=1)
-        ), patch(
-            "salt.modules.win_file.gid_to_group", MagicMock(return_value="dummy")
-        ), patch(
-            "os.stat", MagicMock(return_value=DummyStat())
-        ):
-            ret = win_file.stats("dummy", None, True)
-            self.assertEqual(ret["mode"], "0644")
-            self.assertEqual(ret["type"], "file")
-=======
-            reset=True)
         self.assertDictEqual(expected, ret)
 
     def test_stat(self):
@@ -504,5 +374,4 @@
                 patch('os.stat', MagicMock(return_value=DummyStat())):
             ret = win_file.stats('dummy', None, True)
             self.assertEqual(ret['mode'], '0644')
-            self.assertEqual(ret['type'], 'file')
->>>>>>> 8abb7099
+            self.assertEqual(ret['type'], 'file')