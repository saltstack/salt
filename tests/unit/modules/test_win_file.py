# -*- coding: utf-8 -*-
'''
:codeauthor: Shane Lee <slee@saltstack.com>
'''
# Import Python Libs
from __future__ import absolute_import, unicode_literals, print_function
import os
import tempfile
import sys
from collections import namedtuple

# Import Salt Testing Libs
from tests.support.helpers import destructiveTest
from tests.support.mixins import LoaderModuleMockMixin
from tests.support.mock import patch, NO_MOCK, NO_MOCK_REASON
from tests.support.unit import TestCase, skipIf
from tests.support.mock import MagicMock

# Import Salt Libs
import salt.modules.win_file as win_file
import salt.utils.win_dacl as win_dacl
import salt.modules.temp as temp
import salt.utils.platform
from salt.exceptions import CommandExecutionError


class DummyStat(object):
    st_mode = 33188
    st_ino = 115331251
    st_dev = 44
    st_nlink = 1
    st_uid = 99200001
    st_gid = 99200001
    st_size = 41743
    st_atime = 1552661253
    st_mtime = 1552661253
    st_ctime = 1552661253


WindowsVersion = namedtuple('WinowsVersion', 'major minor')
winver = WindowsVersion(major=10, minor=0)


@skipIf(NO_MOCK, NO_MOCK_REASON)
class WinFileTestCase(TestCase, LoaderModuleMockMixin):
    '''
        Test cases for salt.modules.win_file
    '''
    FAKE_RET = {'fake': 'ret data'}
    if salt.utils.platform.is_windows():
        FAKE_PATH = os.sep.join(['C:', 'path', 'does', 'not', 'exist'])
    else:
        FAKE_PATH = os.sep.join(['path', 'does', 'not', 'exist'])

    def setup_loader_modules(self):
        return {
            win_file: {
                '__utils__': {'dacl.set_perms': win_dacl.set_perms}
            }
        }

    def test_issue_43328_stats(self):
        '''
        Make sure that a CommandExecutionError is raised if the file does NOT
        exist
        '''
        with patch('os.path.exists', return_value=False):
            self.assertRaises(CommandExecutionError,
                              win_file.stats,
                              self.FAKE_PATH)

    def test_issue_43328_check_perms_no_ret(self):
        '''
        Make sure that a CommandExecutionError is raised if the file does NOT
        exist
        '''
        with patch('os.path.exists', return_value=False):
            self.assertRaises(
                CommandExecutionError, win_file.check_perms, self.FAKE_PATH)

    @destructiveTest
    @skipIf(not salt.utils.platform.is_windows(), 'Skip on Non-Windows systems')
    def test_issue_52002_check_file_remove_symlink(self):
        '''
        Make sure that directories including symlinks or symlinks can be removed
        '''
        base = temp.dir(prefix='base-')
        target = os.path.join(base, 'child 1', 'target\\')
        symlink = os.path.join(base, 'child 2', 'link')
        try:
            # Create environment
            self.assertFalse(win_file.directory_exists(target))
            self.assertFalse(win_file.directory_exists(symlink))
            self.assertTrue(win_file.makedirs_(target))
            self.assertTrue(win_file.makedirs_(symlink))
            self.assertTrue(win_file.symlink(target, symlink))
            self.assertTrue(win_file.directory_exists(symlink))
            self.assertTrue(win_file.is_link(symlink))
            # Test removal of directory containing symlink
            self.assertTrue(win_file.remove(base))
            self.assertFalse(win_file.directory_exists(base))
        finally:
            if os.path.exists(base):
                win_file.remove(base)


@destructiveTest
@skipIf(NO_MOCK, NO_MOCK_REASON)
@skipIf(not salt.utils.platform.is_windows(), 'Requires Pywin32 libraries')
class WinFileCheckPermsTestCase(TestCase, LoaderModuleMockMixin):
    '''
    Test cases for the check_perms function in salt.modules.win_file
    '''
    temp_file = ''
    current_user = ''

    def setup_loader_modules(self):
        self.current_user = salt.utils.win_functions.get_current_user(False)
        return {
            win_file: {
                '__utils__': {'dacl.check_perms': win_dacl.check_perms}
            },
            win_dacl: {
                '__opts__': {'test': False},
            }
        }

    def setUp(self):
        self.temp_file = tempfile.NamedTemporaryFile(delete=False)
        self.temp_file.close()
        salt.utils.win_dacl.set_owner(obj_name=self.temp_file.name,
                                      principal=self.current_user)
        salt.utils.win_dacl.set_inheritance(obj_name=self.temp_file.name,
                                            enabled=True)
        self.assertEqual(
            salt.utils.win_dacl.get_owner(obj_name=self.temp_file.name),
            self.current_user)

    def tearDown(self):
        os.remove(self.temp_file.name)

    def test_check_perms_set_owner_test_true(self):
        '''
        Test setting the owner of a file with test=True
        '''
        expected = {'comment': '',
                    'changes': {'owner': 'Administrators'},
                    'name': self.temp_file.name,
                    'result': None}
        with patch.dict(win_dacl.__opts__, {'test': True}):
            ret = win_file.check_perms(path=self.temp_file.name,
                                       owner='Administrators',
                                       inheritance=None)
            self.assertDictEqual(expected, ret)

    def test_check_perms_set_owner(self):
        '''
        Test setting the owner of a file
        '''
        expected = {'comment': '',
                    'changes': {'owner': 'Administrators'},
                    'name': self.temp_file.name,
                    'result': True}
        ret = win_file.check_perms(path=self.temp_file.name,
                                   owner='Administrators',
                                   inheritance=None)
        self.assertDictEqual(expected, ret)

    def test_check_perms_deny_test_true(self):
        '''
        Test setting deny perms on a file with test=True
        '''
        expected = {'comment': '',
                    'changes': {'perms': {'Users': {'deny': 'read_execute'}}},
                    'name': self.temp_file.name,
                    'result': None}
        with patch.dict(win_dacl.__opts__, {'test': True}):
            ret = win_file.check_perms(
                path=self.temp_file.name,
                deny_perms={'Users': {'perms': 'read_execute'}},
                inheritance=None)
            self.assertDictEqual(expected, ret)

    def test_check_perms_deny(self):
        '''
        Test setting deny perms on a file
        '''
        expected = {'comment': '',
                    'changes': {'perms': {'Users': {'deny': 'read_execute'}}},
                    'name': self.temp_file.name,
                    'result': True}
        ret = win_file.check_perms(
            path=self.temp_file.name,
            deny_perms={'Users': {'perms': 'read_execute'}},
            inheritance=None)
        self.assertDictEqual(expected, ret)

    def test_check_perms_grant_test_true(self):
        '''
        Test setting grant perms on a file with test=True
        '''
        expected = {'comment': '',
                    'changes': {'perms': {'Users': {'grant': 'read_execute'}}},
                    'name': self.temp_file.name,
                    'result': None}
        with patch.dict(win_dacl.__opts__, {'test': True}):
            ret = win_file.check_perms(
                path=self.temp_file.name,
                grant_perms={'Users': {'perms': 'read_execute'}},
                inheritance=None)
            self.assertDictEqual(expected, ret)

    def test_check_perms_grant(self):
        '''
        Test setting grant perms on a file
        '''
        expected = {'comment': '',
                    'changes': {'perms': {'Users': {'grant': 'read_execute'}}},
                    'name': self.temp_file.name,
                    'result': True}
        ret = win_file.check_perms(
            path=self.temp_file.name,
            grant_perms={'Users': {'perms': 'read_execute'}},
            inheritance=None)
        self.assertDictEqual(expected, ret)

    def test_check_perms_inheritance_false_test_true(self):
        '''
        Test setting inheritance to False with test=True
        '''
        expected = {'comment': '',
                    'changes': {'inheritance': False},
                    'name': self.temp_file.name,
                    'result': None}
        with patch.dict(win_dacl.__opts__, {'test': True}):
            ret = win_file.check_perms(path=self.temp_file.name,
                                       inheritance=False)
            self.assertDictEqual(expected, ret)

    def test_check_perms_inheritance_false(self):
        '''
        Test setting inheritance to False
        '''
        expected = {'comment': '',
                    'changes': {'inheritance': False},
                    'name': self.temp_file.name,
                    'result': True}
        ret = win_file.check_perms(path=self.temp_file.name,
                                   inheritance=False)
        self.assertDictEqual(expected, ret)

    def test_check_perms_inheritance_true(self):
        '''
        Test setting inheritance to true when it's already true (default)
        '''
        expected = {'comment': '',
                    'changes': {},
                    'name': self.temp_file.name,
                    'result': True}
        ret = win_file.check_perms(path=self.temp_file.name,
                                   inheritance=True)
        self.assertDictEqual(expected, ret)

    def test_check_perms_reset_test_true(self):
        '''
        Test resetting perms with test=True. This shows minimal changes
        '''
        # Turn off inheritance
        salt.utils.win_dacl.set_inheritance(obj_name=self.temp_file.name,
                                            enabled=False,
                                            clear=True)
        # Set some permissions
        salt.utils.win_dacl.set_permissions(obj_name=self.temp_file.name,
                                            principal='Administrator',
                                            permissions='full_control')
        expected = {'comment': '',
                    'changes': {
                        'perms': {
                            'Administrators': {'grant': 'full_control'},
                            'Users': {'grant': 'read_execute'}},
                        'remove_perms': {
                            'Administrator': {
                                'grant': {'applies to': 'Not Inherited (file)',
                                          'permissions': 'Full control'}}}},
                    'name': self.temp_file.name,
                    'result': None}
        with patch.dict(win_dacl.__opts__, {'test': True}):
            ret = win_file.check_perms(
                path=self.temp_file.name,
                grant_perms={'Users': {'perms': 'read_execute'},
                             'Administrators': {'perms': 'full_control'}},
                inheritance=False,
                reset=True)
            self.assertDictEqual(expected, ret)

    def test_check_perms_reset(self):
        '''
        Test resetting perms on a File
        '''
        # Turn off inheritance
        salt.utils.win_dacl.set_inheritance(obj_name=self.temp_file.name,
                                            enabled=False,
                                            clear=True)
        # Set some permissions
        salt.utils.win_dacl.set_permissions(obj_name=self.temp_file.name,
                                            principal='Administrator',
                                            permissions='full_control')
<<<<<<< HEAD
        expected = {
            'comment': '',
            'pchanges': {'grant_perms': {}},
            'changes': {
                'remove_perms': {
                    'Administrator': {
                        'grant': {
                            'applies to': 'Not Inherited (file)',
                            'permissions': ['Full control'],
                            'inherited': False}}},
                'grant_perms': {
                    'Administrators': {'perms': 'full_control'},
                    'Users': {'perms': 'read_execute'}}},
            'name': self.temp_file.name,
            'result': True}
        ret = win_file.check_perms(path=self.temp_file.name,
                                   grant_perms={
                                       'Users': {
                                           'perms': 'read_execute'},
                                       'Administrators': {
                                           'perms': 'full_control'}},
                                   inheritance=False,
                                   reset=True)
        self.assertDictEqual(expected, ret)

    def test_issue_52002_check_file_remove_symlink(self):
        '''
        Make sure that directories including symlinks or symlinks can be removed
        '''
        base = temp.dir(prefix='base-')
        target = os.path.join(base, 'child 1', 'target\\')
        symlink = os.path.join(base, 'child 2', 'link')
        try:
            # Create environment
            self.assertFalse(win_file.directory_exists(target))
            self.assertFalse(win_file.directory_exists(symlink))
            self.assertTrue(win_file.makedirs_(target))
            self.assertTrue(win_file.makedirs_(symlink))
            self.assertTrue(win_file.symlink(target, symlink))
            self.assertTrue(win_file.directory_exists(symlink))
            self.assertTrue(win_file.is_link(symlink))
            # Test removal of directory containing symlink
            self.assertTrue(win_file.remove(base))
            self.assertFalse(win_file.directory_exists(base))
        finally:
            if os.path.exists(base):
                win_file.remove(base)

    def test_stat(self):
        sys.getwindowsversion = MagicMock(name='getwindowsversion')
        with patch('os.path.exists', MagicMock(return_value=True)), \
                patch('sys.getwindowsversion', MagicMock(return_value=winver)), \
                patch('salt.modules.win_file._resolve_symlink', MagicMock(side_effect=lambda path: path)), \
                patch('salt.modules.win_file.get_uid', MagicMock(return_value=1)), \
                patch('salt.modules.win_file.uid_to_user', MagicMock(return_value='dummy')), \
                patch('salt.modules.win_file.get_pgid', MagicMock(return_value=1)), \
                patch('salt.modules.win_file.gid_to_group', MagicMock(return_value='dummy')), \
                patch('os.stat', MagicMock(return_value=DummyStat())):
            ret = win_file.stats('dummy', None, True)
            self.assertEqual(ret['mode'], '0644')
            self.assertEqual(ret['type'], 'file')
=======
        expected = {'comment': '',
                    'changes': {
                        'perms': {
                            'Administrators': {'grant': 'full_control'},
                            'Users': {'grant': 'read_execute'}},
                        'remove_perms': {
                            'Administrator': {
                                'grant': {'applies to': 'Not Inherited (file)',
                                          'permissions': 'Full control'}}}},
                    'name': self.temp_file.name,
                    'result': True}
        ret = win_file.check_perms(
            path=self.temp_file.name,
            grant_perms={'Users': {'perms': 'read_execute'},
                         'Administrators': {'perms': 'full_control'}},
            inheritance=False,
            reset=True)
        self.assertDictEqual(expected, ret)
>>>>>>> 9e45d689
<|MERGE_RESOLUTION|>--- conflicted
+++ resolved
@@ -305,30 +305,23 @@
         salt.utils.win_dacl.set_permissions(obj_name=self.temp_file.name,
                                             principal='Administrator',
                                             permissions='full_control')
-<<<<<<< HEAD
-        expected = {
-            'comment': '',
-            'pchanges': {'grant_perms': {}},
-            'changes': {
-                'remove_perms': {
-                    'Administrator': {
-                        'grant': {
-                            'applies to': 'Not Inherited (file)',
-                            'permissions': ['Full control'],
-                            'inherited': False}}},
-                'grant_perms': {
-                    'Administrators': {'perms': 'full_control'},
-                    'Users': {'perms': 'read_execute'}}},
-            'name': self.temp_file.name,
-            'result': True}
-        ret = win_file.check_perms(path=self.temp_file.name,
-                                   grant_perms={
-                                       'Users': {
-                                           'perms': 'read_execute'},
-                                       'Administrators': {
-                                           'perms': 'full_control'}},
-                                   inheritance=False,
-                                   reset=True)
+        expected = {'comment': '',
+                    'changes': {
+                        'perms': {
+                            'Administrators': {'grant': 'full_control'},
+                            'Users': {'grant': 'read_execute'}},
+                        'remove_perms': {
+                            'Administrator': {
+                                'grant': {'applies to': 'Not Inherited (file)',
+                                          'permissions': 'Full control'}}}},
+                    'name': self.temp_file.name,
+                    'result': True}
+        ret = win_file.check_perms(
+            path=self.temp_file.name,
+            grant_perms={'Users': {'perms': 'read_execute'},
+                         'Administrators': {'perms': 'full_control'}},
+            inheritance=False,
+            reset=True)
         self.assertDictEqual(expected, ret)
 
     def test_issue_52002_check_file_remove_symlink(self):
@@ -366,24 +359,4 @@
                 patch('os.stat', MagicMock(return_value=DummyStat())):
             ret = win_file.stats('dummy', None, True)
             self.assertEqual(ret['mode'], '0644')
-            self.assertEqual(ret['type'], 'file')
-=======
-        expected = {'comment': '',
-                    'changes': {
-                        'perms': {
-                            'Administrators': {'grant': 'full_control'},
-                            'Users': {'grant': 'read_execute'}},
-                        'remove_perms': {
-                            'Administrator': {
-                                'grant': {'applies to': 'Not Inherited (file)',
-                                          'permissions': 'Full control'}}}},
-                    'name': self.temp_file.name,
-                    'result': True}
-        ret = win_file.check_perms(
-            path=self.temp_file.name,
-            grant_perms={'Users': {'perms': 'read_execute'},
-                         'Administrators': {'perms': 'full_control'}},
-            inheritance=False,
-            reset=True)
-        self.assertDictEqual(expected, ret)
->>>>>>> 9e45d689
+            self.assertEqual(ret['type'], 'file')