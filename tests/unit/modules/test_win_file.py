# -*- coding: utf-8 -*-
'''
:codeauthor: Shane Lee <slee@saltstack.com>
'''
# Import Python Libs
from __future__ import absolute_import, unicode_literals, print_function
import os
<<<<<<< HEAD
import tempfile
from collections import namedtuple
=======
import sys
>>>>>>> 727843c3

# Import Salt Testing Libs
from tests.support.mixins import LoaderModuleMockMixin
from tests.support.mock import MagicMock, NO_MOCK, NO_MOCK_REASON, patch
from tests.support.paths import TMP
from tests.support.unit import TestCase, skipIf
from tests.support.mock import MagicMock

# Import Salt Libs
import salt.modules.temp as temp
import salt.modules.win_file as win_file
import salt.utils.platform
import salt.utils.win_dacl as win_dacl
import salt.modules.cmdmod as cmdmod
from salt.exceptions import CommandExecutionError

try:
    WIN_VER = sys.getwindowsversion().major
except AttributeError:
    WIN_VER = 0


class DummyStat(object):
    st_mode = 33188
    st_ino = 115331251
    st_dev = 44
    st_nlink = 1
    st_uid = 99200001
    st_gid = 99200001
    st_size = 41743
    st_atime = 1552661253
    st_mtime = 1552661253
    st_ctime = 1552661253


class DummyStat(object):
    st_mode = 33188
    st_ino = 115331251
    st_dev = 44
    st_nlink = 1
    st_uid = 99200001
    st_gid = 99200001
    st_size = 41743
    st_atime = 1552661253
    st_mtime = 1552661253
    st_ctime = 1552661253


WindowsVersion = namedtuple('WinowsVersion', 'major minor')
winver = WindowsVersion(major=10, minor=0)


@skipIf(NO_MOCK, NO_MOCK_REASON)
class WinFileTestCase(TestCase, LoaderModuleMockMixin):
    '''
        Test cases for salt.modules.win_file
    '''
    FAKE_RET = {'fake': 'ret data'}
    if salt.utils.platform.is_windows():
        FAKE_PATH = os.sep.join(['C:', 'path', 'does', 'not', 'exist'])
    else:
        FAKE_PATH = os.sep.join(['path', 'does', 'not', 'exist'])

    def setup_loader_modules(self):
        return {
            win_file: {
                '__utils__': {'dacl.set_perms': win_dacl.set_perms},
                '__salt__': {'cmd.run_stdout': cmdmod.run_stdout}
            }
        }

    def test_issue_43328_stats(self):
        '''
        Make sure that a CommandExecutionError is raised if the file does NOT
        exist
        '''
        with patch('os.path.exists', return_value=False):
            self.assertRaises(CommandExecutionError,
                              win_file.stats,
                              self.FAKE_PATH)

    def test_issue_43328_check_perms_no_ret(self):
        '''
        Make sure that a CommandExecutionError is raised if the file does NOT
        exist
        '''
        with patch('os.path.exists', return_value=False):
            self.assertRaises(
                CommandExecutionError, win_file.check_perms, self.FAKE_PATH)

    @skipIf(not salt.utils.platform.is_windows(), 'Skip on Non-Windows systems')
    @skipIf(WIN_VER < 6, 'Symlinks not supported on Vista an lower')
    def test_issue_52002_check_file_remove_symlink(self):
        '''
        Make sure that directories including symlinks or symlinks can be removed
        '''
        base = temp.dir(prefix='base-', parent=TMP)
        target = os.path.join(base, 'child 1', 'target\\')
        symlink = os.path.join(base, 'child 2', 'link')
        try:
            # Create environment
            self.assertFalse(win_file.directory_exists(target))
            self.assertFalse(win_file.directory_exists(symlink))
            self.assertTrue(win_file.makedirs_(target))
            self.assertTrue(win_file.makedirs_(symlink))
            self.assertTrue(win_file.symlink(target, symlink))
            self.assertTrue(win_file.directory_exists(symlink))
            self.assertTrue(win_file.is_link(symlink))
            # Test removal of directory containing symlink
            self.assertTrue(win_file.remove(base))
            self.assertFalse(win_file.directory_exists(base))
        finally:
            if os.path.exists(base):
                win_file.remove(base)


@skipIf(NO_MOCK, NO_MOCK_REASON)
@skipIf(not salt.utils.platform.is_windows(), 'Skip on Non-Windows systems')
class WinFileCheckPermsTestCase(TestCase, LoaderModuleMockMixin):
    '''
    Test cases for the check_perms function in salt.modules.win_file
    '''
    temp_file = ''
    current_user = ''

    def setup_loader_modules(self):
        self.current_user = salt.utils.win_functions.get_current_user(False)
        return {
            win_file: {
                '__utils__': {'dacl.check_perms': win_dacl.check_perms,
                              'dacl.set_perms': win_dacl.set_perms}
            },
            win_dacl: {
                '__opts__': {'test': False},
            }
        }

    def setUp(self):
        self.temp_file = temp.file(parent=TMP)
        salt.utils.win_dacl.set_owner(obj_name=self.temp_file,
                                      principal=self.current_user)
        salt.utils.win_dacl.set_inheritance(obj_name=self.temp_file,
                                            enabled=True)
        self.assertEqual(
            salt.utils.win_dacl.get_owner(obj_name=self.temp_file),
            self.current_user)

    def tearDown(self):
        os.remove(self.temp_file)

    def test_check_perms_set_owner_test_true(self):
        '''
        Test setting the owner of a file with test=True
        '''
        expected = {'comment': '',
                    'changes': {'owner': 'Administrators'},
                    'name': self.temp_file,
                    'result': None}
        with patch.dict(win_dacl.__opts__, {'test': True}):
            ret = win_file.check_perms(path=self.temp_file,
                                       owner='Administrators',
                                       inheritance=None)
            self.assertDictEqual(expected, ret)

    def test_check_perms_set_owner(self):
        '''
        Test setting the owner of a file
        '''
        expected = {'comment': '',
                    'changes': {'owner': 'Administrators'},
                    'name': self.temp_file,
                    'result': True}
        ret = win_file.check_perms(path=self.temp_file,
                                   owner='Administrators',
                                   inheritance=None)
        self.assertDictEqual(expected, ret)

    def test_check_perms_deny_test_true(self):
        '''
        Test setting deny perms on a file with test=True
        '''
        expected = {'comment': '',
                    'changes': {'perms': {'Users': {'deny': 'read_execute'}}},
                    'name': self.temp_file,
                    'result': None}
        with patch.dict(win_dacl.__opts__, {'test': True}):
            ret = win_file.check_perms(
                path=self.temp_file,
                deny_perms={'Users': {'perms': 'read_execute'}},
                inheritance=None)
            self.assertDictEqual(expected, ret)

    def test_check_perms_deny(self):
        '''
        Test setting deny perms on a file
        '''
        expected = {'comment': '',
                    'changes': {'perms': {'Users': {'deny': 'read_execute'}}},
                    'name': self.temp_file,
                    'result': True}
        ret = win_file.check_perms(
            path=self.temp_file,
            deny_perms={'Users': {'perms': 'read_execute'}},
            inheritance=None)
        self.assertDictEqual(expected, ret)

    def test_check_perms_grant_test_true(self):
        '''
        Test setting grant perms on a file with test=True
        '''
        expected = {'comment': '',
                    'changes': {'perms': {'Users': {'grant': 'read_execute'}}},
                    'name': self.temp_file,
                    'result': None}
        with patch.dict(win_dacl.__opts__, {'test': True}):
            ret = win_file.check_perms(
                path=self.temp_file,
                grant_perms={'Users': {'perms': 'read_execute'}},
                inheritance=None)
            self.assertDictEqual(expected, ret)

    def test_check_perms_grant(self):
        '''
        Test setting grant perms on a file
        '''
        expected = {'comment': '',
                    'changes': {'perms': {'Users': {'grant': 'read_execute'}}},
                    'name': self.temp_file,
                    'result': True}
        ret = win_file.check_perms(
            path=self.temp_file,
            grant_perms={'Users': {'perms': 'read_execute'}},
            inheritance=None)
        self.assertDictEqual(expected, ret)

    def test_check_perms_inheritance_false_test_true(self):
        '''
        Test setting inheritance to False with test=True
        '''
        expected = {'comment': '',
                    'changes': {'inheritance': False},
                    'name': self.temp_file,
                    'result': None}
        with patch.dict(win_dacl.__opts__, {'test': True}):
            ret = win_file.check_perms(path=self.temp_file,
                                       inheritance=False)
            self.assertDictEqual(expected, ret)

    def test_check_perms_inheritance_false(self):
        '''
        Test setting inheritance to False
        '''
        expected = {'comment': '',
                    'changes': {'inheritance': False},
                    'name': self.temp_file,
                    'result': True}
        ret = win_file.check_perms(path=self.temp_file,
                                   inheritance=False)
        self.assertDictEqual(expected, ret)

    def test_check_perms_inheritance_true(self):
        '''
        Test setting inheritance to true when it's already true (default)
        '''
        expected = {'comment': '',
                    'changes': {},
                    'name': self.temp_file,
                    'result': True}
        ret = win_file.check_perms(path=self.temp_file,
                                   inheritance=True)
        self.assertDictEqual(expected, ret)

    def test_check_perms_reset_test_true(self):
        '''
        Test resetting perms with test=True. This shows minimal changes
        '''
        # Turn off inheritance
        salt.utils.win_dacl.set_inheritance(obj_name=self.temp_file,
                                            enabled=False,
                                            clear=True)
        # Set some permissions
        salt.utils.win_dacl.set_permissions(obj_name=self.temp_file,
                                            principal='Administrator',
                                            permissions='full_control')
        expected = {'comment': '',
                    'changes': {
                        'perms': {
                            'Administrators': {'grant': 'full_control'},
                            'Users': {'grant': 'read_execute'}},
                        'remove_perms': {
                            'Administrator': {
                                'grant': {'applies to': 'Not Inherited (file)',
                                          'permissions': 'Full control'}}}},
                    'name': self.temp_file,
                    'result': None}
        with patch.dict(win_dacl.__opts__, {'test': True}):
            ret = win_file.check_perms(
                path=self.temp_file,
                grant_perms={'Users': {'perms': 'read_execute'},
                             'Administrators': {'perms': 'full_control'}},
                inheritance=False,
                reset=True)
            self.assertDictEqual(expected, ret)

    def test_check_perms_reset(self):
        '''
        Test resetting perms on a File
        '''
        # Turn off inheritance
        salt.utils.win_dacl.set_inheritance(obj_name=self.temp_file,
                                            enabled=False,
                                            clear=True)
        # Set some permissions
        salt.utils.win_dacl.set_permissions(obj_name=self.temp_file,
                                            principal='Administrator',
                                            permissions='full_control')
        expected = {'comment': '',
                    'changes': {
                        'perms': {
                            'Administrators': {'grant': 'full_control'},
                            'Users': {'grant': 'read_execute'}},
                        'remove_perms': {
                            'Administrator': {
                                'grant': {'applies to': 'Not Inherited (file)',
                                          'permissions': 'Full control'}}}},
                    'name': self.temp_file,
                    'result': True}
        ret = win_file.check_perms(
            path=self.temp_file,
            grant_perms={'Users': {'perms': 'read_execute'},
                         'Administrators': {'perms': 'full_control'}},
            inheritance=False,
            reset=True)
        self.assertDictEqual(expected, ret)

    def test_stat(self):
        with patch('os.path.exists', MagicMock(return_value=True)), \
<<<<<<< HEAD
                patch('sys.getwindowsversion', MagicMock(return_value=winver)), \
=======
>>>>>>> 727843c3
                patch('salt.modules.win_file._resolve_symlink', MagicMock(side_effect=lambda path: path)), \
                patch('salt.modules.win_file.get_uid', MagicMock(return_value=1)), \
                patch('salt.modules.win_file.uid_to_user', MagicMock(return_value='dummy')), \
                patch('salt.modules.win_file.get_pgid', MagicMock(return_value=1)), \
                patch('salt.modules.win_file.gid_to_group', MagicMock(return_value='dummy')), \
                patch('os.stat', MagicMock(return_value=DummyStat())):
            ret = win_file.stats('dummy', None, True)
            self.assertEqual(ret['mode'], '0644')
            self.assertEqual(ret['type'], 'file')<|MERGE_RESOLUTION|>--- conflicted
+++ resolved
@@ -5,19 +5,13 @@
 # Import Python Libs
 from __future__ import absolute_import, unicode_literals, print_function
 import os
-<<<<<<< HEAD
-import tempfile
-from collections import namedtuple
-=======
 import sys
->>>>>>> 727843c3
 
 # Import Salt Testing Libs
 from tests.support.mixins import LoaderModuleMockMixin
 from tests.support.mock import MagicMock, NO_MOCK, NO_MOCK_REASON, patch
 from tests.support.paths import TMP
 from tests.support.unit import TestCase, skipIf
-from tests.support.mock import MagicMock
 
 # Import Salt Libs
 import salt.modules.temp as temp
@@ -44,23 +38,6 @@
     st_atime = 1552661253
     st_mtime = 1552661253
     st_ctime = 1552661253
-
-
-class DummyStat(object):
-    st_mode = 33188
-    st_ino = 115331251
-    st_dev = 44
-    st_nlink = 1
-    st_uid = 99200001
-    st_gid = 99200001
-    st_size = 41743
-    st_atime = 1552661253
-    st_mtime = 1552661253
-    st_ctime = 1552661253
-
-
-WindowsVersion = namedtuple('WinowsVersion', 'major minor')
-winver = WindowsVersion(major=10, minor=0)
 
 
 @skipIf(NO_MOCK, NO_MOCK_REASON)
@@ -348,10 +325,6 @@
 
     def test_stat(self):
         with patch('os.path.exists', MagicMock(return_value=True)), \
-<<<<<<< HEAD
-                patch('sys.getwindowsversion', MagicMock(return_value=winver)), \
-=======
->>>>>>> 727843c3
                 patch('salt.modules.win_file._resolve_symlink', MagicMock(side_effect=lambda path: path)), \
                 patch('salt.modules.win_file.get_uid', MagicMock(return_value=1)), \
                 patch('salt.modules.win_file.uid_to_user', MagicMock(return_value='dummy')), \
