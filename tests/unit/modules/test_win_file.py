# -*- coding: utf-8 -*-
'''
:codeauthor: Shane Lee <slee@saltstack.com>
'''
# Import Python Libs
from __future__ import absolute_import, unicode_literals, print_function
import os
import tempfile
<<<<<<< HEAD
=======
import sys
>>>>>>> d806b58a
from collections import namedtuple

# Import Salt Testing Libs
from tests.support.helpers import destructiveTest
from tests.support.mixins import LoaderModuleMockMixin
from tests.support.mock import patch, NO_MOCK, NO_MOCK_REASON
from tests.support.unit import TestCase, skipIf
from tests.support.mock import MagicMock

# Import Salt Libs
import salt.utils.win_functions
import salt.modules.win_file as win_file
import salt.utils.win_dacl as win_dacl
import salt.modules.temp as temp
import salt.utils.platform
from salt.exceptions import CommandExecutionError


class DummyStat(object):
    st_mode = 33188
    st_ino = 115331251
    st_dev = 44
    st_nlink = 1
    st_uid = 99200001
    st_gid = 99200001
    st_size = 41743
    st_atime = 1552661253
    st_mtime = 1552661253
    st_ctime = 1552661253


WindowsVersion = namedtuple('WinowsVersion', 'major minor')
winver = WindowsVersion(major=10, minor=0)


@skipIf(NO_MOCK, NO_MOCK_REASON)
class WinFileTestCase(TestCase, LoaderModuleMockMixin):
    '''
        Test cases for salt.modules.win_file
    '''
    FAKE_RET = {'fake': 'ret data'}
    if salt.utils.platform.is_windows():
        FAKE_PATH = os.sep.join(['C:', 'path', 'does', 'not', 'exist'])
    else:
        FAKE_PATH = os.sep.join(['path', 'does', 'not', 'exist'])

    def setup_loader_modules(self):
        return {
            win_file: {
                '__utils__': {'dacl.set_perms': win_dacl.set_perms}
            }
        }

    def test_issue_43328_stats(self):
        '''
        Make sure that a CommandExecutionError is raised if the file does NOT
        exist
        '''
        with patch('os.path.exists', return_value=False):
            self.assertRaises(CommandExecutionError,
                              win_file.stats,
                              self.FAKE_PATH)

    def test_issue_43328_check_perms_no_ret(self):
        '''
        Make sure that a CommandExecutionError is raised if the file does NOT
        exist
        '''
        with patch('os.path.exists', return_value=False):
            self.assertRaises(
                CommandExecutionError, win_file.check_perms, self.FAKE_PATH)

    @destructiveTest
    @skipIf(not salt.utils.platform.is_windows(), 'Skip on Non-Windows systems')
    def test_issue_52002_check_file_remove_symlink(self):
        '''
        Make sure that directories including symlinks or symlinks can be removed
        '''
        base = temp.dir(prefix='base-')
        target = os.path.join(base, 'child 1', 'target\\')
        symlink = os.path.join(base, 'child 2', 'link')
        try:
            # Create environment
            self.assertFalse(win_file.directory_exists(target))
            self.assertFalse(win_file.directory_exists(symlink))
            self.assertTrue(win_file.makedirs_(target))
            self.assertTrue(win_file.makedirs_(symlink))
            self.assertTrue(win_file.symlink(target, symlink))
            self.assertTrue(win_file.directory_exists(symlink))
            self.assertTrue(win_file.is_link(symlink))
            # Test removal of directory containing symlink
            self.assertTrue(win_file.remove(base))
            self.assertFalse(win_file.directory_exists(base))
        finally:
            if os.path.exists(base):
                win_file.remove(base)


@destructiveTest
@skipIf(NO_MOCK, NO_MOCK_REASON)
@skipIf(not salt.utils.platform.is_windows(), 'Requires Pywin32 libraries')
class WinFileCheckPermsTestCase(TestCase, LoaderModuleMockMixin):
    '''
    Test cases for the check_perms function in salt.modules.win_file
    '''
    temp_file = ''
    current_user = ''

    def setup_loader_modules(self):
        self.current_user = salt.utils.win_functions.get_current_user(False)
        return {
            win_file: {
                '__utils__': {'dacl.check_perms': win_dacl.check_perms},
            },
            win_dacl: {
                '__opts__': {'test': False},
            }
        }

    def setUp(self):
        self.temp_file = tempfile.NamedTemporaryFile(delete=False)
        self.temp_file.close()
        win_dacl.set_owner(obj_name=self.temp_file.name,
                           principal=self.current_user)
        win_dacl.set_inheritance(obj_name=self.temp_file.name,
                                 enabled=True)
        self.assertEqual(
            win_dacl.get_owner(obj_name=self.temp_file.name),
            self.current_user)

    def tearDown(self):
        os.remove(self.temp_file.name)

    def test_check_perms_set_owner_test_true(self):
        '''
        Test setting the owner of a file with test=True
        '''
        expected = {'comment': '',
                    'changes': {'owner': 'Administrators'},
                    'name': self.temp_file.name,
                    'result': None}
        with patch.dict(win_dacl.__opts__, {'test': True}):
            ret = win_file.check_perms(path=self.temp_file.name,
                                       owner='Administrators',
                                       inheritance=None)
            self.assertDictEqual(expected, ret)

    def test_check_perms_set_owner(self):
        '''
        Test setting the owner of a file
        '''
        expected = {'comment': '',
                    'changes': {'owner': 'Administrators'},
                    'name': self.temp_file.name,
                    'result': True}
        ret = win_file.check_perms(path=self.temp_file.name,
                                   owner='Administrators',
                                   inheritance=None)
        self.assertDictEqual(expected, ret)

    def test_check_perms_deny_test_true(self):
        '''
        Test setting deny perms on a file with test=True
        '''
        expected = {'comment': '',
                    'changes': {'perms': {'Users': {'deny': 'read_execute'}}},
                    'name': self.temp_file.name,
                    'result': None}
        with patch.dict(win_dacl.__opts__, {'test': True}):
            ret = win_file.check_perms(
                path=self.temp_file.name,
                deny_perms={'Users': {'perms': 'read_execute'}},
                inheritance=None)
            self.assertDictEqual(expected, ret)

    def test_check_perms_deny(self):
        '''
        Test setting deny perms on a file
        '''
        expected = {'comment': '',
                    'changes': {'perms': {'Users': {'deny': 'read_execute'}}},
                    'name': self.temp_file.name,
                    'result': True}
        ret = win_file.check_perms(
            path=self.temp_file.name,
            deny_perms={'Users': {'perms': 'read_execute'}},
            inheritance=None)
        self.assertDictEqual(expected, ret)

    def test_check_perms_grant_test_true(self):
        '''
        Test setting grant perms on a file with test=True
        '''
        expected = {'comment': '',
                    'changes': {'perms': {'Users': {'grant': 'read_execute'}}},
                    'name': self.temp_file.name,
                    'result': None}
        with patch.dict(win_dacl.__opts__, {'test': True}):
            ret = win_file.check_perms(
                path=self.temp_file.name,
                grant_perms={'Users': {'perms': 'read_execute'}},
                inheritance=None)
            self.assertDictEqual(expected, ret)

    def test_check_perms_grant(self):
        '''
        Test setting grant perms on a file
        '''
        expected = {'comment': '',
                    'changes': {'perms': {'Users': {'grant': 'read_execute'}}},
                    'name': self.temp_file.name,
                    'result': True}
        ret = win_file.check_perms(
            path=self.temp_file.name,
            grant_perms={'Users': {'perms': 'read_execute'}},
            inheritance=None)
        self.assertDictEqual(expected, ret)

    def test_check_perms_inheritance_false_test_true(self):
        '''
        Test setting inheritance to False with test=True
        '''
        expected = {'comment': '',
                    'changes': {'inheritance': False},
                    'name': self.temp_file.name,
                    'result': None}
        with patch.dict(win_dacl.__opts__, {'test': True}):
            ret = win_file.check_perms(path=self.temp_file.name,
                                       inheritance=False)
            self.assertDictEqual(expected, ret)

    def test_check_perms_inheritance_false(self):
        '''
        Test setting inheritance to False
        '''
        expected = {'comment': '',
                    'changes': {'inheritance': False},
                    'name': self.temp_file.name,
                    'result': True}
        ret = win_file.check_perms(path=self.temp_file.name,
                                   inheritance=False)
        self.assertDictEqual(expected, ret)

    def test_check_perms_inheritance_true(self):
        '''
        Test setting inheritance to true when it's already true (default)
        '''
        expected = {'comment': '',
                    'changes': {},
                    'name': self.temp_file.name,
                    'result': True}
        ret = win_file.check_perms(path=self.temp_file.name,
                                   inheritance=True)
        self.assertDictEqual(expected, ret)

    def test_check_perms_reset_test_true(self):
        '''
        Test resetting perms with test=True. This shows minimal changes
        '''
        # Turn off inheritance
        win_dacl.set_inheritance(obj_name=self.temp_file.name,
                                 enabled=False,
                                 clear=True)
        # Set some permissions
        win_dacl.set_permissions(obj_name=self.temp_file.name,
                                 principal='Administrator',
                                 permissions='full_control')
        expected = {'comment': '',
                    'changes': {
                        'perms': {
                            'Administrators': {'grant': 'full_control'},
                            'Users': {'grant': 'read_execute'}},
                        'remove_perms': {
                            'Administrator': {
                                'grant': {'applies to': 'Not Inherited (file)',
                                          'permissions': 'Full control'}}}},
                    'name': self.temp_file.name,
                    'result': None}
        with patch.dict(win_dacl.__opts__, {'test': True}):
            ret = win_file.check_perms(
                path=self.temp_file.name,
                grant_perms={'Users': {'perms': 'read_execute'},
                             'Administrators': {'perms': 'full_control'}},
                inheritance=False,
                reset=True)
            self.assertDictEqual(expected, ret)

    def test_check_perms_reset(self):
        '''
        Test resetting perms on a File
        '''
        # Turn off inheritance
        win_dacl.set_inheritance(obj_name=self.temp_file.name,
                                 enabled=False,
                                 clear=True)
        # Set some permissions
        win_dacl.set_permissions(obj_name=self.temp_file.name,
                                 principal='Administrator',
                                 permissions='full_control')
        expected = {'comment': '',
                    'changes': {
                        'perms': {
                            'Administrators': {'grant': 'full_control'},
                            'Users': {'grant': 'read_execute'}},
                        'remove_perms': {
                            'Administrator': {
                                'grant': {'applies to': 'Not Inherited (file)',
                                          'permissions': 'Full control'}}}},
                    'name': self.temp_file.name,
                    'result': True}
        ret = win_file.check_perms(
            path=self.temp_file.name,
            grant_perms={'Users': {'perms': 'read_execute'},
                         'Administrators': {'perms': 'full_control'}},
            inheritance=False,
            reset=True)
        self.assertDictEqual(expected, ret)

<<<<<<< HEAD
    def test_stat(self):
=======
    def test_issue_52002_check_file_remove_symlink(self):
        '''
        Make sure that directories including symlinks or symlinks can be removed
        '''
        base = temp.dir(prefix='base-')
        target = os.path.join(base, 'child 1', 'target\\')
        symlink = os.path.join(base, 'child 2', 'link')
        try:
            # Create environment
            self.assertFalse(win_file.directory_exists(target))
            self.assertFalse(win_file.directory_exists(symlink))
            self.assertTrue(win_file.makedirs_(target))
            self.assertTrue(win_file.makedirs_(symlink))
            self.assertTrue(win_file.symlink(target, symlink))
            self.assertTrue(win_file.directory_exists(symlink))
            self.assertTrue(win_file.is_link(symlink))
            # Test removal of directory containing symlink
            self.assertTrue(win_file.remove(base))
            self.assertFalse(win_file.directory_exists(base))
        finally:
            if os.path.exists(base):
                win_file.remove(base)

    def test_stat(self):
        sys.getwindowsversion = MagicMock(name='getwindowsversion')
>>>>>>> d806b58a
        with patch('os.path.exists', MagicMock(return_value=True)), \
                patch('sys.getwindowsversion', MagicMock(return_value=winver)), \
                patch('salt.modules.win_file._resolve_symlink', MagicMock(side_effect=lambda path: path)), \
                patch('salt.modules.win_file.get_uid', MagicMock(return_value=1)), \
                patch('salt.modules.win_file.uid_to_user', MagicMock(return_value='dummy')), \
                patch('salt.modules.win_file.get_pgid', MagicMock(return_value=1)), \
                patch('salt.modules.win_file.gid_to_group', MagicMock(return_value='dummy')), \
                patch('os.stat', MagicMock(return_value=DummyStat())):
            ret = win_file.stats('dummy', None, True)
            self.assertEqual(ret['mode'], '0644')
            self.assertEqual(ret['type'], 'file')<|MERGE_RESOLUTION|>--- conflicted
+++ resolved
@@ -6,10 +6,7 @@
 from __future__ import absolute_import, unicode_literals, print_function
 import os
 import tempfile
-<<<<<<< HEAD
-=======
 import sys
->>>>>>> d806b58a
 from collections import namedtuple
 
 # Import Salt Testing Libs
@@ -328,9 +325,6 @@
             reset=True)
         self.assertDictEqual(expected, ret)
 
-<<<<<<< HEAD
-    def test_stat(self):
-=======
     def test_issue_52002_check_file_remove_symlink(self):
         '''
         Make sure that directories including symlinks or symlinks can be removed
@@ -355,8 +349,6 @@
                 win_file.remove(base)
 
     def test_stat(self):
-        sys.getwindowsversion = MagicMock(name='getwindowsversion')
->>>>>>> d806b58a
         with patch('os.path.exists', MagicMock(return_value=True)), \
                 patch('sys.getwindowsversion', MagicMock(return_value=winver)), \
                 patch('salt.modules.win_file._resolve_symlink', MagicMock(side_effect=lambda path: path)), \
