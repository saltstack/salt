# -*- coding: utf-8 -*-
"""
    :codeauthor: Jayesh Kariya <jayeshk@saltstack.com>
"""

from __future__ import absolute_import, print_function, unicode_literals

import salt.modules.drbd as drbd
from tests.support.mixins import LoaderModuleMockMixin
from tests.support.mock import MagicMock, patch
from tests.support.unit import TestCase


class DrbdTestCase(TestCase, LoaderModuleMockMixin):
    """
    Test cases for salt.modules.drbd
    """

    def setup_loader_modules(self):
        return {drbd: {}}

    # 'overview' function tests: 1

    def test_overview(self):
        """
        Test if it shows status of the DRBD devices
        """
        ret = {
            "connection state": "True",
            "device": "Stack",
            "fs": "None",
            "local disk state": "UpToDate",
            "local role": "master",
            "minor number": "Salt",
            "mountpoint": "True",
            "partner disk state": "UpToDate",
            "partner role": "minion",
            "percent": "888",
            "remains": "666",
            "total size": "50",
            "used": "50",
        }
        mock = MagicMock(
            return_value="Salt:Stack True master/minion \
        UpToDate/UpToDate True None 50 50 666 888"
        )
        with patch.dict(drbd.__salt__, {"cmd.run": mock}):
            self.assertDictEqual(drbd.overview(), ret)

        ret = {
            "connection state": "True",
            "device": "Stack",
            "local disk state": "UpToDate",
            "local role": "master",
            "minor number": "Salt",
            "partner disk state": "partner",
            "partner role": "minion",
            "synched": "5050",
            "synchronisation: ": "syncbar",
        }
        mock = MagicMock(
            return_value="Salt:Stack True master/minion \
        UpToDate/partner syncbar None 50 50"
        )
        with patch.dict(drbd.__salt__, {"cmd.run": mock}):
            self.assertDictEqual(drbd.overview(), ret)

<<<<<<< HEAD
    def test_status(self):
        """
        Test if it shows status of the DRBD resources via drbdadm
        """
        ret = [
            {
                "local role": "Primary",
                "local volumes": [{"disk": "UpToDate"}],
                "peer nodes": [
                    {
                        "peer volumes": [
                            {
                                "done": "96.47",
                                "peer-disk": "Inconsistent",
                                "replication": "SyncSource",
                            }
                        ],
                        "peernode name": "opensuse-node2",
                        "role": "Secondary",
                    }
                ],
                "resource name": "single",
            }
        ]

        mock = MagicMock(
            return_value="""
=======
        ret = {'connection state': 'True',
               'device': 'Stack',
               'local disk state': 'UpToDate',
               'local role': 'master',
               'minor number': 'Salt',
               'partner disk state': 'partner',
               'partner role': 'minion',
               'synched': '5050',
               'synchronisation: ': 'syncbar'}
        mock = MagicMock(return_value='Salt:Stack True master/minion \
        UpToDate/partner syncbar None 50 50')
        with patch.dict(drbd.__salt__, {'cmd.run': mock}):
            self.assertDictEqual(drbd.overview(), ret)

    def test_status(self):
        '''
        Test if it shows status of the DRBD resources via drbdadm
        '''
        ret = [{'local role': 'Primary',
                'local volumes': [{'disk': 'UpToDate'}],
                'peer nodes': [{'peer volumes': [{'done': '96.47',
                    'peer-disk': 'Inconsistent', 'replication': 'SyncSource'}],
                'peernode name': 'opensuse-node2',
                'role': 'Secondary'}],
                'resource name': 'single'}]

        mock = MagicMock(return_value='''
>>>>>>> 8abb7099
single role:Primary
  disk:UpToDate
  opensuse-node2 role:Secondary
    replication:SyncSource peer-disk:Inconsistent done:96.47
<<<<<<< HEAD
"""
        )

        with patch.dict(drbd.__salt__, {"cmd.run": mock}):
=======
''')

        with patch.dict(drbd.__salt__, {'cmd.run': mock}):
>>>>>>> 8abb7099
            try:  # python2
                self.assertItemsEqual(drbd.status(), ret)
            except AttributeError:  # python3
                self.assertCountEqual(drbd.status(), ret)

<<<<<<< HEAD
        ret = [
            {
                "local role": "Primary",
                "local volumes": [
                    {"disk": "UpToDate", "volume": "0"},
                    {"disk": "UpToDate", "volume": "1"},
                ],
                "peer nodes": [
                    {
                        "peer volumes": [
                            {"peer-disk": "UpToDate", "volume": "0"},
                            {"peer-disk": "UpToDate", "volume": "1"},
                        ],
                        "peernode name": "node2",
                        "role": "Secondary",
                    },
                    {
                        "peer volumes": [
                            {"peer-disk": "UpToDate", "volume": "0"},
                            {"peer-disk": "UpToDate", "volume": "1"},
                        ],
                        "peernode name": "node3",
                        "role": "Secondary",
                    },
                ],
                "resource name": "test",
            },
            {
                "local role": "Primary",
                "local volumes": [
                    {"disk": "UpToDate", "volume": "0"},
                    {"disk": "UpToDate", "volume": "1"},
                ],
                "peer nodes": [
                    {
                        "peer volumes": [
                            {"peer-disk": "UpToDate", "volume": "0"},
                            {"peer-disk": "UpToDate", "volume": "1"},
                        ],
                        "peernode name": "node2",
                        "role": "Secondary",
                    },
                    {
                        "peer volumes": [
                            {"peer-disk": "UpToDate", "volume": "0"},
                            {"peer-disk": "UpToDate", "volume": "1"},
                        ],
                        "peernode name": "node3",
                        "role": "Secondary",
                    },
                ],
                "resource name": "res",
            },
        ]

        mock = MagicMock(
            return_value="""
=======
        ret = [{'local role': 'Primary',
                'local volumes': [{'disk': 'UpToDate', 'volume': '0'},
                                  {'disk': 'UpToDate', 'volume': '1'}
                                 ],
                'peer nodes': [{'peer volumes': [{'peer-disk': 'UpToDate', 'volume': '0'},
                                                 {'peer-disk': 'UpToDate', 'volume': '1'}
                                                ],
                                'peernode name': 'node2',
                                'role': 'Secondary'},
                               {'peer volumes': [{'peer-disk': 'UpToDate', 'volume': '0'},
                                                 {'peer-disk': 'UpToDate', 'volume': '1'}
                                                ],
                                'peernode name': 'node3',
                                'role': 'Secondary'}
                              ],
                'resource name': 'test'},
               {'local role': 'Primary',
                'local volumes': [{'disk': 'UpToDate', 'volume': '0'},
                                  {'disk': 'UpToDate', 'volume': '1'}
                                 ],
                'peer nodes': [{'peer volumes': [{'peer-disk': 'UpToDate', 'volume': '0'},
                                                 {'peer-disk': 'UpToDate', 'volume': '1'}
                                                ],
                                'peernode name': 'node2',
                                'role': 'Secondary'},
                               {'peer volumes': [{'peer-disk': 'UpToDate', 'volume': '0'},
                                                 {'peer-disk': 'UpToDate', 'volume': '1'}
                                                ],
                                'peernode name': 'node3',
                                'role': 'Secondary'}
                              ],
                'resource name': 'res'}
               ]

        mock = MagicMock(return_value='''
>>>>>>> 8abb7099
res role:Primary
  volume:0 disk:UpToDate
  volume:1 disk:UpToDate
  node2 role:Secondary
    volume:0 peer-disk:UpToDate
    volume:1 peer-disk:UpToDate
  node3 role:Secondary
    volume:0 peer-disk:UpToDate
    volume:1 peer-disk:UpToDate

test role:Primary
  volume:0 disk:UpToDate
  volume:1 disk:UpToDate
  node2 role:Secondary
    volume:0 peer-disk:UpToDate
    volume:1 peer-disk:UpToDate
  node3 role:Secondary
    volume:0 peer-disk:UpToDate
    volume:1 peer-disk:UpToDate

<<<<<<< HEAD
"""
        )
        with patch.dict(drbd.__salt__, {"cmd.run": mock}):
=======
''')
        with patch.dict(drbd.__salt__, {'cmd.run': mock}):
>>>>>>> 8abb7099
            try:  # python2
                self.assertItemsEqual(drbd.status(), ret)
            except AttributeError:  # python3
                self.assertCountEqual(drbd.status(), ret)<|MERGE_RESOLUTION|>--- conflicted
+++ resolved
@@ -65,49 +65,6 @@
         with patch.dict(drbd.__salt__, {"cmd.run": mock}):
             self.assertDictEqual(drbd.overview(), ret)
 
-<<<<<<< HEAD
-    def test_status(self):
-        """
-        Test if it shows status of the DRBD resources via drbdadm
-        """
-        ret = [
-            {
-                "local role": "Primary",
-                "local volumes": [{"disk": "UpToDate"}],
-                "peer nodes": [
-                    {
-                        "peer volumes": [
-                            {
-                                "done": "96.47",
-                                "peer-disk": "Inconsistent",
-                                "replication": "SyncSource",
-                            }
-                        ],
-                        "peernode name": "opensuse-node2",
-                        "role": "Secondary",
-                    }
-                ],
-                "resource name": "single",
-            }
-        ]
-
-        mock = MagicMock(
-            return_value="""
-=======
-        ret = {'connection state': 'True',
-               'device': 'Stack',
-               'local disk state': 'UpToDate',
-               'local role': 'master',
-               'minor number': 'Salt',
-               'partner disk state': 'partner',
-               'partner role': 'minion',
-               'synched': '5050',
-               'synchronisation: ': 'syncbar'}
-        mock = MagicMock(return_value='Salt:Stack True master/minion \
-        UpToDate/partner syncbar None 50 50')
-        with patch.dict(drbd.__salt__, {'cmd.run': mock}):
-            self.assertDictEqual(drbd.overview(), ret)
-
     def test_status(self):
         '''
         Test if it shows status of the DRBD resources via drbdadm
@@ -121,85 +78,18 @@
                 'resource name': 'single'}]
 
         mock = MagicMock(return_value='''
->>>>>>> 8abb7099
 single role:Primary
   disk:UpToDate
   opensuse-node2 role:Secondary
     replication:SyncSource peer-disk:Inconsistent done:96.47
-<<<<<<< HEAD
-"""
-        )
-
-        with patch.dict(drbd.__salt__, {"cmd.run": mock}):
-=======
 ''')
 
         with patch.dict(drbd.__salt__, {'cmd.run': mock}):
->>>>>>> 8abb7099
             try:  # python2
                 self.assertItemsEqual(drbd.status(), ret)
             except AttributeError:  # python3
                 self.assertCountEqual(drbd.status(), ret)
 
-<<<<<<< HEAD
-        ret = [
-            {
-                "local role": "Primary",
-                "local volumes": [
-                    {"disk": "UpToDate", "volume": "0"},
-                    {"disk": "UpToDate", "volume": "1"},
-                ],
-                "peer nodes": [
-                    {
-                        "peer volumes": [
-                            {"peer-disk": "UpToDate", "volume": "0"},
-                            {"peer-disk": "UpToDate", "volume": "1"},
-                        ],
-                        "peernode name": "node2",
-                        "role": "Secondary",
-                    },
-                    {
-                        "peer volumes": [
-                            {"peer-disk": "UpToDate", "volume": "0"},
-                            {"peer-disk": "UpToDate", "volume": "1"},
-                        ],
-                        "peernode name": "node3",
-                        "role": "Secondary",
-                    },
-                ],
-                "resource name": "test",
-            },
-            {
-                "local role": "Primary",
-                "local volumes": [
-                    {"disk": "UpToDate", "volume": "0"},
-                    {"disk": "UpToDate", "volume": "1"},
-                ],
-                "peer nodes": [
-                    {
-                        "peer volumes": [
-                            {"peer-disk": "UpToDate", "volume": "0"},
-                            {"peer-disk": "UpToDate", "volume": "1"},
-                        ],
-                        "peernode name": "node2",
-                        "role": "Secondary",
-                    },
-                    {
-                        "peer volumes": [
-                            {"peer-disk": "UpToDate", "volume": "0"},
-                            {"peer-disk": "UpToDate", "volume": "1"},
-                        ],
-                        "peernode name": "node3",
-                        "role": "Secondary",
-                    },
-                ],
-                "resource name": "res",
-            },
-        ]
-
-        mock = MagicMock(
-            return_value="""
-=======
         ret = [{'local role': 'Primary',
                 'local volumes': [{'disk': 'UpToDate', 'volume': '0'},
                                   {'disk': 'UpToDate', 'volume': '1'}
@@ -235,7 +125,6 @@
                ]
 
         mock = MagicMock(return_value='''
->>>>>>> 8abb7099
 res role:Primary
   volume:0 disk:UpToDate
   volume:1 disk:UpToDate
@@ -256,14 +145,8 @@
     volume:0 peer-disk:UpToDate
     volume:1 peer-disk:UpToDate
 
-<<<<<<< HEAD
-"""
-        )
-        with patch.dict(drbd.__salt__, {"cmd.run": mock}):
-=======
 ''')
         with patch.dict(drbd.__salt__, {'cmd.run': mock}):
->>>>>>> 8abb7099
             try:  # python2
                 self.assertItemsEqual(drbd.status(), ret)
             except AttributeError:  # python3
