# -*- coding: utf-8 -*-
'''
    :codeauthor: :email:`Gareth J. Greenaway <gareth@saltstack.com>`
    :codeauthor: :email:`David Murphy <dmurphy@saltstack.com>`
'''

# Import Python libs
from __future__ import absolute_import, print_function, unicode_literals
import os
import shutil
import datetime
import time

<<<<<<< HEAD
# Import Salt Testing Libs
from tests.support.mixins import LoaderModuleMockMixin
from tests.support.helpers import destructiveTest
from tests.support.unit import TestCase, skipIf, WAR_ROOM_SKIP
=======
# Import Salt Testing libs
from tests.support.helpers import destructiveTest
from tests.support.unit import TestCase, skipIf
from tests.support.paths import TMP
from tests.support.mixins import LoaderModuleMockMixin
>>>>>>> 04e28cff
from tests.support.mock import (
    MagicMock,
    patch,
    NO_MOCK,
    NO_MOCK_REASON
)

# Import Salt libs
import salt.utils.path
import salt.utils.platform
import salt.utils.files
import salt.modules.gpg as gpg


GPG_TEST_KEY_PASSPHRASE = 'testkeypassphrase'
GPG_TEST_KEY_ID = '7416F045'
GPG_TEST_PUB_KEY = """-----BEGIN PGP PUBLIC KEY BLOCK-----

mQGNBFz1dx4BDACph7J5nuWE+zb9rZqTaL8akAnPAli2j6Qtk7BTDzTM9Kq80U2P
O3QRAFBQDODsgmrBTWgeZeNhN6Snz2WrZ8pC0RMK+mCmEt5S49ydWtvWl/xtzPfg
sy8h8OrIjSH1G0NQv9vdBpg2Y9vXLNDCZAqH0/Sh/wCkHT80c4i8TU09UZfx96S6
fFVmB7nHu/ztgiIkC6Fr04WGHlkd50g8r8CFPvwKOTD+rfoMsGppmAC1+y8ajfik
B+tEL88Rv2s4hLU78nQ3iGtdVRSs5Ip0x4O/PYZIDEd8KuBMo+flSzOZj2HCbUzN
MHiTXIbL8hBlwku9LGO7Itks4v2vfDh57JRHykwzGnvOlgXtSSvbayWLohNXtzWq
WtsMKrsrsIUprg1jhIVHnMSZZXMMizlni6MT5vbil2Bgn1g7diNscDnfCD6vlWUH
FRS1XkFFZ5ozu0+lC/5UaTcrjhH8/hQBNJwjsDSPsyKYQm+t7PXqq4SlI3Er7JJW
esK0diZ6reeebl0AEQEAAbQhdGVzdGtleSA8cGFja2FnaW5nQHNhbHRzdGFjay5j
b20+iQHOBBMBCgA4AhsDBQsJCAcCBhUKCQgLAgQWAgMBAh4BAheAFiEEjS1DixNC
naoZrRFuvMeUg3QW8EUFAlz1ekoACgkQvMeUg3QW8EVm1gv/Z5CCqFoF8IXpa3g0
G+9C4gRS0h+tEYtjebAgxBn/dqk6cSNIb1BGDM/sSWxK5/jweN8CF/ojVgP1CFrX
igULnL3g5351L+8feU2ImP2OML438/GcOOJ+iwTKUBRuqxqK8NwcRuuN6YmbjtUw
JSD2+60DlWfGsInyenwGkgBAM44Y6dSAXKsm6dJ/IGVTQIsHE5mKRykrRZ1jyXxw
i1CF8fEyG6fNNb8I8Oiyj52xdYMxBvGmgPpFlF1jRoU+OViGFeUiZ49XFlC8GNCf
boWfXg+PCwZeWUeJ/s6a6iC5HG7iC0XYRiqhzymP8ctrwwm5dPT4ebYNfUSqq8i0
/YG6JGdsQZrq0i0FuceUSfOKVeFvSm+AkCG3kLxxgM925fqBetWiAJRCDYdmy8uc
jm618584hqa/yFMOfwVoLqq8mVg84wyGU6gXo6hXCa/008PITFZD47ILuN/Z8iLm
8Or/aJD5Tq+Wg3r2Di9+Ku8/gcn3bVxwFRjiVPrFwJkyjfMFuQGNBFz1dx4BDADU
Ynz0efLmaKqZIjfxwDf7iVqwcD9b8cMXIv2aa3Y56QDVJBXU5952LiU8XuzBBPq+
4FYQ78UmxSv3Rk6LKb9P2ih2L1PaJuQ1ZkNrQLqab3olpAu/Xe3raGLgCOU0RKJw
EPF3RcKu8ALuRcovfwzXWg8w19QRUPewZdVC4VgslKp8mNLECvdUxxVIDQWf06RZ
uCAfbqdiYReE62QT7NR4lAa1RpfU7Nt149OcQEP8VKTAZgTYyuwhRXFbrDD3Zp58
k5H0nKHNX+w1Ayih/YUk2b3etaBhlcTVAy/73TPfrd3Gl8dtzJZNtUD/eLWdGfP9
mCghmyAqbiQngH2eAMeifIYornynZFVBPBlvnwy7Iouq0V6tIVyNPGp0jcy1j2XT
NRBJyFbvam3hmrRW8A/VOJQ1W7LOKaM/5lh/BarrSLKn0xlL97GTmuSqlS+WrmyM
kU182TUYyUD7Rs3mydnMVS/N4aRxu4ITaTm9vieZLmAPR9vPgo+GwdHEkwm797kA
EQEAAYkBtgQYAQoAIAIbDBYhBI0tQ4sTQp2qGa0RbrzHlIN0FvBFBQJc9XqkAAoJ
ELzHlIN0FvBFlyEL/jVhm2PFj2mCLuKE5/nV4JvxY4Qu4+NCFiEdYK+zUoD36gEJ
3VjHL5dydHuZWcvm+XLW1PseNx2awVs47mjv2iZOLwY6BtfAFWhWEFmBEe6fTFXz
KkDWRst4gm0b0B7S3byoABwcyYNS6RkTfUApK4zdYErbfOLoT+Xa08YQKLVK7fmE
KBnBnnHUvktYTEvhwv9BID+qLnTVSQcjRcXbDQAYm14c7Nyb/SyxcUaUkCk41MVY
+vzNQlFrVc4h2np41X8JbmrsQb37E7lE+h32sJFBU03SGf0vT7SXXQj+UD/DEGay
Gt/8aRa5FGrcJyM5mTdbSgvCp0EjTrdokK5GHwM23cbSTo+nN9BNhIBRc4929SaJ
DVRqOIoJ+eHZdf3gIkMPOA3fBbMYzW65LIxt/p49tHD0c/nioZETycEgGuuYbnrn
IfXHFqiCAxkobIHqUg/BSu1cs8GNgE7BVUXy8JThuzmVdh4Pvd3YN1ouoPyVuDrk
ylirh0aqUQdSeIuJTg==
=yF8M
-----END PGP PUBLIC KEY BLOCK-----
"""

GPG_TEST_PRIV_KEY = """-----BEGIN PGP PRIVATE KEY BLOCK-----

lQWFBFz1dx4BDACph7J5nuWE+zb9rZqTaL8akAnPAli2j6Qtk7BTDzTM9Kq80U2P
O3QRAFBQDODsgmrBTWgeZeNhN6Snz2WrZ8pC0RMK+mCmEt5S49ydWtvWl/xtzPfg
sy8h8OrIjSH1G0NQv9vdBpg2Y9vXLNDCZAqH0/Sh/wCkHT80c4i8TU09UZfx96S6
fFVmB7nHu/ztgiIkC6Fr04WGHlkd50g8r8CFPvwKOTD+rfoMsGppmAC1+y8ajfik
B+tEL88Rv2s4hLU78nQ3iGtdVRSs5Ip0x4O/PYZIDEd8KuBMo+flSzOZj2HCbUzN
MHiTXIbL8hBlwku9LGO7Itks4v2vfDh57JRHykwzGnvOlgXtSSvbayWLohNXtzWq
WtsMKrsrsIUprg1jhIVHnMSZZXMMizlni6MT5vbil2Bgn1g7diNscDnfCD6vlWUH
FRS1XkFFZ5ozu0+lC/5UaTcrjhH8/hQBNJwjsDSPsyKYQm+t7PXqq4SlI3Er7JJW
esK0diZ6reeebl0AEQEAAf4HAwIqiZQqEMAZQ/+u0gE6tBcp52lUhE9fjORqgsY6
C5klAfrnrQyHXYkfjjQMWErSDR5FHeOxOPdZNnhVTBRaUIypLd+Os/YWl5lVO223
znbfK8GJIwHbDFQBSxtkC3WtD8cCqtKXvzApZzqeOhgNcaFJE956ZNlZfsCf0qsm
6xpEq07YiRVga6jJvjIFiPv7wMtdQQ67pEP4/tavLl+yuf6oJko2FjuG3RxrTf/C
CB4tyHCsRwgV7ouEdoSVhjFiDSS5xeWWLPRaXu4ceL0AjClHmdlMJtcpbyXKoh3U
uG5Cnwv9gXh24Qc6uuTWX61u7EhFLUWmKMFOI8dA+INYS8cXU8t6TU6XeV/01c7N
Q1O6QUCOx5VRbWRQuuvQN4f1gZm5QqN2jpNWjoUp2GSoxcHycEVSweEr+TmaouDA
ZOo12gx6dppkiwqS7Feq28qdpiZZPfdl/CvuWHxveNU9OVlexJ6A5PLep053qY+3
OlkvvkOxwmkJk2A3ITb1XngQkZCQDxAqCG6xMYjGIblKqqLqV1/q3pQ1nNbq5/iM
OtoxB7O7kZcyk7fQodk8EUz/ehTAZ5K8EWUETmiH9YlKTBbw8YMYEnuKfUFW6xqT
ROqurJfBlYmZEOxQ3oDVLZSfJQ3g/SXAOTKprB9GKyahM026Y+gfqR7yfwA8ifrH
E+HV4u7n/UjaUgu45LRGLGZQ7slmm79uYcVhBodQ0/eWcow7roHpOCFWTgyY3uhS
xdfuqgkEF8BGjQFaI4VNVeY+3+SM989BagAFuDlJw33fDoFSTPt9C+sqP1t1IvLv
9Eajn55MhO6gUptO3ViFPQE/EkiOrmaAJglu1LHEF/ssqWb/1+RGqF6N0OkKC+gx
iuuTgWl4wfxUsyh2JqIcj+xHRSf3G9OVJYkXaYsSNQ2eoSRlEzzu7Cxi83/qt6Dm
S+ST4wHl2VypfkhbNMq0W1aR8Kubi2Ixvk31ZDyk0uecRf3kNjVwD84WPjDedBsh
5rtCZO5kCAyWooCG41il09HfV9NCTjACCeO+dl4FO5aaLS0JSCBLVtORtwDCCZz+
QhS9CeXC+ook7sIaaiT0xWSnPmhEYE6roqwj4Lq3vvXIgHZjxeJizlGO0OSdTPBw
9wQ5ij/8G6MEGap4thvTohsFGUxHK2xx8Z089kGdmKd4piY/kjtX7AFtLEc0YiDa
w7PTlrqJA9FRta7g/aYVCKBk8G+8dxiErErFgm6RBxnQiJ/lLUAVsJv1cAQ8oyCK
GyDzGXEFk9eQtKGczF4CK8NhOMc9HabnQnzxcMGiVXEn/E3bDqocfeOAWEYft8zJ
sy96EJAk581uZ4CiKOcQW+Zv3N8O7ogdtCF0ZXN0a2V5IDxwYWNrYWdpbmdAc2Fs
dHN0YWNrLmNvbT6JAc4EEwEKADgCGwMFCwkIBwIGFQoJCAsCBBYCAwECHgECF4AW
IQSNLUOLE0KdqhmtEW68x5SDdBbwRQUCXPV6SgAKCRC8x5SDdBbwRWbWC/9nkIKo
WgXwhelreDQb70LiBFLSH60Ri2N5sCDEGf92qTpxI0hvUEYMz+xJbErn+PB43wIX
+iNWA/UIWteKBQucveDnfnUv7x95TYiY/Y4wvjfz8Zw44n6LBMpQFG6rGorw3BxG
643piZuO1TAlIPb7rQOVZ8awifJ6fAaSAEAzjhjp1IBcqybp0n8gZVNAiwcTmYpH
KStFnWPJfHCLUIXx8TIbp801vwjw6LKPnbF1gzEG8aaA+kWUXWNGhT45WIYV5SJn
j1cWULwY0J9uhZ9eD48LBl5ZR4n+zprqILkcbuILRdhGKqHPKY/xy2vDCbl09Ph5
tg19RKqryLT9gbokZ2xBmurSLQW5x5RJ84pV4W9Kb4CQIbeQvHGAz3bl+oF61aIA
lEINh2bLy5yObrXznziGpr/IUw5/BWguqryZWDzjDIZTqBejqFcJr/TTw8hMVkPj
sgu439nyIubw6v9okPlOr5aDevYOL34q7z+ByfdtXHAVGOJU+sXAmTKN8wWdBYYE
XPV3HgEMANRifPR58uZoqpkiN/HAN/uJWrBwP1vxwxci/ZprdjnpANUkFdTn3nYu
JTxe7MEE+r7gVhDvxSbFK/dGTospv0/aKHYvU9om5DVmQ2tAuppveiWkC79d7eto
YuAI5TREonAQ8XdFwq7wAu5Fyi9/DNdaDzDX1BFQ97Bl1ULhWCyUqnyY0sQK91TH
FUgNBZ/TpFm4IB9up2JhF4TrZBPs1HiUBrVGl9Ts23Xj05xAQ/xUpMBmBNjK7CFF
cVusMPdmnnyTkfScoc1f7DUDKKH9hSTZvd61oGGVxNUDL/vdM9+t3caXx23Mlk21
QP94tZ0Z8/2YKCGbICpuJCeAfZ4Ax6J8hiiufKdkVUE8GW+fDLsii6rRXq0hXI08
anSNzLWPZdM1EEnIVu9qbeGatFbwD9U4lDVbss4poz/mWH8FqutIsqfTGUv3sZOa
5KqVL5aubIyRTXzZNRjJQPtGzebJ2cxVL83hpHG7ghNpOb2+J5kuYA9H28+Cj4bB
0cSTCbv3uQARAQAB/gcDAgUPU1tmC3CS/x0qZYicVcMiU5wop6fnbnNkEfUQip8V
qpL64/GpP6X7sJiY2BCo0/5AMPDKlTwPxogMQ6NduZ2AbvJybGC7AQULMkd4Y4H1
nwrDk5HWO5dLVoXRSVw9Dm6oaV4bi6wno9yapkq7AVRnvtNEza47gxmV2iwRoU5H
5ciQTU6nd1TkFNhD4ZwZ25CMqffvbrE2Ie6RsBUr9HlxYIint91rVLkkBGhw8W4t
KushxAZpBOQB0Rqtuak/q+/xyDnvNvU/A9GeKpRrxzwAbIdtW0VjPulDk1tThGDA
kmuxSJ1yxUb+CzA/5YoMXto1OqjUI2hO108xgTVl5hpmckBnwsPtbjrtDYFAqwfq
qF9YAVQ3RfMn3ThZ2oXg+FJMcwd9uVJn2/LZd81Nc6g4UogD1sD2ye2vqDGTEztK
BAdthEcufnUP5UrEixE8CPzAJOjuC5ROU57FXCaSSUfIwXO3UoxvNWcuXDC7RVDz
nsv/Hg2j0pSeFht2NO6Pom+4XHY+LHImPTfXamN6IDsTRJGQW8R7Y131fjPQMn7I
0WjyIiqD4eLo5KQYjL+0bE0JiLRaJnlfbu1uoV3sgi8bwG6WlnLh7eKDErA2P0Zs
r0KX5yGR5Ih2CAMfMmqqYrkEYmNxNbLvL5ie9F35MnvRbqyY/9pl0p1Eah7uGnuK
or13bg801HoZJLBTr4sJTqkwuUztloVyBdM6T5hal+rxX37Wnj1PgD0e0Ydqo6hJ
7WJ/Zjd+0qk90VoiGNRre7tMBYDQ3w3wS+tSta3kxTKj5I4hLZncN+pt9F6o+tgd
YAhWO93DzWjMMUV/jkKTJqwAFAuRlnTwzbBS70N2Z8jrGczV05RV9OH7DRr34noF
O7/Bn0iDpKZdbArtkJZyu4B+MUp/RRiuxn7iWOM2tEjDhUuyHXYYFppFB8fG7r52
VcxH/Sc3VcXB0l2KywrAG2oZfiE8M4NPHuiIHFpcjeK2VLrP2iGLvdlL4IsvtFIU
uLiFi7r0egEi/Ge8ebRF7TtjmhL5Jzi9bbUGuvxSIGZU1HCECq+hHVy45XwKrRTo
AzDIwNjBFmZzL7FI7X16W/6Y11VVmXEmDt9dmmu78bT0z2Bq0Q7K9C7Eq2qzW65z
+4fntFF8BWDs3l5yPKLjg+wlgPPXieHgrUQpZOYCsFJqig3xFZSu1ZMzYdlvyNSF
KAgMPZfi37kAUo8ZiH27SZAA/aTK6b69oEQ6I7CsMJZLRp/gzYvn4NN/DIK3fuYc
jsKB6OR3gWmU7EDf/1EZkO0YK2YiwkSrDALJdUo7ArYR2KIZTUEG9rxDBUD8IyIz
PGdh7sBG4PhOxpQ+SiZyzLzZAJjviQG2BBgBCgAgAhsMFiEEjS1DixNCnaoZrRFu
vMeUg3QW8EUFAlz1eqQACgkQvMeUg3QW8EWXIQv+NWGbY8WPaYIu4oTn+dXgm/Fj
hC7j40IWIR1gr7NSgPfqAQndWMcvl3J0e5lZy+b5ctbU+x43HZrBWzjuaO/aJk4v
BjoG18AVaFYQWYER7p9MVfMqQNZGy3iCbRvQHtLdvKgAHBzJg1LpGRN9QCkrjN1g
Stt84uhP5drTxhAotUrt+YQoGcGecdS+S1hMS+HC/0EgP6oudNVJByNFxdsNABib
Xhzs3Jv9LLFxRpSQKTjUxVj6/M1CUWtVziHaenjVfwluauxBvfsTuUT6HfawkUFT
TdIZ/S9PtJddCP5QP8MQZrIa3/xpFrkUatwnIzmZN1tKC8KnQSNOt2iQrkYfAzbd
xtJOj6c30E2EgFFzj3b1JokNVGo4ign54dl1/eAiQw84Dd8FsxjNbrksjG3+nj20
cPRz+eKhkRPJwSAa65hueuch9ccWqIIDGShsgepSD8FK7VyzwY2ATsFVRfLwlOG7
OZV2Hg+93dg3Wi6g/JW4OuTKWKuHRqpRB1J4i4lO
=WRTN
-----END PGP PRIVATE KEY BLOCK-----
"""

try:
    import gnupg  # pylint: disable=import-error,unused-import
    HAS_GPG = True
except ImportError:
    HAS_GPG = False


@destructiveTest
@skipIf(NO_MOCK, NO_MOCK_REASON)
@skipIf(not salt.utils.platform.is_linux(), 'These tests can only be run on linux')
class GpgTestCase(TestCase, LoaderModuleMockMixin):
    '''
    Validate the gpg module
    '''
    def setup_loader_modules(self):
        return {gpg: {'__salt__': {}}}

    @skipIf(not HAS_GPG, 'GPG Module Unavailable')
    def setUp(self):
        super(GpgTestCase, self).setUp()
        self.gpghome = os.path.join(TMP, 'gpghome')
        if not os.path.isdir(self.gpghome):
            # left behind... Don't fail because of this!
            os.makedirs(self.gpghome)
        self.gpgfile_pub = os.path.join(TMP, 'gpgfile.pub')
        with salt.utils.files.fopen(self.gpgfile_pub, 'wb') as fp:
            fp.write(salt.utils.stringutils.to_bytes(GPG_TEST_PUB_KEY))
        self.gpgfile_priv = os.path.join(TMP, 'gpgfile.priv')
        with salt.utils.files.fopen(self.gpgfile_priv, 'wb') as fp:
            fp.write(salt.utils.stringutils.to_bytes(GPG_TEST_PRIV_KEY))
        self.user = 'salt'

    @skipIf(not HAS_GPG, 'GPG Module Unavailable')
    def tearDown(self):
        if os.path.isfile(self.gpgfile_pub):
            os.remove(self.gpgfile_pub)
        shutil.rmtree(self.gpghome, ignore_errors=True)
        super(GpgTestCase, self).tearDown()

    @skipIf(not HAS_GPG, 'GPG Module Unavailable')
    def test_list_keys(self):
        '''
        Test gpg.list_keys
        '''

        _user_mock = {u'shell': u'/bin/bash',
                      u'workphone': u'',
                      u'uid': 0,
                      u'passwd': u'x',
                      u'roomnumber': u'',
                      u'gid': 0,
                      u'groups': [
                        u'root'
                      ],
                      u'home': u'/root',
                      u'fullname': u'root',
                      u'homephone': u'',
                      u'name': u'root'}

        _list_result = [{u'dummy': u'',
                         u'keyid': u'xxxxxxxxxxxxxxxx',
                         u'expires': u'2011188692',
                         u'sigs': [],
                         u'subkeys': [[u'xxxxxxxxxxxxxxxx', u'e', u'xxxxxxxxxxxxxxxxxxxxxxxxxxxxxxxxxxxxxxxx']],
                         u'length': u'4096',
                         u'ownertrust': u'-',
                         u'sig': u'',
                         u'algo': u'1',
                         u'fingerprint': u'xxxxxxxxxxxxxxxxxxxxxxxxxxxxxxxxxxxxxxxx',
                         u'date': u'1506612692',
                         u'trust': u'-',
                         u'type': u'pub',
                         u'uids': [u'GPG Person <person@example.com>']}]

        _expected_result = [{u'keyid': u'xxxxxxxxxxxxxxxx',
                             u'uids': [u'GPG Person <person@example.com>'],
                             u'created': '2017-09-28',
                             u'expires': '2033-09-24',
                             u'keyLength': u'4096',
                             u'ownerTrust': u'Unknown',
                             u'fingerprint': u'xxxxxxxxxxxxxxxxxxxxxxxxxxxxxxxxxxxxxxxx',
                             u'trust': u'Unknown'}]

        mock_opt = MagicMock(return_value='root')
        with patch.dict(gpg.__salt__, {'user.info': MagicMock(return_value=_user_mock)}):
            with patch.dict(gpg.__salt__, {'config.option': mock_opt}):
                with patch.object(gpg, '_list_keys', return_value=_list_result):
                    self.assertEqual(gpg.list_keys(), _expected_result)

    @skipIf(not HAS_GPG, 'GPG Module Unavailable')
    def test_get_key(self):
        '''
        Test gpg.get_key
        '''

        _user_mock = {u'shell': u'/bin/bash',
                      u'workphone': u'',
                      u'uid': 0,
                      u'passwd': u'x',
                      u'roomnumber': u'',
                      u'gid': 0,
                      u'groups': [
                        u'root'
                      ],
                      u'home': u'/root',
                      u'fullname': u'root',
                      u'homephone': u'',
                      u'name': u'root'}

        _list_result = [{u'dummy': u'',
                         u'keyid': u'xxxxxxxxxxxxxxxx',
                         u'expires': u'2011188692',
                         u'sigs': [],
                         u'subkeys': [[u'xxxxxxxxxxxxxxxx', u'e', u'xxxxxxxxxxxxxxxxxxxxxxxxxxxxxxxxxxxxxxxx']],
                         u'length': u'4096',
                         u'ownertrust': u'-',
                         u'sig': u'',
                         u'algo': u'1',
                         u'fingerprint': u'xxxxxxxxxxxxxxxxxxxxxxxxxxxxxxxxxxxxxxxx',
                         u'date': u'1506612692',
                         u'trust': u'-',
                         u'type': u'pub',
                         u'uids': [u'GPG Person <person@example.com>']}]

        _expected_result = {u'fingerprint': u'xxxxxxxxxxxxxxxxxxxxxxxxxxxxxxxxxxxxxxxx',
                            u'keyid': u'xxxxxxxxxxxxxxxx',
                            u'uids': [u'GPG Person <person@example.com>'],
                            u'created': u'2017-09-28',
                            u'trust': u'Unknown',
                            u'ownerTrust': u'Unknown',
                            u'expires': u'2033-09-24',
                            u'keyLength': u'4096'}

        mock_opt = MagicMock(return_value='root')
        with patch.dict(gpg.__salt__, {'user.info': MagicMock(return_value=_user_mock)}):
            with patch.dict(gpg.__salt__, {'config.option': mock_opt}):
                with patch.object(gpg, '_list_keys', return_value=_list_result):
                    ret = gpg.get_key('xxxxxxxxxxxxxxxx')
                    self.assertEqual(ret, _expected_result)

    @skipIf(WAR_ROOM_SKIP, 'WAR ROOM TEMPORARY SKIP')
    @destructiveTest  # Need to run as root!?
    @skipIf(not HAS_GPG, 'GPG Module Unavailable')
    def test_delete_key(self):
        '''
        Test gpg.delete_key
        '''

        _user_mock = {u'shell': u'/bin/bash',
                      u'workphone': u'',
                      u'uid': 0,
                      u'passwd': u'x',
                      u'roomnumber': u'',
                      u'gid': 0,
                      u'groups': [
                        u'root'
                      ],
                      u'home': self.gpghome,
                      u'fullname': u'root',
                      u'homephone': u'',
                      u'name': u'root'}

        _list_result = [{'dummy': u'',
                         'keyid': u'xxxxxxxxxxxxxxxx',
                         'expires': u'2011188692',
                         'sigs': [],
                         'subkeys': [[u'xxxxxxxxxxxxxxxx', u'e', u'xxxxxxxxxxxxxxxxxxxxxxxxxxxxxxxxxxxxxxxx']],
                         'length': u'4096',
                         'ownertrust': u'-',
                         'sig': u'',
                         'algo': u'1',
                         'fingerprint': u'xxxxxxxxxxxxxxxxxxxxxxxxxxxxxxxxxxxxxxxx',
                         'date': u'1506612692',
                         'trust': u'-',
                         'type': u'pub',
                         'uids': [u'GPG Person <person@example.com>']}]

        _expected_result = {u'res': True,
                            u'message': u'Secret key for xxxxxxxxxxxxxxxxxxxxxxxxxxxxxxxxxxxxxxxx deleted\nPublic key for xxxxxxxxxxxxxxxxxxxxxxxxxxxxxxxxxxxxxxxx deleted'}

        mock_opt = MagicMock(return_value='root')
        with patch.dict(gpg.__salt__, {'user.info': MagicMock(return_value=_user_mock)}):
            with patch.dict(gpg.__salt__, {'config.option': mock_opt}):
                with patch.object(gpg, '_list_keys', return_value=_list_result):
                    with patch('salt.modules.gpg.gnupg.GPG.delete_keys', MagicMock(return_value='ok')):
                        ret = gpg.delete_key('xxxxxxxxxxxxxxxx', delete_secret=True)
                        self.assertEqual(ret, _expected_result)

    @skipIf(not HAS_GPG, 'GPG Module Unavailable')
    def test_search_keys(self):
        '''
        Test gpg.search_keys
        '''

        _user_mock = {'shell': '/bin/bash',
                      'workphone': '',
                      'uid': 0,
                      'passwd': 'x',
                      'roomnumber': '',
                      'gid': 0,
                      'groups': [
                        'root'
                      ],
                      'home': self.gpghome,
                      'fullname': 'root',
                      'homephone': '',
                      'name': 'root'}

        _search_result = [{u'keyid': u'xxxxxxxxxxxxxxxxxxxxxxxxxxxxxxxxxxxxxxxx',
                           u'uids': [u'GPG Person <person@example.com>'],
                           u'expires': u'',
                           u'sigs': [],
                           u'length': u'1024',
                           u'algo': u'17',
                           u'date': int(time.mktime(datetime.datetime(2004, 11, 13).timetuple())),
                           u'type': u'pub'}]

        _expected_result = [{u'uids': [u'GPG Person <person@example.com>'],
                             'created': '2004-11-13',
                             u'keyLength': u'1024',
                             u'keyid': u'xxxxxxxxxxxxxxxxxxxxxxxxxxxxxxxxxxxxxxxx'}]

        mock_opt = MagicMock(return_value='root')
        with patch.dict(gpg.__salt__, {'user.info': MagicMock(return_value=_user_mock)}):
            with patch.dict(gpg.__salt__, {'config.option': mock_opt}):
                with patch.object(gpg, '_search_keys', return_value=_search_result):
                    ret = gpg.search_keys('person@example.com')
                    self.assertEqual(ret, _expected_result)

    @skipIf(not HAS_GPG, 'GPG Module Unavailable')
    def test_gpg_import_pub_key(self):
        config_user = MagicMock(return_value='salt')
        user_info = MagicMock(return_value={'name': 'salt', 'home': self.gpghome, 'uid': 1000})
        with patch.dict(gpg.__salt__, {'config.option': config_user}):
            with patch.dict(gpg.__salt__, {'user.info': user_info}):
                ret = gpg.import_key(None, self.gpgfile_pub, 'salt', self.gpghome)
                self.assertEqual(ret['res'], True)

    @skipIf(not HAS_GPG, 'GPG Module Unavailable')
    def test_gpg_import_priv_key(self):
        config_user = MagicMock(return_value='salt')
        user_info = MagicMock(return_value={'name': 'salt', 'home': self.gpghome, 'uid': 1000})
        with patch.dict(gpg.__salt__, {'config.option': config_user}):
            with patch.dict(gpg.__salt__, {'user.info': user_info}):
                ret = gpg.import_key(None, self.gpgfile_priv, 'salt', self.gpghome)
                self.assertEqual(ret['res'], True)

    @skipIf(not HAS_GPG, 'GPG Module Unavailable')
    def test_gpg_sign(self):
        config_user = MagicMock(return_value='salt')
        user_info = MagicMock(return_value={'name': 'salt', 'home': self.gpghome, 'uid': 1000})
        pillar_mock = MagicMock(return_value={'gpg_passphrase': GPG_TEST_KEY_PASSPHRASE})
        with patch.dict(gpg.__salt__, {'config.option': config_user}):
            with patch.dict(gpg.__salt__, {'user.info': user_info}):
                with patch.dict(gpg.__salt__, {'pillar.get': pillar_mock}):
                    ret = gpg.import_key(None, self.gpgfile_priv, 'salt', self.gpghome)
                    self.assertEqual(ret['res'], True)
                    gpg_text_input = 'The quick brown fox jumped over the lazy dog'
                    gpg_sign_output = gpg.sign(config_user, GPG_TEST_KEY_ID, gpg_text_input, None, None, True, self.gpghome)
                    self.assertIsNotNone(gpg_sign_output)<|MERGE_RESOLUTION|>--- conflicted
+++ resolved
@@ -11,18 +11,11 @@
 import datetime
 import time
 
-<<<<<<< HEAD
 # Import Salt Testing Libs
 from tests.support.mixins import LoaderModuleMockMixin
 from tests.support.helpers import destructiveTest
 from tests.support.unit import TestCase, skipIf, WAR_ROOM_SKIP
-=======
-# Import Salt Testing libs
-from tests.support.helpers import destructiveTest
-from tests.support.unit import TestCase, skipIf
 from tests.support.paths import TMP
-from tests.support.mixins import LoaderModuleMockMixin
->>>>>>> 04e28cff
 from tests.support.mock import (
     MagicMock,
     patch,
