--- conflicted
+++ resolved
@@ -6,25 +6,16 @@
 
 # Import Python libs
 from __future__ import absolute_import, print_function, unicode_literals
-<<<<<<< HEAD
 
 import os
-=======
-import os
-import shutil
->>>>>>> 727843c3
 import datetime
 import time
 import shutil
 
 # Import Salt Testing libs
-from tests.support.helpers import destructiveTest
 from tests.support.unit import TestCase, skipIf
 from tests.support.paths import TMP
-<<<<<<< HEAD
-=======
 from tests.support.mixins import LoaderModuleMockMixin
->>>>>>> 727843c3
 from tests.support.mock import (
     MagicMock,
     patch,
@@ -32,20 +23,12 @@
     NO_MOCK_REASON
 )
 
-<<<<<<< HEAD
-# Import Salt Libs
-import salt.utils.platform
-import salt.utils.files
-import salt.utils.path
-import salt.modules.gpg as gpg
-=======
 # Import Salt libs
 import salt.utils.path
 import salt.utils.platform
 import salt.utils.files
 import salt.modules.gpg as gpg
 
->>>>>>> 727843c3
 
 GPG_TEST_KEY_PASSPHRASE = 'testkeypassphrase'
 GPG_TEST_KEY_ID = '7416F045'
@@ -315,22 +298,13 @@
 
 
 
-<<<<<<< HEAD
+@skipIf(NO_MOCK, NO_MOCK_REASON)
+@skipIf(not HAS_GPG, 'GPG Module Unavailable')
 @skipIf(not salt.utils.path.which('gpg'), 'GPG not installed. Skipping')
-@skipIf(not salt.utils.platform.is_linux(), 'These tests can only be run on linux')
-=======
-@destructiveTest
->>>>>>> 727843c3
-@skipIf(NO_MOCK, NO_MOCK_REASON)
 @skipIf(not salt.utils.platform.is_linux(), 'These tests can only be run on linux')
 class GpgTestCase(TestCase, LoaderModuleMockMixin):
     '''
-<<<<<<< HEAD
     Test cases for salt.modules.gpg
-
-=======
-    Validate the gpg module
->>>>>>> 727843c3
     '''
 
     def setup_loader_modules(self):
@@ -378,7 +352,6 @@
         shutil.rmtree(self.gpghome, ignore_errors=True)
         super(GpgTestCase, self).tearDown()
 
-    @skipIf(not HAS_GPG, 'GPG Module Unavailable')
     def test_list_keys(self):
         '''
         Test gpg.list_keys
@@ -428,7 +401,6 @@
                 with patch.object(gpg, '_list_keys', return_value=_list_result):
                     self.assertEqual(gpg.list_keys(), _expected_result)
 
-    @skipIf(not HAS_GPG, 'GPG Module Unavailable')
     def test_get_key(self):
         '''
         Test gpg.get_key
@@ -479,7 +451,6 @@
                     ret = gpg.get_key('xxxxxxxxxxxxxxxx')
                     self.assertEqual(ret, _expected_result)
 
-    @skipIf(not HAS_GPG, 'GPG Module Unavailable')
     def test_delete_key(self):
         '''
         Test gpg.delete_key
@@ -495,11 +466,7 @@
                         u'root'
                       ],
                       u'home': self.gpghome,
-<<<<<<< HEAD
                       u'fullname': self.user,
-=======
-                      u'fullname': u'root',
->>>>>>> 727843c3
                       u'homephone': u'',
                       u'name': u'root'}
 
@@ -529,7 +496,6 @@
                         ret = gpg.delete_key('xxxxxxxxxxxxxxxx', delete_secret=True)
                         self.assertEqual(ret, _expected_result)
 
-    @skipIf(not HAS_GPG, 'GPG Module Unavailable')
     def test_search_keys(self):
         '''
         Test gpg.search_keys
@@ -570,10 +536,6 @@
                     ret = gpg.search_keys('person@example.com')
                     self.assertEqual(ret, _expected_result)
 
-<<<<<<< HEAD
-=======
-    @skipIf(not HAS_GPG, 'GPG Module Unavailable')
->>>>>>> 727843c3
     def test_gpg_import_pub_key(self):
         config_user = MagicMock(return_value='salt')
         user_info = MagicMock(return_value={'name': 'salt', 'home': self.gpghome, 'uid': 1000})
@@ -582,10 +544,6 @@
                 ret = gpg.import_key(None, self.gpgfile_pub, 'salt', self.gpghome)
                 self.assertEqual(ret['res'], True)
 
-<<<<<<< HEAD
-=======
-    @skipIf(not HAS_GPG, 'GPG Module Unavailable')
->>>>>>> 727843c3
     def test_gpg_import_priv_key(self):
         config_user = MagicMock(return_value='salt')
         user_info = MagicMock(return_value={'name': 'salt', 'home': self.gpghome, 'uid': 1000})
@@ -594,10 +552,6 @@
                 ret = gpg.import_key(None, self.gpgfile_priv, 'salt', self.gpghome)
                 self.assertEqual(ret['res'], True)
 
-<<<<<<< HEAD
-=======
-    @skipIf(not HAS_GPG, 'GPG Module Unavailable')
->>>>>>> 727843c3
     def test_gpg_sign(self):
         config_user = MagicMock(return_value='salt')
         user_info = MagicMock(return_value={'name': 'salt', 'home': self.gpghome, 'uid': 1000})
