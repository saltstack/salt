# -*- coding: utf-8 -*-
"""
    :codeauthor: Ryan Lewis (ryansname@gmail.com)

    tests.unit.modules.portage_flags
    ~~~~~~~~~~~~~~~~~~~~~~~~~~~~~~~~
"""
# Import Python libs
from __future__ import absolute_import, print_function, unicode_literals

<<<<<<< HEAD
import re
=======
# Import Salt Testing libs
from tests.support.runtests import RUNTIME_VARS
from tests.support.mixins import LoaderModuleMockMixin
from tests.support.unit import skipIf, TestCase
from tests.support.mock import NO_MOCK, NO_MOCK_REASON, MagicMock, patch
import salt.utils.files
>>>>>>> 8abb7099

# Import salt libs
import salt.modules.portage_config as portage_config
import salt.utils.files
from tests.support.mixins import LoaderModuleMockMixin
from tests.support.mock import MagicMock, patch

# Import Salt Testing libs
from tests.support.runtests import RUNTIME_VARS
from tests.support.unit import TestCase


class PortageConfigTestCase(TestCase, LoaderModuleMockMixin):
    class DummyAtom(object):
        def __init__(self):
            self.cp = None
            self.repo = None

        def __call__(self, atom, *_, **__):
            if atom == "#" or isinstance(atom, MagicMock):
                self.repo = None
                self.cp = None
                return self

            # extract (and remove) repo
            atom, self.repo = atom.split("::") if "::" in atom else (atom, None)

            # remove '>, >=, <=, =, ~' etc.
            atom = re.sub(r"[<>~+=]", "", atom)
            # remove slots
            atom = re.sub(r":[0-9][^:]*", "", atom)
            # remove version
            atom = re.sub(r"-[0-9][\.0-9]*", "", atom)

            self.cp = atom
            return self

    def setup_loader_modules(self):
        try:
            import portage  # pylint: disable=unused-import
<<<<<<< HEAD

=======
>>>>>>> 8abb7099
            return {}
        except ImportError:
            dummy_atom = self.DummyAtom()
            self.portage = MagicMock()
            self.portage.dep.Atom = MagicMock(side_effect=dummy_atom)
            self.portage.dep_getkey = MagicMock(side_effect=lambda x: dummy_atom(x).cp)
            self.portage.exception.InvalidAtom = Exception
            self.addCleanup(delattr, self, "portage")
            return {portage_config: {"portage": self.portage}}

    def test_get_config_file_wildcards(self):
        pairs = [
            ("*/*::repo", "/etc/portage/package.mask/repo"),
            ("*/pkg::repo", "/etc/portage/package.mask/pkg"),
            ("cat/*", "/etc/portage/package.mask/cat_"),
            ("cat/pkg", "/etc/portage/package.mask/cat/pkg"),
            ("cat/pkg::repo", "/etc/portage/package.mask/cat/pkg"),
        ]

        for (atom, expected) in pairs:
            self.assertEqual(portage_config._get_config_file("mask", atom), expected)

    def test_enforce_nice_config(self):
        atoms = [
            ("*/*::repo", "repo"),
            ("*/pkg1::repo", "pkg1"),
            ("cat/*", "cat_"),
            ("cat/pkg2", "cat/pkg2"),
            ("cat/pkg3::repo", "cat/pkg3"),
            ("<cat/pkg4-0.0.0.0", "cat/pkg4"),
            (">cat/pkg5-0.0.0.0:0", "cat/pkg5"),
            (">cat/pkg6-0.0.0.0:0::repo", "cat/pkg6"),
            ("<=cat/pkg7-0.0.0.0", "cat/pkg7"),
            ("=cat/pkg8-0.0.0.0", "cat/pkg8"),
        ]

        supported = [
            ("accept_keywords", ["~amd64"]),
            ("env", ["glibc.conf"]),
            ("license", ["LICENCE1", "LICENCE2"]),
            ("mask", [""]),
            ("properties", ["* -interactive"]),
            ("unmask", [""]),
            ("use", ["apple", "-banana", "ananas", "orange"]),
        ]

<<<<<<< HEAD
        base_path = RUNTIME_VARS.TMP + "/package.{0}"
=======
        base_path = RUNTIME_VARS.TMP + '/package.{0}'
>>>>>>> 8abb7099

        def make_line(atom, addition):
            return atom + (" " + addition if addition != "" else "") + "\n"

        for typ, additions in supported:
            path = base_path.format(typ)
            with salt.utils.files.fopen(path, "a") as fh:
                for atom, _ in atoms:
                    for addition in additions:
                        line = make_line(atom, addition)
                        fh.write("# comment for: " + line)
                        fh.write(line)

        with patch.object(portage_config, "BASE_PATH", base_path):
            with patch.object(
                portage_config, "_merge_flags", lambda l1, l2, _: list(set(l1 + l2))
            ):
                portage_config.enforce_nice_config()

        for typ, additions in supported:
            for atom, file_name in atoms:
                with salt.utils.files.fopen(
                    base_path.format(typ) + "/" + file_name, "r"
                ) as fh:
                    for line in fh:
                        self.assertTrue(
                            atom in line, msg="'{}' not in '{}'".format(addition, line)
                        )
                        for addition in additions:
                            self.assertTrue(
                                addition in line,
                                msg="'{}' not in '{}'".format(addition, line),
                            )<|MERGE_RESOLUTION|>--- conflicted
+++ resolved
@@ -8,16 +8,12 @@
 # Import Python libs
 from __future__ import absolute_import, print_function, unicode_literals
 
-<<<<<<< HEAD
-import re
-=======
 # Import Salt Testing libs
 from tests.support.runtests import RUNTIME_VARS
 from tests.support.mixins import LoaderModuleMockMixin
 from tests.support.unit import skipIf, TestCase
 from tests.support.mock import NO_MOCK, NO_MOCK_REASON, MagicMock, patch
 import salt.utils.files
->>>>>>> 8abb7099
 
 # Import salt libs
 import salt.modules.portage_config as portage_config
@@ -58,10 +54,6 @@
     def setup_loader_modules(self):
         try:
             import portage  # pylint: disable=unused-import
-<<<<<<< HEAD
-
-=======
->>>>>>> 8abb7099
             return {}
         except ImportError:
             dummy_atom = self.DummyAtom()
@@ -108,11 +100,7 @@
             ("use", ["apple", "-banana", "ananas", "orange"]),
         ]
 
-<<<<<<< HEAD
-        base_path = RUNTIME_VARS.TMP + "/package.{0}"
-=======
         base_path = RUNTIME_VARS.TMP + '/package.{0}'
->>>>>>> 8abb7099
 
         def make_line(atom, addition):
             return atom + (" " + addition if addition != "" else "") + "\n"
