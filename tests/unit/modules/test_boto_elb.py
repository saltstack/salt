--- conflicted
+++ resolved
@@ -8,39 +8,14 @@
 import sys
 from copy import deepcopy
 
-<<<<<<< HEAD
-import pkg_resources
-
-# Import Salt Libs
-import salt.config
-import salt.loader
-import salt.modules.boto_elb as boto_elb
-import salt.utils.versions
-from salt.ext import six
-
-# Import Salt Testing Libs
-from tests.support.mixins import LoaderModuleMockMixin
-
 # Import test support libs
 from tests.support.runtests import RUNTIME_VARS
-from tests.support.unit import TestCase, skipIf
-=======
-# Import test support libs
-from tests.support.runtests import RUNTIME_VARS
->>>>>>> 8abb7099
 
 # import Python Third Party Libs
 # pylint: disable=import-error
 try:
     import boto
-<<<<<<< HEAD
-
-    boto.ENDPOINTS_PATH = os.path.join(
-        RUNTIME_VARS.TESTS_DIR, "unit/files/endpoints.json"
-    )
-=======
     boto.ENDPOINTS_PATH = os.path.join(RUNTIME_VARS.TESTS_DIR, 'unit/files/endpoints.json')
->>>>>>> 8abb7099
     import boto.ec2.elb
 
     HAS_BOTO = True
