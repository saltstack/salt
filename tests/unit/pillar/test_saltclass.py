--- conflicted
+++ resolved
@@ -52,11 +52,7 @@
         self.assertListEqual(parsed_ret, expected_ret)
 
     def test_succeeds(self):
-<<<<<<< HEAD
-        ret = ["default.users", "default.motd", "default.empty", "default", "roles.app"]
-=======
         ret = ['default.users', 'default.motd', 'default.empty', 'default', 'roles.app', 'roles.nginx']
->>>>>>> 8abb7099
         self._runner(ret)
 
 
