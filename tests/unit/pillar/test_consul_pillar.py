# -*- coding: utf-8 -*-

# Import python libs
from __future__ import absolute_import, print_function, unicode_literals

# Import Salt Libs
import salt.pillar.consul_pillar as consul_pillar

# Import 3rd-party libs
from salt.ext import six

# Import Salt Testing libs
from tests.support.mixins import LoaderModuleMockMixin
from tests.support.mock import MagicMock, patch
from tests.support.unit import TestCase, skipIf

OPTS = {"consul_config": {"consul.port": 8500, "consul.host": "172.17.0.15"}}

PILLAR_DATA = [
    {
        "Value": "/path/to/certs/testsite1.crt",
        "Key": "test-shared/sites/testsite1/ssl/certs/SSLCertificateFile",
    },
    {
        "Value": "/path/to/certs/testsite1.key",
        "Key": "test-shared/sites/testsite1/ssl/certs/SSLCertificateKeyFile",
    },
    {"Value": None, "Key": "test-shared/sites/testsite1/ssl/certs/"},
    {"Value": "True", "Key": "test-shared/sites/testsite1/ssl/force"},
    {"Value": None, "Key": "test-shared/sites/testsite1/ssl/"},
    {
        "Value": "salt://sites/testsite1.tmpl",
        "Key": "test-shared/sites/testsite1/template",
    },
    {"Value": "test.example.com", "Key": "test-shared/sites/testsite1/uri"},
    {"Value": None, "Key": "test-shared/sites/testsite1/"},
    {"Value": None, "Key": "test-shared/sites/"},
    {"Value": "Test User", "Key": "test-shared/user/full_name"},
    {"Value": "adm\nwww-data\nmlocate", "Key": "test-shared/user/groups"},
    {"Value": '"adm\nwww-data\nmlocate"', "Key": "test-shared/user/dontsplit"},
    {"Value": "yaml:\n  key: value\n", "Key": "test-shared/user/dontexpand"},
    {"Value": None, "Key": "test-shared/user/blankvalue"},
    {"Value": "test", "Key": "test-shared/user/login"},
    {"Value": None, "Key": "test-shared/user/"},
]

SIMPLE_DICT = {"key1": {"key2": "val1"}}


@skipIf(not consul_pillar.consul, "python-consul module not installed")
class ConsulPillarTestCase(TestCase, LoaderModuleMockMixin):
    """
    Test cases for salt.pillar.consul_pillar
    """

    def setup_loader_modules(self):
        return {
            consul_pillar: {
                "__opts__": OPTS,
                "get_conn": MagicMock(return_value="consul_connection"),
            }
        }

    def test_connection(self):
        with patch.dict(
            consul_pillar.__salt__, {"grains.get": MagicMock(return_value=({}))}
        ):
            with patch.object(
                consul_pillar,
                "consul_fetch",
                MagicMock(return_value=("2232", PILLAR_DATA)),
            ):
                consul_pillar.ext_pillar(
                    "testminion", {}, "consul_config root=test-shared/"
                )
                consul_pillar.get_conn.assert_called_once_with(OPTS, "consul_config")

    def test_pillar_data(self):
<<<<<<< HEAD
        with patch.dict(
            consul_pillar.__salt__, {"grains.get": MagicMock(return_value=({}))}
        ):
            with patch.object(
                consul_pillar,
                "consul_fetch",
                MagicMock(return_value=("2232", PILLAR_DATA)),
            ):
                pillar_data = consul_pillar.ext_pillar(
                    "testminion", {}, "consul_config root=test-shared/"
                )
                consul_pillar.consul_fetch.assert_called_once_with(
                    "consul_connection", "test-shared"
                )
                assert sorted(pillar_data) == ["sites", "user"]
                self.assertNotIn("blankvalue", pillar_data["user"])

    def test_blank_root(self):
        with patch.dict(
            consul_pillar.__salt__, {"grains.get": MagicMock(return_value=({}))}
        ):
            with patch.object(
                consul_pillar,
                "consul_fetch",
                MagicMock(return_value=("2232", PILLAR_DATA)),
            ):
                pillar_data = consul_pillar.ext_pillar(
                    "testminion", {}, "consul_config"
                )
                consul_pillar.consul_fetch.assert_called_once_with(
                    "consul_connection", ""
                )
                assert sorted(pillar_data) == ["test-shared"]
=======
        with patch.dict(consul_pillar.__salt__, {'grains.get': MagicMock(return_value=({}))}):
            with patch.object(consul_pillar, 'consul_fetch', MagicMock(return_value=('2232', PILLAR_DATA))):
                pillar_data = consul_pillar.ext_pillar('testminion', {}, 'consul_config root=test-shared/')
                consul_pillar.consul_fetch.assert_called_once_with('consul_connection', 'test-shared')
                assert sorted(pillar_data) == ['sites', 'user']
                self.assertNotIn('blankvalue', pillar_data['user'])
>>>>>>> 8abb7099

    def test_blank_root(self):
        with patch.dict(consul_pillar.__salt__, {'grains.get': MagicMock(return_value=({}))}):
            with patch.object(consul_pillar, 'consul_fetch', MagicMock(return_value=('2232', PILLAR_DATA))):
                pillar_data = consul_pillar.ext_pillar('testminion', {}, 'consul_config')
                consul_pillar.consul_fetch.assert_called_once_with('consul_connection', '')
                assert sorted(pillar_data) == ['test-shared']

    def test_pillar_nest(self):
        with patch.dict(
            consul_pillar.__salt__, {"grains.get": MagicMock(return_value=({}))}
        ):
            with patch.object(
                consul_pillar,
                "consul_fetch",
                MagicMock(return_value=("2232", PILLAR_DATA)),
            ):
                pillar_data = consul_pillar.ext_pillar(
<<<<<<< HEAD
                    "testminion",
                    {},
                    "consul_config pillar_root=nested-key/ root=test-shared/ ",
                )
                assert sorted(pillar_data["nested-key"]) == ["sites", "user"]
                self.assertNotIn("blankvalue", pillar_data["nested-key"]["user"])
=======
                    'testminion', {}, 'consul_config pillar_root=nested-key/ root=test-shared/ '
                )
                assert sorted(pillar_data['nested-key']) == ['sites', 'user']
                self.assertNotIn('blankvalue', pillar_data['nested-key']['user'])
>>>>>>> 8abb7099

    def test_value_parsing(self):
        with patch.dict(
            consul_pillar.__salt__, {"grains.get": MagicMock(return_value=({}))}
        ):
            with patch.object(
                consul_pillar,
                "consul_fetch",
                MagicMock(return_value=("2232", PILLAR_DATA)),
            ):
                pillar_data = consul_pillar.ext_pillar(
                    "testminion", {}, "consul_config root=test-shared/"
                )
                assert isinstance(pillar_data["user"]["dontsplit"], six.string_types)

    def test_non_expansion(self):
        with patch.dict(
            consul_pillar.__salt__, {"grains.get": MagicMock(return_value=({}))}
        ):
            with patch.object(
                consul_pillar,
                "consul_fetch",
                MagicMock(return_value=("2232", PILLAR_DATA)),
            ):
                pillar_data = consul_pillar.ext_pillar(
                    "testminion",
                    {},
                    "consul_config root=test-shared/ expand_keys=false",
                )
                assert isinstance(pillar_data["user"]["dontexpand"], six.string_types)

    def test_dict_merge(self):
        test_dict = {}
        with patch.dict(test_dict, SIMPLE_DICT):
            self.assertDictEqual(
                consul_pillar.dict_merge(test_dict, SIMPLE_DICT), SIMPLE_DICT
            )
        with patch.dict(test_dict, {"key1": {"key3": {"key4": "value"}}}):
            self.assertDictEqual(
                consul_pillar.dict_merge(test_dict, SIMPLE_DICT),
                {"key1": {"key2": "val1", "key3": {"key4": "value"}}},
            )<|MERGE_RESOLUTION|>--- conflicted
+++ resolved
@@ -76,48 +76,12 @@
                 consul_pillar.get_conn.assert_called_once_with(OPTS, "consul_config")
 
     def test_pillar_data(self):
-<<<<<<< HEAD
-        with patch.dict(
-            consul_pillar.__salt__, {"grains.get": MagicMock(return_value=({}))}
-        ):
-            with patch.object(
-                consul_pillar,
-                "consul_fetch",
-                MagicMock(return_value=("2232", PILLAR_DATA)),
-            ):
-                pillar_data = consul_pillar.ext_pillar(
-                    "testminion", {}, "consul_config root=test-shared/"
-                )
-                consul_pillar.consul_fetch.assert_called_once_with(
-                    "consul_connection", "test-shared"
-                )
-                assert sorted(pillar_data) == ["sites", "user"]
-                self.assertNotIn("blankvalue", pillar_data["user"])
-
-    def test_blank_root(self):
-        with patch.dict(
-            consul_pillar.__salt__, {"grains.get": MagicMock(return_value=({}))}
-        ):
-            with patch.object(
-                consul_pillar,
-                "consul_fetch",
-                MagicMock(return_value=("2232", PILLAR_DATA)),
-            ):
-                pillar_data = consul_pillar.ext_pillar(
-                    "testminion", {}, "consul_config"
-                )
-                consul_pillar.consul_fetch.assert_called_once_with(
-                    "consul_connection", ""
-                )
-                assert sorted(pillar_data) == ["test-shared"]
-=======
         with patch.dict(consul_pillar.__salt__, {'grains.get': MagicMock(return_value=({}))}):
             with patch.object(consul_pillar, 'consul_fetch', MagicMock(return_value=('2232', PILLAR_DATA))):
                 pillar_data = consul_pillar.ext_pillar('testminion', {}, 'consul_config root=test-shared/')
                 consul_pillar.consul_fetch.assert_called_once_with('consul_connection', 'test-shared')
                 assert sorted(pillar_data) == ['sites', 'user']
                 self.assertNotIn('blankvalue', pillar_data['user'])
->>>>>>> 8abb7099
 
     def test_blank_root(self):
         with patch.dict(consul_pillar.__salt__, {'grains.get': MagicMock(return_value=({}))}):
@@ -136,19 +100,10 @@
                 MagicMock(return_value=("2232", PILLAR_DATA)),
             ):
                 pillar_data = consul_pillar.ext_pillar(
-<<<<<<< HEAD
-                    "testminion",
-                    {},
-                    "consul_config pillar_root=nested-key/ root=test-shared/ ",
-                )
-                assert sorted(pillar_data["nested-key"]) == ["sites", "user"]
-                self.assertNotIn("blankvalue", pillar_data["nested-key"]["user"])
-=======
                     'testminion', {}, 'consul_config pillar_root=nested-key/ root=test-shared/ '
                 )
                 assert sorted(pillar_data['nested-key']) == ['sites', 'user']
                 self.assertNotIn('blankvalue', pillar_data['nested-key']['user'])
->>>>>>> 8abb7099
 
     def test_value_parsing(self):
         with patch.dict(
