--- conflicted
+++ resolved
@@ -10,8 +10,6 @@
 import shutil
 import tempfile
 
-<<<<<<< HEAD
-=======
 # Import Salt Testing libs
 from tests.support.runtests import RUNTIME_VARS
 from tests.support.unit import skipIf, TestCase
@@ -19,7 +17,6 @@
 from tests.support.mock import NO_MOCK, NO_MOCK_REASON, patch, MagicMock
 
 # Import Salt libs
->>>>>>> 8abb7099
 import salt.config
 import salt.roster
 import salt.utils.files
@@ -88,11 +85,7 @@
     def test_roster_defaults_flat(self):
         """
         Test Roster Defaults on the flat roster
-<<<<<<< HEAD
-        """
-=======
         '''
->>>>>>> 8abb7099
         tempdir = tempfile.mkdtemp(dir=RUNTIME_VARS.TMP)
         expected = {
             "self": {"host": "0.0.0.0", "user": "daniel", "port": 42},
@@ -125,18 +118,6 @@
 class SSHSingleTests(TestCase):
     def setUp(self):
         self.tmp_cachedir = tempfile.mkdtemp(dir=RUNTIME_VARS.TMP)
-<<<<<<< HEAD
-        self.argv = [
-            "ssh.set_auth_key",
-            "root",
-            "hobn+amNAXSBTiOXEqlBjGB...rsa root@master",
-        ]
-        self.opts = {
-            "argv": self.argv,
-            "__role": "master",
-            "cachedir": self.tmp_cachedir,
-            "extension_modules": os.path.join(self.tmp_cachedir, "extmods"),
-=======
 
     def test_single_opts(self):
         ''' Sanity check for ssh.Single options
@@ -147,7 +128,6 @@
             '__role': 'master',
             'cachedir': self.tmp_cachedir,
             'extension_modules': os.path.join(self.tmp_cachedir, 'extmods'),
->>>>>>> 8abb7099
         }
         self.target = {
             "passwd": "abc123",
