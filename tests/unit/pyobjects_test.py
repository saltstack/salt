--- conflicted
+++ resolved
@@ -13,12 +13,9 @@
 
 ensure_in_syspath('../')
 
-<<<<<<< HEAD
 # Import Salt libs
-=======
 import integration
 import salt.config
->>>>>>> 7c471ef1
 import salt.state
 import salt.utils
 from salt.template import compile_template
