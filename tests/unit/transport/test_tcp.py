--- conflicted
+++ resolved
@@ -323,10 +323,7 @@
         self.sock.close()
         del self.sock
 
-<<<<<<< HEAD
     @skipIf(WAR_ROOM_SKIP, 'WAR ROOM TEMPORARY SKIP')
-=======
->>>>>>> 04e28cff
     def test_message_client(self):
         '''
         test message client cleanup on close
