# -*- coding: utf-8 -*-
"""
    :codeauthor: Thomas Jackson <jacksontj.89@gmail.com>
"""

# Import python libs
from __future__ import absolute_import, print_function, unicode_literals

import logging
import socket
import threading

import salt.config
import salt.exceptions
import salt.ext.tornado.concurrent
import salt.ext.tornado.gen
import salt.ext.tornado.ioloop
import salt.transport.client
import salt.transport.server
import salt.utils.platform
import salt.utils.process
from salt.ext import six
from salt.ext.six.moves import range
from salt.ext.tornado.testing import AsyncTestCase, gen_test
from salt.transport.tcp import (
    SaltMessageClient,
    SaltMessageClientPool,
    TCPPubServerChannel,
)
from tests.support.helpers import flaky, get_unused_localhost_port
from tests.support.mixins import AdaptedConfigurationTestCaseMixin
from tests.support.mock import MagicMock, patch

# Import Salt Testing libs
from tests.support.unit import TestCase, skipIf
from tests.unit.transport.mixins import (
    PubChannelMixin,
    ReqChannelMixin,
    run_loop_in_thread,
)

log = logging.getLogger(__name__)


class BaseTCPReqCase(TestCase, AdaptedConfigurationTestCaseMixin):
    """
    Test the req server/client pair
    """

    @classmethod
    def setUpClass(cls):
        if not hasattr(cls, "_handle_payload"):
            return
        ret_port = get_unused_localhost_port()
        publish_port = get_unused_localhost_port()
        tcp_master_pub_port = get_unused_localhost_port()
        tcp_master_pull_port = get_unused_localhost_port()
        tcp_master_publish_pull = get_unused_localhost_port()
        tcp_master_workers = get_unused_localhost_port()
        cls.master_config = cls.get_temp_config(
            "master",
            **{
                "transport": "tcp",
                "auto_accept": True,
                "ret_port": ret_port,
                "publish_port": publish_port,
                "tcp_master_pub_port": tcp_master_pub_port,
                "tcp_master_pull_port": tcp_master_pull_port,
                "tcp_master_publish_pull": tcp_master_publish_pull,
                "tcp_master_workers": tcp_master_workers,
            }
        )

        cls.minion_config = cls.get_temp_config(
            "minion",
            **{
                "transport": "tcp",
                "master_ip": "127.0.0.1",
                "master_port": ret_port,
                "master_uri": "tcp://127.0.0.1:{0}".format(ret_port),
            }
        )

        cls.process_manager = salt.utils.process.ProcessManager(
            name="ReqServer_ProcessManager"
        )

        cls.server_channel = salt.transport.server.ReqServerChannel.factory(
            cls.master_config
        )
        cls.server_channel.pre_fork(cls.process_manager)
        cls.io_loop = salt.ext.tornado.ioloop.IOLoop()
        cls.stop = threading.Event()
        cls.server_channel.post_fork(cls._handle_payload, io_loop=cls.io_loop)
        cls.server_thread = threading.Thread(
            target=run_loop_in_thread, args=(cls.io_loop, cls.stop,),
        )
        cls.server_thread.start()

    @classmethod
    def tearDownClass(cls):
        cls.server_channel.close()
        cls.stop.set()
        cls.server_thread.join()
        cls.process_manager.kill_children()
        del cls.server_channel

    @classmethod
    @salt.ext.tornado.gen.coroutine
    def _handle_payload(cls, payload):
        """
        TODO: something besides echo
        """
        raise salt.ext.tornado.gen.Return((payload, {"fun": "send_clear"}))


@skipIf(salt.utils.platform.is_darwin(), "hanging test suite on MacOS")
class ClearReqTestCases(BaseTCPReqCase, ReqChannelMixin):
    """
    Test all of the clear msg stuff
    """

    def setUp(self):
        self.channel = salt.transport.client.ReqChannel.factory(
            self.minion_config, crypt="clear"
        )

    def tearDown(self):
        self.channel.close()
        del self.channel

    @classmethod
    @salt.ext.tornado.gen.coroutine
    def _handle_payload(cls, payload):
        """
        TODO: something besides echo
        """
        raise salt.ext.tornado.gen.Return((payload, {"fun": "send_clear"}))


@skipIf(salt.utils.platform.is_darwin(), "hanging test suite on MacOS")
class AESReqTestCases(BaseTCPReqCase, ReqChannelMixin):
    def setUp(self):
        self.channel = salt.transport.client.ReqChannel.factory(self.minion_config)

    def tearDown(self):
        self.channel.close()
        del self.channel

    @classmethod
    @salt.ext.tornado.gen.coroutine
    def _handle_payload(cls, payload):
        """
        TODO: something besides echo
        """
        raise salt.ext.tornado.gen.Return((payload, {"fun": "send"}))

    # TODO: make failed returns have a specific framing so we can raise the same exception
    # on encrypted channels
    @flaky
    @skipIf(True, "SLOWTEST skip")
    def test_badload(self):
        """
        Test a variety of bad requests, make sure that we get some sort of error
        """
        msgs = ["", [], tuple()]
        for msg in msgs:
            with self.assertRaises(salt.exceptions.AuthenticationError):
                ret = self.channel.send(msg)


class BaseTCPPubCase(AsyncTestCase, AdaptedConfigurationTestCaseMixin):
    """
    Test the req server/client pair
    """

    @classmethod
    def setUpClass(cls):
        ret_port = get_unused_localhost_port()
        publish_port = get_unused_localhost_port()
        tcp_master_pub_port = get_unused_localhost_port()
        tcp_master_pull_port = get_unused_localhost_port()
        tcp_master_publish_pull = get_unused_localhost_port()
        tcp_master_workers = get_unused_localhost_port()
        cls.master_config = cls.get_temp_config(
            "master",
            **{
                "transport": "tcp",
                "auto_accept": True,
                "ret_port": ret_port,
                "publish_port": publish_port,
                "tcp_master_pub_port": tcp_master_pub_port,
                "tcp_master_pull_port": tcp_master_pull_port,
                "tcp_master_publish_pull": tcp_master_publish_pull,
                "tcp_master_workers": tcp_master_workers,
            }
        )

        cls.minion_config = cls.get_temp_config(
            "minion",
            **{
                "transport": "tcp",
                "master_ip": "127.0.0.1",
                "auth_timeout": 1,
                "master_port": ret_port,
                "master_uri": "tcp://127.0.0.1:{0}".format(ret_port),
            }
        )

        cls.process_manager = salt.utils.process.ProcessManager(
            name="ReqServer_ProcessManager"
        )

        cls.server_channel = salt.transport.server.PubServerChannel.factory(
            cls.master_config
        )
        cls.server_channel.pre_fork(cls.process_manager)

        # we also require req server for auth
        cls.req_server_channel = salt.transport.server.ReqServerChannel.factory(
            cls.master_config
        )
        cls.req_server_channel.pre_fork(cls.process_manager)
        cls.io_loop = salt.ext.tornado.ioloop.IOLoop()
        cls.stop = threading.Event()
        cls.req_server_channel.post_fork(cls._handle_payload, io_loop=cls.io_loop)
        cls.server_thread = threading.Thread(
            target=run_loop_in_thread, args=(cls.io_loop, cls.stop,),
        )
        cls.server_thread.start()

    @classmethod
    def _handle_payload(cls, payload):
        """
        TODO: something besides echo
        """
        return payload, {"fun": "send_clear"}

    @classmethod
    def tearDownClass(cls):
        cls.req_server_channel.close()
        cls.server_channel.close()
        cls.stop.set()
        cls.server_thread.join()
        cls.process_manager.kill_children()
        del cls.req_server_channel

    def setUp(self):
        super(BaseTCPPubCase, self).setUp()
        self._start_handlers = dict(self.io_loop._handlers)

    def tearDown(self):
        super(BaseTCPPubCase, self).tearDown()
        failures = []
        for k, v in six.iteritems(self.io_loop._handlers):
            if self._start_handlers.get(k) != v:
                failures.append((k, v))
        if failures:
<<<<<<< HEAD
            raise Exception("FDs still attached to the IOLoop: {0}".format(failures))
=======
            raise Exception('FDs still attached to the IOLoop: {0}'.format(failures))
>>>>>>> 8abb7099
        del self.channel
        del self._start_handlers


class AsyncTCPPubChannelTest(AsyncTestCase, AdaptedConfigurationTestCaseMixin):
    @skipIf(True, "SLOWTEST skip")
    def test_connect_publish_port(self):
        """
        test when publish_port is not 4506
        """
        opts = self.get_temp_config("master")
        opts["master_uri"] = ""
        opts["master_ip"] = "127.0.0.1"
        opts["publish_port"] = 1234
        channel = salt.transport.tcp.AsyncTCPPubChannel(opts)
        patch_auth = MagicMock(return_value=True)
        patch_client = MagicMock(spec=SaltMessageClientPool)
        with patch("salt.crypt.AsyncAuth.gen_token", patch_auth), patch(
            "salt.crypt.AsyncAuth.authenticated", patch_auth
        ), patch("salt.transport.tcp.SaltMessageClientPool", patch_client):
            channel.connect()
        assert patch_client.call_args[0][0]["publish_port"] == opts["publish_port"]


@skipIf(True, "Skip until we can devote time to fix this test")
class AsyncPubChannelTest(BaseTCPPubCase, PubChannelMixin):
    """
    Tests around the publish system
    """


class SaltMessageClientPoolTest(AsyncTestCase):
    def setUp(self):
        super(SaltMessageClientPoolTest, self).setUp()
        sock_pool_size = 5
        with patch(
            "salt.transport.tcp.SaltMessageClient.__init__",
            MagicMock(return_value=None),
        ):
            self.message_client_pool = SaltMessageClientPool(
                {"sock_pool_size": sock_pool_size}, args=({}, "", 0)
            )
        self.original_message_clients = self.message_client_pool.message_clients
        self.message_client_pool.message_clients = [
            MagicMock() for _ in range(sock_pool_size)
        ]

    def tearDown(self):
        with patch(
            "salt.transport.tcp.SaltMessageClient.close", MagicMock(return_value=None)
        ):
            del self.original_message_clients
        super(SaltMessageClientPoolTest, self).tearDown()

    def test_send(self):
        for message_client_mock in self.message_client_pool.message_clients:
            message_client_mock.send_queue = [0, 0, 0]
            message_client_mock.send.return_value = []
        self.assertEqual([], self.message_client_pool.send())
        self.message_client_pool.message_clients[2].send_queue = [0]
        self.message_client_pool.message_clients[2].send.return_value = [1]
        self.assertEqual([1], self.message_client_pool.send())

    def test_write_to_stream(self):
        for message_client_mock in self.message_client_pool.message_clients:
            message_client_mock.send_queue = [0, 0, 0]
            message_client_mock._stream.write.return_value = []
        self.assertEqual([], self.message_client_pool.write_to_stream(""))
        self.message_client_pool.message_clients[2].send_queue = [0]
        self.message_client_pool.message_clients[2]._stream.write.return_value = [1]
        self.assertEqual([1], self.message_client_pool.write_to_stream(""))

    def test_close(self):
        self.message_client_pool.close()
        self.assertEqual([], self.message_client_pool.message_clients)

    def test_on_recv(self):
        for message_client_mock in self.message_client_pool.message_clients:
            message_client_mock.on_recv.return_value = None
        self.message_client_pool.on_recv()
        for message_client_mock in self.message_client_pool.message_clients:
            self.assertTrue(message_client_mock.on_recv.called)

    def test_connect_all(self):
        @gen_test
        def test_connect(self):
            yield self.message_client_pool.connect()

        for message_client_mock in self.message_client_pool.message_clients:
            future = salt.ext.tornado.concurrent.Future()
            future.set_result("foo")
            message_client_mock.connect.return_value = future

        self.assertIsNone(test_connect(self))

    def test_connect_partial(self):
        @gen_test(timeout=0.1)
        def test_connect(self):
            yield self.message_client_pool.connect()

        for idx, message_client_mock in enumerate(
            self.message_client_pool.message_clients
        ):
            future = salt.ext.tornado.concurrent.Future()
            if idx % 2 == 0:
                future.set_result("foo")
            message_client_mock.connect.return_value = future

        with self.assertRaises(salt.ext.tornado.ioloop.TimeoutError):
            test_connect(self)


class SaltMessageClientCleanupTest(TestCase, AdaptedConfigurationTestCaseMixin):
    def setUp(self):
        self.listen_on = "127.0.0.1"
        self.port = get_unused_localhost_port()
        self.sock = socket.socket(socket.AF_INET, socket.SOCK_STREAM)
        self.sock.setsockopt(socket.SOL_SOCKET, socket.SO_REUSEADDR, 1)
        self.sock.bind((self.listen_on, self.port))
        self.sock.listen(1)

    def tearDown(self):
        self.sock.close()
        del self.sock

    def test_message_client(self):
        """
        test message client cleanup on close
        """
        orig_loop = salt.ext.tornado.ioloop.IOLoop()
        orig_loop.make_current()
        opts = self.get_temp_config("master")
        client = SaltMessageClient(opts, self.listen_on, self.port)

        # Mock the io_loop's stop method so we know when it has been called.
        orig_loop.real_stop = orig_loop.stop
        orig_loop.stop_called = False

        def stop(*args, **kwargs):
            orig_loop.stop_called = True
            orig_loop.real_stop()

        orig_loop.stop = stop
        try:
            assert client.io_loop == orig_loop
            client.io_loop.run_sync(client.connect)

            # Ensure we are testing the _read_until_future and io_loop teardown
            assert client._stream is not None
            assert client._read_until_future is not None
            assert orig_loop.stop_called is True

            # The run_sync call will set stop_called, reset it
            orig_loop.stop_called = False
            client.close()

            # Stop should be called again, client's io_loop should be None
            assert orig_loop.stop_called is True
            assert client.io_loop is None
        finally:
            orig_loop.stop = orig_loop.real_stop
            del orig_loop.real_stop
            del orig_loop.stop_called


class TCPPubServerChannelTest(TestCase, AdaptedConfigurationTestCaseMixin):
    @patch("salt.master.SMaster.secrets")
    @patch("salt.crypt.Crypticle")
    @patch("salt.utils.asynchronous.SyncWrapper")
    def test_publish_filtering(self, sync_wrapper, crypticle, secrets):
        opts = self.get_temp_config("master")
        opts["sign_pub_messages"] = False
        channel = TCPPubServerChannel(opts)

        wrap = MagicMock()
        crypt = MagicMock()
        crypt.dumps.return_value = {"test": "value"}

        secrets.return_value = {"aes": {"secret": None}}
        crypticle.return_value = crypt
        sync_wrapper.return_value = wrap

        # try simple publish with glob tgt_type
        channel.publish({"test": "value", "tgt_type": "glob", "tgt": "*"})
        payload = wrap.send.call_args[0][0]

        # verify we send it without any specific topic
        assert "topic_lst" not in payload

        # try simple publish with list tgt_type
        channel.publish({"test": "value", "tgt_type": "list", "tgt": ["minion01"]})
        payload = wrap.send.call_args[0][0]

        # verify we send it with correct topic
        assert "topic_lst" in payload
        self.assertEqual(payload["topic_lst"], ["minion01"])

        # try with syndic settings
        opts["order_masters"] = True
        channel.publish({"test": "value", "tgt_type": "list", "tgt": ["minion01"]})
        payload = wrap.send.call_args[0][0]

        # verify we send it without topic for syndics
        assert "topic_lst" not in payload

    @patch("salt.utils.minions.CkMinions.check_minions")
    @patch("salt.master.SMaster.secrets")
    @patch("salt.crypt.Crypticle")
    @patch("salt.utils.asynchronous.SyncWrapper")
    def test_publish_filtering_str_list(
        self, sync_wrapper, crypticle, secrets, check_minions
    ):
        opts = self.get_temp_config("master")
        opts["sign_pub_messages"] = False
        channel = TCPPubServerChannel(opts)

        wrap = MagicMock()
        crypt = MagicMock()
        crypt.dumps.return_value = {"test": "value"}

        secrets.return_value = {"aes": {"secret": None}}
        crypticle.return_value = crypt
        sync_wrapper.return_value = wrap
        check_minions.return_value = {"minions": ["minion02"]}

        # try simple publish with list tgt_type
        channel.publish({"test": "value", "tgt_type": "list", "tgt": "minion02"})
        payload = wrap.send.call_args[0][0]

        # verify we send it with correct topic
        assert "topic_lst" in payload
        self.assertEqual(payload["topic_lst"], ["minion02"])

        # verify it was correctly calling check_minions
        check_minions.assert_called_with("minion02", tgt_type="list")<|MERGE_RESOLUTION|>--- conflicted
+++ resolved
@@ -256,11 +256,7 @@
             if self._start_handlers.get(k) != v:
                 failures.append((k, v))
         if failures:
-<<<<<<< HEAD
-            raise Exception("FDs still attached to the IOLoop: {0}".format(failures))
-=======
             raise Exception('FDs still attached to the IOLoop: {0}'.format(failures))
->>>>>>> 8abb7099
         del self.channel
         del self._start_handlers
 
