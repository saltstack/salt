# -*- coding: utf-8 -*-
"""
    :codeauthor: Thomas Jackson <jacksontj.89@gmail.com>
"""

from __future__ import absolute_import, print_function, unicode_literals

import ctypes
import multiprocessing
import os
import threading
import time
from concurrent.futures.thread import ThreadPoolExecutor

import salt.config
import salt.exceptions
import salt.ext.tornado.gen
import salt.ext.tornado.ioloop
import salt.log.setup
import salt.transport.client
import salt.transport.server
import salt.utils.platform
import salt.utils.process
import zmq.eventloop.ioloop
from salt.ext import six
from salt.ext.six.moves import range
from salt.ext.tornado.testing import AsyncTestCase
from salt.transport.zeromq import AsyncReqMessageClientPool
<<<<<<< HEAD
from tests.support.helpers import flaky, get_unused_localhost_port, not_runs_on
=======

# Import test support libs
from tests.support.runtests import RUNTIME_VARS
from tests.support.unit import TestCase, skipIf
from tests.support.helpers import flaky, get_unused_localhost_port
>>>>>>> 8abb7099
from tests.support.mixins import AdaptedConfigurationTestCaseMixin
from tests.support.mock import MagicMock, patch
from tests.support.runtests import RUNTIME_VARS
from tests.support.unit import TestCase, skipIf
from tests.unit.transport.mixins import (
    PubChannelMixin,
    ReqChannelMixin,
    run_loop_in_thread,
)

# support pyzmq 13.0.x, TODO: remove once we force people to 14.0.x
if not hasattr(zmq.eventloop.ioloop, "ZMQIOLoop"):
    zmq.eventloop.ioloop.ZMQIOLoop = zmq.eventloop.ioloop.IOLoop


class BaseZMQReqCase(TestCase, AdaptedConfigurationTestCaseMixin):
    """
    Test the req server/client pair
    """

    @classmethod
    def setUpClass(cls):
        if not hasattr(cls, "_handle_payload"):
            return
        ret_port = get_unused_localhost_port()
        publish_port = get_unused_localhost_port()
        tcp_master_pub_port = get_unused_localhost_port()
        tcp_master_pull_port = get_unused_localhost_port()
        tcp_master_publish_pull = get_unused_localhost_port()
        tcp_master_workers = get_unused_localhost_port()
        cls.master_config = cls.get_temp_config(
            "master",
            **{
                "transport": "zeromq",
                "auto_accept": True,
                "ret_port": ret_port,
                "publish_port": publish_port,
                "tcp_master_pub_port": tcp_master_pub_port,
                "tcp_master_pull_port": tcp_master_pull_port,
                "tcp_master_publish_pull": tcp_master_publish_pull,
                "tcp_master_workers": tcp_master_workers,
            }
        )

        cls.minion_config = cls.get_temp_config(
            "minion",
            **{
                "transport": "zeromq",
                "master_ip": "127.0.0.1",
                "master_port": ret_port,
                "auth_timeout": 5,
                "auth_tries": 1,
                "master_uri": "tcp://127.0.0.1:{0}".format(ret_port),
            }
        )

        cls.process_manager = salt.utils.process.ProcessManager(
            name="ReqServer_ProcessManager"
        )

        cls.server_channel = salt.transport.server.ReqServerChannel.factory(
            cls.master_config
        )
        cls.server_channel.pre_fork(cls.process_manager)

        cls.io_loop = salt.ext.tornado.ioloop.IOLoop()
        cls.evt = threading.Event()
        cls.server_channel.post_fork(cls._handle_payload, io_loop=cls.io_loop)
        cls.server_thread = threading.Thread(
            target=run_loop_in_thread, args=(cls.io_loop, cls.evt)
        )
        cls.server_thread.start()

    @classmethod
    def tearDownClass(cls):
        if not hasattr(cls, "_handle_payload"):
            return
        # Attempting to kill the children hangs the test suite.
        # Let the test suite handle this instead.
        cls.process_manager.stop_restarting()
        cls.process_manager.kill_children()
        cls.evt.set()
        cls.server_thread.join()
        time.sleep(
            2
        )  # Give the procs a chance to fully close before we stop the io_loop
        cls.server_channel.close()
        del cls.server_channel
        del cls.io_loop
        del cls.process_manager
        del cls.server_thread
        del cls.master_config
        del cls.minion_config

    @classmethod
    def _handle_payload(cls, payload):
        """
        TODO: something besides echo
        """
        return payload, {"fun": "send_clear"}


class ClearReqTestCases(BaseZMQReqCase, ReqChannelMixin):
    """
    Test all of the clear msg stuff
    """

    def setUp(self):
        self.channel = salt.transport.client.ReqChannel.factory(
            self.minion_config, crypt="clear"
        )

    def tearDown(self):
        self.channel.close()
        del self.channel

    @classmethod
    @salt.ext.tornado.gen.coroutine
    def _handle_payload(cls, payload):
        """
        TODO: something besides echo
        """
        raise salt.ext.tornado.gen.Return((payload, {"fun": "send_clear"}))

    @skipIf(True, "SLOWTEST skip")
    def test_master_uri_override(self):
        """
        ensure master_uri kwarg is respected
        """
        # minion_config should be 127.0.0.1, we want a different uri that still connects
        uri = "tcp://{master_ip}:{master_port}".format(
            master_ip="localhost", master_port=self.minion_config["master_port"]
        )

        channel = salt.transport.Channel.factory(self.minion_config, master_uri=uri)
        self.assertIn("localhost", channel.master_uri)
        del channel


@flaky
@not_runs_on(
    kernel="linux",
    os_familiy="Suse",
    reason="Skipping until https://github.com/saltstack/salt/issues/32902 gets fixed",
)
class AESReqTestCases(BaseZMQReqCase, ReqChannelMixin):
    def setUp(self):
        self.channel = salt.transport.client.ReqChannel.factory(self.minion_config)

    def tearDown(self):
        self.channel.close()
        del self.channel

    @classmethod
    @salt.ext.tornado.gen.coroutine
    def _handle_payload(cls, payload):
        """
        TODO: something besides echo
        """
        raise salt.ext.tornado.gen.Return((payload, {"fun": "send"}))

    # TODO: make failed returns have a specific framing so we can raise the same exception
    # on encrypted channels
    #
    #!!!!!!!!!!!!!!!!!!!!!!!!!!!!!!!!!!!!!!!!!!!!!!!!!!!!!!!!!!!!!!!!!!!!!!!!!!!!!!!!!!!!!!
    #
    # WARNING: This test will fail randomly on any system with > 1 CPU core!!!
    #
    #!!!!!!!!!!!!!!!!!!!!!!!!!!!!!!!!!!!!!!!!!!!!!!!!!!!!!!!!!!!!!!!!!!!!!!!!!!!!!!!!!!!!!!
    @skipIf(True, "SLOWTEST skip")
    def test_badload(self):
        """
        Test a variety of bad requests, make sure that we get some sort of error
        """
        # TODO: This test should be re-enabled when Jenkins moves to C7.
        # Once the version of salt-testing is increased to something newer than the September
        # release of salt-testing, the @flaky decorator should be applied to this test.
        msgs = ["", [], tuple()]
        for msg in msgs:
            with self.assertRaises(salt.exceptions.AuthenticationError):
                ret = self.channel.send(msg, timeout=5)


class BaseZMQPubCase(AsyncTestCase, AdaptedConfigurationTestCaseMixin):
    """
    Test the req server/client pair
    """

    @classmethod
    def setUpClass(cls):
        ret_port = get_unused_localhost_port()
        publish_port = get_unused_localhost_port()
        tcp_master_pub_port = get_unused_localhost_port()
        tcp_master_pull_port = get_unused_localhost_port()
        tcp_master_publish_pull = get_unused_localhost_port()
        tcp_master_workers = get_unused_localhost_port()
        cls.master_config = cls.get_temp_config(
            "master",
            **{
                "transport": "zeromq",
                "auto_accept": True,
                "ret_port": ret_port,
                "publish_port": publish_port,
                "tcp_master_pub_port": tcp_master_pub_port,
                "tcp_master_pull_port": tcp_master_pull_port,
                "tcp_master_publish_pull": tcp_master_publish_pull,
                "tcp_master_workers": tcp_master_workers,
            }
        )

<<<<<<< HEAD
        cls.minion_config = salt.config.minion_config(
            os.path.join(RUNTIME_VARS.TMP_CONF_DIR, "minion")
        )
=======
        cls.minion_config = salt.config.minion_config(os.path.join(RUNTIME_VARS.TMP_CONF_DIR, 'minion'))
>>>>>>> 8abb7099
        cls.minion_config = cls.get_temp_config(
            "minion",
            **{
                "transport": "zeromq",
                "master_ip": "127.0.0.1",
                "master_port": ret_port,
                "master_uri": "tcp://127.0.0.1:{0}".format(ret_port),
            }
        )

        cls.process_manager = salt.utils.process.ProcessManager(
            name="ReqServer_ProcessManager"
        )

        cls.server_channel = salt.transport.server.PubServerChannel.factory(
            cls.master_config
        )
        cls.server_channel.pre_fork(cls.process_manager)

        # we also require req server for auth
        cls.req_server_channel = salt.transport.server.ReqServerChannel.factory(
            cls.master_config
        )
        cls.req_server_channel.pre_fork(cls.process_manager)

        cls._server_io_loop = salt.ext.tornado.ioloop.IOLoop()
        cls.evt = threading.Event()
        cls.req_server_channel.post_fork(
            cls._handle_payload, io_loop=cls._server_io_loop
        )
        cls.server_thread = threading.Thread(
            target=run_loop_in_thread, args=(cls._server_io_loop, cls.evt)
        )
        cls.server_thread.start()

    @classmethod
    def tearDownClass(cls):
        cls.process_manager.kill_children()
        cls.process_manager.stop_restarting()
        time.sleep(
            2
        )  # Give the procs a chance to fully close before we stop the io_loop
        cls.evt.set()
        cls.server_thread.join()
        cls.req_server_channel.close()
        cls.server_channel.close()
        cls._server_io_loop.stop()
        del cls.server_channel
        del cls._server_io_loop
        del cls.process_manager
        del cls.server_thread
        del cls.master_config
        del cls.minion_config

    @classmethod
    def _handle_payload(cls, payload):
        """
        TODO: something besides echo
        """
        return payload, {"fun": "send_clear"}

    def setUp(self):
        super(BaseZMQPubCase, self).setUp()
        self._start_handlers = dict(self.io_loop._handlers)

    def tearDown(self):
        super(BaseZMQPubCase, self).tearDown()
        failures = []
        for k, v in six.iteritems(self.io_loop._handlers):
            if self._start_handlers.get(k) != v:
                failures.append((k, v))
        del self._start_handlers
<<<<<<< HEAD
        if len(failures) > 0:
            raise Exception("FDs still attached to the IOLoop: {0}".format(failures))
=======
        if failures:
            raise Exception('FDs still attached to the IOLoop: {0}'.format(failures))
>>>>>>> 8abb7099


@skipIf(True, "Skip until we can devote time to fix this test")
class AsyncPubChannelTest(BaseZMQPubCase, PubChannelMixin):
    """
    Tests around the publish system
    """

    def get_new_ioloop(self):
        return salt.ext.tornado.ioloop.IOLoop()


class AsyncReqMessageClientPoolTest(TestCase):
    def setUp(self):
        super(AsyncReqMessageClientPoolTest, self).setUp()
        sock_pool_size = 5
        with patch(
            "salt.transport.zeromq.AsyncReqMessageClient.__init__",
            MagicMock(return_value=None),
        ):
            self.message_client_pool = AsyncReqMessageClientPool(
                {"sock_pool_size": sock_pool_size}, args=({}, "")
            )
        self.original_message_clients = self.message_client_pool.message_clients
        self.message_client_pool.message_clients = [
            MagicMock() for _ in range(sock_pool_size)
        ]

    def tearDown(self):
        with patch(
            "salt.transport.zeromq.AsyncReqMessageClient.destroy",
            MagicMock(return_value=None),
        ):
            del self.original_message_clients
        super(AsyncReqMessageClientPoolTest, self).tearDown()

    def test_send(self):
        for message_client_mock in self.message_client_pool.message_clients:
            message_client_mock.send_queue = [0, 0, 0]
            message_client_mock.send.return_value = []

        self.assertEqual([], self.message_client_pool.send())

        self.message_client_pool.message_clients[2].send_queue = [0]
        self.message_client_pool.message_clients[2].send.return_value = [1]
        self.assertEqual([1], self.message_client_pool.send())

    def test_destroy(self):
        self.message_client_pool.destroy()
        self.assertEqual([], self.message_client_pool.message_clients)


class ZMQConfigTest(TestCase):
    def test_master_uri(self):
        """
        test _get_master_uri method
        """

        m_ip = "127.0.0.1"
        m_port = 4505
        s_ip = "111.1.0.1"
        s_port = 4058

        m_ip6 = "1234:5678::9abc"
        s_ip6 = "1234:5678::1:9abc"

        with patch("salt.transport.zeromq.LIBZMQ_VERSION_INFO", (4, 1, 6)), patch(
            "salt.transport.zeromq.ZMQ_VERSION_INFO", (16, 0, 1)
        ):
            # pass in both source_ip and source_port
            assert salt.transport.zeromq._get_master_uri(
                master_ip=m_ip, master_port=m_port, source_ip=s_ip, source_port=s_port
            ) == "tcp://{0}:{1};{2}:{3}".format(s_ip, s_port, m_ip, m_port)

            assert salt.transport.zeromq._get_master_uri(
                master_ip=m_ip6, master_port=m_port, source_ip=s_ip6, source_port=s_port
            ) == "tcp://[{0}]:{1};[{2}]:{3}".format(s_ip6, s_port, m_ip6, m_port)

            # source ip and source_port empty
            assert salt.transport.zeromq._get_master_uri(
                master_ip=m_ip, master_port=m_port
            ) == "tcp://{0}:{1}".format(m_ip, m_port)

            assert salt.transport.zeromq._get_master_uri(
                master_ip=m_ip6, master_port=m_port
            ) == "tcp://[{0}]:{1}".format(m_ip6, m_port)

            # pass in only source_ip
            assert salt.transport.zeromq._get_master_uri(
                master_ip=m_ip, master_port=m_port, source_ip=s_ip
            ) == "tcp://{0}:0;{1}:{2}".format(s_ip, m_ip, m_port)

            assert salt.transport.zeromq._get_master_uri(
                master_ip=m_ip6, master_port=m_port, source_ip=s_ip6
            ) == "tcp://[{0}]:0;[{1}]:{2}".format(s_ip6, m_ip6, m_port)

            # pass in only source_port
            assert salt.transport.zeromq._get_master_uri(
                master_ip=m_ip, master_port=m_port, source_port=s_port
            ) == "tcp://0.0.0.0:{0};{1}:{2}".format(s_port, m_ip, m_port)


class PubServerChannel(TestCase, AdaptedConfigurationTestCaseMixin):
    @classmethod
    def setUpClass(cls):
        ret_port = get_unused_localhost_port()
        publish_port = get_unused_localhost_port()
        tcp_master_pub_port = get_unused_localhost_port()
        tcp_master_pull_port = get_unused_localhost_port()
        tcp_master_publish_pull = get_unused_localhost_port()
        tcp_master_workers = get_unused_localhost_port()
        cls.master_config = cls.get_temp_config(
            "master",
            **{
                "transport": "zeromq",
                "auto_accept": True,
                "ret_port": ret_port,
                "publish_port": publish_port,
                "tcp_master_pub_port": tcp_master_pub_port,
                "tcp_master_pull_port": tcp_master_pull_port,
                "tcp_master_publish_pull": tcp_master_publish_pull,
                "tcp_master_workers": tcp_master_workers,
                "sign_pub_messages": False,
            }
        )
        salt.master.SMaster.secrets["aes"] = {
            "secret": multiprocessing.Array(
                ctypes.c_char, six.b(salt.crypt.Crypticle.generate_key_string()),
            ),
        }
        cls.minion_config = cls.get_temp_config(
            "minion",
            **{
                "transport": "zeromq",
                "master_ip": "127.0.0.1",
                "master_port": ret_port,
                "auth_timeout": 5,
                "auth_tries": 1,
                "master_uri": "tcp://127.0.0.1:{0}".format(ret_port),
            }
        )

    @classmethod
    def tearDownClass(cls):
        del cls.minion_config
        del cls.master_config

    def setUp(self):
        # Start the event loop, even though we don't directly use this with
        # ZeroMQPubServerChannel, having it running seems to increase the
        # likely hood of dropped messages.
        self.io_loop = salt.ext.tornado.ioloop.IOLoop()
        self.io_loop.make_current()
        self.io_loop_thread = threading.Thread(target=self.io_loop.start)
        self.io_loop_thread.start()
        self.process_manager = salt.utils.process.ProcessManager(
            name="PubServer_ProcessManager"
        )

    def tearDown(self):
        self.io_loop.add_callback(self.io_loop.stop)
        self.io_loop_thread.join()
        self.process_manager.stop_restarting()
        self.process_manager.kill_children()
        del self.io_loop
        del self.io_loop_thread
        del self.process_manager

    @staticmethod
    def _gather_results(opts, pub_uri, results, timeout=120, messages=None):
        """
        Gather results until then number of seconds specified by timeout passes
        without reveiving a message
        """
        ctx = zmq.Context()
        sock = ctx.socket(zmq.SUB)
        sock.setsockopt(zmq.LINGER, -1)
        sock.setsockopt(zmq.SUBSCRIBE, b"")
        sock.connect(pub_uri)
        last_msg = time.time()
        serial = salt.payload.Serial(opts)
        crypticle = salt.crypt.Crypticle(
            opts, salt.master.SMaster.secrets["aes"]["secret"].value
        )
        while time.time() - last_msg < timeout:
            try:
                payload = sock.recv(zmq.NOBLOCK)
            except zmq.ZMQError:
                time.sleep(0.01)
            else:
                if messages:
                    if messages != 1:
                        messages -= 1
                        continue
                payload = crypticle.loads(serial.loads(payload)["load"])
                if "stop" in payload:
                    break
                last_msg = time.time()
                results.append(payload["jid"])

    @skipIf(salt.utils.platform.is_windows(), "Skip on Windows OS")
    @skipIf(True, "SLOWTEST skip")
    def test_publish_to_pubserv_ipc(self):
        """
        Test sending 10K messags to ZeroMQPubServerChannel using IPC transport

        ZMQ's ipc transport not supported on Windows
        """
        opts = dict(self.master_config, ipc_mode="ipc", pub_hwm=0)
        server_channel = salt.transport.zeromq.ZeroMQPubServerChannel(opts)
        server_channel.pre_fork(
            self.process_manager,
            kwargs={"log_queue": salt.log.setup.get_multiprocessing_logging_queue()},
        )
        pub_uri = "tcp://{interface}:{publish_port}".format(**server_channel.opts)
        send_num = 10000
        expect = []
        results = []
        gather = threading.Thread(
            target=self._gather_results, args=(self.minion_config, pub_uri, results,)
        )
        gather.start()
        # Allow time for server channel to start, especially on windows
        time.sleep(2)
        for i in range(send_num):
            expect.append(i)
            load = {"tgt_type": "glob", "tgt": "*", "jid": i}
            server_channel.publish(load)
        server_channel.publish({"tgt_type": "glob", "tgt": "*", "stop": True})
        gather.join()
        server_channel.pub_close()
        assert len(results) == send_num, (len(results), set(expect).difference(results))

    @skipIf(True, "SLOWTEST skip")
    def test_zeromq_publish_port(self):
        """
        test when connecting that we
        use the publish_port set in opts
        when its not 4506
        """
        opts = dict(
            self.master_config,
            ipc_mode="ipc",
            pub_hwm=0,
            recon_randomize=False,
            publish_port=455505,
            recon_default=1,
            recon_max=2,
            master_ip="127.0.0.1",
            acceptance_wait_time=5,
            acceptance_wait_time_max=5,
        )
        opts["master_uri"] = "tcp://{interface}:{publish_port}".format(**opts)

        channel = salt.transport.zeromq.AsyncZeroMQPubChannel(opts)
        patch_socket = MagicMock(return_value=True)
        patch_auth = MagicMock(return_value=True)
        with patch.object(channel, "_socket", patch_socket), patch.object(
            channel, "auth", patch_auth
        ):
            channel.connect()
        assert str(opts["publish_port"]) in patch_socket.mock_calls[0][1][0]

    def test_zeromq_zeromq_filtering_decode_message_no_match(self):
        """
        test AsyncZeroMQPubChannel _decode_messages when
        zmq_filtering enabled and minion does not match
        """
        message = [
            b"4f26aeafdb2367620a393c973eddbe8f8b846eb",
            b"\x82\xa3enc\xa3aes\xa4load\xda\x00`\xeeR\xcf"
            b"\x0eaI#V\x17if\xcf\xae\x05\xa7\xb3bN\xf7\xb2\xe2"
            b'\xd0sF\xd1\xd4\xecB\xe8\xaf"/*ml\x80Q3\xdb\xaexg'
            b"\x8e\x8a\x8c\xd3l\x03\\,J\xa7\x01i\xd1:]\xe3\x8d"
            b"\xf4\x03\x88K\x84\n`\xe8\x9a\xad\xad\xc6\x8ea\x15>"
            b"\x92m\x9e\xc7aM\x11?\x18;\xbd\x04c\x07\x85\x99\xa3\xea[\x00D",
        ]

        opts = dict(
            self.master_config,
            ipc_mode="ipc",
            pub_hwm=0,
            zmq_filtering=True,
            recon_randomize=False,
            recon_default=1,
            recon_max=2,
            master_ip="127.0.0.1",
            acceptance_wait_time=5,
            acceptance_wait_time_max=5,
        )
        opts["master_uri"] = "tcp://{interface}:{publish_port}".format(**opts)

        server_channel = salt.transport.zeromq.AsyncZeroMQPubChannel(opts)
        with patch(
            "salt.crypt.AsyncAuth.crypticle",
            MagicMock(return_value={"tgt_type": "glob", "tgt": "*", "jid": 1}),
        ) as mock_test:
            res = server_channel._decode_messages(message)
        assert res.result() is None

    def test_zeromq_zeromq_filtering_decode_message(self):
        """
        test AsyncZeroMQPubChannel _decode_messages
        when zmq_filtered enabled
        """
        message = [
            b"4f26aeafdb2367620a393c973eddbe8f8b846ebd",
            b"\x82\xa3enc\xa3aes\xa4load\xda\x00`\xeeR\xcf"
            b"\x0eaI#V\x17if\xcf\xae\x05\xa7\xb3bN\xf7\xb2\xe2"
            b'\xd0sF\xd1\xd4\xecB\xe8\xaf"/*ml\x80Q3\xdb\xaexg'
            b"\x8e\x8a\x8c\xd3l\x03\\,J\xa7\x01i\xd1:]\xe3\x8d"
            b"\xf4\x03\x88K\x84\n`\xe8\x9a\xad\xad\xc6\x8ea\x15>"
            b"\x92m\x9e\xc7aM\x11?\x18;\xbd\x04c\x07\x85\x99\xa3\xea[\x00D",
        ]

        opts = dict(
            self.master_config,
            ipc_mode="ipc",
            pub_hwm=0,
            zmq_filtering=True,
            recon_randomize=False,
            recon_default=1,
            recon_max=2,
            master_ip="127.0.0.1",
            acceptance_wait_time=5,
            acceptance_wait_time_max=5,
        )
        opts["master_uri"] = "tcp://{interface}:{publish_port}".format(**opts)

        server_channel = salt.transport.zeromq.AsyncZeroMQPubChannel(opts)
        with patch(
            "salt.crypt.AsyncAuth.crypticle",
            MagicMock(return_value={"tgt_type": "glob", "tgt": "*", "jid": 1}),
        ) as mock_test:
            res = server_channel._decode_messages(message)

        assert res.result()["enc"] == "aes"

    @skipIf(salt.utils.platform.is_windows(), "Skip on Windows OS")
    @skipIf(True, "SLOWTEST skip")
    def test_zeromq_filtering(self):
        """
        Test sending messags to publisher using UDP
        with zeromq_filtering enabled
        """
        opts = dict(
            self.master_config,
            ipc_mode="ipc",
            pub_hwm=0,
            zmq_filtering=True,
            acceptance_wait_time=5,
        )
        server_channel = salt.transport.zeromq.ZeroMQPubServerChannel(opts)
        server_channel.pre_fork(
            self.process_manager,
            kwargs={"log_queue": salt.log.setup.get_multiprocessing_logging_queue()},
        )
        pub_uri = "tcp://{interface}:{publish_port}".format(**server_channel.opts)
        send_num = 1
        expect = []
        results = []
        gather = threading.Thread(
            target=self._gather_results,
            args=(self.minion_config, pub_uri, results,),
            kwargs={"messages": 2},
        )
        gather.start()
        # Allow time for server channel to start, especially on windows
        time.sleep(2)
        expect.append(send_num)
        load = {"tgt_type": "glob", "tgt": "*", "jid": send_num}
        with patch(
            "salt.utils.minions.CkMinions.check_minions",
            MagicMock(
                return_value={
                    "minions": ["minion"],
                    "missing": [],
                    "ssh_minions": False,
                }
            ),
        ):
            server_channel.publish(load)
        server_channel.publish({"tgt_type": "glob", "tgt": "*", "stop": True})
        gather.join()
        server_channel.pub_close()
        assert len(results) == send_num, (len(results), set(expect).difference(results))

    @skipIf(True, "SLOWTEST skip")
    def test_publish_to_pubserv_tcp(self):
        """
        Test sending 10K messags to ZeroMQPubServerChannel using TCP transport
        """
        opts = dict(self.master_config, ipc_mode="tcp", pub_hwm=0)
        server_channel = salt.transport.zeromq.ZeroMQPubServerChannel(opts)
        server_channel.pre_fork(
            self.process_manager,
            kwargs={"log_queue": salt.log.setup.get_multiprocessing_logging_queue()},
        )
        pub_uri = "tcp://{interface}:{publish_port}".format(**server_channel.opts)
        send_num = 10000
        expect = []
        results = []
        gather = threading.Thread(
            target=self._gather_results, args=(self.minion_config, pub_uri, results,)
        )
        gather.start()
        # Allow time for server channel to start, especially on windows
        time.sleep(2)
        for i in range(send_num):
            expect.append(i)
            load = {"tgt_type": "glob", "tgt": "*", "jid": i}
            server_channel.publish(load)
        gather.join()
        server_channel.pub_close()
        assert len(results) == send_num, (len(results), set(expect).difference(results))

    @staticmethod
    def _send_small(opts, sid, num=10):
        server_channel = salt.transport.zeromq.ZeroMQPubServerChannel(opts)
        for i in range(num):
            load = {"tgt_type": "glob", "tgt": "*", "jid": "{}-{}".format(sid, i)}
            server_channel.publish(load)
        server_channel.close()

    @staticmethod
    def _send_large(opts, sid, num=10, size=250000 * 3):
        server_channel = salt.transport.zeromq.ZeroMQPubServerChannel(opts)
        for i in range(num):
            load = {
                "tgt_type": "glob",
                "tgt": "*",
                "jid": "{}-{}".format(sid, i),
                "xdata": "0" * size,
            }
            server_channel.publish(load)
        server_channel.close()

    @skipIf(True, "SLOWTEST skip")
    def test_issue_36469_tcp(self):
        """
        Test sending both large and small messags to publisher using TCP

        https://github.com/saltstack/salt/issues/36469
        """
        opts = dict(self.master_config, ipc_mode="tcp", pub_hwm=0)
        server_channel = salt.transport.zeromq.ZeroMQPubServerChannel(opts)
        server_channel.pre_fork(
            self.process_manager,
            kwargs={"log_queue": salt.log.setup.get_multiprocessing_logging_queue()},
        )
        send_num = 10 * 4
        expect = []
        results = []
        pub_uri = "tcp://{interface}:{publish_port}".format(**opts)
        # Allow time for server channel to start, especially on windows
        time.sleep(2)
        gather = threading.Thread(
            target=self._gather_results, args=(self.minion_config, pub_uri, results,)
        )
        gather.start()
        with ThreadPoolExecutor(max_workers=4) as executor:
            executor.submit(self._send_small, opts, 1)
            executor.submit(self._send_small, opts, 2)
            executor.submit(self._send_small, opts, 3)
            executor.submit(self._send_large, opts, 4)
        expect = ["{}-{}".format(a, b) for a in range(10) for b in (1, 2, 3, 4)]
        time.sleep(0.1)
        server_channel.publish({"tgt_type": "glob", "tgt": "*", "stop": True})
        gather.join()
        server_channel.pub_close()
        assert len(results) == send_num, (len(results), set(expect).difference(results))<|MERGE_RESOLUTION|>--- conflicted
+++ resolved
@@ -26,15 +26,11 @@
 from salt.ext.six.moves import range
 from salt.ext.tornado.testing import AsyncTestCase
 from salt.transport.zeromq import AsyncReqMessageClientPool
-<<<<<<< HEAD
-from tests.support.helpers import flaky, get_unused_localhost_port, not_runs_on
-=======
 
 # Import test support libs
 from tests.support.runtests import RUNTIME_VARS
 from tests.support.unit import TestCase, skipIf
 from tests.support.helpers import flaky, get_unused_localhost_port
->>>>>>> 8abb7099
 from tests.support.mixins import AdaptedConfigurationTestCaseMixin
 from tests.support.mock import MagicMock, patch
 from tests.support.runtests import RUNTIME_VARS
@@ -245,13 +241,7 @@
             }
         )
 
-<<<<<<< HEAD
-        cls.minion_config = salt.config.minion_config(
-            os.path.join(RUNTIME_VARS.TMP_CONF_DIR, "minion")
-        )
-=======
         cls.minion_config = salt.config.minion_config(os.path.join(RUNTIME_VARS.TMP_CONF_DIR, 'minion'))
->>>>>>> 8abb7099
         cls.minion_config = cls.get_temp_config(
             "minion",
             **{
@@ -324,13 +314,8 @@
             if self._start_handlers.get(k) != v:
                 failures.append((k, v))
         del self._start_handlers
-<<<<<<< HEAD
-        if len(failures) > 0:
-            raise Exception("FDs still attached to the IOLoop: {0}".format(failures))
-=======
         if failures:
             raise Exception('FDs still attached to the IOLoop: {0}'.format(failures))
->>>>>>> 8abb7099
 
 
 @skipIf(True, "Skip until we can devote time to fix this test")
