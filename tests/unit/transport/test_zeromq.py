--- conflicted
+++ resolved
@@ -144,12 +144,8 @@
         '''
         TODO: something besides echo
         '''
-<<<<<<< HEAD
         cls.mock._handle_payload_hook()
-        raise tornado.gen.Return((payload, {'fun': 'send_clear'}))
-=======
         raise salt.ext.tornado.gen.Return((payload, {'fun': 'send_clear'}))
->>>>>>> 5c450f3b
 
     def test_master_uri_override(self):
         '''
@@ -179,12 +175,8 @@
         '''
         TODO: something besides echo
         '''
-<<<<<<< HEAD
         cls.mock._handle_payload_hook()
-        raise tornado.gen.Return((payload, {'fun': 'send'}))
-=======
         raise salt.ext.tornado.gen.Return((payload, {'fun': 'send'}))
->>>>>>> 5c450f3b
 
     # TODO: make failed returns have a specific framing so we can raise the same exception
     # on encrypted channels
