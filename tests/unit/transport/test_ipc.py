# -*- coding: utf-8 -*-
'''
    :codeauthor: Mike Place <mp@saltstack.com>
'''

# Import python libs
from __future__ import absolute_import, print_function, unicode_literals
import os
import errno
import socket
import threading
import logging

import salt.ext.tornado.gen
import salt.ext.tornado.ioloop
import salt.ext.tornado.testing

import salt.config
import salt.exceptions
import salt.transport.ipc
import salt.transport.server
import salt.transport.client
import salt.utils.platform

from salt.ext import six
from salt.ext.six.moves import range

# Import Salt Testing libs
from tests.support.runtests import RUNTIME_VARS
from tests.support.mock import MagicMock
from tests.support.unit import skipIf

log = logging.getLogger(__name__)


@skipIf(salt.utils.platform.is_windows(), 'Windows does not support Posix IPC')
class BaseIPCReqCase(salt.ext.tornado.testing.AsyncTestCase):
    '''
    Test the req server/client pair
    '''
    def setUp(self):
        super(BaseIPCReqCase, self).setUp()
        #self._start_handlers = dict(self.io_loop._handlers)
        self.socket_path = os.path.join(RUNTIME_VARS.TMP, 'ipc_test.ipc')

        self.server_channel = salt.transport.ipc.IPCMessageServer(
            salt.config.master_config(None),
            self.socket_path,
            io_loop=self.io_loop,
            payload_handler=self._handle_payload,
        )
        self.server_channel.start()

        self.payloads = []

    def tearDown(self):
        super(BaseIPCReqCase, self).tearDown()
        #failures = []
        try:
            self.server_channel.close()
        except socket.error as exc:
            if exc.errno != errno.EBADF:
                # If its not a bad file descriptor error, raise
                raise
        os.unlink(self.socket_path)
        #for k, v in six.iteritems(self.io_loop._handlers):
        #    if self._start_handlers.get(k) != v:
        #        failures.append((k, v))
        #if len(failures) > 0:
        #    raise Exception('FDs still attached to the IOLoop: {0}'.format(failures))
        del self.payloads
        del self.socket_path
        del self.server_channel
        #del self._start_handlers

    @salt.ext.tornado.gen.coroutine
    def _handle_payload(self, payload, reply_func):
        self.payloads.append(payload)
        yield reply_func(payload)
        if isinstance(payload, dict) and payload.get('stop'):
            self.stop()


class IPCMessageClient(BaseIPCReqCase):
    '''
    Test all of the clear msg stuff
    '''

    def _get_channel(self):
        if not hasattr(self, 'channel') or self.channel is None:
            self.channel = salt.transport.ipc.IPCMessageClient(
                socket_path=self.socket_path,
                io_loop=self.io_loop,
            )
            self.channel.connect(callback=self.stop)
            self.wait()
        return self.channel

    def setUp(self):
        super(IPCMessageClient, self).setUp()
        self.channel = self._get_channel()

    def tearDown(self):
        super(IPCMessageClient, self).tearDown()
        try:
            # Make sure we close no matter what we've done in the tests
            del self.channel
        except socket.error as exc:
            if exc.errno != errno.EBADF:
                # If its not a bad file descriptor error, raise
                raise
        finally:
            self.channel = None

    def test_singleton(self):
        channel = self._get_channel()
        assert self.channel is channel
        # Delete the local channel. Since there's still one more refefence
        # __del__ wasn't called
        del channel
        assert self.channel
        msg = {'foo': 'bar', 'stop': True}
        self.channel.send(msg)
        self.wait()
        self.assertEqual(self.payloads[0], msg)

    def test_basic_send(self):
        msg = {'foo': 'bar', 'stop': True}
        self.channel.send(msg)
        self.wait()
        self.assertEqual(self.payloads[0], msg)

    def test_many_send(self):
        msgs = []
        self.server_channel.stream_handler = MagicMock()

        for i in range(0, 1000):
            msgs.append('test_many_send_{0}'.format(i))

        for i in msgs:
            self.channel.send(i)
        self.channel.send({'stop': True})
        self.wait()
        self.assertEqual(self.payloads[:-1], msgs)

    def test_very_big_message(self):
        long_str = ''.join([six.text_type(num) for num in range(10**5)])
        msg = {'long_str': long_str, 'stop': True}
        self.channel.send(msg)
        self.wait()
        self.assertEqual(msg, self.payloads[0])

    def test_multistream_sends(self):
        local_channel = self._get_channel()

        for c in (self.channel, local_channel):
            c.send('foo')

        self.channel.send({'stop': True})
        self.wait()
        self.assertEqual(self.payloads[:-1], ['foo', 'foo'])

    def test_multistream_errors(self):
        local_channel = self._get_channel()

        for c in (self.channel, local_channel):
            c.send(None)

        for c in (self.channel, local_channel):
            c.send('foo')

        self.channel.send({'stop': True})
        self.wait()
        self.assertEqual(self.payloads[:-1], [None, None, 'foo', 'foo'])


@skipIf(salt.utils.platform.is_windows(), 'Windows does not support Posix IPC')
class IPCMessagePubSubCase(salt.ext.tornado.testing.AsyncTestCase):
    '''
    Test all of the clear msg stuff
    '''
    def setUp(self):
        super(IPCMessagePubSubCase, self).setUp()
<<<<<<< HEAD
        self.opts = {'ipc_write_buffer': 0,
                     'ipc_so_backlog': 128}
        self.socket_path = os.path.join(TMP, 'ipc_test.ipc')
=======
        self.opts = {'ipc_write_buffer': 0}
        self.socket_path = os.path.join(RUNTIME_VARS.TMP, 'ipc_test.ipc')
>>>>>>> 5c450f3b
        self.pub_channel = self._get_pub_channel()
        self.sub_channel = self._get_sub_channel()

    def _get_pub_channel(self):
        pub_channel = salt.transport.ipc.IPCMessagePublisher(
                self.opts,
                self.socket_path,
                )
        pub_channel.start()
        return pub_channel

    def _get_sub_channel(self):
        sub_channel = salt.transport.ipc.IPCMessageSubscriber(
            socket_path=self.socket_path,
            io_loop=self.io_loop,
        )
        sub_channel.connect(callback=self.stop)
        self.wait()
        return sub_channel

    def tearDown(self):
        super(IPCMessagePubSubCase, self).tearDown()
        try:
            self.pub_channel.close()
        except socket.error as exc:
            if exc.errno != errno.EBADF:
                # If its not a bad file descriptor error, raise
                raise
        try:
            self.sub_channel.close()
        except socket.error as exc:
            if exc.errno != errno.EBADF:
                # If its not a bad file descriptor error, raise
                raise
        os.unlink(self.socket_path)
        del self.pub_channel
        del self.sub_channel

    def test_multi_client_reading(self):
        # To be completely fair let's create 2 clients.
        client1 = self.sub_channel
        client2 = self._get_sub_channel()
        call_cnt = []

        # Create a watchdog to be safe from hanging in sync loops (what old code did)
        evt = threading.Event()

        def close_server():
            if evt.wait(1):
                return
            client2.close()
            self.stop()

        watchdog = threading.Thread(target=close_server)
        watchdog.start()

        # Runs in ioloop thread so we're safe from race conditions here
        def handler(raw):
            call_cnt.append(raw)
            if len(call_cnt) >= 2:
                evt.set()
                self.stop()

        # Now let both waiting data at once
        client1.read_async(handler)
        client2.read_async(handler)
        self.pub_channel.publish('TEST')
        self.wait()
        self.assertEqual(len(call_cnt), 2)
        self.assertEqual(call_cnt[0], 'TEST')
        self.assertEqual(call_cnt[1], 'TEST')

    def test_sync_reading(self):
        # To be completely fair let's create 2 clients.
        client1 = self.sub_channel
        client2 = self._get_sub_channel()
        call_cnt = []

        # Now let both waiting data at once
        self.pub_channel.publish('TEST')
        ret1 = client1.read_sync()
        ret2 = client2.read_sync()
        self.assertEqual(ret1, 'TEST')
        self.assertEqual(ret2, 'TEST')<|MERGE_RESOLUTION|>--- conflicted
+++ resolved
@@ -181,14 +181,9 @@
     '''
     def setUp(self):
         super(IPCMessagePubSubCase, self).setUp()
-<<<<<<< HEAD
         self.opts = {'ipc_write_buffer': 0,
                      'ipc_so_backlog': 128}
-        self.socket_path = os.path.join(TMP, 'ipc_test.ipc')
-=======
-        self.opts = {'ipc_write_buffer': 0}
         self.socket_path = os.path.join(RUNTIME_VARS.TMP, 'ipc_test.ipc')
->>>>>>> 5c450f3b
         self.pub_channel = self._get_pub_channel()
         self.sub_channel = self._get_sub_channel()
 
