# coding: utf-8

# Python libs
from __future__ import absolute_import

import logging
import os
import shutil
import tempfile

# Salt libs
import salt.utils.files
from salt.beacons import inotify
from tests.support.mixins import LoaderModuleMockMixin

# Salt testing libs
from tests.support.unit import TestCase, skipIf

# Third-party libs
try:
    import pyinotify  # pylint: disable=unused-import

    HAS_PYINOTIFY = True
except ImportError:
    HAS_PYINOTIFY = False


log = logging.getLogger(__name__)


@skipIf(not HAS_PYINOTIFY, "pyinotify is not available")
class INotifyBeaconTestCase(TestCase, LoaderModuleMockMixin):
    """
    Test case for salt.beacons.inotify
    """

    def setup_loader_modules(self):
        return {inotify: {}}

    def setUp(self):
        self.tmpdir = tempfile.mkdtemp()

    def tearDown(self):
        shutil.rmtree(self.tmpdir, ignore_errors=True)

    def test_non_list_config(self):
        config = {}

        ret = inotify.validate(config)

<<<<<<< HEAD
        self.assertEqual(
            ret, (False, "Configuration for inotify beacon must be a list.")
        )
=======
        self.assertEqual(ret, (False, 'Configuration for inotify beacon must'
                                      ' be a list.'))
>>>>>>> 8abb7099

    def test_empty_config(self):
        config = [{}]
        ret = inotify.validate(config)
<<<<<<< HEAD
        _expected = (False, "Configuration for inotify beacon must include files.")
        self.assertEqual(ret, _expected)

    def test_files_none_config(self):
        config = [{"files": None}]
        ret = inotify.validate(config)
        _expected = (
            False,
            "Configuration for inotify beacon invalid, files must be a dict.",
        )
        self.assertEqual(ret, _expected)

    def test_files_list_config(self):
        config = [{"files": [{u"/importantfile": {u"mask": [u"modify"]}}]}]
        ret = inotify.validate(config)
        _expected = (
            False,
            "Configuration for inotify beacon invalid, files must be a dict.",
        )
=======
        _expected = (False, 'Configuration for inotify beacon must include files.')
        self.assertEqual(ret, _expected)

    def test_files_none_config(self):
        config = [{'files': None}]
        ret = inotify.validate(config)
        _expected = (False, 'Configuration for inotify beacon invalid, '
                            'files must be a dict.')
        self.assertEqual(ret, _expected)

    def test_files_list_config(self):
        config = [{'files': [{u'/importantfile': {u'mask': [u'modify']}}]}]
        ret = inotify.validate(config)
        _expected = (False, 'Configuration for inotify beacon invalid, '
                            'files must be a dict.')
>>>>>>> 8abb7099
        self.assertEqual(ret, _expected)

    def test_file_open(self):
        path = os.path.realpath(__file__)
        config = [{"files": {path: {"mask": ["open"]}}}]
        ret = inotify.validate(config)
        self.assertEqual(ret, (True, "Valid beacon configuration"))

        ret = inotify.beacon(config)
        self.assertEqual(ret, [])

        with salt.utils.files.fopen(path, "r") as f:
            pass
        ret = inotify.beacon(config)
        self.assertEqual(len(ret), 1)
        self.assertEqual(ret[0]["path"], path)
        self.assertEqual(ret[0]["change"], "IN_OPEN")

    def test_dir_no_auto_add(self):
        config = [{"files": {self.tmpdir: {"mask": ["create"]}}}]
        ret = inotify.validate(config)
        self.assertEqual(ret, (True, "Valid beacon configuration"))

        ret = inotify.beacon(config)
        self.assertEqual(ret, [])
        fp = os.path.join(self.tmpdir, "tmpfile")
        with salt.utils.files.fopen(fp, "w") as f:
            pass
        ret = inotify.beacon(config)
        self.assertEqual(len(ret), 1)
        self.assertEqual(ret[0]["path"], fp)
        self.assertEqual(ret[0]["change"], "IN_CREATE")
        with salt.utils.files.fopen(fp, "r") as f:
            pass
        ret = inotify.beacon(config)
        self.assertEqual(ret, [])

    def test_dir_auto_add(self):
        config = [
            {"files": {self.tmpdir: {"mask": ["create", "open"], "auto_add": True}}}
        ]
        ret = inotify.validate(config)
        self.assertEqual(ret, (True, "Valid beacon configuration"))

        ret = inotify.beacon(config)
        self.assertEqual(ret, [])
        fp = os.path.join(self.tmpdir, "tmpfile")
        with salt.utils.files.fopen(fp, "w") as f:
            pass
        ret = inotify.beacon(config)
        self.assertEqual(len(ret), 2)
        self.assertEqual(ret[0]["path"], fp)
        self.assertEqual(ret[0]["change"], "IN_CREATE")
        self.assertEqual(ret[1]["path"], fp)
        self.assertEqual(ret[1]["change"], "IN_OPEN")
        with salt.utils.files.fopen(fp, "r") as f:
            pass
        ret = inotify.beacon(config)
        self.assertEqual(len(ret), 1)
        self.assertEqual(ret[0]["path"], fp)
        self.assertEqual(ret[0]["change"], "IN_OPEN")

    def test_dir_recurse(self):
        dp1 = os.path.join(self.tmpdir, "subdir1")
        os.mkdir(dp1)
        dp2 = os.path.join(dp1, "subdir2")
        os.mkdir(dp2)
        fp = os.path.join(dp2, "tmpfile")
        with salt.utils.files.fopen(fp, "w") as f:
            pass
        config = [{"files": {self.tmpdir: {"mask": ["open"], "recurse": True}}}]
        ret = inotify.validate(config)
        self.assertEqual(ret, (True, "Valid beacon configuration"))

        ret = inotify.beacon(config)
        self.assertEqual(ret, [])
        with salt.utils.files.fopen(fp) as f:
            pass
        ret = inotify.beacon(config)
        self.assertEqual(len(ret), 3)
        self.assertEqual(ret[0]["path"], dp1)
        self.assertEqual(ret[0]["change"], "IN_OPEN|IN_ISDIR")
        self.assertEqual(ret[1]["path"], dp2)
        self.assertEqual(ret[1]["change"], "IN_OPEN|IN_ISDIR")
        self.assertEqual(ret[2]["path"], fp)
        self.assertEqual(ret[2]["change"], "IN_OPEN")

    def test_dir_recurse_auto_add(self):
        dp1 = os.path.join(self.tmpdir, "subdir1")
        os.mkdir(dp1)
        config = [
            {
                "files": {
                    self.tmpdir: {
                        "mask": ["create", "delete"],
                        "recurse": True,
                        "auto_add": True,
                    }
                }
            }
        ]
        ret = inotify.validate(config)
        self.assertEqual(ret, (True, "Valid beacon configuration"))

        ret = inotify.beacon(config)
        self.assertEqual(ret, [])
        dp2 = os.path.join(dp1, "subdir2")
        os.mkdir(dp2)
        ret = inotify.beacon(config)
        self.assertEqual(len(ret), 1)
        self.assertEqual(ret[0]["path"], dp2)
        self.assertEqual(ret[0]["change"], "IN_CREATE|IN_ISDIR")
        fp = os.path.join(dp2, "tmpfile")
        with salt.utils.files.fopen(fp, "w") as f:
            pass
        ret = inotify.beacon(config)
        self.assertEqual(len(ret), 1)
        self.assertEqual(ret[0]["path"], fp)
        self.assertEqual(ret[0]["change"], "IN_CREATE")
        os.remove(fp)
        ret = inotify.beacon(config)
        self.assertEqual(len(ret), 1)
        self.assertEqual(ret[0]["path"], fp)
        self.assertEqual(ret[0]["change"], "IN_DELETE")

    def test_multi_files_exclude(self):
        dp1 = os.path.join(self.tmpdir, "subdir1")
        dp2 = os.path.join(self.tmpdir, "subdir2")
        os.mkdir(dp1)
        os.mkdir(dp2)
        _exclude1 = "{0}/subdir1/*tmpfile*$".format(self.tmpdir)
        _exclude2 = "{0}/subdir2/*filetmp*$".format(self.tmpdir)
        config = [
            {
                "files": {
                    dp1: {
                        "mask": ["create", "delete"],
                        "recurse": True,
                        "exclude": [{_exclude1: {"regex": True}}],
                        "auto_add": True,
                    }
                }
            },
            {
                "files": {
                    dp2: {
                        "mask": ["create", "delete"],
                        "recurse": True,
                        "exclude": [{_exclude2: {"regex": True}}],
                        "auto_add": True,
                    }
                }
            },
        ]
        ret = inotify.validate(config)
        self.assertEqual(ret, (True, "Valid beacon configuration"))

        fp = os.path.join(dp1, "tmpfile")
        with salt.utils.files.fopen(fp, "w") as f:
            pass
        ret = inotify.beacon(config)
        self.assertEqual(len(ret), 0)
        os.remove(fp)
        ret = inotify.beacon(config)
        self.assertEqual(len(ret), 0)

        fp = os.path.join(dp2, "tmpfile")
        with salt.utils.files.fopen(fp, "w") as f:
            pass
        ret = inotify.beacon(config)
        self.assertEqual(len(ret), 1)
        self.assertEqual(ret[0]["path"], fp)
        self.assertEqual(ret[0]["change"], "IN_CREATE")
        os.remove(fp)
        ret = inotify.beacon(config)
        self.assertEqual(len(ret), 1)
        self.assertEqual(ret[0]["path"], fp)
        self.assertEqual(ret[0]["change"], "IN_DELETE")<|MERGE_RESOLUTION|>--- conflicted
+++ resolved
@@ -48,39 +48,12 @@
 
         ret = inotify.validate(config)
 
-<<<<<<< HEAD
-        self.assertEqual(
-            ret, (False, "Configuration for inotify beacon must be a list.")
-        )
-=======
         self.assertEqual(ret, (False, 'Configuration for inotify beacon must'
                                       ' be a list.'))
->>>>>>> 8abb7099
 
     def test_empty_config(self):
         config = [{}]
         ret = inotify.validate(config)
-<<<<<<< HEAD
-        _expected = (False, "Configuration for inotify beacon must include files.")
-        self.assertEqual(ret, _expected)
-
-    def test_files_none_config(self):
-        config = [{"files": None}]
-        ret = inotify.validate(config)
-        _expected = (
-            False,
-            "Configuration for inotify beacon invalid, files must be a dict.",
-        )
-        self.assertEqual(ret, _expected)
-
-    def test_files_list_config(self):
-        config = [{"files": [{u"/importantfile": {u"mask": [u"modify"]}}]}]
-        ret = inotify.validate(config)
-        _expected = (
-            False,
-            "Configuration for inotify beacon invalid, files must be a dict.",
-        )
-=======
         _expected = (False, 'Configuration for inotify beacon must include files.')
         self.assertEqual(ret, _expected)
 
@@ -96,7 +69,6 @@
         ret = inotify.validate(config)
         _expected = (False, 'Configuration for inotify beacon invalid, '
                             'files must be a dict.')
->>>>>>> 8abb7099
         self.assertEqual(ret, _expected)
 
     def test_file_open(self):
