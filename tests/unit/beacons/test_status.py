# -*- coding: utf-8 -*-
"""
    :codeauthor: Pedro Algarvio (pedro@algarvio.me)
    :copyright: Copyright 2017 by the SaltStack Team, see AUTHORS for more details.


    tests.unit.beacons.test_status
    ~~~~~~~~~~~~~~~~~~~~~~~~~~~~~~

    Status beacon test cases
"""

# Python libs
from __future__ import absolute_import

# Salt libs
import salt.config
import salt.loader
import salt.modules.status as status_module
from salt.beacons import status
from tests.support.mixins import LoaderModuleMockMixin

# Salt testing libs
from tests.support.unit import TestCase, skipIf


class StatusBeaconTestCase(TestCase, LoaderModuleMockMixin):
    """
    Test case for salt.beacons.status
    """

    def setup_loader_modules(self):
        opts = salt.config.DEFAULT_MINION_OPTS.copy()
<<<<<<< HEAD
        opts["grains"] = salt.loader.grains(opts)
=======
>>>>>>> 8abb7099
        module_globals = {
            "__opts__": opts,
            "__salt__": "autoload",
            "__context__": {},
            "__grains__": opts["grains"],
        }
        return {status: module_globals, status_module: module_globals}

    @skipIf(True, "SLOWTEST skip")
    def test_empty_config(self, *args, **kwargs):
        config = []

        ret = status.validate(config)
        self.assertEqual(ret, (True, "Valid beacon configuration"))

        ret = status.beacon(config)
        expected = sorted(["loadavg", "meminfo", "cpustats", "vmstats", "time"])

        self.assertEqual(sorted(list(ret[0]["data"])), expected)

    @skipIf(True, "SLOWTEST skip")
    def test_deprecated_dict_config(self):
        config = {"time": ["all"]}

        ret = status.validate(config)
        self.assertEqual(
            ret, (False, "Configuration for status beacon must be a list.")
        )

    @skipIf(True, "SLOWTEST skip")
    def test_list_config(self):
        config = [{"time": ["all"]}]

        ret = status.validate(config)
        self.assertEqual(ret, (True, "Valid beacon configuration"))

        ret = status.beacon(config)
        expected = ["time"]

        self.assertEqual(list(ret[0]["data"]), expected)<|MERGE_RESOLUTION|>--- conflicted
+++ resolved
@@ -31,10 +31,6 @@
 
     def setup_loader_modules(self):
         opts = salt.config.DEFAULT_MINION_OPTS.copy()
-<<<<<<< HEAD
-        opts["grains"] = salt.loader.grains(opts)
-=======
->>>>>>> 8abb7099
         module_globals = {
             "__opts__": opts,
             "__salt__": "autoload",
