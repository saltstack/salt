--- conflicted
+++ resolved
@@ -6,46 +6,6 @@
     ~~~~~~~~~~~~~~
 
     Prepare py.test for our test suite
-<<<<<<< HEAD
-"""
-# pylint: disable=wrong-import-order,wrong-import-position,3rd-party-local-module-not-gated
-# pylint: disable=redefined-outer-name,invalid-name,3rd-party-module-not-gated
-
-from __future__ import absolute_import, print_function, unicode_literals
-
-import logging
-import os
-import pprint
-import shutil
-import socket
-import stat
-import sys
-import tempfile
-import textwrap
-from contextlib import contextmanager
-from functools import partial, wraps
-
-import _pytest.logging
-import _pytest.skipping
-import psutil
-import pytest
-import salt.config
-import salt.loader
-import salt.log.mixins
-import salt.log.setup
-import salt.utils.files
-import salt.utils.path
-import salt.utils.platform
-import salt.utils.win_functions
-from _pytest.mark.evaluate import MarkEvaluator
-from pytestsalt.utils import cli_scripts
-from salt.ext import six
-from salt.serializers import yaml
-from salt.utils.immutabletypes import freeze
-from tests.support.helpers import PRE_PYTEST_SKIP_OR_NOT, PRE_PYTEST_SKIP_REASON
-from tests.support.runtests import RUNTIME_VARS
-from tests.support.sminion import check_required_sminion_attributes, create_sminion
-=======
 '''
 # pylint: disable=ungrouped-imports,wrong-import-position,redefined-outer-name,missing-docstring
 
@@ -57,7 +17,6 @@
 import shutil
 import socket
 import logging
->>>>>>> 8abb7099
 
 TESTS_DIR = os.path.dirname(os.path.normpath(os.path.abspath(__file__)))
 CODE_DIR = os.path.dirname(TESTS_DIR)
@@ -65,44 +24,6 @@
 # Change to code checkout directory
 os.chdir(CODE_DIR)
 
-<<<<<<< HEAD
-# Make sure the current directory is the first item in sys.path
-if CODE_DIR in sys.path:
-    sys.path.remove(CODE_DIR)
-sys.path.insert(0, CODE_DIR)
-
-
-# Coverage
-if "COVERAGE_PROCESS_START" in os.environ:
-    MAYBE_RUN_COVERAGE = True
-    COVERAGERC_FILE = os.environ["COVERAGE_PROCESS_START"]
-else:
-    COVERAGERC_FILE = os.path.join(CODE_DIR, ".coveragerc")
-    MAYBE_RUN_COVERAGE = (
-        sys.argv[0].endswith("pytest.py") or "_COVERAGE_RCFILE" in os.environ
-    )
-    if MAYBE_RUN_COVERAGE:
-        # Flag coverage to track suprocesses by pointing it to the right .coveragerc file
-        os.environ[str("COVERAGE_PROCESS_START")] = str(COVERAGERC_FILE)
-
-# Define the pytest plugins we rely on
-pytest_plugins = ["tempdir", "helpers_namespace", "salt-runtests-bridge"]
-
-# Define where not to collect tests from
-collect_ignore = ["setup.py"]
-
-
-# Patch PyTest logging handlers
-class LogCaptureHandler(
-    salt.log.mixins.ExcInfoOnLogLevelFormatMixIn, _pytest.logging.LogCaptureHandler
-):
-    """
-    Subclassing PyTest's LogCaptureHandler in order to add the
-    exc_info_on_loglevel functionality and actually make it a NullHandler,
-    it's only used to print log messages emmited during tests, which we
-    have explicitly disabled in pytest.ini
-    """
-=======
 # Import test libs
 from tests.support import paths  # pylint: disable=unused-import
 from tests.support.runtests import RUNTIME_VARS
@@ -142,78 +63,35 @@
     Subclassing PyTest's LogCaptureHandler in order to add the
     exc_info_on_loglevel functionality.
     '''
->>>>>>> 8abb7099
 
 
 _pytest.logging.LogCaptureHandler = LogCaptureHandler
 
 
-<<<<<<< HEAD
-class LiveLoggingStreamHandler(
-    salt.log.mixins.ExcInfoOnLogLevelFormatMixIn,
-    _pytest.logging._LiveLoggingStreamHandler,
-):
-    """
+class LiveLoggingStreamHandler(salt.log.mixins.ExcInfoOnLogLevelFormatMixIn,
+                               _pytest.logging._LiveLoggingStreamHandler):
+    '''
     Subclassing PyTest's LiveLoggingStreamHandler in order to add the
     exc_info_on_loglevel functionality.
-    """
-
-
-_pytest.logging._LiveLoggingStreamHandler = LiveLoggingStreamHandler
-=======
-class LiveLoggingStreamHandler(salt.log.mixins.ExcInfoOnLogLevelFormatMixIn,
-                               _pytest.logging._LiveLoggingStreamHandler):
-    '''
-    Subclassing PyTest's LiveLoggingStreamHandler in order to add the
-    exc_info_on_loglevel functionality.
     '''
 
 
 _pytest.logging._LiveLoggingStreamHandler = LiveLoggingStreamHandler
 # pylint: enable=protected-access,too-many-ancestors
->>>>>>> 8abb7099
 
 # Reset logging root handlers
 for handler in logging.root.handlers[:]:
     logging.root.removeHandler(handler)
 
 
-<<<<<<< HEAD
-# Reset the root logger to its default level(because salt changed it)
-logging.root.setLevel(logging.WARNING)
-
-log = logging.getLogger("salt.testsuite")
-
-
-# ----- PyTest Tempdir Plugin Hooks --------------------------------------------------------------------------------->
-def pytest_tempdir_temproot():
-    # Taken from https://github.com/saltstack/salt/blob/v2019.2.0/tests/support/paths.py
-    # Avoid ${TMPDIR} and gettempdir() on MacOS as they yield a base path too long
-    # for unix sockets: ``error: AF_UNIX path too long``
-    # Gentoo Portage prefers ebuild tests are rooted in ${TMPDIR}
-    if not sys.platform.startswith("darwin"):
-        tempdir = os.environ.get("TMPDIR") or tempfile.gettempdir()
-    else:
-        tempdir = "/tmp"
-    return os.path.abspath(os.path.realpath(tempdir))
-=======
 log = logging.getLogger('salt.testsuite')
->>>>>>> 8abb7099
 
 
 def pytest_tempdir_basename():
     """
     Return the temporary directory basename for the salt test suite.
-<<<<<<< HEAD
-    """
-    return "salt-tests-tmpdir"
-
-
-# <---- PyTest Tempdir Plugin Hooks ----------------------------------------------------------------------------------
-=======
     '''
     return 'salt-tests-tmpdir'
->>>>>>> 8abb7099
 
 
 # ----- CLI Options Setup ------------------------------------------------------------------------------------------->
@@ -228,21 +106,11 @@
         help="Print some system information.",
     )
     parser.addoption(
-<<<<<<< HEAD
-        "--transport",
-        default="zeromq",
-        choices=("zeromq", "tcp"),
-        help=(
-            "Select which transport to run the integration tests with, "
-            "zeromq or tcp. Default: %default"
-        ),
-=======
         '--transport',
         default='zeromq',
         choices=('zeromq', 'tcp'),
         help=('Select which transport to run the integration tests with, '
               'zeromq or tcp. Default: %default')
->>>>>>> 8abb7099
     )
     test_selection_group = parser.getgroup("Tests Selection")
     test_selection_group.addoption(
@@ -294,28 +162,6 @@
         help="Disable colour printing.",
     )
 
-<<<<<<< HEAD
-    # ----- Test Groups --------------------------------------------------------------------------------------------->
-    # This will allow running the tests in chunks
-    test_selection_group.addoption(
-        "--test-group-count",
-        dest="test-group-count",
-        type=int,
-        help="The number of groups to split the tests into",
-    )
-    test_selection_group.addoption(
-        "--test-group",
-        dest="test-group",
-        type=int,
-        help="The group of tests that should be executed",
-    )
-    # <---- Test Groups ----------------------------------------------------------------------------------------------
-
-
-# <---- CLI Options Setup --------------------------------------------------------------------------------------------
-
-=======
->>>>>>> 8abb7099
 
 # ----- Register Markers -------------------------------------------------------------------------------------------->
 @pytest.mark.trylast
@@ -323,16 +169,6 @@
     """
     called after command line options have been parsed
     and all plugins and initial conftest files been loaded.
-<<<<<<< HEAD
-    """
-    for dirname in os.listdir(CODE_DIR):
-        if not os.path.isdir(dirname):
-            continue
-        if dirname != "tests":
-            config.addinivalue_line("norecursedirs", os.path.join(CODE_DIR, dirname))
-
-    # Expose the markers we use to pytest CLI
-=======
     '''
     config.addinivalue_line('norecursedirs', os.path.join(CODE_DIR, 'templates'))
     config.addinivalue_line('norecursedirs', os.path.join(CODE_DIR, 'tests/support'))
@@ -340,7 +176,6 @@
         'filterwarnings',
         r'once:encoding is deprecated, Use raw=False instead\.:DeprecationWarning'
     )
->>>>>>> 8abb7099
     config.addinivalue_line(
         "markers",
         "destructive_test: Run destructive tests. These tests can include adding "
@@ -360,23 +195,6 @@
         "requires_network(only_local_network=False): Skip if no networking is set up. "
         "If 'only_local_network' is 'True', only the local network is checked.",
     )
-<<<<<<< HEAD
-    config.addinivalue_line(
-        "markers",
-        "requires_salt_modules(*required_module_names): Skip if at least one module is not available.",
-    )
-    config.addinivalue_line(
-        "markers",
-        "requires_salt_states(*required_state_names): Skip if at least one state module is not available.",
-    )
-    config.addinivalue_line(
-        "markers", "windows_whitelisted: Mark test as whitelisted to run under Windows"
-    )
-    # Make sure the test suite "knows" this is a pytest test run
-    RUNTIME_VARS.PYTEST_SESSION = True
-
-
-=======
     # Make sure the test suite "knows" this is a pytest test run
     RUNTIME_VARS.PYTEST_SESSION = True
 
@@ -389,7 +207,6 @@
     # We always want deferred timeouts. Ie, only take into account the test function time
     # to run, exclude fixture setup/teardown
     config._env_timeout_func_only = True
->>>>>>> 8abb7099
 # <---- Register Markers ---------------------------------------------------------------------------------------------
 
 
@@ -615,59 +432,6 @@
 def pytest_runtest_setup(item):
     """
     Fixtures injection based on markers or test skips based on CLI arguments
-<<<<<<< HEAD
-    """
-    integration_utils_tests_path = os.path.join(
-        CODE_DIR, "tests", "integration", "utils"
-    )
-    if (
-        str(item.fspath).startswith(integration_utils_tests_path)
-        and PRE_PYTEST_SKIP_OR_NOT is True
-    ):
-        item._skipped_by_mark = True
-        pytest.skip(PRE_PYTEST_SKIP_REASON)
-
-    destructive_tests_marker = item.get_closest_marker("destructive_test")
-    if destructive_tests_marker is not None or _has_unittest_attr(
-        item, "__destructive_test__"
-    ):
-        if item.config.getoption("--run-destructive") is False:
-            item._skipped_by_mark = True
-            pytest.skip("Destructive tests are disabled")
-    os.environ[str("DESTRUCTIVE_TESTS")] = str(
-        item.config.getoption("--run-destructive")
-    )
-
-    expensive_tests_marker = item.get_closest_marker("expensive_test")
-    if expensive_tests_marker is not None or _has_unittest_attr(
-        item, "__expensive_test__"
-    ):
-        if item.config.getoption("--run-expensive") is False:
-            item._skipped_by_mark = True
-            pytest.skip("Expensive tests are disabled")
-    os.environ[str("EXPENSIVE_TESTS")] = str(item.config.getoption("--run-expensive"))
-
-    skip_if_not_root_marker = item.get_closest_marker("skip_if_not_root")
-    if skip_if_not_root_marker is not None or _has_unittest_attr(
-        item, "__skip_if_not_root__"
-    ):
-        if not sys.platform.startswith("win"):
-            if os.getuid() != 0:
-                item._skipped_by_mark = True
-                pytest.skip("You must be logged in as root to run this test")
-        else:
-            current_user = salt.utils.win_functions.get_current_user()
-            if current_user != "SYSTEM":
-                if not salt.utils.win_functions.is_admin(current_user):
-                    item._skipped_by_mark = True
-                    pytest.skip(
-                        "You must be logged in as an Administrator to run this test"
-                    )
-
-    skip_if_binaries_missing_marker = item.get_closest_marker(
-        "skip_if_binaries_missing"
-    )
-=======
     '''
     destructive_tests_marker = item.get_closest_marker('destructive_test')
     if destructive_tests_marker is not None:
@@ -687,7 +451,6 @@
             pytest.skip('You must be logged in as root to run this test')
 
     skip_if_binaries_missing_marker = item.get_closest_marker('skip_if_binaries_missing')
->>>>>>> 8abb7099
     if skip_if_binaries_missing_marker is not None:
         binaries = skip_if_binaries_missing_marker.args
         if len(binaries) == 1:
@@ -712,11 +475,7 @@
                 )
             )
 
-<<<<<<< HEAD
-    requires_network_marker = item.get_closest_marker("requires_network")
-=======
     requires_network_marker = item.get_closest_marker('requires_network')
->>>>>>> 8abb7099
     if requires_network_marker is not None:
         only_local_network = requires_network_marker.kwargs.get(
             "only_local_network", False
@@ -848,60 +607,6 @@
 # <---- Test Setup ---------------------------------------------------------------------------------------------------
 
 
-<<<<<<< HEAD
-# ----- Test Groups Selection --------------------------------------------------------------------------------------->
-def get_group_size_and_start(total_items, total_groups, group_id):
-    """
-    Calculate group size and start index.
-    """
-    base_size = total_items // total_groups
-    rem = total_items % total_groups
-
-    start = base_size * (group_id - 1) + min(group_id - 1, rem)
-    size = base_size + 1 if group_id <= rem else base_size
-
-    return (start, size)
-
-
-def get_group(items, total_groups, group_id):
-    """
-    Get the items from the passed in group based on group size.
-    """
-    if not 0 < group_id <= total_groups:
-        raise ValueError("Invalid test-group argument")
-
-    start, size = get_group_size_and_start(len(items), total_groups, group_id)
-    selected = items[start : start + size]
-    deselected = items[:start] + items[start + size :]
-    assert len(selected) + len(deselected) == len(items)
-    return selected, deselected
-
-
-def groups_collection_modifyitems(config, items):
-    group_count = config.getoption("test-group-count")
-    group_id = config.getoption("test-group")
-
-    if not group_count or not group_id:
-        # We're not selection tests using groups, don't do any filtering
-        return
-
-    total_items = len(items)
-
-    tests_in_group, deselected = get_group(items, group_count, group_id)
-    # Replace all items in the list
-    items[:] = tests_in_group
-    if deselected:
-        config.hook.pytest_deselected(items=deselected)
-
-    terminal_reporter = config.pluginmanager.get_plugin("terminalreporter")
-    terminal_reporter.write(
-        "Running test group #{0} ({1} tests)\n".format(group_id, len(items)),
-        yellow=True,
-    )
-
-
-# <---- Test Groups Selection ----------------------------------------------------------------------------------------
-=======
 # ----- Automatic Markers Setup ------------------------------------------------------------------------------------->
 def pytest_collection_modifyitems(items):
     '''
@@ -928,7 +633,6 @@
                     item.add_marker(getattr(pytest.mark, kind))
                     break
 # <---- Automatic Markers Setup --------------------------------------------------------------------------------------
->>>>>>> 8abb7099
 
 
 # ----- Pytest Helpers ---------------------------------------------------------------------------------------------->
@@ -981,12 +685,8 @@
         def _read_side_effect(*args, **kwargs):
             if handle.read.return_value is not None:
                 return handle.read.return_value
-<<<<<<< HEAD
-            return "".join(_data)
-=======
             return ''.join(_data)
         # pylint: enable=unused-argument
->>>>>>> 8abb7099
 
         def _readline_side_effect():
             if handle.readline.return_value is not None:
@@ -1163,28 +863,6 @@
 def cli_proxy_script_name():
     """
     Return the CLI script basename
-<<<<<<< HEAD
-    """
-    return "cli_salt_proxy.py"
-
-
-@pytest.fixture(scope="session")
-def cli_bin_dir(
-    tempdir,
-    request,
-    python_executable_path,
-    cli_master_script_name,
-    cli_minion_script_name,
-    cli_salt_script_name,
-    cli_call_script_name,
-    cli_key_script_name,
-    cli_run_script_name,
-    cli_ssh_script_name,
-    cli_syndic_script_name,
-    cli_proxy_script_name,
-):
-    """
-=======
     '''
     return 'cli_salt_ssh'
 
@@ -1202,7 +880,6 @@
                 cli_ssh_script_name,
                 cli_syndic_script_name):
     '''
->>>>>>> 8abb7099
     Return the path to the CLI script directory to use
     """
     tmp_cli_scripts_dir = tempdir.join("cli-scrips-bin")
@@ -1212,29 +889,6 @@
     cli_bin_dir_path = tmp_cli_scripts_dir.strpath
 
     # Now that we have the CLI directory created, lets generate the required CLI scripts to run salt's test suite
-<<<<<<< HEAD
-    for script_name in (
-        cli_master_script_name,
-        cli_minion_script_name,
-        cli_call_script_name,
-        cli_key_script_name,
-        cli_run_script_name,
-        cli_salt_script_name,
-        cli_ssh_script_name,
-        cli_syndic_script_name,
-        cli_proxy_script_name,
-    ):
-        original_script_name = (
-            os.path.splitext(script_name)[0].split("cli_")[-1].replace("_", "-")
-        )
-        cli_scripts.generate_script(
-            bin_dir=cli_bin_dir_path,
-            script_name=original_script_name,
-            executable=sys.executable,
-            code_dir=CODE_DIR,
-            inject_sitecustomize=MAYBE_RUN_COVERAGE,
-        )
-=======
     script_templates = {
         'salt': [
             'from salt.scripts import salt_main\n',
@@ -1290,7 +944,6 @@
                 )
             fst = os.stat(script_path)
             os.chmod(script_path, fst.st_mode | stat.S_IEXEC)
->>>>>>> 8abb7099
 
     # Return the CLI bin dir value
     return cli_bin_dir_path
@@ -1300,82 +953,6 @@
 
 
 # ----- Salt Configuration ------------------------------------------------------------------------------------------>
-<<<<<<< HEAD
-@pytest.fixture(scope="session")
-def session_master_of_masters_id():
-    """
-    Returns the master of masters id
-    """
-    return "syndic_master"
-
-
-@pytest.fixture(scope="session")
-def session_master_id():
-    """
-    Returns the session scoped master id
-    """
-    return "master"
-
-
-@pytest.fixture(scope="session")
-def session_minion_id():
-    """
-    Returns the session scoped minion id
-    """
-    return "minion"
-
-
-@pytest.fixture(scope="session")
-def session_secondary_minion_id():
-    """
-    Returns the session scoped secondary minion id
-    """
-    return "sub_minion"
-
-
-@pytest.fixture(scope="session")
-def session_syndic_id():
-    """
-    Returns the session scoped syndic id
-    """
-    return "syndic"
-
-
-@pytest.fixture(scope="session")
-def session_proxy_id():
-    """
-    Returns the session scoped proxy id
-    """
-    return "proxytest"
-
-
-@pytest.fixture(scope="session")
-def salt_fail_hard():
-    """
-    Return the salt fail hard value
-    """
-    return True
-
-
-@pytest.fixture(scope="session")
-def session_master_default_options(request, session_root_dir):
-    with salt.utils.files.fopen(os.path.join(RUNTIME_VARS.CONF_DIR, "master")) as rfh:
-        opts = yaml.deserialize(rfh.read())
-
-        tests_known_hosts_file = session_root_dir.join("salt_ssh_known_hosts").strpath
-        with salt.utils.files.fopen(tests_known_hosts_file, "w") as known_hosts:
-            known_hosts.write("")
-
-        opts["known_hosts_file"] = tests_known_hosts_file
-        opts["syndic_master"] = "localhost"
-        opts["transport"] = request.config.getoption("--transport")
-
-        # Config settings to test `event_return`
-        if "returner_dirs" not in opts:
-            opts["returner_dirs"] = []
-        opts["returner_dirs"].append(os.path.join(RUNTIME_VARS.FILES, "returners"))
-        opts["event_return"] = "runtests_noop"
-=======
 @pytest.fixture(scope='session')
 def session_master_of_masters_id():
     '''
@@ -1436,98 +1013,10 @@
         opts['known_hosts_file'] = tests_known_hosts_file
         opts['syndic_master'] = 'localhost'
         opts['transport'] = request.config.getoption('--transport')
->>>>>>> 8abb7099
 
         return opts
 
 
-<<<<<<< HEAD
-@pytest.fixture(scope="session")
-def session_master_config_overrides(session_root_dir):
-    ext_pillar = []
-    if salt.utils.platform.is_windows():
-        ext_pillar.append(
-            {
-                "cmd_yaml": "type {0}".format(
-                    os.path.join(RUNTIME_VARS.FILES, "ext.yaml")
-                )
-            }
-        )
-    else:
-        ext_pillar.append(
-            {"cmd_yaml": "cat {0}".format(os.path.join(RUNTIME_VARS.FILES, "ext.yaml"))}
-        )
-    ext_pillar.append(
-        {
-            "file_tree": {
-                "root_dir": os.path.join(RUNTIME_VARS.PILLAR_DIR, "base", "file_tree"),
-                "follow_dir_links": False,
-                "keep_newline": True,
-            }
-        }
-    )
-
-    # We need to copy the extension modules into the new master root_dir or
-    # it will be prefixed by it
-    extension_modules_path = session_root_dir.join("extension_modules").strpath
-    if not os.path.exists(extension_modules_path):
-        shutil.copytree(
-            os.path.join(RUNTIME_VARS.FILES, "extension_modules"),
-            extension_modules_path,
-        )
-
-    # Copy the autosign_file to the new  master root_dir
-    autosign_file_path = session_root_dir.join("autosign_file").strpath
-    shutil.copyfile(
-        os.path.join(RUNTIME_VARS.FILES, "autosign_file"), autosign_file_path
-    )
-    # all read, only owner write
-    autosign_file_permissions = (
-        stat.S_IRUSR | stat.S_IRGRP | stat.S_IROTH | stat.S_IWUSR
-    )
-    os.chmod(autosign_file_path, autosign_file_permissions)
-
-    pytest_stop_sending_events_file = session_root_dir.join(
-        "pytest_stop_sending_events_file"
-    ).strpath
-    with salt.utils.files.fopen(pytest_stop_sending_events_file, "w") as wfh:
-        wfh.write("")
-
-    return {
-        "pillar_opts": True,
-        "ext_pillar": ext_pillar,
-        "extension_modules": extension_modules_path,
-        "file_roots": {
-            "base": [os.path.join(RUNTIME_VARS.FILES, "file", "base")],
-            # Alternate root to test __env__ choices
-            "prod": [os.path.join(RUNTIME_VARS.FILES, "file", "prod")],
-        },
-        "pillar_roots": {"base": [os.path.join(RUNTIME_VARS.FILES, "pillar", "base")]},
-        "reactor": [
-            {
-                "salt/minion/*/start": [
-                    os.path.join(RUNTIME_VARS.FILES, "reactor-sync-minion.sls")
-                ],
-            },
-            {
-                "salt/test/reactor": [
-                    os.path.join(RUNTIME_VARS.FILES, "reactor-test.sls")
-                ],
-            },
-        ],
-        "pytest_stop_sending_events_file": pytest_stop_sending_events_file,
-    }
-
-
-@pytest.fixture(scope="session")
-def session_minion_default_options(request, tempdir):
-    with salt.utils.files.fopen(os.path.join(RUNTIME_VARS.CONF_DIR, "minion")) as rfh:
-        opts = yaml.deserialize(rfh.read())
-
-        opts["hosts.file"] = tempdir.join("hosts").strpath
-        opts["aliases.file"] = tempdir.join("aliases").strpath
-        opts["transport"] = request.config.getoption("--transport")
-=======
 @pytest.fixture(scope='session')
 def session_master_config_overrides(session_root_dir):
     if salt.utils.platform.is_windows():
@@ -1591,79 +1080,10 @@
         opts['hosts.file'] = session_root_dir.join('hosts').strpath
         opts['aliases.file'] = session_root_dir.join('aliases').strpath
         opts['transport'] = request.config.getoption('--transport')
->>>>>>> 8abb7099
 
         return opts
 
 
-<<<<<<< HEAD
-def _get_virtualenv_binary_path():
-    try:
-        return _get_virtualenv_binary_path.__virtualenv_binary__
-    except AttributeError:
-        # Under windows we can't seem to properly create a virtualenv off of another
-        # virtualenv, we can on linux but we will still point to the virtualenv binary
-        # outside the virtualenv running the test suite, if that's the case.
-        try:
-            real_prefix = sys.real_prefix
-            # The above attribute exists, this is a virtualenv
-            if salt.utils.platform.is_windows():
-                virtualenv_binary = os.path.join(
-                    real_prefix, "Scripts", "virtualenv.exe"
-                )
-            else:
-                # We need to remove the virtualenv from PATH or we'll get the virtualenv binary
-                # from within the virtualenv, we don't want that
-                path = os.environ.get("PATH")
-                if path is not None:
-                    path_items = path.split(os.pathsep)
-                    for item in path_items[:]:
-                        if item.startswith(sys.base_prefix):
-                            path_items.remove(item)
-                    os.environ["PATH"] = os.pathsep.join(path_items)
-                virtualenv_binary = salt.utils.path.which("virtualenv")
-                if path is not None:
-                    # Restore previous environ PATH
-                    os.environ["PATH"] = path
-                if not virtualenv_binary.startswith(real_prefix):
-                    virtualenv_binary = None
-            if virtualenv_binary and not os.path.exists(virtualenv_binary):
-                # It doesn't exist?!
-                virtualenv_binary = None
-        except AttributeError:
-            # We're not running inside a virtualenv
-            virtualenv_binary = None
-        _get_virtualenv_binary_path.__virtualenv_binary__ = virtualenv_binary
-        return virtualenv_binary
-
-
-@pytest.fixture(scope="session")
-def session_minion_config_overrides():
-    opts = {
-        "file_roots": {
-            "base": [os.path.join(RUNTIME_VARS.FILES, "file", "base")],
-            # Alternate root to test __env__ choices
-            "prod": [os.path.join(RUNTIME_VARS.FILES, "file", "prod")],
-        },
-        "pillar_roots": {"base": [os.path.join(RUNTIME_VARS.FILES, "pillar", "base")]},
-    }
-    virtualenv_binary = _get_virtualenv_binary_path()
-    if virtualenv_binary:
-        opts["venv_bin"] = virtualenv_binary
-    return opts
-
-
-@pytest.fixture(scope="session")
-def session_secondary_minion_default_options(request, tempdir):
-    with salt.utils.files.fopen(
-        os.path.join(RUNTIME_VARS.CONF_DIR, "sub_minion")
-    ) as rfh:
-        opts = yaml.deserialize(rfh.read())
-
-        opts["hosts.file"] = tempdir.join("hosts").strpath
-        opts["aliases.file"] = tempdir.join("aliases").strpath
-        opts["transport"] = request.config.getoption("--transport")
-=======
 @pytest.fixture(scope='session')
 def session_minion_config_overrides():
     return {
@@ -1692,32 +1112,10 @@
         opts['hosts.file'] = session_root_dir.join('hosts').strpath
         opts['aliases.file'] = session_root_dir.join('aliases').strpath
         opts['transport'] = request.config.getoption('--transport')
->>>>>>> 8abb7099
 
         return opts
 
 
-<<<<<<< HEAD
-@pytest.fixture(scope="session")
-def session_seconary_minion_config_overrides():
-    opts = {}
-    virtualenv_binary = _get_virtualenv_binary_path()
-    if virtualenv_binary:
-        opts["venv_bin"] = virtualenv_binary
-    return opts
-
-
-@pytest.fixture(scope="session")
-def session_master_of_masters_default_options(request, tempdir):
-    with salt.utils.files.fopen(
-        os.path.join(RUNTIME_VARS.CONF_DIR, "syndic_master")
-    ) as rfh:
-        opts = yaml.deserialize(rfh.read())
-
-        opts["hosts.file"] = tempdir.join("hosts").strpath
-        opts["aliases.file"] = tempdir.join("aliases").strpath
-        opts["transport"] = request.config.getoption("--transport")
-=======
 @pytest.fixture(scope='session')
 def session_master_of_masters_default_options(request, session_root_dir):
     with salt.utils.files.fopen(os.path.join(RUNTIME_VARS.CONF_DIR, 'syndic_master')) as rfh:
@@ -1726,89 +1124,10 @@
         opts['hosts.file'] = session_root_dir.join('hosts').strpath
         opts['aliases.file'] = session_root_dir.join('aliases').strpath
         opts['transport'] = request.config.getoption('--transport')
->>>>>>> 8abb7099
 
         return opts
 
 
-<<<<<<< HEAD
-@pytest.fixture(scope="session")
-def session_master_of_masters_config_overrides(session_master_of_masters_root_dir):
-    if salt.utils.platform.is_windows():
-        ext_pillar = {
-            "cmd_yaml": "type {0}".format(os.path.join(RUNTIME_VARS.FILES, "ext.yaml"))
-        }
-    else:
-        ext_pillar = {
-            "cmd_yaml": "cat {0}".format(os.path.join(RUNTIME_VARS.FILES, "ext.yaml"))
-        }
-
-    # We need to copy the extension modules into the new master root_dir or
-    # it will be prefixed by it
-    extension_modules_path = session_master_of_masters_root_dir.join(
-        "extension_modules"
-    ).strpath
-    if not os.path.exists(extension_modules_path):
-        shutil.copytree(
-            os.path.join(RUNTIME_VARS.FILES, "extension_modules"),
-            extension_modules_path,
-        )
-
-    # Copy the autosign_file to the new  master root_dir
-    autosign_file_path = session_master_of_masters_root_dir.join(
-        "autosign_file"
-    ).strpath
-    shutil.copyfile(
-        os.path.join(RUNTIME_VARS.FILES, "autosign_file"), autosign_file_path
-    )
-    # all read, only owner write
-    autosign_file_permissions = (
-        stat.S_IRUSR | stat.S_IRGRP | stat.S_IROTH | stat.S_IWUSR
-    )
-    os.chmod(autosign_file_path, autosign_file_permissions)
-
-    pytest_stop_sending_events_file = session_master_of_masters_root_dir.join(
-        "pytest_stop_sending_events_file"
-    ).strpath
-    with salt.utils.files.fopen(pytest_stop_sending_events_file, "w") as wfh:
-        wfh.write("")
-
-    return {
-        "ext_pillar": [ext_pillar],
-        "extension_modules": extension_modules_path,
-        "file_roots": {
-            "base": [os.path.join(RUNTIME_VARS.FILES, "file", "base")],
-            # Alternate root to test __env__ choices
-            "prod": [os.path.join(RUNTIME_VARS.FILES, "file", "prod")],
-        },
-        "pillar_roots": {"base": [os.path.join(RUNTIME_VARS.FILES, "pillar", "base")]},
-        "pytest_stop_sending_events_file": pytest_stop_sending_events_file,
-    }
-
-
-@pytest.fixture(scope="session")
-def session_syndic_master_default_options(request, tempdir):
-    with salt.utils.files.fopen(
-        os.path.join(RUNTIME_VARS.CONF_DIR, "syndic_master")
-    ) as rfh:
-        opts = yaml.deserialize(rfh.read())
-
-        opts["hosts.file"] = tempdir.join("hosts").strpath
-        opts["aliases.file"] = tempdir.join("aliases").strpath
-        opts["transport"] = request.config.getoption("--transport")
-
-        return opts
-
-
-@pytest.fixture(scope="session")
-def session_syndic_default_options(request, tempdir):
-    with salt.utils.files.fopen(os.path.join(RUNTIME_VARS.CONF_DIR, "syndic")) as rfh:
-        opts = yaml.deserialize(rfh.read())
-
-        opts["hosts.file"] = tempdir.join("hosts").strpath
-        opts["aliases.file"] = tempdir.join("aliases").strpath
-        opts["transport"] = request.config.getoption("--transport")
-=======
 @pytest.fixture(scope='session')
 def session_master_of_masters_config_overrides(session_master_of_masters_root_dir):
     if salt.utils.platform.is_windows():
@@ -1865,21 +1184,10 @@
         opts['hosts.file'] = session_root_dir.join('hosts').strpath
         opts['aliases.file'] = session_root_dir.join('aliases').strpath
         opts['transport'] = request.config.getoption('--transport')
->>>>>>> 8abb7099
 
         return opts
 
 
-<<<<<<< HEAD
-@pytest.fixture(scope="session")
-def session_proxy_default_options(request, tempdir):
-    with salt.utils.files.fopen(os.path.join(RUNTIME_VARS.CONF_DIR, "proxy")) as rfh:
-        opts = yaml.deserialize(rfh.read())
-
-        opts["hosts.file"] = tempdir.join("hosts").strpath
-        opts["aliases.file"] = tempdir.join("aliases").strpath
-        opts["transport"] = request.config.getoption("--transport")
-=======
 @pytest.fixture(scope='session')
 def session_syndic_default_options(request, session_root_dir):
     with salt.utils.files.fopen(os.path.join(RUNTIME_VARS.CONF_DIR, 'syndic')) as rfh:
@@ -1888,60 +1196,10 @@
         opts['hosts.file'] = session_root_dir.join('hosts').strpath
         opts['aliases.file'] = session_root_dir.join('aliases').strpath
         opts['transport'] = request.config.getoption('--transport')
->>>>>>> 8abb7099
 
         return opts
 
 
-<<<<<<< HEAD
-@pytest.fixture(scope="session", autouse=True)
-def bridge_pytest_and_runtests(
-    reap_stray_processes,
-    session_root_dir,
-    session_conf_dir,
-    session_secondary_conf_dir,
-    session_syndic_conf_dir,
-    session_master_of_masters_conf_dir,
-    session_base_env_pillar_tree_root_dir,
-    session_base_env_state_tree_root_dir,
-    session_prod_env_state_tree_root_dir,
-    session_master_config,
-    session_minion_config,
-    session_secondary_minion_config,
-    session_master_of_masters_config,
-    session_syndic_config,
-):
-
-    # Make sure unittest2 classes know their paths
-    RUNTIME_VARS.TMP_ROOT_DIR = session_root_dir.realpath().strpath
-    RUNTIME_VARS.TMP_CONF_DIR = session_conf_dir.realpath().strpath
-    RUNTIME_VARS.TMP_SUB_MINION_CONF_DIR = session_secondary_conf_dir.realpath().strpath
-    RUNTIME_VARS.TMP_SYNDIC_MASTER_CONF_DIR = (
-        session_master_of_masters_conf_dir.realpath().strpath
-    )
-    RUNTIME_VARS.TMP_SYNDIC_MINION_CONF_DIR = session_syndic_conf_dir.realpath().strpath
-    RUNTIME_VARS.TMP_PILLAR_TREE = (
-        session_base_env_pillar_tree_root_dir.realpath().strpath
-    )
-    RUNTIME_VARS.TMP_STATE_TREE = (
-        session_base_env_state_tree_root_dir.realpath().strpath
-    )
-    RUNTIME_VARS.TMP_PRODENV_STATE_TREE = (
-        session_prod_env_state_tree_root_dir.realpath().strpath
-    )
-
-    # Make sure unittest2 uses the pytest generated configuration
-    RUNTIME_VARS.RUNTIME_CONFIGS["master"] = freeze(session_master_config)
-    RUNTIME_VARS.RUNTIME_CONFIGS["minion"] = freeze(session_minion_config)
-    RUNTIME_VARS.RUNTIME_CONFIGS["sub_minion"] = freeze(session_secondary_minion_config)
-    RUNTIME_VARS.RUNTIME_CONFIGS["syndic_master"] = freeze(
-        session_master_of_masters_config
-    )
-    RUNTIME_VARS.RUNTIME_CONFIGS["syndic"] = freeze(session_syndic_config)
-    RUNTIME_VARS.RUNTIME_CONFIGS["client_config"] = freeze(
-        salt.config.client_config(session_conf_dir.join("master").strpath)
-    )
-=======
 @pytest.fixture(scope='session', autouse=True)
 def bridge_pytest_and_runtests(session_root_dir,
                                session_conf_dir,
@@ -1992,7 +1250,6 @@
                 os.path.join(RUNTIME_VARS.TMP_CONF_DIR, entry)
             )
 # <---- Salt Configuration -------------------------------------------------------------------------------------------
->>>>>>> 8abb7099
 
     # Copy configuration files and directories which are not automatically generated
     for entry in os.listdir(RUNTIME_VARS.CONF_DIR):
@@ -2015,76 +1272,6 @@
 
 # <---- Salt Configuration -------------------------------------------------------------------------------------------
 # <---- Fixtures Overrides -------------------------------------------------------------------------------------------
-<<<<<<< HEAD
-
-
-# ----- Custom Grains Mark Evaluator -------------------------------------------------------------------------------->
-class GrainsMarkEvaluator(MarkEvaluator):
-    _cached_grains = None
-
-    def _getglobals(self):
-        item_globals = super(GrainsMarkEvaluator, self)._getglobals()
-        if GrainsMarkEvaluator._cached_grains is None:
-            sminion = create_sminion()
-            GrainsMarkEvaluator._cached_grains = sminion.opts["grains"].copy()
-        item_globals["grains"] = GrainsMarkEvaluator._cached_grains.copy()
-        return item_globals
-
-
-# Patch PyTest's skipping MarkEvaluator to use our GrainsMarkEvaluator
-_pytest.skipping.MarkEvaluator = GrainsMarkEvaluator
-# <---- Custom Grains Mark Evaluator ---------------------------------------------------------------------------------
-
-
-# ----- Custom Fixtures --------------------------------------------------------------------------------------------->
-@pytest.fixture(scope="session")
-def reap_stray_processes():
-    # Run tests
-    yield
-
-    children = psutil.Process(os.getpid()).children(recursive=True)
-    if not children:
-        log.info("No astray processes found")
-        return
-
-    def on_terminate(proc):
-        log.debug("Process %s terminated with exit code %s", proc, proc.returncode)
-
-    if children:
-        # Reverse the order, sublings first, parents after
-        children.reverse()
-        log.warning(
-            "Test suite left %d astray processes running. Killing those processes:\n%s",
-            len(children),
-            pprint.pformat(children),
-        )
-
-        _, alive = psutil.wait_procs(children, timeout=3, callback=on_terminate)
-        for child in alive:
-            try:
-                child.kill()
-            except psutil.NoSuchProcess:
-                continue
-
-        _, alive = psutil.wait_procs(alive, timeout=3, callback=on_terminate)
-        if alive:
-            # Give up
-            for child in alive:
-                log.warning(
-                    "Process %s survived SIGKILL, giving up:\n%s",
-                    child,
-                    pprint.pformat(child.as_dict()),
-                )
-
-
-@pytest.fixture(scope="session")
-def grains(request):
-    sminion = create_sminion()
-    return sminion.opts["grains"].copy()
-
-
-# <---- Custom Fixtures ----------------------------------------------------------------------------------------------
-=======
 # ----- Custom Fixtures Definitions --------------------------------------------------------------------------------->
 # pylint: disable=unused-argument
 @pytest.fixture(scope='session')
@@ -2113,5 +1300,4 @@
         ('   Salt Sub Minion', psutil.Process(session_secondary_salt_minion.pid)),
     )).items())
 # pylint: enable=unused-argument
-# <---- Custom Fixtures Definitions ----------------------------------------------------------------------------------
->>>>>>> 8abb7099
+# <---- Custom Fixtures Definitions ----------------------------------------------------------------------------------