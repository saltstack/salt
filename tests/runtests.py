#!/usr/bin/env python
# -*- coding: utf-8 -*-
'''
Discover all instances of unittest.TestCase in this directory.
'''
# pylint: disable=file-perms

# Import python libs
from __future__ import absolute_import, print_function
import os
import sys
import time
import warnings
import collections
TESTS_DIR = os.path.dirname(os.path.normpath(os.path.abspath(__file__)))
if os.name == 'nt':
    TESTS_DIR = TESTS_DIR.replace('\\', '\\\\')
CODE_DIR = os.path.dirname(TESTS_DIR)

# Let's inject CODE_DIR so salt is importable if not there already
if '' in sys.path:
    sys.path.remove('')
if TESTS_DIR in sys.path:
    sys.path.remove(TESTS_DIR)
if CODE_DIR in sys.path and sys.path[0] != CODE_DIR:
    sys.path.remove(CODE_DIR)
if CODE_DIR not in sys.path:
    sys.path.insert(0, CODE_DIR)
if TESTS_DIR not in sys.path:
    sys.path.insert(1, TESTS_DIR)

try:
    import tests
    if not tests.__file__.startswith(CODE_DIR):
        print('Found tests module not from salt in {}'.format(tests.__file__))
        sys.modules.pop('tests')
        module_dir = os.path.dirname(tests.__file__)
        if module_dir in sys.path:
            sys.path.remove(module_dir)
        del tests
except ImportError:
    pass

# Import salt libs
from salt.ext import six

try:
    from tests.support.paths import TMP, SYS_TMP_DIR, INTEGRATION_TEST_DIR
    from tests.support.paths import CODE_DIR as SALT_ROOT
except ImportError as exc:
    try:
        import tests
        print('Found tests module not from salt in {}'.format(tests.__file__))
    except ImportError:
        print('Unable to import salt test module')
        print('PYTHONPATH:', os.environ.get('PYTHONPATH'))
    print('Current sys.path:')
    import pprint
    pprint.pprint(sys.path)
    six.reraise(*sys.exc_info())

from tests.integration import TestDaemon, TestDaemonStartFailed  # pylint: disable=W0403
from tests.multimaster import MultimasterTestDaemon
import salt.utils.platform

if not salt.utils.platform.is_windows():
    import resource

# Import Salt Testing libs
from tests.support.parser import PNUM, print_header
from tests.support.parser.cover import SaltCoverageTestingParser

XML_OUTPUT_DIR = os.environ.get(
    'SALT_XML_TEST_REPORTS_DIR',
    os.path.join(TMP, 'xml-test-reports')
)
HTML_OUTPUT_DIR = os.environ.get(
    'SALT_HTML_TEST_REPORTS_DIR',
    os.path.join(TMP, 'html-test-reports')
)

TEST_DIR = os.path.dirname(INTEGRATION_TEST_DIR)
try:
    if SALT_ROOT:
        os.chdir(SALT_ROOT)
except OSError as err:
    print('Failed to change directory to salt\'s source: {0}'.format(err))

# Soft and hard limits on max open filehandles
MAX_OPEN_FILES = {
    'integration': {
        'soft_limit': 3072,
        'hard_limit': 4096,
    },
    'unit': {
        'soft_limit': 1024,
        'hard_limit': 2048,
    },
}

# Combine info from command line options and test suite directories.  A test
# suite is a python package of test modules relative to the tests directory.
TEST_SUITES_UNORDERED = {
    'unit':
       {'display_name': 'Unit',
        'path': 'unit'},
    'kitchen':
       {'display_name': 'Kitchen',
        'path': 'kitchen'},
    'multimaster':
       {'display_name': 'Multimaster',
        'path': 'multimaster'},
    'module':
       {'display_name': 'Module',
        'path': 'integration/modules'},
    'state':
       {'display_name': 'State',
        'path': 'integration/states'},
    'cli':
       {'display_name': 'CLI',
        'path': 'integration/cli'},
    'client':
       {'display_name': 'Client',
        'path': 'integration/client'},
    'doc':
       {'display_name': 'Documentation',
        'path': 'integration/doc'},
    'ext_pillar':
       {'display_name': 'External Pillar',
        'path': 'integration/pillar'},
    'grains':
       {'display_name': 'Grains',
        'path': 'integration/grains'},
    'shell':
       {'display_name': 'Shell',
        'path': 'integration/shell'},
    'runners':
       {'display_name': 'Runners',
        'path': 'integration/runners'},
    'renderers':
       {'display_name': 'Renderers',
        'path': 'integration/renderers'},
    'returners':
        {'display_name': 'Returners',
         'path': 'integration/returners'},
    'ssh-int':
        {'display_name': 'SSH Integration',
         'path': 'integration/ssh'},
    'spm':
        {'display_name': 'SPM',
         'path': 'integration/spm'},
    'loader':
       {'display_name': 'Loader',
        'path': 'integration/loader'},
    'outputter':
       {'display_name': 'Outputter',
        'path': 'integration/output'},
    'fileserver':
       {'display_name': 'Fileserver',
        'path': 'integration/fileserver'},
    'wheel':
       {'display_name': 'Wheel',
        'path': 'integration/wheel'},
    'api':
       {'display_name': 'NetAPI',
        'path': 'integration/netapi'},
    'cloud_provider':
       {'display_name': 'Cloud Provider',
        'path': 'integration/cloud/clouds'},
    'minion':
        {'display_name': 'Minion',
         'path': 'integration/minion'},
    'reactor':
        {'display_name': 'Reactor',
         'path': 'integration/reactor'},
    'proxy':
        {'display_name': 'Proxy',
         'path': 'integration/proxy'},
    'external_api':
        {'display_name': 'ExternalAPIs',
         'path': 'integration/externalapi'},
    'daemons':
        {'display_name': 'Daemon',
         'path': 'integration/daemons'},
    'scheduler':
        {'display_name': 'Scheduler',
         'path': 'integration/scheduler'},
    'sdb':
        {'display_name': 'Sdb',
         'path': 'integration/sdb'},
    'logging':
        {'display_name': 'Logging',
         'path': 'integration/logging'},
    'utils':
       {'display_name': 'Utils',
        'path': 'integration/utils'},
}

TEST_SUITES = collections.OrderedDict(sorted(TEST_SUITES_UNORDERED.items(),
                                             key=lambda x: x[0]))


class SaltTestsuiteParser(SaltCoverageTestingParser):
    support_docker_execution = True
    support_destructive_tests_selection = True
    source_code_basedir = SALT_ROOT

    def _get_suites(self, include_unit=False, include_cloud_provider=False,
                    include_proxy=False, include_kitchen=False, include_multimaster=False):
        '''
        Return a set of all test suites except unit and cloud provider tests
        unless requested
        '''
        suites = set(TEST_SUITES.keys())
        if not include_unit:
            suites -= set(['unit'])
        if not include_cloud_provider:
            suites -= set(['cloud_provider'])
        if not include_proxy:
            suites -= set(['proxy'])
        if not include_kitchen:
            suites -= set(['kitchen'])
        if not include_multimaster:
            suites -= set(['multimaster'])

        return suites

    def _check_enabled_suites(self, include_unit=False,
                              include_cloud_provider=False,
                              include_proxy=False,
                              include_kitchen=False,
                              include_multimaster=False):
        '''
        Query whether test suites have been enabled
        '''
        suites = self._get_suites(include_unit=include_unit,
                                  include_cloud_provider=include_cloud_provider,
                                  include_proxy=include_proxy,
                                  include_kitchen=include_kitchen,
                                  include_multimaster=include_multimaster)

        return any([getattr(self.options, suite) for suite in suites])

    def _enable_suites(self, include_unit=False, include_cloud_provider=False,
                       include_proxy=False, include_kitchen=False, include_multimaster=False):
        '''
        Enable test suites for current test run
        '''
        suites = self._get_suites(include_unit=include_unit,
                                  include_cloud_provider=include_cloud_provider,
                                  include_proxy=include_proxy,
                                  include_kitchen=include_kitchen,
                                  include_multimaster=include_multimaster)

        for suite in suites:
            setattr(self.options, suite, True)

    def setup_additional_options(self):
        self.add_option(
            '--sysinfo',
            default=False,
            action='store_true',
            help='Print some system information.'
        )
        self.add_option(
            '--transport',
            default='zeromq',
            choices=('zeromq', 'tcp'),
            help=('Select which transport to run the integration tests with, '
                  'zeromq or tcp. Default: %default')
        )
        self.add_option(
            '--interactive',
            default=False,
            action='store_true',
            help='Do not run any tests. Simply start the daemons.'
        )
        self.output_options_group.add_option(
            '--no-colors',
            '--no-colours',
            default=False,
            action='store_true',
            help='Disable colour printing.'
        )

        self.test_selection_group.add_option(
            '-m',
            '--module',
            '--module-tests',
            dest='module',
            default=False,
            action='store_true',
            help='Run tests for modules'
        )
        self.test_selection_group.add_option(
            '-S',
            '--state',
            '--state-tests',
            dest='state',
            default=False,
            action='store_true',
            help='Run tests for states'
        )
        self.test_selection_group.add_option(
            '-C',
            '--cli',
            '--cli-tests',
            dest='cli',
            default=False,
            action='store_true',
            help='Run tests for cli'
        )
        self.test_selection_group.add_option(
            '-c',
            '--client',
            '--client-tests',
            dest='client',
            default=False,
            action='store_true',
            help='Run tests for client'
        )
        self.test_selection_group.add_option(
            '-d',
            '--doc',
            '--doc-tests',
            dest='doc',
            default=False,
            action='store_true',
            help='Run tests for documentation'
        )
        self.test_selection_group.add_option(
            '-I',
            '--ext-pillar',
            '--ext-pillar-tests',
            dest='ext_pillar',
            default=False,
            action='store_true',
            help='Run ext_pillar tests'
        )
        self.test_selection_group.add_option(
            '-G',
            '--grains',
            '--grains-tests',
            dest='grains',
            default=False,
            action='store_true',
            help='Run tests for grains'
        )
        self.test_selection_group.add_option(
            '-s',
            '--shell',
            '--shell-tests',
            dest='shell',
            default=False,
            action='store_true',
            help='Run shell tests'
        )
        self.test_selection_group.add_option(
            '-r',
            '--runners',
            '--runner-tests',
            dest='runners',
            default=False,
            action='store_true',
            help='Run salt/runners/*.py tests'
        )
        self.test_selection_group.add_option(
            '-R',
            '--renderers',
            '--renderer-tests',
            dest='renderers',
            default=False,
            action='store_true',
            help='Run salt/renderers/*.py tests'
        )
        self.test_selection_group.add_option(
            '--reactor',
            dest='reactor',
            default=False,
            action='store_true',
            help='Run salt/reactor/*.py tests'
        )
        self.test_selection_group.add_option(
            '--minion',
            '--minion-tests',
            dest='minion',
            default=False,
            action='store_true',
            help='Run tests for minion'
        )
        self.test_selection_group.add_option(
            '--returners',
            dest='returners',
            default=False,
            action='store_true',
            help='Run salt/returners/*.py tests'
        )
        self.test_selection_group.add_option(
            '--spm',
            dest='spm',
            default=False,
            action='store_true',
            help='Run spm integration tests'
        )
        self.test_selection_group.add_option(
            '-l',
            '--loader',
            '--loader-tests',
            dest='loader',
            default=False,
            action='store_true',
            help='Run loader tests'
        )
        self.test_selection_group.add_option(
            '-u',
            '--unit',
            '--unit-tests',
            dest='unit',
            default=False,
            action='store_true',
            help='Run unit tests'
        )
        self.test_selection_group.add_option(
            '-k',
            '--kitchen',
            '--kitchen-tests',
            dest='kitchen',
            default=False,
            action='store_true',
            help='Run kitchen tests'
        )
        self.test_selection_group.add_option(
            '--fileserver',
            '--fileserver-tests',
            dest='fileserver',
            default=False,
            action='store_true',
            help='Run Fileserver tests'
        )
        self.test_selection_group.add_option(
            '-w',
            '--wheel',
            '--wheel-tests',
            dest='wheel',
            action='store_true',
            default=False,
            help='Run wheel tests'
        )
        self.test_selection_group.add_option(
            '-o',
            '--outputter',
            '--outputter-tests',
            dest='outputter',
            action='store_true',
            default=False,
            help='Run outputter tests'
        )
        self.test_selection_group.add_option(
            '--cloud-provider',
            '--cloud-provider-tests',
            dest='cloud_provider',
            action='store_true',
            default=False,
            help=('Run cloud provider tests. These tests create and delete '
                  'instances on cloud providers. Must provide valid credentials '
                  'in salt/tests/integration/files/conf/cloud.*.d to run tests.')
        )
        self.test_selection_group.add_option(
            '--ssh',
            '--ssh-tests',
            dest='ssh',
            action='store_true',
            default=False,
            help='Run salt-ssh tests. These tests will spin up a temporary '
                 'SSH server on your machine. In certain environments, this '
                 'may be insecure! Default: False'
        )
        self.test_selection_group.add_option(
            '--ssh-int',
            dest='ssh-int',
            action='store_true',
            default=False,
            help='Run salt-ssh integration tests. Requires to be run with --ssh'
                 'to spin up the SSH server on your machine.'
        )
        self.test_selection_group.add_option(
            '-A',
            '--api',
            '--api-tests',
            dest='api',
            action='store_true',
            default=False,
            help='Run salt-api tests'
        )
        self.test_selection_group.add_option(
            '--sdb',
            '--sdb-tests',
            dest='sdb',
            action='store_true',
            default=False,
            help='Run sdb tests'
        )
        self.test_selection_group.add_option(
            '-P',
            '--proxy',
            '--proxy-tests',
            dest='proxy',
            action='store_true',
            default=False,
            help='Run salt-proxy tests'
        )
        self.test_selection_group.add_option(
            '--external',
            '--external-api',
            '--external-api-tests',
            dest='external_api',
            action='store_true',
            default=False,
            help='Run venafi runner tests'
        )
        self.test_selection_group.add_option(
            '--daemons',
            '--daemon-tests',
            dest='daemons',
            action='store_true',
            default=False,
            help='Run salt/daemons/*.py tests'
        )
        self.test_selection_group.add_option(
            '--scheduler',
            dest='scheduler',
            action='store_true',
            default=False,
            help='Run scheduler integration tests'
        )
        self.test_selection_group.add_option(
            '--logging',
            dest='logging',
            action='store_true',
            default=False,
            help='Run logging integration tests'
        )
        self.test_selection_group.add_option(
<<<<<<< HEAD
            '--utils',
            dest='utils',
            action='store_true',
            default=False,
            help='Run utils integration tests'
=======
            '--multimaster',
            dest='multimaster',
            action='store_true',
            default=False,
            help='Start multimaster daemons and run multimaster integration tests'
>>>>>>> 04e28cff
        )

    def validate_options(self):
        if self.options.cloud_provider or self.options.external_api:
            # Turn on expensive tests execution
            os.environ['EXPENSIVE_TESTS'] = 'True'

        # This fails even with salt.utils.platform imported in the global
        # scope, unless we import it again here.
        import salt.utils.platform
        if salt.utils.platform.is_windows():
            import salt.utils.win_functions
            current_user = salt.utils.win_functions.get_current_user()
            if current_user == 'SYSTEM':
                is_admin = True
            else:
                is_admin = salt.utils.win_functions.is_admin(current_user)
            if self.options.coverage and any((
                        self.options.name,
                        not is_admin,
                        not self.options.run_destructive)) \
                    and self._check_enabled_suites(include_unit=True):
                warnings.warn("Test suite not running with elevated priviledges")
        else:
            is_admin = os.geteuid() == 0

            if self.options.coverage and any((
                        self.options.name,
                        not is_admin,
                        not self.options.run_destructive)) \
                    and self._check_enabled_suites(include_unit=True):
                self.error(
                    'No sense in generating the tests coverage report when '
                    'not running the full test suite, including the '
                    'destructive tests, as \'root\'. It would only produce '
                    'incorrect results.'
                )

        # When no tests are specifically enumerated on the command line, setup
        # a default run: +unit -cloud_provider
        if not self.options.name and not \
                self._check_enabled_suites(include_unit=True,
                                           include_cloud_provider=True,
                                           include_proxy=True,
                                           include_kitchen=True,
                                           include_multimaster=True):
            self._enable_suites(include_unit=True, include_multimaster=True)

        self.start_coverage(
            branch=True,
            source=[os.path.join(SALT_ROOT, 'salt')],
        )

        # Print out which version of python this test suite is running on
        print(' * Python Version: {0}'.format(' '.join(sys.version.split())))

        # Transplant configuration
        TestDaemon.transplant_configs(transport=self.options.transport)
        MultimasterTestDaemon.transplant_configs(transport=self.options.transport)

    def post_execution_cleanup(self):
        SaltCoverageTestingParser.post_execution_cleanup(self)
        if self.options.clean:
            TestDaemon.clean()

    def run_integration_suite(self, path='', display_name=''):
        '''
        Run an integration test suite
        '''
        full_path = os.path.join(TEST_DIR, path)
        return self.run_suite(
            full_path, display_name, suffix='test_*.py',
            failfast=self.options.failfast,
        )

    def start_daemons_only(self):
        if not salt.utils.platform.is_windows():
            self.set_filehandle_limits('integration')
        try:
            print_header(
                ' * Setting up Salt daemons for interactive use',
                top=False, width=getattr(self.options, 'output_columns', PNUM)
            )
        except TypeError:
            print_header(' * Setting up Salt daemons for interactive use', top=False)

        try:
            with TestDaemon(self):
                print_header(' * Salt daemons started')
                master_conf = TestDaemon.config('master')
                minion_conf = TestDaemon.config('minion')
                proxy_conf = TestDaemon.config('proxy')
                sub_minion_conf = TestDaemon.config('sub_minion')
                syndic_conf = TestDaemon.config('syndic')
                syndic_master_conf = TestDaemon.config('syndic_master')

                print_header(' * Syndic master configuration values (MoM)', top=False)
                print('interface: {0}'.format(syndic_master_conf['interface']))
                print('publish port: {0}'.format(syndic_master_conf['publish_port']))
                print('return port: {0}'.format(syndic_master_conf['ret_port']))
                print('\n')

                print_header(' * Syndic configuration values', top=True)
                print('interface: {0}'.format(syndic_conf['interface']))
                print('syndic master: {0}'.format(syndic_conf['syndic_master']))
                print('syndic master port: {0}'.format(syndic_conf['syndic_master_port']))
                print('\n')

                print_header(' * Master configuration values', top=True)
                print('interface: {0}'.format(master_conf['interface']))
                print('publish port: {0}'.format(master_conf['publish_port']))
                print('return port: {0}'.format(master_conf['ret_port']))
                print('\n')

                print_header(' * Minion configuration values', top=True)
                print('interface: {0}'.format(minion_conf['interface']))
                print('master: {0}'.format(minion_conf['master']))
                print('master port: {0}'.format(minion_conf['master_port']))
                if minion_conf['ipc_mode'] == 'tcp':
                    print('tcp pub port: {0}'.format(minion_conf['tcp_pub_port']))
                    print('tcp pull port: {0}'.format(minion_conf['tcp_pull_port']))
                print('\n')

                print_header(' * Sub Minion configuration values', top=True)
                print('interface: {0}'.format(sub_minion_conf['interface']))
                print('master: {0}'.format(sub_minion_conf['master']))
                print('master port: {0}'.format(sub_minion_conf['master_port']))
                if sub_minion_conf['ipc_mode'] == 'tcp':
                    print('tcp pub port: {0}'.format(sub_minion_conf['tcp_pub_port']))
                    print('tcp pull port: {0}'.format(sub_minion_conf['tcp_pull_port']))
                print('\n')

                print_header(' * Proxy Minion configuration values', top=True)
                print('interface: {0}'.format(proxy_conf['interface']))
                print('master: {0}'.format(proxy_conf['master']))
                print('master port: {0}'.format(proxy_conf['master_port']))
                if minion_conf['ipc_mode'] == 'tcp':
                    print('tcp pub port: {0}'.format(proxy_conf['tcp_pub_port']))
                    print('tcp pull port: {0}'.format(proxy_conf['tcp_pull_port']))
                print('\n')

                print_header(' Your client configuration is at {0}'.format(TestDaemon.config_location()))
                print('To access the minion: salt -c {0} minion test.ping'.format(TestDaemon.config_location()))

                while True:
                    time.sleep(1)
        except TestDaemonStartFailed:
            self.exit(status=2)

    def start_multimaster_daemons_only(self):
        if not salt.utils.platform.is_windows():
            self.set_filehandle_limits('integration')
        try:
            print_header(
                ' * Setting up Salt daemons for interactive use',
                top=False, width=getattr(self.options, 'output_columns', PNUM)
            )
        except TypeError:
            print_header(' * Setting up Salt daemons for interactive use', top=False)

        try:
            with MultimasterTestDaemon(self):
                print_header(' * Salt daemons started')
                master_conf = MultimasterTestDaemon.config('mm_master')
                sub_master_conf = MultimasterTestDaemon.config('mm_sub_master')
                minion_conf = MultimasterTestDaemon.config('mm_minion')
                sub_minion_conf = MultimasterTestDaemon.config('mm_sub_minion')

                print_header(' * Master configuration values', top=True)
                print('interface: {0}'.format(master_conf['interface']))
                print('publish port: {0}'.format(master_conf['publish_port']))
                print('return port: {0}'.format(master_conf['ret_port']))
                print('\n')

                print_header(' * Second master configuration values', top=True)
                print('interface: {0}'.format(sub_master_conf['interface']))
                print('publish port: {0}'.format(sub_master_conf['publish_port']))
                print('return port: {0}'.format(sub_master_conf['ret_port']))
                print('\n')

                print_header(' * Minion configuration values', top=True)
                print('interface: {0}'.format(minion_conf['interface']))
                print('masters: {0}'.format(', '.join(minion_conf['master'])))
                if minion_conf['ipc_mode'] == 'tcp':
                    print('tcp pub port: {0}'.format(minion_conf['tcp_pub_port']))
                    print('tcp pull port: {0}'.format(minion_conf['tcp_pull_port']))
                print('\n')

                print_header(' * Sub Minion configuration values', top=True)
                print('interface: {0}'.format(sub_minion_conf['interface']))
                print('masters: {0}'.format(', '.join(sub_minion_conf['master'])))
                if sub_minion_conf['ipc_mode'] == 'tcp':
                    print('tcp pub port: {0}'.format(sub_minion_conf['tcp_pub_port']))
                    print('tcp pull port: {0}'.format(sub_minion_conf['tcp_pull_port']))
                print('\n')

                print_header(' Your client configurations are at {0}'.format(
                    ', '.join(MultimasterTestDaemon.config_location())))
                print('To access minions from different masters use:')
                for location in MultimasterTestDaemon.config_location():
                    print('    salt -c {0} minion test.ping'.format(location))

                while True:
                    time.sleep(1)
        except TestDaemonStartFailed:
            self.exit(status=2)

    def set_filehandle_limits(self, limits='integration'):
        '''
        Set soft and hard limits on open file handles at required thresholds
        for integration tests or unit tests
        '''
        # Get current limits
        if salt.utils.platform.is_windows():
            import win32file
            prev_hard = win32file._getmaxstdio()
            prev_soft = 512
        else:
            prev_soft, prev_hard = resource.getrlimit(resource.RLIMIT_NOFILE)

        # Get required limits
        min_soft = MAX_OPEN_FILES[limits]['soft_limit']
        min_hard = MAX_OPEN_FILES[limits]['hard_limit']

        # Check minimum required limits
        set_limits = False
        if prev_soft < min_soft:
            soft = min_soft
            set_limits = True
        else:
            soft = prev_soft

        if prev_hard < min_hard:
            hard = min_hard
            set_limits = True
        else:
            hard = prev_hard

        # Increase limits
        if set_limits:
            print(
                ' * Max open files settings is too low (soft: {0}, hard: {1}) '
                'for running the tests'.format(prev_soft, prev_hard)
            )
            print(
                ' * Trying to raise the limits to soft: '
                '{0}, hard: {1}'.format(soft, hard)
            )
            try:
                if salt.utils.platform.is_windows():
                    hard = 2048 if hard > 2048 else hard
                    win32file._setmaxstdio(hard)
                else:
                    resource.setrlimit(resource.RLIMIT_NOFILE, (soft, hard))
            except Exception as err:
                print(
                    'ERROR: Failed to raise the max open files settings -> '
                    '{0}'.format(err)
                )
                print('Please issue the following command on your console:')
                print('  ulimit -n {0}'.format(soft))
                self.exit()
            finally:
                print('~' * getattr(self.options, 'output_columns', PNUM))

    def run_integration_tests(self):
        '''
        Execute the integration tests suite
        '''
        named_tests = []
        named_unit_test = []

        if self.options.name:
            for test in self.options.name:
                if test.startswith(('tests.unit.', 'unit.',
                                    'test.kitchen.', 'kitchen.',
                                    'test.multimaster.', 'multimaster.')):
                    named_unit_test.append(test)
                    continue
                named_tests.append(test)

        if (self.options.unit or self.options.kitchen or self.options.multimaster or named_unit_test) \
                and not named_tests \
                and (self.options.from_filenames or
                     not self._check_enabled_suites(include_cloud_provider=True)):
            # We're either not running any integration test suites, or we're
            # only running unit tests by passing --unit or by passing only
            # `unit.<whatever>` to --name.  We don't need the tests daemon
            # running
            return [True]

        if not salt.utils.platform.is_windows():
            self.set_filehandle_limits('integration')

        try:
            print_header(
                ' * Setting up Salt daemons to execute tests',
                top=False, width=getattr(self.options, 'output_columns', PNUM)
            )
        except TypeError:
            print_header(' * Setting up Salt daemons to execute tests', top=False)

        status = []
        # Return an empty status if no tests have been enabled
        if not self._check_enabled_suites(include_cloud_provider=True, include_proxy=True) and not self.options.name:
            return status

        try:
            with TestDaemon(self):
                if self.options.name:
                    for name in self.options.name:
                        name = name.strip()
                        if not name:
                            continue
                        if os.path.isfile(name):
                            if not name.endswith('.py'):
                                continue
                            if name.startswith((os.path.join('tests', 'unit'),
                                                os.path.join('tests', 'multimaster'))):
                                continue
                            results = self.run_suite(os.path.dirname(name),
                                                     name,
                                                     suffix=os.path.basename(name),
                                                     failfast=self.options.failfast,
                                                     load_from_name=False)
                            status.append(results)
                            continue
                        if name.startswith(('tests.unit.', 'unit.',
                                            'tests.multimaster.', 'multimaster.')):
                            continue
                        results = self.run_suite(
                            '', name, suffix='test_*.py', load_from_name=True,
                            failfast=self.options.failfast,
                        )
                        status.append(results)
                    return status
                for suite in TEST_SUITES:
                    if suite != 'unit' and suite != 'multimaster' and getattr(self.options, suite):
                        status.append(self.run_integration_suite(**TEST_SUITES[suite]))
            return status
        except TestDaemonStartFailed:
            self.exit(status=2)

    def run_multimaster_tests(self):
        '''
        Execute the multimaster tests suite
        '''
        named_tests = []
        named_unit_test = []

        if self.options.name:
            for test in self.options.name:
                if test.startswith(('tests.multimaster.', 'multimaster.')):
                    named_tests.append(test)

        # TODO: check 'from_filenames'
        if not self.options.multimaster and not named_tests:
            # We're not running any multimaster test suites.
            return [True]

        if not salt.utils.platform.is_windows():
            self.set_filehandle_limits('integration')

        try:
            print_header(
                ' * Setting up Salt daemons to execute tests',
                top=False, width=getattr(self.options, 'output_columns', PNUM)
            )
        except TypeError:
            print_header(' * Setting up Salt daemons to execute tests', top=False)

        status = []

        try:
            with MultimasterTestDaemon(self):
                if self.options.name:
                    for name in self.options.name:
                        name = name.strip()
                        if not name:
                            continue
                        if os.path.isfile(name):
                            if not name.endswith('.py'):
                                continue
                            if not name.startswith(os.path.join('tests', 'multimaster')):
                                continue
                            results = self.run_suite(os.path.dirname(name),
                                                     name,
                                                     suffix=os.path.basename(name),
                                                     load_from_name=False)
                            status.append(results)
                            continue
                        if not name.startswith(('tests.multimaster.', 'multimaster.')):
                            continue
                        results = self.run_suite('', name, suffix='test_*.py', load_from_name=True)
                        status.append(results)
                    return status
                status.append(self.run_integration_suite(**TEST_SUITES['multimaster']))
            return status
        except TestDaemonStartFailed:
            self.exit(status=2)

    def run_unit_tests(self):
        '''
        Execute the unit tests
        '''
        named_unit_test = []
        if self.options.name:
            for test in self.options.name:
                if not test.startswith(('tests.unit.', 'unit.')):
                    continue
                named_unit_test.append(test)

        if not named_unit_test \
                and (self.options.from_filenames or not self.options.unit):
            # We are not explicitly running the unit tests and none of the
            # names passed to --name (or derived via --from-filenames) is a
            # unit test.
            return [True]

        status = []
        if self.options.unit:
            # MacOS needs more open filehandles for running unit test suite
            self.set_filehandle_limits('unit')

            results = self.run_suite(
                os.path.join(TEST_DIR, 'unit'), 'Unit', suffix='test_*.py',
                failfast=self.options.failfast,
            )
            status.append(results)
            # We executed ALL unittests, we can skip running unittests by name
            # below
            return status

        for name in named_unit_test:
            results = self.run_suite(
                os.path.join(TEST_DIR, 'unit'), name, suffix='test_*.py',
                load_from_name=True, failfast=self.options.failfast,
            )
            status.append(results)
        return status

    def run_kitchen_tests(self):
        '''
        Execute the kitchen tests
        '''
        named_kitchen_test = []
        if self.options.name:
            for test in self.options.name:
                if not test.startswith(('tests.kitchen.', 'kitchen.')):
                    continue
                named_kitchen_test.append(test)

        if not self.options.kitchen and not named_kitchen_test:
            # We are not explicitly running the unit tests and none of the
            # names passed to --name is a unit test.
            return [True]

        status = []
        if self.options.kitchen:
            results = self.run_suite(
                os.path.join(TEST_DIR, 'kitchen'), 'Kitchen', suffix='test_*.py'
            )
            status.append(results)
            # We executed ALL unittests, we can skip running unittests by name
            # below
            return status

        for name in named_kitchen_test:
            results = self.run_suite(
                os.path.join(TEST_DIR, 'kitchen'), name, suffix='test_*.py', load_from_name=True
            )
            status.append(results)
        return status


def main(**kwargs):
    '''
    Parse command line options for running specific tests
    '''
    try:
        parser = SaltTestsuiteParser(
            TEST_DIR,
            xml_output_dir=XML_OUTPUT_DIR,
            tests_logfile=os.path.join(SYS_TMP_DIR, 'salt-runtests.log')
        )
        parser.parse_args()

        # Override parser options (helpful when importing runtests.py and
        # running from within a REPL). Using kwargs.items() to avoid importing
        # six, as this feature will rarely be used.
        for key, val in kwargs.items():
            setattr(parser.options, key, val)

        overall_status = []
        if parser.options.interactive:
            if parser.options.multimaster:
                parser.start_multimaster_daemons_only()
            else:
                parser.start_daemons_only()
        status = parser.run_integration_tests()
        overall_status.extend(status)
        status = parser.run_multimaster_tests()
        overall_status.extend(status)
        status = parser.run_unit_tests()
        overall_status.extend(status)
        status = parser.run_kitchen_tests()
        overall_status.extend(status)
        false_count = overall_status.count(False)

        if false_count > 0:
            parser.finalize(1)
        parser.finalize(0)
    except KeyboardInterrupt:
        print('\nCaught keyboard interrupt. Exiting.\n')
        exit(0)


if __name__ == '__main__':
    main()<|MERGE_RESOLUTION|>--- conflicted
+++ resolved
@@ -541,19 +541,18 @@
             help='Run logging integration tests'
         )
         self.test_selection_group.add_option(
-<<<<<<< HEAD
             '--utils',
             dest='utils',
             action='store_true',
             default=False,
             help='Run utils integration tests'
-=======
+        )
+        self.test_selection_group.add_option(
             '--multimaster',
             dest='multimaster',
             action='store_true',
             default=False,
             help='Start multimaster daemons and run multimaster integration tests'
->>>>>>> 04e28cff
         )
 
     def validate_options(self):
