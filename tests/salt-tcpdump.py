#!/usr/bin/python
# -*- coding: utf-8 -*-
'''
Author: Volker Schwicking, vs@heg.com

Salt tcpdumper to visualize whats happening network-wise on
the salt-master. It uses pcapy and inspects all incoming networks
packets and filters only the ones relevant to salt-communication.

based on: http://oss.coresecurity.com/projects/pcapy.html

$ salt-tcpdump.py -n 2

Will print the overall tcp-status of tcp-connections to salts
default ports in a two second interval.


$ salt-tcpdump.py -I -n 2

Will print the number of IPs making new connections to salts
default ports.


$ salt-tcpdump.py -I -n 2 -i eth1

Same as before but on eth1 instead of the default eth0.

Rough equivalents to this script could be:

For Port 4505
tcpdump "tcp[tcpflags] & tcp-syn != 0" and port 4505 and "tcp[tcpflags] & tcp-ack == 0"

For Port 4506
tcpdump "tcp[tcpflags] & tcp-syn != 0" and port 4506 and "tcp[tcpflags] & tcp-ack == 0"
'''
<<<<<<< HEAD
=======

# Import Python Libs
>>>>>>> 6a554d56
from __future__ import absolute_import, print_function
import socket
from struct import unpack
import pcapy
import sys
import argparse
import time


class ArgParser(object):
    '''
    Simple Argument-Parser class
    '''
    def __init__(self):
        '''
        Init the Parser
        '''
        self.main_parser = argparse.ArgumentParser()
        self.add_args()

    def add_args(self):
        '''
        Add new arguments
        '''

        self.main_parser.add_argument('-i',
                                      type=str,
                                      default='eth0',
                                      dest='iface',
                                      required=False,
                                      help=('the interface to dump the'
                                            'master runs on(default:eth0)'))

        self.main_parser.add_argument('-n',
                                      type=int,
                                      default=5,
                                      dest='ival',
                                      required=False,
                                      help=('interval for printing stats '
                                            '(default:5)'))

        self.main_parser.add_argument('-I',
                                      type=bool,
                                      default=False,
                                      const=True,
                                      nargs='?',
                                      dest='only_ip',
                                      required=False,
                                      help=('print unique IPs making new '
                                            'connections with SYN set'))

    def parse_args(self):
        '''
        parses and returns the given arguments in a namespace object
        '''
        return self.main_parser.parse_args()


class PCAPParser(object):
    '''
    parses a network packet on given device and
    returns source, target, source_port and dest_port
    '''

    def __init__(self, iface):
        self.iface = iface

    def run(self):
        '''
        main loop for the packet-parser
        '''
        # open device
        # Arguments here are:
        #   device
        #   snaplen (maximum number of bytes to capture _per_packet_)
        #   promiscious mode (1 for true)
        #   timeout (in milliseconds)
        cap = pcapy.open_live(self.iface, 65536, 1, 0)

        count = 0
        l_time = None

        while 1:

            packet_data = {
                           'ip': {},
                           'tcp': {}
                          }

<<<<<<< HEAD
            (header, packet) = next(cap)
=======
            (header, packet) = cap.next()  # pylint: disable=W1699
>>>>>>> 6a554d56

            eth_length, eth_protocol = self.parse_ether(packet)

            # Parse IP packets, IP Protocol number = 8
            if eth_protocol == 8:
                # Parse IP header
                # take first 20 characters for the ip header
                version_ihl, version, ihl, iph_length, ttl, protocol, s_addr, d_addr = self.parse_ip(packet, eth_length)
                packet_data['ip']['s_addr'] = s_addr
                packet_data['ip']['d_addr'] = d_addr

                # TCP protocol
                if protocol == 6:

                    source_port, dest_port, flags, data = self.parse_tcp(packet, iph_length, eth_length)
                    packet_data['tcp']['d_port'] = dest_port
                    packet_data['tcp']['s_port'] = source_port
                    packet_data['tcp']['flags'] = flags
                    packet_data['tcp']['data'] = data
                    yield packet_data

    def parse_ether(self, packet):
        '''
        parse ethernet_header and return size and protocol
        '''
        eth_length = 14

        eth_header = packet[:eth_length]
        eth = unpack('!6s6sH', eth_header)
        eth_protocol = socket.ntohs(eth[2])
        return eth_length, eth_protocol

    def parse_ip(self, packet, eth_length):
        '''
        parse ip_header and return all ip data fields
        '''
        # Parse IP header
        # take first 20 characters for the ip header
        ip_header = packet[eth_length:20+eth_length]

        # now unpack them:)
        iph = unpack('!BBHHHBBH4s4s', ip_header)

        version_ihl = iph[0]
        version = version_ihl >> 4
        ihl = version_ihl & 0xF

        iph_length = ihl * 4

        ttl = iph[5]
        protocol = iph[6]
        s_addr = socket.inet_ntoa(iph[8])
        d_addr = socket.inet_ntoa(iph[9])

        return [version_ihl,
                version,
                ihl,
                iph_length,
                ttl,
                protocol,
                s_addr,
                d_addr]

    def parse_tcp(self, packet, iph_length, eth_length):
        '''
        parse tcp_data and return source_port,
        dest_port and actual packet data
        '''
        p_len = iph_length + eth_length
        tcp_header = packet[p_len:p_len+20]

        # now unpack them:)
        tcph = unpack('!H HLLBBHHH', tcp_header)
        #  H     H     L   L   B   B      H   H   H
        #  2b    2b    4b  4b  1b  1b     2b  2b  2b
        #  sport dport seq ack res flags  win chk up
        # (22,   36513, 3701969065, 2346113113, 128, 24, 330, 33745, 0)
        source_port = tcph[0]

        dest_port = tcph[1]
        sequence = tcph[2]
        acknowledgement = tcph[3]
        doff_reserved = tcph[4]
        tcph_length = doff_reserved >> 4
        tcp_flags = tcph[5]

        h_size = eth_length + iph_length + tcph_length * 4
        data_size = len(packet) - h_size

        data = packet[h_size:]

        return source_port, dest_port, tcp_flags, data


class SaltNetstat(object):
    '''
    Reads /proc/net/tcp and returns all connections
    '''

    def proc_tcp(self):
        '''
        Read the table of tcp connections & remove header
        '''
        with open('/proc/net/tcp', 'r') as tcp_f:
            content = tcp_f.readlines()
            content.pop(0)
        return content

    def hex2dec(self, hex_s):
        '''
        convert hex to dezimal
        '''
        return str(int(hex_s, 16))

    def ip(self, hex_s):
        '''
        convert into readable ip
        '''
        ip = [(self.hex2dec(hex_s[6:8])),
              (self.hex2dec(hex_s[4:6])),
              (self.hex2dec(hex_s[2:4])),
              (self.hex2dec(hex_s[0:2]))]
        return '.'.join(ip)

    def remove_empty(self, array):
        '''
        create new list without empty entries
        '''
        return [x for x in array if x != '']

    def convert_ip_port(self, array):
        '''
        hex_ip:hex_port to str_ip:str_port
        '''
        host, port = array.split(':')
        return self.ip(host), self.hex2dec(port)

    def run(self):
        '''
        main loop for netstat
        '''
        while 1:
            ips = {
                    'ips/4505': {},
                    'ips/4506': {}
                  }
            content = self.proc_tcp()

            for line in content:
                line_array = self.remove_empty(line.split(' '))
                l_host, l_port = self.convert_ip_port(line_array[1])
                r_host, r_port = self.convert_ip_port(line_array[2])
                if l_port == '4505':
                    if r_host not in ips['ips/4505']:
                        ips['ips/4505'][r_host] = 0
                    ips['ips/4505'][r_host] += 1
                if l_port == '4506':
                    if r_host not in ips['ips/4506']:
                        ips['ips/4506'][r_host] = 0
                    ips['ips/4506'][r_host] += 1

            yield (len(ips['ips/4505']), len(ips['ips/4506']))
            time.sleep(0.5)


def filter_new_cons(packet):
    '''
    filter packets by there tcp-state and
    returns codes for specific states
    '''
    flags = []
    TCP_FIN = 0x01
    TCP_SYN = 0x02
    TCP_RST = 0x04
    TCP_PSH = 0x08
    TCP_ACK = 0x10
    TCP_URG = 0x20
    TCP_ECE = 0x40
    TCP_CWK = 0x80

    if packet['tcp']['flags'] & TCP_FIN:
        flags.append('FIN')
    elif packet['tcp']['flags'] & TCP_SYN:
        flags.append('SYN')
    elif packet['tcp']['flags'] & TCP_RST:
        flags.append('RST')
    elif packet['tcp']['flags'] & TCP_PSH:
        flags.append('PSH')
    elif packet['tcp']['flags'] & TCP_ACK:
        flags.append('ACK')
    elif packet['tcp']['flags'] & TCP_URG:
        flags.append('URG')
    elif packet['tcp']['flags'] & TCP_ECE:
        flags.append('ECE')
    elif packet['tcp']['flags'] & TCP_CWK:
        flags.append('CWK')
    else:
        print("UNKNOWN PACKET")

    if packet['tcp']['d_port'] == 4505:
        # track new connections
        if 'SYN' in flags and len(flags) == 1:
            return 10
        # track closing connections
        elif 'FIN' in flags:
            return 12

    elif packet['tcp']['d_port'] == 4506:
        # track new connections
        if 'SYN' in flags and len(flags) == 1:
            return 100
        # track closing connections
        elif 'FIN' in flags:
            return 120
    # packet does not match requirements
    else:
        return None


def main():
    '''
    main loop for whole script
    '''
    # passed parameters
    args = vars(ArgParser().parse_args())

    # reference timer for printing in intervals
    r_time = 0

    # the ports we want to monitor
    ports = [4505, 4506]

    print("Sniffing device {0}".format(args['iface']))

    stat = {
              '4506/new': 0,
              '4506/est': 0,
              '4506/fin': 0,
              '4505/new': 0,
              '4505/est': 0,
              '4505/fin': 0,
              'ips/4505': 0,
              'ips/4506': 0
            }

    if args['only_ip']:
        print (
               'IPs making new connections '
               '(ports:{0}, interval:{1})'.format(ports,
                                                  args['ival'])
              )
    else:
        print (
               'Salt-Master Network Status '
               '(ports:{0}, interval:{1})'.format(ports,
                                                  args['ival'])
              )
    try:
        while 1:
            s_time = int(time.time())

            packet = next(PCAPParser(args['iface']).run())

            p_state = filter_new_cons(packet)

            ips_auth = []
            ips_push = []

            # new connection to 4505
            if p_state == 10:
                stat['4505/new'] += 1
                if packet['ip']['s_addr'] not in ips_auth:
                    ips_auth.append(packet['ip']['s_addr'])
            # closing connection to 4505
            elif p_state == 12:
                stat['4505/fin'] += 1

            # new connection to 4506
            elif p_state == 100:
                stat['4506/new'] += 1
                if packet['ip']['s_addr'] not in ips_push:
                    ips_push.append(packet['ip']['s_addr'])
            # closing connection to 4506
            elif p_state == 120:
                stat['4506/fin'] += 1

            # get the established connections to 4505 and 4506
            # these would only show up in tcpdump if data is transferred
            # but then with different flags (PSH, etc.)
            stat['4505/est'], stat['4506/est'] = next(SaltNetstat().run())

            # print only in intervals
            if (s_time % args['ival']) == 0:
                # prevent printing within the same second
                if r_time != s_time:
                    if args['only_ip']:
                        msg = 'IPs/4505: {0}, IPs/4506: {1}'.format(len(ips_auth),
                                                                    len(ips_push))
                    else:
                        msg = "4505=>[ est: {0}, ".format(stat['4505/est'])
                        msg += "new: {0}/s, ".format(stat['4505/new'] / args['ival'])
                        msg += "fin: {0}/s ] ".format(stat['4505/fin'] / args['ival'])

                        msg += " 4506=>[ est: {0}, ".format(stat['4506/est'])
                        msg += "new: {0}/s, ".format(stat['4506/new'] / args['ival'])
                        msg += "fin: {0}/s ]".format(stat['4506/fin'] / args['ival'])

                    print(msg)

                    # reset the so far collected stats
                    for item in stat:
                        stat[item] = 0
                    r_time = s_time

    except KeyboardInterrupt:
        sys.exit(1)

if __name__ == "__main__":
    main()<|MERGE_RESOLUTION|>--- conflicted
+++ resolved
@@ -33,11 +33,8 @@
 For Port 4506
 tcpdump "tcp[tcpflags] & tcp-syn != 0" and port 4506 and "tcp[tcpflags] & tcp-ack == 0"
 '''
-<<<<<<< HEAD
-=======
 
 # Import Python Libs
->>>>>>> 6a554d56
 from __future__ import absolute_import, print_function
 import socket
 from struct import unpack
@@ -127,11 +124,7 @@
                            'tcp': {}
                           }
 
-<<<<<<< HEAD
-            (header, packet) = next(cap)
-=======
             (header, packet) = cap.next()  # pylint: disable=W1699
->>>>>>> 6a554d56
 
             eth_length, eth_protocol = self.parse_ether(packet)
 
