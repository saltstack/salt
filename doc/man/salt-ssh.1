--- conflicted
+++ resolved
@@ -27,11 +27,7 @@
 .\" new: \\n[rst2man-indent\\n[rst2man-indent-level]]
 .in \\n[rst2man-indent\\n[rst2man-indent-level]]u
 ..
-<<<<<<< HEAD
 .TH "SALT-SSH" "1" "Generated on May 19, 2024 at 12:51:08 PM UTC." "3007.1" "Salt"
-=======
-.TH "SALT-SSH" "1" "Generated on March 19, 2025 at 04:34:24 UTC." "3006.10" "Salt"
->>>>>>> 799a2cf1
 .SH NAME
 salt-ssh \- salt-ssh Documentation
 .SH SYNOPSIS
