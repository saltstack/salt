.\" Man page generated from reStructuredText.
.
<<<<<<< HEAD
.TH "SALT" "1" "Feb 16, 2022" "3004.1" "Salt"
=======
.TH "SALT" "1" "May 12, 2022" "3004.2" "Salt"
>>>>>>> 4fba02c9
.SH NAME
salt \- salt
.
.nr rst2man-indent-level 0
.
.de1 rstReportMargin
\\$1 \\n[an-margin]
level \\n[rst2man-indent-level]
level margin: \\n[rst2man-indent\\n[rst2man-indent-level]]
-
\\n[rst2man-indent0]
\\n[rst2man-indent1]
\\n[rst2man-indent2]
..
.de1 INDENT
.\" .rstReportMargin pre:
. RS \\$1
. nr rst2man-indent\\n[rst2man-indent-level] \\n[an-margin]
. nr rst2man-indent-level +1
.\" .rstReportMargin post:
..
.de UNINDENT
. RE
.\" indent \\n[an-margin]
.\" old: \\n[rst2man-indent\\n[rst2man-indent-level]]
.nr rst2man-indent-level -1
.\" new: \\n[rst2man-indent\\n[rst2man-indent-level]]
.in \\n[rst2man-indent\\n[rst2man-indent-level]]u
..
.SH SYNOPSIS
.INDENT 0.0
.INDENT 3.5
salt \(aq*\(aq [ options ] sys.doc
.sp
salt \-E \(aq.*\(aq [ options ] sys.doc cmd
.sp
salt \-G \(aqos:Arch.*\(aq [ options ] test.version
.sp
salt \-C \fI\%\(aqG@os\fP:Arch.* and webserv* or \fI\%G@kernel\fP:FreeBSD\(aq [ options ] test.version
.UNINDENT
.UNINDENT
.SH DESCRIPTION
.sp
Salt allows for commands to be executed across a swath of remote systems in
parallel. This means that remote systems can be both controlled and queried
with ease.
.SH OPTIONS
.INDENT 0.0
.TP
.B \-\-version
Print the version of Salt that is running.
.UNINDENT
.INDENT 0.0
.TP
.B \-\-versions\-report
Show program\(aqs dependencies and version number, and then exit
.UNINDENT
.INDENT 0.0
.TP
.B \-h, \-\-help
Show the help message and exit
.UNINDENT
.INDENT 0.0
.TP
.B \-c CONFIG_DIR, \-\-config\-dir=CONFIG_dir
The location of the Salt configuration directory. This directory contains
the configuration files for Salt master and minions. The default location
on most systems is \fB/etc/salt\fP\&.
.UNINDENT
.INDENT 0.0
.TP
.B \-t TIMEOUT, \-\-timeout=TIMEOUT
The timeout in seconds to wait for replies from the Salt minions. The
timeout number specifies how long the command line client will wait to
query the minions and check on running jobs. Default: 5
.UNINDENT
.INDENT 0.0
.TP
.B \-s, \-\-static
By default as of version 0.9.8 the salt command returns data to the
console as it is received from minions, but previous releases would return
data only after all data was received. Use the static option to only return
the data with a hard timeout and after all minions have returned.
Without the static option, you will get a separate JSON string per minion
which makes JSON output invalid as a whole.
.UNINDENT
.INDENT 0.0
.TP
.B \-\-async
Instead of waiting for the job to run on minions only print the job id of
the started execution and complete.
.UNINDENT
.INDENT 0.0
.TP
.B \-\-subset=SUBSET
Execute the routine on a random subset of the targeted minions.  The
minions will be verified that they have the named function before
executing. The SUBSET argument is the count of the minions to target.
.UNINDENT
.INDENT 0.0
.TP
.B \-v VERBOSE, \-\-verbose
Turn on verbosity for the salt call, this will cause the salt command to
print out extra data like the job id.
.UNINDENT
.INDENT 0.0
.TP
.B \-\-hide\-timeout
Instead of showing the return data for all minions. This option
prints only the online minions which could be reached.
.UNINDENT
.INDENT 0.0
.TP
.B \-b BATCH, \-\-batch\-size=BATCH
Instead of executing on all targeted minions at once, execute on a
progressive set of minions. This option takes an argument in the form of
an explicit number of minions to execute at once, or a percentage of
minions to execute on.
.UNINDENT
.INDENT 0.0
.TP
.B \-\-batch\-wait=BATCH_WAIT
Wait the specified time in seconds after each job is done before
freeing the slot in the batch of the next one.
.UNINDENT
.INDENT 0.0
.TP
.B \-\-batch\-safe\-limit=BATCH_SAFE_LIMIT
Execute the salt job in batch mode if the job would have executed
on at least this many minions.
.UNINDENT
.INDENT 0.0
.TP
.B \-\-batch\-safe\-size=BATCH_SAFE_SIZE
Batch size to use for batch jobs created by \-\-batch\-safe\-limit.
.UNINDENT
.INDENT 0.0
.TP
.B \-a EAUTH, \-\-auth=EAUTH
Pass in an external authentication medium to validate against. The
credentials will be prompted for. The options are \fIauto\fP,
\fIkeystone\fP, \fIldap\fP, and \fIpam\fP\&. Can be used with the \-T
option.
.UNINDENT
.INDENT 0.0
.TP
.B \-T, \-\-make\-token
Used in conjunction with the \-a option. This creates a token that allows
for the authenticated user to send commands without needing to
re\-authenticate.
.UNINDENT
.INDENT 0.0
.TP
.B \-\-return=RETURNER
Choose an alternative returner to call on the minion, if an
alternative returner is used then the return will not come back to
the command line but will be sent to the specified return system.
The options are \fIcarbon\fP, \fIcassandra\fP, \fIcouchbase\fP, \fIcouchdb\fP,
\fIelasticsearch\fP, \fIetcd\fP, \fIhipchat\fP, \fIlocal\fP, \fIlocal_cache\fP,
\fImemcache\fP, \fImongo\fP, \fImysql\fP, \fIodbc\fP, \fIpostgres\fP, \fIredis\fP,
\fIsentry\fP, \fIslack\fP, \fIsms\fP, \fIsmtp\fP, \fIsqlite3\fP, \fIsyslog\fP, and \fIxmpp\fP\&.
.UNINDENT
.INDENT 0.0
.TP
.B \-d, \-\-doc, \-\-documentation
Return the documentation for the module functions available on the minions
.UNINDENT
.INDENT 0.0
.TP
.B \-\-args\-separator=ARGS_SEPARATOR
Set the special argument used as a delimiter between command arguments of
compound commands. This is useful when one wants to pass commas as
arguments to some of the commands in a compound command.
.UNINDENT
.SS Logging Options
.sp
Logging options which override any settings defined on the configuration files.
.INDENT 0.0
.TP
.B \-l LOG_LEVEL, \-\-log\-level=LOG_LEVEL
Console logging log level. One of \fBall\fP, \fBgarbage\fP, \fBtrace\fP,
\fBdebug\fP, \fBinfo\fP, \fBwarning\fP, \fBerror\fP, \fBquiet\fP\&. Default:
\fBwarning\fP\&.
.UNINDENT
.INDENT 0.0
.TP
.B \-\-log\-file=LOG_FILE
Log file path. Default: /var/log/salt/master\&.
.UNINDENT
.INDENT 0.0
.TP
.B \-\-log\-file\-level=LOG_LEVEL_LOGFILE
Logfile logging log level. One of \fBall\fP, \fBgarbage\fP, \fBtrace\fP,
\fBdebug\fP, \fBinfo\fP, \fBwarning\fP, \fBerror\fP, \fBquiet\fP\&. Default:
\fBwarning\fP\&.
.UNINDENT
.SS Target Selection
.sp
The default matching that Salt utilizes is shell\-style globbing around the
minion id. See \fI\%https://docs.python.org/3/library/fnmatch.html#module\-fnmatch\fP\&.
.INDENT 0.0
.TP
.B \-E, \-\-pcre
The target expression will be interpreted as a PCRE regular expression
rather than a shell glob.
.UNINDENT
.INDENT 0.0
.TP
.B \-L, \-\-list
The target expression will be interpreted as a comma\-delimited list;
example: server1.foo.bar,server2.foo.bar,example7.quo.qux
.UNINDENT
.INDENT 0.0
.TP
.B \-G, \-\-grain
The target expression matches values returned by the Salt grains system on
the minions. The target expression is in the format of \(aq<grain value>:<glob
expression>\(aq; example: \(aqos:Arch*\(aq
.sp
This was changed in version 0.9.8 to accept glob expressions instead of
regular expression. To use regular expression matching with grains, use
the \-\-grain\-pcre option.
.UNINDENT
.INDENT 0.0
.TP
.B \-\-grain\-pcre
The target expression matches values returned by the Salt grains system on
the minions. The target expression is in the format of \(aq<grain value>:<
regular expression>\(aq; example: \(aqos:Arch.*\(aq
.UNINDENT
.INDENT 0.0
.TP
.B \-N, \-\-nodegroup
Use a predefined compound target defined in the Salt master configuration
file.
.UNINDENT
.INDENT 0.0
.TP
.B \-R, \-\-range
Instead of using shell globs to evaluate the target, use a range expression
to identify targets. Range expressions look like %cluster.
.sp
Using the Range option requires that a range server is set up and the
location of the range server is referenced in the master configuration
file.
.UNINDENT
.INDENT 0.0
.TP
.B \-C, \-\-compound
Utilize many target definitions to make the call very granular. This option
takes a group of targets separated by \fBand\fP or \fBor\fP\&. The default matcher is a
glob as usual. If something other than a glob is used, preface it with the
letter denoting the type; example: \(aqwebserv* and \fI\%G@os\fP:Debian or \fI\%E@db*\fP\(aq
Make sure that the compound target is encapsulated in quotes.
.UNINDENT
.INDENT 0.0
.TP
.B \-I, \-\-pillar
Instead of using shell globs to evaluate the target, use a pillar value to
identify targets. The syntax for the target is the pillar key followed by
a glob expression: "role:production*"
.UNINDENT
.INDENT 0.0
.TP
.B \-S, \-\-ipcidr
Match based on Subnet (CIDR notation) or IPv4 address.
.UNINDENT
.SS Output Options
.INDENT 0.0
.TP
.B \-\-out
Pass in an alternative outputter to display the return of data. This
outputter can be any of the available outputters:
.INDENT 7.0
.INDENT 3.5
\fBhighstate\fP, \fBjson\fP, \fBkey\fP, \fBoverstatestage\fP, \fBpprint\fP, \fBraw\fP, \fBtxt\fP, \fByaml\fP, and many others\&.
.UNINDENT
.UNINDENT
.sp
Some outputters are formatted only for data returned from specific functions.
If an outputter is used that does not support the data passed into it, then
Salt will fall back on the \fBpprint\fP outputter and display the return data
using the Python \fBpprint\fP standard library module.
.UNINDENT
.INDENT 0.0
.TP
.B \-\-out\-indent OUTPUT_INDENT, \-\-output\-indent OUTPUT_INDENT
Print the output indented by the provided value in spaces. Negative values
disable indentation. Only applicable in outputters that support
indentation.
.UNINDENT
.INDENT 0.0
.TP
.B \-\-out\-file=OUTPUT_FILE, \-\-output\-file=OUTPUT_FILE
Write the output to the specified file.
.UNINDENT
.INDENT 0.0
.TP
.B \-\-out\-file\-append, \-\-output\-file\-append
Append the output to the specified file.
.UNINDENT
.INDENT 0.0
.TP
.B \-\-no\-color
Disable all colored output
.UNINDENT
.INDENT 0.0
.TP
.B \-\-force\-color
Force colored output
.sp
\fBNOTE:\fP
.INDENT 7.0
.INDENT 3.5
When using colored output the color codes are as follows:
.sp
\fBgreen\fP denotes success, \fBred\fP denotes failure, \fBblue\fP denotes
changes and success and \fByellow\fP denotes a expected future change in configuration.
.UNINDENT
.UNINDENT
.UNINDENT
.INDENT 0.0
.TP
.B \-\-state\-output=STATE_OUTPUT, \-\-state_output=STATE_OUTPUT
Override the configured state_output value for minion
output. One of \(aqfull\(aq, \(aqterse\(aq, \(aqmixed\(aq, \(aqchanges\(aq or
\(aqfilter\(aq. Default: \(aqnone\(aq.
.UNINDENT
.INDENT 0.0
.TP
.B \-\-state\-verbose=STATE_VERBOSE, \-\-state_verbose=STATE_VERBOSE
Override the configured state_verbose value for minion
output. Set to True or False. Default: none.
.UNINDENT
.sp
\fBNOTE:\fP
.INDENT 0.0
.INDENT 3.5
If using \fB\-\-out=json\fP, you will probably want \fB\-\-static\fP as well.
Without the static option, you will get a separate JSON string per minion
which makes JSON output invalid as a whole.
This is due to using an iterative outputter. So if you want to feed it
to a JSON parser, use \fB\-\-static\fP as well.
.UNINDENT
.UNINDENT
.SH SEE ALSO
.sp
\fBsalt(7)\fP
\fBsalt\-master(1)\fP
\fBsalt\-minion(1)\fP
.SH AUTHOR
Thomas S. Hatch <thatch45@gmail.com> and many others, please see the Authors file
.\" Generated by docutils manpage writer.
.<|MERGE_RESOLUTION|>--- conflicted
+++ resolved
@@ -1,10 +1,6 @@
 .\" Man page generated from reStructuredText.
 .
-<<<<<<< HEAD
-.TH "SALT" "1" "Feb 16, 2022" "3004.1" "Salt"
-=======
 .TH "SALT" "1" "May 12, 2022" "3004.2" "Salt"
->>>>>>> 4fba02c9
 .SH NAME
 salt \- salt
 .
