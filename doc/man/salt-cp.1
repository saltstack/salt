.\" Man page generated from reStructuredText.
.
<<<<<<< HEAD
.TH "SALT-CP" "1" "Apr 14, 2020" "3000.2" "Salt"
=======
.TH "SALT-CP" "1" "Apr 25, 2019" "2019.2.0-301-g6c02054" "Salt"
>>>>>>> 8abb7099
.SH NAME
salt-cp \- salt-cp Documentation
.
.nr rst2man-indent-level 0
.
.de1 rstReportMargin
\\$1 \\n[an-margin]
level \\n[rst2man-indent-level]
level margin: \\n[rst2man-indent\\n[rst2man-indent-level]]
-
\\n[rst2man-indent0]
\\n[rst2man-indent1]
\\n[rst2man-indent2]
..
.de1 INDENT
.\" .rstReportMargin pre:
. RS \\$1
. nr rst2man-indent\\n[rst2man-indent-level] \\n[an-margin]
. nr rst2man-indent-level +1
.\" .rstReportMargin post:
..
.de UNINDENT
. RE
.\" indent \\n[an-margin]
.\" old: \\n[rst2man-indent\\n[rst2man-indent-level]]
.nr rst2man-indent-level -1
.\" new: \\n[rst2man-indent\\n[rst2man-indent-level]]
.in \\n[rst2man-indent\\n[rst2man-indent-level]]u
..
.sp
Copy a file or files to one or more minions
.SH SYNOPSIS
.INDENT 0.0
.INDENT 3.5
.sp
.nf
.ft C
salt\-cp \(aq*\(aq [ options ] SOURCE [SOURCE2 SOURCE3 ...] DEST

salt\-cp \-E \(aq.*\(aq [ options ] SOURCE [SOURCE2 SOURCE3 ...] DEST

salt\-cp \-G \(aqos:Arch.*\(aq [ options ] SOURCE [SOURCE2 SOURCE3 ...] DEST
.ft P
.fi
.UNINDENT
.UNINDENT
.SH DESCRIPTION
.sp
salt\-cp copies files from the master to all of the Salt minions matched by the
specified target expression.
.sp
\fBNOTE:\fP
.INDENT 0.0
.INDENT 3.5
salt\-cp uses Salt\(aqs publishing mechanism. This means the privacy of the
contents of the file on the wire is completely dependent upon the transport
in use. In addition, if the master or minion is running with debug logging,
the contents of the file will be logged to disk.
.sp
In addition, this tool is less efficient than the Salt fileserver when
copying larger files. It is recommended to instead use
\fBcp.get_file\fP to copy larger files to
minions. However, this requires the file to be located within one of the
fileserver directories.
.UNINDENT
.UNINDENT
.sp
Changed in version 2016.3.7,2016.11.6,2017.7.0: Compression support added, disable with \fB\-n\fP\&. Also, if the destination
path ends in a path separator (i.e. \fB/\fP,  or \fB\e\fP on Windows, the
desitination will be assumed to be a directory. Finally, recursion is now
supported, allowing for entire directories to be copied.

.sp
Changed in version 2016.11.7,2017.7.2: Reverted back to the old copy mode to preserve backward compatibility. The
new functionality added in 2016.6.6 and 2017.7.0 is now available using the
\fB\-C\fP or \fB\-\-chunked\fP CLI arguments. Note that compression, recursive
copying, and support for copying large files is only available in chunked
mode.

.SH OPTIONS
.INDENT 0.0
.TP
.B \-\-version
Print the version of Salt that is running.
.UNINDENT
.INDENT 0.0
.TP
.B \-\-versions\-report
Show program\(aqs dependencies and version number, and then exit
.UNINDENT
.INDENT 0.0
.TP
.B \-h, \-\-help
Show the help message and exit
.UNINDENT
.INDENT 0.0
.TP
.B \-c CONFIG_DIR, \-\-config\-dir=CONFIG_dir
The location of the Salt configuration directory. This directory contains
the configuration files for Salt master and minions. The default location
on most systems is \fB/etc/salt\fP\&.
.UNINDENT
.INDENT 0.0
.TP
.B \-t TIMEOUT, \-\-timeout=TIMEOUT
The timeout in seconds to wait for replies from the Salt minions. The
timeout number specifies how long the command line client will wait to
query the minions and check on running jobs. Default: 5
.UNINDENT
.SS Logging Options
.sp
Logging options which override any settings defined on the configuration files.
.INDENT 0.0
.TP
.B \-l LOG_LEVEL, \-\-log\-level=LOG_LEVEL
Console logging log level. One of \fBall\fP, \fBgarbage\fP, \fBtrace\fP,
\fBdebug\fP, \fBinfo\fP, \fBwarning\fP, \fBerror\fP, \fBquiet\fP\&. Default:
\fBwarning\fP\&.
.UNINDENT
.INDENT 0.0
.TP
.B \-\-log\-file=LOG_FILE
Log file path. Default: /var/log/salt/master\&.
.UNINDENT
.INDENT 0.0
.TP
.B \-\-log\-file\-level=LOG_LEVEL_LOGFILE
Logfile logging log level. One of \fBall\fP, \fBgarbage\fP, \fBtrace\fP,
\fBdebug\fP, \fBinfo\fP, \fBwarning\fP, \fBerror\fP, \fBquiet\fP\&. Default:
\fBwarning\fP\&.
.UNINDENT
.SS Target Selection
.sp
The default matching that Salt utilizes is shell\-style globbing around the
minion id. See \fI\%https://docs.python.org/2/library/fnmatch.html#module\-fnmatch\fP\&.
.INDENT 0.0
.TP
.B \-E, \-\-pcre
The target expression will be interpreted as a PCRE regular expression
rather than a shell glob.
.UNINDENT
.INDENT 0.0
.TP
.B \-L, \-\-list
The target expression will be interpreted as a comma\-delimited list;
example: server1.foo.bar,server2.foo.bar,example7.quo.qux
.UNINDENT
.INDENT 0.0
.TP
.B \-G, \-\-grain
The target expression matches values returned by the Salt grains system on
the minions. The target expression is in the format of \(aq<grain value>:<glob
expression>\(aq; example: \(aqos:Arch*\(aq
.sp
This was changed in version 0.9.8 to accept glob expressions instead of
regular expression. To use regular expression matching with grains, use
the \-\-grain\-pcre option.
.UNINDENT
.INDENT 0.0
.TP
.B \-\-grain\-pcre
The target expression matches values returned by the Salt grains system on
the minions. The target expression is in the format of \(aq<grain value>:<
regular expression>\(aq; example: \(aqos:Arch.*\(aq
.UNINDENT
.INDENT 0.0
.TP
.B \-N, \-\-nodegroup
Use a predefined compound target defined in the Salt master configuration
file.
.UNINDENT
.INDENT 0.0
.TP
.B \-R, \-\-range
Instead of using shell globs to evaluate the target, use a range expression
to identify targets. Range expressions look like %cluster.
.sp
Using the Range option requires that a range server is set up and the
location of the range server is referenced in the master configuration
file.
.UNINDENT
.INDENT 0.0
.TP
.B \-C, \-\-chunked
Use new chunked mode to copy files. This mode supports large files, recursive
directories copying and compression.
.sp
New in version 2016.11.7,2017.7.2.

.UNINDENT
.INDENT 0.0
.TP
.B \-n, \-\-no\-compression
Disable gzip compression in chunked mode.
.sp
New in version 2016.3.7,2016.11.6,2017.7.0.

.UNINDENT
.SH SEE ALSO
.sp
\fBsalt(1)\fP
\fBsalt\-master(1)\fP
\fBsalt\-minion(1)\fP
.SH AUTHOR
Thomas S. Hatch <thatch45@gmail.com> and many others, please see the Authors file
.\" Generated by docutils manpage writer.
.<|MERGE_RESOLUTION|>--- conflicted
+++ resolved
@@ -1,10 +1,6 @@
 .\" Man page generated from reStructuredText.
 .
-<<<<<<< HEAD
-.TH "SALT-CP" "1" "Apr 14, 2020" "3000.2" "Salt"
-=======
 .TH "SALT-CP" "1" "Apr 25, 2019" "2019.2.0-301-g6c02054" "Salt"
->>>>>>> 8abb7099
 .SH NAME
 salt-cp \- salt-cp Documentation
 .
