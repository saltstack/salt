.\" Man page generated from reStructuredText.
.
<<<<<<< HEAD
.TH "SALT-CALL" "1" "Apr 20, 2021" "3003.1" "Salt"
=======
.TH "SALT-CALL" "1" "Jul 29, 2021" "3003.2" "Salt"
>>>>>>> adc23f3b
.SH NAME
salt-call \- salt-call Documentation
.
.nr rst2man-indent-level 0
.
.de1 rstReportMargin
\\$1 \\n[an-margin]
level \\n[rst2man-indent-level]
level margin: \\n[rst2man-indent\\n[rst2man-indent-level]]
-
\\n[rst2man-indent0]
\\n[rst2man-indent1]
\\n[rst2man-indent2]
..
.de1 INDENT
.\" .rstReportMargin pre:
. RS \\$1
. nr rst2man-indent\\n[rst2man-indent-level] \\n[an-margin]
. nr rst2man-indent-level +1
.\" .rstReportMargin post:
..
.de UNINDENT
. RE
.\" indent \\n[an-margin]
.\" old: \\n[rst2man-indent\\n[rst2man-indent-level]]
.nr rst2man-indent-level -1
.\" new: \\n[rst2man-indent\\n[rst2man-indent-level]]
.in \\n[rst2man-indent\\n[rst2man-indent-level]]u
..
.SH SYNOPSIS
.INDENT 0.0
.INDENT 3.5
.sp
.nf
.ft C
salt\-call [options]
.ft P
.fi
.UNINDENT
.UNINDENT
.SH DESCRIPTION
.sp
The salt\-call command is used to run module functions locally on a minion
instead of executing them from the master. Salt\-call is used to run a
Standalone Minion, and was originally
created for troubleshooting\&.
.sp
The Salt Master is contacted to retrieve state files and other resources
during execution unless the \fB\-\-local\fP option is specified.
.sp
\fBNOTE:\fP
.INDENT 0.0
.INDENT 3.5
\fBsalt\-call\fP commands execute from the current user\(aqs shell
context, while \fBsalt\fP commands execute from the system\(aqs default context.
.UNINDENT
.UNINDENT
.SH OPTIONS
.INDENT 0.0
.TP
.B \-\-version
Print the version of Salt that is running.
.UNINDENT
.INDENT 0.0
.TP
.B \-\-versions\-report
Show program\(aqs dependencies and version number, and then exit
.UNINDENT
.INDENT 0.0
.TP
.B \-h, \-\-help
Show the help message and exit
.UNINDENT
.INDENT 0.0
.TP
.B \-c CONFIG_DIR, \-\-config\-dir=CONFIG_dir
The location of the Salt configuration directory. This directory contains
the configuration files for Salt master and minions. The default location
on most systems is \fB/etc/salt\fP\&.
.UNINDENT
.INDENT 0.0
.TP
.B \-\-hard\-crash
Raise any original exception rather than exiting gracefully Default: False
.UNINDENT
.INDENT 0.0
.TP
.B \-g, \-\-grains
Return the information generated by the Salt grains
.UNINDENT
.INDENT 0.0
.TP
.B \-m MODULE_DIRS, \-\-module\-dirs=MODULE_DIRS
Specify an additional directory to pull modules from.  Multiple directories
can be provided by passing \-m /\-\-module\-dirs multiple times.
.UNINDENT
.INDENT 0.0
.TP
.B \-d, \-\-doc, \-\-documentation
Return the documentation for the specified module or for all modules if
none are specified
.UNINDENT
.INDENT 0.0
.TP
.B \-\-master=MASTER
Specify the master to use. The minion must be authenticated with the
master. If this option is omitted, the master options from the minion
config will be used. If multi masters are set up the first listed master
that responds will be used.
.UNINDENT
.INDENT 0.0
.TP
.B \-\-return RETURNER
Set salt\-call to pass the return data to one or many returner interfaces.
To use many returner interfaces specify a comma delimited list of
returners.
.UNINDENT
.INDENT 0.0
.TP
.B \-\-local
Run salt\-call locally, as if there was no master running.
.UNINDENT
.INDENT 0.0
.TP
.B \-\-file\-root=FILE_ROOT
Set this directory as the base file root.
.UNINDENT
.INDENT 0.0
.TP
.B \-\-pillar\-root=PILLAR_ROOT
Set this directory as the base pillar root.
.UNINDENT
.INDENT 0.0
.TP
.B \-\-retcode\-passthrough
Exit with the salt call retcode and not the salt binary retcode
.UNINDENT
.INDENT 0.0
.TP
.B \-\-metadata
Print out the execution metadata as well as the return. This will print out
the outputter data, the return code, etc.
.UNINDENT
.INDENT 0.0
.TP
.B \-\-id=ID
Specify the minion id to use. If this option is omitted, the id option from
the minion config will be used.
.UNINDENT
.INDENT 0.0
.TP
.B \-\-skip\-grains
Do not load grains.
.UNINDENT
.INDENT 0.0
.TP
.B \-\-refresh\-grains\-cache
Force a refresh of the grains cache
.UNINDENT
.SS Logging Options
.sp
Logging options which override any settings defined on the configuration files.
.INDENT 0.0
.TP
.B \-l LOG_LEVEL, \-\-log\-level=LOG_LEVEL
Console logging log level. One of \fBall\fP, \fBgarbage\fP, \fBtrace\fP,
\fBdebug\fP, \fBinfo\fP, \fBwarning\fP, \fBerror\fP, \fBquiet\fP\&. Default:
\fBwarning\fP\&.
.UNINDENT
.INDENT 0.0
.TP
.B \-\-log\-file=LOG_FILE
Log file path. Default: /var/log/salt/minion\&.
.UNINDENT
.INDENT 0.0
.TP
.B \-\-log\-file\-level=LOG_LEVEL_LOGFILE
Logfile logging log level. One of \fBall\fP, \fBgarbage\fP, \fBtrace\fP,
\fBdebug\fP, \fBinfo\fP, \fBwarning\fP, \fBerror\fP, \fBquiet\fP\&. Default:
\fBwarning\fP\&.
.UNINDENT
.SS Output Options
.INDENT 0.0
.TP
.B \-\-out
Pass in an alternative outputter to display the return of data. This
outputter can be any of the available outputters:
.INDENT 7.0
.INDENT 3.5
\fBhighstate\fP, \fBjson\fP, \fBkey\fP, \fBoverstatestage\fP, \fBpprint\fP, \fBraw\fP, \fBtxt\fP, \fByaml\fP, and many others\&.
.UNINDENT
.UNINDENT
.sp
Some outputters are formatted only for data returned from specific functions.
If an outputter is used that does not support the data passed into it, then
Salt will fall back on the \fBpprint\fP outputter and display the return data
using the Python \fBpprint\fP standard library module.
.UNINDENT
.INDENT 0.0
.TP
.B \-\-out\-indent OUTPUT_INDENT, \-\-output\-indent OUTPUT_INDENT
Print the output indented by the provided value in spaces. Negative values
disable indentation. Only applicable in outputters that support
indentation.
.UNINDENT
.INDENT 0.0
.TP
.B \-\-out\-file=OUTPUT_FILE, \-\-output\-file=OUTPUT_FILE
Write the output to the specified file.
.UNINDENT
.INDENT 0.0
.TP
.B \-\-out\-file\-append, \-\-output\-file\-append
Append the output to the specified file.
.UNINDENT
.INDENT 0.0
.TP
.B \-\-no\-color
Disable all colored output
.UNINDENT
.INDENT 0.0
.TP
.B \-\-force\-color
Force colored output
.sp
\fBNOTE:\fP
.INDENT 7.0
.INDENT 3.5
When using colored output the color codes are as follows:
.sp
\fBgreen\fP denotes success, \fBred\fP denotes failure, \fBblue\fP denotes
changes and success and \fByellow\fP denotes a expected future change in configuration.
.UNINDENT
.UNINDENT
.UNINDENT
.INDENT 0.0
.TP
.B \-\-state\-output=STATE_OUTPUT, \-\-state_output=STATE_OUTPUT
Override the configured state_output value for minion
output. One of \(aqfull\(aq, \(aqterse\(aq, \(aqmixed\(aq, \(aqchanges\(aq or
\(aqfilter\(aq. Default: \(aqnone\(aq.
.UNINDENT
.INDENT 0.0
.TP
.B \-\-state\-verbose=STATE_VERBOSE, \-\-state_verbose=STATE_VERBOSE
Override the configured state_verbose value for minion
output. Set to True or False. Default: none.
.UNINDENT
.SH SEE ALSO
.sp
\fBsalt(1)\fP
\fBsalt\-master(1)\fP
\fBsalt\-minion(1)\fP
.SH AUTHOR
Thomas S. Hatch <thatch45@gmail.com> and many others, please see the Authors file
.\" Generated by docutils manpage writer.
.<|MERGE_RESOLUTION|>--- conflicted
+++ resolved
@@ -1,10 +1,6 @@
 .\" Man page generated from reStructuredText.
 .
-<<<<<<< HEAD
-.TH "SALT-CALL" "1" "Apr 20, 2021" "3003.1" "Salt"
-=======
 .TH "SALT-CALL" "1" "Jul 29, 2021" "3003.2" "Salt"
->>>>>>> adc23f3b
 .SH NAME
 salt-call \- salt-call Documentation
 .
