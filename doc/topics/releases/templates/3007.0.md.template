--- conflicted
+++ resolved
@@ -19,7 +19,11 @@
 
 Starting from Salt version 3007.0, the Azure functionality previously available in the Salt code base is fully removed. To continue using Salt's features for interacting with Azure resources, users are required to utilize the Azure Salt extension. For more information, refer to the [Azure Salt Extension GitHub repository](https://github.com/salt-extensions/saltext-azurerm).
 
-<<<<<<< HEAD
+## New Package Grain
+A new ``package`` grain was added in 3007.0 This detects how Salt was installed using the ``_pkg.txt`` in the root of
+the directory. If you are building packages of Salt you need to ensure this file is set to the correct package type
+that you are building. The options are ``pip``, ``onedir``, or ``system``. By default this file is already set to ``pip``.
+
 ## Improved Vault integration
 This release features a much deeper integration with HashiCorp Vault, for which
 many parts of the implementation core were improved. Among other things, the Salt
@@ -63,12 +67,10 @@
 
 Please see the [Vault execution module docs](https://docs.saltproject.io/en/3007.0/ref/modules/all/salt.modules.vault.html) for
 details and setup instructions regarding AppRole issuance.
-=======
-## New Package Grain
-A new ``package`` grain was added in 3007.0 This detects how Salt was installed using the ``_pkg.txt`` in the root of
-the directory. If you are building packages of Salt you need to ensure this file is set to the correct package type
-that you are building. The options are ``pip``, ``onedir``, or ``system``. By default this file is already set to ``pip``.
->>>>>>> 61b172af
+
+.. note::
+  The Vault modules are being moved to a [Salt extension](https://github.com/salt-extensions/saltext-vault), but this improvement
+  has still been merged into core for a smoother transition.
 
 <!--
 Do not edit the changelog below.
