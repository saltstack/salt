--- conflicted
+++ resolved
@@ -42,13 +42,6 @@
 on_saltstack = "SALT_ON_SALTSTACK" in os.environ
 
 project = "Salt"
-<<<<<<< HEAD
-repo_primary_branch = (
-    "master"  # This is the default branch on GitHub for the Salt project
-)
-version = salt.version.__version__
-latest_release = os.environ.get("LATEST_RELEASE", "3002.5")  # latest release (2019.2.3)
-=======
 # This is the default branch on GitHub for the Salt project
 repo_primary_branch = "master"
 latest_release = (
@@ -57,7 +50,6 @@
     # The next unreleased version
     str(salt.version.__saltstack_version__.major)
 )  # latest release (3003)
->>>>>>> e9f89029
 previous_release = os.environ.get(
     "PREVIOUS_RELEASE", "previous_release"
 )  # latest release from previous branch (3002.5)
