--- conflicted
+++ resolved
@@ -274,13 +274,7 @@
     copyright = time.strftime("%Y")
 
 # < --- START do not merge these settings to other branches START ---> #
-<<<<<<< HEAD
-build_type = os.environ.get(
-    "BUILD_TYPE", repo_primary_branch
-)  # latest, previous, master, next
-=======
 build_type = 'develop'  # latest, previous, develop, next
->>>>>>> 8abb7099
 # < --- END do not merge these settings to other branches END ---> #
 
 release = latest_release if build_type == 'develop' else version
@@ -417,15 +411,9 @@
 html_title = u""
 html_short_title = "Salt"
 
-<<<<<<< HEAD
 html_static_path = ["_static"]
 html_logo = None  # specified in the theme layout.html
 html_favicon = "favicon.ico"
-=======
-html_static_path = ['_static']
-html_logo = None # specified in the theme layout.html
-html_favicon = 'favicon.ico'
->>>>>>> 8abb7099
 smartquotes = False
 
 # Use Google customized search or use Sphinx built-in JavaScript search
