--- conflicted
+++ resolved
@@ -149,17 +149,11 @@
     "sphinx.ext.extlinks",
     "sphinx.ext.imgconverter",
     "sphinx.ext.intersphinx",
-<<<<<<< HEAD
-    "httpdomain",
-    "youtube",
-    "saltrepo",
-    "vaultpolicylexer",
-=======
     "sphinxcontrib.httpdomain",
     "saltrepo",
     "myst_parser",
     "sphinxcontrib.spelling",
->>>>>>> da6403b7
+    "vaultpolicylexer",
     #'saltautodoc', # Must be AFTER autodoc
 ]
 
