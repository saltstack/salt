# -*- coding: utf-8 -*-
# pylint: disable=C0103,W0622
"""
Sphinx documentation for Salt
"""
import os
import re
import sys
import time
import types

from sphinx.directives import TocTree


class Mock(object):
    """
    Mock out specified imports.

    This allows autodoc to do its thing without having oodles of req'd
    installed libs. This doesn't work with ``import *`` imports.

    This Mock class can be configured to return a specific values at specific names, if required.

    http://read-the-docs.readthedocs.org/en/latest/faq.html#i-get-import-errors-on-libraries-that-depend-on-c-modules
    """

    def __init__(
        self, mapping=None, *args, **kwargs
    ):  # pylint: disable=unused-argument
        """
        Mapping allows autodoc to bypass the Mock object, but actually assign
        a specific value, expected by a specific attribute returned.
        """
        self.__mapping = mapping or {}

    __all__ = []

    def __call__(self, *args, **kwargs):
        # If mocked function is used as a decorator, expose decorated function.
        # if args and callable(args[-1]):
        #     functools.update_wrapper(ret, args[0])
        return Mock(mapping=self.__mapping)

    def __getattr__(self, name):
        if name in self.__mapping:
            data = self.__mapping.get(name)
        elif name in ("__file__", "__path__"):
            data = "/dev/null"
        elif name in ("__mro_entries__", "__qualname__"):
            raise AttributeError("'Mock' object has no attribute '%s'" % (name))
        else:
            data = Mock(mapping=self.__mapping)
        return data

    def __iter__(self):
        return self

    @staticmethod
    def __next__():
        raise StopIteration

    # For Python 2
    next = __next__


def mock_decorator_with_params(*oargs, **okwargs):  # pylint: disable=unused-argument
    """
    Optionally mock a decorator that takes parameters

    E.g.:

    @blah(stuff=True)
    def things():
        pass
    """

    def inner(fn, *iargs, **ikwargs):  # pylint: disable=unused-argument
        if hasattr(fn, "__call__"):
            return fn
        return Mock()

    return inner


MOCK_MODULES = [
    # Python stdlib
    "user",
    # salt core
    "concurrent",
    "Crypto",
    "Crypto.Signature",
    "Crypto.Cipher",
    "Crypto.Hash",
    "Crypto.PublicKey",
    "Crypto.Random",
    "Crypto.Signature",
    "Crypto.Signature.PKCS1_v1_5",
    "M2Crypto",
    "msgpack",
    "yaml",
    "yaml.constructor",
    "yaml.nodes",
    "yaml.parser",
    "yaml.scanner",
    "zmq",
    "zmq.eventloop",
    "zmq.eventloop.ioloop",
    # third-party libs for cloud modules
    "libcloud",
    "libcloud.compute",
    "libcloud.compute.base",
    "libcloud.compute.deployment",
    "libcloud.compute.providers",
    "libcloud.compute.types",
    "libcloud.loadbalancer",
    "libcloud.loadbalancer.types",
    "libcloud.loadbalancer.providers",
    "libcloud.common",
    "libcloud.common.google",
    # third-party libs for netapi modules
    "cherrypy",
    "cherrypy.lib",
    "cherrypy.process",
    "cherrypy.wsgiserver",
    "cherrypy.wsgiserver.ssl_builtin",
    "tornado",
    "tornado.concurrent",
    "tornado.escape",
    "tornado.gen",
    "tornado.httpclient",
    "tornado.httpserver",
    "tornado.httputil",
    "tornado.ioloop",
    "tornado.iostream",
    "tornado.netutil",
    "tornado.simple_httpclient",
    "tornado.stack_context",
    "tornado.web",
    "tornado.websocket",
    "tornado.locks",
    "ws4py",
    "ws4py.server",
    "ws4py.server.cherrypyserver",
    "ws4py.websocket",
    # modules, renderers, states, returners, et al
    "ClusterShell",
    "ClusterShell.NodeSet",
    "MySQLdb",
    "MySQLdb.cursors",
    "OpenSSL",
    "avahi",
    "boto.regioninfo",
    "concurrent",
    "dbus",
    "django",
    "dns",
    "dns.resolver",
    "dson",
    "hjson",
    "jnpr",
    "jnpr.junos",
    "jnpr.junos.utils",
    "jnpr.junos.utils.config",
    "jnpr.junos.utils.sw",
    "keyring",
    "libvirt",
    "lxml",
    "lxml.etree",
    "msgpack",
    "nagios_json",
    "napalm",
    "netaddr",
    "netaddr.IPAddress",
    "netaddr.core",
    "netaddr.core.AddrFormatError",
    "ntsecuritycon",
    "psutil",
    "pycassa",
    "pyconnman",
    "pyiface",
    "pymongo",
    "pyroute2",
    "pyroute2.ipdb",
    "rabbitmq_server",
    "redis",
    "rpm",
    "rpmUtils",
    "rpmUtils.arch",
    "salt.ext.six.moves.winreg",
    "twisted",
    "twisted.internet",
    "twisted.internet.protocol",
    "twisted.internet.protocol.DatagramProtocol",
    "win32security",
    "yum",
    "zfs",
]

MOCK_MODULES_MAPPING = {
    "cherrypy": {"config": mock_decorator_with_params},
    "ntsecuritycon": {"STANDARD_RIGHTS_REQUIRED": 0, "SYNCHRONIZE": 0,},
    "psutil": {"total": 0},  # Otherwise it will crash Sphinx
}

for mod_name in MOCK_MODULES:
    sys.modules[mod_name] = Mock(mapping=MOCK_MODULES_MAPPING.get(mod_name))

# Define a fake version attribute for the following libs.
sys.modules["libcloud"].__version__ = "0.0.0"
sys.modules["msgpack"].version = (1, 0, 0)
sys.modules["psutil"].version_info = (3, 0, 0)
sys.modules["pymongo"].version = "0.0.0"
sys.modules["tornado"].version_info = (0, 0, 0)
sys.modules["boto.regioninfo"]._load_json_file = {"endpoints": None}


# -- Add paths to PYTHONPATH ---------------------------------------------------
try:
    docs_basepath = os.path.abspath(os.path.dirname(__file__))
except NameError:
    # sphinx-intl and six execute some code which will raise this NameError
    # assume we're in the doc/ directory
    docs_basepath = os.path.abspath(os.path.dirname("."))

addtl_paths = (
    os.pardir,  # salt itself (for autodoc)
    "_ext",  # custom Sphinx extensions
)

for addtl_path in addtl_paths:
    sys.path.insert(0, os.path.abspath(os.path.join(docs_basepath, addtl_path)))

# We're now able to import salt
import salt.version  # isort:skip

formulas_dir = os.path.join(os.pardir, docs_basepath, "formulas")

# ----- Intersphinx Settings ------------------------------------------------>
intersphinx_mapping = {"python": ("https://docs.python.org/3", None)}
# <---- Intersphinx Settings -------------------------------------------------

# -- General Configuration -----------------------------------------------------

# Set a var if we're building docs for the live site or not
on_saltstack = "SALT_ON_SALTSTACK" in os.environ

project = "Salt"
repo_primary_branch = (
    "master"  # This is the default branch on GitHub for the Salt project
)
version = salt.version.__version__
<<<<<<< HEAD
latest_release = '2019.2.2'  # latest release
previous_release = '2018.3.4'  # latest release from previous branch
previous_release_dir = '2018.3'  # path on web server for previous branch
next_release = ''  # next release
next_release_dir = ''  # path on web server for next release branch

today = ''
copyright = ''
=======
latest_release = os.environ.get(
    "LATEST_RELEASE", "latest_release"
)  # latest release (2019.2.3)
previous_release = os.environ.get(
    "PREVIOUS_RELEASE", "previous_release"
)  # latest release from previous branch (2018.3.5)
previous_release_dir = os.environ.get(
    "PREVIOUS_RELEASE_DIR", "previous_release_dir"
)  # path on web server for previous branch (2018.3)
next_release = ""  # next release
next_release_dir = ""  # path on web server for next release branch

today = ""
copyright = ""
>>>>>>> 353d20ed
if on_saltstack:
    today = (
        "Generated on "
        + time.strftime("%B %d, %Y")
        + " at "
        + time.strftime("%X %Z")
        + "."
    )
    copyright = time.strftime("%Y")

# < --- START do not merge these settings to other branches START ---> #
<<<<<<< HEAD
build_type = 'previous'  # latest, previous, master, next
=======
build_type = os.environ.get(
    "BUILD_TYPE", repo_primary_branch
)  # latest, previous, master, next
>>>>>>> 353d20ed
# < --- END do not merge these settings to other branches END ---> #

# Set google custom search engine

<<<<<<< HEAD
if build_type == 'master':
    release = latest_release
    search_cx = '011515552685726825874:v1had6i279q' # master
    #search_cx = '011515552685726825874:x17j5zl74g8' # develop
elif build_type == 'next':
    release = next_release
    search_cx = '011515552685726825874:ht0p8miksrm' # latest
elif build_type == 'previous':
    release = previous_release
    if release.startswith('2018.3'):
        search_cx = '011515552685726825874:vadptdpvyyu' # 2018.3
    elif release.startswith('2017.7'):
        search_cx = '011515552685726825874:w-hxmnbcpou' # 2017.7
    elif release.startswith('2016.11'):
        search_cx = '011515552685726825874:dlsj745pvhq' # 2016.11
    else:
        search_cx = '011515552685726825874:ht0p8miksrm' # latest
else: # latest or something else
    release = latest_release
    search_cx = '011515552685726825874:ht0p8miksrm' # latest

needs_sphinx = '1.3'

spelling_lang = 'en_US'
language = 'en'
=======
if build_type == repo_primary_branch:
    release = latest_release
    search_cx = "011515552685726825874:v1had6i279q"  # master
    # search_cx = '011515552685726825874:x17j5zl74g8' # develop
elif build_type == "next":
    release = next_release
    search_cx = "011515552685726825874:ht0p8miksrm"  # latest
elif build_type == "previous":
    release = previous_release
    if release.startswith("3000"):
        search_cx = "011515552685726825874:3skhaozjtyn"  # 3000
    elif release.startswith("2019.2"):
        search_cx = "011515552685726825874:huvjhlpptnm"  # 2019.2
    elif release.startswith("2018.3"):
        search_cx = "011515552685726825874:vadptdpvyyu"  # 2018.3
    elif release.startswith("2017.7"):
        search_cx = "011515552685726825874:w-hxmnbcpou"  # 2017.7
    elif release.startswith("2016.11"):
        search_cx = "011515552685726825874:dlsj745pvhq"  # 2016.11
    else:
        search_cx = "011515552685726825874:ht0p8miksrm"  # latest
else:  # latest or something else
    release = latest_release
    search_cx = "011515552685726825874:ht0p8miksrm"  # latest

needs_sphinx = "1.3"

spelling_lang = "en_US"
language = "en"
>>>>>>> 353d20ed
locale_dirs = [
    "_locale",
]

master_doc = "contents"
templates_path = ["_templates"]
exclude_patterns = ["_build", "_incl/*", "ref/cli/_includes/*.rst"]

extensions = [
    "saltdomain",  # Must come early
    "sphinx.ext.autodoc",
    "sphinx.ext.napoleon",
    "sphinx.ext.autosummary",
    "sphinx.ext.extlinks",
    "sphinx.ext.intersphinx",
    "httpdomain",
    "youtube",
    "saltrepo"
    #'saltautodoc', # Must be AFTER autodoc
    #'shorturls',
]

try:
    import sphinxcontrib.spelling  # false positive, pylint: disable=unused-import
except ImportError:
    pass
else:
    extensions += ["sphinxcontrib.spelling"]

modindex_common_prefix = ["salt."]

autosummary_generate = True

# strip git rev as there won't necessarily be a release based on it
stripped_release = re.sub(r"-\d+-g[0-9a-f]+$", "", release)

# Define a substitution for linking to the latest release tarball
rst_prolog = """\
.. |current_release_doc| replace:: :doc:`/topics/releases/{release}`
.. |saltrepo| replace:: https://github.com/saltstack/salt
.. _`salt-users`: https://groups.google.com/forum/#!forum/salt-users
.. _`salt-announce`: https://groups.google.com/forum/#!forum/salt-announce
.. _`salt-packagers`: https://groups.google.com/forum/#!forum/salt-packagers
.. _`salt-slack`: https://saltstackcommunity.herokuapp.com/
.. |windownload| raw:: html

     <p>Python2 x86: <a
     href="https://repo.saltstack.com/windows/Salt-Minion-{release}-Py2-x86-Setup.exe"><strong>Salt-Minion-{release}-x86-Setup.exe</strong></a>
      | <a href="https://repo.saltstack.com/windows/Salt-Minion-{release}-Py2-x86-Setup.exe.md5"><strong>md5</strong></a></p>

     <p>Python2 AMD64: <a
     href="https://repo.saltstack.com/windows/Salt-Minion-{release}-Py2-AMD64-Setup.exe"><strong>Salt-Minion-{release}-AMD64-Setup.exe</strong></a>
      | <a href="https://repo.saltstack.com/windows/Salt-Minion-{release}-Py2-AMD64-Setup.exe.md5"><strong>md5</strong></a></p>
     <p>Python3 x86: <a
     href="https://repo.saltstack.com/windows/Salt-Minion-{release}-Py3-x86-Setup.exe"><strong>Salt-Minion-{release}-x86-Setup.exe</strong></a>
      | <a href="https://repo.saltstack.com/windows/Salt-Minion-{release}-Py3-x86-Setup.exe.md5"><strong>md5</strong></a></p>

     <p>Python3 AMD64: <a
     href="https://repo.saltstack.com/windows/Salt-Minion-{release}-Py3-AMD64-Setup.exe"><strong>Salt-Minion-{release}-AMD64-Setup.exe</strong></a>
      | <a href="https://repo.saltstack.com/windows/Salt-Minion-{release}-Py3-AMD64-Setup.exe.md5"><strong>md5</strong></a></p>


.. |osxdownloadpy2| raw:: html

     <p>x86_64: <a href="https://repo.saltstack.com/osx/salt-{release}-py2-x86_64.pkg"><strong>salt-{release}-py2-x86_64.pkg</strong></a>
      | <a href="https://repo.saltstack.com/osx/salt-{release}-py2-x86_64.pkg.md5"><strong>md5</strong></a></p>

.. |osxdownloadpy3| raw:: html

     <p>x86_64: <a href="https://repo.saltstack.com/osx/salt-{release}-py3-x86_64.pkg"><strong>salt-{release}-py3-x86_64.pkg</strong></a>
      | <a href="https://repo.saltstack.com/osx/salt-{release}-py3-x86_64.pkg.md5"><strong>md5</strong></a></p>

""".format(
    release=stripped_release
)

# A shortcut for linking to tickets on the GitHub issue tracker
extlinks = {
<<<<<<< HEAD
    'blob': ('https://github.com/saltstack/salt/blob/%s/%%s' % 'master', None),
    'issue': ('https://github.com/saltstack/salt/issues/%s', 'issue #'),
    'pull': ('https://github.com/saltstack/salt/pull/%s', 'PR #'),
    'formula_url': ('https://github.com/saltstack-formulas/%s', ''),
=======
    "blob": (
        "https://github.com/saltstack/salt/blob/%s/%%s" % repo_primary_branch,
        None,
    ),
    "issue": ("https://github.com/saltstack/salt/issues/%s", "issue #"),
    "pull": ("https://github.com/saltstack/salt/pull/%s", "PR #"),
    "formula_url": ("https://github.com/saltstack-formulas/%s", ""),
>>>>>>> 353d20ed
}


# ----- Localization -------------------------------------------------------->
locale_dirs = ["locale/"]
gettext_compact = False
# <---- Localization ---------------------------------------------------------


### HTML options
# set 'HTML_THEME=saltstack' to use previous theme
html_theme = os.environ.get("HTML_THEME", "saltstack2")
html_theme_path = ["_themes"]
html_title = u""
html_short_title = "Salt"

html_static_path = ["_static"]
html_logo = None  # specified in the theme layout.html
html_favicon = "favicon.ico"
smartquotes = False

# Use Google customized search or use Sphinx built-in JavaScript search
if on_saltstack:
    html_search_template = "googlesearch.html"
else:
    html_search_template = "searchbox.html"

html_additional_pages = {
    "404": "404.html",
}

html_default_sidebars = [
    html_search_template,
    "version.html",
    "localtoc.html",
    "relations.html",
    "sourcelink.html",
    "saltstack.html",
]
html_sidebars = {
    "ref/**/all/salt.*": [
        html_search_template,
        "version.html",
        "modules-sidebar.html",
        "localtoc.html",
        "relations.html",
        "sourcelink.html",
        "saltstack.html",
    ],
    "ref/formula/all/*": [],
}

html_context = {
    "on_saltstack": on_saltstack,
    "html_default_sidebars": html_default_sidebars,
    "github_base": "https://github.com/saltstack/salt",
    "github_issues": "https://github.com/saltstack/salt/issues",
    "github_downloads": "https://github.com/saltstack/salt/downloads",
    "latest_release": latest_release,
    "previous_release": previous_release,
    "previous_release_dir": previous_release_dir,
    "next_release": next_release,
    "next_release_dir": next_release_dir,
    "search_cx": search_cx,
    "build_type": build_type,
    "today": today,
    "copyright": copyright,
    "repo_primary_branch": repo_primary_branch,
}

html_use_index = True
html_last_updated_fmt = "%b %d, %Y"
html_show_sourcelink = False
html_show_sphinx = True
html_show_copyright = True

### Latex options

latex_documents = [
    ("contents", "Salt.tex", "Salt Documentation", "SaltStack, Inc.", "manual"),
]

latex_logo = "_static/salt-logo.png"

latex_elements = {
    "inputenc": "",  # use XeTeX instead of the inputenc LaTeX package.
    "utf8extra": "",
    "preamble": r"""
    \usepackage{fontspec}
    \setsansfont{Linux Biolinum O}
    \setromanfont{Linux Libertine O}
    \setmonofont{Source Code Pro}
""",
}
### Linux Biolinum, Linux Libertine: http://www.linuxlibertine.org/
### Source Code Pro: https://github.com/adobe-fonts/source-code-pro/releases


### Linkcheck options
linkcheck_ignore = [
    r"http://127.0.0.1",
    r"http://salt:\d+",
    r"http://local:\d+",
    r"https://console.aws.amazon.com",
    r"http://192.168.33.10",
    r"http://domain:\d+",
    r"http://123.456.789.012:\d+",
    r"http://localhost",
    r"https://groups.google.com/forum/#!forum/salt-users",
    r"http://logstash.net/docs/latest/inputs/udp",
    r"http://logstash.net/docs/latest/inputs/zeromq",
    r"http://www.youtube.com/saltstack",
    r"https://raven.readthedocs.io",
    r"https://getsentry.com",
    r"https://salt-cloud.readthedocs.io",
    r"https://salt.readthedocs.io",
    r"http://www.pip-installer.org/",
    r"http://www.windowsazure.com/",
    r"https://github.com/watching",
    r"dash-feed://",
    r"https://github.com/saltstack/salt/",
    r"http://bootstrap.saltstack.org",
    r"https://bootstrap.saltstack.com",
    r"https://raw.githubusercontent.com/saltstack/salt-bootstrap/stable/bootstrap-salt.sh",
    r"media.readthedocs.org/dash/salt/latest/salt.xml",
    r"https://portal.aws.amazon.com/gp/aws/securityCredentials",
    r"https://help.github.com/articles/fork-a-repo",
    r"dash-feed://https%3A//media.readthedocs.org/dash/salt/latest/salt.xml",
]

linkcheck_anchors = False

### Manpage options
# One entry per manual page. List of tuples
# (source start file, name, description, authors, manual section).
authors = [
    "Thomas S. Hatch <thatch45@gmail.com> and many others, please see the Authors file",
]

man_pages = [
    ("contents", "salt", "Salt Documentation", authors, 7),
    ("ref/cli/salt", "salt", "salt", authors, 1),
    ("ref/cli/salt-master", "salt-master", "salt-master Documentation", authors, 1),
    ("ref/cli/salt-minion", "salt-minion", "salt-minion Documentation", authors, 1),
    ("ref/cli/salt-key", "salt-key", "salt-key Documentation", authors, 1),
    ("ref/cli/salt-cp", "salt-cp", "salt-cp Documentation", authors, 1),
    ("ref/cli/salt-call", "salt-call", "salt-call Documentation", authors, 1),
    ("ref/cli/salt-proxy", "salt-proxy", "salt-proxy Documentation", authors, 1),
    ("ref/cli/salt-syndic", "salt-syndic", "salt-syndic Documentation", authors, 1),
    ("ref/cli/salt-run", "salt-run", "salt-run Documentation", authors, 1),
    ("ref/cli/salt-ssh", "salt-ssh", "salt-ssh Documentation", authors, 1),
    ("ref/cli/salt-cloud", "salt-cloud", "Salt Cloud Command", authors, 1),
    ("ref/cli/salt-api", "salt-api", "salt-api Command", authors, 1),
    ("ref/cli/salt-unity", "salt-unity", "salt-unity Command", authors, 1),
    ("ref/cli/spm", "spm", "Salt Package Manager Command", authors, 1),
]


### epub options
epub_title = "Salt Documentation"
epub_author = "SaltStack, Inc."
epub_publisher = epub_author
epub_copyright = copyright

epub_scheme = "URL"
epub_identifier = "http://saltstack.com/"

epub_tocdup = False
# epub_tocdepth = 3


def skip_mod_init_member(app, what, name, obj, skip, options):
    # pylint: disable=too-many-arguments,unused-argument
    if name.startswith("_"):
        return True
    if isinstance(obj, types.FunctionType) and obj.__name__ == "mod_init":
        return True
    return False


def _normalize_version(args):
    _, path = args
    return ".".join([x.zfill(4) for x in (path.split("/")[-1].split("."))])


class ReleasesTree(TocTree):
    option_spec = dict(TocTree.option_spec)

    def run(self):
        rst = super(ReleasesTree, self).run()
        entries = rst[0][0]["entries"][:]
        entries.sort(key=_normalize_version, reverse=True)
        rst[0][0]["entries"][:] = entries
        return rst


def setup(app):
    app.add_directive("releasestree", ReleasesTree)
    app.connect("autodoc-skip-member", skip_mod_init_member)<|MERGE_RESOLUTION|>--- conflicted
+++ resolved
@@ -249,16 +249,6 @@
     "master"  # This is the default branch on GitHub for the Salt project
 )
 version = salt.version.__version__
-<<<<<<< HEAD
-latest_release = '2019.2.2'  # latest release
-previous_release = '2018.3.4'  # latest release from previous branch
-previous_release_dir = '2018.3'  # path on web server for previous branch
-next_release = ''  # next release
-next_release_dir = ''  # path on web server for next release branch
-
-today = ''
-copyright = ''
-=======
 latest_release = os.environ.get(
     "LATEST_RELEASE", "latest_release"
 )  # latest release (2019.2.3)
@@ -273,7 +263,6 @@
 
 today = ""
 copyright = ""
->>>>>>> 353d20ed
 if on_saltstack:
     today = (
         "Generated on "
@@ -285,44 +274,13 @@
     copyright = time.strftime("%Y")
 
 # < --- START do not merge these settings to other branches START ---> #
-<<<<<<< HEAD
-build_type = 'previous'  # latest, previous, master, next
-=======
 build_type = os.environ.get(
     "BUILD_TYPE", repo_primary_branch
 )  # latest, previous, master, next
->>>>>>> 353d20ed
 # < --- END do not merge these settings to other branches END ---> #
 
 # Set google custom search engine
 
-<<<<<<< HEAD
-if build_type == 'master':
-    release = latest_release
-    search_cx = '011515552685726825874:v1had6i279q' # master
-    #search_cx = '011515552685726825874:x17j5zl74g8' # develop
-elif build_type == 'next':
-    release = next_release
-    search_cx = '011515552685726825874:ht0p8miksrm' # latest
-elif build_type == 'previous':
-    release = previous_release
-    if release.startswith('2018.3'):
-        search_cx = '011515552685726825874:vadptdpvyyu' # 2018.3
-    elif release.startswith('2017.7'):
-        search_cx = '011515552685726825874:w-hxmnbcpou' # 2017.7
-    elif release.startswith('2016.11'):
-        search_cx = '011515552685726825874:dlsj745pvhq' # 2016.11
-    else:
-        search_cx = '011515552685726825874:ht0p8miksrm' # latest
-else: # latest or something else
-    release = latest_release
-    search_cx = '011515552685726825874:ht0p8miksrm' # latest
-
-needs_sphinx = '1.3'
-
-spelling_lang = 'en_US'
-language = 'en'
-=======
 if build_type == repo_primary_branch:
     release = latest_release
     search_cx = "011515552685726825874:v1had6i279q"  # master
@@ -352,7 +310,6 @@
 
 spelling_lang = "en_US"
 language = "en"
->>>>>>> 353d20ed
 locale_dirs = [
     "_locale",
 ]
@@ -431,12 +388,6 @@
 
 # A shortcut for linking to tickets on the GitHub issue tracker
 extlinks = {
-<<<<<<< HEAD
-    'blob': ('https://github.com/saltstack/salt/blob/%s/%%s' % 'master', None),
-    'issue': ('https://github.com/saltstack/salt/issues/%s', 'issue #'),
-    'pull': ('https://github.com/saltstack/salt/pull/%s', 'PR #'),
-    'formula_url': ('https://github.com/saltstack-formulas/%s', ''),
-=======
     "blob": (
         "https://github.com/saltstack/salt/blob/%s/%%s" % repo_primary_branch,
         None,
@@ -444,7 +395,6 @@
     "issue": ("https://github.com/saltstack/salt/issues/%s", "issue #"),
     "pull": ("https://github.com/saltstack/salt/pull/%s", "PR #"),
     "formula_url": ("https://github.com/saltstack-formulas/%s", ""),
->>>>>>> 353d20ed
 }
 
 
