# -*- coding: utf-8 -*-
# pylint: disable=C0103,W0622
'''
Sphinx documentation for Salt
'''
import functools
import sys
import os
import types

from sphinx.directives import TocTree


# pylint: disable=R0903
class Mock(object):
    '''
    Mock out specified imports

    This allows autodoc to do its thing without having oodles of req'd
    installed libs. This doesn't work with ``import *`` imports.

    http://read-the-docs.readthedocs.org/en/latest/faq.html#i-get-import-errors-on-libraries-that-depend-on-c-modules
    '''
    def __init__(self, *args, **kwargs):
        pass

    def __call__(self, *args, **kwargs):
        ret = Mock()
        # If mocked function is used as a decorator, expose decorated function.
        # if args and callable(args[-1]):
        #     functools.update_wrapper(ret, args[0])
        return ret

    @classmethod
    def __getattr__(cls, name):
        if name in ('__file__', '__path__'):
            return '/dev/null'
        else:
            return Mock()
# pylint: enable=R0903

MOCK_MODULES = [
    # salt core
    'Crypto',
    'Crypto.Cipher',
    'Crypto.Hash',
    'Crypto.PublicKey',
    'Crypto.Random',
    'M2Crypto',
    'msgpack',
    'yaml',
    'yaml.constructor',
    'yaml.nodes',
    'yaml.scanner',
    'zmq',
    'zmq.eventloop',

    # third-party libs for cloud modules
    'libcloud',
    'libcloud.compute',
    'libcloud.compute.base',
    'libcloud.compute.deployment',
    'libcloud.compute.providers',
    'libcloud.compute.types',
    'libcloud.loadbalancer',
    'libcloud.loadbalancer.types',
    'libcloud.loadbalancer.providers',
    'libcloud.common',
    'libcloud.common.google',

    # third-party libs for netapi modules
    'cherrypy',
    'cherrypy.lib',
    'cherrypy.process',
    'cherrypy.wsgiserver',
    'cherrypy.wsgiserver.ssl_builtin',

    'tornado',
    'tornado.concurrent',
    'tornado.gen',
    'tornado.httpserver',
    'tornado.ioloop',
    'tornado.web',
    'tornado.websocket',

    'ws4py',
    'ws4py.server',
    'ws4py.server.cherrypyserver',
    'ws4py.websocket',

    # modules, renderers, states, returners, et al
    'django',
    'libvirt',
    'MySQLdb',
    'MySQLdb.cursors',
    'psutil',
    'pycassa',
    'pymongo',
    'rabbitmq_server',
    'redis',
    'requests',
    'rpm',
    'rpmUtils',
    'rpmUtils.arch',
    'yum',
    'OpenSSL',
    'zfs'
]

for mod_name in MOCK_MODULES:
    sys.modules[mod_name] = Mock()

# Define a fake version attribute for libcloud so docs build as supposed
sys.modules['libcloud'].__version__ = '0.0.0'


# -- Add paths to PYTHONPATH ---------------------------------------------------
try:
    docs_basepath = os.path.abspath(os.path.dirname(__file__))
except NameError:
    # sphinx-intl and six execute some code which will raise this NameError
    # assume we're in the doc/ directory
    docs_basepath = os.path.abspath(os.path.dirname('.'))

addtl_paths = (
        os.pardir,  # salt itself (for autodoc)
        '_ext',  # custom Sphinx extensions
)

for path in addtl_paths:
    sys.path.insert(0, os.path.abspath(os.path.join(docs_basepath, path)))


# We're now able to import salt
import salt.version


formulas_dir = os.path.join(os.pardir, docs_basepath, 'formulas')

# ----- Intersphinx Settings ------------------------------------------------>
intersphinx_mapping = {
        'python2': ('http://docs.python.org/2', None),
        'python3': ('http://docs.python.org/3', None)
}
# <---- Intersphinx Settings -------------------------------------------------

# -- General Configuration -----------------------------------------------------

project = 'Salt'
copyright = '2015 SaltStack, Inc.'

version = salt.version.__version__
#release = '.'.join(map(str, salt.version.__version_info__))
<<<<<<< HEAD
release = '2015.2'
=======
release = '2014.7.2'
>>>>>>> 208b2697

needs_sphinx = '1.3'

spelling_lang = 'en_US'
language = 'en'
locale_dirs = [
    '_locale',
]

master_doc = 'contents'
templates_path = ['_templates']
exclude_patterns = ['_build', '_incl/*', 'ref/cli/_includes/*.rst']

extensions = [
    'saltdomain', # Must come early
    'sphinx.ext.autodoc',
    'sphinx.ext.autosummary',
    'sphinx.ext.extlinks',
    'sphinx.ext.intersphinx',
    'httpdomain',
    'youtube',
    'saltautodoc', # Must be AFTER autodoc
    'shorturls',
]

try:
    import sphinxcontrib.spelling
except ImportError:
    pass
else:
    extensions += ['sphinxcontrib.spelling']

modindex_common_prefix = ['salt.']

autosummary_generate = True

# Define a substitution for linking to the latest release tarball
rst_prolog = """\
.. |saltrepo| replace:: https://github.com/saltstack/salt
.. _`salt-users`: https://groups.google.com/forum/#!forum/salt-users
.. _`salt-announce`: https://groups.google.com/forum/#!forum/salt-announce
.. _`salt-packagers`: https://groups.google.com/forum/#!forum/salt-packagers
"""

# A shortcut for linking to tickets on the GitHub issue tracker
extlinks = {
    'blob': ('https://github.com/saltstack/salt/blob/%s/%%s' % 'develop', None),
    'download': ('https://cloud.github.com/downloads/saltstack/salt/%s', None),
    'issue': ('https://github.com/saltstack/salt/issues/%s', 'issue '),
    'formula_url': ('https://github.com/saltstack-formulas/%s', ''),
}


# ----- Localization -------------------------------------------------------->
locale_dirs = ['locale/']
gettext_compact = False
# <---- Localization ---------------------------------------------------------


### HTML options
html_theme = 'saltstack'
html_theme_path = ['_themes']
html_title = u''
html_short_title = 'Salt'

html_static_path = ['_static']
html_logo = None # specified in the theme layout.html
html_favicon = 'favicon.ico'
html_use_smartypants = False

# Set a var if we're building docs for the live site or not
on_saltstack = 'SALT_ON_SALTSTACK' in os.environ

# Use Google customized search or use Sphinx built-in JavaScript search
if on_saltstack:
    html_search_template = 'googlesearch.html'
else:
    html_search_template = 'searchbox.html'

html_additional_pages = {
    '404': '404.html',
}

html_default_sidebars = [
    html_search_template,
    'version.html',
    'localtoc.html',
    'relations.html',
    'sourcelink.html',
    'saltstack.html',
]
html_sidebars = {
    'ref/**/all/salt.*': [
        html_search_template,
        'version.html',
        'modules-sidebar.html',
        'localtoc.html',
        'relations.html',
        'sourcelink.html',
        'saltstack.html',
    ],
    'ref/formula/all/*': [
    ],
}

html_context = {
    'on_saltstack': on_saltstack,
    'html_default_sidebars': html_default_sidebars,
    'github_base': 'https://github.com/saltstack/salt',
    'github_issues': 'https://github.com/saltstack/salt/issues',
    'github_downloads': 'https://github.com/saltstack/salt/downloads',
}

html_use_index = True
html_last_updated_fmt = '%b %d, %Y'
html_show_sourcelink = False
html_show_sphinx = True
html_show_copyright = True

### Latex options

latex_documents = [
  ('contents','Salt-All.tex','Salt All-In-One Documentation','SaltStack, Inc.','manual'),
  ('contents-1','Salt-1.tex','Salt 1/4 Documentation','SaltStack, Inc.','manual'),
  ('contents-2','Salt-2.tex','Salt 2/4 Documentation', 'SaltStack, Inc.','manual'),
  ('contents-3','Salt-3.tex','Salt 3/4 Documentation','SaltStack, Inc.','manual'),
  ('contents-4','Salt-4.tex','Salt 4/4 Documentation','SaltStack, Inc.','manual'),
]

latex_logo = '_static/salt-logo.pdf'

latex_elements = {
    'inputenc': '',     # use XeTeX instead of the inputenc LaTeX package.
    'utf8extra': '',
    'preamble': '''

\usepackage{fontspec}
\setsansfont{DejaVu Sans}
\setromanfont{DejaVu Serif}
\setmonofont{DejaVu Sans Mono}
''',
}

### Linkcheck options
linkcheck_ignore = [r'http://127.0.0.1',
                    r'http://salt:\d+',
                    r'http://local:\d+',
                    r'https://console.aws.amazon.com',
                    r'http://192.168.33.10',
                    r'http://domain:\d+',
                    r'http://123.456.789.012:\d+',
                    r'http://localhost',
                    r'https://groups.google.com/forum/#!forum/salt-users',
                    r'http://logstash.net/docs/latest/inputs/udp',
                    r'http://logstash.net/docs/latest/inputs/zeromq',
                    r'http://www.youtube.com/saltstack',
                    r'http://raven.readthedocs.org',
                    r'https://getsentry.com',
                    r'http://salt-cloud.readthedocs.org',
                    r'http://salt.readthedocs.org',
                    r'http://www.pip-installer.org/',
                    r'http://www.windowsazure.com/',
                    r'https://github.com/watching',
                    r'dash-feed://',
                    r'https://github.com/saltstack/salt/',
                    r'http://bootstrap.saltstack.org',
                    r'https://bootstrap.saltstack.com',
                    r'https://raw.githubusercontent.com/saltstack/salt-bootstrap/stable/bootstrap-salt.sh',
                    r'media.readthedocs.org/dash/salt/latest/salt.xml',
                    r'https://portal.aws.amazon.com/gp/aws/securityCredentials',
                    r'https://help.github.com/articles/fork-a-repo',
                    r'dash-feed://https%3A//media.readthedocs.org/dash/salt/latest/salt.xml'
                    ]

linkcheck_anchors = False

### Manpage options
# One entry per manual page. List of tuples
# (source start file, name, description, authors, manual section).
authors = [
    'Thomas S. Hatch <thatch45@gmail.com> and many others, please see the Authors file',
]

man_pages = [
    ('contents', 'salt', 'Salt Documentation', authors, 7),
    ('ref/cli/salt', 'salt', 'salt', authors, 1),
    ('ref/cli/salt-master', 'salt-master', 'salt-master Documentation', authors, 1),
    ('ref/cli/salt-minion', 'salt-minion', 'salt-minion Documentation', authors, 1),
    ('ref/cli/salt-key', 'salt-key', 'salt-key Documentation', authors, 1),
    ('ref/cli/salt-cp', 'salt-cp', 'salt-cp Documentation', authors, 1),
    ('ref/cli/salt-call', 'salt-call', 'salt-call Documentation', authors, 1),
    ('ref/cli/salt-syndic', 'salt-syndic', 'salt-syndic Documentation', authors, 1),
    ('ref/cli/salt-run', 'salt-run', 'salt-run Documentation', authors, 1),
    ('ref/cli/salt-ssh', 'salt-ssh', 'salt-ssh Documentation', authors, 1),
    ('ref/cli/salt-cloud', 'salt-cloud', 'Salt Cloud Command', authors, 1),
    ('ref/cli/salt-api', 'salt-api', 'salt-api Command', authors, 1),
    ('ref/cli/salt-unity', 'salt-unity', 'salt-unity Command', authors, 1),
]


### epub options
epub_title = 'Salt Documentation'
epub_author = 'SaltStack, Inc.'
epub_publisher = epub_author
epub_copyright = copyright

epub_scheme = 'URL'
epub_identifier = 'http://saltstack.org/'

#epub_tocdepth = 3


def skip_mod_init_member(app, what, name, obj, skip, options):
    if name.startswith('_'):
        return True
    if isinstance(obj, types.FunctionType) and obj.__name__ == 'mod_init':
        return True
    return False


def _normalize_version(args):
    _, path = args
    return '.'.join([x.zfill(4) for x in (path.split('/')[-1].split('.'))])


class ReleasesTree(TocTree):
    option_spec = dict(TocTree.option_spec)

    def run(self):
        rst = super(ReleasesTree, self).run()
        entries = rst[0][0]['entries'][:]
        entries.sort(key=_normalize_version, reverse=True)
        rst[0][0]['entries'][:] = entries
        return rst


def setup(app):
    app.add_directive('releasestree', ReleasesTree)
    app.connect('autodoc-skip-member', skip_mod_init_member)<|MERGE_RESOLUTION|>--- conflicted
+++ resolved
@@ -147,15 +147,11 @@
 # -- General Configuration -----------------------------------------------------
 
 project = 'Salt'
-copyright = '2015 SaltStack, Inc.'
+copyright = '2014 SaltStack, Inc.'
 
 version = salt.version.__version__
 #release = '.'.join(map(str, salt.version.__version_info__))
-<<<<<<< HEAD
-release = '2015.2'
-=======
 release = '2014.7.2'
->>>>>>> 208b2697
 
 needs_sphinx = '1.3'
 
@@ -222,7 +218,7 @@
 html_short_title = 'Salt'
 
 html_static_path = ['_static']
-html_logo = None # specified in the theme layout.html
+html_logo = None # specfied in the theme layout.html
 html_favicon = 'favicon.ico'
 html_use_smartypants = False
 
@@ -276,13 +272,8 @@
 html_show_copyright = True
 
 ### Latex options
-
 latex_documents = [
-  ('contents','Salt-All.tex','Salt All-In-One Documentation','SaltStack, Inc.','manual'),
-  ('contents-1','Salt-1.tex','Salt 1/4 Documentation','SaltStack, Inc.','manual'),
-  ('contents-2','Salt-2.tex','Salt 2/4 Documentation', 'SaltStack, Inc.','manual'),
-  ('contents-3','Salt-3.tex','Salt 3/4 Documentation','SaltStack, Inc.','manual'),
-  ('contents-4','Salt-4.tex','Salt 4/4 Documentation','SaltStack, Inc.','manual'),
+  ('contents', 'Salt.tex', 'Salt Documentation', 'SaltStack, Inc.', 'manual'),
 ]
 
 latex_logo = '_static/salt-logo.pdf'
