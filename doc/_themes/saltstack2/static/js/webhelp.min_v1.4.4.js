--- conflicted
+++ resolved
@@ -125,11 +125,7 @@
             window.location.href = window.location.href.replace($currentVer.attr("href"), clickedVer);
         }
         else {
-<<<<<<< HEAD
-            if ($currentVer.text().indexOf("Master") == -1) {
-=======
             if ($currentVer.text().indexOf(DOCUMENTATION_OPTIONS.REPO_PRIMARY_BRANCH_TAB_NAME) == -1) {
->>>>>>> 877d6683
                 window.location.href = clickedVer + "topics/releases/" + $currentVer.text().trim() + ".html";
             }
             else window.location.href = clickedVer + "topics/releases/";
