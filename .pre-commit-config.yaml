exclude: ^(doc/_static/.*|doc/_themes/.*)$
repos:
  - repo: https://github.com/saltstack/pip-tools-compile-impersonate
    rev: master
    hooks:
      - id: pip-tools-compile
        alias: compile-linux-py2.7-zmq-requirements
        name: Linux Py2.7 ZeroMQ Requirements
        files: ^requirements/((base|zeromq|pytest)\.txt|static/(.*)\.in)$
        exclude: ^requirements/static/(lint|cloud|docs|osx|windows)\.in$
        args:
          - -v
          - --py-version=2.7
          - --platform=linux
          - --out-prefix=zeromq
          - --include=requirements/base.txt
          - --include=requirements/zeromq.txt
          - --include=requirements/pytest.txt
          - --remove-line=^pycrypto==(.*)$
      - id: pip-tools-compile
        alias: compile-osx-py2.7-zmq-requirements
        name: OSX Py2.7 ZeroMQ Requirements
        files: ^requirements/((base|zeromq|pytest)\.txt|static/osx\.in)$
        args:
          - -v
          - --py-version=2.7
          - --platform=darwin
          - --out-prefix=zeromq
          - --include=requirements/base.txt
          - --include=requirements/zeromq.txt
          - --include=requirements/pytest.txt
          - --remove-line=^pycrypto==(.*)$
      - id: pip-tools-compile
        alias: compile-windows-py2.7-zmq-requirements
        name: Windows Py2.7 ZeroMQ Requirements
        files: ^requirements/((base|zeromq|pytest)\.txt|static/windows\.in)$
        args:
          - -v
          - --py-version=2.7
          - --platform=windows
          - --out-prefix=zeromq
          - --include=requirements/base.txt
          - --include=requirements/zeromq.txt
          - --include=requirements/pytest.txt
          - --remove-line=^pycrypto==(.*)$
      - id: pip-tools-compile
        alias: compile-linux-py2.7-raet-requirements
        name: Linux Py2.7 RAET Requirements
        files: ^requirements/((base|raet|pytest)\.txt|static/(.*)\.in)$
        exclude: ^requirements/static/(lint|cloud|docs|osx|windows)\.in$
        args:
          - -v
          - --py-version=2.7
          - --platform=linux
          - --out-prefix=raet
          - --include=requirements/base.txt
          - --include=requirements/raet.txt
          - --include=requirements/pytest.txt
          - --remove-line=^pycrypto==(.*)$
      - id: pip-tools-compile
        alias: compile-osx-py2.7-raet-requirements
        name: OSX Py2.7 RAET Requirements
        files: ^requirements/((base|raet|pytest)\.txt|static/osx\.in)$
        args:
          - -v
          - --py-version=2.7
          - --out-prefix=raet
          - --platform=darwin
          - --include=requirements/base.txt
          - --include=requirements/raet.txt
          - --include=requirements/pytest.txt
          - --remove-line=^pycrypto==(.*)$
      - id: pip-tools-compile
        alias: compile-windows-py2.7-raet-requirements
        name: Windows Py2.7 RAET Requirements
        files: ^requirements/((base|raet|pytest)\.txt|static/windows\.in)$
        args:
          - -v
          - --py-version=2.7
          - --out-prefix=raet
          - --platform=windows
          - --include=requirements/base.txt
          - --include=requirements/raet.txt
          - --include=requirements/pytest.txt
          - --remove-line=^pycrypto==(.*)$

      - id: pip-tools-compile
        alias: compile-lint-py2.7-requirements
        name: Lint Py2.7 Requirements
        files: ^requirements/static/lint\.in$
        args:
          - -v
          - --py-version=2.7
          - --platform=linux

      - id: pip-tools-compile
        alias: compile-cloud-py2.7-requirements
        name: Cloud Py2.7 Requirements
        files: ^requirements/(static/cloud\.in)$
        args:
          - -v
          - --py-version=2.7


      - id: pip-tools-compile
        alias: compile-linux-py3.4-zmq-requirements
        name: Linux Py3.4 ZeroMQ Requirements
        files: ^requirements/((base|zeromq|pytest)\.txt|static/(.*)\.in)$
        exclude: ^requirements/static/(centos-6|amzn-2018\.03|lint|cloud|docs|osx|windows)\.in$
        args:
          - -v
          - --py-version=3.4
          - --platform=linux
          - --out-prefix=zeromq
          - --include=requirements/base.txt
          - --include=requirements/zeromq.txt
          - --include=requirements/pytest.txt
          - --remove-line=^pycrypto==(.*)$
      - id: pip-tools-compile
        alias: compile-linux-py3.4-raet-requirements
        name: Linux Py3.4 RAET Requirements
        files: ^requirements/((base|raet|pytest)\.txt|static/(.*)\.in)$
        exclude: ^requirements/static/(centos-6|amzn-2018\.03|lint|cloud|docs|osx|windows)\.in$
        args:
          - -v
          - --py-version=3.4
          - --platform=linux
          - --out-prefix=raet
          - --include=requirements/base.txt
          - --include=requirements/raet.txt
          - --include=requirements/pytest.txt
          - --remove-line=^pycrypto==(.*)$
          - --remove-line=^enum34==(.*)$

      - id: pip-tools-compile
        alias: compile-cloud-py3.4-requirements
        name: Cloud Py3.4 Requirements
        files: ^requirements/(static/cloud\.in)$
        args:
          - -v
          - --py-version=3.4

      - id: pip-tools-compile
        alias: compile-linux-py3.5-zmq-requirements
        name: Linux Py3.5 ZeroMQ Requirements
        files: ^requirements/((base|zeromq|pytest)\.txt|static/(.*)\.in)$
        exclude: ^requirements/static/(centos-6|amzn-2018\.03|lint|cloud|docs|osx|windows)\.in$
        args:
          - -v
          - --py-version=3.5
          - --platform=linux
          - --out-prefix=zeromq
          - --include=requirements/base.txt
          - --include=requirements/zeromq.txt
          - --include=requirements/pytest.txt
          - --remove-line=^pycrypto==(.*)$
      - id: pip-tools-compile
        alias: compile-osx-py3.5-zmq-requirements
        name: OSX Py3.5 ZeroMQ Requirements
        files: ^requirements/((base|zeromq|pytest)\.txt|static/osx\.in)$
        args:
          - -v
          - --py-version=3.5
          - --platform=darwin
          - --out-prefix=zeromq
          - --include=requirements/base.txt
          - --include=requirements/zeromq.txt
          - --include=requirements/pytest.txt
          - --remove-line=^pycrypto==(.*)$
      - id: pip-tools-compile
        alias: compile-windows-py3.5-zmq-requirements
        name: Windows Py3.5 ZeroMQ Requirements
        files: ^requirements/((base|zeromq|pytest)\.txt|static/windows\.in)$
        args:
          - -v
          - --py-version=3.5
          - --platform=windows
          - --out-prefix=zeromq
          - --include=requirements/base.txt
          - --include=requirements/zeromq.txt
          - --include=requirements/pytest.txt
          - --remove-line=^pycrypto==(.*)$
      - id: pip-tools-compile
        alias: compile-linux-py3.5-raet-requirements
        name: Linux Py3.5 RAET Requirements
        files: ^requirements/((base|raet|pytest)\.txt|static/(.*)\.in)$
        exclude: ^requirements/static/(centos-6|amzn-2018\.03|lint|cloud|docs|osx|windows)\.in$
        args:
          - -v
          - --py-version=3.5
          - --platform=linux
          - --out-prefix=raet
          - --include=requirements/base.txt
          - --include=requirements/raet.txt
          - --include=requirements/pytest.txt
          - --remove-line=^pycrypto==(.*)$
          - --remove-line=^enum34==(.*)$
      - id: pip-tools-compile
        alias: compile-osx-py3.5-raet-requirements
        name: OSX Py3.5 RAET Requirements
        files: ^requirements/((base|zeromq|pytest)\.txt|static/osx\.in)$
        args:
          - -v
          - --py-version=3.5
          - --platform=darwin
          - --out-prefix=raet
          - --include=requirements/base.txt
          - --include=requirements/raet.txt
          - --include=requirements/pytest.txt
          - --remove-line=^pycrypto==(.*)$
          - --remove-line=^enum34==(.*)$
      - id: pip-tools-compile
        alias: compile-windows-py3.5-raet-requirements
        name: Windows Py3.5 RAET Requirements
        files: ^requirements/((base|zeromq|pytest)\.txt|static/windows\.in)$
        args:
          - -v
          - --py-version=3.5
          - --platform=windows
          - --out-prefix=raet
          - --include=requirements/base.txt
          - --include=requirements/raet.txt
          - --include=requirements/pytest.txt
          - --remove-line=^pycrypto==(.*)$
          - --remove-line=^enum34==(.*)$

      - id: pip-tools-compile
        alias: compile-cloud-py3.5-requirements
        name: Cloud Py3.5 Requirements
        files: ^requirements/(static/cloud\.in)$
        args:
          - -v
          - --py-version=3.5

      - id: pip-tools-compile
<<<<<<< HEAD
=======
        alias: compile-doc-requirements
        name: Docs Py3.5 Requirements
        files: ^requirements/((base|zeromq|pytest)\.txt|static/docs\.in)$
        args:
          - -v
          - --py-version=3.5
          - --platform=linux

      - id: pip-tools-compile
        alias: compile-linux-py3.6-tcp-requirements
        name: Linux Py3.6 TCP Requirements
        files: ^requirements/((base|pytest)\.txt|static/(.*)\.in)$
        exclude: ^requirements/static/(centos-6|amzn-1|lint|cloud|docs|osx|windows)\.in$
        args:
          - -v
          - --py-version=3.6
          - --platform=linux
          - --out-prefix=tcp
          - --include=requirements/base.txt
          - --include=requirements/pytest.txt
      - id: pip-tools-compile
        alias: compile-osx-py3.6-tcp-requirements
        name: OSX Py3.6 TCP Requirements
        files: ^requirements/((base|pytest)\.txt|static/osx\.in)$
        args:
          - -v
          - --py-version=3.6
          - --platform=darwin
          - --out-prefix=tcp
          - --include=requirements/base.txt
          - --include=requirements/pytest.txt
      - id: pip-tools-compile
>>>>>>> 894f1714
        alias: compile-linux-py3.6-zmq-requirements
        name: Linux Py3.6 ZeroMQ Requirements
        files: ^requirements/((base|zeromq|pytest)\.txt|static/(.*)\.in)$
        exclude: ^requirements/static/(centos-6|amzn-2018\.03|lint|cloud|docs|osx|windows)\.in$
        args:
          - -v
          - --py-version=3.6
          - --platform=linux
          - --out-prefix=zeromq
          - --include=requirements/base.txt
          - --include=requirements/zeromq.txt
          - --include=requirements/pytest.txt
          - --remove-line=^pycrypto==(.*)$
      - id: pip-tools-compile
        alias: compile-osx-py3.6-zmq-requirements
        name: OSX Py3.6 ZeroMQ Requirements
        files: ^requirements/((base|zeromq|pytest)\.txt|static/osx\.in)$
        args:
          - -v
          - --py-version=3.6
          - --platform=darwin
          - --out-prefix=zeromq
          - --include=requirements/base.txt
          - --include=requirements/zeromq.txt
          - --include=requirements/pytest.txt
          - --remove-line=^pycrypto==(.*)$
      - id: pip-tools-compile
        alias: compile-windows-py3.6-zmq-requirements
        name: Windows Py3.6 ZeroMQ Requirements
        files: ^requirements/((base|zeromq|pytest)\.txt|static/windows\.in)$
        args:
          - -v
          - --py-version=3.6
          - --platform=windows
          - --out-prefix=zeromq
          - --include=requirements/base.txt
          - --include=requirements/zeromq.txt
          - --include=requirements/pytest.txt
          - --remove-line=^pycrypto==(.*)$
      - id: pip-tools-compile
        alias: compile-linux-py3.6-raet-requirements
        name: Linux Py3.6 RAET Requirements
        files: ^requirements/((base|raet|pytest)\.txt|static/(.*)\.in)$
        exclude: ^requirements/static/(centos-6|amzn-2018\.03|lint|cloud|docs|osx|windows)\.in$
        args:
          - -v
          - --py-version=3.6
          - --platform=linux
          - --out-prefix=raet
          - --include=requirements/base.txt
          - --include=requirements/raet.txt
          - --include=requirements/pytest.txt
          - --remove-line=^pycrypto==(.*)$
          - --remove-line=^enum34==(.*)$
      - id: pip-tools-compile
        alias: compile-osx-py3.6-raet-requirements
        name: OSX Py3.6 RAET Requirements
        files: ^requirements/((base|zeromq|pytest)\.txt|static/osx\.in)$
        args:
          - -v
          - --py-version=3.6
          - --platform=darwin
          - --out-prefix=raet
          - --include=requirements/base.txt
          - --include=requirements/raet.txt
          - --include=requirements/pytest.txt
          - --remove-line=^pycrypto==(.*)$
          - --remove-line=^enum34==(.*)$
      - id: pip-tools-compile
        alias: compile-windows-py3.6-raet-requirements
        name: Windows Py3.6 RAET Requirements
        files: ^requirements/((base|zeromq|pytest)\.txt|static/windows\.in)$
        args:
          - -v
          - --py-version=3.6
          - --platform=windows
          - --out-prefix=raet
          - --include=requirements/base.txt
          - --include=requirements/raet.txt
          - --include=requirements/pytest.txt
          - --remove-line=^pycrypto==(.*)$
          - --remove-line=^enum34==(.*)$

      - id: pip-tools-compile
        alias: compile-cloud-py3.6-requirements
        name: Cloud Py3.6 Requirements
        files: ^requirements/(static/cloud\.in)$
        args:
          - -v
          - --py-version=3.6

      - id: pip-tools-compile
        alias: compile-doc-requirements
        name: Docs Py3.6 Requirements
        files: ^requirements/((base|zeromq|pytest)\.txt|static/docs\.in)$
<<<<<<< HEAD
=======
        args:
          - -v
          - --py-version=3.6
          - --platform=linux

      - id: pip-tools-compile
        alias: compile-linux-py3.7-tcp-requirements
        name: Linux Py3.7 TCP Requirements
        files: ^requirements/((base|pytest)\.txt|static/(.*)\.in)$
        exclude: ^requirements/static/(centos-6|amzn-1|lint|cloud|docs|osx|windows)\.in$
>>>>>>> 894f1714
        args:
          - -v
          - --py-version=3.6
          - --platform=linux

        alias: compile-linux-py3.7-zmq-requirements
        name: Linux Py3.7 ZeroMQ Requirements
        files: ^requirements/((base|zeromq|pytest)\.txt|static/(.*)\.in)$
        exclude: ^requirements/static/(centos-6|amzn-2018\.03|lint|cloud|docs|osx|windows)\.in$
        args:
          - -v
          - --py-version=3.7
          - --platform=linux
          - --out-prefix=zeromq
          - --include=requirements/base.txt
          - --include=requirements/zeromq.txt
          - --include=requirements/pytest.txt
          - --remove-line=^pycrypto==(.*)$
      - id: pip-tools-compile
        alias: compile-osx-py3.7-zmq-requirements
        name: OSX Py3.7 ZeroMQ Requirements
        files: ^requirements/((base|zeromq|pytest)\.txt|static/osx\.in)$
        args:
          - -v
          - --py-version=3.7
          - --platform=darwin
          - --out-prefix=zeromq
          - --include=requirements/base.txt
          - --include=requirements/zeromq.txt
          - --include=requirements/pytest.txt
          - --remove-line=^pycrypto==(.*)$
      - id: pip-tools-compile
        alias: compile-windows-py3.7-zmq-requirements
        name: Windows Py3.7 ZeroMQ Requirements
        files: ^requirements/((base|zeromq|pytest)\.txt|static/windows\.in)$
        args:
          - -v
          - --py-version=3.7
          - --platform=windows
          - --out-prefix=zeromq
          - --include=requirements/base.txt
          - --include=requirements/zeromq.txt
          - --include=requirements/pytest.txt
          - --remove-line=^pycrypto==(.*)$
      - id: pip-tools-compile
        alias: compile-linux-py3.7-raet-requirements
        name: Linux Py3.7 RAET Requirements
        files: ^requirements/((base|raet|pytest)\.txt|static/(.*)\.in)$
        exclude: ^requirements/static/(centos-6|amzn-2018\.03|lint|cloud|docs|osx|windows)\.in$
        args:
          - -v
          - --py-version=3.7
          - --platform=linux
          - --out-prefix=raet
          - --include=requirements/base.txt
          - --include=requirements/raet.txt
          - --include=requirements/pytest.txt
          - --remove-line=^pycrypto==(.*)$
          - --remove-line=^enum34==(.*)$
      - id: pip-tools-compile
        alias: compile-osx-py3.7-raet-requirements
        name: OSX Py3.7 RAET Requirements
        files: ^requirements/((base|zeromq|pytest)\.txt|static/osx\.in)$
        args:
          - -v
          - --py-version=3.7
          - --platform=darwin
          - --out-prefix=raet
          - --include=requirements/base.txt
          - --include=requirements/raet.txt
          - --include=requirements/pytest.txt
          - --remove-line=^pycrypto==(.*)$
          - --remove-line=^enum34==(.*)$
      - id: pip-tools-compile
        alias: compile-windows-py3.7-raet-requirements
        name: Windows Py3.7 RAET Requirements
        files: ^requirements/((base|zeromq|pytest)\.txt|static/windows\.in)$
        args:
          - -v
          - --py-version=3.7
          - --platform=windows
          - --out-prefix=raet
          - --include=requirements/base.txt
          - --include=requirements/raet.txt
          - --include=requirements/pytest.txt
          - --remove-line=^pycrypto==(.*)$
          - --remove-line=^enum34==(.*)$

      - id: pip-tools-compile
        alias: compile-cloud-py3.7-requirements
        name: Cloud Py3.7 Requirements
        files: ^requirements/(static/cloud\.in)$
        args:
          - -v
          - --py-version=3.7

      - id: pip-tools-compile
        alias: compile-doc-requirements
        name: Docs Py3.7 Requirements
        files: ^requirements/((base|zeromq|pytest)\.txt|static/docs\.in)$
        args:
          - -v
          - --py-version=3.7
          - --platform=linux<|MERGE_RESOLUTION|>--- conflicted
+++ resolved
@@ -233,8 +233,6 @@
           - --py-version=3.5
 
       - id: pip-tools-compile
-<<<<<<< HEAD
-=======
         alias: compile-doc-requirements
         name: Docs Py3.5 Requirements
         files: ^requirements/((base|zeromq|pytest)\.txt|static/docs\.in)$
@@ -243,31 +241,6 @@
           - --py-version=3.5
           - --platform=linux
 
-      - id: pip-tools-compile
-        alias: compile-linux-py3.6-tcp-requirements
-        name: Linux Py3.6 TCP Requirements
-        files: ^requirements/((base|pytest)\.txt|static/(.*)\.in)$
-        exclude: ^requirements/static/(centos-6|amzn-1|lint|cloud|docs|osx|windows)\.in$
-        args:
-          - -v
-          - --py-version=3.6
-          - --platform=linux
-          - --out-prefix=tcp
-          - --include=requirements/base.txt
-          - --include=requirements/pytest.txt
-      - id: pip-tools-compile
-        alias: compile-osx-py3.6-tcp-requirements
-        name: OSX Py3.6 TCP Requirements
-        files: ^requirements/((base|pytest)\.txt|static/osx\.in)$
-        args:
-          - -v
-          - --py-version=3.6
-          - --platform=darwin
-          - --out-prefix=tcp
-          - --include=requirements/base.txt
-          - --include=requirements/pytest.txt
-      - id: pip-tools-compile
->>>>>>> 894f1714
         alias: compile-linux-py3.6-zmq-requirements
         name: Linux Py3.6 ZeroMQ Requirements
         files: ^requirements/((base|zeromq|pytest)\.txt|static/(.*)\.in)$
@@ -363,24 +336,12 @@
         alias: compile-doc-requirements
         name: Docs Py3.6 Requirements
         files: ^requirements/((base|zeromq|pytest)\.txt|static/docs\.in)$
-<<<<<<< HEAD
-=======
-        args:
-          - -v
-          - --py-version=3.6
-          - --platform=linux
-
-      - id: pip-tools-compile
-        alias: compile-linux-py3.7-tcp-requirements
-        name: Linux Py3.7 TCP Requirements
-        files: ^requirements/((base|pytest)\.txt|static/(.*)\.in)$
-        exclude: ^requirements/static/(centos-6|amzn-1|lint|cloud|docs|osx|windows)\.in$
->>>>>>> 894f1714
-        args:
-          - -v
-          - --py-version=3.6
-          - --platform=linux
-
+        args:
+          - -v
+          - --py-version=3.6
+          - --platform=linux
+
+      - id: pip-tools-compile
         alias: compile-linux-py3.7-zmq-requirements
         name: Linux Py3.7 ZeroMQ Requirements
         files: ^requirements/((base|zeromq|pytest)\.txt|static/(.*)\.in)$
