exclude: ^(doc/_static/.*|doc/_themes/.*)$
repos:
  - repo: https://github.com/saltstack/pip-tools-compile-impersonate
    rev: master
    hooks:
      - id: pip-tools-compile
        alias: compile-linux-py2.7-zmq-requirements
        name: Linux Py2.7 ZeroMQ Requirements
        files: ^requirements/((base|zeromq|pytest)\.txt|static/(.*)\.in)$
        exclude: ^requirements/static/(lint|cloud|docs|osx|windows)\.in$
        args:
          - -v
          - --py-version=2.7
          - --platform=linux
          - --out-prefix=zeromq
          - --include=requirements/base.txt
          - --include=requirements/zeromq.txt
          - --include=requirements/pytest.txt
          - --remove-line=^pycrypto==(.*)$
      - id: pip-tools-compile
        alias: compile-osx-py2.7-zmq-requirements
        name: OSX Py2.7 ZeroMQ Requirements
        files: ^requirements/((base|zeromq|pytest)\.txt|static/osx\.in)$
        args:
          - -v
          - --py-version=2.7
          - --platform=darwin
          - --out-prefix=zeromq
          - --include=requirements/base.txt
          - --include=requirements/zeromq.txt
          - --include=requirements/pytest.txt
          - --remove-line=^pycrypto==(.*)$
      - id: pip-tools-compile
        alias: compile-windows-py2.7-zmq-requirements
        name: Windows Py2.7 ZeroMQ Requirements
        files: ^requirements/((base|zeromq|pytest)\.txt|static/windows\.in)$
        args:
          - -v
          - --py-version=2.7
          - --platform=windows
          - --out-prefix=zeromq
          - --include=requirements/base.txt
          - --include=requirements/zeromq.txt
          - --include=requirements/pytest.txt
          - --remove-line=^pycrypto==(.*)$
      - id: pip-tools-compile
        alias: compile-linux-py2.7-raet-requirements
        name: Linux Py2.7 RAET Requirements
        files: ^requirements/((base|raet|pytest)\.txt|static/(.*)\.in)$
        exclude: ^requirements/static/(lint|cloud|docs|osx|windows)\.in$
        args:
          - -v
          - --py-version=2.7
          - --platform=linux
          - --out-prefix=raet
          - --include=requirements/base.txt
          - --include=requirements/raet.txt
          - --include=requirements/pytest.txt
          - --remove-line=^pycrypto==(.*)$
      - id: pip-tools-compile
        alias: compile-osx-py2.7-raet-requirements
        name: OSX Py2.7 RAET Requirements
        files: ^requirements/((base|raet|pytest)\.txt|static/osx\.in)$
        args:
          - -v
          - --py-version=2.7
          - --out-prefix=raet
          - --platform=darwin
          - --include=requirements/base.txt
          - --include=requirements/raet.txt
          - --include=requirements/pytest.txt
          - --remove-line=^pycrypto==(.*)$
      - id: pip-tools-compile
        alias: compile-windows-py2.7-raet-requirements
        name: Windows Py2.7 RAET Requirements
        files: ^requirements/((base|raet|pytest)\.txt|static/windows\.in)$
        args:
          - -v
          - --py-version=2.7
          - --out-prefix=raet
          - --platform=windows
          - --include=requirements/base.txt
          - --include=requirements/raet.txt
          - --include=requirements/pytest.txt
          - --remove-line=^pycrypto==(.*)$

      - id: pip-tools-compile
        alias: compile-lint-py2.7-requirements
        name: Lint Py2.7 Requirements
        files: ^requirements/static/lint\.in$
        args:
          - -v
          - --py-version=2.7
          - --platform=linux

      - id: pip-tools-compile
        alias: compile-cloud-py2.7-requirements
        name: Cloud Py2.7 Requirements
        files: ^requirements/(static/cloud\.in)$
        args:
          - -v
          - --py-version=2.7


      - id: pip-tools-compile
        alias: compile-linux-py3.4-zmq-requirements
        name: Linux Py3.4 ZeroMQ Requirements
        files: ^requirements/((base|zeromq|pytest)\.txt|static/(.*)\.in)$
        exclude: ^requirements/static/(centos-6|amzn-2018\.03|lint|cloud|docs|osx|windows)\.in$
        args:
          - -v
          - --py-version=3.4
          - --platform=linux
          - --out-prefix=zeromq
          - --include=requirements/base.txt
          - --include=requirements/zeromq.txt
          - --include=requirements/pytest.txt
          - --remove-line=^pycrypto==(.*)$
      - id: pip-tools-compile
        alias: compile-linux-py3.4-raet-requirements
        name: Linux Py3.4 RAET Requirements
        files: ^requirements/((base|raet|pytest)\.txt|static/(.*)\.in)$
        exclude: ^requirements/static/(centos-6|amzn-2018\.03|lint|cloud|docs|osx|windows)\.in$
        args:
          - -v
          - --py-version=3.4
          - --platform=linux
          - --out-prefix=raet
          - --include=requirements/base.txt
          - --include=requirements/raet.txt
          - --include=requirements/pytest.txt
          - --remove-line=^pycrypto==(.*)$
          - --remove-line=^enum34==(.*)$

      - id: pip-tools-compile
        alias: compile-cloud-py3.4-requirements
        name: Cloud Py3.4 Requirements
        files: ^requirements/(static/cloud\.in)$
        args:
          - -v
          - --py-version=3.4

      - id: pip-tools-compile
        alias: compile-linux-py3.5-zmq-requirements
        name: Linux Py3.5 ZeroMQ Requirements
        files: ^requirements/((base|zeromq|pytest)\.txt|static/(.*)\.in)$
        exclude: ^requirements/static/(centos-6|amzn-2018\.03|lint|cloud|docs|osx|windows)\.in$
        args:
          - -v
          - --py-version=3.5
          - --platform=linux
          - --out-prefix=zeromq
          - --include=requirements/base.txt
          - --include=requirements/zeromq.txt
          - --include=requirements/pytest.txt
          - --remove-line=^pycrypto==(.*)$
      - id: pip-tools-compile
        alias: compile-osx-py3.5-zmq-requirements
        name: OSX Py3.5 ZeroMQ Requirements
        files: ^requirements/((base|zeromq|pytest)\.txt|static/osx\.in)$
        args:
          - -v
          - --py-version=3.5
          - --platform=darwin
          - --out-prefix=zeromq
          - --include=requirements/base.txt
          - --include=requirements/zeromq.txt
          - --include=requirements/pytest.txt
          - --remove-line=^pycrypto==(.*)$
      - id: pip-tools-compile
        alias: compile-windows-py3.5-zmq-requirements
        name: Windows Py3.5 ZeroMQ Requirements
        files: ^requirements/((base|zeromq|pytest)\.txt|static/windows\.in)$
        args:
          - -v
          - --py-version=3.5
          - --platform=windows
          - --out-prefix=zeromq
          - --include=requirements/base.txt
          - --include=requirements/zeromq.txt
          - --include=requirements/pytest.txt
          - --remove-line=^pycrypto==(.*)$
      - id: pip-tools-compile
        alias: compile-linux-py3.5-raet-requirements
        name: Linux Py3.5 RAET Requirements
        files: ^requirements/((base|raet|pytest)\.txt|static/(.*)\.in)$
        exclude: ^requirements/static/(centos-6|amzn-2018\.03|lint|cloud|docs|osx|windows)\.in$
        args:
          - -v
          - --py-version=3.5
          - --platform=linux
          - --out-prefix=raet
          - --include=requirements/base.txt
          - --include=requirements/raet.txt
          - --include=requirements/pytest.txt
          - --remove-line=^pycrypto==(.*)$
          - --remove-line=^enum34==(.*)$
      - id: pip-tools-compile
        alias: compile-osx-py3.5-raet-requirements
        name: OSX Py3.5 RAET Requirements
        files: ^requirements/((base|zeromq|pytest)\.txt|static/osx\.in)$
        args:
          - -v
          - --py-version=3.5
          - --platform=darwin
          - --out-prefix=raet
          - --include=requirements/base.txt
          - --include=requirements/raet.txt
          - --include=requirements/pytest.txt
          - --remove-line=^pycrypto==(.*)$
          - --remove-line=^enum34==(.*)$
      - id: pip-tools-compile
        alias: compile-windows-py3.5-raet-requirements
        name: Windows Py3.5 RAET Requirements
        files: ^requirements/((base|zeromq|pytest)\.txt|static/windows\.in)$
        args:
          - -v
          - --py-version=3.5
          - --platform=windows
          - --out-prefix=raet
          - --include=requirements/base.txt
          - --include=requirements/raet.txt
          - --include=requirements/pytest.txt
          - --remove-line=^pycrypto==(.*)$
          - --remove-line=^enum34==(.*)$

      - id: pip-tools-compile
        alias: compile-cloud-py3.5-requirements
        name: Cloud Py3.5 Requirements
        files: ^requirements/(static/cloud\.in)$
        args:
          - -v
          - --py-version=3.5

      - id: pip-tools-compile
        alias: compile-linux-py3.6-zmq-requirements
        name: Linux Py3.6 ZeroMQ Requirements
        files: ^requirements/((base|zeromq|pytest)\.txt|static/(.*)\.in)$
        exclude: ^requirements/static/(centos-6|amzn-2018\.03|lint|cloud|docs|osx|windows)\.in$
        args:
          - -v
          - --py-version=3.6
          - --platform=linux
          - --out-prefix=zeromq
          - --include=requirements/base.txt
          - --include=requirements/zeromq.txt
          - --include=requirements/pytest.txt
          - --remove-line=^pycrypto==(.*)$
      - id: pip-tools-compile
        alias: compile-osx-py3.6-zmq-requirements
        name: OSX Py3.6 ZeroMQ Requirements
        files: ^requirements/((base|zeromq|pytest)\.txt|static/osx\.in)$
        args:
          - -v
          - --py-version=3.6
          - --platform=darwin
          - --out-prefix=zeromq
          - --include=requirements/base.txt
          - --include=requirements/zeromq.txt
          - --include=requirements/pytest.txt
          - --remove-line=^pycrypto==(.*)$
      - id: pip-tools-compile
        alias: compile-windows-py3.6-zmq-requirements
        name: Windows Py3.6 ZeroMQ Requirements
        files: ^requirements/((base|zeromq|pytest)\.txt|static/windows\.in)$
        args:
          - -v
          - --py-version=3.6
          - --platform=windows
          - --out-prefix=zeromq
          - --include=requirements/base.txt
          - --include=requirements/zeromq.txt
          - --include=requirements/pytest.txt
          - --remove-line=^pycrypto==(.*)$
      - id: pip-tools-compile
        alias: compile-linux-py3.6-raet-requirements
        name: Linux Py3.6 RAET Requirements
        files: ^requirements/((base|raet|pytest)\.txt|static/(.*)\.in)$
        exclude: ^requirements/static/(centos-6|amzn-2018\.03|lint|cloud|docs|osx|windows)\.in$
        args:
          - -v
          - --py-version=3.6
          - --platform=linux
          - --out-prefix=raet
          - --include=requirements/base.txt
          - --include=requirements/raet.txt
          - --include=requirements/pytest.txt
          - --remove-line=^pycrypto==(.*)$
          - --remove-line=^enum34==(.*)$
      - id: pip-tools-compile
        alias: compile-osx-py3.6-raet-requirements
        name: OSX Py3.6 RAET Requirements
        files: ^requirements/((base|zeromq|pytest)\.txt|static/osx\.in)$
        args:
          - -v
          - --py-version=3.6
          - --platform=darwin
          - --out-prefix=raet
          - --include=requirements/base.txt
          - --include=requirements/raet.txt
          - --include=requirements/pytest.txt
          - --remove-line=^pycrypto==(.*)$
          - --remove-line=^enum34==(.*)$
      - id: pip-tools-compile
        alias: compile-windows-py3.6-raet-requirements
        name: Windows Py3.6 RAET Requirements
        files: ^requirements/((base|zeromq|pytest)\.txt|static/windows\.in)$
        args:
          - -v
          - --py-version=3.6
          - --platform=windows
          - --out-prefix=raet
          - --include=requirements/base.txt
          - --include=requirements/raet.txt
          - --include=requirements/pytest.txt
          - --remove-line=^pycrypto==(.*)$
          - --remove-line=^enum34==(.*)$

      - id: pip-tools-compile
        alias: compile-cloud-py3.6-requirements
        name: Cloud Py3.6 Requirements
        files: ^requirements/(static/cloud\.in)$
        args:
          - -v
          - --py-version=3.6

      - id: pip-tools-compile
<<<<<<< HEAD
        alias: compile-doc-requirements
        name: Docs Py3.6 Requirements
        files: ^requirements/((base|zeromq|pytest)\.txt|static/docs\.in)$
        args:
          - -v
          - --py-version=3.6
          - --platform=linux

      - id: pip-tools-compile
        alias: compile-linux-py3.7-tcp-requirements
        name: Linux Py3.7 TCP Requirements
        files: ^requirements/((base|pytest)\.txt|static/(.*)\.in)$
        exclude: ^requirements/static/(centos-6|amzn-1|lint|cloud|docs|osx|windows)\.in$
        args:
          - -v
          - --py-version=3.7
          - --platform=linux
          - --out-prefix=tcp
          - --include=requirements/base.txt
          - --include=requirements/pytest.txt
      - id: pip-tools-compile
        alias: compile-osx-py3.7-tcp-requirements
        name: OSX Py3.7 TCP Requirements
        files: ^requirements/((base|pytest)\.txt|static/osx\.in)$
        args:
          - -v
          - --py-version=3.7
          - --platform=darwin
          - --out-prefix=tcp
          - --include=requirements/base.txt
          - --include=requirements/pytest.txt
      - id: pip-tools-compile
=======
>>>>>>> a2e38d47
        alias: compile-linux-py3.7-zmq-requirements
        name: Linux Py3.7 ZeroMQ Requirements
        files: ^requirements/((base|zeromq|pytest)\.txt|static/(.*)\.in)$
        exclude: ^requirements/static/(centos-6|amzn-2018\.03|lint|cloud|docs|osx|windows)\.in$
        args:
          - -v
          - --py-version=3.7
          - --platform=linux
          - --out-prefix=zeromq
          - --include=requirements/base.txt
          - --include=requirements/zeromq.txt
          - --include=requirements/pytest.txt
          - --remove-line=^pycrypto==(.*)$
      - id: pip-tools-compile
        alias: compile-osx-py3.7-zmq-requirements
        name: OSX Py3.7 ZeroMQ Requirements
        files: ^requirements/((base|zeromq|pytest)\.txt|static/osx\.in)$
        args:
          - -v
          - --py-version=3.7
          - --platform=darwin
          - --out-prefix=zeromq
          - --include=requirements/base.txt
          - --include=requirements/zeromq.txt
          - --include=requirements/pytest.txt
          - --remove-line=^pycrypto==(.*)$
      - id: pip-tools-compile
        alias: compile-windows-py3.7-zmq-requirements
        name: Windows Py3.7 ZeroMQ Requirements
        files: ^requirements/((base|zeromq|pytest)\.txt|static/windows\.in)$
        args:
          - -v
          - --py-version=3.7
          - --platform=windows
          - --out-prefix=zeromq
          - --include=requirements/base.txt
          - --include=requirements/zeromq.txt
          - --include=requirements/pytest.txt
          - --remove-line=^pycrypto==(.*)$
      - id: pip-tools-compile
        alias: compile-linux-py3.7-raet-requirements
        name: Linux Py3.7 RAET Requirements
        files: ^requirements/((base|raet|pytest)\.txt|static/(.*)\.in)$
        exclude: ^requirements/static/(centos-6|amzn-2018\.03|lint|cloud|docs|osx|windows)\.in$
        args:
          - -v
          - --py-version=3.7
          - --platform=linux
          - --out-prefix=raet
          - --include=requirements/base.txt
          - --include=requirements/raet.txt
          - --include=requirements/pytest.txt
          - --remove-line=^pycrypto==(.*)$
          - --remove-line=^enum34==(.*)$
      - id: pip-tools-compile
        alias: compile-osx-py3.7-raet-requirements
        name: OSX Py3.7 RAET Requirements
        files: ^requirements/((base|zeromq|pytest)\.txt|static/osx\.in)$
        args:
          - -v
          - --py-version=3.7
          - --platform=darwin
          - --out-prefix=raet
          - --include=requirements/base.txt
          - --include=requirements/raet.txt
          - --include=requirements/pytest.txt
          - --remove-line=^pycrypto==(.*)$
          - --remove-line=^enum34==(.*)$
      - id: pip-tools-compile
        alias: compile-windows-py3.7-raet-requirements
        name: Windows Py3.7 RAET Requirements
        files: ^requirements/((base|zeromq|pytest)\.txt|static/windows\.in)$
        args:
          - -v
          - --py-version=3.7
          - --platform=windows
          - --out-prefix=raet
          - --include=requirements/base.txt
          - --include=requirements/raet.txt
          - --include=requirements/pytest.txt
          - --remove-line=^pycrypto==(.*)$
          - --remove-line=^enum34==(.*)$

      - id: pip-tools-compile
        alias: compile-cloud-py3.7-requirements
        name: Cloud Py3.7 Requirements
        files: ^requirements/(static/cloud\.in)$
        args:
          - -v
          - --py-version=3.7<|MERGE_RESOLUTION|>--- conflicted
+++ resolved
@@ -325,7 +325,6 @@
           - --py-version=3.6
 
       - id: pip-tools-compile
-<<<<<<< HEAD
         alias: compile-doc-requirements
         name: Docs Py3.6 Requirements
         files: ^requirements/((base|zeromq|pytest)\.txt|static/docs\.in)$
@@ -334,32 +333,6 @@
           - --py-version=3.6
           - --platform=linux
 
-      - id: pip-tools-compile
-        alias: compile-linux-py3.7-tcp-requirements
-        name: Linux Py3.7 TCP Requirements
-        files: ^requirements/((base|pytest)\.txt|static/(.*)\.in)$
-        exclude: ^requirements/static/(centos-6|amzn-1|lint|cloud|docs|osx|windows)\.in$
-        args:
-          - -v
-          - --py-version=3.7
-          - --platform=linux
-          - --out-prefix=tcp
-          - --include=requirements/base.txt
-          - --include=requirements/pytest.txt
-      - id: pip-tools-compile
-        alias: compile-osx-py3.7-tcp-requirements
-        name: OSX Py3.7 TCP Requirements
-        files: ^requirements/((base|pytest)\.txt|static/osx\.in)$
-        args:
-          - -v
-          - --py-version=3.7
-          - --platform=darwin
-          - --out-prefix=tcp
-          - --include=requirements/base.txt
-          - --include=requirements/pytest.txt
-      - id: pip-tools-compile
-=======
->>>>>>> a2e38d47
         alias: compile-linux-py3.7-zmq-requirements
         name: Linux Py3.7 ZeroMQ Requirements
         files: ^requirements/((base|zeromq|pytest)\.txt|static/(.*)\.in)$
