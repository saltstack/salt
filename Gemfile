# This file is only used for running the test suite with kitchen-salt.

source 'https://rubygems.org'

<<<<<<< HEAD
# Point this back at the test-kitchen package after >1.2.5 is relased
gem 'test-kitchen', :git => 'https://github.com/dwoz/test-kitchen.git', :branch => 'keepalive_maxcount'
gem 'kitchen-salt', :git => 'https://github.com/saltstack/kitchen-salt.git'
=======
gem 'test-kitchen', '~>1.23.3'
gem 'kitchen-salt', :git => 'https://github.com/s0undt3ch/kitchen-salt.git', :branch => 'features/nox'
>>>>>>> 8abb7099
gem 'kitchen-sync'
gem 'git'

group :docker do
  gem 'kitchen-docker', :git => 'https://github.com/test-kitchen/kitchen-docker.git'
end

group :windows do
  gem 'winrm', '~>2.0'
#  gem 'winrm-fs', '~>1.3.1'
  gem 'winrm-fs', :git => 'https://github.com/s0undt3ch/winrm-fs.git', :branch => 'hotfix/saltstack-ci'
end

group :ec2 do
  gem 'kitchen-ec2'
end

group :vagrant do
  gem 'vagrant-wrapper'
  gem 'kitchen-vagrant'
end

group :macos do
  gem 'rbnacl', '< 5.0', :require => false
  gem 'rbnacl-libsodium', :require => false
  gem 'bcrypt_pbkdf', '< 2.0', :require => false
  gem 'ffi', '= 1.10.0', :require => false
end<|MERGE_RESOLUTION|>--- conflicted
+++ resolved
@@ -2,14 +2,8 @@
 
 source 'https://rubygems.org'
 
-<<<<<<< HEAD
-# Point this back at the test-kitchen package after >1.2.5 is relased
-gem 'test-kitchen', :git => 'https://github.com/dwoz/test-kitchen.git', :branch => 'keepalive_maxcount'
-gem 'kitchen-salt', :git => 'https://github.com/saltstack/kitchen-salt.git'
-=======
 gem 'test-kitchen', '~>1.23.3'
 gem 'kitchen-salt', :git => 'https://github.com/s0undt3ch/kitchen-salt.git', :branch => 'features/nox'
->>>>>>> 8abb7099
 gem 'kitchen-sync'
 gem 'git'
 
