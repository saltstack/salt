--- conflicted
+++ resolved
@@ -81,7 +81,6 @@
 # Create binaries
 #-------------------------------------------------------------------------------
 
-<<<<<<< HEAD
 $prereq_files = "vcredist_x86_2022.exe",
                 "vcredist_x64_2022.exe",
 $prereq_files | ForEach-Object {
@@ -95,11 +94,8 @@
     }
 }
 
-$binary_files = "ssm.exe",
-                "python.exe"
-=======
-$binary_files = @("python.exe")
->>>>>>> 2536ff63
+$binary_files = @("python.exe", "ssm.exe")
+
 $binary_files | ForEach-Object {
     Write-Host "Creating $_`: " -NoNewline
     Set-Content -Path "$BUILDENV_DIR\$_" -Value "binary"
