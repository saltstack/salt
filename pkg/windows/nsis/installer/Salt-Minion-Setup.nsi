--- conflicted
+++ resolved
@@ -524,174 +524,6 @@
 ShowInstDetails show
 ShowUnInstDetails show
 
-<<<<<<< HEAD
-
-Section -copy_prereqs
-    # Copy prereqs to the Plugins Directory
-    # These files are downloaded by build_pkg.bat
-    # This directory gets removed upon completion
-    SetOutPath "$PLUGINSDIR\"
-    File /r "..\..\prereqs\"
-SectionEnd
-
-# Check if the Windows 10 Universal C Runtime (KB2999226) is installed. Python
-# 3 needs the updated ucrt on Windows 8.1/2012R2 and lower. They are installed
-# via KB2999226, but we're not going to patch the system here. Instead, we're
-# going to copy the .dll files to the \salt\bin directory
-Section -install_ucrt
-
-    Var /GLOBAL UcrtFileName
-
-    # Get the Major.Minor version Number
-    # Windows 10 introduced CurrentMajorVersionNumber
-    ReadRegStr $R0 HKLM "SOFTWARE\Microsoft\Windows NT\CurrentVersion" \
-        CurrentMajorVersionNumber
-
-    # Windows 10/2016 will return a value here, skip to the end if returned
-    StrCmp $R0 '' lbl_needs_ucrt 0
-
-    # Found Windows 10
-    detailPrint "KB2999226 does not apply to this machine"
-    goto lbl_done
-
-    lbl_needs_ucrt:
-    # UCRT only needed on Windows Server 2012R2/Windows 8.1 and below. The
-    # first ReadRegStr command above should have skipped to lbl_done if on
-    # Windows 10 box
-
-    # Is the update already installed
-    ClearErrors
-
-    # Use WMI to check if it's installed
-    detailPrint "Checking for existing UCRT (KB2999226) installation"
-    nsExec::ExecToStack 'cmd /q /c wmic qfe get hotfixid | findstr "^KB2999226"'
-    # Clean up the stack
-    Pop $R0 # Gets the ErrorCode
-    Pop $R1 # Gets the stdout, which should be KB2999226 if it's installed
-
-    # If it returned KB2999226 it's already installed
-    StrCmp $R1 'KB2999226' lbl_done
-
-    detailPrint "UCRT (KB2999226) not found"
-
-    # Use RunningX64 here to get the Architecture for the system running the
-    # installer.
-    ${If} ${RunningX64}
-        StrCpy $UcrtFileName "ucrt_x64.zip"
-    ${Else}
-        StrCpy $UcrtFileName "ucrt_x86.zip"
-    ${EndIf}
-
-    ClearErrors
-
-    detailPrint "Unzipping UCRT dll files to $INSTDIR\Scripts"
-    CreateDirectory $INSTDIR\Scripts
-    nsisunz::UnzipToLog "$PLUGINSDIR\$UcrtFileName" "$INSTDIR\Scripts"
-
-    # Clean up the stack
-    Pop $R0  # Get Error
-
-    ${IfNot} $R0 == "success"
-        detailPrint "error: $R0"
-        Sleep 3000
-    ${Else}
-        detailPrint "UCRT dll files copied successfully"
-    ${EndIf}
-
-    lbl_done:
-
-SectionEnd
-
-
-# Check and install Visual C++ redist 2022 packages
-# Hidden section (-) to install VCRedist
-Section -install_vcredist_2022
-
-    Var /GLOBAL VcRedistName
-    Var /GLOBAL VcRedistReg
-
-    # Only install 64bit VCRedist on 64bit machines
-    # Use RunningX64 here to get the Architecture for the system running the
-    # installer.
-    ${If} ${RunningX64}
-        StrCpy $VcRedistName "vcredist_x64_2022"
-        StrCpy $VcRedistReg "SOFTWARE\WOW6432Node\Microsoft\VisualStudio\14.0\VC\Runtimes\x64"
-    ${Else}
-        StrCpy $VcRedistName "vcredist_x86_2022"
-        StrCpy $VcRedistReg "SOFTWARE\Microsoft\VisualStudio\14.0\VC\Runtimes\x86"
-    ${EndIf}
-
-    # Detecting VCRedist Installation
-    detailPrint "Checking for $VcRedistName..."
-    ReadRegDword $0 HKLM $VcRedistReg "Installed"
-    StrCmp $0 "1" +2 0
-    Call InstallVCRedist
-
-SectionEnd
-
-
-Function InstallVCRedist
-    detailPrint "System requires $VcRedistName"
-    MessageBox MB_ICONQUESTION|MB_YESNO|MB_DEFBUTTON2 \
-        "$VcRedistName is currently not installed. Would you like to \
-        install?" \
-        /SD IDYES IDYES InstallVcRedist
-
-    detailPrint "$VcRedistName not installed"
-    detailPrint ">>>Installation aborted by user<<<"
-    MessageBox MB_ICONEXCLAMATION \
-        "$VcRedistName not installed. Aborted by user.$\n$\n\
-        Installer will now close." \
-        /SD IDOK
-    Quit
-
-    InstallVcRedist:
-
-        # If an output variable is specified ($0 in the case below), ExecWait
-        # sets the variable with the exit code (and only sets the error flag if
-        # an error occurs; if an error occurs, the contents of the user
-        # variable are undefined).
-        # http://nsis.sourceforge.net/Reference/ExecWait
-        ClearErrors
-        detailPrint "Installing $VcRedistName..."
-        ExecWait '"$PLUGINSDIR\$VcRedistName.exe" /install /quiet /norestart' $0
-
-        IfErrors 0 CheckVcRedistErrorCode
-
-        detailPrint "An error occurred during installation of $VcRedistName"
-        MessageBox MB_OK|MB_ICONEXCLAMATION \
-            "$VcRedistName failed to install. Try installing the package \
-            manually.$\n$\n\
-            The installer will now close." \
-            /SD IDOK
-            Quit
-
-        CheckVcRedistErrorCode:
-        # Check for Reboot Error Code (3010)
-        ${If} $0 == 3010
-            detailPrint "$VcRedistName installed but requires a restart to complete."
-            detailPrint "Reboot and run Salt install again"
-            MessageBox MB_OK|MB_ICONINFORMATION \
-                "$VcRedistName installed but requires a restart to complete." \
-                /SD IDOK
-
-        # Check for any other errors
-        ${ElseIfNot} $0 == 0
-            detailPrint "An error occurred during installation of $VcRedistName"
-            detailPrint "Error: $0"
-            MessageBox MB_OK|MB_ICONEXCLAMATION \
-                "$VcRedistName failed to install. Try installing the package \
-                mnually.$\n\
-                ErrorCode: $0$\n\
-                The installer will now close." \
-                /SD IDOK
-        ${EndIf}
-
-FunctionEnd
-
-
-=======
->>>>>>> 4eccba4f
 Section "MainSection" SEC01
 
     ${If} $MoveExistingConfig == 1
