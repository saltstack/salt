--- conflicted
+++ resolved
@@ -1,4 +1,4 @@
--------------------------------------------------------------------
+        -------------------------------------------------------------------
 Wed May  6 20:33:53 UTC 2015 - aboe76@gmail.com
 
 - Major release 2015.5.0 Lithium
@@ -194,10 +194,6 @@
 - Added man salt.7.gz to salt-master package
 
 -------------------------------------------------------------------
-<<<<<<< HEAD
-=======
->>>>>>> updated suse spec file to version 2015.5.0
->>>>>>> b6842983
 Mon Nov  3 21:35:31 UTC 2014 - aboe76@gmail.com
 
 - Updated to Major Release 2014.7.0
