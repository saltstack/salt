%if ! (0%{?rhel} >= 6 || 0%{?fedora} > 12)
%global with_python26 1
%define pybasever 2.6
%define __python_ver 26
%define __python %{_bindir}/python%{?pybasever}
%endif

%global include_tests 1

%{!?python_sitelib: %global python_sitelib %(%{__python} -c "from distutils.sysconfig import get_python_lib; print(get_python_lib())")}
%{!?python_sitearch: %global python_sitearch %(%{__python} -c "from distutils.sysconfig import get_python_lib; print(get_python_lib(1))")}
%{!?pythonpath: %global pythonpath %(%{__python} -c "import os, sys; print(os.pathsep.join(x for x in sys.path if x))")}

%define _salttesting SaltTesting
%define _salttesting_ver 0.5.4

Name: salt
Version: %{salt_version}
Release: %{buildid}%{?dist}
Summary: A parallel remote execution system
Group:   System Environment/Daemons
License: ASL 2.0
URL:     http://saltstack.org/
Source0: http://pypi.python.org/packages/source/s/%{name}/%{name}-%{version}.tar.gz
Source1: https://pypi.python.org/packages/source/S/%{_salttesting}/%{_salttesting}-%{_salttesting_ver}.tar.gz
BuildRoot: %{_tmppath}/%{name}-%{version}-%{release}-root-%(%{__id_u} -n)
BuildArch: noarch

%ifarch %{ix86} x86_64
Requires: dmidecode
%endif

Requires: pciutils
Requires: yum-utils
Requires: sshpass

%if 0%{?with_python26}
BuildRequires: python26-crypto
BuildRequires: python26-devel
BuildRequires: python26-jinja2
BuildRequires: python26-m2crypto
BuildRequires: python26-msgpack
BuildRequires: python26-zmq
BuildRequires: python26-PyYAML
BuildRequires: python26-libcloud

Requires: python26-crypto
Requires: python26-jinja2
Requires: python26-m2crypto
Requires: python26-msgpack
Requires: python26-PyYAML
Requires: python26-zmq
Requires: python26-libcloud

%else

%if ((0%{?rhel} >= 6 || 0%{?fedora} > 12) && 0%{?include_tests})
BuildRequires: python-unittest2
# this BR causes windows tests to happen
# clearly, that's not desired
# https://github.com/saltstack/salt/issues/3749
BuildRequires: python-mock
BuildRequires: git
%endif

BuildRequires: m2crypto
BuildRequires: python-crypto
BuildRequires: python-devel
BuildRequires: python-jinja2
BuildRequires: python-msgpack
BuildRequires: python-pip
BuildRequires: python-zmq
BuildRequires: PyYAML
BuildRequires: python-libcloud

Requires: python-crypto
Requires: python-zmq
Requires: python-jinja2
Requires: PyYAML
Requires: m2crypto
Requires: python-msgpack
Requires: python-libcloud

%endif

%if ! (0%{?rhel} >= 7 || 0%{?fedora} >= 15)

Requires(post): chkconfig
Requires(preun): chkconfig
Requires(preun): initscripts
Requires(postun): initscripts

%else

%if 0%{?systemd_preun:1}

Requires(post): systemd-units
Requires(preun): systemd-units
Requires(postun): systemd-units

%endif

BuildRequires: systemd-units

%endif

%description
Salt is a distributed remote execution system used to execute commands and
query data. It was developed in order to bring the best solutions found in
the world of remote execution together and make them better, faster and more
malleable. Salt accomplishes this via its ability to handle larger loads of
information, and not just dozens, but hundreds or even thousands of individual
servers, handle them quickly and through a simple and manageable interface.

%package -n salt-master
Summary: Management component for salt, a parallel remote execution system
Group:   System Environment/Daemons
Requires: salt = %{version}-%{release}

%description -n salt-master
The Salt master is the central server to which all minions connect.

%package -n salt-minion
Summary: Client component for salt, a parallel remote execution system
Group:   System Environment/Daemons
Requires: salt = %{version}-%{release}

%description -n salt-minion
Salt minion is queried and controlled from the master.

%prep
%setup -c
%setup -T -D -a 1

%build


%install
rm -rf $RPM_BUILD_ROOT
cd $RPM_BUILD_DIR/%{name}-%{version}/%{name}-%{version}
%{__python} setup.py install -O1 --root $RPM_BUILD_ROOT

%if ! (0%{?rhel} >= 7 || 0%{?fedora} >= 15)
mkdir -p $RPM_BUILD_ROOT%{_initrddir}
install -p -m 0644 pkg/rpm/salt-master $RPM_BUILD_ROOT%{_initrddir}/
install -p -m 0644 pkg/rpm/salt-syndic $RPM_BUILD_ROOT%{_initrddir}/
install -p -m 0644 pkg/rpm/salt-minion $RPM_BUILD_ROOT%{_initrddir}/
%else
mkdir -p $RPM_BUILD_ROOT%{_unitdir}
install -p -m 0644 pkg/rpm/salt-master.service $RPM_BUILD_ROOT%{_unitdir}/
install -p -m 0644 pkg/rpm/salt-syndic.service $RPM_BUILD_ROOT%{_unitdir}/
install -p -m 0644 pkg/rpm/salt-minion.service $RPM_BUILD_ROOT%{_unitdir}/
%endif

mkdir -p $RPM_BUILD_ROOT%{_sysconfdir}/salt/
install -p -m 0640 conf/minion $RPM_BUILD_ROOT%{_sysconfdir}/salt/minion
install -p -m 0640 conf/master $RPM_BUILD_ROOT%{_sysconfdir}/salt/master

cat <<@EOF > $RPM_BUILD_ROOT%{_sysconfdir}/default/salt
# /etc/default/salt
# This file can theoretically contain a bunch of customization variables
# for Salt.
#
# Path to Python for Salt
PYTHON=/usr/bin/python2.6
#
# Path to Salt master
SALTMASTER=/usr/bin/salt-master
#
# Path to Salt minion
SALTMINION=/usr/bin/salt-minion
#
# Path to Salt syndic
SALTSYNDIC=/usr/bin/salt-syndic
#
# Arguments for Salt Master and Minion
MASTER_ARGS=""
MINION_ARGS=""
#
@EOF

%if ((0%{?rhel} >= 6 || 0%{?fedora} > 12) && 0%{?include_tests})
%check
cd $RPM_BUILD_DIR/%{name}-%{version}/%{name}-%{version}
PYTHONPATH=%{pythonpath}:$RPM_BUILD_DIR/%{name}-%{version}/%{_salttesting}-%{_salttesting_ver} %{__python} setup.py test --runtests-opts=-u
%endif

%clean
rm -rf $RPM_BUILD_ROOT

%files
%defattr(-,root,root,-)
%doc $RPM_BUILD_DIR/%{name}-%{version}/%{name}-%{version}/AUTHORS
%doc $RPM_BUILD_DIR/%{name}-%{version}/%{name}-%{version}/COPYING
%doc $RPM_BUILD_DIR/%{name}-%{version}/%{name}-%{version}/LICENSE
%doc $RPM_BUILD_DIR/%{name}-%{version}/%{name}-%{version}/pkg/rpm/README.fedora
%{python_sitelib}/%{name}/*
%{python_sitelib}/%{name}-%{version}-py?.?.egg-info
%doc %{_mandir}/man7/salt.7.*
%config(noreplace) %{_sysconfdir}/default/salt

%files -n salt-minion
%defattr(-,root,root)
%doc %{_mandir}/man1/salt-call.1.*
%doc %{_mandir}/man1/salt-minion.1.*
%{_bindir}/salt-minion
%{_bindir}/salt-call
%if ! (0%{?rhel} >= 7 || 0%{?fedora} >= 15)
%attr(0755, root, root) %{_initrddir}/salt-minion
%else
%{_unitdir}/salt-minion.service
%endif
%config(noreplace) %{_sysconfdir}/salt/minion

%files -n salt-master
%defattr(-,root,root)
%doc %{_mandir}/man1/salt.1.*
%doc %{_mandir}/man1/salt-cloud.1.*
%doc %{_mandir}/man1/salt-cp.1.*
%doc %{_mandir}/man1/salt-key.1.*
%doc %{_mandir}/man1/salt-master.1.*
%doc %{_mandir}/man1/salt-run.1.*
%doc %{_mandir}/man1/salt-ssh.1.*
%doc %{_mandir}/man1/salt-syndic.1.*
%doc %{_mandir}/man1/salt-cloud.1.*
%{_bindir}/salt
%{_bindir}/salt-cloud
%{_bindir}/salt-cp
%{_bindir}/salt-key
%{_bindir}/salt-master
%{_bindir}/salt-run
%{_bindir}/salt-ssh
%{_bindir}/salt-syndic
%{_bindir}/salt-cloud
%if ! (0%{?rhel} >= 7 || 0%{?fedora} >= 15)
%attr(0755, root, root) %{_initrddir}/salt-master
%attr(0755, root, root) %{_initrddir}/salt-syndic
%else
%{_unitdir}/salt-master.service
%{_unitdir}/salt-syndic.service
%endif
%config(noreplace) %{_sysconfdir}/salt/master

# less than RHEL 8 / Fedora 16
# not sure if RHEL 7 will use systemd yet
%if ! (0%{?rhel} >= 7 || 0%{?fedora} >= 15)

%preun -n salt-master
  if [ $1 -eq 0 ] ; then
      /sbin/service salt-master stop >/dev/null 2>&1
      /sbin/service salt-syndic stop >/dev/null 2>&1
      /sbin/chkconfig --del salt-master
      /sbin/chkconfig --del salt-syndic
  fi

%preun -n salt-minion
  if [ $1 -eq 0 ] ; then
      /sbin/service salt-minion stop >/dev/null 2>&1
      /sbin/chkconfig --del salt-minion
  fi

%post -n salt-master
  /sbin/chkconfig --add salt-master
  /sbin/chkconfig --add salt-syndic

%post -n salt-minion
  /sbin/chkconfig --add salt-minion

%postun -n salt-master
  if [ "$1" -ge "1" ] ; then
      /sbin/service salt-master condrestart >/dev/null 2>&1 || :
      /sbin/service salt-syndic condrestart >/dev/null 2>&1 || :
  fi

%postun -n salt-minion
  if [ "$1" -ge "1" ] ; then
      /sbin/service salt-minion condrestart >/dev/null 2>&1 || :
  fi

%else

%preun -n salt-master
%if 0%{?systemd_preun:1}
  %systemd_preun salt-master.service
%else
  if [ $1 -eq 0 ] ; then
    # Package removal, not upgrade
    /bin/systemctl --no-reload disable salt-master.service > /dev/null 2>&1 || :
    /bin/systemctl stop salt-master.service > /dev/null 2>&1 || :

    /bin/systemctl --no-reload disable salt-syndic.service > /dev/null 2>&1 || :
    /bin/systemctl stop salt-syndic.service > /dev/null 2>&1 || :
  fi
%endif

%preun -n salt-minion
%if 0%{?systemd_preun:1}
  %systemd_preun salt-minion.service
%else
  if [ $1 -eq 0 ] ; then
      # Package removal, not upgrade
      /bin/systemctl --no-reload disable salt-minion.service > /dev/null 2>&1 || :
      /bin/systemctl stop salt-minion.service > /dev/null 2>&1 || :
  fi
%endif

%post -n salt-master
%if 0%{?systemd_post:1}
  %systemd_post salt-master.service
%else
  /bin/systemctl daemon-reload &>/dev/null || :
%endif

%post -n salt-minion
%if 0%{?systemd_post:1}
  %systemd_post salt-minion.service
%else
  /bin/systemctl daemon-reload &>/dev/null || :
%endif

%postun -n salt-master
%if 0%{?systemd_post:1}
  %systemd_postun salt-master.service
%else
  /bin/systemctl daemon-reload &>/dev/null
  [ $1 -gt 0 ] && /bin/systemctl try-restart salt-master.service &>/dev/null || :
  [ $1 -gt 0 ] && /bin/systemctl try-restart salt-syndic.service &>/dev/null || :
%endif

%postun -n salt-minion
%if 0%{?systemd_post:1}
  %systemd_postun salt-minion.service
%else
  /bin/systemctl daemon-reload &>/dev/null
  [ $1 -gt 0 ] && /bin/systemctl try-restart salt-minion.service &>/dev/null || :
%endif

%endif

%changelog
<<<<<<< HEAD
* Thu Feb 20 2014 Erik Johnson <erik@saltstack.com> - 2014.1.0-1
- Update to feature release 2014.1.0

* Mon Jan 27 2014 Erik Johnson <erik@saltstack.com> - 0.17.5-1
- Update to bugfix release 0.17.5
=======
* Fri Mar 21 2014 Cowyn Li <cowynli@gmail.com> - 2014.1.1-1
- Update to upstream feature release 2014.1.1
- Update SaltTesting to bugfix release 0.5.4
- Add salt-cloud
- Add /etc/default/salt
- Adopt initd/systemd scripts in the source package directly
>>>>>>> dbed0be4

* Thu Dec 19 2013 Erik Johnson <erik@saltstack.com> - 0.17.4-1
- Update to bugfix release 0.17.4

* Tue Nov 19 2013 Erik Johnson <erik@saltstack.com> - 0.17.2-2
- Patched to fix pkgrepo.managed regression

* Mon Nov 18 2013 Erik Johnson <erik@saltstack.com> - 0.17.2-1
- Update to bugfix release 0.17.2

* Thu Oct 17 2013 Erik Johnson <erik@saltstack.com> - 0.17.1-1
- Update to bugfix release 0.17.1

* Thu Sep 26 2013 Erik Johnson <erik@saltstack.com> - 0.17.0-1
- Update to feature release 0.17.0

* Wed Sep 11 2013 David Anderson <dave@dubkat.com>
- Change sourcing order of init functions and salt default file

* Sat Sep 07 2013 Erik Johnson <erik@saltstack.com> - 0.16.4-1
- Update to patch release 0.16.4

* Sun Aug 25 2013 Florian La Roche <Florian.LaRoche@gmx.net>
- fixed preun/postun scripts for salt-minion

* Thu Aug 15 2013 Andrew Niemantsverdriet <andrewniemants@gmail.com> - 0.16.3-1
- Update to patch release 0.16.3

* Thu Aug 8 2013 Clint Savage <herlo1@gmail.com> - 0.16.2-1
- Update to patch release 0.16.2

* Sun Aug 04 2013 Fedora Release Engineering <rel-eng@lists.fedoraproject.org> - 0.16.0-2
- Rebuilt for https://fedoraproject.org/wiki/Fedora_20_Mass_Rebuild

* Tue Jul 9 2013 Clint Savage <herlo1@gmail.com> - 0.16.0-1
- Update to feature release 0.16.0

* Sat Jun 1 2013 Clint Savage <herlo1@gmail.com> - 0.15.3-1
- Update to patch release 0.15.3
- Removed OrderedDict patch

* Fri May 31 2013 Clint Savage <herlo1@gmail.com> - 0.15.2-1
- Update to patch release 0.15.2
- Patch OrderedDict for failed tests (SaltStack#4912)

* Wed May 8 2013 Clint Savage <herlo1@gmail.com> - 0.15.1-1
- Update to patch release 0.15.1

* Sat May 4 2013 Clint Savage <herlo1@gmail.com> - 0.15.0-1
- Update to upstream feature release 0.15.0

* Fri Apr 19 2013 Clint Savage <herlo1@gmail.com> - 0.14.1-1
- Update to upstream patch release 0.14.1

* Sat Mar 23 2013 Clint Savage <herlo1@gmail.com> - 0.14.0-1
- Update to upstream feature release 0.14.0

* Fri Mar 22 2013 Clint Savage <herlo1@gmail.com> - 0.13.3-1
- Update to upstream patch release 0.13.3

* Wed Mar 13 2013 Clint Savage <herlo1@gmail.com> - 0.13.2-1
- Update to upstream patch release 0.13.2

* Fri Feb 15 2013 Clint Savage <herlo1@gmail.com> - 0.13.1-1
- Update to upstream patch release 0.13.1
- Add unittest support

* Sat Feb 02 2013 Clint Savage <herlo1@gmail.com> - 0.12.1-1
- Remove patches and update to upstream patch release 0.12.1

* Thu Jan 17 2013 Wendall Cada <wendallc@83864.com> - 0.12.0-2
- Added unittest support

* Wed Jan 16 2013 Clint Savage <herlo1@gmail.com> - 0.12.0-1
- Upstream release 0.12.0

* Fri Dec 14 2012 Clint Savage <herlo1@gmail.com> - 0.11.1-1
- Upstream patch release 0.11.1
- Fixes security vulnerability (https://github.com/saltstack/salt/issues/2916)

* Fri Dec 14 2012 Clint Savage <herlo1@gmail.com> - 0.11.0-1
- Moved to upstream release 0.11.0

* Wed Dec 05 2012 Mike Chesnut <mchesnut@gmail.com> - 0.10.5-2
- moved to upstream release 0.10.5
- removing references to minion.template and master.template, as those files
  have been removed from the repo

* Sun Nov 18 2012 Clint Savage <herlo1@gmail.com> - 0.10.5-1
- Moved to upstream release 0.10.5
- Added pciutils as Requires

* Wed Oct 24 2012 Clint Savage <herlo1@gmail.com> - 0.10.4-1
- Moved to upstream release 0.10.4
- Patched jcollie/systemd-service-status (SALT@GH#2335) (RHBZ#869669)

* Tue Oct 2 2012 Clint Savage <herlo1@gmail.com> - 0.10.3-1
- Moved to upstream release 0.10.3
- Added systemd scriplets (RHBZ#850408)

* Thu Aug 2 2012 Clint Savage <herlo1@gmail.com> - 0.10.2-2
- Fix upstream bug #1730 per RHBZ#845295

* Tue Jul 31 2012 Clint Savage <herlo1@gmail.com> - 0.10.2-1
- Moved to upstream release 0.10.2
- Removed PyXML as a dependency

* Sat Jun 16 2012 Clint Savage <herlo1@gmail.com> - 0.10.1-1
- Moved to upstream release 0.10.1

* Sat Apr 28 2012 Clint Savage <herlo1@gmail.com> - 0.9.9.1-1
- Moved to upstream release 0.9.9.1

* Tue Apr 17 2012 Peter Robinson <pbrobinson@fedoraproject.org> - 0.9.8-2
- dmidecode is x86 only

* Wed Mar 21 2012 Clint Savage <herlo1@gmail.com> - 0.9.8-1
- Moved to upstream release 0.9.8

* Thu Mar 8 2012 Clint Savage <herlo1@gmail.com> - 0.9.7-2
- Added dmidecode as a Requires

* Thu Feb 16 2012 Clint Savage <herlo1@gmail.com> - 0.9.7-1
- Moved to upstream release 0.9.7

* Tue Jan 24 2012 Clint Savage <herlo1@gmail.com> - 0.9.6-2
- Added README.fedora and removed deps for optional modules

* Sat Jan 21 2012 Clint Savage <herlo1@gmail.com> - 0.9.6-1
- New upstream release

* Sun Jan 8 2012 Clint Savage <herlo1@gmail.com> - 0.9.4-6
- Missed some critical elements for SysV and rpmlint cleanup

* Sun Jan 8 2012 Clint Savage <herlo1@gmail.com> - 0.9.4-5
- SysV clean up in post

* Sat Jan 7 2012 Clint Savage <herlo1@gmail.com> - 0.9.4-4
- Cleaning up perms, group and descriptions, adding post scripts for systemd

* Thu Jan 5 2012 Clint Savage <herlo1@gmail.com> - 0.9.4-3
- Updating for systemd on Fedora 15+

* Thu Dec 1 2011 Clint Savage <herlo1@gmail.com> - 0.9.4-2
- Removing requirement for Cython. Optional only for salt-minion

* Wed Nov 30 2011 Clint Savage <herlo1@gmail.com> - 0.9.4-1
- New upstream release with new features and bugfixes

* Thu Nov 17 2011 Clint Savage <herlo1@gmail.com> - 0.9.3-1
- New upstream release with new features and bugfixes

* Sat Sep 17 2011 Clint Savage <herlo1@gmail.com> - 0.9.2-1
- Bugfix release from upstream to fix python2.6 issues

* Fri Sep 09 2011 Clint Savage <herlo1@gmail.com> - 0.9.1-1
- Initial packages<|MERGE_RESOLUTION|>--- conflicted
+++ resolved
@@ -338,20 +338,12 @@
 %endif
 
 %changelog
-<<<<<<< HEAD
-* Thu Feb 20 2014 Erik Johnson <erik@saltstack.com> - 2014.1.0-1
-- Update to feature release 2014.1.0
-
-* Mon Jan 27 2014 Erik Johnson <erik@saltstack.com> - 0.17.5-1
-- Update to bugfix release 0.17.5
-=======
 * Fri Mar 21 2014 Cowyn Li <cowynli@gmail.com> - 2014.1.1-1
 - Update to upstream feature release 2014.1.1
 - Update SaltTesting to bugfix release 0.5.4
 - Add salt-cloud
 - Add /etc/default/salt
 - Adopt initd/systemd scripts in the source package directly
->>>>>>> dbed0be4
 
 * Thu Dec 19 2013 Erik Johnson <erik@saltstack.com> - 0.17.4-1
 - Update to bugfix release 0.17.4
