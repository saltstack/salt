--- conflicted
+++ resolved
@@ -40,11 +40,7 @@
 %define fish_dir %{_datadir}/fish/vendor_functions.d
 
 Name:    salt
-<<<<<<< HEAD
 Version: 3007.5
-=======
-Version: 3006.14
->>>>>>> ded1ce96
 Release: 0
 Summary: A parallel remote execution system
 Group:   System Environment/Daemons
@@ -738,7 +734,6 @@
 fi
 
 %changelog
-<<<<<<< HEAD
 * Thu Jun 26 2025 Salt Project Packaging <saltproject-packaging@vmware.com> - 3007.5
 
 # Fixed
@@ -746,7 +741,8 @@
 - Zeromq RequestServer continues to serve requests after encountering an
   un-handled exception [#66519](https://github.com/saltstack/salt/issues/66519)
 - * Added support for `icmpv6-type` to salt.modules.nftables [#67882](https://github.com/saltstack/salt/issues/67882)
-=======
+
+
 * Thu Jul 10 2025 Salt Project Packaging <saltproject-packaging@vmware.com> - 3006.14
 
 # Fixed
@@ -758,7 +754,6 @@
   - Load default openssl modules when no system openssl binary exists [#68014](https://github.com/saltstack/salt/issues/68014)
 - pkgrepo.managed not applying changes / account for 'name' attr being part of the state [#68107](https://github.com/saltstack/salt/issues/68107)
 - Fix `test mode` causing unintended execution when non-boolean values are passed. [#68121](https://github.com/saltstack/salt/issues/68121)
->>>>>>> ded1ce96
 
 
 * Thu Jun 26 2025 Salt Project Packaging <saltproject-packaging@vmware.com> - 3006.13
