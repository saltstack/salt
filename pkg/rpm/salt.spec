--- conflicted
+++ resolved
@@ -8,13 +8,8 @@
 %global python_sitearch /usr/local/lib/python2.7/site-packages
 
 Name: salt
-<<<<<<< HEAD
-Version: 0.10.1dev
-Release: 4talkos
-=======
-Version: 0.10.1
-Release: 1%{?dist}
->>>>>>> 880d6a99
+Version: 0.10.2
+Release: 1talkos
 Summary: A parallel remote execution system
 
 Group:   System Environment/Daemons
@@ -180,13 +175,11 @@
 fi
 
 %changelog
-<<<<<<< HEAD
 * Wed May 9 2012 Mike Chesnut <mikec@talksum.com> - 0.9.9dev-1talkos
 - customizing for TalkOS environment (package names, prereqs, initscripts)
-=======
+
 * Sat Jun 16 2012 Clint Savage <herlo1@gmail.com> - 0.10.0-1
 - Moved to upstream release 0.10.0
->>>>>>> 880d6a99
 
 * Sat Apr 28 2012 Clint Savage <herlo1@gmail.com> - 0.9.9.1-1
 - Moved to upstream release 0.9.9.1
