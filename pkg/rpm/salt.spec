--- conflicted
+++ resolved
@@ -40,11 +40,7 @@
 %define fish_dir %{_datadir}/fish/vendor_functions.d
 
 Name:    salt
-<<<<<<< HEAD
 Version: 3007.1
-=======
-Version: 3006.9
->>>>>>> 2536ff63
 Release: 0
 Summary: A parallel remote execution system
 Group:   System Environment/Daemons
@@ -699,7 +695,6 @@
 fi
 
 %changelog
-<<<<<<< HEAD
 * Sun May 19 2024 Salt Project Packaging <saltproject-packaging@vmware.com> - 3007.1
 
 # Removed
@@ -708,23 +703,6 @@
 
 # Fixed
 
-=======
-* Mon Jul 29 2024 Salt Project Packaging <saltproject-packaging@vmware.com> - 3006.9
-
-# Deprecated
-
-- Drop CentOS 7 support [#66623](https://github.com/saltstack/salt/issues/66623)
-- No longer build RPM packages with CentOS Stream 9 [#66624](https://github.com/saltstack/salt/issues/66624)
-
-# Fixed
-
-- Made slsutil.renderer work with salt-ssh [#50196](https://github.com/saltstack/salt/issues/50196)
-- Fixed defaults.merge is not available when using salt-ssh [#51605](https://github.com/saltstack/salt/issues/51605)
-- Fixed config.get does not support merge option with salt-ssh [#56441](https://github.com/saltstack/salt/issues/56441)
-- Update to include croniter in pkg requirements [#57649](https://github.com/saltstack/salt/issues/57649)
-- Fixed state.test does not work with salt-ssh [#61100](https://github.com/saltstack/salt/issues/61100)
-- Made slsutil.findup work with salt-ssh [#61143](https://github.com/saltstack/salt/issues/61143)
->>>>>>> 2536ff63
 - Fixes multiple issues with the cmd module on Windows. Scripts are called using
   the ``-File`` parameter to the ``powershell.exe`` binary. ``CLIXML`` data in
   stderr is now removed (only applies to encoded commands). Commands can now be
@@ -732,7 +710,6 @@
   Strips whitespace from the return when using ``runas``. [#61166](https://github.com/saltstack/salt/issues/61166)
 - Fixed the win_lgpo_netsh salt util to handle non-English systems. This was a
   rewrite to use PowerShell instead of netsh to make the changes on the system [#61534](https://github.com/saltstack/salt/issues/61534)
-<<<<<<< HEAD
 - Fix typo in nftables module to ensure unique nft family values [#65295](https://github.com/saltstack/salt/issues/65295)
 - Corrected x509_v2 CRL creation `last_update` and `next_update` values when system timezone is not UTC [#65837](https://github.com/saltstack/salt/issues/65837)
 - Fix for NoneType can't be used in 'await' expression error. [#66177](https://github.com/saltstack/salt/issues/66177)
@@ -757,7 +734,30 @@
 
 - Bump to `pydantic==2.6.4` due to https://github.com/advisories/GHSA-mr82-8j83-vxmv [#66433](https://github.com/saltstack/salt/issues/66433)
 - Bump to ``jinja2==3.1.4`` due to https://github.com/advisories/GHSA-h75v-3vvj-5mfj [#66488](https://github.com/saltstack/salt/issues/66488)
-=======
+
+
+* Mon Jul 29 2024 Salt Project Packaging <saltproject-packaging@vmware.com> - 3006.9
+
+# Deprecated
+
+- Drop CentOS 7 support [#66623](https://github.com/saltstack/salt/issues/66623)
+- No longer build RPM packages with CentOS Stream 9 [#66624](https://github.com/saltstack/salt/issues/66624)
+
+# Fixed
+
+- Made slsutil.renderer work with salt-ssh [#50196](https://github.com/saltstack/salt/issues/50196)
+- Fixed defaults.merge is not available when using salt-ssh [#51605](https://github.com/saltstack/salt/issues/51605)
+- Fixed config.get does not support merge option with salt-ssh [#56441](https://github.com/saltstack/salt/issues/56441)
+- Update to include croniter in pkg requirements [#57649](https://github.com/saltstack/salt/issues/57649)
+- Fixed state.test does not work with salt-ssh [#61100](https://github.com/saltstack/salt/issues/61100)
+- Made slsutil.findup work with salt-ssh [#61143](https://github.com/saltstack/salt/issues/61143)
+- Fixes multiple issues with the cmd module on Windows. Scripts are called using
+  the ``-File`` parameter to the ``powershell.exe`` binary. ``CLIXML`` data in
+  stderr is now removed (only applies to encoded commands). Commands can now be
+  sent to ``cmd.powershell`` as a list. Makes sure JSON data returned is valid.
+  Strips whitespace from the return when using ``runas``. [#61166](https://github.com/saltstack/salt/issues/61166)
+- Fixed the win_lgpo_netsh salt util to handle non-English systems. This was a
+  rewrite to use PowerShell instead of netsh to make the changes on the system [#61534](https://github.com/saltstack/salt/issues/61534)
 - file.replace and file.search work properly with /proc files [#63102](https://github.com/saltstack/salt/issues/63102)
 - Fix utf8 handling in 'pass' renderer [#64300](https://github.com/saltstack/salt/issues/64300)
 - Fixed incorrect version argument will be ignored for multiple package targets warning when using pkgs argument to yumpkg module. [#64563](https://github.com/saltstack/salt/issues/64563)
@@ -802,7 +802,6 @@
 - Bump to ``jinja2==3.1.4`` due to https://github.com/advisories/GHSA-h75v-3vvj-5mfj [#66488](https://github.com/saltstack/salt/issues/66488)
 - CVE-2024-37088 salt-call will fail with exit code 1 if bad pillar data is
   encountered. [#66702](https://github.com/saltstack/salt/issues/66702)
->>>>>>> 2536ff63
 
 
 * Mon Apr 29 2024 Salt Project Packaging <saltproject-packaging@vmware.com> - 3006.8
