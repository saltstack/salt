--- conflicted
+++ resolved
@@ -1,14 +1,8 @@
 {
   "almalinux-8-arm64": {
-<<<<<<< HEAD
-    "ami": "ami-01701198f23cc656f",
-    "ami_description": "CI Image of AlmaLinux 8 arm64",
-    "ami_name": "salt-project/ci/almalinux/8/arm64/20231019.0610",
-=======
     "ami": "ami-04c86a9990a3836b9",
     "ami_description": "CI Image of AlmaLinux 8 arm64",
     "ami_name": "salt-project/ci/almalinux/8/arm64/20231005.1556",
->>>>>>> e37fbda4
     "arch": "arm64",
     "cloudwatch-agent-available": "true",
     "instance_type": "m6g.large",
@@ -16,15 +10,9 @@
     "ssh_username": "ec2-user"
   },
   "almalinux-8": {
-<<<<<<< HEAD
-    "ami": "ami-0d1fa37788a762561",
-    "ami_description": "CI Image of AlmaLinux 8 x86_64",
-    "ami_name": "salt-project/ci/almalinux/8/x86_64/20231019.0610",
-=======
     "ami": "ami-059ed5c00c02c564b",
     "ami_description": "CI Image of AlmaLinux 8 x86_64",
     "ami_name": "salt-project/ci/almalinux/8/x86_64/20231005.1557",
->>>>>>> e37fbda4
     "arch": "x86_64",
     "cloudwatch-agent-available": "true",
     "instance_type": "t3a.large",
@@ -32,15 +20,9 @@
     "ssh_username": "ec2-user"
   },
   "almalinux-9-arm64": {
-<<<<<<< HEAD
-    "ami": "ami-0690d2b725982ad83",
-    "ami_description": "CI Image of AlmaLinux 9 arm64",
-    "ami_name": "salt-project/ci/almalinux/9/arm64/20231019.0610",
-=======
     "ami": "ami-0213f3e31656f7393",
     "ami_description": "CI Image of AlmaLinux 9 arm64",
     "ami_name": "salt-project/ci/almalinux/9/arm64/20231005.1557",
->>>>>>> e37fbda4
     "arch": "arm64",
     "cloudwatch-agent-available": "true",
     "instance_type": "m6g.large",
@@ -48,15 +30,9 @@
     "ssh_username": "ec2-user"
   },
   "almalinux-9": {
-<<<<<<< HEAD
-    "ami": "ami-0ffb222eea4b1c4ee",
-    "ami_description": "CI Image of AlmaLinux 9 x86_64",
-    "ami_name": "salt-project/ci/almalinux/9/x86_64/20231019.0610",
-=======
     "ami": "ami-0c4e36d63e728ee21",
     "ami_description": "CI Image of AlmaLinux 9 x86_64",
     "ami_name": "salt-project/ci/almalinux/9/x86_64/20231005.1557",
->>>>>>> e37fbda4
     "arch": "x86_64",
     "cloudwatch-agent-available": "true",
     "instance_type": "t3a.large",
@@ -64,15 +40,9 @@
     "ssh_username": "ec2-user"
   },
   "amazonlinux-2-arm64": {
-<<<<<<< HEAD
-    "ami": "ami-0e9521385f61055a0",
-    "ami_description": "CI Image of AmazonLinux 2 arm64",
-    "ami_name": "salt-project/ci/amazonlinux/2/arm64/20231019.0610",
-=======
     "ami": "ami-010d24ab23bfb0330",
     "ami_description": "CI Image of AmazonLinux 2 arm64",
     "ami_name": "salt-project/ci/amazonlinux/2/arm64/20231005.1614",
->>>>>>> e37fbda4
     "arch": "arm64",
     "cloudwatch-agent-available": "true",
     "instance_type": "m6g.large",
@@ -80,49 +50,29 @@
     "ssh_username": "ec2-user"
   },
   "amazonlinux-2": {
-<<<<<<< HEAD
-    "ami": "ami-038cc290cd0dd2fb3",
-    "ami_description": "CI Image of AmazonLinux 2 x86_64",
-    "ami_name": "salt-project/ci/amazonlinux/2/x86_64/20231019.0610",
-=======
     "ami": "ami-0ad016fe17f923c6b",
     "ami_description": "CI Image of AmazonLinux 2 x86_64",
     "ami_name": "salt-project/ci/amazonlinux/2/x86_64/20231005.1614",
->>>>>>> e37fbda4
-    "arch": "x86_64",
-    "cloudwatch-agent-available": "true",
-    "instance_type": "t3a.large",
-    "is_windows": "false",
-    "ssh_username": "ec2-user"
-  },
-<<<<<<< HEAD
-  "amazonlinux-2023-arm64": {
-    "ami": "ami-00aadf98a51c60684",
-    "ami_description": "CI Image of AmazonLinux 2023 arm64",
-    "ami_name": "salt-project/ci/amazonlinux/2023/arm64/20231019.0611",
-=======
+    "arch": "x86_64",
+    "cloudwatch-agent-available": "true",
+    "instance_type": "t3a.large",
+    "is_windows": "false",
+    "ssh_username": "ec2-user"
+  },
   "amazonlinux-2023.1-arm64": {
     "ami": "ami-037b7d6177ec8259d",
     "ami_description": "CI Image of AmazonLinux 2023.1 arm64",
     "ami_name": "salt-project/ci/amazonlinux/2023.1/arm64/20231005.1555",
->>>>>>> e37fbda4
-    "arch": "arm64",
-    "cloudwatch-agent-available": "true",
-    "instance_type": "m6g.large",
-    "is_windows": "false",
-    "ssh_username": "ec2-user"
-  },
-<<<<<<< HEAD
-  "amazonlinux-2023": {
-    "ami": "ami-0aeb34a1da784672c",
-    "ami_description": "CI Image of AmazonLinux 2023 x86_64",
-    "ami_name": "salt-project/ci/amazonlinux/2023/x86_64/20231019.0611",
-=======
+    "arch": "arm64",
+    "cloudwatch-agent-available": "true",
+    "instance_type": "m6g.large",
+    "is_windows": "false",
+    "ssh_username": "ec2-user"
+  },
   "amazonlinux-2023.1": {
     "ami": "ami-08e04f6dd44c858fa",
     "ami_description": "CI Image of AmazonLinux 2023.1 x86_64",
     "ami_name": "salt-project/ci/amazonlinux/2023.1/x86_64/20231005.1555",
->>>>>>> e37fbda4
     "arch": "x86_64",
     "cloudwatch-agent-available": "true",
     "instance_type": "t3a.large",
@@ -130,15 +80,9 @@
     "ssh_username": "ec2-user"
   },
   "archlinux-lts": {
-<<<<<<< HEAD
-    "ami": "ami-0b4ab49118d17c567",
-    "ami_description": "CI Image of ArchLinux lts x86_64",
-    "ami_name": "salt-project/ci/archlinux/lts/x86_64/20231019.0610",
-=======
     "ami": "ami-0b88ddfb321aff9ba",
     "ami_description": "CI Image of ArchLinux lts x86_64",
     "ami_name": "salt-project/ci/archlinux/lts/x86_64/20231005.1555",
->>>>>>> e37fbda4
     "arch": "x86_64",
     "cloudwatch-agent-available": "false",
     "instance_type": "t3a.large",
@@ -146,15 +90,9 @@
     "ssh_username": "arch"
   },
   "centos-7-arm64": {
-<<<<<<< HEAD
-    "ami": "ami-0712b87973da8b106",
-    "ami_description": "CI Image of CentOS 7 arm64",
-    "ami_name": "salt-project/ci/centos/7/arm64/20231019.0611",
-=======
     "ami": "ami-01d5ee66081a02154",
     "ami_description": "CI Image of CentOS 7 arm64",
     "ami_name": "salt-project/ci/centos/7/arm64/20231005.1617",
->>>>>>> e37fbda4
     "arch": "arm64",
     "cloudwatch-agent-available": "true",
     "instance_type": "m6g.large",
@@ -162,15 +100,9 @@
     "ssh_username": "centos"
   },
   "centos-7": {
-<<<<<<< HEAD
-    "ami": "ami-0432ac4d81ff9c6d7",
-    "ami_description": "CI Image of CentOS 7 x86_64",
-    "ami_name": "salt-project/ci/centos/7/x86_64/20231019.0610",
-=======
     "ami": "ami-020fcff1da1f72f27",
     "ami_description": "CI Image of CentOS 7 x86_64",
     "ami_name": "salt-project/ci/centos/7/x86_64/20231005.1616",
->>>>>>> e37fbda4
     "arch": "x86_64",
     "cloudwatch-agent-available": "true",
     "instance_type": "t3a.large",
@@ -178,15 +110,9 @@
     "ssh_username": "centos"
   },
   "centosstream-8-arm64": {
-<<<<<<< HEAD
-    "ami": "ami-00819771fc6d6f37a",
-    "ami_description": "CI Image of CentOSStream 8 arm64",
-    "ami_name": "salt-project/ci/centosstream/8/arm64/20231019.0610",
-=======
     "ami": "ami-0ac6238b6506f7b8f",
     "ami_description": "CI Image of CentOSStream 8 arm64",
     "ami_name": "salt-project/ci/centosstream/8/arm64/20231005.1614",
->>>>>>> e37fbda4
     "arch": "arm64",
     "cloudwatch-agent-available": "true",
     "instance_type": "m6g.large",
@@ -194,15 +120,9 @@
     "ssh_username": "centos"
   },
   "centosstream-8": {
-<<<<<<< HEAD
-    "ami": "ami-00d0ebd1ad30509fc",
-    "ami_description": "CI Image of CentOSStream 8 x86_64",
-    "ami_name": "salt-project/ci/centosstream/8/x86_64/20231019.0610",
-=======
     "ami": "ami-0bfceb03d43d0ba0e",
     "ami_description": "CI Image of CentOSStream 8 x86_64",
     "ami_name": "salt-project/ci/centosstream/8/x86_64/20231005.1615",
->>>>>>> e37fbda4
     "arch": "x86_64",
     "cloudwatch-agent-available": "true",
     "instance_type": "t3a.large",
@@ -210,15 +130,9 @@
     "ssh_username": "centos"
   },
   "centosstream-9-arm64": {
-<<<<<<< HEAD
-    "ami": "ami-08599182d0e9788f9",
-    "ami_description": "CI Image of CentOSStream 9 arm64",
-    "ami_name": "salt-project/ci/centosstream/9/arm64/20231019.0610",
-=======
     "ami": "ami-04db23ba9082a01bf",
     "ami_description": "CI Image of CentOSStream 9 arm64",
     "ami_name": "salt-project/ci/centosstream/9/arm64/20231005.1615",
->>>>>>> e37fbda4
     "arch": "arm64",
     "cloudwatch-agent-available": "true",
     "instance_type": "m6g.large",
@@ -226,15 +140,9 @@
     "ssh_username": "ec2-user"
   },
   "centosstream-9": {
-<<<<<<< HEAD
-    "ami": "ami-0df4c4ee0d3a417e6",
-    "ami_description": "CI Image of CentOSStream 9 x86_64",
-    "ami_name": "salt-project/ci/centosstream/9/x86_64/20231019.0610",
-=======
     "ami": "ami-0a47f4f785cb7a81c",
     "ami_description": "CI Image of CentOSStream 9 x86_64",
     "ami_name": "salt-project/ci/centosstream/9/x86_64/20231005.1615",
->>>>>>> e37fbda4
     "arch": "x86_64",
     "cloudwatch-agent-available": "true",
     "instance_type": "t3a.large",
@@ -242,15 +150,9 @@
     "ssh_username": "ec2-user"
   },
   "debian-10-arm64": {
-<<<<<<< HEAD
-    "ami": "ami-0be576b80116655d6",
-    "ami_description": "CI Image of Debian 10 arm64",
-    "ami_name": "salt-project/ci/debian/10/arm64/20231019.0611",
-=======
     "ami": "ami-015d30e48fa213528",
     "ami_description": "CI Image of Debian 10 arm64",
     "ami_name": "salt-project/ci/debian/10/arm64/20231005.1601",
->>>>>>> e37fbda4
     "arch": "arm64",
     "cloudwatch-agent-available": "false",
     "instance_type": "m6g.large",
@@ -258,15 +160,9 @@
     "ssh_username": "admin"
   },
   "debian-10": {
-<<<<<<< HEAD
-    "ami": "ami-0dc775a61113efde0",
-    "ami_description": "CI Image of Debian 10 x86_64",
-    "ami_name": "salt-project/ci/debian/10/x86_64/20231019.0611",
-=======
     "ami": "ami-0397043698fedfa4c",
     "ami_description": "CI Image of Debian 10 x86_64",
     "ami_name": "salt-project/ci/debian/10/x86_64/20231005.1606",
->>>>>>> e37fbda4
     "arch": "x86_64",
     "cloudwatch-agent-available": "true",
     "instance_type": "t3a.large",
@@ -274,15 +170,9 @@
     "ssh_username": "admin"
   },
   "debian-11-arm64": {
-<<<<<<< HEAD
-    "ami": "ami-086e42800d155779f",
-    "ami_description": "CI Image of Debian 11 arm64",
-    "ami_name": "salt-project/ci/debian/11/arm64/20231019.0611",
-=======
     "ami": "ami-008dbab5525972174",
     "ami_description": "CI Image of Debian 11 arm64",
     "ami_name": "salt-project/ci/debian/11/arm64/20231005.1607",
->>>>>>> e37fbda4
     "arch": "arm64",
     "cloudwatch-agent-available": "false",
     "instance_type": "m6g.large",
@@ -290,15 +180,9 @@
     "ssh_username": "admin"
   },
   "debian-11": {
-<<<<<<< HEAD
-    "ami": "ami-01b730ce9083afb7b",
-    "ami_description": "CI Image of Debian 11 x86_64",
-    "ami_name": "salt-project/ci/debian/11/x86_64/20231019.0611",
-=======
     "ami": "ami-04fc56501daaf3c94",
     "ami_description": "CI Image of Debian 11 x86_64",
     "ami_name": "salt-project/ci/debian/11/x86_64/20231005.1607",
->>>>>>> e37fbda4
     "arch": "x86_64",
     "cloudwatch-agent-available": "true",
     "instance_type": "t3a.large",
@@ -306,15 +190,9 @@
     "ssh_username": "admin"
   },
   "debian-12-arm64": {
-<<<<<<< HEAD
-    "ami": "ami-0a8fb0c54e8ac78c3",
-    "ami_description": "CI Image of Debian 12 arm64",
-    "ami_name": "salt-project/ci/debian/12/arm64/20231019.0611",
-=======
     "ami": "ami-0956b73228a7368c3",
     "ami_description": "CI Image of Debian 12 arm64",
     "ami_name": "salt-project/ci/debian/12/arm64/20231005.1610",
->>>>>>> e37fbda4
     "arch": "arm64",
     "cloudwatch-agent-available": "false",
     "instance_type": "m6g.large",
@@ -322,15 +200,9 @@
     "ssh_username": "admin"
   },
   "debian-12": {
-<<<<<<< HEAD
-    "ami": "ami-09736ea89f5625680",
-    "ami_description": "CI Image of Debian 12 x86_64",
-    "ami_name": "salt-project/ci/debian/12/x86_64/20231019.0611",
-=======
     "ami": "ami-0d0aa04bb5c49e54f",
     "ami_description": "CI Image of Debian 12 x86_64",
     "ami_name": "salt-project/ci/debian/12/x86_64/20231005.1613",
->>>>>>> e37fbda4
     "arch": "x86_64",
     "cloudwatch-agent-available": "true",
     "instance_type": "t3a.large",
@@ -338,15 +210,9 @@
     "ssh_username": "admin"
   },
   "fedora-37-arm64": {
-<<<<<<< HEAD
-    "ami": "ami-067631a1bb1d3d6e4",
-    "ami_description": "CI Image of Fedora 37 arm64",
-    "ami_name": "salt-project/ci/fedora/37/arm64/20231019.0630",
-=======
     "ami": "ami-0201f64fda9f1ca6d",
     "ami_description": "CI Image of Fedora 37 arm64",
     "ami_name": "salt-project/ci/fedora/37/arm64/20231005.1617",
->>>>>>> e37fbda4
     "arch": "arm64",
     "cloudwatch-agent-available": "true",
     "instance_type": "m6g.large",
@@ -354,15 +220,9 @@
     "ssh_username": "fedora"
   },
   "fedora-37": {
-<<<<<<< HEAD
-    "ami": "ami-03dab52e75c1d7594",
-    "ami_description": "CI Image of Fedora 37 x86_64",
-    "ami_name": "salt-project/ci/fedora/37/x86_64/20231019.0630",
-=======
     "ami": "ami-02dfc80c8b14fd5bc",
     "ami_description": "CI Image of Fedora 37 x86_64",
     "ami_name": "salt-project/ci/fedora/37/x86_64/20231005.1618",
->>>>>>> e37fbda4
     "arch": "x86_64",
     "cloudwatch-agent-available": "true",
     "instance_type": "t3a.large",
@@ -370,15 +230,9 @@
     "ssh_username": "fedora"
   },
   "fedora-38-arm64": {
-<<<<<<< HEAD
-    "ami": "ami-0a67ad5dc0b4e67a9",
-    "ami_description": "CI Image of Fedora 38 arm64",
-    "ami_name": "salt-project/ci/fedora/38/arm64/20231019.0630",
-=======
     "ami": "ami-0b03c270c7f50165d",
     "ami_description": "CI Image of Fedora 38 arm64",
     "ami_name": "salt-project/ci/fedora/38/arm64/20231005.1618",
->>>>>>> e37fbda4
     "arch": "arm64",
     "cloudwatch-agent-available": "true",
     "instance_type": "m6g.large",
@@ -386,15 +240,9 @@
     "ssh_username": "fedora"
   },
   "fedora-38": {
-<<<<<<< HEAD
-    "ami": "ami-00e8299d247d3bfb9",
-    "ami_description": "CI Image of Fedora 38 x86_64",
-    "ami_name": "salt-project/ci/fedora/38/x86_64/20231019.0630",
-=======
     "ami": "ami-0927a80620f670c23",
     "ami_description": "CI Image of Fedora 38 x86_64",
     "ami_name": "salt-project/ci/fedora/38/x86_64/20231005.1626",
->>>>>>> e37fbda4
     "arch": "x86_64",
     "cloudwatch-agent-available": "true",
     "instance_type": "t3a.large",
@@ -402,15 +250,9 @@
     "ssh_username": "fedora"
   },
   "opensuse-15": {
-<<<<<<< HEAD
-    "ami": "ami-0fa4ce121739032e2",
-    "ami_description": "CI Image of Opensuse 15 x86_64",
-    "ami_name": "salt-project/ci/opensuse/15/x86_64/20231019.0611",
-=======
     "ami": "ami-0b51e3479fabb4078",
     "ami_description": "CI Image of Opensuse 15 x86_64",
     "ami_name": "salt-project/ci/opensuse/15/x86_64/20231005.1614",
->>>>>>> e37fbda4
     "arch": "x86_64",
     "cloudwatch-agent-available": "true",
     "instance_type": "t3a.large",
@@ -418,15 +260,9 @@
     "ssh_username": "ec2-user"
   },
   "photonos-3-arm64": {
-<<<<<<< HEAD
-    "ami": "ami-09687bbdca9322cfd",
-    "ami_description": "CI Image of PhotonOS 3 arm64",
-    "ami_name": "salt-project/ci/photonos/3/arm64/20231019.0626",
-=======
     "ami": "ami-0a33037524874686c",
     "ami_description": "CI Image of PhotonOS 3 arm64",
     "ami_name": "salt-project/ci/photonos/3/arm64/20231005.1558",
->>>>>>> e37fbda4
     "arch": "arm64",
     "cloudwatch-agent-available": "true",
     "instance_type": "m6g.large",
@@ -434,15 +270,9 @@
     "ssh_username": "root"
   },
   "photonos-3": {
-<<<<<<< HEAD
-    "ami": "ami-0e29021a535519231",
-    "ami_description": "CI Image of PhotonOS 3 x86_64",
-    "ami_name": "salt-project/ci/photonos/3/x86_64/20231019.0626",
-=======
     "ami": "ami-068c5c07aa91d84d1",
     "ami_description": "CI Image of PhotonOS 3 x86_64",
     "ami_name": "salt-project/ci/photonos/3/x86_64/20231005.1558",
->>>>>>> e37fbda4
     "arch": "x86_64",
     "cloudwatch-agent-available": "true",
     "instance_type": "t3a.large",
@@ -450,15 +280,9 @@
     "ssh_username": "root"
   },
   "photonos-4-arm64": {
-<<<<<<< HEAD
-    "ami": "ami-06a0418b67a9ec332",
-    "ami_description": "CI Image of PhotonOS 4 arm64",
-    "ami_name": "salt-project/ci/photonos/4/arm64/20231019.0626",
-=======
     "ami": "ami-0f8c72854c5b5679c",
     "ami_description": "CI Image of PhotonOS 4 arm64",
     "ami_name": "salt-project/ci/photonos/4/arm64/20231005.1558",
->>>>>>> e37fbda4
     "arch": "arm64",
     "cloudwatch-agent-available": "true",
     "instance_type": "m6g.large",
@@ -466,15 +290,9 @@
     "ssh_username": "root"
   },
   "photonos-4": {
-<<<<<<< HEAD
-    "ami": "ami-08ae023a2755a60dc",
-    "ami_description": "CI Image of PhotonOS 4 x86_64",
-    "ami_name": "salt-project/ci/photonos/4/x86_64/20231019.0626",
-=======
     "ami": "ami-04b8974b830b5adb0",
     "ami_description": "CI Image of PhotonOS 4 x86_64",
     "ami_name": "salt-project/ci/photonos/4/x86_64/20231005.1559",
->>>>>>> e37fbda4
     "arch": "x86_64",
     "cloudwatch-agent-available": "true",
     "instance_type": "t3a.large",
@@ -482,15 +300,9 @@
     "ssh_username": "root"
   },
   "photonos-5-arm64": {
-<<<<<<< HEAD
-    "ami": "ami-05b3dd82b94e82736",
-    "ami_description": "CI Image of PhotonOS 5 arm64",
-    "ami_name": "salt-project/ci/photonos/5/arm64/20231019.0627",
-=======
     "ami": "ami-0f466b198cbcaf380",
     "ami_description": "CI Image of PhotonOS 5 arm64",
     "ami_name": "salt-project/ci/photonos/5/arm64/20231005.1559",
->>>>>>> e37fbda4
     "arch": "arm64",
     "cloudwatch-agent-available": "true",
     "instance_type": "m6g.large",
@@ -498,15 +310,9 @@
     "ssh_username": "root"
   },
   "photonos-5": {
-<<<<<<< HEAD
-    "ami": "ami-016991d4c267732c3",
-    "ami_description": "CI Image of PhotonOS 5 x86_64",
-    "ami_name": "salt-project/ci/photonos/5/x86_64/20231019.0627",
-=======
     "ami": "ami-01bb09f84464b243e",
     "ami_description": "CI Image of PhotonOS 5 x86_64",
     "ami_name": "salt-project/ci/photonos/5/x86_64/20231005.1601",
->>>>>>> e37fbda4
     "arch": "x86_64",
     "cloudwatch-agent-available": "true",
     "instance_type": "t3a.large",
@@ -514,15 +320,9 @@
     "ssh_username": "root"
   },
   "ubuntu-20.04-arm64": {
-<<<<<<< HEAD
-    "ami": "ami-0dc851d4db96c052b",
-    "ami_description": "CI Image of Ubuntu 20.04 arm64",
-    "ami_name": "salt-project/ci/ubuntu/20.04/arm64/20231019.0628",
-=======
     "ami": "ami-06d9a9e3b5ae369c7",
     "ami_description": "CI Image of Ubuntu 20.04 arm64",
     "ami_name": "salt-project/ci/ubuntu/20.04/arm64/20231005.1555",
->>>>>>> e37fbda4
     "arch": "arm64",
     "cloudwatch-agent-available": "true",
     "instance_type": "m6g.large",
@@ -530,15 +330,9 @@
     "ssh_username": "ubuntu"
   },
   "ubuntu-20.04": {
-<<<<<<< HEAD
-    "ami": "ami-05c262fca2254d2cb",
-    "ami_description": "CI Image of Ubuntu 20.04 x86_64",
-    "ami_name": "salt-project/ci/ubuntu/20.04/x86_64/20231019.0627",
-=======
     "ami": "ami-080a55fb6cb08134d",
     "ami_description": "CI Image of Ubuntu 20.04 x86_64",
     "ami_name": "salt-project/ci/ubuntu/20.04/x86_64/20231005.1555",
->>>>>>> e37fbda4
     "arch": "x86_64",
     "cloudwatch-agent-available": "true",
     "instance_type": "t3a.large",
@@ -546,15 +340,9 @@
     "ssh_username": "ubuntu"
   },
   "ubuntu-22.04-arm64": {
-<<<<<<< HEAD
-    "ami": "ami-007415ef606318020",
-    "ami_description": "CI Image of Ubuntu 22.04 arm64",
-    "ami_name": "salt-project/ci/ubuntu/22.04/arm64/20231019.0628",
-=======
     "ami": "ami-0c87b8f0b8794f32e",
     "ami_description": "CI Image of Ubuntu 22.04 arm64",
     "ami_name": "salt-project/ci/ubuntu/22.04/arm64/20231005.1555",
->>>>>>> e37fbda4
     "arch": "arm64",
     "cloudwatch-agent-available": "true",
     "instance_type": "m6g.large",
@@ -562,15 +350,9 @@
     "ssh_username": "ubuntu"
   },
   "ubuntu-22.04": {
-<<<<<<< HEAD
-    "ami": "ami-04d01b95ca8570ed3",
-    "ami_description": "CI Image of Ubuntu 22.04 x86_64",
-    "ami_name": "salt-project/ci/ubuntu/22.04/x86_64/20231019.0628",
-=======
     "ami": "ami-0ce98043f227c9ac0",
     "ami_description": "CI Image of Ubuntu 22.04 x86_64",
     "ami_name": "salt-project/ci/ubuntu/22.04/x86_64/20231005.1555",
->>>>>>> e37fbda4
     "arch": "x86_64",
     "cloudwatch-agent-available": "true",
     "instance_type": "t3a.large",
@@ -578,15 +360,9 @@
     "ssh_username": "ubuntu"
   },
   "ubuntu-23.04-arm64": {
-<<<<<<< HEAD
-    "ami": "ami-0da01b22cca0f4281",
-    "ami_description": "CI Image of Ubuntu 23.04 arm64",
-    "ami_name": "salt-project/ci/ubuntu/23.04/arm64/20231019.0629",
-=======
     "ami": "ami-0519c583e36309fef",
     "ami_description": "CI Image of Ubuntu 23.04 arm64",
     "ami_name": "salt-project/ci/ubuntu/23.04/arm64/20231005.1555",
->>>>>>> e37fbda4
     "arch": "arm64",
     "cloudwatch-agent-available": "true",
     "instance_type": "m6g.large",
@@ -594,15 +370,9 @@
     "ssh_username": "ubuntu"
   },
   "ubuntu-23.04": {
-<<<<<<< HEAD
-    "ami": "ami-03e32d8e9ccc6cd6a",
-    "ami_description": "CI Image of Ubuntu 23.04 x86_64",
-    "ami_name": "salt-project/ci/ubuntu/23.04/x86_64/20231019.0629",
-=======
     "ami": "ami-063ad5dfb49f09182",
     "ami_description": "CI Image of Ubuntu 23.04 x86_64",
     "ami_name": "salt-project/ci/ubuntu/23.04/x86_64/20231005.1555",
->>>>>>> e37fbda4
     "arch": "x86_64",
     "cloudwatch-agent-available": "true",
     "instance_type": "t3a.large",
@@ -610,15 +380,9 @@
     "ssh_username": "ubuntu"
   },
   "windows-2016": {
-<<<<<<< HEAD
-    "ami": "ami-02fd868528f2c7a62",
-    "ami_description": "CI Image of Windows 2016 x86_64",
-    "ami_name": "salt-project/ci/windows/2016/x86_64/20231019.0610",
-=======
     "ami": "ami-0f1ac34593b8b044f",
     "ami_description": "CI Image of Windows 2016 x86_64",
     "ami_name": "salt-project/ci/windows/2016/x86_64/20231005.1615",
->>>>>>> e37fbda4
     "arch": "x86_64",
     "cloudwatch-agent-available": "true",
     "instance_type": "t3a.xlarge",
@@ -626,15 +390,9 @@
     "ssh_username": "Administrator"
   },
   "windows-2019": {
-<<<<<<< HEAD
-    "ami": "ami-0d6f2b5a109c98224",
-    "ami_description": "CI Image of Windows 2019 x86_64",
-    "ami_name": "salt-project/ci/windows/2019/x86_64/20231019.0610",
-=======
     "ami": "ami-09100ff6a103a28ab",
     "ami_description": "CI Image of Windows 2019 x86_64",
     "ami_name": "salt-project/ci/windows/2019/x86_64/20231005.1615",
->>>>>>> e37fbda4
     "arch": "x86_64",
     "cloudwatch-agent-available": "true",
     "instance_type": "t3a.xlarge",
@@ -642,15 +400,9 @@
     "ssh_username": "Administrator"
   },
   "windows-2022": {
-<<<<<<< HEAD
-    "ami": "ami-013e3141df4b2418f",
-    "ami_description": "CI Image of Windows 2022 x86_64",
-    "ami_name": "salt-project/ci/windows/2022/x86_64/20231019.0610",
-=======
     "ami": "ami-0266dc6a12bc9fca6",
     "ami_description": "CI Image of Windows 2022 x86_64",
     "ami_name": "salt-project/ci/windows/2022/x86_64/20231005.1616",
->>>>>>> e37fbda4
     "arch": "x86_64",
     "cloudwatch-agent-available": "true",
     "instance_type": "t3a.xlarge",
