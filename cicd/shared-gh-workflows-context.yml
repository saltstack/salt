python_version: "3.10.12"
<<<<<<< HEAD
relenv_version: "0.13.2"
release-branches:
  - "3006.x"
=======
relenv_version: "0.13.4"
>>>>>>> 05231cfe
<|MERGE_RESOLUTION|>--- conflicted
+++ resolved
@@ -1,8 +1,4 @@
 python_version: "3.10.12"
-<<<<<<< HEAD
-relenv_version: "0.13.2"
+relenv_version: "0.13.4"
 release-branches:
-  - "3006.x"
-=======
-relenv_version: "0.13.4"
->>>>>>> 05231cfe
+  - "3006.x"