nox_version: "2022.8.7"
<<<<<<< HEAD
python_version: "3.11.13"
relenv_version: "0.20.6"
=======
python_version: "3.10.19"
relenv_version: "0.21.2"
>>>>>>> e039c3c5
release_branches:
  - "3006.x"
  - "3007.x"
pr-testrun-slugs:
  - ubuntu-24.04-pkg
  - ubuntu-24.04
  - rockylinux-9
  - rockylinux-9-pkg
  - windows-2025
  - windows-2025-pkg
  - macos-15
  - macos-15-pkg
full-testrun-slugs:
  - all<|MERGE_RESOLUTION|>--- conflicted
+++ resolved
@@ -1,11 +1,6 @@
 nox_version: "2022.8.7"
-<<<<<<< HEAD
-python_version: "3.11.13"
-relenv_version: "0.20.6"
-=======
-python_version: "3.10.19"
+python_version: "3.11.14"
 relenv_version: "0.21.2"
->>>>>>> e039c3c5
 release_branches:
   - "3006.x"
   - "3007.x"
