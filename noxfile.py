# -*- coding: utf-8 -*-
'''
noxfile
~~~~~~~

Nox configuration script
'''

# Import Python libs
from __future__ import absolute_import, unicode_literals, print_function
import os
import sys
import glob
import json
import pprint
import shutil
import tempfile

if __name__ == '__main__':
    sys.stderr.write('Do not execute this file directly. Use nox instead, it will know how to handle this file\n')
    sys.stderr.flush()
    exit(1)

# Import 3rd-party libs
import nox
from nox.command import CommandFailed

IS_PY3 = sys.version_info > (2,)

# Be verbose when runing under a CI context
PIP_INSTALL_SILENT = (os.environ.get('JENKINS_URL') or os.environ.get('CI') or os.environ.get('DRONE')) is None


# Global Path Definitions
REPO_ROOT = os.path.abspath(os.path.dirname(__file__))
SITECUSTOMIZE_DIR = os.path.join(REPO_ROOT, 'tests', 'support', 'coverage')
IS_WINDOWS = sys.platform.lower().startswith('win')

# Python versions to run against
_PYTHON_VERSIONS = ('2', '2.7', '3', '3.4', '3.5', '3.6', '3.7')

# Nox options
#  Reuse existing virtualenvs
nox.options.reuse_existing_virtualenvs = True
#  Don't fail on missing interpreters
nox.options.error_on_missing_interpreters = False


def _create_ci_directories():
    for dirname in ('logs', 'coverage', 'xml-unittests-output'):
        path = os.path.join(REPO_ROOT, 'artifacts', dirname)
        if not os.path.exists(path):
            os.makedirs(path)


def _get_session_python_version_info(session):
    try:
        version_info = session._runner._real_python_version_info
    except AttributeError:
        old_install_only_value = session._runner.global_config.install_only
        try:
            # Force install only to be false for the following chunk of code
            # For additional information as to why see:
            #   https://github.com/theacodes/nox/pull/181
            session._runner.global_config.install_only = False
            session_py_version = session.run(
                'python', '-c'
                'import sys; sys.stdout.write("{}.{}.{}".format(*sys.version_info))',
                silent=True,
                log=False,
            )
            version_info = tuple(int(part) for part in session_py_version.split('.') if part.isdigit())
            session._runner._real_python_version_info = version_info
        finally:
            session._runner.global_config.install_only = old_install_only_value
    return version_info


def _get_session_python_site_packages_dir(session):
    try:
        site_packages_dir = session._runner._site_packages_dir
    except AttributeError:
        old_install_only_value = session._runner.global_config.install_only
        try:
            # Force install only to be false for the following chunk of code
            # For additional information as to why see:
            #   https://github.com/theacodes/nox/pull/181
            session._runner.global_config.install_only = False
            site_packages_dir = session.run(
                'python', '-c'
                'import sys; from distutils.sysconfig import get_python_lib; sys.stdout.write(get_python_lib())',
                silent=True,
                log=False,
            )
            session._runner._site_packages_dir = site_packages_dir
        finally:
            session._runner.global_config.install_only = old_install_only_value
    return site_packages_dir


def _get_pydir(session):
    version_info = _get_session_python_version_info(session)
    if version_info < (2, 7):
        session.error('Only Python >= 2.7 is supported')
    return 'py{}.{}'.format(*version_info)


def _get_distro_info(session):
    try:
        distro = session._runner._distro
    except AttributeError:
        # The distro package doesn't output anything for Windows
        old_install_only_value = session._runner.global_config.install_only
        try:
            # Force install only to be false for the following chunk of code
            # For additional information as to why see:
            #   https://github.com/theacodes/nox/pull/181
            session._runner.global_config.install_only = False
            session.install('--progress-bar=off', 'distro', silent=PIP_INSTALL_SILENT)
            output = session.run('distro', '-j', silent=True)
            distro = json.loads(output.strip())
            session.log('Distro information:\n%s', pprint.pformat(distro))
            session._runner._distro = distro
        finally:
            session._runner.global_config.install_only = old_install_only_value
    return distro


def _install_system_packages(session):
    '''
    Because some python packages are provided by the distribution and cannot
    be pip installed, and because we don't want the whole system python packages
    on our virtualenvs, we copy the required system python packages into
    the virtualenv
    '''
    system_python_packages = {
        '__debian_based_distros__': [
            '/usr/lib/python{py_version}/dist-packages/*apt*'
        ]
    }
    for key in ('ubuntu-14.04', 'ubuntu-16.04', 'ubuntu-18.04', 'debian-8', 'debian-9'):
        system_python_packages[key] = system_python_packages['__debian_based_distros__']

    distro = _get_distro_info(session)
    distro_keys = [
        '{id}'.format(**distro),
        '{id}-{version}'.format(**distro),
        '{id}-{version_parts[major]}'.format(**distro)
    ]
    version_info = _get_session_python_version_info(session)
    py_version_keys = [
        '{}'.format(*version_info),
        '{}.{}'.format(*version_info)
    ]
    session_site_packages_dir = _get_session_python_site_packages_dir(session)
    for distro_key in distro_keys:
        if distro_key not in system_python_packages:
            continue
        patterns = system_python_packages[distro_key]
        for pattern in patterns:
            for py_version in py_version_keys:
                matches = set(glob.glob(pattern.format(py_version=py_version)))
                if not matches:
                    continue
                for match in matches:
                    src = os.path.realpath(match)
                    dst = os.path.join(session_site_packages_dir, os.path.basename(match))
                    if os.path.exists(dst):
                        session.log('Not overwritting already existing %s with %s', dst, src)
                        continue
                    session.log('Copying %s into %s', src, dst)
                    if os.path.isdir(src):
                        shutil.copytree(src, dst)
                    else:
                        shutil.copyfile(src, dst)


def _install_requirements(session, transport, *extra_requirements):
    # Install requirements
    distro_requirements = None

<<<<<<< HEAD
=======
    if transport == 'tcp':
        # The TCP requirements are the exact same requirements as the ZeroMQ ones
        transport = 'zeromq'

>>>>>>> 727843c3
    pydir = _get_pydir(session)

    if IS_WINDOWS:
        _distro_requirements = os.path.join(REPO_ROOT,
                                            'requirements',
                                            'static',
                                            pydir,
                                            '{}-windows.txt'.format(transport))
        if os.path.exists(_distro_requirements):
            if transport == 'raet':
                # Because we still install ioflo, which requires setuptools-git, which fails with a
                # weird SSL certificate issue(weird because the requirements file requirements install
                # fine), let's previously have setuptools-git installed
                session.install('--progress-bar=off', 'setuptools-git', silent=PIP_INSTALL_SILENT)
            distro_requirements = _distro_requirements
    else:
        _install_system_packages(session)
        distro = _get_distro_info(session)
        distro_keys = [
            '{id}'.format(**distro),
            '{id}-{version}'.format(**distro),
            '{id}-{version_parts[major]}'.format(**distro)
        ]
        for distro_key in distro_keys:
            _distro_requirements = os.path.join(REPO_ROOT,
                                                'requirements',
                                                'static',
                                                pydir,
                                                '{}-{}.txt'.format(transport, distro_key))
            if os.path.exists(_distro_requirements):
                distro_requirements = _distro_requirements
                break

    if distro_requirements is not None:
        _requirements_files = [distro_requirements]
        requirements_files = []
    else:
        _requirements_files = [
            os.path.join(REPO_ROOT, 'requirements', 'pytest.txt')
        ]
        if sys.platform.startswith('linux'):
            requirements_files = [
                os.path.join(REPO_ROOT, 'requirements', 'tests.txt')
            ]
        elif sys.platform.startswith('win'):
            requirements_files = [
                os.path.join(REPO_ROOT, 'pkg', 'windows', 'req.txt'),
            ]
        elif sys.platform.startswith('darwin'):
            requirements_files = [
                os.path.join(REPO_ROOT, 'pkg', 'osx', 'req.txt'),
                os.path.join(REPO_ROOT, 'pkg', 'osx', 'req_ext.txt'),
            ]

    while True:
        if not requirements_files:
            break
        requirements_file = requirements_files.pop(0)

        if requirements_file not in _requirements_files:
            _requirements_files.append(requirements_file)

        session.log('Processing {}'.format(requirements_file))
        with open(requirements_file) as rfh:  # pylint: disable=resource-leakage
            for line in rfh:
                line = line.strip()
                if not line:
                    continue
                if line.startswith('-r'):
                    reqfile = os.path.join(os.path.dirname(requirements_file), line.strip().split()[-1])
                    if reqfile in _requirements_files:
                        continue
                    _requirements_files.append(reqfile)
                    continue

    for requirements_file in _requirements_files:
        session.install('--progress-bar=off', '-r', requirements_file, silent=PIP_INSTALL_SILENT)

    if extra_requirements:
        session.install('--progress-bar=off', *extra_requirements, silent=PIP_INSTALL_SILENT)


def _run_with_coverage(session, *test_cmd):
    session.install('--progress-bar=off', 'coverage==4.5.3', silent=PIP_INSTALL_SILENT)
    session.run('coverage', 'erase')
    python_path_env_var = os.environ.get('PYTHONPATH') or None
    if python_path_env_var is None:
        python_path_env_var = SITECUSTOMIZE_DIR
    else:
        python_path_entries = python_path_env_var.split(os.pathsep)
        if SITECUSTOMIZE_DIR in python_path_entries:
            python_path_entries.remove(SITECUSTOMIZE_DIR)
        python_path_entries.insert(0, SITECUSTOMIZE_DIR)
        python_path_env_var = os.pathsep.join(python_path_entries)
    try:
        session.run(
            *test_cmd,
            env={
                # The updated python path so that sitecustomize is importable
                'PYTHONPATH': python_path_env_var,
                # The full path to the .coverage data file. Makes sure we always write
                # them to the same directory
                'COVERAGE_FILE': os.path.abspath(os.path.join(REPO_ROOT, '.coverage')),
                # Instruct sub processes to also run under coverage
                'COVERAGE_PROCESS_START': os.path.join(REPO_ROOT, '.coveragerc')
            }
        )
    finally:
        # Always combine and generate the XML coverage report
        session.run('coverage', 'combine')
        session.run('coverage', 'xml', '-o', os.path.join(REPO_ROOT, 'artifacts', 'coverage', 'coverage.xml'))


def _runtests(session, coverage, cmd_args):
    # Create required artifacts directories
    _create_ci_directories()
    try:
        if coverage is True:
            _run_with_coverage(session, 'coverage', 'run', os.path.join('tests', 'runtests.py'), *cmd_args)
        else:
            session.run('python', os.path.join('tests', 'runtests.py'), *cmd_args)
    except CommandFailed:
        # Disabling re-running failed tests for the time being
        raise

        # pylint: disable=unreachable
        names_file_path = os.path.join('artifacts', 'failed-tests.txt')
        session.log('Re-running failed tests if possible')
        session.install('--progress-bar=off', 'xunitparser==1.3.3', silent=PIP_INSTALL_SILENT)
        session.run(
            'python',
            os.path.join('tests', 'support', 'generate-names-file-from-failed-test-reports.py'),
            names_file_path
        )
        if not os.path.exists(names_file_path):
            session.log(
                'Failed tests file(%s) was not found. Not rerunning failed tests.',
                names_file_path
            )
            # raise the original exception
            raise
        with open(names_file_path) as rfh:
            contents = rfh.read().strip()
            if not contents:
                session.log(
                    'The failed tests file(%s) is empty. Not rerunning failed tests.',
                    names_file_path
                )
                # raise the original exception
                raise
            failed_tests_count = len(contents.splitlines())
            if failed_tests_count > 500:
                # 500 test failures?! Something else must have gone wrong, don't even bother
                session.error(
                    'Total failed tests({}) > 500. No point on re-running the failed tests'.format(
                        failed_tests_count
                    )
                )

        for idx, flag in enumerate(cmd_args[:]):
            if '--names-file=' in flag:
                cmd_args.pop(idx)
                break
            elif flag == '--names-file':
                cmd_args.pop(idx)  # pop --names-file
                cmd_args.pop(idx)  # pop the actual names file
                break
        cmd_args.append('--names-file={}'.format(names_file_path))
        if coverage is True:
            _run_with_coverage(session, 'coverage', 'run', '-m', 'tests.runtests', *cmd_args)
        else:
            session.run('python', os.path.join('tests', 'runtests.py'), *cmd_args)
        # pylint: enable=unreachable


@nox.session(python=_PYTHON_VERSIONS, name='runtests-parametrized')
@nox.parametrize('coverage', [False, True])
@nox.parametrize('transport', ['zeromq', 'raet', 'tcp'])
@nox.parametrize('crypto', [None, 'm2crypto', 'pycryptodomex'])
def runtests_parametrized(session, coverage, transport, crypto):
    # Install requirements
    _install_requirements(session, transport, 'unittest-xml-reporting==2.2.1')

    if crypto:
        if crypto == 'm2crypto':
            session.run('pip', 'uninstall', '-y', 'pycrypto', 'pycryptodome', 'pycryptodomex', silent=True)
        else:
            session.run('pip', 'uninstall', '-y', 'm2crypto', silent=True)
        session.install('--progress-bar=off', crypto, silent=PIP_INSTALL_SILENT)

    cmd_args = [
        '--tests-logfile={}'.format(
            os.path.join(REPO_ROOT, 'artifacts', 'logs', 'runtests.log')
        ),
        '--transport={}'.format(transport)
    ] + session.posargs
    _runtests(session, coverage, cmd_args)


@nox.session(python=_PYTHON_VERSIONS)
@nox.parametrize('coverage', [False, True])
def runtests(session, coverage):
    '''
    runtests.py session with zeromq transport and default crypto
    '''
    session.notify(
        'runtests-parametrized-{}(coverage={}, crypto=None, transport=\'zeromq\')'.format(
            session.python,
            coverage
        )
    )


@nox.session(python=_PYTHON_VERSIONS, name='runtests-tcp')
@nox.parametrize('coverage', [False, True])
def runtests_tcp(session, coverage):
    '''
    runtests.py session with TCP transport and default crypto
    '''
    session.notify(
        'runtests-parametrized-{}(coverage={}, crypto=None, transport=\'tcp\')'.format(
            session.python,
            coverage
        )
    )


@nox.session(python=_PYTHON_VERSIONS, name='runtests-zeromq')
@nox.parametrize('coverage', [False, True])
def runtests_zeromq(session, coverage):
    '''
    runtests.py session with zeromq transport and default crypto
    '''
    session.notify(
        'runtests-parametrized-{}(coverage={}, crypto=None, transport=\'zeromq\')'.format(
            session.python,
            coverage
        )
    )


@nox.session(python=_PYTHON_VERSIONS, name='runtests-raet')
@nox.parametrize('coverage', [False, True])
def runtests_raet(session, coverage):
    '''
    runtests.py session with raet transport and default crypto
    '''
    session.notify(
        'runtests-parametrized-{}(coverage={}, crypto=None, transport=\'raet\')'.format(
            session.python,
            coverage
        )
    )


@nox.session(python=_PYTHON_VERSIONS, name='runtests-m2crypto')
@nox.parametrize('coverage', [False, True])
def runtests_m2crypto(session, coverage):
    '''
    runtests.py session with zeromq transport and m2crypto
    '''
    session.notify(
        'runtests-parametrized-{}(coverage={}, crypto=\'m2crypto\', transport=\'zeromq\')'.format(
            session.python,
            coverage
        )
    )


@nox.session(python=_PYTHON_VERSIONS, name='runtests-tcp-m2crypto')
@nox.parametrize('coverage', [False, True])
def runtests_tcp_m2crypto(session, coverage):
    '''
    runtests.py session with TCP transport and m2crypto
    '''
    session.notify(
        'runtests-parametrized-{}(coverage={}, crypto=\'m2crypto\', transport=\'tcp\')'.format(
            session.python,
            coverage
        )
    )


@nox.session(python=_PYTHON_VERSIONS, name='runtests-zeromq-m2crypto')
@nox.parametrize('coverage', [False, True])
def runtests_zeromq_m2crypto(session, coverage):
    '''
    runtests.py session with zeromq transport and m2crypto
    '''
    session.notify(
        'runtests-parametrized-{}(coverage={}, crypto=\'m2crypto\', transport=\'zeromq\')'.format(
            session.python,
            coverage
        )
    )


@nox.session(python=_PYTHON_VERSIONS, name='runtests-raet-m2crypto')
@nox.parametrize('coverage', [False, True])
def runtests_raet_m2crypto(session, coverage):
    '''
    runtests.py session with raet transport and m2crypto
    '''
    session.notify(
        'runtests-parametrized-{}(coverage={}, crypto=\'m2crypto\', transport=\'raet\')'.format(
            session.python,
            coverage
        )
    )


@nox.session(python=_PYTHON_VERSIONS, name='runtests-pycryptodomex')
@nox.parametrize('coverage', [False, True])
def runtests_pycryptodomex(session, coverage):
    '''
    runtests.py session with zeromq transport and pycryptodomex
    '''
    session.notify(
        'runtests-parametrized-{}(coverage={}, crypto=\'pycryptodomex\', transport=\'zeromq\')'.format(
            session.python,
            coverage
        )
    )


@nox.session(python=_PYTHON_VERSIONS, name='runtests-tcp-pycryptodomex')
@nox.parametrize('coverage', [False, True])
def runtests_tcp_pycryptodomex(session, coverage):
    '''
    runtests.py session with TCP transport and pycryptodomex
    '''
    session.notify(
        'runtests-parametrized-{}(coverage={}, crypto=\'pycryptodomex\', transport=\'tcp\')'.format(
            session.python,
            coverage
        )
    )


@nox.session(python=_PYTHON_VERSIONS, name='runtests-zeromq-pycryptodomex')
@nox.parametrize('coverage', [False, True])
def runtests_zeromq_pycryptodomex(session, coverage):
    '''
    runtests.py session with zeromq transport and pycryptodomex
    '''
    session.notify(
        'runtests-parametrized-{}(coverage={}, crypto=\'pycryptodomex\', transport=\'zeromq\')'.format(
            session.python,
            coverage
        )
    )


@nox.session(python=_PYTHON_VERSIONS, name='runtests-raet-pycryptodomex')
@nox.parametrize('coverage', [False, True])
def runtests_raet_pycryptodomex(session, coverage):
    '''
    runtests.py session with raet transport and pycryptodomex
    '''
    session.notify(
        'runtests-parametrized-{}(coverage={}, crypto=\'pycryptodomex\', transport=\'raet\')'.format(
            session.python,
            coverage
        )
    )


@nox.session(python=_PYTHON_VERSIONS, name='runtests-cloud')
@nox.parametrize('coverage', [False, True])
def runtests_cloud(session, coverage):
    # Install requirements
    _install_requirements(session, 'zeromq', 'unittest-xml-reporting==2.2.1')

    pydir = _get_pydir(session)
    cloud_requirements = os.path.join(REPO_ROOT, 'requirements', 'static', pydir, 'cloud.txt')

    session.install('--progress-bar=off', '-r', cloud_requirements, silent=PIP_INSTALL_SILENT)

    cmd_args = [
        '--tests-logfile={}'.format(
            os.path.join(REPO_ROOT, 'artifacts', 'logs', 'runtests.log')
        ),
        '--cloud-provider-tests'
    ] + session.posargs
    _runtests(session, coverage, cmd_args)


@nox.session(python=_PYTHON_VERSIONS, name='runtests-tornado')
@nox.parametrize('coverage', [False, True])
def runtests_tornado(session, coverage):
    # Install requirements
    _install_requirements(session, 'zeromq', 'unittest-xml-reporting==2.2.1')
    session.install('--progress-bar=off', 'tornado==5.0.2', silent=PIP_INSTALL_SILENT)
    session.install('--progress-bar=off', 'pyzmq==17.0.0', silent=PIP_INSTALL_SILENT)

    cmd_args = [
        '--tests-logfile={}'.format(
            os.path.join(REPO_ROOT, 'artifacts', 'logs', 'runtests.log')
        ),
    ] + session.posargs
    _runtests(session, coverage, cmd_args)


@nox.session(python=_PYTHON_VERSIONS, name='pytest-parametrized')
@nox.parametrize('coverage', [False, True])
@nox.parametrize('transport', ['zeromq', 'raet', 'tcp'])
@nox.parametrize('crypto', [None, 'm2crypto', 'pycryptodomex'])
def pytest_parametrized(session, coverage, transport, crypto):
    # Install requirements
    _install_requirements(session, transport)

    if crypto:
        if crypto == 'm2crypto':
            session.run('pip', 'uninstall', '-y', 'pycrypto', 'pycryptodome', 'pycryptodomex', silent=True)
        else:
            session.run('pip', 'uninstall', '-y', 'm2crypto', silent=True)
        session.install('--progress-bar=off', crypto, silent=PIP_INSTALL_SILENT)

    cmd_args = [
        '--rootdir', REPO_ROOT,
        '--log-file={}'.format(
            os.path.join(REPO_ROOT, 'artifacts', 'logs', 'runtests.log')
        ),
        '--no-print-logs',
        '-ra',
        '-s',
        '--transport={}'.format(transport)
    ] + session.posargs
    _pytest(session, coverage, cmd_args)


@nox.session(python=_PYTHON_VERSIONS)
@nox.parametrize('coverage', [False, True])
def pytest(session, coverage):
    '''
    pytest session with zeromq transport and default crypto
    '''
    session.notify(
        'pytest-parametrized-{}(coverage={}, crypto=None, transport=\'zeromq\')'.format(
            session.python,
            coverage
        )
    )


@nox.session(python=_PYTHON_VERSIONS, name='pytest-tcp')
@nox.parametrize('coverage', [False, True])
def pytest_tcp(session, coverage):
    '''
    pytest session with TCP transport and default crypto
    '''
    session.notify(
        'pytest-parametrized-{}(coverage={}, crypto=None, transport=\'tcp\')'.format(
            session.python,
            coverage
        )
    )


@nox.session(python=_PYTHON_VERSIONS, name='pytest-zeromq')
@nox.parametrize('coverage', [False, True])
def pytest_zeromq(session, coverage):
    '''
    pytest session with zeromq transport and default crypto
    '''
    session.notify(
        'pytest-parametrized-{}(coverage={}, crypto=None, transport=\'zeromq\')'.format(
            session.python,
            coverage
        )
    )


@nox.session(python=_PYTHON_VERSIONS, name='pytest-raet')
@nox.parametrize('coverage', [False, True])
def pytest_raet(session, coverage):
    '''
    pytest session with raet transport and default crypto
    '''
    session.notify(
        'pytest-parametrized-{}(coverage={}, crypto=None, transport=\'raet\')'.format(
            session.python,
            coverage
        )
    )


@nox.session(python=_PYTHON_VERSIONS, name='pytest-m2crypto')
@nox.parametrize('coverage', [False, True])
def pytest_m2crypto(session, coverage):
    '''
    pytest session with zeromq transport and m2crypto
    '''
    session.notify(
        'pytest-parametrized-{}(coverage={}, crypto=\'m2crypto\', transport=\'zeromq\')'.format(
            session.python,
            coverage
        )
    )


@nox.session(python=_PYTHON_VERSIONS, name='pytest-tcp-m2crypto')
@nox.parametrize('coverage', [False, True])
def pytest_tcp_m2crypto(session, coverage):
    '''
    pytest session with TCP transport and m2crypto
    '''
    session.notify(
        'pytest-parametrized-{}(coverage={}, crypto=\'m2crypto\', transport=\'tcp\')'.format(
            session.python,
            coverage
        )
    )


@nox.session(python=_PYTHON_VERSIONS, name='pytest-zeromq-m2crypto')
@nox.parametrize('coverage', [False, True])
def pytest_zeromq_m2crypto(session, coverage):
    '''
    pytest session with zeromq transport and m2crypto
    '''
    session.notify(
        'pytest-parametrized-{}(coverage={}, crypto=\'m2crypto\', transport=\'zeromq\')'.format(
            session.python,
            coverage
        )
    )


@nox.session(python=_PYTHON_VERSIONS, name='pytest-raet-m2crypto')
@nox.parametrize('coverage', [False, True])
def pytest_raet_m2crypto(session, coverage):
    '''
    pytest session with raet transport and m2crypto
    '''
    session.notify(
        'pytest-parametrized-{}(coverage={}, crypto=\'m2crypto\', transport=\'raet\')'.format(
            session.python,
            coverage
        )
    )


@nox.session(python=_PYTHON_VERSIONS, name='pytest-pycryptodomex')
@nox.parametrize('coverage', [False, True])
def pytest_pycryptodomex(session, coverage):
    '''
    pytest session with zeromq transport and pycryptodomex
    '''
    session.notify(
        'pytest-parametrized-{}(coverage={}, crypto=\'pycryptodomex\', transport=\'zeromq\')'.format(
            session.python,
            coverage
        )
    )


@nox.session(python=_PYTHON_VERSIONS, name='pytest-tcp-pycryptodomex')
@nox.parametrize('coverage', [False, True])
def pytest_tcp_pycryptodomex(session, coverage):
    '''
    pytest session with TCP transport and pycryptodomex
    '''
    session.notify(
        'pytest-parametrized-{}(coverage={}, crypto=\'pycryptodomex\', transport=\'tcp\')'.format(
            session.python,
            coverage
        )
    )


@nox.session(python=_PYTHON_VERSIONS, name='pytest-zeromq-pycryptodomex')
@nox.parametrize('coverage', [False, True])
def pytest_zeromq_pycryptodomex(session, coverage):
    '''
    pytest session with zeromq transport and pycryptodomex
    '''
    session.notify(
        'pytest-parametrized-{}(coverage={}, crypto=\'pycryptodomex\', transport=\'zeromq\')'.format(
            session.python,
            coverage
        )
    )


@nox.session(python=_PYTHON_VERSIONS, name='pytest-raet-pycryptodomex')
@nox.parametrize('coverage', [False, True])
def pytest_raet_pycryptodomex(session, coverage):
    '''
    pytest session with raet transport and pycryptodomex
    '''
    session.notify(
        'pytest-parametrized-{}(coverage={}, crypto=\'pycryptodomex\', transport=\'raet\')'.format(
            session.python,
            coverage
        )
    )


@nox.session(python=_PYTHON_VERSIONS, name='pytest-cloud')
@nox.parametrize('coverage', [False, True])
def pytest_cloud(session, coverage):
    # Install requirements
    _install_requirements(session, 'zeromq')
    pydir = _get_pydir(session)
    cloud_requirements = os.path.join(REPO_ROOT, 'requirements', 'static', pydir, 'cloud.txt')

    session.install('--progress-bar=off', '-r', cloud_requirements, silent=PIP_INSTALL_SILENT)

    cmd_args = [
        '--rootdir', REPO_ROOT,
        '--log-file={}'.format(
            os.path.join(REPO_ROOT, 'artifacts', 'logs', 'runtests.log')
        ),
        '--no-print-logs',
        '-ra',
        '-s',
        os.path.join(REPO_ROOT, 'tests', 'integration', 'cloud', 'providers')
    ] + session.posargs
    _pytest(session, coverage, cmd_args)


@nox.session(python=_PYTHON_VERSIONS, name='pytest-tornado')
@nox.parametrize('coverage', [False, True])
def pytest_tornado(session, coverage):
    # Install requirements
    _install_requirements(session, 'zeromq')
    session.install('--progress-bar=off', 'tornado==5.0.2', silent=PIP_INSTALL_SILENT)
    session.install('--progress-bar=off', 'pyzmq==17.0.0', silent=PIP_INSTALL_SILENT)

    cmd_args = [
        '--rootdir', REPO_ROOT,
        '--log-file={}'.format(
            os.path.join(REPO_ROOT, 'artifacts', 'logs', 'runtests.log')
        ),
        '--no-print-logs',
        '-ra',
        '-s',
    ] + session.posargs
    _pytest(session, coverage, cmd_args)


def _pytest(session, coverage, cmd_args):
    # Create required artifacts directories
    _create_ci_directories()

    try:
        if coverage is True:
            _run_with_coverage(session, 'coverage', 'run', '-m', 'py.test', *cmd_args)
        else:
            session.run('py.test', *cmd_args)
    except CommandFailed:
        # Re-run failed tests
        session.log('Re-running failed tests')
        cmd_args.append('--lf')
        if coverage is True:
            _run_with_coverage(session, 'coverage', 'run', '-m', 'py.test', *cmd_args)
        else:
            session.run('py.test', *cmd_args)


def _lint(session, rcfile, flags, paths):
    _install_requirements(session, 'zeromq')
    _install_requirements(session, 'raet')
    session.install('--progress-bar=off', '-r', 'requirements/static/{}/lint.txt'.format(_get_pydir(session)), silent=PIP_INSTALL_SILENT)
    session.run('pylint', '--version')
    pylint_report_path = os.environ.get('PYLINT_REPORT')

    cmd_args = [
        'pylint',
        '--rcfile={}'.format(rcfile)
    ] + list(flags) + list(paths)

    stdout = tempfile.TemporaryFile(mode='w+b')
    lint_failed = False
    try:
        session.run(*cmd_args, stdout=stdout)
    except CommandFailed:
        lint_failed = True
        raise
    finally:
        stdout.seek(0)
        contents = stdout.read()
        if contents:
            if IS_PY3:
                contents = contents.decode('utf-8')
            else:
                contents = contents.encode('utf-8')
            sys.stdout.write(contents)
            sys.stdout.flush()
            if pylint_report_path:
                # Write report
                with open(pylint_report_path, 'w') as wfh:
                    wfh.write(contents)
                session.log('Report file written to %r', pylint_report_path)
        stdout.close()


@nox.session(python='2.7')
def lint(session):
    '''
    Run PyLint against Salt and it's test suite. Set PYLINT_REPORT to a path to capture output.
    '''
    session.notify('lint-salt-{}'.format(session.python))
    session.notify('lint-tests-{}'.format(session.python))


@nox.session(python='2.7', name='lint-salt')
def lint_salt(session):
    '''
    Run PyLint against Salt. Set PYLINT_REPORT to a path to capture output.
    '''
    flags = [
        '--disable=I,W1307,C0411,C0413,W8410,str-format-in-logging'
    ]
    if session.posargs:
        paths = session.posargs
    else:
        paths = ['setup.py', 'salt/']
    _lint(session, '.testing.pylintrc', flags, paths)


@nox.session(python='2.7', name='lint-tests')
def lint_tests(session):
    '''
    Run PyLint against Salt and it's test suite. Set PYLINT_REPORT to a path to capture output.
    '''
    flags = [
        '--disable=I,W0232,E1002,W1307,C0411,C0413,W8410,str-format-in-logging'
    ]
    if session.posargs:
        paths = session.posargs
    else:
        paths = ['tests/']
    _lint(session, '.testing.pylintrc', flags, paths)


@nox.session(python='3')
def docs(session):
    '''
    Build Salt's Documentation
    '''
    pydir = _get_pydir(session)
    if pydir == 'py3.4':
        session.error('Sphinx only runs on Python >= 3.5')
    session.install(
        '--progress-bar=off',
        '-r', 'requirements/static/{}/docs.txt'.format(pydir),
        silent=PIP_INSTALL_SILENT)
    os.chdir('doc/')
    session.run('make', 'clean', external=True)
    session.run('make', 'html', 'SPHINXOPTS=-W', external=True)
    session.run('tar', '-czvf', 'doc-archive.tar.gz', '_build/html')
    os.chdir('..')<|MERGE_RESOLUTION|>--- conflicted
+++ resolved
@@ -179,13 +179,10 @@
     # Install requirements
     distro_requirements = None
 
-<<<<<<< HEAD
-=======
     if transport == 'tcp':
         # The TCP requirements are the exact same requirements as the ZeroMQ ones
         transport = 'zeromq'
 
->>>>>>> 727843c3
     pydir = _get_pydir(session)
 
     if IS_WINDOWS:
