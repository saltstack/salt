--- conflicted
+++ resolved
@@ -296,7 +296,6 @@
     ]
     session.run(*install_command, silent=PIP_INSTALL_SILENT)
     return True
-<<<<<<< HEAD
 
 
 def _install_requirements(
@@ -304,8 +303,6 @@
 ):
     if not _upgrade_pip_setuptools_and_wheel(session):
         return
-=======
->>>>>>> 8810d4d6
 
 
 def _install_requirements(
@@ -728,11 +725,7 @@
     pytest cloud tests session
     """
     # Install requirements
-<<<<<<< HEAD
     if _upgrade_pip_setuptools_and_wheel(session):
-=======
-    if _install_requirements(session, "zeromq"):
->>>>>>> 8810d4d6
         requirements_file = os.path.join(
             "requirements", "static", "ci", _get_pydir(session), "cloud.txt"
         )
@@ -762,12 +755,8 @@
     pytest tornado tests session
     """
     # Install requirements
-<<<<<<< HEAD
     if _upgrade_pip_setuptools_and_wheel(session):
         _install_requirements(session, "zeromq")
-=======
-    if _install_requirements(session, "zeromq"):
->>>>>>> 8810d4d6
         session.install(
             "--progress-bar=off", "tornado==5.0.2", silent=PIP_INSTALL_SILENT
         )
@@ -870,11 +859,7 @@
 
 
 def _lint(session, rcfile, flags, paths, tee_output=True):
-<<<<<<< HEAD
     if _upgrade_pip_setuptools_and_wheel(session):
-=======
-    if _install_requirements(session, "zeromq"):
->>>>>>> 8810d4d6
         requirements_file = os.path.join(
             "requirements", "static", "ci", _get_pydir(session), "lint.txt"
         )
@@ -1045,10 +1030,6 @@
         )
         install_command = ["--progress-bar=off", "-r", requirements_file]
         session.install(*install_command, silent=PIP_INSTALL_SILENT)
-<<<<<<< HEAD
-=======
-
->>>>>>> 8810d4d6
     os.chdir("doc/")
     if clean:
         session.run("make", "clean", external=True)
@@ -1072,10 +1053,6 @@
         )
         install_command = ["--progress-bar=off", "-r", requirements_file]
         session.install(*install_command, silent=PIP_INSTALL_SILENT)
-<<<<<<< HEAD
-=======
-
->>>>>>> 8810d4d6
     os.chdir("doc/")
     if clean:
         session.run("make", "clean", external=True)
@@ -1094,10 +1071,7 @@
     Run invoke tasks
     """
     if _upgrade_pip_setuptools_and_wheel(session):
-<<<<<<< HEAD
         _install_requirements(session, "zeromq")
-=======
->>>>>>> 8810d4d6
         requirements_file = os.path.join(
             "requirements", "static", "ci", _get_pydir(session), "invoke.txt"
         )
