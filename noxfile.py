"""
noxfile
~~~~~~~

Nox configuration script
"""
# pylint: disable=resource-leakage,3rd-party-module-not-gated


import datetime
import glob
import os
import shutil
import sys
import tempfile

# fmt: off
if __name__ == "__main__":
    sys.stderr.write(
        "Do not execute this file directly. Use nox instead, it will know how to handle this file\n"
    )
    sys.stderr.flush()
    exit(1)
# fmt: on

import nox  # isort:skip
from nox.command import CommandFailed  # isort:skip

IS_PY3 = sys.version_info > (2,)

# Be verbose when runing under a CI context
CI_RUN = (
    os.environ.get("JENKINS_URL")
    or os.environ.get("CI")
    or os.environ.get("DRONE") is not None
)
PIP_INSTALL_SILENT = CI_RUN is False
SKIP_REQUIREMENTS_INSTALL = "SKIP_REQUIREMENTS_INSTALL" in os.environ
EXTRA_REQUIREMENTS_INSTALL = os.environ.get("EXTRA_REQUIREMENTS_INSTALL")

# Global Path Definitions
REPO_ROOT = os.path.abspath(os.path.dirname(__file__))
SITECUSTOMIZE_DIR = os.path.join(REPO_ROOT, "tests", "support", "coverage")
IS_DARWIN = sys.platform.lower().startswith("darwin")
IS_WINDOWS = sys.platform.lower().startswith("win")
IS_FREEBSD = sys.platform.lower().startswith("freebsd")
# Python versions to run against
_PYTHON_VERSIONS = ("3", "3.5", "3.6", "3.7", "3.8", "3.9")

# Nox options
#  Reuse existing virtualenvs
nox.options.reuse_existing_virtualenvs = True
#  Don't fail on missing interpreters
nox.options.error_on_missing_interpreters = False

# Change current directory to REPO_ROOT
os.chdir(REPO_ROOT)

RUNTESTS_LOGFILE = os.path.join(
    "artifacts",
    "logs",
    "runtests-{}.log".format(datetime.datetime.now().strftime("%Y%m%d%H%M%S.%f")),
)

# Prevent Python from writing bytecode
os.environ["PYTHONDONTWRITEBYTECODE"] = "1"


def find_session_runner(session, name, **kwargs):
    for s, _ in session._runner.manifest.list_all_sessions():
        if name not in s.signatures:
            continue
        for signature in s.signatures:
            for key, value in kwargs.items():
                param = "{}={!r}".format(key, value)
                if IS_PY3:
                    # Under Python2 repr unicode string are always "u" prefixed, ie, u'a string'.
                    param = param.replace("u'", "'")
                if param not in signature:
                    break
            else:
                return s
            continue
    session.error(
        "Could not find a nox session by the name {!r} with the following keyword arguments: {!r}".format(
            name, kwargs
        )
    )


def _create_ci_directories():
    for dirname in ("logs", "coverage", "xml-unittests-output"):
        path = os.path.join("artifacts", dirname)
        if not os.path.exists(path):
            os.makedirs(path)


def _get_session_python_version_info(session):
    try:
        version_info = session._runner._real_python_version_info
    except AttributeError:
        old_install_only_value = session._runner.global_config.install_only
        try:
            # Force install only to be false for the following chunk of code
            # For additional information as to why see:
            #   https://github.com/theacodes/nox/pull/181
            session._runner.global_config.install_only = False
            session_py_version = session.run(
                "python",
                "-c",
                'import sys; sys.stdout.write("{}.{}.{}".format(*sys.version_info))',
                silent=True,
                log=False,
            )
            version_info = tuple(
                int(part) for part in session_py_version.split(".") if part.isdigit()
            )
            session._runner._real_python_version_info = version_info
        finally:
            session._runner.global_config.install_only = old_install_only_value
    return version_info


def _get_session_python_site_packages_dir(session):
    try:
        site_packages_dir = session._runner._site_packages_dir
    except AttributeError:
        old_install_only_value = session._runner.global_config.install_only
        try:
            # Force install only to be false for the following chunk of code
            # For additional information as to why see:
            #   https://github.com/theacodes/nox/pull/181
            session._runner.global_config.install_only = False
            site_packages_dir = session.run(
                "python",
                "-c",
                "import sys; from distutils.sysconfig import get_python_lib; sys.stdout.write(get_python_lib())",
                silent=True,
                log=False,
            )
            session._runner._site_packages_dir = site_packages_dir
        finally:
            session._runner.global_config.install_only = old_install_only_value
    return site_packages_dir


def _get_pydir(session):
    version_info = _get_session_python_version_info(session)
    if version_info < (3, 5):
        session.error("Only Python >= 3.5 is supported")
    if IS_WINDOWS and version_info < (3, 6):
        session.error("Only Python >= 3.6 is supported on Windows")
    return "py{}.{}".format(*version_info)


def _install_system_packages(session):
    """
    Because some python packages are provided by the distribution and cannot
    be pip installed, and because we don't want the whole system python packages
    on our virtualenvs, we copy the required system python packages into
    the virtualenv
    """
    version_info = _get_session_python_version_info(session)
    py_version_keys = ["{}".format(*version_info), "{}.{}".format(*version_info)]
    session_site_packages_dir = _get_session_python_site_packages_dir(session)
    session_site_packages_dir = os.path.relpath(session_site_packages_dir, REPO_ROOT)
    for py_version in py_version_keys:
        dist_packages_path = "/usr/lib/python{}/dist-packages".format(py_version)
        if not os.path.isdir(dist_packages_path):
            continue
        for aptpkg in glob.glob(os.path.join(dist_packages_path, "*apt*")):
            src = os.path.realpath(aptpkg)
            dst = os.path.join(session_site_packages_dir, os.path.basename(src))
            if os.path.exists(dst):
                session.log("Not overwritting already existing %s with %s", dst, src)
                continue
            session.log("Copying %s into %s", src, dst)
            if os.path.isdir(src):
                shutil.copytree(src, dst)
            else:
                shutil.copyfile(src, dst)


def _get_pip_requirements_file(session, transport, crypto=None, requirements_type="ci"):
    assert requirements_type in ("ci", "pkg")
    pydir = _get_pydir(session)

    if IS_WINDOWS:
        if crypto is None:
            _requirements_file = os.path.join(
                "requirements",
                "static",
                requirements_type,
                pydir,
                "{}-windows.txt".format(transport),
            )
            if os.path.exists(_requirements_file):
                return _requirements_file
            _requirements_file = os.path.join(
                "requirements", "static", requirements_type, pydir, "windows.txt"
            )
            if os.path.exists(_requirements_file):
                return _requirements_file
        _requirements_file = os.path.join(
            "requirements", "static", requirements_type, pydir, "windows-crypto.txt"
        )
        if os.path.exists(_requirements_file):
            return _requirements_file
    elif IS_DARWIN:
        if crypto is None:
            _requirements_file = os.path.join(
                "requirements",
                "static",
                requirements_type,
                pydir,
                "{}-darwin.txt".format(transport),
            )
            if os.path.exists(_requirements_file):
                return _requirements_file
            _requirements_file = os.path.join(
                "requirements", "static", requirements_type, pydir, "darwin.txt"
            )
            if os.path.exists(_requirements_file):
                return _requirements_file
        _requirements_file = os.path.join(
            "requirements", "static", requirements_type, pydir, "darwin-crypto.txt"
        )
        if os.path.exists(_requirements_file):
            return _requirements_file
    elif IS_FREEBSD:
        if crypto is None:
            _requirements_file = os.path.join(
                "requirements",
                "static",
                requirements_type,
                pydir,
                "{}-freebsd.txt".format(transport),
            )
            if os.path.exists(_requirements_file):
                return _requirements_file
            _requirements_file = os.path.join(
                "requirements", "static", requirements_type, pydir, "freebsd.txt"
            )
            if os.path.exists(_requirements_file):
                return _requirements_file
        _requirements_file = os.path.join(
            "requirements", "static", requirements_type, pydir, "freebsd-crypto.txt"
        )
        if os.path.exists(_requirements_file):
            return _requirements_file
    else:
        _install_system_packages(session)
        if crypto is None:
            _requirements_file = os.path.join(
                "requirements",
                "static",
                requirements_type,
                pydir,
                "{}-linux.txt".format(transport),
            )
            if os.path.exists(_requirements_file):
                return _requirements_file
            _requirements_file = os.path.join(
                "requirements", "static", requirements_type, pydir, "linux.txt"
            )
            if os.path.exists(_requirements_file):
                return _requirements_file
        _requirements_file = os.path.join(
            "requirements", "static", requirements_type, pydir, "linux-crypto.txt"
        )
        if os.path.exists(_requirements_file):
            return _requirements_file


def _upgrade_pip_setuptools_and_wheel(session):
    if SKIP_REQUIREMENTS_INSTALL:
        session.log(
            "Skipping Python Requirements because SKIP_REQUIREMENTS_INSTALL was found in the environ"
        )
        return False

    install_command = [
        "python",
        "-m",
        "pip",
        "install",
        "--progress-bar=off",
        "-U",
<<<<<<< HEAD
        "pip>=20.2.4,<21.2",
=======
        "pip>=20.2.4",
>>>>>>> adc23f3b
        "setuptools!=50.*,!=51.*,!=52.*",
        "wheel",
    ]
    session.run(*install_command, silent=PIP_INSTALL_SILENT)
    return True


def _install_requirements(
    session, transport, *extra_requirements, requirements_type="ci"
):
    if not _upgrade_pip_setuptools_and_wheel(session):
        return


def _install_requirements(
    session, transport, *extra_requirements, requirements_type="ci"
):
    _upgrade_pip_setuptools_and_wheel(session)

    # Install requirements
    requirements_file = _get_pip_requirements_file(
        session, transport, requirements_type=requirements_type
    )
    install_command = ["--progress-bar=off", "-r", requirements_file]
    session.install(*install_command, silent=PIP_INSTALL_SILENT)

    if extra_requirements:
        install_command = ["--progress-bar=off"]
        install_command += list(extra_requirements)
        session.install(*install_command, silent=PIP_INSTALL_SILENT)

    if EXTRA_REQUIREMENTS_INSTALL:
        session.log(
            "Installing the following extra requirements because the"
            " EXTRA_REQUIREMENTS_INSTALL environment variable was set: %s",
            EXTRA_REQUIREMENTS_INSTALL,
        )
        # We pass --constraint in this step because in case any of these extra dependencies has a requirement
        # we're already using, we want to maintain the locked version
        install_command = ["--progress-bar=off", "--constraint", requirements_file]
        install_command += EXTRA_REQUIREMENTS_INSTALL.split()
        session.install(*install_command, silent=PIP_INSTALL_SILENT)


def _run_with_coverage(session, *test_cmd, env=None):
    if SKIP_REQUIREMENTS_INSTALL is False:
        session.install(
            "--progress-bar=off", "coverage==5.2", silent=PIP_INSTALL_SILENT
        )
    session.run("coverage", "erase")
    python_path_env_var = os.environ.get("PYTHONPATH") or None
    if python_path_env_var is None:
        python_path_env_var = SITECUSTOMIZE_DIR
    else:
        python_path_entries = python_path_env_var.split(os.pathsep)
        if SITECUSTOMIZE_DIR in python_path_entries:
            python_path_entries.remove(SITECUSTOMIZE_DIR)
        python_path_entries.insert(0, SITECUSTOMIZE_DIR)
        python_path_env_var = os.pathsep.join(python_path_entries)

    if env is None:
        env = {}

    env.update(
        {
            # The updated python path so that sitecustomize is importable
            "PYTHONPATH": python_path_env_var,
            # The full path to the .coverage data file. Makes sure we always write
            # them to the same directory
            "COVERAGE_FILE": os.path.abspath(os.path.join(REPO_ROOT, ".coverage")),
            # Instruct sub processes to also run under coverage
            "COVERAGE_PROCESS_START": os.path.join(REPO_ROOT, ".coveragerc"),
        }
    )

    try:
        session.run(*test_cmd, env=env)
    finally:
        # Always combine and generate the XML coverage report
        try:
            session.run("coverage", "combine")
        except CommandFailed:
            # Sometimes some of the coverage files are corrupt which would trigger a CommandFailed
            # exception
            pass
        # Generate report for salt code coverage
        session.run(
            "coverage",
            "xml",
            "-o",
            os.path.join("artifacts", "coverage", "salt.xml"),
            "--omit=tests/*",
            "--include=salt/*",
        )
        # Generate report for tests code coverage
        session.run(
            "coverage",
            "xml",
            "-o",
            os.path.join("artifacts", "coverage", "tests.xml"),
            "--omit=salt/*",
            "--include=tests/*",
        )
        # Move the coverage DB to artifacts/coverage in order for it to be archived by CI
        shutil.move(".coverage", os.path.join("artifacts", "coverage", ".coverage"))


def _runtests(session):
    session.error(
        """\n\nruntests.py support has been removed from Salt. Please try `nox -e '{0}'` """
        """or `nox -e '{0}' -- --help` to know more about the supported CLI flags.\n"""
        "For more information, please check "
        "https://docs.saltproject.io/en/latest/topics/development/tests/index.html#running-the-tests\n..".format(
            session._runner.global_config.sessions[0].replace("runtests", "pytest")
        )
    )


@nox.session(python=_PYTHON_VERSIONS, name="runtests-parametrized")
@nox.parametrize("coverage", [False, True])
@nox.parametrize("transport", ["zeromq", "tcp"])
@nox.parametrize("crypto", [None, "m2crypto", "pycryptodome"])
def runtests_parametrized(session, coverage, transport, crypto):
    """
    DO NOT CALL THIS NOX SESSION DIRECTLY
    """
    _runtests(session)


@nox.session(python=_PYTHON_VERSIONS)
@nox.parametrize("coverage", [False, True])
def runtests(session, coverage):
    """
    runtests.py session with zeromq transport and default crypto
    """
    _runtests(session)


@nox.session(python=_PYTHON_VERSIONS, name="runtests-tcp")
@nox.parametrize("coverage", [False, True])
def runtests_tcp(session, coverage):
    """
    runtests.py session with TCP transport and default crypto
    """
    _runtests(session)


@nox.session(python=_PYTHON_VERSIONS, name="runtests-zeromq")
@nox.parametrize("coverage", [False, True])
def runtests_zeromq(session, coverage):
    """
    runtests.py session with zeromq transport and default crypto
    """
    _runtests(session)


@nox.session(python=_PYTHON_VERSIONS, name="runtests-m2crypto")
@nox.parametrize("coverage", [False, True])
def runtests_m2crypto(session, coverage):
    """
    runtests.py session with zeromq transport and m2crypto
    """
    _runtests(session)


@nox.session(python=_PYTHON_VERSIONS, name="runtests-tcp-m2crypto")
@nox.parametrize("coverage", [False, True])
def runtests_tcp_m2crypto(session, coverage):
    """
    runtests.py session with TCP transport and m2crypto
    """
    _runtests(session)


@nox.session(python=_PYTHON_VERSIONS, name="runtests-zeromq-m2crypto")
@nox.parametrize("coverage", [False, True])
def runtests_zeromq_m2crypto(session, coverage):
    """
    runtests.py session with zeromq transport and m2crypto
    """
    _runtests(session)


@nox.session(python=_PYTHON_VERSIONS, name="runtests-pycryptodome")
@nox.parametrize("coverage", [False, True])
def runtests_pycryptodome(session, coverage):
    """
    runtests.py session with zeromq transport and pycryptodome
    """
    _runtests(session)


@nox.session(python=_PYTHON_VERSIONS, name="runtests-tcp-pycryptodome")
@nox.parametrize("coverage", [False, True])
def runtests_tcp_pycryptodome(session, coverage):
    """
    runtests.py session with TCP transport and pycryptodome
    """
    _runtests(session)


@nox.session(python=_PYTHON_VERSIONS, name="runtests-zeromq-pycryptodome")
@nox.parametrize("coverage", [False, True])
def runtests_zeromq_pycryptodome(session, coverage):
    """
    runtests.py session with zeromq transport and pycryptodome
    """
    _runtests(session)


@nox.session(python=_PYTHON_VERSIONS, name="runtests-cloud")
@nox.parametrize("coverage", [False, True])
def runtests_cloud(session, coverage):
    """
    runtests.py cloud tests session
    """
    _runtests(session)


@nox.session(python=_PYTHON_VERSIONS, name="runtests-tornado")
@nox.parametrize("coverage", [False, True])
def runtests_tornado(session, coverage):
    """
    runtests.py tornado tests session
    """
    _runtests(session)


@nox.session(python=_PYTHON_VERSIONS, name="pytest-parametrized")
@nox.parametrize("coverage", [False, True])
@nox.parametrize("transport", ["zeromq", "tcp"])
@nox.parametrize("crypto", [None, "m2crypto", "pycryptodome"])
def pytest_parametrized(session, coverage, transport, crypto):
    """
    DO NOT CALL THIS NOX SESSION DIRECTLY
    """
    # Install requirements
    _install_requirements(session, transport)

    if crypto:
        session.run(
            "pip",
            "uninstall",
            "-y",
            "m2crypto",
            "pycrypto",
            "pycryptodome",
            "pycryptodomex",
            silent=True,
        )
        install_command = [
            "--progress-bar=off",
            "--constraint",
            _get_pip_requirements_file(session, transport, crypto=True),
        ]
        install_command.append(crypto)
        session.install(*install_command, silent=PIP_INSTALL_SILENT)

    cmd_args = [
        "--rootdir",
        REPO_ROOT,
        "--log-file={}".format(RUNTESTS_LOGFILE),
        "--log-file-level=debug",
        "--show-capture=no",
        "-ra",
        "-s",
        "--transport={}".format(transport),
    ] + session.posargs
    _pytest(session, coverage, cmd_args)


@nox.session(python=_PYTHON_VERSIONS)
@nox.parametrize("coverage", [False, True])
def pytest(session, coverage):
    """
    pytest session with zeromq transport and default crypto
    """
    session.notify(
        find_session_runner(
            session,
            "pytest-parametrized-{}".format(session.python),
            coverage=coverage,
            crypto=None,
            transport="zeromq",
        )
    )


@nox.session(python=_PYTHON_VERSIONS, name="pytest-tcp")
@nox.parametrize("coverage", [False, True])
def pytest_tcp(session, coverage):
    """
    pytest session with TCP transport and default crypto
    """
    session.notify(
        find_session_runner(
            session,
            "pytest-parametrized-{}".format(session.python),
            coverage=coverage,
            crypto=None,
            transport="tcp",
        )
    )


@nox.session(python=_PYTHON_VERSIONS, name="pytest-zeromq")
@nox.parametrize("coverage", [False, True])
def pytest_zeromq(session, coverage):
    """
    pytest session with zeromq transport and default crypto
    """
    session.notify(
        find_session_runner(
            session,
            "pytest-parametrized-{}".format(session.python),
            coverage=coverage,
            crypto=None,
            transport="zeromq",
        )
    )


@nox.session(python=_PYTHON_VERSIONS, name="pytest-m2crypto")
@nox.parametrize("coverage", [False, True])
def pytest_m2crypto(session, coverage):
    """
    pytest session with zeromq transport and m2crypto
    """
    session.notify(
        find_session_runner(
            session,
            "pytest-parametrized-{}".format(session.python),
            coverage=coverage,
            crypto="m2crypto",
            transport="zeromq",
        )
    )


@nox.session(python=_PYTHON_VERSIONS, name="pytest-tcp-m2crypto")
@nox.parametrize("coverage", [False, True])
def pytest_tcp_m2crypto(session, coverage):
    """
    pytest session with TCP transport and m2crypto
    """
    session.notify(
        find_session_runner(
            session,
            "pytest-parametrized-{}".format(session.python),
            coverage=coverage,
            crypto="m2crypto",
            transport="tcp",
        )
    )


@nox.session(python=_PYTHON_VERSIONS, name="pytest-zeromq-m2crypto")
@nox.parametrize("coverage", [False, True])
def pytest_zeromq_m2crypto(session, coverage):
    """
    pytest session with zeromq transport and m2crypto
    """
    session.notify(
        find_session_runner(
            session,
            "pytest-parametrized-{}".format(session.python),
            coverage=coverage,
            crypto="m2crypto",
            transport="zeromq",
        )
    )


@nox.session(python=_PYTHON_VERSIONS, name="pytest-pycryptodome")
@nox.parametrize("coverage", [False, True])
def pytest_pycryptodome(session, coverage):
    """
    pytest session with zeromq transport and pycryptodome
    """
    session.notify(
        find_session_runner(
            session,
            "pytest-parametrized-{}".format(session.python),
            coverage=coverage,
            crypto="pycryptodome",
            transport="zeromq",
        )
    )


@nox.session(python=_PYTHON_VERSIONS, name="pytest-tcp-pycryptodome")
@nox.parametrize("coverage", [False, True])
def pytest_tcp_pycryptodome(session, coverage):
    """
    pytest session with TCP transport and pycryptodome
    """
    session.notify(
        find_session_runner(
            session,
            "pytest-parametrized-{}".format(session.python),
            coverage=coverage,
            crypto="pycryptodome",
            transport="tcp",
        )
    )


@nox.session(python=_PYTHON_VERSIONS, name="pytest-zeromq-pycryptodome")
@nox.parametrize("coverage", [False, True])
def pytest_zeromq_pycryptodome(session, coverage):
    """
    pytest session with zeromq transport and pycryptodome
    """
    session.notify(
        find_session_runner(
            session,
            "pytest-parametrized-{}".format(session.python),
            coverage=coverage,
            crypto="pycryptodome",
            transport="zeromq",
        )
    )


@nox.session(python=_PYTHON_VERSIONS, name="pytest-cloud")
@nox.parametrize("coverage", [False, True])
def pytest_cloud(session, coverage):
    """
    pytest cloud tests session
    """
    # Install requirements
    if _upgrade_pip_setuptools_and_wheel(session):
        _install_requirements(session, "zeromq")
        requirements_file = os.path.join(
            "requirements", "static", "ci", _get_pydir(session), "cloud.txt"
        )

        install_command = ["--progress-bar=off", "-r", requirements_file]
        session.install(*install_command, silent=PIP_INSTALL_SILENT)

    cmd_args = [
        "--rootdir",
        REPO_ROOT,
        "--log-file={}".format(RUNTESTS_LOGFILE),
        "--log-file-level=debug",
        "--show-capture=no",
        "-ra",
        "-s",
        "--run-expensive",
        "-k",
        "cloud",
    ] + session.posargs
    _pytest(session, coverage, cmd_args)


@nox.session(python=_PYTHON_VERSIONS, name="pytest-tornado")
@nox.parametrize("coverage", [False, True])
def pytest_tornado(session, coverage):
    """
    pytest tornado tests session
    """
    # Install requirements
    if _upgrade_pip_setuptools_and_wheel(session):
        _install_requirements(session, "zeromq")
        session.install(
            "--progress-bar=off", "tornado==5.0.2", silent=PIP_INSTALL_SILENT
        )
        session.install(
            "--progress-bar=off", "pyzmq==17.0.0", silent=PIP_INSTALL_SILENT
        )

    cmd_args = [
        "--rootdir",
        REPO_ROOT,
        "--log-file={}".format(RUNTESTS_LOGFILE),
        "--log-file-level=debug",
        "--show-capture=no",
        "-ra",
        "-s",
    ] + session.posargs
    _pytest(session, coverage, cmd_args)


def _pytest(session, coverage, cmd_args):
    # Create required artifacts directories
    _create_ci_directories()

    env = {"CI_RUN": "1" if CI_RUN else "0"}
    if IS_DARWIN:
        # Don't nuke our multiprocessing efforts objc!
        # https://stackoverflow.com/questions/50168647/multiprocessing-causes-python-to-crash-and-gives-an-error-may-have-been-in-progr
        env["OBJC_DISABLE_INITIALIZE_FORK_SAFETY"] = "YES"

    if CI_RUN:
        # We'll print out the collected tests on CI runs.
        # This will show a full list of what tests are going to run, in the right order, which, in case
        # of a test suite hang, helps us pinpoint which test is hanging
        session.run(
            "python", "-m", "pytest", *(cmd_args + ["--collect-only", "-qqq"]), env=env
        )

    try:
        if coverage is True:
            _run_with_coverage(
                session,
                "python",
                "-m",
                "coverage",
                "run",
                "-m",
                "pytest",
                "--showlocals",
                *cmd_args,
                env=env
            )
        else:
            session.run("python", "-m", "pytest", *cmd_args, env=env)
    except CommandFailed:  # pylint: disable=try-except-raise
        # Not rerunning failed tests for now
        raise

        # pylint: disable=unreachable
        # Re-run failed tests
        session.log("Re-running failed tests")

        for idx, parg in enumerate(cmd_args):
            if parg.startswith("--junitxml="):
                cmd_args[idx] = parg.replace(".xml", "-rerun-failed.xml")
        cmd_args.append("--lf")
        if coverage is True:
            _run_with_coverage(
                session,
                "python",
                "-m",
                "coverage",
                "run",
                "-m",
                "pytest",
                "--showlocals",
                *cmd_args
            )
        else:
            session.run("python", "-m", "pytest", *cmd_args, env=env)
        # pylint: enable=unreachable


class Tee:
    """
    Python class to mimic linux tee behaviour
    """

    def __init__(self, first, second):
        self._first = first
        self._second = second

    def write(self, b):
        wrote = self._first.write(b)
        self._first.flush()
        self._second.write(b)
        self._second.flush()

    def fileno(self):
        return self._first.fileno()


def _lint(session, rcfile, flags, paths, tee_output=True):
    if _upgrade_pip_setuptools_and_wheel(session):
        _install_requirements(session, "zeromq")
        requirements_file = os.path.join(
            "requirements", "static", "ci", _get_pydir(session), "lint.txt"
        )
        install_command = ["--progress-bar=off", "-r", requirements_file]
        session.install(*install_command, silent=PIP_INSTALL_SILENT)

    if tee_output:
        session.run("pylint", "--version")
        pylint_report_path = os.environ.get("PYLINT_REPORT")

    cmd_args = ["pylint", "--rcfile={}".format(rcfile)] + list(flags) + list(paths)

    cmd_kwargs = {"env": {"PYTHONUNBUFFERED": "1"}}

    if tee_output:
        stdout = tempfile.TemporaryFile(mode="w+b")
        cmd_kwargs["stdout"] = Tee(stdout, sys.__stdout__)

    lint_failed = False
    try:
        session.run(*cmd_args, **cmd_kwargs)
    except CommandFailed:
        lint_failed = True
        raise
    finally:
        if tee_output:
            stdout.seek(0)
            contents = stdout.read()
            if contents:
                if IS_PY3:
                    contents = contents.decode("utf-8")
                else:
                    contents = contents.encode("utf-8")
                sys.stdout.write(contents)
                sys.stdout.flush()
                if pylint_report_path:
                    # Write report
                    with open(pylint_report_path, "w") as wfh:
                        wfh.write(contents)
                    session.log("Report file written to %r", pylint_report_path)
            stdout.close()


def _lint_pre_commit(session, rcfile, flags, paths):
    if "VIRTUAL_ENV" not in os.environ:
        session.error(
            "This should be running from within a virtualenv and "
            "'VIRTUAL_ENV' was not found as an environment variable."
        )
    if "pre-commit" not in os.environ["VIRTUAL_ENV"]:
        session.error(
            "This should be running from within a pre-commit virtualenv and "
            "'VIRTUAL_ENV'({}) does not appear to be a pre-commit virtualenv.".format(
                os.environ["VIRTUAL_ENV"]
            )
        )
    from nox.virtualenv import VirtualEnv

    # Let's patch nox to make it run inside the pre-commit virtualenv
    try:
        session._runner.venv = VirtualEnv(  # pylint: disable=unexpected-keyword-arg
            os.environ["VIRTUAL_ENV"],
            interpreter=session._runner.func.python,
            reuse_existing=True,
            venv=True,
        )
    except TypeError:
        # This is still nox-py2
        session._runner.venv = VirtualEnv(
            os.environ["VIRTUAL_ENV"],
            interpreter=session._runner.func.python,
            reuse_existing=True,
        )
    _lint(session, rcfile, flags, paths, tee_output=False)


@nox.session(python="3")
def lint(session):
    """
    Run PyLint against Salt and it's test suite. Set PYLINT_REPORT to a path to capture output.
    """
    session.notify("lint-salt-{}".format(session.python))
    session.notify("lint-tests-{}".format(session.python))


@nox.session(python="3", name="lint-salt")
def lint_salt(session):
    """
    Run PyLint against Salt. Set PYLINT_REPORT to a path to capture output.
    """
    flags = ["--disable=I"]
    if session.posargs:
        paths = session.posargs
    else:
        paths = ["setup.py", "noxfile.py", "salt/", "tasks/"]
    _lint(session, ".pylintrc", flags, paths)


@nox.session(python="3", name="lint-tests")
def lint_tests(session):
    """
    Run PyLint against Salt and it's test suite. Set PYLINT_REPORT to a path to capture output.
    """
    flags = ["--disable=I"]
    if session.posargs:
        paths = session.posargs
    else:
        paths = ["tests/"]
    _lint(session, ".pylintrc", flags, paths)


@nox.session(python=False, name="lint-salt-pre-commit")
def lint_salt_pre_commit(session):
    """
    Run PyLint against Salt. Set PYLINT_REPORT to a path to capture output.
    """
    flags = ["--disable=I"]
    if session.posargs:
        paths = session.posargs
    else:
        paths = ["setup.py", "noxfile.py", "salt/"]
    _lint_pre_commit(session, ".pylintrc", flags, paths)


@nox.session(python=False, name="lint-tests-pre-commit")
def lint_tests_pre_commit(session):
    """
    Run PyLint against Salt and it's test suite. Set PYLINT_REPORT to a path to capture output.
    """
    flags = ["--disable=I"]
    if session.posargs:
        paths = session.posargs
    else:
        paths = ["tests/"]
    _lint_pre_commit(session, ".pylintrc", flags, paths)


@nox.session(python="3")
@nox.parametrize("clean", [False, True])
@nox.parametrize("update", [False, True])
@nox.parametrize("compress", [False, True])
def docs(session, compress, update, clean):
    """
    Build Salt's Documentation
    """
    session.notify("docs-html-{}(compress={})".format(session.python, compress))
    session.notify(
        find_session_runner(
            session,
            "docs-man-{}".format(session.python),
            compress=compress,
            update=update,
            clean=clean,
        )
    )


@nox.session(name="docs-html", python="3")
@nox.parametrize("clean", [False, True])
@nox.parametrize("compress", [False, True])
def docs_html(session, compress, clean):
    """
    Build Salt's HTML Documentation
    """
<<<<<<< HEAD
    if _upgrade_pip_setuptools_and_wheel(session):
        requirements_file = os.path.join(
            "requirements", "static", "ci", _get_pydir(session), "docs.txt"
        )
        install_command = ["--progress-bar=off", "-r", requirements_file]
        session.install(*install_command, silent=PIP_INSTALL_SILENT)
=======
    _upgrade_pip_setuptools_and_wheel(session)
    requirements_file = os.path.join(
        "requirements", "static", "ci", _get_pydir(session), "docs.txt"
    )
    install_command = ["--progress-bar=off", "-r", requirements_file]
    session.install(*install_command, silent=PIP_INSTALL_SILENT)
    _install_requirements(session, "zeromq", requirements_type="pkg")
>>>>>>> adc23f3b
    os.chdir("doc/")
    if clean:
        session.run("make", "clean", external=True)
    session.run("make", "html", "SPHINXOPTS=-W", external=True)
    if compress:
        session.run("tar", "-cJvf", "html-archive.tar.xz", "_build/html", external=True)
    os.chdir("..")


@nox.session(name="docs-man", python="3")
@nox.parametrize("clean", [False, True])
@nox.parametrize("update", [False, True])
@nox.parametrize("compress", [False, True])
def docs_man(session, compress, update, clean):
    """
    Build Salt's Manpages Documentation
    """
<<<<<<< HEAD
    if _upgrade_pip_setuptools_and_wheel(session):
        requirements_file = os.path.join(
            "requirements", "static", "ci", _get_pydir(session), "docs.txt"
        )
        install_command = ["--progress-bar=off", "-r", requirements_file]
        session.install(*install_command, silent=PIP_INSTALL_SILENT)
=======
    _upgrade_pip_setuptools_and_wheel(session)
    requirements_file = os.path.join(
        "requirements", "static", "ci", _get_pydir(session), "docs.txt"
    )
    install_command = ["--progress-bar=off", "-r", requirements_file]
    session.install(*install_command, silent=PIP_INSTALL_SILENT)
    _install_requirements(session, "zeromq", requirements_type="pkg")
>>>>>>> adc23f3b
    os.chdir("doc/")
    if clean:
        session.run("make", "clean", external=True)
    session.run("make", "man", "SPHINXOPTS=-W", external=True)
    if update:
        session.run("rm", "-rf", "man/", external=True)
        session.run("cp", "-Rp", "_build/man", "man/", external=True)
    if compress:
        session.run("tar", "-cJvf", "man-archive.tar.xz", "_build/man", external=True)
    os.chdir("..")


@nox.session(name="invoke", python="3")
def invoke(session):
    """
    Run invoke tasks
    """
    if _upgrade_pip_setuptools_and_wheel(session):
        _install_requirements(session, "zeromq")
        requirements_file = os.path.join(
            "requirements", "static", "ci", _get_pydir(session), "invoke.txt"
        )
        install_command = ["--progress-bar=off", "-r", requirements_file]
        session.install(*install_command, silent=PIP_INSTALL_SILENT)

    cmd = ["inv"]
    files = []

    # Unfortunately, invoke doesn't support the nargs functionality like argpase does.
    # Let's make it behave properly
    for idx, posarg in enumerate(session.posargs):
        if idx == 0:
            cmd.append(posarg)
            continue
        if posarg.startswith("--"):
            cmd.append(posarg)
            continue
        files.append(posarg)
    if files:
        cmd.append("--files={}".format(" ".join(files)))
    session.run(*cmd)


@nox.session(name="changelog", python="3")
@nox.parametrize("draft", [False, True])
def changelog(session, draft):
    """
    Generate salt's changelog
    """
    if _upgrade_pip_setuptools_and_wheel(session):
        requirements_file = os.path.join(
            "requirements", "static", "ci", _get_pydir(session), "changelog.txt"
        )
        install_command = ["--progress-bar=off", "-r", requirements_file]
        session.install(*install_command, silent=PIP_INSTALL_SILENT)

    town_cmd = ["towncrier", "--version={}".format(session.posargs[0])]
    if draft:
        town_cmd.append("--draft")
    session.run(*town_cmd)<|MERGE_RESOLUTION|>--- conflicted
+++ resolved
@@ -286,11 +286,7 @@
         "install",
         "--progress-bar=off",
         "-U",
-<<<<<<< HEAD
         "pip>=20.2.4,<21.2",
-=======
-        "pip>=20.2.4",
->>>>>>> adc23f3b
         "setuptools!=50.*,!=51.*,!=52.*",
         "wheel",
     ]
@@ -1023,22 +1019,12 @@
     """
     Build Salt's HTML Documentation
     """
-<<<<<<< HEAD
     if _upgrade_pip_setuptools_and_wheel(session):
         requirements_file = os.path.join(
             "requirements", "static", "ci", _get_pydir(session), "docs.txt"
         )
         install_command = ["--progress-bar=off", "-r", requirements_file]
         session.install(*install_command, silent=PIP_INSTALL_SILENT)
-=======
-    _upgrade_pip_setuptools_and_wheel(session)
-    requirements_file = os.path.join(
-        "requirements", "static", "ci", _get_pydir(session), "docs.txt"
-    )
-    install_command = ["--progress-bar=off", "-r", requirements_file]
-    session.install(*install_command, silent=PIP_INSTALL_SILENT)
-    _install_requirements(session, "zeromq", requirements_type="pkg")
->>>>>>> adc23f3b
     os.chdir("doc/")
     if clean:
         session.run("make", "clean", external=True)
@@ -1056,22 +1042,12 @@
     """
     Build Salt's Manpages Documentation
     """
-<<<<<<< HEAD
     if _upgrade_pip_setuptools_and_wheel(session):
         requirements_file = os.path.join(
             "requirements", "static", "ci", _get_pydir(session), "docs.txt"
         )
         install_command = ["--progress-bar=off", "-r", requirements_file]
         session.install(*install_command, silent=PIP_INSTALL_SILENT)
-=======
-    _upgrade_pip_setuptools_and_wheel(session)
-    requirements_file = os.path.join(
-        "requirements", "static", "ci", _get_pydir(session), "docs.txt"
-    )
-    install_command = ["--progress-bar=off", "-r", requirements_file]
-    session.install(*install_command, silent=PIP_INSTALL_SILENT)
-    _install_requirements(session, "zeromq", requirements_type="pkg")
->>>>>>> adc23f3b
     os.chdir("doc/")
     if clean:
         session.run("make", "clean", external=True)
