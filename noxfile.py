# -*- coding: utf-8 -*-
'''
noxfile
~~~~~~~

Nox configuration script
'''

# Import Python libs
from __future__ import absolute_import, unicode_literals, print_function
import os
import sys
import glob
import json
import pprint
import shutil
import tempfile
import datetime

if __name__ == '__main__':
    sys.stderr.write('Do not execute this file directly. Use nox instead, it will know how to handle this file\n')
    sys.stderr.flush()
    exit(1)

# Import 3rd-party libs
import nox
from nox.command import CommandFailed

IS_PY3 = sys.version_info > (2,)

# Be verbose when runing under a CI context
PIP_INSTALL_SILENT = (os.environ.get('JENKINS_URL') or os.environ.get('CI') or os.environ.get('DRONE')) is None


# Global Path Definitions
REPO_ROOT = os.path.abspath(os.path.dirname(__file__))
SITECUSTOMIZE_DIR = os.path.join(REPO_ROOT, 'tests', 'support', 'coverage')
IS_DARWIN = sys.platform.lower().startswith('darwin')
IS_WINDOWS = sys.platform.lower().startswith('win')
# Python versions to run against
_PYTHON_VERSIONS = ('2', '2.7', '3', '3.4', '3.5', '3.6', '3.7')

# Nox options
#  Reuse existing virtualenvs
nox.options.reuse_existing_virtualenvs = True
#  Don't fail on missing interpreters
nox.options.error_on_missing_interpreters = False

# Change current directory to REPO_ROOT
os.chdir(REPO_ROOT)

RUNTESTS_LOGFILE = os.path.join(
    'artifacts', 'logs',
    'runtests-{}.log'.format(datetime.datetime.now().strftime('%Y%m%d%H%M%S.%f'))
)


def _create_ci_directories():
    for dirname in ('logs', 'coverage', 'xml-unittests-output'):
        path = os.path.join('artifacts', dirname)
        if not os.path.exists(path):
            os.makedirs(path)


def _get_session_python_version_info(session):
    try:
        version_info = session._runner._real_python_version_info
    except AttributeError:
        old_install_only_value = session._runner.global_config.install_only
        try:
            # Force install only to be false for the following chunk of code
            # For additional information as to why see:
            #   https://github.com/theacodes/nox/pull/181
            session._runner.global_config.install_only = False
            session_py_version = session.run(
                'python', '-c'
                'import sys; sys.stdout.write("{}.{}.{}".format(*sys.version_info))',
                silent=True,
                log=False,
            )
            version_info = tuple(int(part) for part in session_py_version.split('.') if part.isdigit())
            session._runner._real_python_version_info = version_info
        finally:
            session._runner.global_config.install_only = old_install_only_value
    return version_info


def _get_session_python_site_packages_dir(session):
    try:
        site_packages_dir = session._runner._site_packages_dir
    except AttributeError:
        old_install_only_value = session._runner.global_config.install_only
        try:
            # Force install only to be false for the following chunk of code
            # For additional information as to why see:
            #   https://github.com/theacodes/nox/pull/181
            session._runner.global_config.install_only = False
            site_packages_dir = session.run(
                'python', '-c'
                'import sys; from distutils.sysconfig import get_python_lib; sys.stdout.write(get_python_lib())',
                silent=True,
                log=False,
            )
            session._runner._site_packages_dir = site_packages_dir
        finally:
            session._runner.global_config.install_only = old_install_only_value
    return site_packages_dir


def _get_pydir(session):
    version_info = _get_session_python_version_info(session)
    if version_info < (2, 7):
        session.error('Only Python >= 2.7 is supported')
    return 'py{}.{}'.format(*version_info)


def _get_distro_info(session):
    try:
        distro = session._runner._distro
    except AttributeError:
        # The distro package doesn't output anything for Windows
        old_install_only_value = session._runner.global_config.install_only
        try:
            # Force install only to be false for the following chunk of code
            # For additional information as to why see:
            #   https://github.com/theacodes/nox/pull/181
            session._runner.global_config.install_only = False
            session.install('--progress-bar=off', 'distro', silent=PIP_INSTALL_SILENT)
            output = session.run('distro', '-j', silent=True)
            distro = json.loads(output.strip())
            session.log('Distro information:\n%s', pprint.pformat(distro))
            session._runner._distro = distro
        finally:
            session._runner.global_config.install_only = old_install_only_value
    return distro


def _install_system_packages(session):
    '''
    Because some python packages are provided by the distribution and cannot
    be pip installed, and because we don't want the whole system python packages
    on our virtualenvs, we copy the required system python packages into
    the virtualenv
    '''
    system_python_packages = {
        '__debian_based_distros__': [
            '/usr/lib/python{py_version}/dist-packages/*apt*'
        ]
    }
    for key in ('ubuntu-14.04', 'ubuntu-16.04', 'ubuntu-18.04', 'debian-8', 'debian-9'):
        system_python_packages[key] = system_python_packages['__debian_based_distros__']

    distro = _get_distro_info(session)
    distro_keys = [
        '{id}'.format(**distro),
        '{id}-{version}'.format(**distro),
        '{id}-{version_parts[major]}'.format(**distro)
    ]
    version_info = _get_session_python_version_info(session)
    py_version_keys = [
        '{}'.format(*version_info),
        '{}.{}'.format(*version_info)
    ]
    session_site_packages_dir = _get_session_python_site_packages_dir(session)
    for distro_key in distro_keys:
        if distro_key not in system_python_packages:
            continue
        patterns = system_python_packages[distro_key]
        for pattern in patterns:
            for py_version in py_version_keys:
                matches = set(glob.glob(pattern.format(py_version=py_version)))
                if not matches:
                    continue
                for match in matches:
                    src = os.path.realpath(match)
                    dst = os.path.join(session_site_packages_dir, os.path.basename(match))
                    if os.path.exists(dst):
                        session.log('Not overwritting already existing %s with %s', dst, src)
                        continue
                    session.log('Copying %s into %s', src, dst)
                    if os.path.isdir(src):
                        shutil.copytree(src, dst)
                    else:
                        shutil.copyfile(src, dst)


def _get_distro_pip_constraints(session, transport):
    # Install requirements
    distro_constraints = []

    if transport == 'tcp':
        # The TCP requirements are the exact same requirements as the ZeroMQ ones
        transport = 'zeromq'

    pydir = _get_pydir(session)

    if IS_WINDOWS:
        _distro_constraints = os.path.join('requirements',
                                           'static',
                                           pydir,
                                           '{}-windows.txt'.format(transport))
        if os.path.exists(_distro_constraints):
            distro_constraints.append(_distro_constraints)
        _distro_constraints = os.path.join('requirements',
                                           'static',
                                           pydir,
                                           'windows.txt')
        if os.path.exists(_distro_constraints):
            distro_constraints.append(_distro_constraints)
        _distro_constraints = os.path.join('requirements',
                                           'static',
                                           pydir,
                                           'windows-crypto.txt')
        if os.path.exists(_distro_constraints):
            distro_constraints.append(_distro_constraints)
    elif IS_DARWIN:
        _distro_constraints = os.path.join('requirements',
                                           'static',
                                           pydir,
                                           '{}-darwin.txt'.format(transport))
        if os.path.exists(_distro_constraints):
            distro_constraints.append(_distro_constraints)
        _distro_constraints = os.path.join('requirements',
                                           'static',
                                           pydir,
                                           'darwin.txt')
        if os.path.exists(_distro_constraints):
            distro_constraints.append(_distro_constraints)
        _distro_constraints = os.path.join('requirements',
                                           'static',
                                           pydir,
                                           'darwin-crypto.txt')
        if os.path.exists(_distro_constraints):
            distro_constraints.append(_distro_constraints)
    else:
        _install_system_packages(session)
        distro = _get_distro_info(session)
        distro_keys = [
            'linux',
            '{id}'.format(**distro),
            '{id}-{version}'.format(**distro),
            '{id}-{version_parts[major]}'.format(**distro)
        ]
        for distro_key in distro_keys:
            _distro_constraints = os.path.join('requirements',
                                               'static',
                                               pydir,
                                               '{}.txt'.format(distro_key))
            if os.path.exists(_distro_constraints):
                distro_constraints.append(_distro_constraints)
            _distro_constraints = os.path.join('requirements',
                                               'static',
                                               pydir,
                                               '{}-crypto.txt'.format(distro_key))
            if os.path.exists(_distro_constraints):
                distro_constraints.append(_distro_constraints)
            _distro_constraints = os.path.join('requirements',
                                               'static',
                                               pydir,
                                               '{}-{}.txt'.format(transport, distro_key))
            if os.path.exists(_distro_constraints):
                distro_constraints.append(_distro_constraints)
                distro_constraints.append(_distro_constraints)
            _distro_constraints = os.path.join('requirements',
                                               'static',
                                               pydir,
                                               '{}-{}-crypto.txt'.format(transport, distro_key))
            if os.path.exists(_distro_constraints):
                distro_constraints.append(_distro_constraints)
    return distro_constraints


def _install_requirements(session, transport, *extra_requirements):
    # Install requirements
    distro_constraints = _get_distro_pip_constraints(session, transport)

    _requirements_files = [
        os.path.join('requirements', 'base.txt'),
        os.path.join('requirements', 'zeromq.txt'),
        os.path.join('requirements', 'pytest.txt')
    ]
    if sys.platform.startswith('linux'):
        requirements_files = [
            os.path.join('requirements', 'static', 'linux.in')
        ]
    elif sys.platform.startswith('win'):
        requirements_files = [
            os.path.join('pkg', 'windows', 'req.txt'),
            os.path.join('requirements', 'static', 'windows.in')
        ]
    elif sys.platform.startswith('darwin'):
        requirements_files = [
            os.path.join('pkg', 'osx', 'req.txt'),
            os.path.join('pkg', 'osx', 'req_ext.txt'),
            os.path.join('requirements', 'static', 'darwin.in')
        ]

    while True:
        if not requirements_files:
            break
        requirements_file = requirements_files.pop(0)

        if requirements_file not in _requirements_files:
            _requirements_files.append(requirements_file)

        session.log('Processing {}'.format(requirements_file))
        with open(requirements_file) as rfh:  # pylint: disable=resource-leakage
            for line in rfh:
                line = line.strip()
                if not line:
                    continue
                if line.startswith('-r'):
                    reqfile = os.path.join(os.path.dirname(requirements_file), line.strip().split()[-1])
                    if reqfile in _requirements_files:
                        continue
                    _requirements_files.append(reqfile)
                    continue

    for requirements_file in _requirements_files:
        install_command = [
            '--progress-bar=off', '-r', requirements_file
        ]
        for distro_constraint in distro_constraints:
            install_command.extend([
                '--constraint', distro_constraint
            ])
        session.install(*install_command, silent=PIP_INSTALL_SILENT)

    if extra_requirements:
        install_command = [
            '--progress-bar=off',
        ]
        for distro_constraint in distro_constraints:
            install_command.extend([
                '--constraint', distro_constraint
            ])
        install_command += list(extra_requirements)
        session.install(*install_command, silent=PIP_INSTALL_SILENT)


def _run_with_coverage(session, *test_cmd):
    session.install('--progress-bar=off', 'coverage==4.5.3', silent=PIP_INSTALL_SILENT)
    session.run('coverage', 'erase')
    python_path_env_var = os.environ.get('PYTHONPATH') or None
    if python_path_env_var is None:
        python_path_env_var = SITECUSTOMIZE_DIR
    else:
        python_path_entries = python_path_env_var.split(os.pathsep)
        if SITECUSTOMIZE_DIR in python_path_entries:
            python_path_entries.remove(SITECUSTOMIZE_DIR)
        python_path_entries.insert(0, SITECUSTOMIZE_DIR)
        python_path_env_var = os.pathsep.join(python_path_entries)
    try:
        session.run(
            *test_cmd,
            env={
                # The updated python path so that sitecustomize is importable
                'PYTHONPATH': python_path_env_var,
                # The full path to the .coverage data file. Makes sure we always write
                # them to the same directory
                'COVERAGE_FILE': os.path.abspath(os.path.join(REPO_ROOT, '.coverage')),
                # Instruct sub processes to also run under coverage
                'COVERAGE_PROCESS_START': os.path.join(REPO_ROOT, '.coveragerc')
            }
        )
    finally:
        # Always combine and generate the XML coverage report
        try:
            session.run('coverage', 'combine')
        except CommandFailed:
            # Sometimes some of the coverage files are corrupt which would trigger a CommandFailed
            # exception
            pass
        # Generate report for salt code coverage
        session.run(
            'coverage', 'xml',
            '-o', os.path.join('artifacts', 'coverage', 'salt.xml'),
            '--omit=tests/*',
            '--include=salt/*'
        )
        # Generate report for tests code coverage
        session.run(
            'coverage', 'xml',
            '-o', os.path.join('artifacts', 'coverage', 'tests.xml'),
            '--omit=salt/*',
            '--include=tests/*'
        )


def _runtests(session, coverage, cmd_args):
    # Create required artifacts directories
    _create_ci_directories()
    try:
        if coverage is True:
            _run_with_coverage(session, 'coverage', 'run', os.path.join('tests', 'runtests.py'), *cmd_args)
        else:
            session.run('python', os.path.join('tests', 'runtests.py'), *cmd_args)
    except CommandFailed:
        # Disabling re-running failed tests for the time being
        raise

        # pylint: disable=unreachable
        names_file_path = os.path.join('artifacts', 'failed-tests.txt')
        session.log('Re-running failed tests if possible')
        session.install('--progress-bar=off', 'xunitparser==1.3.3', silent=PIP_INSTALL_SILENT)
        session.run(
            'python',
            os.path.join('tests', 'support', 'generate-names-file-from-failed-test-reports.py'),
            names_file_path
        )
        if not os.path.exists(names_file_path):
            session.log(
                'Failed tests file(%s) was not found. Not rerunning failed tests.',
                names_file_path
            )
            # raise the original exception
            raise
        with open(names_file_path) as rfh:
            contents = rfh.read().strip()
            if not contents:
                session.log(
                    'The failed tests file(%s) is empty. Not rerunning failed tests.',
                    names_file_path
                )
                # raise the original exception
                raise
            failed_tests_count = len(contents.splitlines())
            if failed_tests_count > 500:
                # 500 test failures?! Something else must have gone wrong, don't even bother
                session.error(
                    'Total failed tests({}) > 500. No point on re-running the failed tests'.format(
                        failed_tests_count
                    )
                )

        for idx, flag in enumerate(cmd_args[:]):
            if '--names-file=' in flag:
                cmd_args.pop(idx)
                break
            elif flag == '--names-file':
                cmd_args.pop(idx)  # pop --names-file
                cmd_args.pop(idx)  # pop the actual names file
                break
        cmd_args.append('--names-file={}'.format(names_file_path))
        if coverage is True:
            _run_with_coverage(session, 'coverage', 'run', '-m', 'tests.runtests', *cmd_args)
        else:
            session.run('python', os.path.join('tests', 'runtests.py'), *cmd_args)
        # pylint: enable=unreachable


@nox.session(python=_PYTHON_VERSIONS, name='runtests-parametrized')
@nox.parametrize('coverage', [False, True])
@nox.parametrize('transport', ['zeromq', 'tcp'])
@nox.parametrize('crypto', [None, 'm2crypto', 'pycryptodomex'])
def runtests_parametrized(session, coverage, transport, crypto):
    # Install requirements
    _install_requirements(session, transport, 'unittest-xml-reporting==2.2.1')

    if crypto:
        if crypto == 'm2crypto':
            session.run('pip', 'uninstall', '-y', 'pycrypto', 'pycryptodome', 'pycryptodomex', silent=True)
        else:
            session.run('pip', 'uninstall', '-y', 'm2crypto', silent=True)
        distro_constraints = _get_distro_pip_constraints(session, transport)
        install_command = [
            '--progress-bar=off',
        ]
        for distro_constraint in distro_constraints:
            install_command.extend([
                '--constraint', distro_constraint
            ])
        install_command.append(crypto)
        session.install(*install_command, silent=PIP_INSTALL_SILENT)

    cmd_args = [
        '--tests-logfile={}'.format(RUNTESTS_LOGFILE),
        '--transport={}'.format(transport)
    ] + session.posargs
    _runtests(session, coverage, cmd_args)


@nox.session(python=_PYTHON_VERSIONS)
@nox.parametrize('coverage', [False, True])
def runtests(session, coverage):
    '''
    runtests.py session with zeromq transport and default crypto
    '''
    session.notify(
        'runtests-parametrized-{}(coverage={}, crypto=None, transport=\'zeromq\')'.format(
            session.python,
            coverage
        )
    )


@nox.session(python=_PYTHON_VERSIONS, name='runtests-tcp')
@nox.parametrize('coverage', [False, True])
def runtests_tcp(session, coverage):
    '''
    runtests.py session with TCP transport and default crypto
    '''
    session.notify(
        'runtests-parametrized-{}(coverage={}, crypto=None, transport=\'tcp\')'.format(
            session.python,
            coverage
        )
    )


@nox.session(python=_PYTHON_VERSIONS, name='runtests-zeromq')
@nox.parametrize('coverage', [False, True])
def runtests_zeromq(session, coverage):
    '''
    runtests.py session with zeromq transport and default crypto
    '''
    session.notify(
        'runtests-parametrized-{}(coverage={}, crypto=None, transport=\'zeromq\')'.format(
            session.python,
            coverage
        )
    )


@nox.session(python=_PYTHON_VERSIONS, name='runtests-m2crypto')
@nox.parametrize('coverage', [False, True])
def runtests_m2crypto(session, coverage):
    '''
    runtests.py session with zeromq transport and m2crypto
    '''
    session.notify(
        'runtests-parametrized-{}(coverage={}, crypto=\'m2crypto\', transport=\'zeromq\')'.format(
            session.python,
            coverage
        )
    )


@nox.session(python=_PYTHON_VERSIONS, name='runtests-tcp-m2crypto')
@nox.parametrize('coverage', [False, True])
def runtests_tcp_m2crypto(session, coverage):
    '''
    runtests.py session with TCP transport and m2crypto
    '''
    session.notify(
        'runtests-parametrized-{}(coverage={}, crypto=\'m2crypto\', transport=\'tcp\')'.format(
            session.python,
            coverage
        )
    )


@nox.session(python=_PYTHON_VERSIONS, name='runtests-zeromq-m2crypto')
@nox.parametrize('coverage', [False, True])
def runtests_zeromq_m2crypto(session, coverage):
    '''
    runtests.py session with zeromq transport and m2crypto
    '''
    session.notify(
        'runtests-parametrized-{}(coverage={}, crypto=\'m2crypto\', transport=\'zeromq\')'.format(
            session.python,
            coverage
        )
    )


@nox.session(python=_PYTHON_VERSIONS, name='runtests-pycryptodomex')
@nox.parametrize('coverage', [False, True])
def runtests_pycryptodomex(session, coverage):
    '''
    runtests.py session with zeromq transport and pycryptodomex
    '''
    session.notify(
        'runtests-parametrized-{}(coverage={}, crypto=\'pycryptodomex\', transport=\'zeromq\')'.format(
            session.python,
            coverage
        )
    )


@nox.session(python=_PYTHON_VERSIONS, name='runtests-tcp-pycryptodomex')
@nox.parametrize('coverage', [False, True])
def runtests_tcp_pycryptodomex(session, coverage):
    '''
    runtests.py session with TCP transport and pycryptodomex
    '''
    session.notify(
        'runtests-parametrized-{}(coverage={}, crypto=\'pycryptodomex\', transport=\'tcp\')'.format(
            session.python,
            coverage
        )
    )


@nox.session(python=_PYTHON_VERSIONS, name='runtests-zeromq-pycryptodomex')
@nox.parametrize('coverage', [False, True])
def runtests_zeromq_pycryptodomex(session, coverage):
    '''
    runtests.py session with zeromq transport and pycryptodomex
    '''
    session.notify(
        'runtests-parametrized-{}(coverage={}, crypto=\'pycryptodomex\', transport=\'zeromq\')'.format(
            session.python,
            coverage
        )
    )


@nox.session(python=_PYTHON_VERSIONS, name='runtests-cloud')
@nox.parametrize('coverage', [False, True])
def runtests_cloud(session, coverage):
    # Install requirements
    _install_requirements(session, 'zeromq', 'unittest-xml-reporting==2.2.1')

    pydir = _get_pydir(session)
    cloud_requirements = os.path.join('requirements', 'static', pydir, 'cloud.txt')

    session.install('--progress-bar=off', '-r', cloud_requirements, silent=PIP_INSTALL_SILENT)

    cmd_args = [
        '--tests-logfile={}'.format(RUNTESTS_LOGFILE),
        '--cloud-provider-tests'
    ] + session.posargs
    _runtests(session, coverage, cmd_args)


@nox.session(python=_PYTHON_VERSIONS, name='runtests-tornado')
@nox.parametrize('coverage', [False, True])
def runtests_tornado(session, coverage):
    # Install requirements
    _install_requirements(session, 'zeromq', 'unittest-xml-reporting==2.2.1')
    session.install('--progress-bar=off', 'tornado==5.0.2', silent=PIP_INSTALL_SILENT)
    session.install('--progress-bar=off', 'pyzmq==17.0.0', silent=PIP_INSTALL_SILENT)

    cmd_args = [
        '--tests-logfile={}'.format(RUNTESTS_LOGFILE)
    ] + session.posargs
    _runtests(session, coverage, cmd_args)


@nox.session(python=_PYTHON_VERSIONS, name='pytest-parametrized')
@nox.parametrize('coverage', [False, True])
@nox.parametrize('transport', ['zeromq', 'tcp'])
@nox.parametrize('crypto', [None, 'm2crypto', 'pycryptodomex'])
def pytest_parametrized(session, coverage, transport, crypto):
    # Install requirements
    _install_requirements(session, transport)

    if crypto:
        if crypto == 'm2crypto':
            session.run('pip', 'uninstall', '-y', 'pycrypto', 'pycryptodome', 'pycryptodomex', silent=True)
        else:
            session.run('pip', 'uninstall', '-y', 'm2crypto', silent=True)
        distro_constraints = _get_distro_pip_constraints(session, transport)
        install_command = [
            '--progress-bar=off',
        ]
        for distro_constraint in distro_constraints:
            install_command.extend([
                '--constraint', distro_constraint
            ])
        install_command.append(crypto)
        session.install(*install_command, silent=PIP_INSTALL_SILENT)

    cmd_args = [
        '--rootdir', REPO_ROOT,
        '--log-file={}'.format(RUNTESTS_LOGFILE),
        '--log-file-level=debug',
        '--no-print-logs',
        '-ra',
        '-s',
        '--transport={}'.format(transport)
    ] + session.posargs
    _pytest(session, coverage, cmd_args)


@nox.session(python=_PYTHON_VERSIONS)
@nox.parametrize('coverage', [False, True])
def pytest(session, coverage):
    '''
    pytest session with zeromq transport and default crypto
    '''
    session.notify(
        'pytest-parametrized-{}(coverage={}, crypto=None, transport=\'zeromq\')'.format(
            session.python,
            coverage
        )
    )


@nox.session(python=_PYTHON_VERSIONS, name='pytest-tcp')
@nox.parametrize('coverage', [False, True])
def pytest_tcp(session, coverage):
    '''
    pytest session with TCP transport and default crypto
    '''
    session.notify(
        'pytest-parametrized-{}(coverage={}, crypto=None, transport=\'tcp\')'.format(
            session.python,
            coverage
        )
    )


@nox.session(python=_PYTHON_VERSIONS, name='pytest-zeromq')
@nox.parametrize('coverage', [False, True])
def pytest_zeromq(session, coverage):
    '''
    pytest session with zeromq transport and default crypto
    '''
    session.notify(
        'pytest-parametrized-{}(coverage={}, crypto=None, transport=\'zeromq\')'.format(
            session.python,
            coverage
        )
    )


@nox.session(python=_PYTHON_VERSIONS, name='pytest-m2crypto')
@nox.parametrize('coverage', [False, True])
def pytest_m2crypto(session, coverage):
    '''
    pytest session with zeromq transport and m2crypto
    '''
    session.notify(
        'pytest-parametrized-{}(coverage={}, crypto=\'m2crypto\', transport=\'zeromq\')'.format(
            session.python,
            coverage
        )
    )


@nox.session(python=_PYTHON_VERSIONS, name='pytest-tcp-m2crypto')
@nox.parametrize('coverage', [False, True])
def pytest_tcp_m2crypto(session, coverage):
    '''
    pytest session with TCP transport and m2crypto
    '''
    session.notify(
        'pytest-parametrized-{}(coverage={}, crypto=\'m2crypto\', transport=\'tcp\')'.format(
            session.python,
            coverage
        )
    )


@nox.session(python=_PYTHON_VERSIONS, name='pytest-zeromq-m2crypto')
@nox.parametrize('coverage', [False, True])
def pytest_zeromq_m2crypto(session, coverage):
    '''
    pytest session with zeromq transport and m2crypto
    '''
    session.notify(
        'pytest-parametrized-{}(coverage={}, crypto=\'m2crypto\', transport=\'zeromq\')'.format(
            session.python,
            coverage
        )
    )


@nox.session(python=_PYTHON_VERSIONS, name='pytest-pycryptodomex')
@nox.parametrize('coverage', [False, True])
def pytest_pycryptodomex(session, coverage):
    '''
    pytest session with zeromq transport and pycryptodomex
    '''
    session.notify(
        'pytest-parametrized-{}(coverage={}, crypto=\'pycryptodomex\', transport=\'zeromq\')'.format(
            session.python,
            coverage
        )
    )


@nox.session(python=_PYTHON_VERSIONS, name='pytest-tcp-pycryptodomex')
@nox.parametrize('coverage', [False, True])
def pytest_tcp_pycryptodomex(session, coverage):
    '''
    pytest session with TCP transport and pycryptodomex
    '''
    session.notify(
        'pytest-parametrized-{}(coverage={}, crypto=\'pycryptodomex\', transport=\'tcp\')'.format(
            session.python,
            coverage
        )
    )


@nox.session(python=_PYTHON_VERSIONS, name='pytest-zeromq-pycryptodomex')
@nox.parametrize('coverage', [False, True])
def pytest_zeromq_pycryptodomex(session, coverage):
    '''
    pytest session with zeromq transport and pycryptodomex
    '''
    session.notify(
        'pytest-parametrized-{}(coverage={}, crypto=\'pycryptodomex\', transport=\'zeromq\')'.format(
            session.python,
            coverage
        )
    )


@nox.session(python=_PYTHON_VERSIONS, name='pytest-cloud')
@nox.parametrize('coverage', [False, True])
def pytest_cloud(session, coverage):
    # Install requirements
    _install_requirements(session, 'zeromq')
    pydir = _get_pydir(session)
    cloud_requirements = os.path.join('requirements', 'static', pydir, 'cloud.txt')

    session.install('--progress-bar=off', '-r', cloud_requirements, silent=PIP_INSTALL_SILENT)

    cmd_args = [
        '--rootdir', REPO_ROOT,
        '--log-file={}'.format(RUNTESTS_LOGFILE),
        '--log-file-level=debug',
        '--no-print-logs',
        '-ra',
        '-s',
<<<<<<< HEAD
        os.path.join(REPO_ROOT, 'tests', 'integration', 'cloud')
=======
        os.path.join('tests', 'integration', 'cloud', 'providers')
>>>>>>> ae6ca7e4
    ] + session.posargs
    _pytest(session, coverage, cmd_args)


@nox.session(python=_PYTHON_VERSIONS, name='pytest-tornado')
@nox.parametrize('coverage', [False, True])
def pytest_tornado(session, coverage):
    # Install requirements
    _install_requirements(session, 'zeromq')
    session.install('--progress-bar=off', 'tornado==5.0.2', silent=PIP_INSTALL_SILENT)
    session.install('--progress-bar=off', 'pyzmq==17.0.0', silent=PIP_INSTALL_SILENT)

    cmd_args = [
        '--rootdir', REPO_ROOT,
        '--log-file={}'.format(RUNTESTS_LOGFILE),
        '--log-file-level=debug',
        '--no-print-logs',
        '-ra',
        '-s',
    ] + session.posargs
    _pytest(session, coverage, cmd_args)


def _pytest(session, coverage, cmd_args):
    # Create required artifacts directories
    _create_ci_directories()

    try:
        if coverage is True:
            _run_with_coverage(session, 'coverage', 'run', '-m', 'py.test', *cmd_args)
        else:
            session.run('py.test', *cmd_args)
    except CommandFailed:
        # Re-run failed tests
        session.log('Re-running failed tests')
        cmd_args.append('--lf')
        if coverage is True:
            _run_with_coverage(session, 'coverage', 'run', '-m', 'py.test', *cmd_args)
        else:
            session.run('py.test', *cmd_args)


def _lint(session, rcfile, flags, paths):
    _install_requirements(session, 'zeromq')
    requirements_file = 'requirements/static/lint.in'
    distro_constraints = [
        'requirements/static/{}/lint.txt'.format(_get_pydir(session))
    ]
    install_command = [
        '--progress-bar=off', '-r', requirements_file
    ]
    for distro_constraint in distro_constraints:
        install_command.extend([
            '--constraint', distro_constraint
        ])
    session.install(*install_command, silent=PIP_INSTALL_SILENT)
    session.run('pylint', '--version')
    pylint_report_path = os.environ.get('PYLINT_REPORT')

    cmd_args = [
        'pylint',
        '--rcfile={}'.format(rcfile)
    ] + list(flags) + list(paths)

    stdout = tempfile.TemporaryFile(mode='w+b')
    lint_failed = False
    try:
        session.run(*cmd_args, stdout=stdout)
    except CommandFailed:
        lint_failed = True
        raise
    finally:
        stdout.seek(0)
        contents = stdout.read()
        if contents:
            if IS_PY3:
                contents = contents.decode('utf-8')
            else:
                contents = contents.encode('utf-8')
            sys.stdout.write(contents)
            sys.stdout.flush()
            if pylint_report_path:
                # Write report
                with open(pylint_report_path, 'w') as wfh:
                    wfh.write(contents)
                session.log('Report file written to %r', pylint_report_path)
        stdout.close()


@nox.session(python='2.7')
def lint(session):
    '''
    Run PyLint against Salt and it's test suite. Set PYLINT_REPORT to a path to capture output.
    '''
    session.notify('lint-salt-{}'.format(session.python))
    session.notify('lint-tests-{}'.format(session.python))


@nox.session(python='2.7', name='lint-salt')
def lint_salt(session):
    '''
    Run PyLint against Salt. Set PYLINT_REPORT to a path to capture output.
    '''
    flags = [
        '--disable=I,W1307,C0411,C0413,W8410,str-format-in-logging'
    ]
    if session.posargs:
        paths = session.posargs
    else:
        paths = ['setup.py', 'salt/']
    _lint(session, '.testing.pylintrc', flags, paths)


@nox.session(python='2.7', name='lint-tests')
def lint_tests(session):
    '''
    Run PyLint against Salt and it's test suite. Set PYLINT_REPORT to a path to capture output.
    '''
    flags = [
        '--disable=I,W0232,E1002,W1307,C0411,C0413,W8410,str-format-in-logging'
    ]
    if session.posargs:
        paths = session.posargs
    else:
        paths = ['tests/']
    _lint(session, '.testing.pylintrc', flags, paths)


@nox.session(python='3')
@nox.parametrize('update', [False, True])
@nox.parametrize('compress', [False, True])
def docs(session, compress, update):
    '''
    Build Salt's Documentation
    '''
    session.notify('docs-html(compress={})'.format(compress))
    session.notify('docs-man(compress={}, update={})'.format(compress, update))


@nox.session(name='docs-html', python='3')
@nox.parametrize('compress', [False, True])
def docs_html(session, compress):
    '''
    Build Salt's HTML Documentation
    '''
    pydir = _get_pydir(session)
    if pydir == 'py3.4':
        session.error('Sphinx only runs on Python >= 3.5')
    requirements_file = 'requirements/static/docs.in'
    distro_constraints = [
        'requirements/static/{}/docs.txt'.format(_get_pydir(session))
    ]
    install_command = [
        '--progress-bar=off', '-r', requirements_file
    ]
    for distro_constraint in distro_constraints:
        install_command.extend([
            '--constraint', distro_constraint
        ])
    session.install(*install_command, silent=PIP_INSTALL_SILENT)
    os.chdir('doc/')
    session.run('make', 'clean', external=True)
    session.run('make', 'html', 'SPHINXOPTS=-W', external=True)
    if compress:
        session.run('tar', '-czvf', 'html-archive.tar.gz', '_build/html', external=True)
    os.chdir('..')


@nox.session(name='docs-man', python='3')
@nox.parametrize('update', [False, True])
@nox.parametrize('compress', [False, True])
def docs_man(session, compress, update):
    '''
    Build Salt's Manpages Documentation
    '''
    pydir = _get_pydir(session)
    if pydir == 'py3.4':
        session.error('Sphinx only runs on Python >= 3.5')
    requirements_file = 'requirements/static/docs.in'
    distro_constraints = [
        'requirements/static/{}/docs.txt'.format(_get_pydir(session))
    ]
    install_command = [
        '--progress-bar=off', '-r', requirements_file
    ]
    for distro_constraint in distro_constraints:
        install_command.extend([
            '--constraint', distro_constraint
        ])
    session.install(*install_command, silent=PIP_INSTALL_SILENT)
    os.chdir('doc/')
    session.run('make', 'clean', external=True)
    session.run('make', 'man', 'SPHINXOPTS=-W', external=True)
    if update:
        session.run('rm', '-rf', 'man/', external=True)
        session.run('cp', '-Rp', '_build/man', 'man/', external=True)
    if compress:
        session.run('tar', '-czvf', 'man-archive.tar.gz', '_build/man', external=True)
    os.chdir('..')<|MERGE_RESOLUTION|>--- conflicted
+++ resolved
@@ -817,11 +817,7 @@
         '--no-print-logs',
         '-ra',
         '-s',
-<<<<<<< HEAD
-        os.path.join(REPO_ROOT, 'tests', 'integration', 'cloud')
-=======
         os.path.join('tests', 'integration', 'cloud', 'providers')
->>>>>>> ae6ca7e4
     ] + session.posargs
     _pytest(session, coverage, cmd_args)
 
