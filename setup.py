--- conflicted
+++ resolved
@@ -110,32 +110,6 @@
 except ImportError:
     HAS_ESKY = False
 
-<<<<<<< HEAD
-SALT_VERSION = os.path.join(os.path.abspath(SETUP_DIRNAME), "salt", "version.py")
-SALT_VERSION_HARDCODED = os.path.join(
-    os.path.abspath(SETUP_DIRNAME), "salt", "_version.py"
-)
-SALT_SYSPATHS_HARDCODED = os.path.join(
-    os.path.abspath(SETUP_DIRNAME), "salt", "_syspaths.py"
-)
-SALT_REQS = os.path.join(os.path.abspath(SETUP_DIRNAME), "requirements", "base.txt")
-SALT_CRYPTO_REQS = os.path.join(
-    os.path.abspath(SETUP_DIRNAME), "requirements", "crypto.txt"
-)
-SALT_ZEROMQ_REQS = os.path.join(
-    os.path.abspath(SETUP_DIRNAME), "requirements", "zeromq.txt"
-)
-SALT_LONG_DESCRIPTION_FILE = os.path.join(os.path.abspath(SETUP_DIRNAME), "README.rst")
-SALT_OSX_REQS = [
-    os.path.join(os.path.abspath(SETUP_DIRNAME), "pkg", "osx", "req.txt"),
-    os.path.join(os.path.abspath(SETUP_DIRNAME), "pkg", "osx", "req_ext.txt"),
-    os.path.join(os.path.abspath(SETUP_DIRNAME), "pkg", "osx", "req_pyobjc.txt"),
-]
-SALT_WINDOWS_REQS = [
-    os.path.join(os.path.abspath(SETUP_DIRNAME), "pkg", "windows", "req.txt"),
-    os.path.join(os.path.abspath(SETUP_DIRNAME), "pkg", "windows", "req_win.txt"),
-]
-=======
 SALT_VERSION = os.path.join(os.path.abspath(SETUP_DIRNAME), 'salt', 'version.py')
 SALT_VERSION_HARDCODED = os.path.join(os.path.abspath(SETUP_DIRNAME), 'salt', '_version.py')
 SALT_SYSPATHS_HARDCODED = os.path.join(os.path.abspath(SETUP_DIRNAME), 'salt', '_syspaths.py')
@@ -143,7 +117,6 @@
 SALT_ZEROMQ_REQS = os.path.join(os.path.abspath(SETUP_DIRNAME), 'requirements', 'zeromq.txt')
 SALT_WINDOWS_REQS = os.path.join(os.path.abspath(SETUP_DIRNAME), 'pkg', 'windows', 'req.txt')
 SALT_LONG_DESCRIPTION_FILE = os.path.join(os.path.abspath(SETUP_DIRNAME), 'README.rst')
->>>>>>> 8abb7099
 
 # Salt SSH Packaging Detection
 PACKAGED_FOR_SALT_SSH_FILE = os.path.join(
@@ -486,11 +459,7 @@
         url = "https://repo.saltstack.com/windows/dependencies/{bits}/{fname}.dll"
         dest = os.path.join(os.path.dirname(sys.executable), "{fname}.dll")
         with indent_log():
-<<<<<<< HEAD
-            for fname in ("libeay32", "ssleay32", "msvcr120"):
-=======
             for fname in ('libeay32', 'ssleay32', 'msvcr120'):
->>>>>>> 8abb7099
                 # See if the library is already on the system
                 if find_library(fname):
                     continue
@@ -899,71 +868,6 @@
             * salt-run
 
     Under *nix, all scripts should be installed
-<<<<<<< HEAD
-    """
-
-    global_options = (
-        distutils.dist.Distribution.global_options
-        + [
-            ("ssh-packaging", None, "Run in SSH packaging mode"),
-            (
-                "salt-transport=",
-                None,
-                "The transport to prepare salt for. Currently, the only choice "
-                "is 'zeromq'. This may be expanded in the future. Defaults to "
-                "'zeromq'",
-                "zeromq",
-            ),
-        ]
-        + [
-            (
-                "with-salt-version=",
-                None,
-                "Set a fixed version for Salt instead calculating it",
-            ),
-            # Salt's Paths Configuration Settings
-            ("salt-root-dir=", None, "Salt's pre-configured root directory"),
-            ("salt-share-dir=", None, "Salt's pre-configured share directory"),
-            ("salt-config-dir=", None, "Salt's pre-configured configuration directory"),
-            ("salt-cache-dir=", None, "Salt's pre-configured cache directory"),
-            ("salt-sock-dir=", None, "Salt's pre-configured socket directory"),
-            ("salt-srv-root-dir=", None, "Salt's pre-configured service directory"),
-            (
-                "salt-base-file-roots-dir=",
-                None,
-                "Salt's pre-configured file roots directory",
-            ),
-            (
-                "salt-base-pillar-roots-dir=",
-                None,
-                "Salt's pre-configured pillar roots directory",
-            ),
-            (
-                "salt-base-master-roots-dir=",
-                None,
-                "Salt's pre-configured master roots directory",
-            ),
-            ("salt-logs-dir=", None, "Salt's pre-configured logs directory"),
-            ("salt-pidfile-dir=", None, "Salt's pre-configured pidfiles directory"),
-            (
-                "salt-spm-formula-dir=",
-                None,
-                "Salt's pre-configured SPM formulas directory",
-            ),
-            (
-                "salt-spm-pillar-dir=",
-                None,
-                "Salt's pre-configured SPM pillar directory",
-            ),
-            (
-                "salt-spm-reactor-dir=",
-                None,
-                "Salt's pre-configured SPM reactor directory",
-            ),
-            ("salt-home-dir=", None, "Salt's pre-configured user home directory"),
-        ]
-    )
-=======
     '''
     global_options = distutils.dist.Distribution.global_options + [
         ('ssh-packaging', None, 'Run in SSH packaging mode'),
@@ -1003,7 +907,6 @@
         ('salt-home-dir=', None,
          'Salt\'s pre-configured user home directory'),
     ]
->>>>>>> 8abb7099
 
     def __init__(self, attrs=None):
         distutils.dist.Distribution.__init__(self, attrs)
@@ -1165,18 +1068,6 @@
             return data_files
 
         if IS_WINDOWS_PLATFORM:
-<<<<<<< HEAD
-            data_files[0][1].extend(
-                [
-                    "doc/man/salt-cp.1",
-                    "doc/man/salt-key.1",
-                    "doc/man/salt-minion.1",
-                    "doc/man/salt-syndic.1",
-                    "doc/man/salt-unity.1",
-                    "doc/man/spm.1",
-                ]
-            )
-=======
             data_files[0][1].extend(['doc/man/salt-api.1',
                                      'doc/man/salt-cp.1',
                                      'doc/man/salt-key.1',
@@ -1184,7 +1075,6 @@
                                      'doc/man/salt-minion.1',
                                      'doc/man/salt-proxy.1',
                                      'doc/man/salt-unity.1'])
->>>>>>> 8abb7099
             return data_files
 
         # *nix, so, we need all man pages
@@ -1209,16 +1099,8 @@
     @property
     def _property_install_requires(self):
 
-<<<<<<< HEAD
-        if IS_OSX_PLATFORM:
-            install_requires = []
-            for reqfile in SALT_OSX_REQS:
-                install_requires += _parse_requirements_file(reqfile)
-            return install_requires
-=======
         if self.salt_transport == 'zeromq':
             install_requires += _parse_requirements_file(SALT_ZEROMQ_REQS)
->>>>>>> 8abb7099
 
         if IS_WINDOWS_PLATFORM:
             install_requires = []
@@ -1226,16 +1108,6 @@
                 install_requires += _parse_requirements_file(reqfile)
             return install_requires
 
-<<<<<<< HEAD
-        install_requires = _parse_requirements_file(SALT_REQS)
-
-        if self.salt_transport == "zeromq":
-            install_requires += _parse_requirements_file(SALT_CRYPTO_REQS)
-            install_requires += _parse_requirements_file(SALT_ZEROMQ_REQS)
-        return install_requires
-
-=======
->>>>>>> 8abb7099
     @property
     def _property_scripts(self):
         # Scripts common to all scenarios
@@ -1248,37 +1120,6 @@
             return scripts
 
         if IS_WINDOWS_PLATFORM:
-<<<<<<< HEAD
-            scripts.extend(
-                [
-                    "scripts/salt-cp",
-                    "scripts/salt-key",
-                    "scripts/salt-minion",
-                    "scripts/salt-syndic",
-                    "scripts/salt-unity",
-                    "scripts/spm",
-                ]
-            )
-            return scripts
-
-        # *nix, so, we need all scripts
-        scripts.extend(
-            [
-                "scripts/salt",
-                "scripts/salt-api",
-                "scripts/salt-cloud",
-                "scripts/salt-cp",
-                "scripts/salt-key",
-                "scripts/salt-master",
-                "scripts/salt-minion",
-                "scripts/salt-proxy",
-                "scripts/salt-ssh",
-                "scripts/salt-syndic",
-                "scripts/salt-unity",
-                "scripts/spm",
-            ]
-        )
-=======
             scripts.extend(['scripts/salt',
                             'scripts/salt-api',
                             'scripts/salt-cp',
@@ -1303,7 +1144,6 @@
                         'scripts/salt-unity',
                         'scripts/salt-proxy',
                         'scripts/spm'])
->>>>>>> 8abb7099
         return scripts
 
     @property
@@ -1321,38 +1161,6 @@
             return {"console_scripts": scripts}
 
         if IS_WINDOWS_PLATFORM:
-<<<<<<< HEAD
-            scripts.extend(
-                [
-                    "salt-cp = salt.scripts:salt_cp",
-                    "salt-key = salt.scripts:salt_key",
-                    "salt-minion = salt.scripts:salt_minion",
-                    "salt-syndic = salt.scripts:salt_syndic",
-                    "salt-unity = salt.scripts:salt_unity",
-                    "spm = salt.scripts:salt_spm",
-                ]
-            )
-            return {"console_scripts": scripts}
-
-        # *nix, so, we need all scripts
-        scripts.extend(
-            [
-                "salt = salt.scripts:salt_main",
-                "salt-api = salt.scripts:salt_api",
-                "salt-cloud = salt.scripts:salt_cloud",
-                "salt-cp = salt.scripts:salt_cp",
-                "salt-key = salt.scripts:salt_key",
-                "salt-master = salt.scripts:salt_master",
-                "salt-minion = salt.scripts:salt_minion",
-                "salt-ssh = salt.scripts:salt_ssh",
-                "salt-syndic = salt.scripts:salt_syndic",
-                "salt-unity = salt.scripts:salt_unity",
-                "spm = salt.scripts:salt_spm",
-            ]
-        )
-        return {"console_scripts": scripts}
-
-=======
             scripts.extend(['salt = salt.scripts:salt_main',
                             'salt-api = salt.scripts:salt_api',
                             'salt-cp = salt.scripts:salt_cp',
@@ -1377,7 +1185,6 @@
                         'salt-unity = salt.scripts:salt_unity',
                         'spm = salt.scripts:salt_spm'])
         return {'console_scripts': scripts}
->>>>>>> 8abb7099
     # <---- Dynamic Data ---------------------------------------------------------------------------------------------
 
     # ----- Esky Setup ---------------------------------------------------------------------------------------------->
@@ -1496,19 +1303,12 @@
         elif self.salt_transport is None:
             self.salt_transport = "zeromq"
 
-<<<<<<< HEAD
-        if self.salt_transport not in ("zeromq", "both", "ssh", "none"):
-            raise DistutilsArgError(
-                "The value of --salt-transport needs be 'zeromq', "
-                "'both', 'ssh', or 'none' not '{0}'".format(self.salt_transport)
-=======
         if self.salt_transport not in ('zeromq', 'both', 'ssh', 'none'):
             raise DistutilsArgError(
                 'The value of --salt-transport needs be \'zeromq\', '
                 '\'both\', \'ssh\', or \'none\' not \'{0}\''.format(
                     self.salt_transport
                 )
->>>>>>> 8abb7099
             )
 
         # Setup our property functions after class initialization and
