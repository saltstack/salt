--- conflicted
+++ resolved
@@ -4,8 +4,6 @@
 The setup script for salt
 '''
 
-from __future__ import absolute_import
-
 # pylint: disable=C0111,E1101,E1103,F0401,W0611,W0201,W0232,R0201,R0902,R0903
 
 # For Python 2.5.  A no-op on 2.6 and above.
@@ -14,10 +12,7 @@
 import os
 import sys
 import glob
-try:
-    from urllib2 import urlopen
-except ImportError:
-    from urllib.request import urlopen
+import urllib2
 from datetime import datetime
 # pylint: disable=E0611
 import distutils.dist
@@ -275,7 +270,7 @@
                         )
                     )
             except ImportError:
-                req = urlopen(url)
+                req = urllib2.urlopen(url)
 
                 if req.getcode() == 200:
                     script_contents = req.read()
@@ -494,7 +489,7 @@
                     chmod.append(idx)
         for idx in chmod:
             filename = out[idx]
-            os.chmod(filename, 0o755)
+            os.chmod(filename, 0755)
 # <---- Custom Distutils/Setuptools Commands -------------------------------------------------------------------------
 
 
@@ -564,18 +559,13 @@
 
     def update_metadata(self):
         for attrname in dir(self):
-            if attrname.startswith('__'):
-                continue
             attrvalue = getattr(self, attrname, None)
             if attrvalue == 0:
                 continue
             if hasattr(self.metadata, 'set_{0}'.format(attrname)):
                 getattr(self.metadata, 'set_{0}'.format(attrname))(attrvalue)
             elif hasattr(self.metadata, attrname):
-                try:
-                    setattr(self.metadata, attrname, attrvalue)
-                except AttributeError:
-                    pass
+                setattr(self.metadata, attrname, attrvalue)
 
     def discover_packages(self):
         modules = []
@@ -712,10 +702,6 @@
                         'scripts/salt-unity'])
         return scripts
 
-<<<<<<< HEAD
-    # needed for zc.buildout
-=======
->>>>>>> dafb765a
     @property
     def _property_entry_points(self):
         # console scripts common to all scenarios
