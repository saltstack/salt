#!/usr/bin/env python
# -*- coding: utf-8 -*-
"""
The setup script for salt
"""

# pylint: disable=file-perms,ungrouped-imports,wrong-import-order,wrong-import-position,repr-flag-used-in-string
# pylint: disable=3rd-party-local-module-not-gated,resource-leakage,blacklisted-module
# pylint: disable=C0111,E1101,E1103,F0401,W0611,W0201,W0232,R0201,R0902,R0903

# For Python 2.5.  A no-op on 2.6 and above.
from __future__ import absolute_import, print_function, with_statement

import distutils.dist
import glob
import inspect
import operator
import os
import platform
import sys
from ctypes.util import find_library
from datetime import datetime
from distutils import log
from distutils.cmd import Command
from distutils.command.build import build
from distutils.command.clean import clean
from distutils.command.install_lib import install_lib
from distutils.errors import DistutilsArgError
from distutils.version import LooseVersion  # pylint: disable=blacklisted-module

# pylint: disable=E0611
import setuptools
from setuptools import setup
from setuptools.command.develop import develop
from setuptools.command.egg_info import egg_info
from setuptools.command.install import install
from setuptools.command.sdist import sdist

try:
    from urllib2 import urlopen
except ImportError:
    from urllib.request import urlopen  # pylint: disable=no-name-in-module


try:
    from wheel.bdist_wheel import bdist_wheel

    HAS_BDIST_WHEEL = True
except ImportError:
    HAS_BDIST_WHEEL = False
# pylint: enable=E0611

try:
    import zmq

    HAS_ZMQ = True
except ImportError:
    HAS_ZMQ = False

try:
    DATE = datetime.utcfromtimestamp(int(os.environ["SOURCE_DATE_EPOCH"]))
except (KeyError, ValueError):
    DATE = datetime.utcnow()

# Change to salt source's directory prior to running any command
try:
    SETUP_DIRNAME = os.path.dirname(__file__)
except NameError:
    # We're most likely being frozen and __file__ triggered this NameError
    # Let's work around that
    SETUP_DIRNAME = os.path.dirname(sys.argv[0])

if SETUP_DIRNAME != "":
    os.chdir(SETUP_DIRNAME)

SETUP_DIRNAME = os.path.abspath(SETUP_DIRNAME)

BOOTSTRAP_SCRIPT_DISTRIBUTED_VERSION = os.environ.get(
    # The user can provide a different bootstrap-script version.
    # ATTENTION: A tag for that version MUST exist
    "BOOTSTRAP_SCRIPT_VERSION",
    # If no bootstrap-script version was provided from the environment, let's
    # provide the one we define.
    "v2014.06.21",
)

# Store a reference to the executing platform
IS_OSX_PLATFORM = sys.platform.startswith("darwin")
IS_WINDOWS_PLATFORM = sys.platform.startswith("win")
if IS_WINDOWS_PLATFORM or IS_OSX_PLATFORM:
    IS_SMARTOS_PLATFORM = False
else:
    # os.uname() not available on Windows.
    IS_SMARTOS_PLATFORM = os.uname()[0] == "SunOS" and os.uname()[3].startswith(
        "joyent_"
    )

# Store a reference whether if we're running under Python 3 and above
IS_PY3 = sys.version_info > (3,)

try:
    # Add the esky bdist target if the module is available
    # may require additional modules depending on platform
    from esky import bdist_esky

    # bbfreeze chosen for its tight integration with distutils
    import bbfreeze

    HAS_ESKY = True
except ImportError:
    HAS_ESKY = False

SALT_VERSION = os.path.join(os.path.abspath(SETUP_DIRNAME), "salt", "version.py")
SALT_VERSION_HARDCODED = os.path.join(
    os.path.abspath(SETUP_DIRNAME), "salt", "_version.py"
)
SALT_SYSPATHS_HARDCODED = os.path.join(
    os.path.abspath(SETUP_DIRNAME), "salt", "_syspaths.py"
)
SALT_REQS = os.path.join(os.path.abspath(SETUP_DIRNAME), "requirements", "base.txt")
SALT_CRYPTO_REQS = os.path.join(
    os.path.abspath(SETUP_DIRNAME), "requirements", "crypto.txt"
)
SALT_ZEROMQ_REQS = os.path.join(
    os.path.abspath(SETUP_DIRNAME), "requirements", "zeromq.txt"
)
SALT_LONG_DESCRIPTION_FILE = os.path.join(os.path.abspath(SETUP_DIRNAME), "README.rst")
SALT_OSX_REQS = [
    os.path.join(os.path.abspath(SETUP_DIRNAME), "pkg", "osx", "req.txt"),
    os.path.join(os.path.abspath(SETUP_DIRNAME), "pkg", "osx", "req_ext.txt"),
    os.path.join(os.path.abspath(SETUP_DIRNAME), "pkg", "osx", "req_pyobjc.txt"),
]
SALT_WINDOWS_REQS = [
    os.path.join(os.path.abspath(SETUP_DIRNAME), "pkg", "windows", "req.txt"),
    os.path.join(os.path.abspath(SETUP_DIRNAME), "pkg", "windows", "req_win.txt"),
]

# Salt SSH Packaging Detection
PACKAGED_FOR_SALT_SSH_FILE = os.path.join(
    os.path.abspath(SETUP_DIRNAME), ".salt-ssh-package"
)
PACKAGED_FOR_SALT_SSH = os.path.isfile(PACKAGED_FOR_SALT_SSH_FILE)


# pylint: disable=W0122
exec(compile(open(SALT_VERSION).read(), SALT_VERSION, "exec"))
# pylint: enable=W0122


# ----- Helper Functions -------------------------------------------------------------------------------------------->


def _parse_op(op):
    """
    >>> _parse_op('>')
    'gt'
    >>> _parse_op('>=')
    'ge'
    >>> _parse_op('=>')
    'ge'
    >>> _parse_op('=> ')
    'ge'
    >>> _parse_op('<')
    'lt'
    >>> _parse_op('<=')
    'le'
    >>> _parse_op('==')
    'eq'
    >>> _parse_op(' <= ')
    'le'
    """
    op = op.strip()
    if ">" in op:
        if "=" in op:
            return "ge"
        else:
            return "gt"
    elif "<" in op:
        if "=" in op:
            return "le"
        else:
            return "lt"
    elif "!" in op:
        return "ne"
    else:
        return "eq"


def _parse_ver(ver):
    """
    >>> _parse_ver("'3.4'  # pyzmq 17.1.0 stopped building wheels for python3.4")
    '3.4'
    >>> _parse_ver('"3.4"')
    '3.4'
    >>> _parse_ver('"2.6.17"')
    '2.6.17'
    """
    if "#" in ver:
        ver, _ = ver.split("#", 1)
        ver = ver.strip()
    return ver.strip("'").strip('"')


def _check_ver(pyver, op, wanted):
    """
    >>> _check_ver('2.7.15', 'gt', '2.7')
    True
    >>> _check_ver('2.7.15', 'gt', '2.7.15')
    False
    >>> _check_ver('2.7.15', 'ge', '2.7.15')
    True
    >>> _check_ver('2.7.15', 'eq', '2.7.15')
    True
    """
    pyver = distutils.version.LooseVersion(pyver)
    wanted = distutils.version.LooseVersion(wanted)
    if IS_PY3:
        if not isinstance(pyver, str):
            pyver = str(pyver)
        if not isinstance(wanted, str):
            wanted = str(wanted)
    return getattr(operator, "__{}__".format(op))(pyver, wanted)


def _parse_requirements_file(requirements_file):
    parsed_requirements = []
    with open(requirements_file) as rfh:
        for line in rfh.readlines():
            line = line.strip()
<<<<<<< HEAD
            if not line or line.startswith('#'):
                continue
            if line.startswith('-r'):
                file = line.split()[1]
                ret_requirements = _parse_requirements_file(os.path.join(os.path.dirname(requirements_file), file))
                parsed_requirements.extend(ret_requirements)
=======
            if not line or line.startswith(("#", "-r")):
>>>>>>> 22aec7f1
                continue
            if IS_WINDOWS_PLATFORM:
                if "libcloud" in line:
                    continue
            if IS_PY3 and "futures" in line.lower():
                # Python 3 already has futures, installing it will only break
                # the current python installation whenever futures is imported
                continue
            try:
                pkg, pyverspec = line.rsplit(";", 1)
            except ValueError:
                pkg, pyverspec = line, ""
            pyverspec = pyverspec.strip()
            if pyverspec and (
                not pkg.startswith("pycrypto") or pkg.startswith("pycryptodome")
            ):
                _, op, ver = pyverspec.split(" ", 2)
                if not _check_ver(
                    platform.python_version(), _parse_op(op), _parse_ver(ver)
                ):
                    continue
            parsed_requirements.append(pkg)
    return parsed_requirements


# <---- Helper Functions ---------------------------------------------------------------------------------------------


# ----- Custom Distutils/Setuptools Commands ------------------------------------------------------------------------>
class WriteSaltVersion(Command):

    description = "Write salt's hardcoded version file"
    user_options = []

    def initialize_options(self):
        """
        Abstract method that is required to be overwritten
        """

    def finalize_options(self):
        """
        Abstract method that is required to be overwritten
        """

    def run(self):
        if (
            not os.path.exists(SALT_VERSION_HARDCODED)
            or self.distribution.with_salt_version
        ):
            # Write the version file
            if getattr(self.distribution, "salt_version_hardcoded_path", None) is None:
                print("This command is not meant to be called on it's own")
                exit(1)

            if not self.distribution.with_salt_version:
                salt_version = (
                    __saltstack_version__  # pylint: disable=undefined-variable
                )
            else:
                from salt.version import SaltStackVersion

                salt_version = SaltStackVersion.parse(
                    self.distribution.with_salt_version
                )

            # pylint: disable=E0602
            open(self.distribution.salt_version_hardcoded_path, "w").write(
                INSTALL_VERSION_TEMPLATE.format(
                    date=DATE, full_version_info=salt_version.full_info_all_versions
                )
            )
            # pylint: enable=E0602


class GenerateSaltSyspaths(Command):

    description = "Generate salt's hardcoded syspaths file"

    def initialize_options(self):
        pass

    def finalize_options(self):
        pass

    def run(self):
        # Write the syspaths file
        if getattr(self.distribution, "salt_syspaths_hardcoded_path", None) is None:
            print("This command is not meant to be called on it's own")
            exit(1)

        # Write the system paths file
        open(self.distribution.salt_syspaths_hardcoded_path, "w").write(
            INSTALL_SYSPATHS_TEMPLATE.format(
                date=DATE,
                root_dir=self.distribution.salt_root_dir,
                share_dir=self.distribution.salt_share_dir,
                config_dir=self.distribution.salt_config_dir,
                cache_dir=self.distribution.salt_cache_dir,
                sock_dir=self.distribution.salt_sock_dir,
                srv_root_dir=self.distribution.salt_srv_root_dir,
                base_file_roots_dir=self.distribution.salt_base_file_roots_dir,
                base_pillar_roots_dir=self.distribution.salt_base_pillar_roots_dir,
                base_master_roots_dir=self.distribution.salt_base_master_roots_dir,
                base_thorium_roots_dir=self.distribution.salt_base_thorium_roots_dir,
                logs_dir=self.distribution.salt_logs_dir,
                pidfile_dir=self.distribution.salt_pidfile_dir,
                spm_parent_path=self.distribution.salt_spm_parent_dir,
                spm_formula_path=self.distribution.salt_spm_formula_dir,
                spm_pillar_path=self.distribution.salt_spm_pillar_dir,
                spm_reactor_path=self.distribution.salt_spm_reactor_dir,
                home_dir=self.distribution.salt_home_dir,
            )
        )


class WriteSaltSshPackagingFile(Command):

    description = "Write salt's ssh packaging file"
    user_options = []

    def initialize_options(self):
        """
        Abstract method that is required to be overwritten
        """

    def finalize_options(self):
        """
        Abstract method that is required to be overwritten
        """

    def run(self):
        if not os.path.exists(PACKAGED_FOR_SALT_SSH_FILE):
            # Write the salt-ssh packaging file
            if getattr(self.distribution, "salt_ssh_packaging_file", None) is None:
                print("This command is not meant to be called on it's own")
                exit(1)

            # pylint: disable=E0602
            open(self.distribution.salt_ssh_packaging_file, "w").write(
                "Packaged for Salt-SSH\n"
            )
            # pylint: enable=E0602


class Develop(develop):
    user_options = develop.user_options + [
        (
            "write-salt-version",
            None,
            "Generate Salt's _version.py file which allows proper version "
            "reporting. This defaults to False on develop/editable setups. "
            "If WRITE_SALT_VERSION is found in the environment this flag is "
            "switched to True.",
        ),
        (
            "generate-salt-syspaths",
            None,
            "Generate Salt's _syspaths.py file which allows tweaking some "
            "common paths that salt uses. This defaults to False on "
            "develop/editable setups. If GENERATE_SALT_SYSPATHS is found in "
            "the environment this flag is switched to True.",
        ),
        (
            "mimic-salt-install",
            None,
            "Mimmic the install command when running the develop command. "
            "This will generate salt's _version.py and _syspaths.py files. "
            "Generate Salt's _syspaths.py file which allows tweaking some "
            "This defaults to False on develop/editable setups. "
            "If MIMIC_INSTALL is found in the environment this flag is "
            "switched to True.",
        ),
    ]
    boolean_options = develop.boolean_options + [
        "write-salt-version",
        "generate-salt-syspaths",
        "mimic-salt-install",
    ]

    def initialize_options(self):
        develop.initialize_options(self)
        self.write_salt_version = False
        self.generate_salt_syspaths = False
        self.mimic_salt_install = False

    def finalize_options(self):
        develop.finalize_options(self)
        if "WRITE_SALT_VERSION" in os.environ:
            self.write_salt_version = True
        if "GENERATE_SALT_SYSPATHS" in os.environ:
            self.generate_salt_syspaths = True
        if "MIMIC_SALT_INSTALL" in os.environ:
            self.mimic_salt_install = True

        if self.mimic_salt_install:
            self.write_salt_version = True
            self.generate_salt_syspaths = True

    def run(self):
        if IS_WINDOWS_PLATFORM:
            # Download the required DLLs
            self.distribution.salt_download_windows_dlls = True
            self.run_command("download-windows-dlls")
            self.distribution.salt_download_windows_dlls = None

        if self.write_salt_version is True:
            self.distribution.running_salt_install = True
            self.distribution.salt_version_hardcoded_path = SALT_VERSION_HARDCODED
            self.run_command("write_salt_version")

        if self.generate_salt_syspaths:
            self.distribution.salt_syspaths_hardcoded_path = SALT_SYSPATHS_HARDCODED
            self.run_command("generate_salt_syspaths")

        # Resume normal execution
        develop.run(self)


class DownloadWindowsDlls(Command):

    description = "Download required DLL's for windows"

    def initialize_options(self):
        pass

    def finalize_options(self):
        pass

    def run(self):
        if getattr(self.distribution, "salt_download_windows_dlls", None) is None:
            print("This command is not meant to be called on it's own")
            exit(1)
        import pip

        # pip has moved many things to `_internal` starting with pip 10
        if LooseVersion(pip.__version__) < LooseVersion("10.0"):
            # pylint: disable=no-name-in-module
            from pip.utils.logging import indent_log

            # pylint: enable=no-name-in-module
        else:
            from pip._internal.utils.logging import (
                indent_log,
            )  # pylint: disable=no-name-in-module
        platform_bits, _ = platform.architecture()
        url = "https://repo.saltstack.com/windows/dependencies/{bits}/{fname}.dll"
        dest = os.path.join(os.path.dirname(sys.executable), "{fname}.dll")
        with indent_log():
            for fname in ("libeay32", "ssleay32", "msvcr120"):
                # See if the library is already on the system
                if find_library(fname):
                    continue
                furl = url.format(bits=platform_bits[:2], fname=fname)
                fdest = dest.format(fname=fname)
                if not os.path.exists(fdest):
                    log.info(
                        "Downloading {0}.dll to {1} from {2}".format(fname, fdest, furl)
                    )
                    try:
                        import requests
                        from contextlib import closing

                        with closing(requests.get(furl, stream=True)) as req:
                            if req.status_code == 200:
                                with open(fdest, "wb") as wfh:
                                    for chunk in req.iter_content(chunk_size=4096):
                                        if chunk:  # filter out keep-alive new chunks
                                            wfh.write(chunk)
                                            wfh.flush()
                            else:
                                log.error(
                                    "Failed to download {0}.dll to {1} from {2}".format(
                                        fname, fdest, furl
                                    )
                                )
                    except ImportError:
                        req = urlopen(furl)

                        if req.getcode() == 200:
                            with open(fdest, "wb") as wfh:
                                if IS_PY3:
                                    while True:
                                        chunk = req.read(4096)
                                        if len(chunk) == 0:
                                            break
                                        wfh.write(chunk)
                                        wfh.flush()
                                else:
                                    while True:
                                        for chunk in req.read(4096):
                                            if not chunk:
                                                break
                                            wfh.write(chunk)
                                            wfh.flush()
                        else:
                            log.error(
                                "Failed to download {0}.dll to {1} from {2}".format(
                                    fname, fdest, furl
                                )
                            )


class Sdist(sdist):
    def make_release_tree(self, base_dir, files):
        if self.distribution.ssh_packaging:
            self.distribution.salt_ssh_packaging_file = PACKAGED_FOR_SALT_SSH_FILE
            self.run_command("write_salt_ssh_packaging_file")
            self.filelist.files.append(os.path.basename(PACKAGED_FOR_SALT_SSH_FILE))

        if not IS_PY3 and not isinstance(base_dir, str):
            # Work around some bad code in distutils which logs unicode paths
            # against a str format string.
            base_dir = base_dir.encode("utf-8")
        sdist.make_release_tree(self, base_dir, files)

        # Let's generate salt/_version.py to include in the sdist tarball
        self.distribution.running_salt_sdist = True
        self.distribution.salt_version_hardcoded_path = os.path.join(
            base_dir, "salt", "_version.py"
        )
        self.run_command("write_salt_version")

    def make_distribution(self):
        sdist.make_distribution(self)
        if self.distribution.ssh_packaging:
            os.unlink(PACKAGED_FOR_SALT_SSH_FILE)


class CloudSdist(Sdist):  # pylint: disable=too-many-ancestors
    user_options = Sdist.user_options + [
        (
            "download-bootstrap-script",
            None,
            "Download the latest stable bootstrap-salt.sh script. This "
            "can also be triggered by having `DOWNLOAD_BOOTSTRAP_SCRIPT=1` as an "
            "environment variable.",
        )
    ]
    boolean_options = Sdist.boolean_options + ["download-bootstrap-script"]

    def initialize_options(self):
        Sdist.initialize_options(self)
        self.skip_bootstrap_download = True
        self.download_bootstrap_script = False

    def finalize_options(self):
        Sdist.finalize_options(self)
        if "SKIP_BOOTSTRAP_DOWNLOAD" in os.environ:
            # pylint: disable=not-callable
            log(
                "Please stop using 'SKIP_BOOTSTRAP_DOWNLOAD' and use "
                "'DOWNLOAD_BOOTSTRAP_SCRIPT' instead"
            )
            # pylint: enable=not-callable

        if "DOWNLOAD_BOOTSTRAP_SCRIPT" in os.environ:
            download_bootstrap_script = os.environ.get("DOWNLOAD_BOOTSTRAP_SCRIPT", "0")
            self.download_bootstrap_script = download_bootstrap_script == "1"

    def run(self):
        if self.download_bootstrap_script is True:
            # Let's update the bootstrap-script to the version defined to be
            # distributed. See BOOTSTRAP_SCRIPT_DISTRIBUTED_VERSION above.
            url = (
                "https://github.com/saltstack/salt-bootstrap/raw/{0}"
                "/bootstrap-salt.sh".format(BOOTSTRAP_SCRIPT_DISTRIBUTED_VERSION)
            )
            deploy_path = os.path.join(
                SETUP_DIRNAME, "salt", "cloud", "deploy", "bootstrap-salt.sh"
            )
            log.info(
                "Updating bootstrap-salt.sh."
                "\n\tSource:      {0}"
                "\n\tDestination: {1}".format(url, deploy_path)
            )

            try:
                import requests

                req = requests.get(url)
                if req.status_code == 200:
                    script_contents = req.text.encode(req.encoding)
                else:
                    log.error(
                        "Failed to update the bootstrap-salt.sh script. HTTP "
                        "Error code: {0}".format(req.status_code)
                    )
            except ImportError:
                req = urlopen(url)

                if req.getcode() == 200:
                    script_contents = req.read()
                else:
                    log.error(
                        "Failed to update the bootstrap-salt.sh script. HTTP "
                        "Error code: {0}".format(req.getcode())
                    )
            try:
                with open(deploy_path, "w") as fp_:
                    fp_.write(script_contents)
            except (OSError, IOError) as err:
                log.error("Failed to write the updated script: {0}".format(err))

        # Let's the rest of the build command
        Sdist.run(self)

    def write_manifest(self):
        # We only need to ship the scripts which are supposed to be installed
        dist_scripts = self.distribution.scripts
        for script in self.filelist.files[:]:
            if not script.startswith("scripts/"):
                continue
            if script not in dist_scripts:
                self.filelist.files.remove(script)
        return Sdist.write_manifest(self)


class TestCommand(Command):
    description = "Run tests"
    user_options = [
        ("runtests-opts=", "R", "Command line options to pass to runtests.py")
    ]

    def initialize_options(self):
        self.runtests_opts = None

    def finalize_options(self):
        """
        Abstract method that is required to be overwritten
        """

    def run(self):
        from subprocess import Popen

        self.run_command("build")
        build_cmd = self.get_finalized_command("build_ext")
        runner = os.path.abspath("tests/runtests.py")
        test_cmd = sys.executable + " {0}".format(runner)
        if self.runtests_opts:
            test_cmd += " {0}".format(self.runtests_opts)

        print("running test")
        test_process = Popen(
            test_cmd,
            shell=True,
            stdout=sys.stdout,
            stderr=sys.stderr,
            cwd=build_cmd.build_lib,
        )
        test_process.communicate()
        sys.exit(test_process.returncode)


class Clean(clean):
    def run(self):
        clean.run(self)
        # Let's clean compiled *.py[c,o]
        for subdir in ("salt", "tests", "doc"):
            root = os.path.join(os.path.dirname(__file__), subdir)
            for dirname, _, _ in os.walk(root):
                for to_remove_filename in glob.glob("{0}/*.py[oc]".format(dirname)):
                    os.remove(to_remove_filename)


if HAS_BDIST_WHEEL:

    class BDistWheel(bdist_wheel):
        def finalize_options(self):
            bdist_wheel.finalize_options(self)
            self.distribution.build_wheel = True


INSTALL_VERSION_TEMPLATE = """\
# This file was auto-generated by salt's setup

from salt.version import SaltStackVersion

__saltstack_version__ = SaltStackVersion{full_version_info!r}
"""


INSTALL_SYSPATHS_TEMPLATE = """\
# This file was auto-generated by salt's setup on \
{date:%A, %d %B %Y @ %H:%m:%S UTC}.

ROOT_DIR = {root_dir!r}
SHARE_DIR = {share_dir!r}
CONFIG_DIR = {config_dir!r}
CACHE_DIR = {cache_dir!r}
SOCK_DIR = {sock_dir!r}
SRV_ROOT_DIR= {srv_root_dir!r}
BASE_FILE_ROOTS_DIR = {base_file_roots_dir!r}
BASE_PILLAR_ROOTS_DIR = {base_pillar_roots_dir!r}
BASE_MASTER_ROOTS_DIR = {base_master_roots_dir!r}
BASE_THORIUM_ROOTS_DIR = {base_thorium_roots_dir!r}
LOGS_DIR = {logs_dir!r}
PIDFILE_DIR = {pidfile_dir!r}
SPM_PARENT_PATH = {spm_parent_path!r}
SPM_FORMULA_PATH = {spm_formula_path!r}
SPM_PILLAR_PATH = {spm_pillar_path!r}
SPM_REACTOR_PATH = {spm_reactor_path!r}
HOME_DIR = {home_dir!r}
"""


class Build(build):
    def run(self):
        # Run build.run function
        build.run(self)
        salt_build_ver_file = os.path.join(self.build_lib, "salt", "_version.py")

        if getattr(self.distribution, "with_salt_version", False):
            # Write the hardcoded salt version module salt/_version.py
            self.distribution.salt_version_hardcoded_path = salt_build_ver_file
            self.run_command("write_salt_version")

        if getattr(self.distribution, "build_wheel", False):
            # we are building a wheel package. need to include _version.py
            self.distribution.salt_version_hardcoded_path = salt_build_ver_file
            self.run_command("write_salt_version")

        if getattr(self.distribution, "running_salt_install", False):
            # If our install attribute is present and set to True, we'll go
            # ahead and write our install time python modules.

            # Write the hardcoded salt version module salt/_version.py
            self.run_command("write_salt_version")

            # Write the system paths file
            self.distribution.salt_syspaths_hardcoded_path = os.path.join(
                self.build_lib, "salt", "_syspaths.py"
            )
            self.run_command("generate_salt_syspaths")


class Install(install):
    def initialize_options(self):
        install.initialize_options(self)

    def finalize_options(self):
        install.finalize_options(self)

    def run(self):
        if LooseVersion(setuptools.__version__) < LooseVersion("9.1"):
            sys.stderr.write(
                "\n\nInstalling Salt requires setuptools >= 9.1\n"
                "Available setuptools version is {}\n\n".format(setuptools.__version__)
            )
            sys.stderr.flush()
            sys.exit(1)

        # Let's set the running_salt_install attribute so we can add
        # _version.py in the build command
        self.distribution.running_salt_install = True
        self.distribution.salt_version_hardcoded_path = os.path.join(
            self.build_lib, "salt", "_version.py"
        )
        if IS_WINDOWS_PLATFORM:
            # Download the required DLLs
            self.distribution.salt_download_windows_dlls = True
            self.run_command("download-windows-dlls")
            self.distribution.salt_download_windows_dlls = None
        # need to ensure _version.py is created in build dir before install
        if not os.path.exists(os.path.join(self.build_lib)):
            if not self.skip_build:
                self.run_command("build")
        else:
            self.run_command("write_salt_version")
        # Run install.run
        install.run(self)

    @staticmethod
    def _called_from_setup(run_frame):
        """
        Attempt to detect whether run() was called from setup() or by another
        command.  If called by setup(), the parent caller will be the
        'run_command' method in 'distutils.dist', and *its* caller will be
        the 'run_commands' method.  If called any other way, the
        immediate caller *might* be 'run_command', but it won't have been
        called by 'run_commands'. Return True in that case or if a call stack
        is unavailable. Return False otherwise.
        """
        if run_frame is None:
            # If run_frame is None, just call the parent class logic
            return install._called_from_setup(run_frame)

        # Because Salt subclasses the setuptools install command, it needs to
        # override this static method to provide the right frame for the logic
        # so apply.

        # We first try the current run_frame in case the issue
        # https://github.com/pypa/setuptools/issues/456 is fixed.
        first_call = install._called_from_setup(run_frame)
        if first_call:
            return True

        # Fallback to providing the parent frame to have the right logic kick in
        second_call = install._called_from_setup(run_frame.f_back)
        if second_call is None:
            # There was no parent frame?!
            return first_call
        return second_call


class InstallLib(install_lib):
    def run(self):
        executables = [
            "salt/templates/git/ssh-id-wrapper",
            "salt/templates/lxc/salt_tarball",
        ]
        install_lib.run(self)

        # input and outputs match 1-1
        inp = self.get_inputs()
        out = self.get_outputs()
        chmod = []

        for idx, inputfile in enumerate(inp):
            for executable in executables:
                if inputfile.endswith(executable):
                    chmod.append(idx)
        for idx in chmod:
            filename = out[idx]
            os.chmod(filename, 0o755)


# <---- Custom Distutils/Setuptools Commands -------------------------------------------------------------------------


# ----- Custom Distribution Class ----------------------------------------------------------------------------------->
# We use this to override the package name in case --ssh-packaging is passed to
# setup.py or the special .salt-ssh-package is found
class SaltDistribution(distutils.dist.Distribution):
    """
    Just so it's completely clear

    Under windows, the following scripts should be installed:

        * salt-call
        * salt-cp
        * salt-minion
        * salt-syndic
        * salt-unity
        * spm

    When packaged for salt-ssh, the following scripts should be installed:
        * salt-call
        * salt-run
        * salt-ssh
        * salt-cloud

        Under windows, the following scripts should be omitted from the salt-ssh
        package:
            * salt-cloud
            * salt-run

    Under *nix, all scripts should be installed
    """

    global_options = (
        distutils.dist.Distribution.global_options
        + [
            ("ssh-packaging", None, "Run in SSH packaging mode"),
            (
                "salt-transport=",
                None,
                "The transport to prepare salt for. Currently, the only choice "
                "is 'zeromq'. This may be expanded in the future. Defaults to "
                "'zeromq'",
                "zeromq",
            ),
        ]
        + [
            (
                "with-salt-version=",
                None,
                "Set a fixed version for Salt instead calculating it",
            ),
            # Salt's Paths Configuration Settings
            ("salt-root-dir=", None, "Salt's pre-configured root directory"),
            ("salt-share-dir=", None, "Salt's pre-configured share directory"),
            ("salt-config-dir=", None, "Salt's pre-configured configuration directory"),
            ("salt-cache-dir=", None, "Salt's pre-configured cache directory"),
            ("salt-sock-dir=", None, "Salt's pre-configured socket directory"),
            ("salt-srv-root-dir=", None, "Salt's pre-configured service directory"),
            (
                "salt-base-file-roots-dir=",
                None,
                "Salt's pre-configured file roots directory",
            ),
            (
                "salt-base-pillar-roots-dir=",
                None,
                "Salt's pre-configured pillar roots directory",
            ),
            (
                "salt-base-master-roots-dir=",
                None,
                "Salt's pre-configured master roots directory",
            ),
            ("salt-logs-dir=", None, "Salt's pre-configured logs directory"),
            ("salt-pidfile-dir=", None, "Salt's pre-configured pidfiles directory"),
            (
                "salt-spm-formula-dir=",
                None,
                "Salt's pre-configured SPM formulas directory",
            ),
            (
                "salt-spm-pillar-dir=",
                None,
                "Salt's pre-configured SPM pillar directory",
            ),
            (
                "salt-spm-reactor-dir=",
                None,
                "Salt's pre-configured SPM reactor directory",
            ),
            ("salt-home-dir=", None, "Salt's pre-configured user home directory"),
        ]
    )

    def __init__(self, attrs=None):
        distutils.dist.Distribution.__init__(self, attrs)

        self.ssh_packaging = PACKAGED_FOR_SALT_SSH
        self.salt_transport = None

        # Salt Paths Configuration Settings
        self.salt_root_dir = None
        self.salt_share_dir = None
        self.salt_config_dir = None
        self.salt_cache_dir = None
        self.salt_sock_dir = None
        self.salt_srv_root_dir = None
        self.salt_base_file_roots_dir = None
        self.salt_base_thorium_roots_dir = None
        self.salt_base_pillar_roots_dir = None
        self.salt_base_master_roots_dir = None
        self.salt_logs_dir = None
        self.salt_pidfile_dir = None
        self.salt_spm_parent_dir = None
        self.salt_spm_formula_dir = None
        self.salt_spm_pillar_dir = None
        self.salt_spm_reactor_dir = None
        self.salt_home_dir = None

        # Salt version
        self.with_salt_version = None

        self.name = "salt-ssh" if PACKAGED_FOR_SALT_SSH else "salt"
        self.salt_version = __version__  # pylint: disable=undefined-variable
        self.description = "Portable, distributed, remote execution and configuration management system"
        kwargs = {}
        if IS_PY3:
            kwargs["encoding"] = "utf-8"
        with open(SALT_LONG_DESCRIPTION_FILE, **kwargs) as f:
            self.long_description = f.read()
        self.long_description_content_type = "text/x-rst"
        self.author = "Thomas S Hatch"
        self.author_email = "thatch45@gmail.com"
        self.url = "http://saltstack.org"
        self.cmdclass.update(
            {
                "test": TestCommand,
                "clean": Clean,
                "build": Build,
                "sdist": Sdist,
                "install": Install,
                "develop": Develop,
                "write_salt_version": WriteSaltVersion,
                "generate_salt_syspaths": GenerateSaltSyspaths,
                "write_salt_ssh_packaging_file": WriteSaltSshPackagingFile,
            }
        )
        if not IS_WINDOWS_PLATFORM:
            self.cmdclass.update({"sdist": CloudSdist, "install_lib": InstallLib})
        if IS_WINDOWS_PLATFORM:
            self.cmdclass.update({"download-windows-dlls": DownloadWindowsDlls})
        if HAS_BDIST_WHEEL:
            self.cmdclass["bdist_wheel"] = BDistWheel

        self.license = "Apache Software License 2.0"
        self.packages = self.discover_packages()
        self.zip_safe = False

        if HAS_ESKY:
            self.setup_esky()

        self.update_metadata()

    def update_metadata(self):
        for attrname in dir(self):
            if attrname.startswith("__"):
                continue
            attrvalue = getattr(self, attrname, None)
            if attrvalue == 0:
                continue
            if attrname == "salt_version":
                attrname = "version"
            if hasattr(self.metadata, "set_{0}".format(attrname)):
                getattr(self.metadata, "set_{0}".format(attrname))(attrvalue)
            elif hasattr(self.metadata, attrname):
                try:
                    setattr(self.metadata, attrname, attrvalue)
                except AttributeError:
                    pass

    def discover_packages(self):
        modules = []
        for root, _, files in os.walk(os.path.join(SETUP_DIRNAME, "salt")):
            if "__init__.py" not in files:
                continue
            modules.append(os.path.relpath(root, SETUP_DIRNAME).replace(os.sep, "."))
        return modules

    # ----- Static Data -------------------------------------------------------------------------------------------->
    @property
    def _property_classifiers(self):
        return [
            "Programming Language :: Python",
            "Programming Language :: Cython",
            "Programming Language :: Python :: 2.6",
            "Programming Language :: Python :: 2.7",
            "Development Status :: 5 - Production/Stable",
            "Environment :: Console",
            "Intended Audience :: Developers",
            "Intended Audience :: Information Technology",
            "Intended Audience :: System Administrators",
            "License :: OSI Approved :: Apache Software License",
            "Operating System :: POSIX :: Linux",
            "Topic :: System :: Clustering",
            "Topic :: System :: Distributed Computing",
        ]

    @property
    def _property_dependency_links(self):
        return [
            "https://github.com/saltstack/salt-testing/tarball/develop#egg=SaltTesting"
        ]

    @property
    def _property_tests_require(self):
        return ["SaltTesting"]

    # <---- Static Data ----------------------------------------------------------------------------------------------

    # ----- Dynamic Data -------------------------------------------------------------------------------------------->
    @property
    def _property_package_data(self):
        package_data = {
            "salt.templates": [
                "rh_ip/*.jinja",
                "debian_ip/*.jinja",
                "virt/*.jinja",
                "git/*",
                "lxc/*",
            ]
        }
        if not IS_WINDOWS_PLATFORM:
            package_data["salt.cloud"] = ["deploy/*.sh"]

        if not self.ssh_packaging and not PACKAGED_FOR_SALT_SSH:
            package_data["salt.daemons.flo"] = ["*.flo"]
        return package_data

    @property
    def _property_data_files(self):
        # Data files common to all scenarios
        data_files = [
            ("share/man/man1", ["doc/man/salt-call.1", "doc/man/salt-run.1"]),
            ("share/man/man7", ["doc/man/salt.7"]),
        ]
        if self.ssh_packaging or PACKAGED_FOR_SALT_SSH:
            data_files[0][1].append("doc/man/salt-ssh.1")
            if IS_WINDOWS_PLATFORM:
                return data_files
            data_files[0][1].append("doc/man/salt-cloud.1")

            return data_files

        if IS_WINDOWS_PLATFORM:
            data_files[0][1].extend(
                [
                    "doc/man/salt-cp.1",
                    "doc/man/salt-key.1",
                    "doc/man/salt-minion.1",
                    "doc/man/salt-syndic.1",
                    "doc/man/salt-unity.1",
                    "doc/man/spm.1",
                ]
            )
            return data_files

        # *nix, so, we need all man pages
        data_files[0][1].extend(
            [
                "doc/man/salt-api.1",
                "doc/man/salt-cloud.1",
                "doc/man/salt-cp.1",
                "doc/man/salt-key.1",
                "doc/man/salt-master.1",
                "doc/man/salt-minion.1",
                "doc/man/salt-proxy.1",
                "doc/man/spm.1",
                "doc/man/salt.1",
                "doc/man/salt-ssh.1",
                "doc/man/salt-syndic.1",
                "doc/man/salt-unity.1",
            ]
        )
        return data_files

    @property
    def _property_install_requires(self):

        if IS_OSX_PLATFORM:
            install_requires = []
            for reqfile in SALT_OSX_REQS:
                install_requires += _parse_requirements_file(reqfile)
            return install_requires

        if IS_WINDOWS_PLATFORM:
            install_requires = []
            for reqfile in SALT_WINDOWS_REQS:
                install_requires += _parse_requirements_file(reqfile)
            return install_requires

        install_requires = _parse_requirements_file(SALT_REQS)

        if self.salt_transport == "zeromq":
            install_requires += _parse_requirements_file(SALT_CRYPTO_REQS)
            install_requires += _parse_requirements_file(SALT_ZEROMQ_REQS)
        return install_requires

    @property
    def _property_scripts(self):
        # Scripts common to all scenarios
        scripts = ["scripts/salt-call", "scripts/salt-run"]
        if self.ssh_packaging or PACKAGED_FOR_SALT_SSH:
            scripts.append("scripts/salt-ssh")
            if IS_WINDOWS_PLATFORM:
                return scripts
            scripts.extend(["scripts/salt-cloud", "scripts/spm"])
            return scripts

        if IS_WINDOWS_PLATFORM:
            scripts.extend(
                [
                    "scripts/salt-cp",
                    "scripts/salt-key",
                    "scripts/salt-minion",
                    "scripts/salt-syndic",
                    "scripts/salt-unity",
                    "scripts/spm",
                ]
            )
            return scripts

        # *nix, so, we need all scripts
        scripts.extend(
            [
                "scripts/salt",
                "scripts/salt-api",
                "scripts/salt-cloud",
                "scripts/salt-cp",
                "scripts/salt-key",
                "scripts/salt-master",
                "scripts/salt-minion",
                "scripts/salt-proxy",
                "scripts/salt-ssh",
                "scripts/salt-syndic",
                "scripts/salt-unity",
                "scripts/spm",
            ]
        )
        return scripts

    @property
    def _property_entry_points(self):
        # console scripts common to all scenarios
        scripts = [
            "salt-call = salt.scripts:salt_call",
            "salt-run = salt.scripts:salt_run",
        ]
        if self.ssh_packaging or PACKAGED_FOR_SALT_SSH:
            scripts.append("salt-ssh = salt.scripts:salt_ssh")
            if IS_WINDOWS_PLATFORM:
                return {"console_scripts": scripts}
            scripts.append("salt-cloud = salt.scripts:salt_cloud")
            return {"console_scripts": scripts}

        if IS_WINDOWS_PLATFORM:
            scripts.extend(
                [
                    "salt-cp = salt.scripts:salt_cp",
                    "salt-key = salt.scripts:salt_key",
                    "salt-minion = salt.scripts:salt_minion",
                    "salt-syndic = salt.scripts:salt_syndic",
                    "salt-unity = salt.scripts:salt_unity",
                    "spm = salt.scripts:salt_spm",
                ]
            )
            return {"console_scripts": scripts}

        # *nix, so, we need all scripts
        scripts.extend(
            [
                "salt = salt.scripts:salt_main",
                "salt-api = salt.scripts:salt_api",
                "salt-cloud = salt.scripts:salt_cloud",
                "salt-cp = salt.scripts:salt_cp",
                "salt-key = salt.scripts:salt_key",
                "salt-master = salt.scripts:salt_master",
                "salt-minion = salt.scripts:salt_minion",
                "salt-ssh = salt.scripts:salt_ssh",
                "salt-syndic = salt.scripts:salt_syndic",
                "salt-unity = salt.scripts:salt_unity",
                "spm = salt.scripts:salt_spm",
            ]
        )
        return {"console_scripts": scripts}

    # <---- Dynamic Data ---------------------------------------------------------------------------------------------

    # ----- Esky Setup ---------------------------------------------------------------------------------------------->
    def setup_esky(self):
        opt_dict = self.get_option_dict("bdist_esky")
        opt_dict["freezer_module"] = ("setup script", "bbfreeze")
        opt_dict["freezer_options"] = (
            "setup script",
            {"includes": self.get_esky_freezer_includes()},
        )

    @property
    def _property_freezer_options(self):
        return {"includes": self.get_esky_freezer_includes()}

    def get_esky_freezer_includes(self):
        # Sometimes the auto module traversal doesn't find everything, so we
        # explicitly add it. The auto dependency tracking especially does not work for
        # imports occurring in salt.modules, as they are loaded at salt runtime.
        # Specifying includes that don't exist doesn't appear to cause a freezing
        # error.
        freezer_includes = [
            "zmq.core.*",
            "zmq.utils.*",
            "ast",
            "csv",
            "difflib",
            "distutils",
            "distutils.version",
            "numbers",
            "json",
            "M2Crypto",
            "Cookie",
            "asyncore",
            "fileinput",
            "sqlite3",
            "email",
            "email.mime.*",
            "requests",
            "sqlite3",
        ]
        if HAS_ZMQ and hasattr(zmq, "pyzmq_version_info"):
            if HAS_ZMQ and zmq.pyzmq_version_info() >= (0, 14):
                # We're freezing, and when freezing ZMQ needs to be installed, so this
                # works fine
                if "zmq.core.*" in freezer_includes:
                    # For PyZMQ >= 0.14, freezing does not need 'zmq.core.*'
                    freezer_includes.remove("zmq.core.*")

        if IS_WINDOWS_PLATFORM:
            freezer_includes.extend(
                [
                    "imp",
                    "win32api",
                    "win32file",
                    "win32con",
                    "win32com",
                    "win32net",
                    "win32netcon",
                    "win32gui",
                    "win32security",
                    "ntsecuritycon",
                    "pywintypes",
                    "pythoncom",
                    "_winreg",
                    "wmi",
                    "site",
                    "psutil",
                    "pytz",
                ]
            )
        elif IS_SMARTOS_PLATFORM:
            # we have them as requirements in pkg/smartos/esky/requirements.txt
            # all these should be safe to force include
            freezer_includes.extend(
                ["cherrypy", "python-dateutil", "pyghmi", "croniter", "mako", "gnupg"]
            )
        elif sys.platform.startswith("linux"):
            freezer_includes.append("spwd")
            try:
                import yum  # pylint: disable=unused-variable

                freezer_includes.append("yum")
            except ImportError:
                pass
        elif sys.platform.startswith("sunos"):
            # (The sledgehammer approach)
            # Just try to include everything
            # (This may be a better way to generate freezer_includes generally)
            try:
                from bbfreeze.modulegraph.modulegraph import ModuleGraph

                mgraph = ModuleGraph(sys.path[:])
                for arg in glob.glob("salt/modules/*.py"):
                    mgraph.run_script(arg)
                for mod in mgraph.flatten():
                    if type(mod).__name__ != "Script" and mod.filename:
                        freezer_includes.append(str(os.path.basename(mod.identifier)))
            except ImportError:
                pass

        return freezer_includes

    # <---- Esky Setup -----------------------------------------------------------------------------------------------

    # ----- Overridden Methods -------------------------------------------------------------------------------------->
    def parse_command_line(self):
        args = distutils.dist.Distribution.parse_command_line(self)

        if not self.ssh_packaging and PACKAGED_FOR_SALT_SSH:
            self.ssh_packaging = 1

        if self.ssh_packaging:
            self.metadata.name = "salt-ssh"
            self.salt_transport = "ssh"
        elif self.salt_transport is None:
            self.salt_transport = "zeromq"

        if self.salt_transport not in ("zeromq", "both", "ssh", "none"):
            raise DistutilsArgError(
                "The value of --salt-transport needs be 'zeromq', "
                "'both', 'ssh', or 'none' not '{0}'".format(self.salt_transport)
            )

        # Setup our property functions after class initialization and
        # after parsing the command line since most are set to None
        # ATTENTION: This should be the last step before returning the args or
        # some of the requirements won't be correctly set
        for funcname in dir(self):
            if not funcname.startswith("_property_"):
                continue
            property_name = funcname.split("_property_", 1)[-1]
            setattr(self, property_name, getattr(self, funcname))

        return args

    # <---- Overridden Methods ---------------------------------------------------------------------------------------


# <---- Custom Distribution Class ------------------------------------------------------------------------------------


if __name__ == "__main__":
    setup(distclass=SaltDistribution)<|MERGE_RESOLUTION|>--- conflicted
+++ resolved
@@ -227,16 +227,12 @@
     with open(requirements_file) as rfh:
         for line in rfh.readlines():
             line = line.strip()
-<<<<<<< HEAD
             if not line or line.startswith('#'):
                 continue
             if line.startswith('-r'):
                 file = line.split()[1]
                 ret_requirements = _parse_requirements_file(os.path.join(os.path.dirname(requirements_file), file))
                 parsed_requirements.extend(ret_requirements)
-=======
-            if not line or line.startswith(("#", "-r")):
->>>>>>> 22aec7f1
                 continue
             if IS_WINDOWS_PLATFORM:
                 if "libcloud" in line:
