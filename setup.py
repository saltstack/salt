--- conflicted
+++ resolved
@@ -464,11 +464,6 @@
                              'salt.roster',
                              'salt.runners',
                              'salt.search',
-<<<<<<< HEAD
-                             'salt.states',
-                             'salt.tops',
-=======
->>>>>>> dbed0be4
                              'salt.templates',
                              'salt.transport',
                              'salt.transport.road',
@@ -549,11 +544,7 @@
     'email.mime.*',
 ]
 
-<<<<<<< HEAD
-if HAS_ZMQ and hasattr(zmq, 'pyzmq_version_info'):
-=======
 if hasattr(zmq, 'pyzmq_version_info'):
->>>>>>> dbed0be4
     if HAS_ZMQ and zmq.pyzmq_version_info() >= (0, 14):
         # We're freezing, and when freezing ZMQ needs to be installed, so this
         # works fine
