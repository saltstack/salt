/build
/src
__pycache__/
*.py[co]
pkg/arch/*.tar.xz
*.sw[a-p]
doc/_build
doc/doc-archive.tar.gz
dist
MANIFEST
*~
*#
*.wpr
*.wpu
*.DS_Store
.pytest_cache
Pipfile.lock
.mypy_cache/*
.tools-venvs/

# virtualenv
# - ignores directories of a virtualenv when you create it right on
#   top of salt such as
# - /some/path$ git clone https://github.com/thatch45/salt.git
# - /some/path$ virtualenv --python=/usr/bin/python2.6 salt
/.?env/
/bin/
/etc/
/include/
/lib/
/lib64/
/local/
/pip/
/share/
/tests/integration/tmp/
/tests/cachedir/
/tests/unit/templates/roots/
/var/
<<<<<<< HEAD
/.?venv/
=======
/venv/
/doc/man/*
>>>>>>> 4a066034

# setuptools stuff
*.egg-info

# code coverage outputs genereated by coverage.py
.coverage
.coverage.*
coverage.xml
htmlcov/

# IDE files
/.settings
/.project
/.pydevproject
/.idea
/.ropeproject
.ropeproject
*_flymake.py
/*.iml
*.sublime-project
*.sublime-workspace

# ignore ctags file
tags

# ignore Vagrant file
**/Vagrantfile
**/.vagrant

# Compiled translation files should not be VCS'ed
# locale/zh_CN/LC_MESSAGES/topics/virt/nic.mo
*.mo
.doctrees

# Allow a user to set their own _version.txt for testing
_version.txt

# Ignore auto generated _syspaths.py file
_syspaths.py

# Ignore grains file written out during tests
tests/integration/files/conf/grains
/salt/_syspaths.py

# ignore the local root
/root/**

# Ignore file cache created by jinja tests
tests/unit/templates/roots

# Pycharm
.idea
venv/
.venv/

# VS Code
.vscode

# Ignore the log directory created by tests
/logs
tests/integration/cloud/providers/logs

# Private keys from the integration tests
tests/integration/cloud/providers/pki/minions
/helpers/

# Ignore tox virtualenvs
/.tox/

# Ignore nox virtualenvs
/.nox/

# Ignore pyenv files
.python-version

/artifacts/
requirements/static/*/py*/*.log

# Vim's default session file
Session.vim

# VM task state directory
.vms-state/

# Nox requirements archives
nox.*.tar.bzip2
nox.*.tar.gz
nox.*.tar.xz

# Debian packages
/debian
/pkg/debian/.debhelper
/pkg/debian/*substvars
/pkg/debian/*.debhelper*
/pkg/debian/files
/pkg/debian/salt-api
/pkg/debian/salt-common
/pkg/debian/salt-cloud
/pkg/debian/salt-dbg
/pkg/debian/salt-master
/pkg/debian/salt-minion
/pkg/debian/salt-ssh
/pkg/debian/salt-syndic
/pkg/debian/debhelper-build-stamp

.tools-venvs<|MERGE_RESOLUTION|>--- conflicted
+++ resolved
@@ -36,12 +36,9 @@
 /tests/cachedir/
 /tests/unit/templates/roots/
 /var/
-<<<<<<< HEAD
 /.?venv/
-=======
 /venv/
 /doc/man/*
->>>>>>> 4a066034
 
 # setuptools stuff
 *.egg-info
