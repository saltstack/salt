--- conflicted
+++ resolved
@@ -116,10 +116,6 @@
 Gemfile.lock
 /artifacts/
 requirements/static/*/py*/*.log
-<<<<<<< HEAD
-/venv/
-=======
 
 # Vim's default session file
-Session.vim
->>>>>>> 97309dc7
+Session.vim