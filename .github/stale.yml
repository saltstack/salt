--- conflicted
+++ resolved
@@ -1,13 +1,8 @@
 # Probot Stale configuration file
 
 # Number of days of inactivity before an issue becomes stale
-<<<<<<< HEAD
-# 600 is approximately 1 year and 8 months
-daysUntilStale: 90
-=======
 # 470 is approximately 1 year and 4 months
 daysUntilStale: 470
->>>>>>> 8abb7099
 
 # Number of days of inactivity before a stale issue is closed
 daysUntilClose: false
