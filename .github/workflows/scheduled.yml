# Do not edit these workflows directly as the changes made will be overwritten.
# Instead, edit the template '.github/workflows/templates/scheduled.yml.jinja'
---

name: Scheduled
run-name: "Scheduled (branch: ${{ github.ref_name }})"

on:
  schedule:
    # https://docs.github.com/en/actions/using-workflows/workflow-syntax-for-github-actions#onschedule
    - cron: '0 */8 * * *'  # Run every 8 hours

env:
  COLUMNS: 190
  CACHE_SEED: SEED-5  # Bump the number to invalidate all caches
  RELENV_DATA: "${{ github.workspace }}/.relenv"

permissions:
  contents: read  # for dorny/paths-filter to fetch a list of changed files
  pull-requests: read  # for dorny/paths-filter to read pull requests
  actions: write  # to trigger branch scheduled builds

concurrency:
  group: ${{ github.workflow }}-${{ github.event_name }}-${{ github.head_ref || github.run_id }}
  cancel-in-progress: false

jobs:

  workflow-requirements:
    name: Check Workflow Requirements
    runs-on: ubuntu-latest
    outputs:
      requirements-met: ${{ steps.check-requirements.outputs.requirements-met }}
    steps:
      - name: Check Requirements
        id: check-requirements
        run: |
          if [ "${RUN_SCHEDULED_BUILDS}" = "1" ]; then
            MSG="Running workflow because RUN_SCHEDULED_BUILDS=1"
            echo "${MSG}"
            echo "${MSG}" >> "${GITHUB_STEP_SUMMARY}"
            echo "requirements-met=true" >> "${GITHUB_OUTPUT}"
          elif [ "${{ github.event.repository.fork }}" = "true" ]; then
            MSG="Not running workflow because ${{ github.repository }} is a fork"
            echo "${MSG}"
            echo "${MSG}" >> "${GITHUB_STEP_SUMMARY}"
            echo "requirements-met=false" >> "${GITHUB_OUTPUT}"
          else
            MSG="Running workflow because ${{ github.repository }} is not a fork"
            echo "${MSG}"
            echo "${MSG}" >> "${GITHUB_STEP_SUMMARY}"
            echo "requirements-met=true" >> "${GITHUB_OUTPUT}"
          fi

  trigger-branch-scheduled-builds:
    name: Trigger Branch Workflows
    if: ${{ github.event_name == 'schedule' && fromJSON(needs.workflow-requirements.outputs.requirements-met) }}
    runs-on:
      - ubuntu-latest
    needs:
      - workflow-requirements
    steps:
      - name: Trigger 3006.x branch
        env:
          GH_TOKEN: ${{ secrets.GITHUB_TOKEN }}
        run: |
          gh workflow run scheduled.yml --repo ${{ github.repository }} --ref 3006.x

  prepare-workflow:
    name: Prepare Workflow Run
    runs-on: ubuntu-latest
    if: ${{ fromJSON(needs.workflow-requirements.outputs.requirements-met) }}
    needs:
      - workflow-requirements
    outputs:
      jobs: ${{ steps.define-jobs.outputs.jobs }}
      runners: ${{ steps.runner-types.outputs.runners }}
      changed-files: ${{ steps.process-changed-files.outputs.changed-files }}
      pull-labels: ${{ steps.get-pull-labels.outputs.labels }}
      testrun: ${{ steps.define-testrun.outputs.testrun }}
      salt-version: ${{ steps.setup-salt-version.outputs.salt-version }}
      cache-seed: ${{ steps.set-cache-seed.outputs.cache-seed }}
    steps:
      - uses: actions/checkout@v3
        with:
          fetch-depth: 0  # Full clone to also get the tags to get the right salt version

      - name: Get Changed Files
        if: ${{ github.event_name == 'pull_request'}}
        id: changed-files
        uses: dorny/paths-filter@v2
        with:
          token: ${{ github.token }}
          list-files: json
          filters: |
            repo:
              - added|modified:
                - '**'
            doc-requirements:
              - added|modified: &doc_requirements
                - requirements/static/ci/py3.*/docs.txt
            lint-requirements:
              - added|modified: &lint_requirements
                - requirements/static/ci/py3.*/lint.txt
            pkg_requirements:
              - added|modified: &pkg_requirements
                - requirements/static/pkg/py3.*/darwin.txt
                - requirements/static/pkg/py3.*/linux.txt
                - requirements/static/pkg/py3.*/freebsd.txt
                - requirements/static/pkg/py3.*/windows.txt
            test_requirements:
              - added|modified: &test_requirements
                - requirements/static/ci/py3.*/darwin.txt
                - requirements/static/ci/py3.*/linux.txt
                - requirements/static/ci/py3.*/freebsd.txt
                - requirements/static/ci/py3.*/windows.txt
                - requirements/static/ci/py3.*/darwin-crypto.txt
                - requirements/static/ci/py3.*/linux-crypto.txt
                - requirements/static/ci/py3.*/freebsd-crypto.txt
                - requirements/static/ci/py3.*/windows-crypto.txt
            deleted:
              - deleted:
                - '**'
            docs:
              - added|modified:
                - doc/**
                - *doc_requirements
            workflows:
              - added|modified:
                - .github/actions/**/action.yml
                - .github/workflows/*.yml
                - .github/workflows/templates/*.yml.jinja2
            salt:
              - added|modified: &salt_added_modified
                - setup.py
                - noxfile.py
                - salt/**/*.py
                - tasks/**/*.py
                - tools/**/*.py
            tests:
              - added|modified: &tests_added_modified
                - tests/**/*.py
            lint:
              - added|modified:
                - .pylintrc
                - *lint_requirements
            golden_images:
              - added|modified:
                - cicd/golden-images.json
            pkg_tests:
              - added|modified: &pkg_tests_added_modified
                - pkg/**
                - *pkg_requirements
                - *salt_added_modified
            testrun:
              - added|modified:
                - *pkg_requirements
                - *test_requirements
                - *salt_added_modified
                - *tests_added_modified
                - *pkg_tests_added_modified

      - name: Set up Python 3.10
        uses: actions/setup-python@v4
        with:
          python-version: "3.10"

      - name: Setup Python Tools Scripts
        uses: ./.github/actions/setup-python-tools-scripts

      - name: Pretty Print The GH Actions Event
        run:
          tools ci print-gh-event

      - name: Setup Salt Version
        id: setup-salt-version
        uses: ./.github/actions/setup-salt-version
        with:
          salt-version: ""
          validate-version: true

      - name: Get Pull Number
        id: get-pull-number
        uses: ./.github/actions/get-pull-number
        with:
          token: ${{ secrets.GITHUB_TOKEN }}
          owner: ${{ github.repository_owner }}
          repo: ${{ github.event.repository.name }}
          sha: ${{ github.sha }}
          pull-number: ${{ github.event.pull_request.number }}

      - name: Get Pull Request
        id: get-pull-request
        uses: ./.github/actions/get-pull-request
        with:
          token: ${{ secrets.GITHUB_TOKEN }}
          owner: ${{ github.repository_owner }}
          repo: ${{ github.event.repository.name }}
          pull-number: ${{ steps.get-pull-number.outputs.number }}

      - name: Get Pull Labels
        id: get-pull-labels
        uses: ./.github/actions/get-pull-labels
        with:
          pull-request: ${{ steps.get-pull-request.outputs.pull-request }}

      - name: Write Changed Files To A Local File
        run:
          echo '${{ toJSON(steps.changed-files.outputs) }}' > changed-files.json

      - name: Check Local Changed Files Contents
        if: ${{ github.event_name == 'pull_request' }}
        run:
          cat changed-files.json

      - name: Process Changed Files
        id: process-changed-files
        run: |
          tools ci process-changed-files ${{ github.event_name }} changed-files.json

      - name: Check Collected Changed Files
        if: ${{ github.event_name == 'pull_request' }}
        run: |
          echo '${{ steps.process-changed-files.outputs.changed-files }}' | jq -C '.'

      - name: Define Runner Types
        id: runner-types
        run: |
          tools ci runner-types ${{ github.event_name }}

      - name: Check Defined Runners
        run: |
          echo '${{ steps.runner-types.outputs.runners }}' | jq -C '.'

      - name: Define Jobs
        id: define-jobs
        run: |
          tools ci define-jobs ${{ github.event_name }} changed-files.json

      - name: Check Defined Jobs
        run: |
          echo '${{ steps.define-jobs.outputs.jobs }}' | jq -C '.'

      - name: Define Testrun
        id: define-testrun
        run: |
          tools ci define-testrun ${{ github.event_name }} changed-files.json

      - name: Check Defined Test Run
        run: |
          echo '${{ steps.define-testrun.outputs.testrun }}' | jq -C '.'

      - name: Check Contents of generated testrun-changed-files.txt
        if: ${{ fromJSON(steps.define-testrun.outputs.testrun)['type'] != 'full' }}
        run: |
          cat testrun-changed-files.txt || true

      - name: Upload testrun-changed-files.txt
        if: ${{ fromJSON(steps.define-testrun.outputs.testrun)['type'] != 'full' }}
        uses: actions/upload-artifact@v3
        with:
          name: testrun-changed-files.txt
          path: testrun-changed-files.txt

      - name: Set Cache Seed Output
        id: set-cache-seed
        run: |
          echo "cache-seed=${{ env.CACHE_SEED }}" >> "$GITHUB_OUTPUT"
  pre-commit:
    name: Pre-Commit
    if: ${{ fromJSON(needs.prepare-workflow.outputs.runners)['github-hosted'] }}
    uses: ./.github/workflows/pre-commit-action.yml
    needs:
      - prepare-workflow
    with:
      cache-seed: ${{ needs.prepare-workflow.outputs.cache-seed }}
      changed-files: ${{ needs.prepare-workflow.outputs.changed-files }}
      pre-commit-version: "3.0.4"

  lint:
    name: Lint
    if: ${{ fromJSON(needs.prepare-workflow.outputs.jobs)['lint'] && fromJSON(needs.prepare-workflow.outputs.runners)['github-hosted'] }}
    uses: ./.github/workflows/lint-action.yml
    needs:
      - prepare-workflow
    with:
      changed-files: ${{ needs.prepare-workflow.outputs.changed-files }}

  prepare-release:
    name: "Prepare Release: ${{ needs.prepare-workflow.outputs.salt-version }}"
    if: ${{ fromJSON(needs.prepare-workflow.outputs.jobs)['prepare-release'] && fromJSON(needs.prepare-workflow.outputs.runners)['github-hosted'] }}
    runs-on:
      - ubuntu-latest
    needs:
      - prepare-workflow
    steps:
      - uses: actions/checkout@v3

      - name: Get Python Version
        id: get-python-version
        uses: ./.github/actions/get-python-version
        with:
          python-binary: python3

      - name: Setup Python Tools Scripts
        id: python-tools-scripts
        uses: ./.github/actions/setup-python-tools-scripts

      - name: Cache Python Tools Docs Virtualenv
        uses: actions/cache@v3
        with:
          path: .tools-venvs/docs
          key: ${{ needs.prepare-workflow.outputs.cache-seed }}|${{ github.workflow }}|${{ github.job }}|tools-venvs|${{ steps.python-tools-scripts.outputs.version }}|docs|${{ steps.get-python-version.outputs.version }}|${{ hashFiles('requirements/**/docs.txt') }}

      - name: Cache Python Tools Changelog Virtualenv
        uses: actions/cache@v3
        with:
          path: .tools-venvs/changelog
          key: ${{ needs.prepare-workflow.outputs.cache-seed }}|${{ github.workflow }}|${{ github.job }}|tools-venvs|${{ steps.python-tools-scripts.outputs.version }}|changelog|${{ steps.get-python-version.outputs.version }}|${{ hashFiles('requirements/**/changelog.txt') }}


      - name: Setup Salt Version
        id: setup-salt-version
        uses: ./.github/actions/setup-salt-version
        with:
          salt-version: "${{ needs.prepare-workflow.outputs.salt-version }}"

      # TODO: Remove the --salt-version argument post 3006 release.  This was to handle versioning
      # issues on pre-3006 development versions on deb-based distros.
      - name: Update Debian changelog
        shell: bash
        run: |
          tools changelog update-deb "${{ needs.prepare-workflow.outputs.salt-version }}" --draft
          tools changelog update-deb "${{ needs.prepare-workflow.outputs.salt-version }}"

      - name: Update RPM changelog
        shell: bash
        run: |
          tools changelog update-rpm --draft
          tools changelog update-rpm

      - name: Update Release Notes
        shell: bash
        run: |
          tools changelog update-release-notes --draft
          tools changelog update-release-notes

      - name: Generate MAN Pages
        shell: bash
        env:
          LATEST_RELEASE: "${{ needs.prepare-workflow.outputs.salt-version }}"
          SALT_ON_SALTSTACK: "1"
        run: |
          tools docs man

      - name: Update Changelog
        shell: bash
        run: |
          tools changelog update-changelog-md --draft
          tools changelog update-changelog-md

      - name: Show Changes Diff
        shell: bash
        run: |
          git diff --color

      - name: Configure Git
        shell: bash
        run: |
          git config --global user.name "Salt Project Packaging"
          git config --global user.email saltproject-packaging@vmware.com

      - name: Setup Pre-Commit
        uses: ./.github/actions/setup-pre-commit
        with:
          version: "3.0.4"
          cache-seed: ${{ needs.prepare-workflow.outputs.cache-seed }}

      - name: Commit Changes
        shell: bash
        env:
          SKIP: lint-salt,lint-tests
        run: |
          # Run it twice so that pre-commit can fix anything that can be automatically fixed.
          git commit -am "Release v${{ needs.prepare-workflow.outputs.salt-version }}" || \
            git commit -am "Release v${{ needs.prepare-workflow.outputs.salt-version }}"

      - name: Create release changes patch
        shell: bash
        run: |
          git format-patch --keep-subject --binary --stdout HEAD^ > salt-${{ needs.prepare-workflow.outputs.salt-version }}.patch

      - name: Upload Changes Diff Artifact
        uses: actions/upload-artifact@v3
        with:
          name: salt-${{ needs.prepare-workflow.outputs.salt-version }}.patch
          path: salt-${{ needs.prepare-workflow.outputs.salt-version }}.patch
          retention-days: 7
          if-no-files-found: error

  build-docs:
    name: Documentation
    if: ${{ fromJSON(needs.prepare-workflow.outputs.jobs)['build-docs'] && fromJSON(needs.prepare-workflow.outputs.runners)['self-hosted'] }}
    needs:
      - prepare-workflow
      - build-source-tarball
    uses: ./.github/workflows/build-docs.yml
    with:
      cache-seed: ${{ needs.prepare-workflow.outputs.cache-seed }}
      salt-version: "${{ needs.prepare-workflow.outputs.salt-version }}"

  build-source-tarball:
    name: Build Source Tarball
    if: ${{ fromJSON(needs.prepare-workflow.outputs.jobs)['build-source-tarball'] && fromJSON(needs.prepare-workflow.outputs.runners)['github-hosted'] }}
    needs:
      - prepare-workflow
      - prepare-release
    runs-on: ubuntu-latest
    steps:
      - uses: actions/checkout@v3

      - name: Set up Python 3.10
        uses: actions/setup-python@v4
        with:
          python-version: "3.10"

      - name: Get Python Version
        id: get-python-version
        uses: ./.github/actions/get-python-version
        with:
          python-binary: python3

      - name: Setup Python Tools Scripts
        id: python-tools-scripts
        uses: ./.github/actions/setup-python-tools-scripts

      - name: Setup Salt Version
        id: setup-salt-version
        uses: ./.github/actions/setup-salt-version
        with:
          salt-version: "${{ needs.prepare-workflow.outputs.salt-version }}"

      - name: Cache Python Tools Build Virtualenv
        uses: actions/cache@v3
        with:
          path: .tools-venvs/build
          key: ${{ needs.prepare-workflow.outputs.cache-seed }}|${{ github.workflow }}|${{ github.job }}|tools-venvs|${{ steps.python-tools-scripts.outputs.version }}|build|${{ steps.get-python-version.outputs.version }}|${{ hashFiles('requirements/**/build.txt') }}

      - name: Build Source Tarball
        uses: ./.github/actions/build-source-tarball
        with:
          salt-version: "${{ needs.prepare-workflow.outputs.salt-version }}"

  build-deps-onedir:
    name: Build Dependencies Onedir
    if: ${{ fromJSON(needs.prepare-workflow.outputs.jobs)['build-deps-onedir'] && fromJSON(needs.prepare-workflow.outputs.runners)['self-hosted'] }}
    needs:
      - prepare-workflow
    uses: ./.github/workflows/build-deps-onedir.yml
    with:
      cache-seed: ${{ needs.prepare-workflow.outputs.cache-seed }}
      salt-version: "${{ needs.prepare-workflow.outputs.salt-version }}"
      self-hosted-runners: ${{ fromJSON(needs.prepare-workflow.outputs.runners)['self-hosted'] }}
      github-hosted-runners: ${{ fromJSON(needs.prepare-workflow.outputs.runners)['github-hosted'] }}
      relenv-version: "0.10.0"
      python-version-linux: "3.10.10"
      python-version-macos: "3.10.10"
      python-version-windows: "3.10.10"

  build-salt-onedir:
    name: Build Salt Onedir
    if: ${{ fromJSON(needs.prepare-workflow.outputs.jobs)['build-salt-onedir'] }}
    needs:
      - prepare-workflow
      - build-deps-onedir
      - build-source-tarball
    uses: ./.github/workflows/build-salt-onedir.yml
    with:
      cache-seed: ${{ needs.prepare-workflow.outputs.cache-seed }}
      salt-version: "${{ needs.prepare-workflow.outputs.salt-version }}"
      self-hosted-runners: ${{ fromJSON(needs.prepare-workflow.outputs.runners)['self-hosted'] }}
      github-hosted-runners: ${{ fromJSON(needs.prepare-workflow.outputs.runners)['github-hosted'] }}
      relenv-version: "0.10.0"
      python-version-linux: "3.10.10"
      python-version-macos: "3.10.10"
      python-version-windows: "3.10.10"

  build-rpm-pkgs:
    name: Build RPM Packages
    if: ${{ fromJSON(needs.prepare-workflow.outputs.jobs)['build-pkgs'] && fromJSON(needs.prepare-workflow.outputs.runners)['self-hosted'] }}
    needs:
      - prepare-workflow
      - build-salt-onedir
    uses: ./.github/workflows/build-rpm-packages.yml
    with:
      salt-version: "${{ needs.prepare-workflow.outputs.salt-version }}"

  build-deb-pkgs:
    name: Build DEB Packages
    if: ${{ fromJSON(needs.prepare-workflow.outputs.jobs)['build-pkgs'] && fromJSON(needs.prepare-workflow.outputs.runners)['self-hosted'] }}
    needs:
      - prepare-workflow
      - build-salt-onedir
    uses: ./.github/workflows/build-deb-packages.yml
    with:
      salt-version: "${{ needs.prepare-workflow.outputs.salt-version }}"

  build-windows-pkgs:
    name: Build Windows Packages
    if: ${{ fromJSON(needs.prepare-workflow.outputs.jobs)['build-pkgs'] && fromJSON(needs.prepare-workflow.outputs.runners)['github-hosted'] }}
    needs:
      - prepare-workflow
      - build-salt-onedir
    uses: ./.github/workflows/build-windows-packages.yml
    with:
      salt-version: "${{ needs.prepare-workflow.outputs.salt-version }}"

  build-macos-pkgs:
    name: Build macOS Packages
    if: ${{ fromJSON(needs.prepare-workflow.outputs.jobs)['build-pkgs'] && fromJSON(needs.prepare-workflow.outputs.runners)['github-hosted'] }}
    needs:
      - prepare-workflow
      - build-salt-onedir
    uses: ./.github/workflows/build-macos-packages.yml
    with:
      salt-version: "${{ needs.prepare-workflow.outputs.salt-version }}"

  amazonlinux-2-pkg-tests:
    name: Amazon Linux 2 Package Tests
    if: ${{ fromJSON(needs.prepare-workflow.outputs.jobs)['test-pkg'] && fromJSON(needs.prepare-workflow.outputs.runners)['self-hosted'] }}
    needs:
      - prepare-workflow
      - build-rpm-pkgs
    uses: ./.github/workflows/test-packages-action.yml
    with:
      distro-slug: amazonlinux-2
      platform: linux
      arch: x86_64
      salt-version: "${{ needs.prepare-workflow.outputs.salt-version }}"
      pkg-type: rpm
      cache-prefix: ${{ needs.prepare-workflow.outputs.cache-seed }}|3.10.10
      skip-code-coverage: false
      skip-junit-reports: false

  centos-7-pkg-tests:
    name: CentOS 7 Package Tests
    if: ${{ fromJSON(needs.prepare-workflow.outputs.jobs)['test-pkg'] && fromJSON(needs.prepare-workflow.outputs.runners)['self-hosted'] }}
    needs:
      - prepare-workflow
      - build-rpm-pkgs
    uses: ./.github/workflows/test-packages-action.yml
    with:
      distro-slug: centos-7
      platform: linux
      arch: x86_64
      salt-version: "${{ needs.prepare-workflow.outputs.salt-version }}"
      pkg-type: rpm
      cache-prefix: ${{ needs.prepare-workflow.outputs.cache-seed }}|3.10.10
      skip-code-coverage: false
      skip-junit-reports: false

  centosstream-8-pkg-tests:
    name: CentOS Stream 8 Package Tests
    if: ${{ fromJSON(needs.prepare-workflow.outputs.jobs)['test-pkg'] && fromJSON(needs.prepare-workflow.outputs.runners)['self-hosted'] }}
    needs:
      - prepare-workflow
      - build-rpm-pkgs
    uses: ./.github/workflows/test-packages-action.yml
    with:
      distro-slug: centosstream-8
      platform: linux
      arch: x86_64
      salt-version: "${{ needs.prepare-workflow.outputs.salt-version }}"
      pkg-type: rpm
      cache-prefix: ${{ needs.prepare-workflow.outputs.cache-seed }}|3.10.10
      skip-code-coverage: false
      skip-junit-reports: false

  centosstream-9-pkg-tests:
    name: CentOS Stream 9 Package Tests
    if: ${{ fromJSON(needs.prepare-workflow.outputs.jobs)['test-pkg'] && fromJSON(needs.prepare-workflow.outputs.runners)['self-hosted'] }}
    needs:
      - prepare-workflow
      - build-rpm-pkgs
    uses: ./.github/workflows/test-packages-action.yml
    with:
      distro-slug: centosstream-9
      platform: linux
      arch: x86_64
      salt-version: "${{ needs.prepare-workflow.outputs.salt-version }}"
      pkg-type: rpm
      cache-prefix: ${{ needs.prepare-workflow.outputs.cache-seed }}|3.10.10
      skip-code-coverage: false
      skip-junit-reports: false

  debian-10-pkg-tests:
    name: Debian 10 Package Tests
    if: ${{ fromJSON(needs.prepare-workflow.outputs.jobs)['test-pkg'] && fromJSON(needs.prepare-workflow.outputs.runners)['self-hosted'] }}
    needs:
      - prepare-workflow
      - build-deb-pkgs
    uses: ./.github/workflows/test-packages-action.yml
    with:
      distro-slug: debian-10
      platform: linux
      arch: x86_64
      salt-version: "${{ needs.prepare-workflow.outputs.salt-version }}"
      pkg-type: deb
      cache-prefix: ${{ needs.prepare-workflow.outputs.cache-seed }}|3.10.10
      skip-code-coverage: false
      skip-junit-reports: false

  debian-11-pkg-tests:
    name: Debian 11 Package Tests
    if: ${{ fromJSON(needs.prepare-workflow.outputs.jobs)['test-pkg'] && fromJSON(needs.prepare-workflow.outputs.runners)['self-hosted'] }}
    needs:
      - prepare-workflow
      - build-deb-pkgs
    uses: ./.github/workflows/test-packages-action.yml
    with:
      distro-slug: debian-11
      platform: linux
      arch: x86_64
      salt-version: "${{ needs.prepare-workflow.outputs.salt-version }}"
      pkg-type: deb
      cache-prefix: ${{ needs.prepare-workflow.outputs.cache-seed }}|3.10.10
      skip-code-coverage: false
      skip-junit-reports: false

  debian-11-arm64-pkg-tests:
    name: Debian 11 Arm64 Package Tests
    if: ${{ fromJSON(needs.prepare-workflow.outputs.jobs)['test-pkg'] && fromJSON(needs.prepare-workflow.outputs.runners)['self-hosted'] }}
    needs:
      - prepare-workflow
      - build-deb-pkgs
    uses: ./.github/workflows/test-packages-action.yml
    with:
      distro-slug: debian-11-arm64
      platform: linux
      arch: aarch64
      salt-version: "${{ needs.prepare-workflow.outputs.salt-version }}"
      pkg-type: deb
      cache-prefix: ${{ needs.prepare-workflow.outputs.cache-seed }}|3.10.10
      skip-code-coverage: false
      skip-junit-reports: false

  ubuntu-2004-pkg-tests:
    name: Ubuntu 20.04 Package Tests
    if: ${{ fromJSON(needs.prepare-workflow.outputs.jobs)['test-pkg'] && fromJSON(needs.prepare-workflow.outputs.runners)['self-hosted'] }}
    needs:
      - prepare-workflow
      - build-deb-pkgs
    uses: ./.github/workflows/test-packages-action.yml
    with:
      distro-slug: ubuntu-20.04
      platform: linux
      arch: x86_64
      salt-version: "${{ needs.prepare-workflow.outputs.salt-version }}"
      pkg-type: deb
      cache-prefix: ${{ needs.prepare-workflow.outputs.cache-seed }}|3.10.10
      skip-code-coverage: false
      skip-junit-reports: false

  ubuntu-2004-arm64-pkg-tests:
    name: Ubuntu 20.04 Arm64 Package Tests
    if: ${{ fromJSON(needs.prepare-workflow.outputs.jobs)['test-pkg'] && fromJSON(needs.prepare-workflow.outputs.runners)['self-hosted'] }}
    needs:
      - prepare-workflow
      - build-deb-pkgs
    uses: ./.github/workflows/test-packages-action.yml
    with:
      distro-slug: ubuntu-20.04-arm64
      platform: linux
      arch: aarch64
      salt-version: "${{ needs.prepare-workflow.outputs.salt-version }}"
      pkg-type: deb
      cache-prefix: ${{ needs.prepare-workflow.outputs.cache-seed }}|3.10.10
      skip-code-coverage: false
      skip-junit-reports: false

  ubuntu-2204-pkg-tests:
    name: Ubuntu 22.04 Package Tests
    if: ${{ fromJSON(needs.prepare-workflow.outputs.jobs)['test-pkg'] && fromJSON(needs.prepare-workflow.outputs.runners)['self-hosted'] }}
    needs:
      - prepare-workflow
      - build-deb-pkgs
    uses: ./.github/workflows/test-packages-action.yml
    with:
      distro-slug: ubuntu-22.04
      platform: linux
      arch: x86_64
      salt-version: "${{ needs.prepare-workflow.outputs.salt-version }}"
      pkg-type: deb
      cache-prefix: ${{ needs.prepare-workflow.outputs.cache-seed }}|3.10.10
      skip-code-coverage: false
      skip-junit-reports: false

  ubuntu-2204-arm64-pkg-tests:
    name: Ubuntu 22.04 Arm64 Package Tests
    if: ${{ fromJSON(needs.prepare-workflow.outputs.jobs)['test-pkg'] && fromJSON(needs.prepare-workflow.outputs.runners)['self-hosted'] }}
    needs:
      - prepare-workflow
      - build-deb-pkgs
    uses: ./.github/workflows/test-packages-action.yml
    with:
      distro-slug: ubuntu-22.04-arm64
      platform: linux
      arch: aarch64
      salt-version: "${{ needs.prepare-workflow.outputs.salt-version }}"
      pkg-type: deb
      cache-prefix: ${{ needs.prepare-workflow.outputs.cache-seed }}|3.10.10
      skip-code-coverage: false
      skip-junit-reports: false

  macos-12-pkg-tests:
    name: macOS 12 Package Tests
    if: ${{ fromJSON(needs.prepare-workflow.outputs.jobs)['test-pkg'] && fromJSON(needs.prepare-workflow.outputs.runners)['github-hosted'] }}
    needs:
      - prepare-workflow
      - build-macos-pkgs
    uses: ./.github/workflows/test-packages-action-macos.yml
    with:
      distro-slug: macos-12
      platform: darwin
      arch: x86_64
      salt-version: "${{ needs.prepare-workflow.outputs.salt-version }}"
      pkg-type: macos
      cache-prefix: ${{ needs.prepare-workflow.outputs.cache-seed }}|3.10.10
      skip-code-coverage: false
      skip-junit-reports: false

  windows-2016-nsis-pkg-tests:
    name: Windows 2016 NSIS Package Tests
    if: ${{ fromJSON(needs.prepare-workflow.outputs.jobs)['test-pkg'] && fromJSON(needs.prepare-workflow.outputs.runners)['self-hosted'] }}
    needs:
      - prepare-workflow
      - build-windows-pkgs
    uses: ./.github/workflows/test-packages-action.yml
    with:
      distro-slug: windows-2016
      platform: windows
      arch: amd64
      salt-version: "${{ needs.prepare-workflow.outputs.salt-version }}"
      pkg-type: NSIS
      cache-prefix: ${{ needs.prepare-workflow.outputs.cache-seed }}|3.10.10
      skip-code-coverage: false
      skip-junit-reports: false

  windows-2016-msi-pkg-tests:
    name: Windows 2016 MSI Package Tests
    if: ${{ fromJSON(needs.prepare-workflow.outputs.jobs)['test-pkg'] && fromJSON(needs.prepare-workflow.outputs.runners)['self-hosted'] }}
    needs:
      - prepare-workflow
      - build-windows-pkgs
    uses: ./.github/workflows/test-packages-action.yml
    with:
      distro-slug: windows-2016
      platform: windows
      arch: amd64
      salt-version: "${{ needs.prepare-workflow.outputs.salt-version }}"
      pkg-type: MSI
      cache-prefix: ${{ needs.prepare-workflow.outputs.cache-seed }}|3.10.10
      skip-code-coverage: false
      skip-junit-reports: false

  windows-2019-nsis-pkg-tests:
    name: Windows 2019 NSIS Package Tests
    if: ${{ fromJSON(needs.prepare-workflow.outputs.jobs)['test-pkg'] && fromJSON(needs.prepare-workflow.outputs.runners)['self-hosted'] }}
    needs:
      - prepare-workflow
      - build-windows-pkgs
    uses: ./.github/workflows/test-packages-action.yml
    with:
      distro-slug: windows-2019
      platform: windows
      arch: amd64
      salt-version: "${{ needs.prepare-workflow.outputs.salt-version }}"
      pkg-type: NSIS
      cache-prefix: ${{ needs.prepare-workflow.outputs.cache-seed }}|3.10.10
      skip-code-coverage: false
      skip-junit-reports: false

  windows-2019-msi-pkg-tests:
    name: Windows 2019 MSI Package Tests
    if: ${{ fromJSON(needs.prepare-workflow.outputs.jobs)['test-pkg'] && fromJSON(needs.prepare-workflow.outputs.runners)['self-hosted'] }}
    needs:
      - prepare-workflow
      - build-windows-pkgs
    uses: ./.github/workflows/test-packages-action.yml
    with:
      distro-slug: windows-2019
      platform: windows
      arch: amd64
      salt-version: "${{ needs.prepare-workflow.outputs.salt-version }}"
      pkg-type: MSI
      cache-prefix: ${{ needs.prepare-workflow.outputs.cache-seed }}|3.10.10
      skip-code-coverage: false
      skip-junit-reports: false

  windows-2022-nsis-pkg-tests:
    name: Windows 2022 NSIS Package Tests
    if: ${{ fromJSON(needs.prepare-workflow.outputs.jobs)['test-pkg'] && fromJSON(needs.prepare-workflow.outputs.runners)['self-hosted'] }}
    needs:
      - prepare-workflow
      - build-windows-pkgs
    uses: ./.github/workflows/test-packages-action.yml
    with:
      distro-slug: windows-2022
      platform: windows
      arch: amd64
      salt-version: "${{ needs.prepare-workflow.outputs.salt-version }}"
      pkg-type: NSIS
      cache-prefix: ${{ needs.prepare-workflow.outputs.cache-seed }}|3.10.10
      skip-code-coverage: false
      skip-junit-reports: false

  windows-2022-msi-pkg-tests:
    name: Windows 2022 MSI Package Tests
    if: ${{ fromJSON(needs.prepare-workflow.outputs.jobs)['test-pkg'] && fromJSON(needs.prepare-workflow.outputs.runners)['self-hosted'] }}
    needs:
      - prepare-workflow
      - build-windows-pkgs
    uses: ./.github/workflows/test-packages-action.yml
    with:
      distro-slug: windows-2022
      platform: windows
      arch: amd64
      salt-version: "${{ needs.prepare-workflow.outputs.salt-version }}"
      pkg-type: MSI
      cache-prefix: ${{ needs.prepare-workflow.outputs.cache-seed }}|3.10.10
      skip-code-coverage: false
      skip-junit-reports: false

  windows-2016:
    name: Windows 2016
    if: ${{ fromJSON(needs.prepare-workflow.outputs.jobs)['test'] && fromJSON(needs.prepare-workflow.outputs.runners)['self-hosted'] }}
    needs:
      - prepare-workflow
      - build-salt-onedir
    uses: ./.github/workflows/test-action.yml
    with:
      distro-slug: windows-2016
      nox-session: ci-test-onedir
      platform: windows
      arch: amd64
      testrun: ${{ needs.prepare-workflow.outputs.testrun }}
      salt-version: "${{ needs.prepare-workflow.outputs.salt-version }}"
      cache-prefix: ${{ needs.prepare-workflow.outputs.cache-seed }}|3.10.10
<<<<<<< HEAD
      pull-labels: ${{ needs.prepare-workflow.outputs.pull-labels }}
=======
      skip-code-coverage: false
      skip-junit-reports: false
>>>>>>> 8a1e4c12

  windows-2019:
    name: Windows 2019
    if: ${{ fromJSON(needs.prepare-workflow.outputs.jobs)['test'] && fromJSON(needs.prepare-workflow.outputs.runners)['self-hosted'] }}
    needs:
      - prepare-workflow
      - build-salt-onedir
    uses: ./.github/workflows/test-action.yml
    with:
      distro-slug: windows-2019
      nox-session: ci-test-onedir
      platform: windows
      arch: amd64
      testrun: ${{ needs.prepare-workflow.outputs.testrun }}
      salt-version: "${{ needs.prepare-workflow.outputs.salt-version }}"
      cache-prefix: ${{ needs.prepare-workflow.outputs.cache-seed }}|3.10.10
<<<<<<< HEAD
      pull-labels: ${{ needs.prepare-workflow.outputs.pull-labels }}
=======
      skip-code-coverage: false
      skip-junit-reports: false
>>>>>>> 8a1e4c12

  windows-2022:
    name: Windows 2022
    if: ${{ fromJSON(needs.prepare-workflow.outputs.jobs)['test'] && fromJSON(needs.prepare-workflow.outputs.runners)['self-hosted'] }}
    needs:
      - prepare-workflow
      - build-salt-onedir
    uses: ./.github/workflows/test-action.yml
    with:
      distro-slug: windows-2022
      nox-session: ci-test-onedir
      platform: windows
      arch: amd64
      testrun: ${{ needs.prepare-workflow.outputs.testrun }}
      salt-version: "${{ needs.prepare-workflow.outputs.salt-version }}"
      cache-prefix: ${{ needs.prepare-workflow.outputs.cache-seed }}|3.10.10
<<<<<<< HEAD
      pull-labels: ${{ needs.prepare-workflow.outputs.pull-labels }}
=======
      skip-code-coverage: false
      skip-junit-reports: false
>>>>>>> 8a1e4c12

  macos-12:
    name: macOS 12
    if: ${{ fromJSON(needs.prepare-workflow.outputs.jobs)['test'] && fromJSON(needs.prepare-workflow.outputs.runners)['github-hosted'] }}
    needs:
      - prepare-workflow
      - build-salt-onedir
    uses: ./.github/workflows/test-action-macos.yml
    with:
      distro-slug: macos-12
      nox-session: ci-test-onedir
      platform: darwin
      arch: x86_64
      testrun: ${{ needs.prepare-workflow.outputs.testrun }}
      salt-version: "${{ needs.prepare-workflow.outputs.salt-version }}"
      cache-prefix: ${{ needs.prepare-workflow.outputs.cache-seed }}|3.10.10
      skip-code-coverage: false
      skip-junit-reports: false

  almalinux-8:
    name: Alma Linux 8
    if: ${{ fromJSON(needs.prepare-workflow.outputs.jobs)['test'] && fromJSON(needs.prepare-workflow.outputs.runners)['self-hosted'] }}
    needs:
      - prepare-workflow
      - build-salt-onedir
    uses: ./.github/workflows/test-action.yml
    with:
      distro-slug: almalinux-8
      nox-session: ci-test-onedir
      platform: linux
      arch: x86_64
      testrun: ${{ needs.prepare-workflow.outputs.testrun }}
      salt-version: "${{ needs.prepare-workflow.outputs.salt-version }}"
      cache-prefix: ${{ needs.prepare-workflow.outputs.cache-seed }}|3.10.10
<<<<<<< HEAD
      pull-labels: ${{ needs.prepare-workflow.outputs.pull-labels }}
=======
      skip-code-coverage: false
      skip-junit-reports: false
>>>>>>> 8a1e4c12

  almalinux-9:
    name: Alma Linux 9
    if: ${{ fromJSON(needs.prepare-workflow.outputs.jobs)['test'] && fromJSON(needs.prepare-workflow.outputs.runners)['self-hosted'] }}
    needs:
      - prepare-workflow
      - build-salt-onedir
    uses: ./.github/workflows/test-action.yml
    with:
      distro-slug: almalinux-9
      nox-session: ci-test-onedir
      platform: linux
      arch: x86_64
      testrun: ${{ needs.prepare-workflow.outputs.testrun }}
      salt-version: "${{ needs.prepare-workflow.outputs.salt-version }}"
      cache-prefix: ${{ needs.prepare-workflow.outputs.cache-seed }}|3.10.10
<<<<<<< HEAD
      pull-labels: ${{ needs.prepare-workflow.outputs.pull-labels }}
=======
      skip-code-coverage: false
      skip-junit-reports: false
>>>>>>> 8a1e4c12

  amazonlinux-2:
    name: Amazon Linux 2
    if: ${{ fromJSON(needs.prepare-workflow.outputs.jobs)['test'] && fromJSON(needs.prepare-workflow.outputs.runners)['self-hosted'] }}
    needs:
      - prepare-workflow
      - build-salt-onedir
    uses: ./.github/workflows/test-action.yml
    with:
      distro-slug: amazonlinux-2
      nox-session: ci-test-onedir
      platform: linux
      arch: x86_64
      testrun: ${{ needs.prepare-workflow.outputs.testrun }}
      salt-version: "${{ needs.prepare-workflow.outputs.salt-version }}"
      cache-prefix: ${{ needs.prepare-workflow.outputs.cache-seed }}|3.10.10
<<<<<<< HEAD
      pull-labels: ${{ needs.prepare-workflow.outputs.pull-labels }}
=======
      skip-code-coverage: false
      skip-junit-reports: false
>>>>>>> 8a1e4c12

  archlinux-lts:
    name: Arch Linux LTS
    if: ${{ fromJSON(needs.prepare-workflow.outputs.jobs)['test'] && fromJSON(needs.prepare-workflow.outputs.runners)['self-hosted'] }}
    needs:
      - prepare-workflow
      - build-salt-onedir
    uses: ./.github/workflows/test-action.yml
    with:
      distro-slug: archlinux-lts
      nox-session: ci-test-onedir
      platform: linux
      arch: x86_64
      testrun: ${{ needs.prepare-workflow.outputs.testrun }}
      salt-version: "${{ needs.prepare-workflow.outputs.salt-version }}"
      cache-prefix: ${{ needs.prepare-workflow.outputs.cache-seed }}|3.10.10
<<<<<<< HEAD
      pull-labels: ${{ needs.prepare-workflow.outputs.pull-labels }}
=======
      skip-code-coverage: false
      skip-junit-reports: false
>>>>>>> 8a1e4c12

  centos-7:
    name: CentOS 7
    if: ${{ fromJSON(needs.prepare-workflow.outputs.jobs)['test'] && fromJSON(needs.prepare-workflow.outputs.runners)['self-hosted'] }}
    needs:
      - prepare-workflow
      - build-salt-onedir
    uses: ./.github/workflows/test-action.yml
    with:
      distro-slug: centos-7
      nox-session: ci-test-onedir
      platform: linux
      arch: x86_64
      testrun: ${{ needs.prepare-workflow.outputs.testrun }}
      salt-version: "${{ needs.prepare-workflow.outputs.salt-version }}"
      cache-prefix: ${{ needs.prepare-workflow.outputs.cache-seed }}|3.10.10
<<<<<<< HEAD
      pull-labels: ${{ needs.prepare-workflow.outputs.pull-labels }}
=======
      skip-code-coverage: false
      skip-junit-reports: false
>>>>>>> 8a1e4c12

  centosstream-8:
    name: CentOS Stream 8
    if: ${{ fromJSON(needs.prepare-workflow.outputs.jobs)['test'] && fromJSON(needs.prepare-workflow.outputs.runners)['self-hosted'] }}
    needs:
      - prepare-workflow
      - build-salt-onedir
    uses: ./.github/workflows/test-action.yml
    with:
      distro-slug: centosstream-8
      nox-session: ci-test-onedir
      platform: linux
      arch: x86_64
      testrun: ${{ needs.prepare-workflow.outputs.testrun }}
      salt-version: "${{ needs.prepare-workflow.outputs.salt-version }}"
      cache-prefix: ${{ needs.prepare-workflow.outputs.cache-seed }}|3.10.10
<<<<<<< HEAD
      pull-labels: ${{ needs.prepare-workflow.outputs.pull-labels }}
=======
      skip-code-coverage: false
      skip-junit-reports: false
>>>>>>> 8a1e4c12

  centosstream-9:
    name: CentOS Stream 9
    if: ${{ fromJSON(needs.prepare-workflow.outputs.jobs)['test'] && fromJSON(needs.prepare-workflow.outputs.runners)['self-hosted'] }}
    needs:
      - prepare-workflow
      - build-salt-onedir
    uses: ./.github/workflows/test-action.yml
    with:
      distro-slug: centosstream-9
      nox-session: ci-test-onedir
      platform: linux
      arch: x86_64
      testrun: ${{ needs.prepare-workflow.outputs.testrun }}
      salt-version: "${{ needs.prepare-workflow.outputs.salt-version }}"
      cache-prefix: ${{ needs.prepare-workflow.outputs.cache-seed }}|3.10.10
<<<<<<< HEAD
      pull-labels: ${{ needs.prepare-workflow.outputs.pull-labels }}
=======
      skip-code-coverage: false
      skip-junit-reports: false
>>>>>>> 8a1e4c12

  debian-10:
    name: Debian 10
    if: ${{ fromJSON(needs.prepare-workflow.outputs.jobs)['test'] && fromJSON(needs.prepare-workflow.outputs.runners)['self-hosted'] }}
    needs:
      - prepare-workflow
      - build-salt-onedir
    uses: ./.github/workflows/test-action.yml
    with:
      distro-slug: debian-10
      nox-session: ci-test-onedir
      platform: linux
      arch: x86_64
      testrun: ${{ needs.prepare-workflow.outputs.testrun }}
      salt-version: "${{ needs.prepare-workflow.outputs.salt-version }}"
      cache-prefix: ${{ needs.prepare-workflow.outputs.cache-seed }}|3.10.10
<<<<<<< HEAD
      pull-labels: ${{ needs.prepare-workflow.outputs.pull-labels }}
=======
      skip-code-coverage: false
      skip-junit-reports: false
>>>>>>> 8a1e4c12

  debian-11:
    name: Debian 11
    if: ${{ fromJSON(needs.prepare-workflow.outputs.jobs)['test'] && fromJSON(needs.prepare-workflow.outputs.runners)['self-hosted'] }}
    needs:
      - prepare-workflow
      - build-salt-onedir
    uses: ./.github/workflows/test-action.yml
    with:
      distro-slug: debian-11
      nox-session: ci-test-onedir
      platform: linux
      arch: x86_64
      testrun: ${{ needs.prepare-workflow.outputs.testrun }}
      salt-version: "${{ needs.prepare-workflow.outputs.salt-version }}"
      cache-prefix: ${{ needs.prepare-workflow.outputs.cache-seed }}|3.10.10
<<<<<<< HEAD
      pull-labels: ${{ needs.prepare-workflow.outputs.pull-labels }}
=======
      skip-code-coverage: false
      skip-junit-reports: false
>>>>>>> 8a1e4c12

  debian-11-arm64:
    name: Debian 11 Arm64
    if: ${{ fromJSON(needs.prepare-workflow.outputs.jobs)['test'] && fromJSON(needs.prepare-workflow.outputs.runners)['self-hosted'] }}
    needs:
      - prepare-workflow
      - build-salt-onedir
    uses: ./.github/workflows/test-action.yml
    with:
      distro-slug: debian-11-arm64
      nox-session: ci-test-onedir
      platform: linux
      arch: aarch64
      testrun: ${{ needs.prepare-workflow.outputs.testrun }}
      salt-version: "${{ needs.prepare-workflow.outputs.salt-version }}"
      cache-prefix: ${{ needs.prepare-workflow.outputs.cache-seed }}|3.10.10
<<<<<<< HEAD
      pull-labels: ${{ needs.prepare-workflow.outputs.pull-labels }}
=======
      skip-code-coverage: false
      skip-junit-reports: false
>>>>>>> 8a1e4c12

  fedora-36:
    name: Fedora 36
    if: ${{ fromJSON(needs.prepare-workflow.outputs.jobs)['test'] && fromJSON(needs.prepare-workflow.outputs.runners)['self-hosted'] }}
    needs:
      - prepare-workflow
      - build-salt-onedir
    uses: ./.github/workflows/test-action.yml
    with:
      distro-slug: fedora-36
      nox-session: ci-test-onedir
      platform: linux
      arch: x86_64
      testrun: ${{ needs.prepare-workflow.outputs.testrun }}
      salt-version: "${{ needs.prepare-workflow.outputs.salt-version }}"
      cache-prefix: ${{ needs.prepare-workflow.outputs.cache-seed }}|3.10.10
<<<<<<< HEAD
      pull-labels: ${{ needs.prepare-workflow.outputs.pull-labels }}
=======
      skip-code-coverage: false
      skip-junit-reports: false
>>>>>>> 8a1e4c12

  fedora-37:
    name: Fedora 37
    if: ${{ fromJSON(needs.prepare-workflow.outputs.jobs)['test'] && fromJSON(needs.prepare-workflow.outputs.runners)['self-hosted'] }}
    needs:
      - prepare-workflow
      - build-salt-onedir
    uses: ./.github/workflows/test-action.yml
    with:
      distro-slug: fedora-37
      nox-session: ci-test-onedir
      platform: linux
      arch: x86_64
      testrun: ${{ needs.prepare-workflow.outputs.testrun }}
      salt-version: "${{ needs.prepare-workflow.outputs.salt-version }}"
      cache-prefix: ${{ needs.prepare-workflow.outputs.cache-seed }}|3.10.10
<<<<<<< HEAD
      pull-labels: ${{ needs.prepare-workflow.outputs.pull-labels }}
=======
      skip-code-coverage: false
      skip-junit-reports: false
>>>>>>> 8a1e4c12

  fedora-38:
    name: Fedora 38
    if: ${{ fromJSON(needs.prepare-workflow.outputs.jobs)['test'] && fromJSON(needs.prepare-workflow.outputs.runners)['self-hosted'] }}
    needs:
      - prepare-workflow
      - build-salt-onedir
    uses: ./.github/workflows/test-action.yml
    with:
      distro-slug: fedora-38
      nox-session: ci-test-onedir
      platform: linux
      arch: x86_64
      testrun: ${{ needs.prepare-workflow.outputs.testrun }}
      salt-version: "${{ needs.prepare-workflow.outputs.salt-version }}"
      cache-prefix: ${{ needs.prepare-workflow.outputs.cache-seed }}|3.10.10
<<<<<<< HEAD
      pull-labels: ${{ needs.prepare-workflow.outputs.pull-labels }}
=======
      skip-code-coverage: false
      skip-junit-reports: false
>>>>>>> 8a1e4c12

  opensuse-15:
    name: Opensuse 15
    if: ${{ fromJSON(needs.prepare-workflow.outputs.jobs)['test'] && fromJSON(needs.prepare-workflow.outputs.runners)['self-hosted'] }}
    needs:
      - prepare-workflow
      - build-salt-onedir
    uses: ./.github/workflows/test-action.yml
    with:
      distro-slug: opensuse-15
      nox-session: ci-test-onedir
      platform: linux
      arch: x86_64
      testrun: ${{ needs.prepare-workflow.outputs.testrun }}
      salt-version: "${{ needs.prepare-workflow.outputs.salt-version }}"
      cache-prefix: ${{ needs.prepare-workflow.outputs.cache-seed }}|3.10.10
<<<<<<< HEAD
      pull-labels: ${{ needs.prepare-workflow.outputs.pull-labels }}
=======
      skip-code-coverage: false
      skip-junit-reports: false
>>>>>>> 8a1e4c12

  photonos-3:
    name: Photon OS 3
    if: ${{ fromJSON(needs.prepare-workflow.outputs.jobs)['test'] && fromJSON(needs.prepare-workflow.outputs.runners)['self-hosted'] }}
    needs:
      - prepare-workflow
      - build-salt-onedir
    uses: ./.github/workflows/test-action.yml
    with:
      distro-slug: photonos-3
      nox-session: ci-test-onedir
      platform: linux
      arch: x86_64
      testrun: ${{ needs.prepare-workflow.outputs.testrun }}
      salt-version: "${{ needs.prepare-workflow.outputs.salt-version }}"
      cache-prefix: ${{ needs.prepare-workflow.outputs.cache-seed }}|3.10.10
<<<<<<< HEAD
      pull-labels: ${{ needs.prepare-workflow.outputs.pull-labels }}
=======
      skip-code-coverage: false
      skip-junit-reports: false
>>>>>>> 8a1e4c12

  photonos-4:
    name: Photon OS 4
    if: ${{ fromJSON(needs.prepare-workflow.outputs.jobs)['test'] && fromJSON(needs.prepare-workflow.outputs.runners)['self-hosted'] }}
    needs:
      - prepare-workflow
      - build-salt-onedir
    uses: ./.github/workflows/test-action.yml
    with:
      distro-slug: photonos-4
      nox-session: ci-test-onedir
      platform: linux
      arch: x86_64
      testrun: ${{ needs.prepare-workflow.outputs.testrun }}
      salt-version: "${{ needs.prepare-workflow.outputs.salt-version }}"
      cache-prefix: ${{ needs.prepare-workflow.outputs.cache-seed }}|3.10.10
<<<<<<< HEAD
      pull-labels: ${{ needs.prepare-workflow.outputs.pull-labels }}
=======
      skip-code-coverage: false
      skip-junit-reports: false
>>>>>>> 8a1e4c12

  ubuntu-2004:
    name: Ubuntu 20.04
    if: ${{ fromJSON(needs.prepare-workflow.outputs.jobs)['test'] && fromJSON(needs.prepare-workflow.outputs.runners)['self-hosted'] }}
    needs:
      - prepare-workflow
      - build-salt-onedir
    uses: ./.github/workflows/test-action.yml
    with:
      distro-slug: ubuntu-20.04
      nox-session: ci-test-onedir
      platform: linux
      arch: x86_64
      testrun: ${{ needs.prepare-workflow.outputs.testrun }}
      salt-version: "${{ needs.prepare-workflow.outputs.salt-version }}"
      cache-prefix: ${{ needs.prepare-workflow.outputs.cache-seed }}|3.10.10
<<<<<<< HEAD
      pull-labels: ${{ needs.prepare-workflow.outputs.pull-labels }}
=======
      skip-code-coverage: false
      skip-junit-reports: false
>>>>>>> 8a1e4c12

  ubuntu-2004-arm64:
    name: Ubuntu 20.04 Arm64
    if: ${{ fromJSON(needs.prepare-workflow.outputs.jobs)['test'] && fromJSON(needs.prepare-workflow.outputs.runners)['self-hosted'] }}
    needs:
      - prepare-workflow
      - build-salt-onedir
    uses: ./.github/workflows/test-action.yml
    with:
      distro-slug: ubuntu-20.04-arm64
      nox-session: ci-test-onedir
      platform: linux
      arch: aarch64
      testrun: ${{ needs.prepare-workflow.outputs.testrun }}
      salt-version: "${{ needs.prepare-workflow.outputs.salt-version }}"
      cache-prefix: ${{ needs.prepare-workflow.outputs.cache-seed }}|3.10.10
<<<<<<< HEAD
      pull-labels: ${{ needs.prepare-workflow.outputs.pull-labels }}
=======
      skip-code-coverage: false
      skip-junit-reports: false
>>>>>>> 8a1e4c12

  ubuntu-2204:
    name: Ubuntu 22.04
    if: ${{ fromJSON(needs.prepare-workflow.outputs.jobs)['test'] && fromJSON(needs.prepare-workflow.outputs.runners)['self-hosted'] }}
    needs:
      - prepare-workflow
      - build-salt-onedir
    uses: ./.github/workflows/test-action.yml
    with:
      distro-slug: ubuntu-22.04
      nox-session: ci-test-onedir
      platform: linux
      arch: x86_64
      testrun: ${{ needs.prepare-workflow.outputs.testrun }}
      salt-version: "${{ needs.prepare-workflow.outputs.salt-version }}"
      cache-prefix: ${{ needs.prepare-workflow.outputs.cache-seed }}|3.10.10
<<<<<<< HEAD
      pull-labels: ${{ needs.prepare-workflow.outputs.pull-labels }}
=======
      skip-code-coverage: false
      skip-junit-reports: false
>>>>>>> 8a1e4c12

  ubuntu-2204-arm64:
    name: Ubuntu 22.04 Arm64
    if: ${{ fromJSON(needs.prepare-workflow.outputs.jobs)['test'] && fromJSON(needs.prepare-workflow.outputs.runners)['self-hosted'] }}
    needs:
      - prepare-workflow
      - build-salt-onedir
    uses: ./.github/workflows/test-action.yml
    with:
      distro-slug: ubuntu-22.04-arm64
      nox-session: ci-test-onedir
      platform: linux
      arch: aarch64
      testrun: ${{ needs.prepare-workflow.outputs.testrun }}
      salt-version: "${{ needs.prepare-workflow.outputs.salt-version }}"
      cache-prefix: ${{ needs.prepare-workflow.outputs.cache-seed }}|3.10.10
<<<<<<< HEAD
      pull-labels: ${{ needs.prepare-workflow.outputs.pull-labels }}
=======
      skip-code-coverage: false
      skip-junit-reports: false
>>>>>>> 8a1e4c12

  set-pipeline-exit-status:
    # This step is just so we can make github require this step, to pass checks
    # on a pull request instead of requiring all
    name: Set the ${{ github.workflow }} Pipeline Exit Status
    if: always()
    runs-on: ubuntu-latest
    needs:
      - workflow-requirements
      - trigger-branch-scheduled-builds
      - prepare-workflow
      - pre-commit
      - lint
      - build-docs
      - build-deps-onedir
      - build-salt-onedir
      - windows-2016
      - windows-2019
      - windows-2022
      - macos-12
      - almalinux-8
      - almalinux-9
      - amazonlinux-2
      - archlinux-lts
      - centos-7
      - centosstream-8
      - centosstream-9
      - debian-10
      - debian-11
      - debian-11-arm64
      - fedora-36
      - fedora-37
      - fedora-38
      - opensuse-15
      - photonos-3
      - photonos-4
      - ubuntu-2004
      - ubuntu-2004-arm64
      - ubuntu-2204
      - ubuntu-2204-arm64
      - amazonlinux-2-pkg-tests
      - centos-7-pkg-tests
      - centosstream-8-pkg-tests
      - centosstream-9-pkg-tests
      - debian-10-pkg-tests
      - debian-11-pkg-tests
      - debian-11-arm64-pkg-tests
      - ubuntu-2004-pkg-tests
      - ubuntu-2004-arm64-pkg-tests
      - ubuntu-2204-pkg-tests
      - ubuntu-2204-arm64-pkg-tests
      - macos-12-pkg-tests
      - windows-2016-nsis-pkg-tests
      - windows-2016-msi-pkg-tests
      - windows-2019-nsis-pkg-tests
      - windows-2019-msi-pkg-tests
      - windows-2022-nsis-pkg-tests
      - windows-2022-msi-pkg-tests
    steps:
      - name: Get workflow information
        id: get-workflow-info
        uses: technote-space/workflow-conclusion-action@v3

      - name: Set Pipeline Exit Status
        shell: bash
        run: |
          if [ "${{ steps.get-workflow-info.outputs.conclusion }}" != "success" ]; then
            exit 1
          else
            exit 0
          fi

      - name: Done
        if: always()
        run:
          echo "All worflows finished"<|MERGE_RESOLUTION|>--- conflicted
+++ resolved
@@ -846,12 +846,9 @@
       testrun: ${{ needs.prepare-workflow.outputs.testrun }}
       salt-version: "${{ needs.prepare-workflow.outputs.salt-version }}"
       cache-prefix: ${{ needs.prepare-workflow.outputs.cache-seed }}|3.10.10
-<<<<<<< HEAD
-      pull-labels: ${{ needs.prepare-workflow.outputs.pull-labels }}
-=======
-      skip-code-coverage: false
-      skip-junit-reports: false
->>>>>>> 8a1e4c12
+      pull-labels: ${{ needs.prepare-workflow.outputs.pull-labels }}
+      skip-code-coverage: false
+      skip-junit-reports: false
 
   windows-2019:
     name: Windows 2019
@@ -868,13 +865,10 @@
       testrun: ${{ needs.prepare-workflow.outputs.testrun }}
       salt-version: "${{ needs.prepare-workflow.outputs.salt-version }}"
       cache-prefix: ${{ needs.prepare-workflow.outputs.cache-seed }}|3.10.10
-<<<<<<< HEAD
-      pull-labels: ${{ needs.prepare-workflow.outputs.pull-labels }}
-=======
-      skip-code-coverage: false
-      skip-junit-reports: false
->>>>>>> 8a1e4c12
-
+      pull-labels: ${{ needs.prepare-workflow.outputs.pull-labels }}
+      skip-code-coverage: false
+      skip-junit-reports: false
+      
   windows-2022:
     name: Windows 2022
     if: ${{ fromJSON(needs.prepare-workflow.outputs.jobs)['test'] && fromJSON(needs.prepare-workflow.outputs.runners)['self-hosted'] }}
@@ -890,12 +884,9 @@
       testrun: ${{ needs.prepare-workflow.outputs.testrun }}
       salt-version: "${{ needs.prepare-workflow.outputs.salt-version }}"
       cache-prefix: ${{ needs.prepare-workflow.outputs.cache-seed }}|3.10.10
-<<<<<<< HEAD
-      pull-labels: ${{ needs.prepare-workflow.outputs.pull-labels }}
-=======
-      skip-code-coverage: false
-      skip-junit-reports: false
->>>>>>> 8a1e4c12
+      pull-labels: ${{ needs.prepare-workflow.outputs.pull-labels }}
+      skip-code-coverage: false
+      skip-junit-reports: false
 
   macos-12:
     name: macOS 12
@@ -930,12 +921,9 @@
       testrun: ${{ needs.prepare-workflow.outputs.testrun }}
       salt-version: "${{ needs.prepare-workflow.outputs.salt-version }}"
       cache-prefix: ${{ needs.prepare-workflow.outputs.cache-seed }}|3.10.10
-<<<<<<< HEAD
-      pull-labels: ${{ needs.prepare-workflow.outputs.pull-labels }}
-=======
-      skip-code-coverage: false
-      skip-junit-reports: false
->>>>>>> 8a1e4c12
+      pull-labels: ${{ needs.prepare-workflow.outputs.pull-labels }}
+      skip-code-coverage: false
+      skip-junit-reports: false
 
   almalinux-9:
     name: Alma Linux 9
@@ -952,12 +940,9 @@
       testrun: ${{ needs.prepare-workflow.outputs.testrun }}
       salt-version: "${{ needs.prepare-workflow.outputs.salt-version }}"
       cache-prefix: ${{ needs.prepare-workflow.outputs.cache-seed }}|3.10.10
-<<<<<<< HEAD
-      pull-labels: ${{ needs.prepare-workflow.outputs.pull-labels }}
-=======
-      skip-code-coverage: false
-      skip-junit-reports: false
->>>>>>> 8a1e4c12
+      pull-labels: ${{ needs.prepare-workflow.outputs.pull-labels }}
+      skip-code-coverage: false
+      skip-junit-reports: false
 
   amazonlinux-2:
     name: Amazon Linux 2
@@ -974,12 +959,9 @@
       testrun: ${{ needs.prepare-workflow.outputs.testrun }}
       salt-version: "${{ needs.prepare-workflow.outputs.salt-version }}"
       cache-prefix: ${{ needs.prepare-workflow.outputs.cache-seed }}|3.10.10
-<<<<<<< HEAD
-      pull-labels: ${{ needs.prepare-workflow.outputs.pull-labels }}
-=======
-      skip-code-coverage: false
-      skip-junit-reports: false
->>>>>>> 8a1e4c12
+      pull-labels: ${{ needs.prepare-workflow.outputs.pull-labels }}
+      skip-code-coverage: false
+      skip-junit-reports: false
 
   archlinux-lts:
     name: Arch Linux LTS
@@ -996,12 +978,9 @@
       testrun: ${{ needs.prepare-workflow.outputs.testrun }}
       salt-version: "${{ needs.prepare-workflow.outputs.salt-version }}"
       cache-prefix: ${{ needs.prepare-workflow.outputs.cache-seed }}|3.10.10
-<<<<<<< HEAD
-      pull-labels: ${{ needs.prepare-workflow.outputs.pull-labels }}
-=======
-      skip-code-coverage: false
-      skip-junit-reports: false
->>>>>>> 8a1e4c12
+      pull-labels: ${{ needs.prepare-workflow.outputs.pull-labels 
+      skip-code-coverage: false
+      skip-junit-reports: false
 
   centos-7:
     name: CentOS 7
@@ -1018,12 +997,9 @@
       testrun: ${{ needs.prepare-workflow.outputs.testrun }}
       salt-version: "${{ needs.prepare-workflow.outputs.salt-version }}"
       cache-prefix: ${{ needs.prepare-workflow.outputs.cache-seed }}|3.10.10
-<<<<<<< HEAD
-      pull-labels: ${{ needs.prepare-workflow.outputs.pull-labels }}
-=======
-      skip-code-coverage: false
-      skip-junit-reports: false
->>>>>>> 8a1e4c12
+      pull-labels: ${{ needs.prepare-workflow.outputs.pull-labels }}
+      skip-code-coverage: false
+      skip-junit-reports: false
 
   centosstream-8:
     name: CentOS Stream 8
@@ -1040,12 +1016,9 @@
       testrun: ${{ needs.prepare-workflow.outputs.testrun }}
       salt-version: "${{ needs.prepare-workflow.outputs.salt-version }}"
       cache-prefix: ${{ needs.prepare-workflow.outputs.cache-seed }}|3.10.10
-<<<<<<< HEAD
-      pull-labels: ${{ needs.prepare-workflow.outputs.pull-labels }}
-=======
-      skip-code-coverage: false
-      skip-junit-reports: false
->>>>>>> 8a1e4c12
+      pull-labels: ${{ needs.prepare-workflow.outputs.pull-labels }}
+      skip-code-coverage: false
+      skip-junit-reports: false
 
   centosstream-9:
     name: CentOS Stream 9
@@ -1062,12 +1035,9 @@
       testrun: ${{ needs.prepare-workflow.outputs.testrun }}
       salt-version: "${{ needs.prepare-workflow.outputs.salt-version }}"
       cache-prefix: ${{ needs.prepare-workflow.outputs.cache-seed }}|3.10.10
-<<<<<<< HEAD
-      pull-labels: ${{ needs.prepare-workflow.outputs.pull-labels }}
-=======
-      skip-code-coverage: false
-      skip-junit-reports: false
->>>>>>> 8a1e4c12
+      pull-labels: ${{ needs.prepare-workflow.outputs.pull-labels }}
+      skip-code-coverage: false
+      skip-junit-reports: false
 
   debian-10:
     name: Debian 10
@@ -1084,12 +1054,9 @@
       testrun: ${{ needs.prepare-workflow.outputs.testrun }}
       salt-version: "${{ needs.prepare-workflow.outputs.salt-version }}"
       cache-prefix: ${{ needs.prepare-workflow.outputs.cache-seed }}|3.10.10
-<<<<<<< HEAD
-      pull-labels: ${{ needs.prepare-workflow.outputs.pull-labels }}
-=======
-      skip-code-coverage: false
-      skip-junit-reports: false
->>>>>>> 8a1e4c12
+      pull-labels: ${{ needs.prepare-workflow.outputs.pull-labels }}
+      skip-code-coverage: false
+      skip-junit-reports: false
 
   debian-11:
     name: Debian 11
@@ -1106,12 +1073,9 @@
       testrun: ${{ needs.prepare-workflow.outputs.testrun }}
       salt-version: "${{ needs.prepare-workflow.outputs.salt-version }}"
       cache-prefix: ${{ needs.prepare-workflow.outputs.cache-seed }}|3.10.10
-<<<<<<< HEAD
-      pull-labels: ${{ needs.prepare-workflow.outputs.pull-labels }}
-=======
-      skip-code-coverage: false
-      skip-junit-reports: false
->>>>>>> 8a1e4c12
+      pull-labels: ${{ needs.prepare-workflow.outputs.pull-labels }}
+      skip-code-coverage: false
+      skip-junit-reports: false
 
   debian-11-arm64:
     name: Debian 11 Arm64
@@ -1128,12 +1092,9 @@
       testrun: ${{ needs.prepare-workflow.outputs.testrun }}
       salt-version: "${{ needs.prepare-workflow.outputs.salt-version }}"
       cache-prefix: ${{ needs.prepare-workflow.outputs.cache-seed }}|3.10.10
-<<<<<<< HEAD
-      pull-labels: ${{ needs.prepare-workflow.outputs.pull-labels }}
-=======
-      skip-code-coverage: false
-      skip-junit-reports: false
->>>>>>> 8a1e4c12
+      pull-labels: ${{ needs.prepare-workflow.outputs.pull-labels }}
+      skip-code-coverage: false
+      skip-junit-reports: false
 
   fedora-36:
     name: Fedora 36
@@ -1150,12 +1111,9 @@
       testrun: ${{ needs.prepare-workflow.outputs.testrun }}
       salt-version: "${{ needs.prepare-workflow.outputs.salt-version }}"
       cache-prefix: ${{ needs.prepare-workflow.outputs.cache-seed }}|3.10.10
-<<<<<<< HEAD
-      pull-labels: ${{ needs.prepare-workflow.outputs.pull-labels }}
-=======
-      skip-code-coverage: false
-      skip-junit-reports: false
->>>>>>> 8a1e4c12
+      pull-labels: ${{ needs.prepare-workflow.outputs.pull-labels }}
+      skip-code-coverage: false
+      skip-junit-reports: false
 
   fedora-37:
     name: Fedora 37
@@ -1172,12 +1130,9 @@
       testrun: ${{ needs.prepare-workflow.outputs.testrun }}
       salt-version: "${{ needs.prepare-workflow.outputs.salt-version }}"
       cache-prefix: ${{ needs.prepare-workflow.outputs.cache-seed }}|3.10.10
-<<<<<<< HEAD
-      pull-labels: ${{ needs.prepare-workflow.outputs.pull-labels }}
-=======
-      skip-code-coverage: false
-      skip-junit-reports: false
->>>>>>> 8a1e4c12
+      pull-labels: ${{ needs.prepare-workflow.outputs.pull-labels }}
+      skip-code-coverage: false
+      skip-junit-reports: false
 
   fedora-38:
     name: Fedora 38
@@ -1194,12 +1149,9 @@
       testrun: ${{ needs.prepare-workflow.outputs.testrun }}
       salt-version: "${{ needs.prepare-workflow.outputs.salt-version }}"
       cache-prefix: ${{ needs.prepare-workflow.outputs.cache-seed }}|3.10.10
-<<<<<<< HEAD
-      pull-labels: ${{ needs.prepare-workflow.outputs.pull-labels }}
-=======
-      skip-code-coverage: false
-      skip-junit-reports: false
->>>>>>> 8a1e4c12
+      pull-labels: ${{ needs.prepare-workflow.outputs.pull-labels }}
+      skip-code-coverage: false
+      skip-junit-reports: false
 
   opensuse-15:
     name: Opensuse 15
@@ -1216,12 +1168,9 @@
       testrun: ${{ needs.prepare-workflow.outputs.testrun }}
       salt-version: "${{ needs.prepare-workflow.outputs.salt-version }}"
       cache-prefix: ${{ needs.prepare-workflow.outputs.cache-seed }}|3.10.10
-<<<<<<< HEAD
-      pull-labels: ${{ needs.prepare-workflow.outputs.pull-labels }}
-=======
-      skip-code-coverage: false
-      skip-junit-reports: false
->>>>>>> 8a1e4c12
+      pull-labels: ${{ needs.prepare-workflow.outputs.pull-labels }}
+      skip-code-coverage: false
+      skip-junit-reports: false
 
   photonos-3:
     name: Photon OS 3
@@ -1238,12 +1187,9 @@
       testrun: ${{ needs.prepare-workflow.outputs.testrun }}
       salt-version: "${{ needs.prepare-workflow.outputs.salt-version }}"
       cache-prefix: ${{ needs.prepare-workflow.outputs.cache-seed }}|3.10.10
-<<<<<<< HEAD
-      pull-labels: ${{ needs.prepare-workflow.outputs.pull-labels }}
-=======
-      skip-code-coverage: false
-      skip-junit-reports: false
->>>>>>> 8a1e4c12
+      pull-labels: ${{ needs.prepare-workflow.outputs.pull-labels }}
+      skip-code-coverage: false
+      skip-junit-reports: false
 
   photonos-4:
     name: Photon OS 4
@@ -1260,12 +1206,9 @@
       testrun: ${{ needs.prepare-workflow.outputs.testrun }}
       salt-version: "${{ needs.prepare-workflow.outputs.salt-version }}"
       cache-prefix: ${{ needs.prepare-workflow.outputs.cache-seed }}|3.10.10
-<<<<<<< HEAD
-      pull-labels: ${{ needs.prepare-workflow.outputs.pull-labels }}
-=======
-      skip-code-coverage: false
-      skip-junit-reports: false
->>>>>>> 8a1e4c12
+      pull-labels: ${{ needs.prepare-workflow.outputs.pull-labels }}
+      skip-code-coverage: false
+      skip-junit-reports: false
 
   ubuntu-2004:
     name: Ubuntu 20.04
@@ -1282,12 +1225,9 @@
       testrun: ${{ needs.prepare-workflow.outputs.testrun }}
       salt-version: "${{ needs.prepare-workflow.outputs.salt-version }}"
       cache-prefix: ${{ needs.prepare-workflow.outputs.cache-seed }}|3.10.10
-<<<<<<< HEAD
-      pull-labels: ${{ needs.prepare-workflow.outputs.pull-labels }}
-=======
-      skip-code-coverage: false
-      skip-junit-reports: false
->>>>>>> 8a1e4c12
+      pull-labels: ${{ needs.prepare-workflow.outputs.pull-labels }}
+      skip-code-coverage: false
+      skip-junit-reports: false
 
   ubuntu-2004-arm64:
     name: Ubuntu 20.04 Arm64
@@ -1304,12 +1244,9 @@
       testrun: ${{ needs.prepare-workflow.outputs.testrun }}
       salt-version: "${{ needs.prepare-workflow.outputs.salt-version }}"
       cache-prefix: ${{ needs.prepare-workflow.outputs.cache-seed }}|3.10.10
-<<<<<<< HEAD
-      pull-labels: ${{ needs.prepare-workflow.outputs.pull-labels }}
-=======
-      skip-code-coverage: false
-      skip-junit-reports: false
->>>>>>> 8a1e4c12
+      pull-labels: ${{ needs.prepare-workflow.outputs.pull-labels }}
+      skip-code-coverage: false
+      skip-junit-reports: false
 
   ubuntu-2204:
     name: Ubuntu 22.04
@@ -1326,12 +1263,9 @@
       testrun: ${{ needs.prepare-workflow.outputs.testrun }}
       salt-version: "${{ needs.prepare-workflow.outputs.salt-version }}"
       cache-prefix: ${{ needs.prepare-workflow.outputs.cache-seed }}|3.10.10
-<<<<<<< HEAD
-      pull-labels: ${{ needs.prepare-workflow.outputs.pull-labels }}
-=======
-      skip-code-coverage: false
-      skip-junit-reports: false
->>>>>>> 8a1e4c12
+      pull-labels: ${{ needs.prepare-workflow.outputs.pull-labels }}
+      skip-code-coverage: false
+      skip-junit-reports: false
 
   ubuntu-2204-arm64:
     name: Ubuntu 22.04 Arm64
@@ -1348,12 +1282,9 @@
       testrun: ${{ needs.prepare-workflow.outputs.testrun }}
       salt-version: "${{ needs.prepare-workflow.outputs.salt-version }}"
       cache-prefix: ${{ needs.prepare-workflow.outputs.cache-seed }}|3.10.10
-<<<<<<< HEAD
-      pull-labels: ${{ needs.prepare-workflow.outputs.pull-labels }}
-=======
-      skip-code-coverage: false
-      skip-junit-reports: false
->>>>>>> 8a1e4c12
+      pull-labels: ${{ needs.prepare-workflow.outputs.pull-labels }}
+      skip-code-coverage: false
+      skip-junit-reports: false
 
   set-pipeline-exit-status:
     # This step is just so we can make github require this step, to pass checks
