# Do not edit these workflows directly as the changes made will be overwritten.
# Instead, edit the template '.github/workflows/templates/scheduled.yml.jinja'
---

name: Scheduled
run-name: "Scheduled (branch: ${{ github.ref_name }})"

on:
  schedule:
    # https://docs.github.com/en/actions/using-workflows/workflow-syntax-for-github-actions#onschedule
    - cron: '0 */8 * * *'  # Run every 8 hours

env:
  COLUMNS: 190
  CACHE_SEED: SEED-2  # Bump the number to invalidate all caches
  RELENV_DATA: "${{ github.workspace }}/.relenv"
  PIP_DISABLE_PIP_VERSION_CHECK: "1"
  RAISE_DEPRECATIONS_RUNTIME_ERRORS: "1"

permissions:
  contents: read  # for dorny/paths-filter to fetch a list of changed files
  pull-requests: read  # for dorny/paths-filter to read pull requests
  actions: write  # to trigger branch scheduled builds

concurrency:
  group: ${{ github.workflow }}-${{ github.event_name }}-${{ github.head_ref || github.run_id }}
  cancel-in-progress: false

jobs:

  workflow-requirements:
    name: Check Workflow Requirements
    runs-on: ubuntu-latest
    outputs:
      requirements-met: ${{ steps.check-requirements.outputs.requirements-met }}
    steps:
      - name: Check Requirements
        id: check-requirements
        run: |
          if [ "${{ vars.RUN_SCHEDULED_BUILDS }}" = "1" ]; then
            MSG="Running workflow because RUN_SCHEDULED_BUILDS=1"
            echo "${MSG}"
            echo "${MSG}" >> "${GITHUB_STEP_SUMMARY}"
            echo "requirements-met=true" >> "${GITHUB_OUTPUT}"
          elif [ "${{ github.event.repository.fork }}" = "true" ]; then
            MSG="Not running workflow because ${{ github.repository }} is a fork"
            echo "${MSG}"
            echo "${MSG}" >> "${GITHUB_STEP_SUMMARY}"
            echo "requirements-met=false" >> "${GITHUB_OUTPUT}"
          elif [ "${{ github.event.repository.private }}" = "true" ]; then
            MSG="Not running workflow because ${{ github.repository }} is a private repository"
            echo "${MSG}"
            echo "${MSG}" >> "${GITHUB_STEP_SUMMARY}"
            echo "requirements-met=false" >> "${GITHUB_OUTPUT}"
          else
            MSG="Running workflow because ${{ github.repository }} is not a fork"
            echo "${MSG}"
            echo "${MSG}" >> "${GITHUB_STEP_SUMMARY}"
            echo "requirements-met=true" >> "${GITHUB_OUTPUT}"
          fi

  trigger-branch-scheduled-builds:
    name: Trigger Branch Workflows
    if: ${{ github.event_name == 'schedule' && fromJSON(needs.workflow-requirements.outputs.requirements-met) }}
    runs-on: ubuntu-latest
    needs:
      - workflow-requirements

    steps:

      - name: Trigger 3006.x branch
        env:
          GH_TOKEN: ${{ secrets.GITHUB_TOKEN }}
        run: |
          gh workflow run scheduled.yml --repo ${{ github.repository }} --ref 3006.x

      - name: Trigger 3007.x branch
        env:
          GH_TOKEN: ${{ secrets.GITHUB_TOKEN }}
        run: |
          gh workflow run scheduled.yml --repo ${{ github.repository }} --ref 3007.x

  prepare-workflow:
    name: Prepare Workflow Run
    runs-on: ubuntu-latest
    if: ${{ fromJSON(needs.workflow-requirements.outputs.requirements-met) }}
    needs:
      - workflow-requirements
    outputs:
      jobs: ${{ steps.define-jobs.outputs.jobs }}
      runners: ${{ steps.runner-types.outputs.runners }}
      changed-files: ${{ steps.process-changed-files.outputs.changed-files }}
      os-labels: ${{ steps.get-pull-labels.outputs.os-labels }}
      pull-labels: ${{ steps.get-pull-labels.outputs.test-labels }}
      testrun: ${{ steps.define-testrun.outputs.testrun }}
      salt-version: ${{ steps.setup-salt-version.outputs.salt-version }}
      cache-seed: ${{ steps.set-cache-seed.outputs.cache-seed }}
      latest-release: ${{ steps.get-salt-releases.outputs.latest-release }}
      releases: ${{ steps.get-salt-releases.outputs.releases }}
      release-changelog-target: ${{ steps.get-release-changelog-target.outputs.release-changelog-target }}
      testing-releases: ${{ steps.get-testing-releases.outputs.testing-releases }}
      nox-archive-hash: ${{ steps.nox-archive-hash.outputs.nox-archive-hash }}
    steps:
      - uses: actions/checkout@v4
        with:
          fetch-depth: 0  # Full clone to also get the tags to get the right salt version

      - name: Get Changed Files
        if: ${{ github.event_name == 'pull_request'}}
        id: changed-files
        uses: dorny/paths-filter@v3
        with:
          token: ${{ github.token }}
          list-files: json
          filters: |
            repo:
              - added|modified:
                - '**'
            doc-requirements:
              - added|modified: &doc_requirements
                - requirements/static/ci/py3.*/docs.txt
            lint-requirements:
              - added|modified: &lint_requirements
                - requirements/static/ci/py3.*/lint.txt
            pkg_requirements:
              - added|modified: &pkg_requirements
                - requirements/static/pkg/py3.*/darwin.txt
                - requirements/static/pkg/py3.*/linux.txt
                - requirements/static/pkg/py3.*/freebsd.txt
                - requirements/static/pkg/py3.*/windows.txt
            test_requirements:
              - added|modified: &test_requirements
                - requirements/static/ci/py3.*/darwin.txt
                - requirements/static/ci/py3.*/linux.txt
                - requirements/static/ci/py3.*/freebsd.txt
                - requirements/static/ci/py3.*/windows.txt
                - requirements/static/ci/py3.*/darwin-crypto.txt
                - requirements/static/ci/py3.*/linux-crypto.txt
                - requirements/static/ci/py3.*/freebsd-crypto.txt
                - requirements/static/ci/py3.*/windows-crypto.txt
            deleted:
              - deleted:
                - '**'
            docs:
              - added|modified:
                - doc/**
                - .github/workflows/build-docs.yml
                - *doc_requirements
            workflows:
              - added|modified:
                - cicd/shared-gh-workflows-context.yml
                - .github/actions/**/action.yml
                - .github/workflows/*.yml
                - .github/workflows/templates/*.yml.jinja2
                - tools/precommit/workflows.py
            salt:
              - added|modified: &salt_added_modified
                - setup.py
                - noxfile.py
                - salt/**/*.py
                - tasks/**/*.py
                - tools/**/*.py
            tests:
              - added|modified: &tests_added_modified
                - tests/**/*.py
            lint:
              - added|modified:
                - .pylintrc
                - *lint_requirements
            golden_images:
              - added|modified:
                - cicd/golden-images.json
            pkg_tests:
              - added|modified: &pkg_tests_added_modified
                - pkg/**
                - *pkg_requirements
                - *salt_added_modified
            testrun:
              - added|modified:
                - *pkg_requirements
                - *test_requirements
                - *salt_added_modified
                - *tests_added_modified
                - *pkg_tests_added_modified

      - name: Set up Python 3.10
        uses: actions/setup-python@v5
        with:
          python-version: "3.10"

      - name: Setup Python Tools Scripts
        uses: ./.github/actions/setup-python-tools-scripts
        with:
          cache-prefix: ${{ env.CACHE_SEED }}

      - name: Pretty Print The GH Actions Event
        run:
          tools ci print-gh-event

      - name: Set Cache Seed Output
        id: set-cache-seed
        run: |
          tools ci define-cache-seed ${{ env.CACHE_SEED }}

      - name: Setup Salt Version
        id: setup-salt-version
        uses: ./.github/actions/setup-salt-version
        with:
          salt-version: ""
          validate-version: true

      - name: Get Pull Request Test Labels
        id: get-pull-labels
        if: ${{ github.event_name == 'pull_request'}}
        env:
            GITHUB_TOKEN: ${{ secrets.GITHUB_TOKEN }}
        run: |
          tools ci get-pr-test-labels --repository ${{ github.repository }}

      - name: Get Hash For Nox Tarball Cache
        id: nox-archive-hash
        run: |
          echo "nox-archive-hash=${{ hashFiles('requirements/**/*.txt', 'cicd/golden-images.json', 'noxfile.py', 'pkg/common/env-cleanup-rules.yml', '.github/workflows/build-deps-ci-action.yml') }}" | tee -a "$GITHUB_OUTPUT"

      - name: Write Changed Files To A Local File
        run:
          echo '${{ toJSON(steps.changed-files.outputs) }}' > changed-files.json

      - name: Check Local Changed Files Contents
        if: ${{ github.event_name == 'pull_request' }}
        run:
          cat changed-files.json

      - name: Process Changed Files
        id: process-changed-files
        run: |
          tools ci process-changed-files ${{ github.event_name }} changed-files.json

      - name: Check Collected Changed Files
        if: ${{ github.event_name == 'pull_request' }}
        run: |
          echo '${{ steps.process-changed-files.outputs.changed-files }}' | jq -C '.'

      - name: Define Runner Types
        id: runner-types
        run: |
          tools ci runner-types ${{ github.event_name }}

      - name: Define Jobs To Run
        id: define-jobs
        run: |
          tools ci define-jobs ${{ github.event_name }} changed-files.json

      - name: Get Salt Releases
        id: get-salt-releases
        env:
          GITHUB_TOKEN: ${{ secrets.GITHUB_TOKEN }}
        run: |
          tools ci get-releases

      - name: Get Latest Salt Releases for Testing
        id: get-testing-releases
        env:
          GITHUB_TOKEN: ${{ secrets.GITHUB_TOKEN }}
        run: |
          tools ci get-testing-releases ${{ join(fromJSON(steps.get-salt-releases.outputs.releases), ' ') }} --salt-version ${{ steps.setup-salt-version.outputs.salt-version }}

      - name: Define Testrun
        id: define-testrun
        run: |
          tools ci define-testrun ${{ github.event_name }} changed-files.json

      - name: Check Contents of generated testrun-changed-files.txt
        if: ${{ fromJSON(steps.define-testrun.outputs.testrun)['type'] != 'full' }}
        run: |
          cat testrun-changed-files.txt || true

      - name: Upload testrun-changed-files.txt
        if: ${{ fromJSON(steps.define-testrun.outputs.testrun)['type'] != 'full' }}
        uses: actions/upload-artifact@v4
        with:
          name: testrun-changed-files.txt
          path: testrun-changed-files.txt

      - name: Get Release Changelog Target
        id: get-release-changelog-target
        run: |
          tools ci get-release-changelog-target ${{ github.event_name }}


  pre-commit:
    name: Pre-Commit
    if: ${{ fromJSON(needs.prepare-workflow.outputs.runners)['github-hosted'] }}
    uses: ./.github/workflows/pre-commit-action.yml
    needs:
      - prepare-workflow
    with:
      cache-seed: ${{ needs.prepare-workflow.outputs.cache-seed }}
      changed-files: ${{ needs.prepare-workflow.outputs.changed-files }}
      pre-commit-version: "3.0.4"

  lint:
    name: Lint
    if: ${{ fromJSON(needs.prepare-workflow.outputs.jobs)['lint'] && fromJSON(needs.prepare-workflow.outputs.runners)['github-hosted'] }}
    uses: ./.github/workflows/lint-action.yml
    needs:
      - prepare-workflow
    with:
      changed-files: ${{ needs.prepare-workflow.outputs.changed-files }}

  prepare-release:
    name: "Prepare Release: ${{ needs.prepare-workflow.outputs.salt-version }}"
    if: ${{ fromJSON(needs.prepare-workflow.outputs.jobs)['prepare-release'] && fromJSON(needs.prepare-workflow.outputs.runners)['github-hosted'] }}
    runs-on: ubuntu-latest
    needs:
      - prepare-workflow
    steps:
      - uses: actions/checkout@v4

      - name: Set up Python 3.10
        uses: actions/setup-python@v5
        with:
          python-version: "3.10"

      - name: Setup Python Tools Scripts
        uses: ./.github/actions/setup-python-tools-scripts
        with:
          cache-prefix: ${{ needs.prepare-workflow.outputs.cache-seed }}-changelog

      - name: Setup Salt Version
        id: setup-salt-version
        uses: ./.github/actions/setup-salt-version
        with:
          salt-version: "${{ needs.prepare-workflow.outputs.salt-version }}"

      - name: Update Debian changelog
        shell: bash
        if: ${{ startsWith(github.event.ref, 'refs/tags') == false }}
        run: |
          tools changelog update-deb --draft
          tools changelog update-deb

      - name: Update RPM changelog
        shell: bash
        if: ${{ startsWith(github.event.ref, 'refs/tags') == false }}
        run: |
          tools changelog update-rpm --draft
          tools changelog update-rpm

      - name: Create Release Notes Template
        shell: bash
        if: ${{ startsWith(github.event.ref, 'refs/tags') == false }}
        run: |
          if [ "${{ needs.prepare-workflow.outputs.release-changelog-target }}" == "next-major-release" ]; then
            tools changelog update-release-notes --next-release --template-only
          else
            tools changelog update-release-notes --template-only
          fi

      - name: Update Release Notes
        shell: bash
        if: ${{ startsWith(github.event.ref, 'refs/tags') == false }}
        run: |
          if [ "${{ needs.prepare-workflow.outputs.release-changelog-target }}" == "next-major-release" ]; then
              tools changelog update-release-notes --draft --next-release
              tools changelog update-release-notes --next-release
          else
              tools changelog update-release-notes --draft
              tools changelog update-release-notes
          fi

      - name: Generate MAN Pages
        shell: bash
        if: ${{ startsWith(github.event.ref, 'refs/tags') == false }}
        env:
          LATEST_RELEASE: "${{ needs.prepare-workflow.outputs.salt-version }}"
          SALT_ON_SALTSTACK: "1"
        run: |
          tools docs man

      - name: Update Changelog
        shell: bash
        if: ${{ startsWith(github.event.ref, 'refs/tags') == false }}
        run: |
          tools changelog update-changelog-md --draft
          tools changelog update-changelog-md

      - name: Show Changes Diff
        shell: bash
        if: ${{ startsWith(github.event.ref, 'refs/tags') == false }}
        run: |
          git diff --color

      - name: Configure Git
        shell: bash
        if: ${{ startsWith(github.event.ref, 'refs/tags') == false }}
        run: |
          git config --global user.name "Salt Project Packaging"
          git config --global user.email saltproject-packaging@vmware.com

      - name: Setup Pre-Commit
        if: ${{ startsWith(github.event.ref, 'refs/tags') == false }}
        uses: ./.github/actions/setup-pre-commit
        with:
          version: "3.0.4"
          cache-seed: ${{ needs.prepare-workflow.outputs.cache-seed }}

      - name: Commit Changes
        shell: bash
        if: ${{ startsWith(github.event.ref, 'refs/tags') == false }}
        env:
          SKIP: lint-salt,lint-tests
          PRE_COMMIT_COLOR: always
        run: |
          # Run it twice so that pre-commit can fix anything that can be automatically fixed.
          git commit -am "Release v${{ needs.prepare-workflow.outputs.salt-version }}" || \
            git commit -am "Release v${{ needs.prepare-workflow.outputs.salt-version }}"

      - name: Create release changes patch
        shell: bash
        if: ${{ startsWith(github.event.ref, 'refs/tags') == false }}
        run: |
          git format-patch --keep-subject --binary --stdout HEAD^ > salt-${{ needs.prepare-workflow.outputs.salt-version }}.patch

      - name: Upload Changes Diff Artifact
        uses: actions/upload-artifact@v4
        if: ${{ startsWith(github.event.ref, 'refs/tags') == false }}
        with:
          name: salt-${{ needs.prepare-workflow.outputs.salt-version }}.patch
          path: salt-${{ needs.prepare-workflow.outputs.salt-version }}.patch
          retention-days: 7
          if-no-files-found: error

  build-docs:
    name: Documentation
    if: ${{ fromJSON(needs.prepare-workflow.outputs.jobs)['build-docs'] && fromJSON(needs.prepare-workflow.outputs.runners)['self-hosted'] }}
    needs:
      - prepare-workflow
      - build-source-tarball
    uses: ./.github/workflows/build-docs.yml
    with:
      cache-seed: ${{ needs.prepare-workflow.outputs.cache-seed }}
      salt-version: "${{ needs.prepare-workflow.outputs.salt-version }}"

  build-source-tarball:
    name: Build Source Tarball
    if: ${{ fromJSON(needs.prepare-workflow.outputs.jobs)['build-source-tarball'] && fromJSON(needs.prepare-workflow.outputs.runners)['github-hosted'] }}
    needs:
      - prepare-workflow
      - prepare-release
    runs-on: ubuntu-latest
    steps:
      - uses: actions/checkout@v4

      - name: Set up Python 3.10
        uses: actions/setup-python@v5
        with:
          python-version: "3.10"

      - name: Setup Python Tools Scripts
        uses: ./.github/actions/setup-python-tools-scripts
        with:
          cache-prefix: ${{ needs.prepare-workflow.outputs.cache-seed }}-build

      - name: Setup Salt Version
        id: setup-salt-version
        uses: ./.github/actions/setup-salt-version
        with:
          salt-version: "${{ needs.prepare-workflow.outputs.salt-version }}"

      - name: Build Source Tarball
        uses: ./.github/actions/build-source-tarball
        with:
          salt-version: "${{ needs.prepare-workflow.outputs.salt-version }}"

  build-deps-onedir:
    name: Build Dependencies Onedir
    if: ${{ fromJSON(needs.prepare-workflow.outputs.jobs)['build-deps-onedir'] && fromJSON(needs.prepare-workflow.outputs.runners)['self-hosted'] }}
    needs:
      - prepare-workflow
    uses: ./.github/workflows/build-deps-onedir.yml
    with:
      cache-seed: ${{ needs.prepare-workflow.outputs.cache-seed }}
      salt-version: "${{ needs.prepare-workflow.outputs.salt-version }}"
      self-hosted-runners: ${{ fromJSON(needs.prepare-workflow.outputs.runners)['self-hosted'] }}
      github-hosted-runners: ${{ fromJSON(needs.prepare-workflow.outputs.runners)['github-hosted'] }}
      relenv-version: "0.16.0"
      python-version: "3.10.14"

  build-salt-onedir:
    name: Build Salt Onedir
    if: ${{ fromJSON(needs.prepare-workflow.outputs.jobs)['build-salt-onedir'] }}
    needs:
      - prepare-workflow
      - build-deps-onedir
      - build-source-tarball
    uses: ./.github/workflows/build-salt-onedir.yml
    with:
      cache-seed: ${{ needs.prepare-workflow.outputs.cache-seed }}
      salt-version: "${{ needs.prepare-workflow.outputs.salt-version }}"
      self-hosted-runners: ${{ fromJSON(needs.prepare-workflow.outputs.runners)['self-hosted'] }}
      github-hosted-runners: ${{ fromJSON(needs.prepare-workflow.outputs.runners)['github-hosted'] }}
      relenv-version: "0.16.0"
      python-version: "3.10.14"

  build-pkgs-onedir:
    name: Build Packages
    if: ${{ fromJSON(needs.prepare-workflow.outputs.jobs)['build-pkgs'] && fromJSON(needs.prepare-workflow.outputs.runners)['self-hosted'] }}
    needs:
      - prepare-workflow
      - build-salt-onedir
    uses: ./.github/workflows/build-packages.yml
    with:
      salt-version: "${{ needs.prepare-workflow.outputs.salt-version }}"
      cache-prefix: ${{ needs.prepare-workflow.outputs.cache-seed }}
      relenv-version: "0.16.0"
      python-version: "3.10.14"
      source: "onedir"

  build-pkgs-src:
    name: Build Packages
    if: ${{ fromJSON(needs.prepare-workflow.outputs.jobs)['build-pkgs'] && fromJSON(needs.prepare-workflow.outputs.runners)['self-hosted'] }}
    needs:
      - prepare-workflow
      - build-salt-onedir
    uses: ./.github/workflows/build-packages.yml
    with:
      salt-version: "${{ needs.prepare-workflow.outputs.salt-version }}"
      cache-prefix: ${{ needs.prepare-workflow.outputs.cache-seed }}
      relenv-version: "0.16.0"
      python-version: "3.10.14"
      source: "src"
  build-ci-deps:
    name: CI Deps
    if: ${{ fromJSON(needs.prepare-workflow.outputs.jobs)['build-deps-ci'] && fromJSON(needs.prepare-workflow.outputs.runners)['self-hosted'] }}
    needs:
      - prepare-workflow
      - build-salt-onedir
    uses: ./.github/workflows/build-deps-ci-action.yml
    with:
      nox-session: ci-test-onedir
      nox-version: 2022.8.7
      python-version: "3.10"
      salt-version: "${{ needs.prepare-workflow.outputs.salt-version }}"
      cache-prefix: ${{ needs.prepare-workflow.outputs.cache-seed }}|3.10.14
      nox-archive-hash: "${{ needs.prepare-workflow.outputs.nox-archive-hash }}"

  rockylinux-8-pkg-tests:
    name: Rocky Linux 8 Package Test
    if: ${{ fromJSON(needs.prepare-workflow.outputs.jobs)['test-pkg'] && fromJSON(needs.prepare-workflow.outputs.runners)['self-hosted'] }}
    needs:
      - prepare-workflow
      - build-pkgs-onedir
      - build-ci-deps
    uses: ./.github/workflows/test-packages-action-linux.yml
    with:
      distro-slug: rockylinux-8
      nox-session: ci-test-onedir
      platform: linux
      arch: x86_64
      salt-version: "${{ needs.prepare-workflow.outputs.salt-version }}"
      pkg-type: rpm
      nox-version: 2022.8.7
      python-version: "3.10"
      cache-prefix: ${{ needs.prepare-workflow.outputs.cache-seed }}|3.10.14
      skip-code-coverage: false
      testing-releases: ${{ needs.prepare-workflow.outputs.testing-releases }}

  rockylinux-8-arm64-pkg-tests:
    name: Rocky Linux 8 Arm64 Package Test
    if: ${{ fromJSON(needs.prepare-workflow.outputs.jobs)['test-pkg'] && fromJSON(needs.prepare-workflow.outputs.runners)['self-hosted'] }}
    needs:
      - prepare-workflow
      - build-pkgs-onedir
      - build-ci-deps
    uses: ./.github/workflows/test-packages-action-linux.yml
    with:
      distro-slug: rockylinux-8-arm64
      nox-session: ci-test-onedir
      platform: linux
      arch: arm64
      salt-version: "${{ needs.prepare-workflow.outputs.salt-version }}"
      pkg-type: rpm
      nox-version: 2022.8.7
      python-version: "3.10"
      cache-prefix: ${{ needs.prepare-workflow.outputs.cache-seed }}|3.10.14
      skip-code-coverage: false
      testing-releases: ${{ needs.prepare-workflow.outputs.testing-releases }}

  rockylinux-9-pkg-tests:
    name: Rocky Linux 9 Package Test
    if: ${{ fromJSON(needs.prepare-workflow.outputs.jobs)['test-pkg'] && fromJSON(needs.prepare-workflow.outputs.runners)['self-hosted'] }}
    needs:
      - prepare-workflow
      - build-pkgs-onedir
      - build-ci-deps
    uses: ./.github/workflows/test-packages-action-linux.yml
    with:
      distro-slug: rockylinux-9
      nox-session: ci-test-onedir
      platform: linux
      arch: x86_64
      salt-version: "${{ needs.prepare-workflow.outputs.salt-version }}"
      pkg-type: rpm
      nox-version: 2022.8.7
      python-version: "3.10"
      cache-prefix: ${{ needs.prepare-workflow.outputs.cache-seed }}|3.10.14
      skip-code-coverage: false
      testing-releases: ${{ needs.prepare-workflow.outputs.testing-releases }}

  rockylinux-9-arm64-pkg-tests:
    name: Rocky Linux 9 Arm64 Package Test
    if: ${{ fromJSON(needs.prepare-workflow.outputs.jobs)['test-pkg'] && fromJSON(needs.prepare-workflow.outputs.runners)['self-hosted'] }}
    needs:
      - prepare-workflow
      - build-pkgs-onedir
      - build-ci-deps
    uses: ./.github/workflows/test-packages-action-linux.yml
    with:
      distro-slug: rockylinux-9-arm64
      nox-session: ci-test-onedir
      platform: linux
      arch: arm64
      salt-version: "${{ needs.prepare-workflow.outputs.salt-version }}"
      pkg-type: rpm
      nox-version: 2022.8.7
      python-version: "3.10"
      cache-prefix: ${{ needs.prepare-workflow.outputs.cache-seed }}|3.10.14
      skip-code-coverage: false
      testing-releases: ${{ needs.prepare-workflow.outputs.testing-releases }}

  amazonlinux-2-pkg-tests:
    name: Amazon Linux 2 Package Test
    if: ${{ fromJSON(needs.prepare-workflow.outputs.jobs)['test-pkg'] && fromJSON(needs.prepare-workflow.outputs.runners)['self-hosted'] }}
    needs:
      - prepare-workflow
      - build-pkgs-onedir
      - build-ci-deps
    uses: ./.github/workflows/test-packages-action-linux.yml
    with:
      distro-slug: amazonlinux-2
      nox-session: ci-test-onedir
      platform: linux
      arch: x86_64
      salt-version: "${{ needs.prepare-workflow.outputs.salt-version }}"
      pkg-type: rpm
      nox-version: 2022.8.7
      python-version: "3.10"
      cache-prefix: ${{ needs.prepare-workflow.outputs.cache-seed }}|3.10.14
      skip-code-coverage: false
      testing-releases: ${{ needs.prepare-workflow.outputs.testing-releases }}

  amazonlinux-2-arm64-pkg-tests:
    name: Amazon Linux 2 Arm64 Package Test
    if: ${{ fromJSON(needs.prepare-workflow.outputs.jobs)['test-pkg'] && fromJSON(needs.prepare-workflow.outputs.runners)['self-hosted'] }}
    needs:
      - prepare-workflow
      - build-pkgs-onedir
      - build-ci-deps
    uses: ./.github/workflows/test-packages-action-linux.yml
    with:
      distro-slug: amazonlinux-2-arm64
      nox-session: ci-test-onedir
      platform: linux
      arch: arm64
      salt-version: "${{ needs.prepare-workflow.outputs.salt-version }}"
      pkg-type: rpm
      nox-version: 2022.8.7
      python-version: "3.10"
      cache-prefix: ${{ needs.prepare-workflow.outputs.cache-seed }}|3.10.14
      skip-code-coverage: false
      testing-releases: ${{ needs.prepare-workflow.outputs.testing-releases }}

  amazonlinux-2023-pkg-tests:
    name: Amazon Linux 2023 Package Test
    if: ${{ fromJSON(needs.prepare-workflow.outputs.jobs)['test-pkg'] && fromJSON(needs.prepare-workflow.outputs.runners)['self-hosted'] }}
    needs:
      - prepare-workflow
      - build-pkgs-onedir
      - build-ci-deps
    uses: ./.github/workflows/test-packages-action-linux.yml
    with:
      distro-slug: amazonlinux-2023
      nox-session: ci-test-onedir
      platform: linux
      arch: x86_64
      salt-version: "${{ needs.prepare-workflow.outputs.salt-version }}"
      pkg-type: rpm
      nox-version: 2022.8.7
      python-version: "3.10"
      cache-prefix: ${{ needs.prepare-workflow.outputs.cache-seed }}|3.10.14
      skip-code-coverage: false
      testing-releases: ${{ needs.prepare-workflow.outputs.testing-releases }}

  amazonlinux-2023-arm64-pkg-tests:
    name: Amazon Linux 2023 Arm64 Package Test
    if: ${{ fromJSON(needs.prepare-workflow.outputs.jobs)['test-pkg'] && fromJSON(needs.prepare-workflow.outputs.runners)['self-hosted'] }}
    needs:
      - prepare-workflow
      - build-pkgs-onedir
      - build-ci-deps
    uses: ./.github/workflows/test-packages-action-linux.yml
    with:
      distro-slug: amazonlinux-2023-arm64
      nox-session: ci-test-onedir
      platform: linux
      arch: arm64
      salt-version: "${{ needs.prepare-workflow.outputs.salt-version }}"
      pkg-type: rpm
      nox-version: 2022.8.7
      python-version: "3.10"
      cache-prefix: ${{ needs.prepare-workflow.outputs.cache-seed }}|3.10.14
      skip-code-coverage: false
      testing-releases: ${{ needs.prepare-workflow.outputs.testing-releases }}

  centos-7-pkg-tests:
    name: CentOS 7 Package Test
    if: ${{ fromJSON(needs.prepare-workflow.outputs.jobs)['test-pkg'] && fromJSON(needs.prepare-workflow.outputs.runners)['self-hosted'] }}
    needs:
      - prepare-workflow
      - build-pkgs-onedir
      - build-ci-deps
    uses: ./.github/workflows/test-packages-action-linux.yml
    with:
      distro-slug: centos-7
      nox-session: ci-test-onedir
      platform: linux
      arch: x86_64
      salt-version: "${{ needs.prepare-workflow.outputs.salt-version }}"
      pkg-type: rpm
      nox-version: 2022.8.7
      python-version: "3.10"
      cache-prefix: ${{ needs.prepare-workflow.outputs.cache-seed }}|3.10.14
      skip-code-coverage: false
      testing-releases: ${{ needs.prepare-workflow.outputs.testing-releases }}

  debian-11-pkg-tests:
    name: Debian 11 Package Test
    if: ${{ fromJSON(needs.prepare-workflow.outputs.jobs)['test-pkg'] && fromJSON(needs.prepare-workflow.outputs.runners)['self-hosted'] }}
    needs:
      - prepare-workflow
      - build-pkgs-onedir
      - build-ci-deps
    uses: ./.github/workflows/test-packages-action-linux.yml
    with:
      distro-slug: debian-11
      nox-session: ci-test-onedir
      platform: linux
      arch: x86_64
      salt-version: "${{ needs.prepare-workflow.outputs.salt-version }}"
      pkg-type: deb
      nox-version: 2022.8.7
      python-version: "3.10"
      cache-prefix: ${{ needs.prepare-workflow.outputs.cache-seed }}|3.10.14
      skip-code-coverage: false
      testing-releases: ${{ needs.prepare-workflow.outputs.testing-releases }}

  debian-11-arm64-pkg-tests:
    name: Debian 11 Arm64 Package Test
    if: ${{ fromJSON(needs.prepare-workflow.outputs.jobs)['test-pkg'] && fromJSON(needs.prepare-workflow.outputs.runners)['self-hosted'] }}
    needs:
      - prepare-workflow
      - build-pkgs-onedir
      - build-ci-deps
    uses: ./.github/workflows/test-packages-action-linux.yml
    with:
      distro-slug: debian-11-arm64
      nox-session: ci-test-onedir
      platform: linux
      arch: arm64
      salt-version: "${{ needs.prepare-workflow.outputs.salt-version }}"
      pkg-type: deb
      nox-version: 2022.8.7
      python-version: "3.10"
      cache-prefix: ${{ needs.prepare-workflow.outputs.cache-seed }}|3.10.14
      skip-code-coverage: false
      testing-releases: ${{ needs.prepare-workflow.outputs.testing-releases }}

  debian-12-pkg-tests:
    name: Debian 12 Package Test
    if: ${{ fromJSON(needs.prepare-workflow.outputs.jobs)['test-pkg'] && fromJSON(needs.prepare-workflow.outputs.runners)['self-hosted'] }}
    needs:
      - prepare-workflow
      - build-pkgs-onedir
      - build-ci-deps
    uses: ./.github/workflows/test-packages-action-linux.yml
    with:
      distro-slug: debian-12
      nox-session: ci-test-onedir
      platform: linux
      arch: x86_64
      salt-version: "${{ needs.prepare-workflow.outputs.salt-version }}"
      pkg-type: deb
      nox-version: 2022.8.7
      python-version: "3.10"
      cache-prefix: ${{ needs.prepare-workflow.outputs.cache-seed }}|3.10.14
      skip-code-coverage: false
      testing-releases: ${{ needs.prepare-workflow.outputs.testing-releases }}

  debian-12-arm64-pkg-tests:
    name: Debian 12 Arm64 Package Test
    if: ${{ fromJSON(needs.prepare-workflow.outputs.jobs)['test-pkg'] && fromJSON(needs.prepare-workflow.outputs.runners)['self-hosted'] }}
    needs:
      - prepare-workflow
      - build-pkgs-onedir
      - build-ci-deps
    uses: ./.github/workflows/test-packages-action-linux.yml
    with:
      distro-slug: debian-12-arm64
      nox-session: ci-test-onedir
      platform: linux
      arch: arm64
      salt-version: "${{ needs.prepare-workflow.outputs.salt-version }}"
      pkg-type: deb
      nox-version: 2022.8.7
      python-version: "3.10"
      cache-prefix: ${{ needs.prepare-workflow.outputs.cache-seed }}|3.10.14
      skip-code-coverage: false
      testing-releases: ${{ needs.prepare-workflow.outputs.testing-releases }}

  photonos-4-pkg-tests:
    name: Photon OS 4 Package Test
    if: ${{ fromJSON(needs.prepare-workflow.outputs.jobs)['test-pkg'] && fromJSON(needs.prepare-workflow.outputs.runners)['self-hosted'] }}
    needs:
      - prepare-workflow
      - build-pkgs-onedir
      - build-ci-deps
    uses: ./.github/workflows/test-packages-action-linux.yml
    with:
      distro-slug: photonos-4
      nox-session: ci-test-onedir
      platform: linux
      arch: x86_64
      salt-version: "${{ needs.prepare-workflow.outputs.salt-version }}"
      pkg-type: rpm
      nox-version: 2022.8.7
      python-version: "3.10"
      cache-prefix: ${{ needs.prepare-workflow.outputs.cache-seed }}|3.10.14
      skip-code-coverage: false
      testing-releases: ${{ needs.prepare-workflow.outputs.testing-releases }}

  photonos-4-arm64-pkg-tests:
    name: Photon OS 4 Arm64 Package Test
    if: ${{ fromJSON(needs.prepare-workflow.outputs.jobs)['test-pkg'] && fromJSON(needs.prepare-workflow.outputs.runners)['self-hosted'] }}
    needs:
      - prepare-workflow
      - build-pkgs-onedir
      - build-ci-deps
    uses: ./.github/workflows/test-packages-action-linux.yml
    with:
      distro-slug: photonos-4-arm64
      nox-session: ci-test-onedir
      platform: linux
      arch: arm64
      salt-version: "${{ needs.prepare-workflow.outputs.salt-version }}"
      pkg-type: rpm
      nox-version: 2022.8.7
      python-version: "3.10"
      cache-prefix: ${{ needs.prepare-workflow.outputs.cache-seed }}|3.10.14
      skip-code-coverage: false
      testing-releases: ${{ needs.prepare-workflow.outputs.testing-releases }}

  photonos-4-pkg-tests-fips:
    name: Photon OS 4 Package Test (fips)
    if: ${{ fromJSON(needs.prepare-workflow.outputs.jobs)['test-pkg'] && fromJSON(needs.prepare-workflow.outputs.runners)['self-hosted'] }}
    needs:
      - prepare-workflow
      - build-pkgs-onedir
      - build-ci-deps
    uses: ./.github/workflows/test-packages-action-linux.yml
    with:
      distro-slug: photonos-4
      nox-session: ci-test-onedir
      platform: linux
      arch: x86_64
      salt-version: "${{ needs.prepare-workflow.outputs.salt-version }}"
      pkg-type: rpm
      nox-version: 2022.8.7
      python-version: "3.10"
      cache-prefix: ${{ needs.prepare-workflow.outputs.cache-seed }}|3.10.14
      skip-code-coverage: false
      testing-releases: ${{ needs.prepare-workflow.outputs.testing-releases }}
      fips: true

  photonos-4-arm64-pkg-tests-fips:
    name: Photon OS 4 Arm64 Package Test (fips)
    if: ${{ fromJSON(needs.prepare-workflow.outputs.jobs)['test-pkg'] && fromJSON(needs.prepare-workflow.outputs.runners)['self-hosted'] }}
    needs:
      - prepare-workflow
      - build-pkgs-onedir
      - build-ci-deps
    uses: ./.github/workflows/test-packages-action-linux.yml
    with:
      distro-slug: photonos-4-arm64
      nox-session: ci-test-onedir
      platform: linux
      arch: arm64
      salt-version: "${{ needs.prepare-workflow.outputs.salt-version }}"
      pkg-type: rpm
      nox-version: 2022.8.7
      python-version: "3.10"
      cache-prefix: ${{ needs.prepare-workflow.outputs.cache-seed }}|3.10.14
      skip-code-coverage: false
      testing-releases: ${{ needs.prepare-workflow.outputs.testing-releases }}
      fips: true

  photonos-5-pkg-tests:
    name: Photon OS 5 Package Test
    if: ${{ fromJSON(needs.prepare-workflow.outputs.jobs)['test-pkg'] && fromJSON(needs.prepare-workflow.outputs.runners)['self-hosted'] }}
    needs:
      - prepare-workflow
      - build-pkgs-onedir
      - build-ci-deps
    uses: ./.github/workflows/test-packages-action-linux.yml
    with:
      distro-slug: photonos-5
      nox-session: ci-test-onedir
      platform: linux
      arch: x86_64
      salt-version: "${{ needs.prepare-workflow.outputs.salt-version }}"
      pkg-type: rpm
      nox-version: 2022.8.7
      python-version: "3.10"
      cache-prefix: ${{ needs.prepare-workflow.outputs.cache-seed }}|3.10.14
      skip-code-coverage: false
      testing-releases: ${{ needs.prepare-workflow.outputs.testing-releases }}

  photonos-5-arm64-pkg-tests:
    name: Photon OS 5 Arm64 Package Test
    if: ${{ fromJSON(needs.prepare-workflow.outputs.jobs)['test-pkg'] && fromJSON(needs.prepare-workflow.outputs.runners)['self-hosted'] }}
    needs:
      - prepare-workflow
      - build-pkgs-onedir
      - build-ci-deps
    uses: ./.github/workflows/test-packages-action-linux.yml
    with:
      distro-slug: photonos-5-arm64
      nox-session: ci-test-onedir
      platform: linux
      arch: arm64
      salt-version: "${{ needs.prepare-workflow.outputs.salt-version }}"
      pkg-type: rpm
      nox-version: 2022.8.7
      python-version: "3.10"
      cache-prefix: ${{ needs.prepare-workflow.outputs.cache-seed }}|3.10.14
      skip-code-coverage: false
      testing-releases: ${{ needs.prepare-workflow.outputs.testing-releases }}

  photonos-5-pkg-tests-fips:
    name: Photon OS 5 Package Test (fips)
    if: ${{ fromJSON(needs.prepare-workflow.outputs.jobs)['test-pkg'] && fromJSON(needs.prepare-workflow.outputs.runners)['self-hosted'] }}
    needs:
      - prepare-workflow
      - build-pkgs-onedir
      - build-ci-deps
    uses: ./.github/workflows/test-packages-action-linux.yml
    with:
      distro-slug: photonos-5
      nox-session: ci-test-onedir
      platform: linux
      arch: x86_64
      salt-version: "${{ needs.prepare-workflow.outputs.salt-version }}"
      pkg-type: rpm
      nox-version: 2022.8.7
      python-version: "3.10"
      cache-prefix: ${{ needs.prepare-workflow.outputs.cache-seed }}|3.10.14
      skip-code-coverage: false
      testing-releases: ${{ needs.prepare-workflow.outputs.testing-releases }}
      fips: true

  photonos-5-arm64-pkg-tests-fips:
    name: Photon OS 5 Arm64 Package Test (fips)
    if: ${{ fromJSON(needs.prepare-workflow.outputs.jobs)['test-pkg'] && fromJSON(needs.prepare-workflow.outputs.runners)['self-hosted'] }}
    needs:
      - prepare-workflow
      - build-pkgs-onedir
      - build-ci-deps
    uses: ./.github/workflows/test-packages-action-linux.yml
    with:
      distro-slug: photonos-5-arm64
      nox-session: ci-test-onedir
      platform: linux
      arch: arm64
      salt-version: "${{ needs.prepare-workflow.outputs.salt-version }}"
      pkg-type: rpm
      nox-version: 2022.8.7
      python-version: "3.10"
      cache-prefix: ${{ needs.prepare-workflow.outputs.cache-seed }}|3.10.14
      skip-code-coverage: false
      testing-releases: ${{ needs.prepare-workflow.outputs.testing-releases }}
      fips: true

  ubuntu-2004-pkg-tests:
    name: Ubuntu 20.04 Package Test
    if: ${{ fromJSON(needs.prepare-workflow.outputs.jobs)['test-pkg'] && fromJSON(needs.prepare-workflow.outputs.runners)['self-hosted'] }}
    needs:
      - prepare-workflow
      - build-pkgs-onedir
      - build-ci-deps
    uses: ./.github/workflows/test-packages-action-linux.yml
    with:
      distro-slug: ubuntu-20.04
      nox-session: ci-test-onedir
      platform: linux
      arch: x86_64
      salt-version: "${{ needs.prepare-workflow.outputs.salt-version }}"
      pkg-type: deb
      nox-version: 2022.8.7
      python-version: "3.10"
      cache-prefix: ${{ needs.prepare-workflow.outputs.cache-seed }}|3.10.14
      skip-code-coverage: false
      testing-releases: ${{ needs.prepare-workflow.outputs.testing-releases }}

  ubuntu-2004-arm64-pkg-tests:
    name: Ubuntu 20.04 Arm64 Package Test
    if: ${{ fromJSON(needs.prepare-workflow.outputs.jobs)['test-pkg'] && fromJSON(needs.prepare-workflow.outputs.runners)['self-hosted'] }}
    needs:
      - prepare-workflow
      - build-pkgs-onedir
      - build-ci-deps
    uses: ./.github/workflows/test-packages-action-linux.yml
    with:
      distro-slug: ubuntu-20.04-arm64
      nox-session: ci-test-onedir
      platform: linux
      arch: arm64
      salt-version: "${{ needs.prepare-workflow.outputs.salt-version }}"
      pkg-type: deb
      nox-version: 2022.8.7
      python-version: "3.10"
      cache-prefix: ${{ needs.prepare-workflow.outputs.cache-seed }}|3.10.14
      skip-code-coverage: false
      testing-releases: ${{ needs.prepare-workflow.outputs.testing-releases }}

  ubuntu-2204-pkg-tests:
    name: Ubuntu 22.04 Package Test
    if: ${{ fromJSON(needs.prepare-workflow.outputs.jobs)['test-pkg'] && fromJSON(needs.prepare-workflow.outputs.runners)['self-hosted'] }}
    needs:
      - prepare-workflow
      - build-pkgs-onedir
      - build-ci-deps
    uses: ./.github/workflows/test-packages-action-linux.yml
    with:
      distro-slug: ubuntu-22.04
      nox-session: ci-test-onedir
      platform: linux
      arch: x86_64
      salt-version: "${{ needs.prepare-workflow.outputs.salt-version }}"
      pkg-type: deb
      nox-version: 2022.8.7
      python-version: "3.10"
      cache-prefix: ${{ needs.prepare-workflow.outputs.cache-seed }}|3.10.14
      skip-code-coverage: false
      testing-releases: ${{ needs.prepare-workflow.outputs.testing-releases }}

  ubuntu-2204-arm64-pkg-tests:
    name: Ubuntu 22.04 Arm64 Package Test
    if: ${{ fromJSON(needs.prepare-workflow.outputs.jobs)['test-pkg'] && fromJSON(needs.prepare-workflow.outputs.runners)['self-hosted'] }}
    needs:
      - prepare-workflow
      - build-pkgs-onedir
      - build-ci-deps
    uses: ./.github/workflows/test-packages-action-linux.yml
    with:
      distro-slug: ubuntu-22.04-arm64
      nox-session: ci-test-onedir
      platform: linux
      arch: arm64
      salt-version: "${{ needs.prepare-workflow.outputs.salt-version }}"
      pkg-type: deb
      nox-version: 2022.8.7
      python-version: "3.10"
      cache-prefix: ${{ needs.prepare-workflow.outputs.cache-seed }}|3.10.14
      skip-code-coverage: false
      testing-releases: ${{ needs.prepare-workflow.outputs.testing-releases }}

  macos-12-pkg-tests:
    name: macOS 12 Package Test
    if: ${{ fromJSON(needs.prepare-workflow.outputs.jobs)['test-pkg'] && fromJSON(needs.prepare-workflow.outputs.runners)['github-hosted'] }}
    needs:
      - prepare-workflow
      - build-pkgs-onedir
      - build-ci-deps
    uses: ./.github/workflows/test-packages-action-macos.yml
    with:
      distro-slug: macos-12
      runner: macos-12
      nox-session: ci-test-onedir
      platform: macos
      arch: x86_64
      salt-version: "${{ needs.prepare-workflow.outputs.salt-version }}"
      pkg-type: macos
      nox-version: 2022.8.7
      python-version: "3.10"
      cache-prefix: ${{ needs.prepare-workflow.outputs.cache-seed }}|3.10.14
      skip-code-coverage: false
      testing-releases: ${{ needs.prepare-workflow.outputs.testing-releases }}

  macos-13-pkg-tests:
    name: macOS 13 Package Test
    if: ${{ fromJSON(needs.prepare-workflow.outputs.jobs)['test-pkg'] && fromJSON(needs.prepare-workflow.outputs.runners)['github-hosted'] }}
    needs:
      - prepare-workflow
      - build-pkgs-onedir
      - build-ci-deps
    uses: ./.github/workflows/test-packages-action-macos.yml
    with:
      distro-slug: macos-13
      runner: macos-13
      nox-session: ci-test-onedir
      platform: macos
      arch: x86_64
      salt-version: "${{ needs.prepare-workflow.outputs.salt-version }}"
      pkg-type: macos
      nox-version: 2022.8.7
      python-version: "3.10"
      cache-prefix: ${{ needs.prepare-workflow.outputs.cache-seed }}|3.10.14
      skip-code-coverage: false
      testing-releases: ${{ needs.prepare-workflow.outputs.testing-releases }}

  macos-13-arm64-pkg-tests:
    name: macOS 13 Arm64 Package Test
    if: ${{ fromJSON(needs.prepare-workflow.outputs.jobs)['test-pkg'] && fromJSON(needs.prepare-workflow.outputs.runners)['github-hosted'] }}
    needs:
      - prepare-workflow
      - build-pkgs-onedir
      - build-ci-deps
    uses: ./.github/workflows/test-packages-action-macos.yml
    with:
      distro-slug: macos-13-arm64
      runner: macos-13-xlarge
      nox-session: ci-test-onedir
      platform: macos
      arch: arm64
      salt-version: "${{ needs.prepare-workflow.outputs.salt-version }}"
      pkg-type: macos
      nox-version: 2022.8.7
      python-version: "3.10"
      cache-prefix: ${{ needs.prepare-workflow.outputs.cache-seed }}|3.10.14
      skip-code-coverage: false
      testing-releases: ${{ needs.prepare-workflow.outputs.testing-releases }}

  windows-2016-nsis-pkg-tests:
    name: Windows 2016 NSIS Package Test
    if: ${{ fromJSON(needs.prepare-workflow.outputs.jobs)['test-pkg'] && fromJSON(needs.prepare-workflow.outputs.runners)['self-hosted'] }}
    needs:
      - prepare-workflow
      - build-pkgs-onedir
      - build-ci-deps
    uses: ./.github/workflows/test-packages-action-windows.yml
    with:
      distro-slug: windows-2016
      nox-session: ci-test-onedir
      platform: windows
      arch: amd64
      salt-version: "${{ needs.prepare-workflow.outputs.salt-version }}"
      pkg-type: NSIS
      nox-version: 2022.8.7
      python-version: "3.10"
      cache-prefix: ${{ needs.prepare-workflow.outputs.cache-seed }}|3.10.14
      skip-code-coverage: false
      testing-releases: ${{ needs.prepare-workflow.outputs.testing-releases }}

  windows-2016-msi-pkg-tests:
    name: Windows 2016 MSI Package Test
    if: ${{ fromJSON(needs.prepare-workflow.outputs.jobs)['test-pkg'] && fromJSON(needs.prepare-workflow.outputs.runners)['self-hosted'] }}
    needs:
      - prepare-workflow
      - build-pkgs-onedir
      - build-ci-deps
    uses: ./.github/workflows/test-packages-action-windows.yml
    with:
      distro-slug: windows-2016
      nox-session: ci-test-onedir
      platform: windows
      arch: amd64
      salt-version: "${{ needs.prepare-workflow.outputs.salt-version }}"
      pkg-type: MSI
      nox-version: 2022.8.7
      python-version: "3.10"
      cache-prefix: ${{ needs.prepare-workflow.outputs.cache-seed }}|3.10.14
      skip-code-coverage: false
      testing-releases: ${{ needs.prepare-workflow.outputs.testing-releases }}

  windows-2019-nsis-pkg-tests:
    name: Windows 2019 NSIS Package Test
    if: ${{ fromJSON(needs.prepare-workflow.outputs.jobs)['test-pkg'] && fromJSON(needs.prepare-workflow.outputs.runners)['self-hosted'] }}
    needs:
      - prepare-workflow
      - build-pkgs-onedir
      - build-ci-deps
    uses: ./.github/workflows/test-packages-action-windows.yml
    with:
      distro-slug: windows-2019
      nox-session: ci-test-onedir
      platform: windows
      arch: amd64
      salt-version: "${{ needs.prepare-workflow.outputs.salt-version }}"
      pkg-type: NSIS
      nox-version: 2022.8.7
      python-version: "3.10"
      cache-prefix: ${{ needs.prepare-workflow.outputs.cache-seed }}|3.10.14
      skip-code-coverage: false
      testing-releases: ${{ needs.prepare-workflow.outputs.testing-releases }}

  windows-2019-msi-pkg-tests:
    name: Windows 2019 MSI Package Test
    if: ${{ fromJSON(needs.prepare-workflow.outputs.jobs)['test-pkg'] && fromJSON(needs.prepare-workflow.outputs.runners)['self-hosted'] }}
    needs:
      - prepare-workflow
      - build-pkgs-onedir
      - build-ci-deps
    uses: ./.github/workflows/test-packages-action-windows.yml
    with:
      distro-slug: windows-2019
      nox-session: ci-test-onedir
      platform: windows
      arch: amd64
      salt-version: "${{ needs.prepare-workflow.outputs.salt-version }}"
      pkg-type: MSI
      nox-version: 2022.8.7
      python-version: "3.10"
      cache-prefix: ${{ needs.prepare-workflow.outputs.cache-seed }}|3.10.14
      skip-code-coverage: false
      testing-releases: ${{ needs.prepare-workflow.outputs.testing-releases }}

  windows-2022-nsis-pkg-tests:
    name: Windows 2022 NSIS Package Test
    if: ${{ fromJSON(needs.prepare-workflow.outputs.jobs)['test-pkg'] && fromJSON(needs.prepare-workflow.outputs.runners)['self-hosted'] }}
    needs:
      - prepare-workflow
      - build-pkgs-onedir
      - build-ci-deps
    uses: ./.github/workflows/test-packages-action-windows.yml
    with:
      distro-slug: windows-2022
      nox-session: ci-test-onedir
      platform: windows
      arch: amd64
      salt-version: "${{ needs.prepare-workflow.outputs.salt-version }}"
      pkg-type: NSIS
      nox-version: 2022.8.7
      python-version: "3.10"
      cache-prefix: ${{ needs.prepare-workflow.outputs.cache-seed }}|3.10.14
      skip-code-coverage: false
      testing-releases: ${{ needs.prepare-workflow.outputs.testing-releases }}

  windows-2022-msi-pkg-tests:
    name: Windows 2022 MSI Package Test
    if: ${{ fromJSON(needs.prepare-workflow.outputs.jobs)['test-pkg'] && fromJSON(needs.prepare-workflow.outputs.runners)['self-hosted'] }}
    needs:
      - prepare-workflow
      - build-pkgs-onedir
      - build-ci-deps
    uses: ./.github/workflows/test-packages-action-windows.yml
    with:
      distro-slug: windows-2022
      nox-session: ci-test-onedir
      platform: windows
      arch: amd64
      salt-version: "${{ needs.prepare-workflow.outputs.salt-version }}"
      pkg-type: MSI
      nox-version: 2022.8.7
      python-version: "3.10"
      cache-prefix: ${{ needs.prepare-workflow.outputs.cache-seed }}|3.10.14
      skip-code-coverage: false
      testing-releases: ${{ needs.prepare-workflow.outputs.testing-releases }}

  windows-2016:
    name: Windows 2016 Test
    if: ${{ fromJSON(needs.prepare-workflow.outputs.jobs)['test'] && fromJSON(needs.prepare-workflow.outputs.runners)['self-hosted'] }}
    needs:
      - prepare-workflow
      - build-ci-deps
    uses: ./.github/workflows/test-action-windows.yml
    with:
      distro-slug: windows-2016
      nox-session: ci-test-onedir
      platform: windows
      arch: amd64
      nox-version: 2022.8.7
      gh-actions-python-version: "3.10"
      testrun: ${{ needs.prepare-workflow.outputs.testrun }}
      salt-version: "${{ needs.prepare-workflow.outputs.salt-version }}"
      cache-prefix: ${{ needs.prepare-workflow.outputs.cache-seed }}|3.10.14
      skip-code-coverage: false
      workflow-slug: scheduled
      timeout-minutes: ${{ fromJSON(needs.prepare-workflow.outputs.testrun)['type'] == 'full' && 210 || 360 }}

  windows-2019:
    name: Windows 2019 Test
    if: ${{ fromJSON(needs.prepare-workflow.outputs.jobs)['test'] && fromJSON(needs.prepare-workflow.outputs.runners)['self-hosted'] }}
    needs:
      - prepare-workflow
      - build-ci-deps
    uses: ./.github/workflows/test-action-windows.yml
    with:
      distro-slug: windows-2019
      nox-session: ci-test-onedir
      platform: windows
      arch: amd64
      nox-version: 2022.8.7
      gh-actions-python-version: "3.10"
      testrun: ${{ needs.prepare-workflow.outputs.testrun }}
      salt-version: "${{ needs.prepare-workflow.outputs.salt-version }}"
      cache-prefix: ${{ needs.prepare-workflow.outputs.cache-seed }}|3.10.14
      skip-code-coverage: false
      workflow-slug: scheduled
      timeout-minutes: ${{ fromJSON(needs.prepare-workflow.outputs.testrun)['type'] == 'full' && 210 || 360 }}

  windows-2022:
    name: Windows 2022 Test
    if: ${{ fromJSON(needs.prepare-workflow.outputs.jobs)['test'] && fromJSON(needs.prepare-workflow.outputs.runners)['self-hosted'] }}
    needs:
      - prepare-workflow
      - build-ci-deps
    uses: ./.github/workflows/test-action-windows.yml
    with:
      distro-slug: windows-2022
      nox-session: ci-test-onedir
      platform: windows
      arch: amd64
      nox-version: 2022.8.7
      gh-actions-python-version: "3.10"
      testrun: ${{ needs.prepare-workflow.outputs.testrun }}
      salt-version: "${{ needs.prepare-workflow.outputs.salt-version }}"
      cache-prefix: ${{ needs.prepare-workflow.outputs.cache-seed }}|3.10.14
      skip-code-coverage: false
      workflow-slug: scheduled
      timeout-minutes: ${{ fromJSON(needs.prepare-workflow.outputs.testrun)['type'] == 'full' && 210 || 360 }}

  macos-12:
    name: macOS 12 Test
    if: ${{ fromJSON(needs.prepare-workflow.outputs.jobs)['test'] && fromJSON(needs.prepare-workflow.outputs.runners)['github-hosted'] }}
    needs:
      - prepare-workflow
      - build-ci-deps
    uses: ./.github/workflows/test-action-macos.yml
    with:
      distro-slug: macos-12
      runner: macos-12
      nox-session: ci-test-onedir
      platform: macos
      arch: x86_64
      nox-version: 2022.8.7
      gh-actions-python-version: "3.10"
      testrun: ${{ needs.prepare-workflow.outputs.testrun }}
      salt-version: "${{ needs.prepare-workflow.outputs.salt-version }}"
      cache-prefix: ${{ needs.prepare-workflow.outputs.cache-seed }}|3.10.14
      skip-code-coverage: false
      workflow-slug: scheduled
      timeout-minutes: ${{ fromJSON(needs.prepare-workflow.outputs.testrun)['type'] == 'full' && 180 || 360 }}

  macos-13:
    name: macOS 13 Test
    if: ${{ fromJSON(needs.prepare-workflow.outputs.jobs)['test'] && fromJSON(needs.prepare-workflow.outputs.runners)['github-hosted'] }}
    needs:
      - prepare-workflow
      - build-ci-deps
    uses: ./.github/workflows/test-action-macos.yml
    with:
      distro-slug: macos-13
      runner: macos-13
      nox-session: ci-test-onedir
      platform: macos
      arch: x86_64
      nox-version: 2022.8.7
      gh-actions-python-version: "3.10"
      testrun: ${{ needs.prepare-workflow.outputs.testrun }}
      salt-version: "${{ needs.prepare-workflow.outputs.salt-version }}"
      cache-prefix: ${{ needs.prepare-workflow.outputs.cache-seed }}|3.10.14
      skip-code-coverage: false
      workflow-slug: scheduled
      timeout-minutes: ${{ fromJSON(needs.prepare-workflow.outputs.testrun)['type'] == 'full' && 180 || 360 }}

  macos-13-arm64:
    name: macOS 13 Arm64 Test
    if: ${{ fromJSON(needs.prepare-workflow.outputs.jobs)['test'] && fromJSON(needs.prepare-workflow.outputs.runners)['github-hosted'] }}
    needs:
      - prepare-workflow
      - build-ci-deps
    uses: ./.github/workflows/test-action-macos.yml
    with:
      distro-slug: macos-13-arm64
      runner: macos-13-xlarge
      nox-session: ci-test-onedir
      platform: macos
      arch: arm64
      nox-version: 2022.8.7
      gh-actions-python-version: "3.10"
      testrun: ${{ needs.prepare-workflow.outputs.testrun }}
      salt-version: "${{ needs.prepare-workflow.outputs.salt-version }}"
      cache-prefix: ${{ needs.prepare-workflow.outputs.cache-seed }}|3.10.14
      skip-code-coverage: false
      workflow-slug: scheduled
      timeout-minutes: ${{ fromJSON(needs.prepare-workflow.outputs.testrun)['type'] == 'full' && 180 || 360 }}

  rockylinux-8:
    name: Rocky Linux 8 Test
    if: ${{ fromJSON(needs.prepare-workflow.outputs.jobs)['test'] && fromJSON(needs.prepare-workflow.outputs.runners)['self-hosted'] }}
    needs:
      - prepare-workflow
      - build-ci-deps
    uses: ./.github/workflows/test-action-linux.yml
    with:
      distro-slug: rockylinux-8
      nox-session: ci-test-onedir
      platform: linux
      arch: x86_64
      nox-version: 2022.8.7
      gh-actions-python-version: "3.10"
      testrun: ${{ needs.prepare-workflow.outputs.testrun }}
      salt-version: "${{ needs.prepare-workflow.outputs.salt-version }}"
      cache-prefix: ${{ needs.prepare-workflow.outputs.cache-seed }}|3.10.14
      skip-code-coverage: false
      workflow-slug: scheduled
      timeout-minutes: ${{ fromJSON(needs.prepare-workflow.outputs.testrun)['type'] == 'full' && 180 || 360 }}

  rockylinux-8-arm64:
    name: Rocky Linux 8 Arm64 Test
    if: ${{ fromJSON(needs.prepare-workflow.outputs.jobs)['test'] && fromJSON(needs.prepare-workflow.outputs.runners)['self-hosted'] }}
    needs:
      - prepare-workflow
      - build-ci-deps
    uses: ./.github/workflows/test-action-linux.yml
    with:
      distro-slug: rockylinux-8-arm64
      nox-session: ci-test-onedir
      platform: linux
      arch: arm64
      nox-version: 2022.8.7
      gh-actions-python-version: "3.10"
      testrun: ${{ needs.prepare-workflow.outputs.testrun }}
      salt-version: "${{ needs.prepare-workflow.outputs.salt-version }}"
      cache-prefix: ${{ needs.prepare-workflow.outputs.cache-seed }}|3.10.14
      skip-code-coverage: false
      workflow-slug: scheduled
      timeout-minutes: ${{ fromJSON(needs.prepare-workflow.outputs.testrun)['type'] == 'full' && 180 || 360 }}

  rockylinux-9:
    name: Rocky Linux 9 Test
    if: ${{ fromJSON(needs.prepare-workflow.outputs.jobs)['test'] && fromJSON(needs.prepare-workflow.outputs.runners)['self-hosted'] }}
    needs:
      - prepare-workflow
      - build-ci-deps
    uses: ./.github/workflows/test-action-linux.yml
    with:
      distro-slug: rockylinux-9
      nox-session: ci-test-onedir
      platform: linux
      arch: x86_64
      nox-version: 2022.8.7
      gh-actions-python-version: "3.10"
      testrun: ${{ needs.prepare-workflow.outputs.testrun }}
      salt-version: "${{ needs.prepare-workflow.outputs.salt-version }}"
      cache-prefix: ${{ needs.prepare-workflow.outputs.cache-seed }}|3.10.14
      skip-code-coverage: false
      workflow-slug: scheduled
      timeout-minutes: ${{ fromJSON(needs.prepare-workflow.outputs.testrun)['type'] == 'full' && 180 || 360 }}

  rockylinux-9-arm64:
    name: Rocky Linux 9 Arm64 Test
    if: ${{ fromJSON(needs.prepare-workflow.outputs.jobs)['test'] && fromJSON(needs.prepare-workflow.outputs.runners)['self-hosted'] }}
    needs:
      - prepare-workflow
      - build-ci-deps
    uses: ./.github/workflows/test-action-linux.yml
    with:
      distro-slug: rockylinux-9-arm64
      nox-session: ci-test-onedir
      platform: linux
      arch: arm64
      nox-version: 2022.8.7
      gh-actions-python-version: "3.10"
      testrun: ${{ needs.prepare-workflow.outputs.testrun }}
      salt-version: "${{ needs.prepare-workflow.outputs.salt-version }}"
      cache-prefix: ${{ needs.prepare-workflow.outputs.cache-seed }}|3.10.14
      skip-code-coverage: false
      workflow-slug: scheduled
      timeout-minutes: ${{ fromJSON(needs.prepare-workflow.outputs.testrun)['type'] == 'full' && 180 || 360 }}

  amazonlinux-2:
    name: Amazon Linux 2 Test
    if: ${{ fromJSON(needs.prepare-workflow.outputs.jobs)['test'] && fromJSON(needs.prepare-workflow.outputs.runners)['self-hosted'] }}
    needs:
      - prepare-workflow
      - build-ci-deps
    uses: ./.github/workflows/test-action-linux.yml
    with:
      distro-slug: amazonlinux-2
      nox-session: ci-test-onedir
      platform: linux
      arch: x86_64
      nox-version: 2022.8.7
      gh-actions-python-version: "3.10"
      testrun: ${{ needs.prepare-workflow.outputs.testrun }}
      salt-version: "${{ needs.prepare-workflow.outputs.salt-version }}"
      cache-prefix: ${{ needs.prepare-workflow.outputs.cache-seed }}|3.10.14
      skip-code-coverage: false
      workflow-slug: scheduled
      timeout-minutes: ${{ fromJSON(needs.prepare-workflow.outputs.testrun)['type'] == 'full' && 180 || 360 }}

  amazonlinux-2-arm64:
    name: Amazon Linux 2 Arm64 Test
    if: ${{ fromJSON(needs.prepare-workflow.outputs.jobs)['test'] && fromJSON(needs.prepare-workflow.outputs.runners)['self-hosted'] }}
    needs:
      - prepare-workflow
      - build-ci-deps
    uses: ./.github/workflows/test-action-linux.yml
    with:
      distro-slug: amazonlinux-2-arm64
      nox-session: ci-test-onedir
      platform: linux
      arch: arm64
      nox-version: 2022.8.7
      gh-actions-python-version: "3.10"
      testrun: ${{ needs.prepare-workflow.outputs.testrun }}
      salt-version: "${{ needs.prepare-workflow.outputs.salt-version }}"
      cache-prefix: ${{ needs.prepare-workflow.outputs.cache-seed }}|3.10.14
      skip-code-coverage: false
      workflow-slug: scheduled
      timeout-minutes: ${{ fromJSON(needs.prepare-workflow.outputs.testrun)['type'] == 'full' && 180 || 360 }}

  amazonlinux-2023:
    name: Amazon Linux 2023 Test
    if: ${{ fromJSON(needs.prepare-workflow.outputs.jobs)['test'] && fromJSON(needs.prepare-workflow.outputs.runners)['self-hosted'] }}
    needs:
      - prepare-workflow
      - build-ci-deps
    uses: ./.github/workflows/test-action-linux.yml
    with:
      distro-slug: amazonlinux-2023
      nox-session: ci-test-onedir
      platform: linux
      arch: x86_64
      nox-version: 2022.8.7
      gh-actions-python-version: "3.10"
      testrun: ${{ needs.prepare-workflow.outputs.testrun }}
      salt-version: "${{ needs.prepare-workflow.outputs.salt-version }}"
      cache-prefix: ${{ needs.prepare-workflow.outputs.cache-seed }}|3.10.14
      skip-code-coverage: false
      workflow-slug: scheduled
      timeout-minutes: ${{ fromJSON(needs.prepare-workflow.outputs.testrun)['type'] == 'full' && 180 || 360 }}

  amazonlinux-2023-arm64:
    name: Amazon Linux 2023 Arm64 Test
    if: ${{ fromJSON(needs.prepare-workflow.outputs.jobs)['test'] && fromJSON(needs.prepare-workflow.outputs.runners)['self-hosted'] }}
    needs:
      - prepare-workflow
      - build-ci-deps
    uses: ./.github/workflows/test-action-linux.yml
    with:
      distro-slug: amazonlinux-2023-arm64
      nox-session: ci-test-onedir
      platform: linux
      arch: arm64
      nox-version: 2022.8.7
      gh-actions-python-version: "3.10"
      testrun: ${{ needs.prepare-workflow.outputs.testrun }}
      salt-version: "${{ needs.prepare-workflow.outputs.salt-version }}"
      cache-prefix: ${{ needs.prepare-workflow.outputs.cache-seed }}|3.10.14
      skip-code-coverage: false
      workflow-slug: scheduled
      timeout-minutes: ${{ fromJSON(needs.prepare-workflow.outputs.testrun)['type'] == 'full' && 180 || 360 }}

  archlinux-lts:
    name: Arch Linux LTS Test
    if: ${{ fromJSON(needs.prepare-workflow.outputs.jobs)['test'] && fromJSON(needs.prepare-workflow.outputs.runners)['self-hosted'] }}
    needs:
      - prepare-workflow
      - build-ci-deps
    uses: ./.github/workflows/test-action-linux.yml
    with:
      distro-slug: archlinux-lts
      nox-session: ci-test-onedir
      platform: linux
      arch: x86_64
      nox-version: 2022.8.7
      gh-actions-python-version: "3.10"
      testrun: ${{ needs.prepare-workflow.outputs.testrun }}
      salt-version: "${{ needs.prepare-workflow.outputs.salt-version }}"
      cache-prefix: ${{ needs.prepare-workflow.outputs.cache-seed }}|3.10.14
      skip-code-coverage: false
      workflow-slug: scheduled
      timeout-minutes: ${{ fromJSON(needs.prepare-workflow.outputs.testrun)['type'] == 'full' && 180 || 360 }}

  centos-7:
    name: CentOS 7 Test
    if: ${{ fromJSON(needs.prepare-workflow.outputs.jobs)['test'] && fromJSON(needs.prepare-workflow.outputs.runners)['self-hosted'] }}
    needs:
      - prepare-workflow
      - build-ci-deps
    uses: ./.github/workflows/test-action-linux.yml
    with:
      distro-slug: centos-7
      nox-session: ci-test-onedir
      platform: linux
      arch: x86_64
      nox-version: 2022.8.7
      gh-actions-python-version: "3.10"
      testrun: ${{ needs.prepare-workflow.outputs.testrun }}
      salt-version: "${{ needs.prepare-workflow.outputs.salt-version }}"
      cache-prefix: ${{ needs.prepare-workflow.outputs.cache-seed }}|3.10.14
      skip-code-coverage: false
      workflow-slug: scheduled
      timeout-minutes: ${{ fromJSON(needs.prepare-workflow.outputs.testrun)['type'] == 'full' && 180 || 360 }}

  debian-11:
    name: Debian 11 Test
    if: ${{ fromJSON(needs.prepare-workflow.outputs.jobs)['test'] && fromJSON(needs.prepare-workflow.outputs.runners)['self-hosted'] }}
    needs:
      - prepare-workflow
      - build-ci-deps
    uses: ./.github/workflows/test-action-linux.yml
    with:
      distro-slug: debian-11
      nox-session: ci-test-onedir
      platform: linux
      arch: x86_64
      nox-version: 2022.8.7
      gh-actions-python-version: "3.10"
      testrun: ${{ needs.prepare-workflow.outputs.testrun }}
      salt-version: "${{ needs.prepare-workflow.outputs.salt-version }}"
      cache-prefix: ${{ needs.prepare-workflow.outputs.cache-seed }}|3.10.14
      skip-code-coverage: false
      workflow-slug: scheduled
      timeout-minutes: ${{ fromJSON(needs.prepare-workflow.outputs.testrun)['type'] == 'full' && 180 || 360 }}

  debian-11-arm64:
    name: Debian 11 Arm64 Test
    if: ${{ fromJSON(needs.prepare-workflow.outputs.jobs)['test'] && fromJSON(needs.prepare-workflow.outputs.runners)['self-hosted'] }}
    needs:
      - prepare-workflow
      - build-ci-deps
    uses: ./.github/workflows/test-action-linux.yml
    with:
      distro-slug: debian-11-arm64
      nox-session: ci-test-onedir
      platform: linux
      arch: arm64
      nox-version: 2022.8.7
      gh-actions-python-version: "3.10"
      testrun: ${{ needs.prepare-workflow.outputs.testrun }}
      salt-version: "${{ needs.prepare-workflow.outputs.salt-version }}"
      cache-prefix: ${{ needs.prepare-workflow.outputs.cache-seed }}|3.10.14
      skip-code-coverage: false
      workflow-slug: scheduled
      timeout-minutes: ${{ fromJSON(needs.prepare-workflow.outputs.testrun)['type'] == 'full' && 180 || 360 }}

  debian-12:
    name: Debian 12 Test
    if: ${{ fromJSON(needs.prepare-workflow.outputs.jobs)['test'] && fromJSON(needs.prepare-workflow.outputs.runners)['self-hosted'] }}
    needs:
      - prepare-workflow
      - build-ci-deps
    uses: ./.github/workflows/test-action-linux.yml
    with:
      distro-slug: debian-12
      nox-session: ci-test-onedir
      platform: linux
      arch: x86_64
      nox-version: 2022.8.7
      gh-actions-python-version: "3.10"
      testrun: ${{ needs.prepare-workflow.outputs.testrun }}
      salt-version: "${{ needs.prepare-workflow.outputs.salt-version }}"
      cache-prefix: ${{ needs.prepare-workflow.outputs.cache-seed }}|3.10.14
      skip-code-coverage: false
      workflow-slug: scheduled
      timeout-minutes: ${{ fromJSON(needs.prepare-workflow.outputs.testrun)['type'] == 'full' && 180 || 360 }}

  debian-12-arm64:
    name: Debian 12 Arm64 Test
    if: ${{ fromJSON(needs.prepare-workflow.outputs.jobs)['test'] && fromJSON(needs.prepare-workflow.outputs.runners)['self-hosted'] }}
    needs:
      - prepare-workflow
      - build-ci-deps
    uses: ./.github/workflows/test-action-linux.yml
    with:
      distro-slug: debian-12-arm64
      nox-session: ci-test-onedir
      platform: linux
      arch: arm64
      nox-version: 2022.8.7
      gh-actions-python-version: "3.10"
      testrun: ${{ needs.prepare-workflow.outputs.testrun }}
      salt-version: "${{ needs.prepare-workflow.outputs.salt-version }}"
      cache-prefix: ${{ needs.prepare-workflow.outputs.cache-seed }}|3.10.14
      skip-code-coverage: false
      workflow-slug: scheduled
      timeout-minutes: ${{ fromJSON(needs.prepare-workflow.outputs.testrun)['type'] == 'full' && 180 || 360 }}

  fedora-39:
    name: Fedora 39 Test
    if: ${{ fromJSON(needs.prepare-workflow.outputs.jobs)['test'] && fromJSON(needs.prepare-workflow.outputs.runners)['self-hosted'] }}
    needs:
      - prepare-workflow
      - build-ci-deps
    uses: ./.github/workflows/test-action-linux.yml
    with:
      distro-slug: fedora-39
      nox-session: ci-test-onedir
      platform: linux
      arch: x86_64
      nox-version: 2022.8.7
      gh-actions-python-version: "3.10"
      testrun: ${{ needs.prepare-workflow.outputs.testrun }}
      salt-version: "${{ needs.prepare-workflow.outputs.salt-version }}"
      cache-prefix: ${{ needs.prepare-workflow.outputs.cache-seed }}|3.10.14
      skip-code-coverage: false
      workflow-slug: scheduled
      timeout-minutes: ${{ fromJSON(needs.prepare-workflow.outputs.testrun)['type'] == 'full' && 180 || 360 }}

  opensuse-15:
    name: Opensuse 15 Test
    if: ${{ fromJSON(needs.prepare-workflow.outputs.jobs)['test'] && fromJSON(needs.prepare-workflow.outputs.runners)['self-hosted'] }}
    needs:
      - prepare-workflow
      - build-ci-deps
    uses: ./.github/workflows/test-action-linux.yml
    with:
      distro-slug: opensuse-15
      nox-session: ci-test-onedir
      platform: linux
      arch: x86_64
      nox-version: 2022.8.7
      gh-actions-python-version: "3.10"
      testrun: ${{ needs.prepare-workflow.outputs.testrun }}
      salt-version: "${{ needs.prepare-workflow.outputs.salt-version }}"
      cache-prefix: ${{ needs.prepare-workflow.outputs.cache-seed }}|3.10.14
      skip-code-coverage: false
      workflow-slug: scheduled
      timeout-minutes: ${{ fromJSON(needs.prepare-workflow.outputs.testrun)['type'] == 'full' && 180 || 360 }}

  photonos-4:
    name: Photon OS 4 Test
    if: ${{ fromJSON(needs.prepare-workflow.outputs.jobs)['test'] && fromJSON(needs.prepare-workflow.outputs.runners)['self-hosted'] }}
    needs:
      - prepare-workflow
      - build-ci-deps
    uses: ./.github/workflows/test-action-linux.yml
    with:
      distro-slug: photonos-4
      nox-session: ci-test-onedir
      platform: linux
      arch: x86_64
      nox-version: 2022.8.7
      gh-actions-python-version: "3.10"
      testrun: ${{ needs.prepare-workflow.outputs.testrun }}
      salt-version: "${{ needs.prepare-workflow.outputs.salt-version }}"
      cache-prefix: ${{ needs.prepare-workflow.outputs.cache-seed }}|3.10.14
      skip-code-coverage: false
      workflow-slug: scheduled
<<<<<<< HEAD
      timeout-minutes: ${{ fromJSON(needs.prepare-workflow.outputs.testrun)['type'] == 'full' && 180 || 360 }}
      fips: true
=======
      default-timeout: 360
>>>>>>> 56729e1e

  photonos-4-arm64:
    name: Photon OS 4 Arm64 Test
    if: ${{ fromJSON(needs.prepare-workflow.outputs.jobs)['test'] && fromJSON(needs.prepare-workflow.outputs.runners)['self-hosted'] }}
    needs:
      - prepare-workflow
      - build-ci-deps
    uses: ./.github/workflows/test-action-linux.yml
    with:
      distro-slug: photonos-4-arm64
      nox-session: ci-test-onedir
      platform: linux
      arch: arm64
      nox-version: 2022.8.7
      gh-actions-python-version: "3.10"
      testrun: ${{ needs.prepare-workflow.outputs.testrun }}
      salt-version: "${{ needs.prepare-workflow.outputs.salt-version }}"
      cache-prefix: ${{ needs.prepare-workflow.outputs.cache-seed }}|3.10.14
      skip-code-coverage: false
      workflow-slug: scheduled
<<<<<<< HEAD
      timeout-minutes: ${{ fromJSON(needs.prepare-workflow.outputs.testrun)['type'] == 'full' && 180 || 360 }}
=======
      default-timeout: 360

  photonos-4-fips:
    name: Photon OS 4 Test (fips)
    if: ${{ fromJSON(needs.prepare-workflow.outputs.jobs)['test'] && fromJSON(needs.prepare-workflow.outputs.runners)['self-hosted'] }}
    needs:
      - prepare-workflow
      - build-ci-deps
    uses: ./.github/workflows/test-action-linux.yml
    with:
      distro-slug: photonos-4
      nox-session: ci-test-onedir
      platform: linux
      arch: x86_64
      nox-version: 2022.8.7
      gh-actions-python-version: "3.10"
      testrun: ${{ needs.prepare-workflow.outputs.testrun }}
      salt-version: "${{ needs.prepare-workflow.outputs.salt-version }}"
      cache-prefix: ${{ needs.prepare-workflow.outputs.cache-seed }}|3.10.14
      skip-code-coverage: false
      workflow-slug: scheduled
      default-timeout: 360
      fips: true

  photonos-4-arm64-fips:
    name: Photon OS 4 Arm64 Test (fips)
    if: ${{ fromJSON(needs.prepare-workflow.outputs.jobs)['test'] && fromJSON(needs.prepare-workflow.outputs.runners)['self-hosted'] }}
    needs:
      - prepare-workflow
      - build-ci-deps
    uses: ./.github/workflows/test-action-linux.yml
    with:
      distro-slug: photonos-4-arm64
      nox-session: ci-test-onedir
      platform: linux
      arch: arm64
      nox-version: 2022.8.7
      gh-actions-python-version: "3.10"
      testrun: ${{ needs.prepare-workflow.outputs.testrun }}
      salt-version: "${{ needs.prepare-workflow.outputs.salt-version }}"
      cache-prefix: ${{ needs.prepare-workflow.outputs.cache-seed }}|3.10.14
      skip-code-coverage: false
      workflow-slug: scheduled
      default-timeout: 360
>>>>>>> 56729e1e
      fips: true

  photonos-5:
    name: Photon OS 5 Test
    if: ${{ fromJSON(needs.prepare-workflow.outputs.jobs)['test'] && fromJSON(needs.prepare-workflow.outputs.runners)['self-hosted'] }}
    needs:
      - prepare-workflow
      - build-ci-deps
    uses: ./.github/workflows/test-action-linux.yml
    with:
      distro-slug: photonos-5
      nox-session: ci-test-onedir
      platform: linux
      arch: x86_64
      nox-version: 2022.8.7
      gh-actions-python-version: "3.10"
      testrun: ${{ needs.prepare-workflow.outputs.testrun }}
      salt-version: "${{ needs.prepare-workflow.outputs.salt-version }}"
      cache-prefix: ${{ needs.prepare-workflow.outputs.cache-seed }}|3.10.14
      skip-code-coverage: false
      workflow-slug: scheduled
<<<<<<< HEAD
      timeout-minutes: ${{ fromJSON(needs.prepare-workflow.outputs.testrun)['type'] == 'full' && 180 || 360 }}
      fips: true
=======
      default-timeout: 360
>>>>>>> 56729e1e

  photonos-5-arm64:
    name: Photon OS 5 Arm64 Test
    if: ${{ fromJSON(needs.prepare-workflow.outputs.jobs)['test'] && fromJSON(needs.prepare-workflow.outputs.runners)['self-hosted'] }}
    needs:
      - prepare-workflow
      - build-ci-deps
    uses: ./.github/workflows/test-action-linux.yml
    with:
      distro-slug: photonos-5-arm64
      nox-session: ci-test-onedir
      platform: linux
      arch: arm64
      nox-version: 2022.8.7
      gh-actions-python-version: "3.10"
      testrun: ${{ needs.prepare-workflow.outputs.testrun }}
      salt-version: "${{ needs.prepare-workflow.outputs.salt-version }}"
      cache-prefix: ${{ needs.prepare-workflow.outputs.cache-seed }}|3.10.14
      skip-code-coverage: false
      workflow-slug: scheduled
<<<<<<< HEAD
      timeout-minutes: ${{ fromJSON(needs.prepare-workflow.outputs.testrun)['type'] == 'full' && 180 || 360 }}
=======
      default-timeout: 360

  photonos-5-fips:
    name: Photon OS 5 Test (fips)
    if: ${{ fromJSON(needs.prepare-workflow.outputs.jobs)['test'] && fromJSON(needs.prepare-workflow.outputs.runners)['self-hosted'] }}
    needs:
      - prepare-workflow
      - build-ci-deps
    uses: ./.github/workflows/test-action-linux.yml
    with:
      distro-slug: photonos-5
      nox-session: ci-test-onedir
      platform: linux
      arch: x86_64
      nox-version: 2022.8.7
      gh-actions-python-version: "3.10"
      testrun: ${{ needs.prepare-workflow.outputs.testrun }}
      salt-version: "${{ needs.prepare-workflow.outputs.salt-version }}"
      cache-prefix: ${{ needs.prepare-workflow.outputs.cache-seed }}|3.10.14
      skip-code-coverage: false
      workflow-slug: scheduled
      default-timeout: 360
      fips: true

  photonos-5-arm64-fips:
    name: Photon OS 5 Arm64 Test (fips)
    if: ${{ fromJSON(needs.prepare-workflow.outputs.jobs)['test'] && fromJSON(needs.prepare-workflow.outputs.runners)['self-hosted'] }}
    needs:
      - prepare-workflow
      - build-ci-deps
    uses: ./.github/workflows/test-action-linux.yml
    with:
      distro-slug: photonos-5-arm64
      nox-session: ci-test-onedir
      platform: linux
      arch: arm64
      nox-version: 2022.8.7
      gh-actions-python-version: "3.10"
      testrun: ${{ needs.prepare-workflow.outputs.testrun }}
      salt-version: "${{ needs.prepare-workflow.outputs.salt-version }}"
      cache-prefix: ${{ needs.prepare-workflow.outputs.cache-seed }}|3.10.14
      skip-code-coverage: false
      workflow-slug: scheduled
      default-timeout: 360
>>>>>>> 56729e1e
      fips: true

  ubuntu-2004:
    name: Ubuntu 20.04 Test
    if: ${{ fromJSON(needs.prepare-workflow.outputs.jobs)['test'] && fromJSON(needs.prepare-workflow.outputs.runners)['self-hosted'] }}
    needs:
      - prepare-workflow
      - build-ci-deps
    uses: ./.github/workflows/test-action-linux.yml
    with:
      distro-slug: ubuntu-20.04
      nox-session: ci-test-onedir
      platform: linux
      arch: x86_64
      nox-version: 2022.8.7
      gh-actions-python-version: "3.10"
      testrun: ${{ needs.prepare-workflow.outputs.testrun }}
      salt-version: "${{ needs.prepare-workflow.outputs.salt-version }}"
      cache-prefix: ${{ needs.prepare-workflow.outputs.cache-seed }}|3.10.14
      skip-code-coverage: false
      workflow-slug: scheduled
      timeout-minutes: ${{ fromJSON(needs.prepare-workflow.outputs.testrun)['type'] == 'full' && 180 || 360 }}

  ubuntu-2004-arm64:
    name: Ubuntu 20.04 Arm64 Test
    if: ${{ fromJSON(needs.prepare-workflow.outputs.jobs)['test'] && fromJSON(needs.prepare-workflow.outputs.runners)['self-hosted'] }}
    needs:
      - prepare-workflow
      - build-ci-deps
    uses: ./.github/workflows/test-action-linux.yml
    with:
      distro-slug: ubuntu-20.04-arm64
      nox-session: ci-test-onedir
      platform: linux
      arch: arm64
      nox-version: 2022.8.7
      gh-actions-python-version: "3.10"
      testrun: ${{ needs.prepare-workflow.outputs.testrun }}
      salt-version: "${{ needs.prepare-workflow.outputs.salt-version }}"
      cache-prefix: ${{ needs.prepare-workflow.outputs.cache-seed }}|3.10.14
      skip-code-coverage: false
      workflow-slug: scheduled
      timeout-minutes: ${{ fromJSON(needs.prepare-workflow.outputs.testrun)['type'] == 'full' && 180 || 360 }}

  ubuntu-2204:
    name: Ubuntu 22.04 Test
    if: ${{ fromJSON(needs.prepare-workflow.outputs.jobs)['test'] && fromJSON(needs.prepare-workflow.outputs.runners)['self-hosted'] }}
    needs:
      - prepare-workflow
      - build-ci-deps
    uses: ./.github/workflows/test-action-linux.yml
    with:
      distro-slug: ubuntu-22.04
      nox-session: ci-test-onedir
      platform: linux
      arch: x86_64
      nox-version: 2022.8.7
      gh-actions-python-version: "3.10"
      testrun: ${{ needs.prepare-workflow.outputs.testrun }}
      salt-version: "${{ needs.prepare-workflow.outputs.salt-version }}"
      cache-prefix: ${{ needs.prepare-workflow.outputs.cache-seed }}|3.10.14
      skip-code-coverage: false
      workflow-slug: scheduled
      timeout-minutes: ${{ fromJSON(needs.prepare-workflow.outputs.testrun)['type'] == 'full' && 180 || 360 }}

  ubuntu-2204-arm64:
    name: Ubuntu 22.04 Arm64 Test
    if: ${{ fromJSON(needs.prepare-workflow.outputs.jobs)['test'] && fromJSON(needs.prepare-workflow.outputs.runners)['self-hosted'] }}
    needs:
      - prepare-workflow
      - build-ci-deps
    uses: ./.github/workflows/test-action-linux.yml
    with:
      distro-slug: ubuntu-22.04-arm64
      nox-session: ci-test-onedir
      platform: linux
      arch: arm64
      nox-version: 2022.8.7
      gh-actions-python-version: "3.10"
      testrun: ${{ needs.prepare-workflow.outputs.testrun }}
      salt-version: "${{ needs.prepare-workflow.outputs.salt-version }}"
      cache-prefix: ${{ needs.prepare-workflow.outputs.cache-seed }}|3.10.14
      skip-code-coverage: false
      workflow-slug: scheduled
      timeout-minutes: ${{ fromJSON(needs.prepare-workflow.outputs.testrun)['type'] == 'full' && 180 || 360 }}

  combine-all-code-coverage:
    name: Combine Code Coverage
    if: ${{ fromJSON(needs.prepare-workflow.outputs.testrun)['skip_code_coverage'] == false }}
    runs-on: ubuntu-latest
    needs:
      - prepare-workflow
      - build-ci-deps
      - windows-2016
      - windows-2019
      - windows-2022
      - macos-12
      - macos-13
      - macos-13-arm64
      - rockylinux-8
      - rockylinux-8-arm64
      - rockylinux-9
      - rockylinux-9-arm64
      - amazonlinux-2
      - amazonlinux-2-arm64
      - amazonlinux-2023
      - amazonlinux-2023-arm64
      - archlinux-lts
      - centos-7
      - debian-11
      - debian-11-arm64
      - debian-12
      - debian-12-arm64
      - fedora-39
      - opensuse-15
      - photonos-4
      - photonos-4-arm64
      - photonos-4-fips
      - photonos-4-arm64-fips
      - photonos-5
      - photonos-5-arm64
      - photonos-5-fips
      - photonos-5-arm64-fips
      - ubuntu-2004
      - ubuntu-2004-arm64
      - ubuntu-2204
      - ubuntu-2204-arm64
    steps:
      - uses: actions/checkout@v4

      - name: Set up Python 3.10
        uses: actions/setup-python@v5
        with:
          python-version: "3.10"

      - name: Setup Python Tools Scripts
        id: python-tools-scripts
        uses: ./.github/actions/setup-python-tools-scripts
        with:
          cache-prefix: ${{ needs.prepare-workflow.outputs.cache-seed }}-coverage

      - name: Install Nox
        run: |
          python3 -m pip install 'nox==2022.8.7'



      - name: Merge All Code Coverage Test Run Artifacts
        uses: actions/upload-artifact/merge@v4
        id: merge-coverage-artifacts
        with:
          name: all-testrun-coverage-artifacts
          pattern: all-testrun-coverage-artifacts-*
          separate-directories: false
          delete-merged: true

      - name: Get coverage reports
        id: get-coverage-reports
        uses: actions/download-artifact@v4
        with:
          name: all-testrun-coverage-artifacts
          path: artifacts/coverage/

      - name: Display structure of downloaded files
        run: tree -a artifacts/

      - name: Install Codecov CLI
        run: |
          # We can't yet use tokenless uploads with the codecov CLI
          # python3 -m pip install codecov-cli
          #
          curl https://keybase.io/codecovsecurity/pgp_keys.asc | gpg --no-default-keyring --import
          curl -Os https://uploader.codecov.io/latest/linux/codecov
          curl -Os https://uploader.codecov.io/latest/linux/codecov.SHA256SUM
          curl -Os https://uploader.codecov.io/latest/linux/codecov.SHA256SUM.sig
          gpg --verify codecov.SHA256SUM.sig codecov.SHA256SUM
          shasum -a 256 -c codecov.SHA256SUM
          chmod +x codecov
          mv ./codecov /usr/local/bin/

      - name: Create XML Coverage Reports
        run: |
          nox --force-color -e create-xml-coverage-reports

      - name: Upload Code Coverage To Codecov
        if: ${{ ! github.event.repository.private && ! github.event.repository.fork }}
        env:
          CODECOV_TOKEN: ${{ secrets.CODECOV_TOKEN }}
        run: |
          tools ci upload-coverage --commit-sha=${{ github.event.pull_request.head.sha || github.sha }} artifacts/coverage/

      - name: Combine Code Coverage
        run: |
          nox --force-color -e combine-coverage

      - name: Report Salt Code Coverage
        run: |
          nox --force-color -e coverage-report -- salt

      - name: Create Salt Code Coverage HTML Report
        run: |
          nox --force-color -e create-html-coverage-report -- salt

      - name: Create Salt Code Coverage HTML Report
        run: |
          nox --force-color -e create-html-coverage-report -- salt

      - name: Upload Salt Code Coverage HTML Report
        uses: actions/upload-artifact@v4
        with:
          name: code-coverage-salt-html-report
          path: artifacts/coverage/html/salt
          retention-days: 7
          if-no-files-found: error

      - name: Report Combined Code Coverage
        run: |
          nox --force-color -e coverage-report

      - name: Create Combined Code Coverage JSON Report
        run: |
          nox --force-color -e create-json-coverage-reports

      - name: Upload Combined Code Coverage JSON Report
        uses: actions/upload-artifact@v4
        with:
          name: code-coverage-full-json-report
          path: artifacts/coverage/coverage.json
          retention-days: 7
          if-no-files-found: error

      - name: Create Combined Code Coverage HTML Report
        run: |
          nox --force-color -e create-html-coverage-report

      - name: Upload Combined Code Coverage HTML Report
        uses: actions/upload-artifact@v4
        with:
          name: code-coverage-full-html-report
          path: artifacts/coverage/html/full
          retention-days: 7
          if-no-files-found: error

  set-pipeline-exit-status:
    # This step is just so we can make github require this step, to pass checks
    # on a pull request instead of requiring all
    name: Set the ${{ github.workflow }} Pipeline Exit Status
    if: always()
    runs-on: ubuntu-latest
    needs:
      - workflow-requirements
      - trigger-branch-scheduled-builds
      - prepare-workflow
      - pre-commit
      - lint
      - build-docs
      - build-deps-onedir
      - build-salt-onedir
      - build-pkgs-src
      - combine-all-code-coverage
      - build-ci-deps
      - windows-2016
      - windows-2019
      - windows-2022
      - macos-12
      - macos-13
      - macos-13-arm64
      - rockylinux-8
      - rockylinux-8-arm64
      - rockylinux-9
      - rockylinux-9-arm64
      - amazonlinux-2
      - amazonlinux-2-arm64
      - amazonlinux-2023
      - amazonlinux-2023-arm64
      - archlinux-lts
      - centos-7
      - debian-11
      - debian-11-arm64
      - debian-12
      - debian-12-arm64
      - fedora-39
      - opensuse-15
      - photonos-4
      - photonos-4-arm64
      - photonos-4-fips
      - photonos-4-arm64-fips
      - photonos-5
      - photonos-5-arm64
      - photonos-5-fips
      - photonos-5-arm64-fips
      - ubuntu-2004
      - ubuntu-2004-arm64
      - ubuntu-2204
      - ubuntu-2204-arm64
      - rockylinux-8-pkg-tests
      - rockylinux-8-arm64-pkg-tests
      - rockylinux-9-pkg-tests
      - rockylinux-9-arm64-pkg-tests
      - amazonlinux-2-pkg-tests
      - amazonlinux-2-arm64-pkg-tests
      - amazonlinux-2023-pkg-tests
      - amazonlinux-2023-arm64-pkg-tests
      - centos-7-pkg-tests
      - debian-11-pkg-tests
      - debian-11-arm64-pkg-tests
      - debian-12-pkg-tests
      - debian-12-arm64-pkg-tests
      - photonos-4-pkg-tests
      - photonos-4-arm64-pkg-tests
      - photonos-4-pkg-tests-fips
      - photonos-4-arm64-pkg-tests-fips
      - photonos-5-pkg-tests
      - photonos-5-arm64-pkg-tests
      - photonos-5-pkg-tests-fips
      - photonos-5-arm64-pkg-tests-fips
      - ubuntu-2004-pkg-tests
      - ubuntu-2004-arm64-pkg-tests
      - ubuntu-2204-pkg-tests
      - ubuntu-2204-arm64-pkg-tests
      - macos-12-pkg-tests
      - macos-13-pkg-tests
      - macos-13-arm64-pkg-tests
      - windows-2016-nsis-pkg-tests
      - windows-2016-msi-pkg-tests
      - windows-2019-nsis-pkg-tests
      - windows-2019-msi-pkg-tests
      - windows-2022-nsis-pkg-tests
      - windows-2022-msi-pkg-tests
    steps:
      - name: Get workflow information
        id: get-workflow-info
        uses: im-open/workflow-conclusion@v2

      - name: Set Pipeline Exit Status
        shell: bash
        run: |
          if [ "${{ steps.get-workflow-info.outputs.workflow_conclusion }}" != "success" ]; then
            exit 1
          else
            exit 0
          fi

      - name: Done
        if: always()
        run:
          echo "All worflows finished"<|MERGE_RESOLUTION|>--- conflicted
+++ resolved
@@ -1750,12 +1750,7 @@
       cache-prefix: ${{ needs.prepare-workflow.outputs.cache-seed }}|3.10.14
       skip-code-coverage: false
       workflow-slug: scheduled
-<<<<<<< HEAD
-      timeout-minutes: ${{ fromJSON(needs.prepare-workflow.outputs.testrun)['type'] == 'full' && 180 || 360 }}
-      fips: true
-=======
-      default-timeout: 360
->>>>>>> 56729e1e
+      timeout-minutes: ${{ fromJSON(needs.prepare-workflow.outputs.testrun)['type'] == 'full' && 180 || 360 }}
 
   photonos-4-arm64:
     name: Photon OS 4 Arm64 Test
@@ -1776,10 +1771,7 @@
       cache-prefix: ${{ needs.prepare-workflow.outputs.cache-seed }}|3.10.14
       skip-code-coverage: false
       workflow-slug: scheduled
-<<<<<<< HEAD
-      timeout-minutes: ${{ fromJSON(needs.prepare-workflow.outputs.testrun)['type'] == 'full' && 180 || 360 }}
-=======
-      default-timeout: 360
+      timeout-minutes: ${{ fromJSON(needs.prepare-workflow.outputs.testrun)['type'] == 'full' && 180 || 360 }}
 
   photonos-4-fips:
     name: Photon OS 4 Test (fips)
@@ -1800,7 +1792,7 @@
       cache-prefix: ${{ needs.prepare-workflow.outputs.cache-seed }}|3.10.14
       skip-code-coverage: false
       workflow-slug: scheduled
-      default-timeout: 360
+      timeout-minutes: ${{ fromJSON(needs.prepare-workflow.outputs.testrun)['type'] == 'full' && 180 || 360 }}
       fips: true
 
   photonos-4-arm64-fips:
@@ -1822,8 +1814,7 @@
       cache-prefix: ${{ needs.prepare-workflow.outputs.cache-seed }}|3.10.14
       skip-code-coverage: false
       workflow-slug: scheduled
-      default-timeout: 360
->>>>>>> 56729e1e
+      timeout-minutes: ${{ fromJSON(needs.prepare-workflow.outputs.testrun)['type'] == 'full' && 180 || 360 }}
       fips: true
 
   photonos-5:
@@ -1845,12 +1836,7 @@
       cache-prefix: ${{ needs.prepare-workflow.outputs.cache-seed }}|3.10.14
       skip-code-coverage: false
       workflow-slug: scheduled
-<<<<<<< HEAD
-      timeout-minutes: ${{ fromJSON(needs.prepare-workflow.outputs.testrun)['type'] == 'full' && 180 || 360 }}
-      fips: true
-=======
-      default-timeout: 360
->>>>>>> 56729e1e
+      timeout-minutes: ${{ fromJSON(needs.prepare-workflow.outputs.testrun)['type'] == 'full' && 180 || 360 }}
 
   photonos-5-arm64:
     name: Photon OS 5 Arm64 Test
@@ -1871,10 +1857,7 @@
       cache-prefix: ${{ needs.prepare-workflow.outputs.cache-seed }}|3.10.14
       skip-code-coverage: false
       workflow-slug: scheduled
-<<<<<<< HEAD
-      timeout-minutes: ${{ fromJSON(needs.prepare-workflow.outputs.testrun)['type'] == 'full' && 180 || 360 }}
-=======
-      default-timeout: 360
+      timeout-minutes: ${{ fromJSON(needs.prepare-workflow.outputs.testrun)['type'] == 'full' && 180 || 360 }}
 
   photonos-5-fips:
     name: Photon OS 5 Test (fips)
@@ -1895,7 +1878,7 @@
       cache-prefix: ${{ needs.prepare-workflow.outputs.cache-seed }}|3.10.14
       skip-code-coverage: false
       workflow-slug: scheduled
-      default-timeout: 360
+      timeout-minutes: ${{ fromJSON(needs.prepare-workflow.outputs.testrun)['type'] == 'full' && 180 || 360 }}
       fips: true
 
   photonos-5-arm64-fips:
@@ -1917,8 +1900,7 @@
       cache-prefix: ${{ needs.prepare-workflow.outputs.cache-seed }}|3.10.14
       skip-code-coverage: false
       workflow-slug: scheduled
-      default-timeout: 360
->>>>>>> 56729e1e
+      timeout-minutes: ${{ fromJSON(needs.prepare-workflow.outputs.testrun)['type'] == 'full' && 180 || 360 }}
       fips: true
 
   ubuntu-2004:
