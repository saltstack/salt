# Do not edit these workflows directly as the changes made will be overwritten.
# Instead, edit the template '.github/workflows/templates/scheduled.yml.jinja'
---

name: Scheduled
run-name: "Scheduled (branch: ${{ github.ref_name }})"

on:
  schedule:
    # https://docs.github.com/en/actions/using-workflows/workflow-syntax-for-github-actions#onschedule
    - cron: '0 */8 * * *'  # Run every 8 hours

env:
  COLUMNS: 190
  CACHE_SEED: SEED-2  # Bump the number to invalidate all caches
  RELENV_DATA: "${{ github.workspace }}/.relenv"

permissions:
  contents: read  # for dorny/paths-filter to fetch a list of changed files
  pull-requests: read  # for dorny/paths-filter to read pull requests
  actions: write  # to trigger branch scheduled builds

concurrency:
  group: ${{ github.workflow }}-${{ github.event_name }}-${{ github.head_ref || github.run_id }}
  cancel-in-progress: false

jobs:

  workflow-requirements:
    name: Check Workflow Requirements
    runs-on: ubuntu-latest
    outputs:
      requirements-met: ${{ steps.check-requirements.outputs.requirements-met }}
    steps:
      - name: Check Requirements
        id: check-requirements
        run: |
          if [ "${{ vars.RUN_SCHEDULED_BUILDS }}" = "1" ]; then
            MSG="Running workflow because RUN_SCHEDULED_BUILDS=1"
            echo "${MSG}"
            echo "${MSG}" >> "${GITHUB_STEP_SUMMARY}"
            echo "requirements-met=true" >> "${GITHUB_OUTPUT}"
          elif [ "${{ github.event.repository.fork }}" = "true" ]; then
            MSG="Not running workflow because ${{ github.repository }} is a fork"
            echo "${MSG}"
            echo "${MSG}" >> "${GITHUB_STEP_SUMMARY}"
            echo "requirements-met=false" >> "${GITHUB_OUTPUT}"
          else
            MSG="Running workflow because ${{ github.repository }} is not a fork"
            echo "${MSG}"
            echo "${MSG}" >> "${GITHUB_STEP_SUMMARY}"
            echo "requirements-met=true" >> "${GITHUB_OUTPUT}"
          fi

  trigger-branch-scheduled-builds:
    name: Trigger Branch Workflows
    if: ${{ github.event_name == 'schedule' && fromJSON(needs.workflow-requirements.outputs.requirements-met) }}
    runs-on:
      - ubuntu-latest
    needs:
      - workflow-requirements
    steps:
      - name: Trigger 3006.x branch
        env:
          GH_TOKEN: ${{ secrets.GITHUB_TOKEN }}
        run: |
          gh workflow run scheduled.yml --repo ${{ github.repository }} --ref 3006.x

  prepare-workflow:
    name: Prepare Workflow Run
    runs-on: ubuntu-latest
    if: ${{ fromJSON(needs.workflow-requirements.outputs.requirements-met) }}
    needs:
      - workflow-requirements
    outputs:
      jobs: ${{ steps.define-jobs.outputs.jobs }}
      runners: ${{ steps.runner-types.outputs.runners }}
      changed-files: ${{ steps.process-changed-files.outputs.changed-files }}
      pull-labels: ${{ steps.get-pull-labels.outputs.labels }}
      testrun: ${{ steps.define-testrun.outputs.testrun }}
      salt-version: ${{ steps.setup-salt-version.outputs.salt-version }}
      cache-seed: ${{ steps.set-cache-seed.outputs.cache-seed }}
    steps:
      - uses: actions/checkout@v3
        with:
          fetch-depth: 0  # Full clone to also get the tags to get the right salt version

      - name: Get Changed Files
        if: ${{ github.event_name == 'pull_request'}}
        id: changed-files
        uses: dorny/paths-filter@v2
        with:
          token: ${{ github.token }}
          list-files: json
          filters: |
            repo:
              - added|modified:
                - '**'
            doc-requirements:
              - added|modified: &doc_requirements
                - requirements/static/ci/py3.*/docs.txt
            lint-requirements:
              - added|modified: &lint_requirements
                - requirements/static/ci/py3.*/lint.txt
            pkg_requirements:
              - added|modified: &pkg_requirements
                - requirements/static/pkg/py3.*/darwin.txt
                - requirements/static/pkg/py3.*/linux.txt
                - requirements/static/pkg/py3.*/freebsd.txt
                - requirements/static/pkg/py3.*/windows.txt
            test_requirements:
              - added|modified: &test_requirements
                - requirements/static/ci/py3.*/darwin.txt
                - requirements/static/ci/py3.*/linux.txt
                - requirements/static/ci/py3.*/freebsd.txt
                - requirements/static/ci/py3.*/windows.txt
                - requirements/static/ci/py3.*/darwin-crypto.txt
                - requirements/static/ci/py3.*/linux-crypto.txt
                - requirements/static/ci/py3.*/freebsd-crypto.txt
                - requirements/static/ci/py3.*/windows-crypto.txt
            deleted:
              - deleted:
                - '**'
            docs:
              - added|modified:
                - doc/**
                - *doc_requirements
            workflows:
              - added|modified:
                - cicd/shared-gh-workflows-context.yml
                - .github/actions/**/action.yml
                - .github/workflows/*.yml
                - .github/workflows/templates/*.yml.jinja2
            salt:
              - added|modified: &salt_added_modified
                - setup.py
                - noxfile.py
                - salt/**/*.py
                - tasks/**/*.py
                - tools/**/*.py
            tests:
              - added|modified: &tests_added_modified
                - tests/**/*.py
            lint:
              - added|modified:
                - .pylintrc
                - *lint_requirements
            golden_images:
              - added|modified:
                - cicd/golden-images.json
            pkg_tests:
              - added|modified: &pkg_tests_added_modified
                - pkg/**
                - *pkg_requirements
                - *salt_added_modified
            testrun:
              - added|modified:
                - *pkg_requirements
                - *test_requirements
                - *salt_added_modified
                - *tests_added_modified
                - *pkg_tests_added_modified

      - name: Set up Python 3.10
        uses: actions/setup-python@v4
        with:
          python-version: "3.10"

      - name: Setup Python Tools Scripts
        uses: ./.github/actions/setup-python-tools-scripts

      - name: Pretty Print The GH Actions Event
        run:
          tools ci print-gh-event

      - name: Setup Salt Version
        id: setup-salt-version
        uses: ./.github/actions/setup-salt-version
        with:
          salt-version: ""
          validate-version: true

      - name: Get Pull Number
        if: ${{ github.event_name == 'pull_request' }}
        id: get-pull-number
        uses: ./.github/actions/get-pull-number
        with:
          owner: ${{ github.repository_owner }}
          repo: ${{ github.event.repository.name }}
          sha: ${{ github.sha }}
          pull-number: ${{ github.event.pull_request.number }}
        env:
            GITHUB_TOKEN: ${{ secrets.GITHUB_TOKEN }}

      - name: Get Pull Request
        if: ${{ github.event_name == 'pull_request' }}
        id: get-pull-request
        uses: ./.github/actions/get-pull-request
        with:
          owner: ${{ github.repository_owner }}
          repo: ${{ github.event.repository.name }}
          pull-number: ${{ steps.get-pull-number.outputs.number }}
        env:
            GITHUB_TOKEN: ${{ secrets.GITHUB_TOKEN }}

      - name: Get Pull Labels
        if: ${{ github.event_name == 'pull_request' }}
        id: get-pull-labels
        uses: ./.github/actions/get-pull-labels
        with:
          pull-request: ${{ steps.get-pull-request.outputs.pull-request }}

      - name: Write Changed Files To A Local File
        run:
          echo '${{ toJSON(steps.changed-files.outputs) }}' > changed-files.json

      - name: Check Local Changed Files Contents
        if: ${{ github.event_name == 'pull_request' }}
        run:
          cat changed-files.json

      - name: Process Changed Files
        id: process-changed-files
        run: |
          tools ci process-changed-files ${{ github.event_name }} changed-files.json

      - name: Check Collected Changed Files
        if: ${{ github.event_name == 'pull_request' }}
        run: |
          echo '${{ steps.process-changed-files.outputs.changed-files }}' | jq -C '.'

      - name: Define Runner Types
        id: runner-types
        run: |
          tools ci runner-types ${{ github.event_name }}

      - name: Check Defined Runners
        run: |
          echo '${{ steps.runner-types.outputs.runners }}' | jq -C '.'

      - name: Define Jobs
        id: define-jobs
        run: |
          tools ci define-jobs ${{ github.event_name }} changed-files.json

      - name: Check Defined Jobs
        run: |
          echo '${{ steps.define-jobs.outputs.jobs }}' | jq -C '.'

      - name: Define Testrun
        id: define-testrun
        run: |
          tools ci define-testrun ${{ github.event_name }} changed-files.json

      - name: Check Defined Test Run
        run: |
          echo '${{ steps.define-testrun.outputs.testrun }}' | jq -C '.'

      - name: Check Contents of generated testrun-changed-files.txt
        if: ${{ fromJSON(steps.define-testrun.outputs.testrun)['type'] != 'full' }}
        run: |
          cat testrun-changed-files.txt || true

      - name: Upload testrun-changed-files.txt
        if: ${{ fromJSON(steps.define-testrun.outputs.testrun)['type'] != 'full' }}
        uses: actions/upload-artifact@v3
        with:
          name: testrun-changed-files.txt
          path: testrun-changed-files.txt

      - name: Set Cache Seed Output
        id: set-cache-seed
        run: |
          echo "cache-seed=${{ env.CACHE_SEED }}" >> "$GITHUB_OUTPUT"
  pre-commit:
    name: Pre-Commit
    if: ${{ fromJSON(needs.prepare-workflow.outputs.runners)['github-hosted'] }}
    uses: ./.github/workflows/pre-commit-action.yml
    needs:
      - prepare-workflow
    with:
      cache-seed: ${{ needs.prepare-workflow.outputs.cache-seed }}
      changed-files: ${{ needs.prepare-workflow.outputs.changed-files }}
      pre-commit-version: "3.0.4"

  lint:
    name: Lint
    if: ${{ fromJSON(needs.prepare-workflow.outputs.jobs)['lint'] && fromJSON(needs.prepare-workflow.outputs.runners)['github-hosted'] }}
    uses: ./.github/workflows/lint-action.yml
    needs:
      - prepare-workflow
    with:
      changed-files: ${{ needs.prepare-workflow.outputs.changed-files }}

  prepare-release:
    name: "Prepare Release: ${{ needs.prepare-workflow.outputs.salt-version }}"
    if: ${{ fromJSON(needs.prepare-workflow.outputs.jobs)['prepare-release'] && fromJSON(needs.prepare-workflow.outputs.runners)['github-hosted'] }}
    runs-on:
      - ubuntu-latest
    needs:
      - prepare-workflow
    steps:
      - uses: actions/checkout@v3

      - name: Get Python Version
        id: get-python-version
        uses: ./.github/actions/get-python-version
        with:
          python-binary: python3

      - name: Setup Python Tools Scripts
        id: python-tools-scripts
        uses: ./.github/actions/setup-python-tools-scripts

      - name: Cache Python Tools Docs Virtualenv
        uses: actions/cache@v3
        with:
          path: .tools-venvs/docs
          key: ${{ needs.prepare-workflow.outputs.cache-seed }}|${{ github.workflow }}|${{ github.job }}|tools-venvs|${{ steps.python-tools-scripts.outputs.version }}|docs|${{ steps.get-python-version.outputs.version }}|${{ hashFiles('requirements/**/docs.txt') }}

      - name: Cache Python Tools Changelog Virtualenv
        uses: actions/cache@v3
        with:
          path: .tools-venvs/changelog
          key: ${{ needs.prepare-workflow.outputs.cache-seed }}|${{ github.workflow }}|${{ github.job }}|tools-venvs|${{ steps.python-tools-scripts.outputs.version }}|changelog|${{ steps.get-python-version.outputs.version }}|${{ hashFiles('requirements/**/changelog.txt') }}


      - name: Setup Salt Version
        id: setup-salt-version
        uses: ./.github/actions/setup-salt-version
        with:
          salt-version: "${{ needs.prepare-workflow.outputs.salt-version }}"

      - name: Update Debian changelog
        shell: bash
        if: ${{ startsWith(github.event.ref, 'refs/tags') == false }}
        run: |
          tools changelog update-deb --draft
          tools changelog update-deb

      - name: Update RPM changelog
        shell: bash
        if: ${{ startsWith(github.event.ref, 'refs/tags') == false }}
        run: |
          tools changelog update-rpm --draft
          tools changelog update-rpm

      - name: Update Release Notes
        shell: bash
        if: ${{ startsWith(github.event.ref, 'refs/tags') == false }}
        run: |
          tools changelog update-release-notes --draft
          tools changelog update-release-notes

      - name: Generate MAN Pages
        shell: bash
        if: ${{ startsWith(github.event.ref, 'refs/tags') == false }}
        env:
          LATEST_RELEASE: "${{ needs.prepare-workflow.outputs.salt-version }}"
          SALT_ON_SALTSTACK: "1"
        run: |
          tools docs man

      - name: Update Changelog
        shell: bash
        if: ${{ startsWith(github.event.ref, 'refs/tags') == false }}
        run: |
          tools changelog update-changelog-md --draft
          tools changelog update-changelog-md

      - name: Show Changes Diff
        shell: bash
        if: ${{ startsWith(github.event.ref, 'refs/tags') == false }}
        run: |
          git diff --color

      - name: Configure Git
        shell: bash
        if: ${{ startsWith(github.event.ref, 'refs/tags') == false }}
        run: |
          git config --global user.name "Salt Project Packaging"
          git config --global user.email saltproject-packaging@vmware.com

      - name: Setup Pre-Commit
        if: ${{ startsWith(github.event.ref, 'refs/tags') == false }}
        uses: ./.github/actions/setup-pre-commit
        with:
          version: "3.0.4"
          cache-seed: ${{ needs.prepare-workflow.outputs.cache-seed }}

      - name: Commit Changes
        shell: bash
        if: ${{ startsWith(github.event.ref, 'refs/tags') == false }}
        env:
          SKIP: lint-salt,lint-tests
        run: |
          # Run it twice so that pre-commit can fix anything that can be automatically fixed.
          git commit -am "Release v${{ needs.prepare-workflow.outputs.salt-version }}" || \
            git commit -am "Release v${{ needs.prepare-workflow.outputs.salt-version }}"

      - name: Create release changes patch
        shell: bash
        if: ${{ startsWith(github.event.ref, 'refs/tags') == false }}
        run: |
          git format-patch --keep-subject --binary --stdout HEAD^ > salt-${{ needs.prepare-workflow.outputs.salt-version }}.patch

      - name: Upload Changes Diff Artifact
        uses: actions/upload-artifact@v3
        if: ${{ startsWith(github.event.ref, 'refs/tags') == false }}
        with:
          name: salt-${{ needs.prepare-workflow.outputs.salt-version }}.patch
          path: salt-${{ needs.prepare-workflow.outputs.salt-version }}.patch
          retention-days: 7
          if-no-files-found: error

  build-docs:
    name: Documentation
    if: ${{ fromJSON(needs.prepare-workflow.outputs.jobs)['build-docs'] && fromJSON(needs.prepare-workflow.outputs.runners)['self-hosted'] }}
    needs:
      - prepare-workflow
      - build-source-tarball
    uses: ./.github/workflows/build-docs.yml
    with:
      cache-seed: ${{ needs.prepare-workflow.outputs.cache-seed }}
      salt-version: "${{ needs.prepare-workflow.outputs.salt-version }}"

  build-source-tarball:
    name: Build Source Tarball
    if: ${{ fromJSON(needs.prepare-workflow.outputs.jobs)['build-source-tarball'] && fromJSON(needs.prepare-workflow.outputs.runners)['github-hosted'] }}
    needs:
      - prepare-workflow
      - prepare-release
    runs-on: ubuntu-latest
    steps:
      - uses: actions/checkout@v3

      - name: Set up Python 3.10
        uses: actions/setup-python@v4
        with:
          python-version: "3.10"

      - name: Get Python Version
        id: get-python-version
        uses: ./.github/actions/get-python-version
        with:
          python-binary: python3

      - name: Setup Python Tools Scripts
        id: python-tools-scripts
        uses: ./.github/actions/setup-python-tools-scripts

      - name: Setup Salt Version
        id: setup-salt-version
        uses: ./.github/actions/setup-salt-version
        with:
          salt-version: "${{ needs.prepare-workflow.outputs.salt-version }}"

      - name: Cache Python Tools Build Virtualenv
        uses: actions/cache@v3
        with:
          path: .tools-venvs/build
          key: ${{ needs.prepare-workflow.outputs.cache-seed }}|${{ github.workflow }}|${{ github.job }}|tools-venvs|${{ steps.python-tools-scripts.outputs.version }}|build|${{ steps.get-python-version.outputs.version }}|${{ hashFiles('requirements/**/build.txt') }}

      - name: Build Source Tarball
        uses: ./.github/actions/build-source-tarball
        with:
          salt-version: "${{ needs.prepare-workflow.outputs.salt-version }}"

  build-deps-onedir:
    name: Build Dependencies Onedir
    if: ${{ fromJSON(needs.prepare-workflow.outputs.jobs)['build-deps-onedir'] && fromJSON(needs.prepare-workflow.outputs.runners)['self-hosted'] }}
    needs:
      - prepare-workflow
    uses: ./.github/workflows/build-deps-onedir.yml
    with:
      cache-seed: ${{ needs.prepare-workflow.outputs.cache-seed }}
      salt-version: "${{ needs.prepare-workflow.outputs.salt-version }}"
      self-hosted-runners: ${{ fromJSON(needs.prepare-workflow.outputs.runners)['self-hosted'] }}
      github-hosted-runners: ${{ fromJSON(needs.prepare-workflow.outputs.runners)['github-hosted'] }}
      relenv-version: "0.11.2"
      python-version-linux: "3.10.11"
      python-version-macos: "3.10.11"
      python-version-windows: "3.10.11"

  build-salt-onedir:
    name: Build Salt Onedir
    if: ${{ fromJSON(needs.prepare-workflow.outputs.jobs)['build-salt-onedir'] }}
    needs:
      - prepare-workflow
      - build-deps-onedir
      - build-source-tarball
    uses: ./.github/workflows/build-salt-onedir.yml
    with:
      cache-seed: ${{ needs.prepare-workflow.outputs.cache-seed }}
      salt-version: "${{ needs.prepare-workflow.outputs.salt-version }}"
      self-hosted-runners: ${{ fromJSON(needs.prepare-workflow.outputs.runners)['self-hosted'] }}
      github-hosted-runners: ${{ fromJSON(needs.prepare-workflow.outputs.runners)['github-hosted'] }}
      relenv-version: "0.11.2"
      python-version-linux: "3.10.11"
      python-version-macos: "3.10.11"
      python-version-windows: "3.10.11"

  build-rpm-pkgs:
    name: Build RPM Packages
    if: ${{ fromJSON(needs.prepare-workflow.outputs.jobs)['build-pkgs'] && fromJSON(needs.prepare-workflow.outputs.runners)['self-hosted'] }}
    needs:
      - prepare-workflow
      - build-salt-onedir
    uses: ./.github/workflows/build-rpm-packages.yml
    with:
      salt-version: "${{ needs.prepare-workflow.outputs.salt-version }}"

  build-deb-pkgs:
    name: Build DEB Packages
    if: ${{ fromJSON(needs.prepare-workflow.outputs.jobs)['build-pkgs'] && fromJSON(needs.prepare-workflow.outputs.runners)['self-hosted'] }}
    needs:
      - prepare-workflow
      - build-salt-onedir
    uses: ./.github/workflows/build-deb-packages.yml
    with:
      salt-version: "${{ needs.prepare-workflow.outputs.salt-version }}"

  build-windows-pkgs:
    name: Build Windows Packages
    if: ${{ fromJSON(needs.prepare-workflow.outputs.jobs)['build-pkgs'] && fromJSON(needs.prepare-workflow.outputs.runners)['github-hosted'] }}
    needs:
      - prepare-workflow
      - build-salt-onedir
    uses: ./.github/workflows/build-windows-packages.yml
    with:
      salt-version: "${{ needs.prepare-workflow.outputs.salt-version }}"

  build-macos-pkgs:
    name: Build macOS Packages
    if: ${{ fromJSON(needs.prepare-workflow.outputs.jobs)['build-pkgs'] && fromJSON(needs.prepare-workflow.outputs.runners)['github-hosted'] }}
    needs:
      - prepare-workflow
      - build-salt-onedir
    uses: ./.github/workflows/build-macos-packages.yml
    with:
      salt-version: "${{ needs.prepare-workflow.outputs.salt-version }}"

  amazonlinux-2-pkg-tests:
    name: Amazon Linux 2 Package Tests
    if: ${{ fromJSON(needs.prepare-workflow.outputs.jobs)['test-pkg'] && fromJSON(needs.prepare-workflow.outputs.runners)['self-hosted'] }}
    needs:
      - prepare-workflow
      - build-rpm-pkgs
    uses: ./.github/workflows/test-packages-action.yml
    with:
      distro-slug: amazonlinux-2
      platform: linux
      arch: x86_64
      salt-version: "${{ needs.prepare-workflow.outputs.salt-version }}"
      pkg-type: rpm
      cache-prefix: ${{ needs.prepare-workflow.outputs.cache-seed }}|3.10.11
      skip-code-coverage: false
      skip-junit-reports: false

  centos-7-pkg-tests:
    name: CentOS 7 Package Tests
    if: ${{ fromJSON(needs.prepare-workflow.outputs.jobs)['test-pkg'] && fromJSON(needs.prepare-workflow.outputs.runners)['self-hosted'] }}
    needs:
      - prepare-workflow
      - build-rpm-pkgs
    uses: ./.github/workflows/test-packages-action.yml
    with:
      distro-slug: centos-7
      platform: linux
      arch: x86_64
      salt-version: "${{ needs.prepare-workflow.outputs.salt-version }}"
      pkg-type: rpm
      cache-prefix: ${{ needs.prepare-workflow.outputs.cache-seed }}|3.10.11
      skip-code-coverage: false
      skip-junit-reports: false

  centosstream-8-pkg-tests:
    name: CentOS Stream 8 Package Tests
    if: ${{ fromJSON(needs.prepare-workflow.outputs.jobs)['test-pkg'] && fromJSON(needs.prepare-workflow.outputs.runners)['self-hosted'] }}
    needs:
      - prepare-workflow
      - build-rpm-pkgs
    uses: ./.github/workflows/test-packages-action.yml
    with:
      distro-slug: centosstream-8
      platform: linux
      arch: x86_64
      salt-version: "${{ needs.prepare-workflow.outputs.salt-version }}"
      pkg-type: rpm
      cache-prefix: ${{ needs.prepare-workflow.outputs.cache-seed }}|3.10.11
      skip-code-coverage: false
      skip-junit-reports: false

  centosstream-9-pkg-tests:
    name: CentOS Stream 9 Package Tests
    if: ${{ fromJSON(needs.prepare-workflow.outputs.jobs)['test-pkg'] && fromJSON(needs.prepare-workflow.outputs.runners)['self-hosted'] }}
    needs:
      - prepare-workflow
      - build-rpm-pkgs
    uses: ./.github/workflows/test-packages-action.yml
    with:
      distro-slug: centosstream-9
      platform: linux
      arch: x86_64
      salt-version: "${{ needs.prepare-workflow.outputs.salt-version }}"
      pkg-type: rpm
      cache-prefix: ${{ needs.prepare-workflow.outputs.cache-seed }}|3.10.11
      skip-code-coverage: false
      skip-junit-reports: false

  debian-10-pkg-tests:
    name: Debian 10 Package Tests
    if: ${{ fromJSON(needs.prepare-workflow.outputs.jobs)['test-pkg'] && fromJSON(needs.prepare-workflow.outputs.runners)['self-hosted'] }}
    needs:
      - prepare-workflow
      - build-deb-pkgs
    uses: ./.github/workflows/test-packages-action.yml
    with:
      distro-slug: debian-10
      platform: linux
      arch: x86_64
      salt-version: "${{ needs.prepare-workflow.outputs.salt-version }}"
      pkg-type: deb
      cache-prefix: ${{ needs.prepare-workflow.outputs.cache-seed }}|3.10.11
      skip-code-coverage: false
      skip-junit-reports: false

  debian-11-pkg-tests:
    name: Debian 11 Package Tests
    if: ${{ fromJSON(needs.prepare-workflow.outputs.jobs)['test-pkg'] && fromJSON(needs.prepare-workflow.outputs.runners)['self-hosted'] }}
    needs:
      - prepare-workflow
      - build-deb-pkgs
    uses: ./.github/workflows/test-packages-action.yml
    with:
      distro-slug: debian-11
      platform: linux
      arch: x86_64
      salt-version: "${{ needs.prepare-workflow.outputs.salt-version }}"
      pkg-type: deb
      cache-prefix: ${{ needs.prepare-workflow.outputs.cache-seed }}|3.10.11
      skip-code-coverage: false
      skip-junit-reports: false

  debian-11-arm64-pkg-tests:
    name: Debian 11 Arm64 Package Tests
    if: ${{ fromJSON(needs.prepare-workflow.outputs.jobs)['test-pkg'] && fromJSON(needs.prepare-workflow.outputs.runners)['self-hosted'] }}
    needs:
      - prepare-workflow
      - build-deb-pkgs
    uses: ./.github/workflows/test-packages-action.yml
    with:
      distro-slug: debian-11-arm64
      platform: linux
      arch: aarch64
      salt-version: "${{ needs.prepare-workflow.outputs.salt-version }}"
      pkg-type: deb
      cache-prefix: ${{ needs.prepare-workflow.outputs.cache-seed }}|3.10.11
      skip-code-coverage: false
      skip-junit-reports: false

  photonos-3-pkg-tests:
    name: Photon OS 3 Package Tests
    if: ${{ fromJSON(needs.prepare-workflow.outputs.jobs)['test-pkg'] && fromJSON(needs.prepare-workflow.outputs.runners)['self-hosted'] }}
    needs:
      - prepare-workflow
      - build-rpm-pkgs
    uses: ./.github/workflows/test-packages-action.yml
    with:
      distro-slug: photonos-3
      platform: linux
      arch: x86_64
      salt-version: "${{ needs.prepare-workflow.outputs.salt-version }}"
      pkg-type: rpm
      cache-prefix: ${{ needs.prepare-workflow.outputs.cache-seed }}|3.10.11
      skip-code-coverage: false
      skip-junit-reports: false

  photonos-4-pkg-tests:
    name: Photon OS 4 Package Tests
    if: ${{ fromJSON(needs.prepare-workflow.outputs.jobs)['test-pkg'] && fromJSON(needs.prepare-workflow.outputs.runners)['self-hosted'] }}
    needs:
      - prepare-workflow
      - build-rpm-pkgs
    uses: ./.github/workflows/test-packages-action.yml
    with:
      distro-slug: photonos-4
      platform: linux
      arch: x86_64
      salt-version: "${{ needs.prepare-workflow.outputs.salt-version }}"
      pkg-type: rpm
      cache-prefix: ${{ needs.prepare-workflow.outputs.cache-seed }}|3.10.11
      skip-code-coverage: false
      skip-junit-reports: false

  ubuntu-2004-pkg-tests:
    name: Ubuntu 20.04 Package Tests
    if: ${{ fromJSON(needs.prepare-workflow.outputs.jobs)['test-pkg'] && fromJSON(needs.prepare-workflow.outputs.runners)['self-hosted'] }}
    needs:
      - prepare-workflow
      - build-deb-pkgs
    uses: ./.github/workflows/test-packages-action.yml
    with:
      distro-slug: ubuntu-20.04
      platform: linux
      arch: x86_64
      salt-version: "${{ needs.prepare-workflow.outputs.salt-version }}"
      pkg-type: deb
      cache-prefix: ${{ needs.prepare-workflow.outputs.cache-seed }}|3.10.11
      skip-code-coverage: false
      skip-junit-reports: false

  ubuntu-2004-arm64-pkg-tests:
    name: Ubuntu 20.04 Arm64 Package Tests
    if: ${{ fromJSON(needs.prepare-workflow.outputs.jobs)['test-pkg'] && fromJSON(needs.prepare-workflow.outputs.runners)['self-hosted'] }}
    needs:
      - prepare-workflow
      - build-deb-pkgs
    uses: ./.github/workflows/test-packages-action.yml
    with:
      distro-slug: ubuntu-20.04-arm64
      platform: linux
      arch: aarch64
      salt-version: "${{ needs.prepare-workflow.outputs.salt-version }}"
      pkg-type: deb
      cache-prefix: ${{ needs.prepare-workflow.outputs.cache-seed }}|3.10.11
      skip-code-coverage: false
      skip-junit-reports: false

  ubuntu-2204-pkg-tests:
    name: Ubuntu 22.04 Package Tests
    if: ${{ fromJSON(needs.prepare-workflow.outputs.jobs)['test-pkg'] && fromJSON(needs.prepare-workflow.outputs.runners)['self-hosted'] }}
    needs:
      - prepare-workflow
      - build-deb-pkgs
    uses: ./.github/workflows/test-packages-action.yml
    with:
      distro-slug: ubuntu-22.04
      platform: linux
      arch: x86_64
      salt-version: "${{ needs.prepare-workflow.outputs.salt-version }}"
      pkg-type: deb
      cache-prefix: ${{ needs.prepare-workflow.outputs.cache-seed }}|3.10.11
      skip-code-coverage: false
      skip-junit-reports: false

  ubuntu-2204-arm64-pkg-tests:
    name: Ubuntu 22.04 Arm64 Package Tests
    if: ${{ fromJSON(needs.prepare-workflow.outputs.jobs)['test-pkg'] && fromJSON(needs.prepare-workflow.outputs.runners)['self-hosted'] }}
    needs:
      - prepare-workflow
      - build-deb-pkgs
    uses: ./.github/workflows/test-packages-action.yml
    with:
      distro-slug: ubuntu-22.04-arm64
      platform: linux
      arch: aarch64
      salt-version: "${{ needs.prepare-workflow.outputs.salt-version }}"
      pkg-type: deb
      cache-prefix: ${{ needs.prepare-workflow.outputs.cache-seed }}|3.10.11
      skip-code-coverage: false
      skip-junit-reports: false

  macos-12-pkg-tests:
    name: macOS 12 Package Tests
    if: ${{ fromJSON(needs.prepare-workflow.outputs.jobs)['test-pkg'] && fromJSON(needs.prepare-workflow.outputs.runners)['github-hosted'] }}
    needs:
      - prepare-workflow
      - build-macos-pkgs
    uses: ./.github/workflows/test-packages-action-macos.yml
    with:
      distro-slug: macos-12
      platform: darwin
      arch: x86_64
      salt-version: "${{ needs.prepare-workflow.outputs.salt-version }}"
      pkg-type: macos
      cache-prefix: ${{ needs.prepare-workflow.outputs.cache-seed }}|3.10.11
      skip-code-coverage: false
      skip-junit-reports: false

  windows-2016-nsis-pkg-tests:
    name: Windows 2016 NSIS Package Tests
    if: ${{ fromJSON(needs.prepare-workflow.outputs.jobs)['test-pkg'] && fromJSON(needs.prepare-workflow.outputs.runners)['self-hosted'] }}
    needs:
      - prepare-workflow
      - build-windows-pkgs
    uses: ./.github/workflows/test-packages-action.yml
    with:
      distro-slug: windows-2016
      platform: windows
      arch: amd64
      salt-version: "${{ needs.prepare-workflow.outputs.salt-version }}"
      pkg-type: NSIS
      cache-prefix: ${{ needs.prepare-workflow.outputs.cache-seed }}|3.10.11
      skip-code-coverage: false
      skip-junit-reports: false

  windows-2016-msi-pkg-tests:
    name: Windows 2016 MSI Package Tests
    if: ${{ fromJSON(needs.prepare-workflow.outputs.jobs)['test-pkg'] && fromJSON(needs.prepare-workflow.outputs.runners)['self-hosted'] }}
    needs:
      - prepare-workflow
      - build-windows-pkgs
    uses: ./.github/workflows/test-packages-action.yml
    with:
      distro-slug: windows-2016
      platform: windows
      arch: amd64
      salt-version: "${{ needs.prepare-workflow.outputs.salt-version }}"
      pkg-type: MSI
      cache-prefix: ${{ needs.prepare-workflow.outputs.cache-seed }}|3.10.11
      skip-code-coverage: false
      skip-junit-reports: false

  windows-2019-nsis-pkg-tests:
    name: Windows 2019 NSIS Package Tests
    if: ${{ fromJSON(needs.prepare-workflow.outputs.jobs)['test-pkg'] && fromJSON(needs.prepare-workflow.outputs.runners)['self-hosted'] }}
    needs:
      - prepare-workflow
      - build-windows-pkgs
    uses: ./.github/workflows/test-packages-action.yml
    with:
      distro-slug: windows-2019
      platform: windows
      arch: amd64
      salt-version: "${{ needs.prepare-workflow.outputs.salt-version }}"
      pkg-type: NSIS
      cache-prefix: ${{ needs.prepare-workflow.outputs.cache-seed }}|3.10.11
      skip-code-coverage: false
      skip-junit-reports: false

  windows-2019-msi-pkg-tests:
    name: Windows 2019 MSI Package Tests
    if: ${{ fromJSON(needs.prepare-workflow.outputs.jobs)['test-pkg'] && fromJSON(needs.prepare-workflow.outputs.runners)['self-hosted'] }}
    needs:
      - prepare-workflow
      - build-windows-pkgs
    uses: ./.github/workflows/test-packages-action.yml
    with:
      distro-slug: windows-2019
      platform: windows
      arch: amd64
      salt-version: "${{ needs.prepare-workflow.outputs.salt-version }}"
      pkg-type: MSI
      cache-prefix: ${{ needs.prepare-workflow.outputs.cache-seed }}|3.10.11
      skip-code-coverage: false
      skip-junit-reports: false

  windows-2022-nsis-pkg-tests:
    name: Windows 2022 NSIS Package Tests
    if: ${{ fromJSON(needs.prepare-workflow.outputs.jobs)['test-pkg'] && fromJSON(needs.prepare-workflow.outputs.runners)['self-hosted'] }}
    needs:
      - prepare-workflow
      - build-windows-pkgs
    uses: ./.github/workflows/test-packages-action.yml
    with:
      distro-slug: windows-2022
      platform: windows
      arch: amd64
      salt-version: "${{ needs.prepare-workflow.outputs.salt-version }}"
      pkg-type: NSIS
      cache-prefix: ${{ needs.prepare-workflow.outputs.cache-seed }}|3.10.11
      skip-code-coverage: false
      skip-junit-reports: false

  windows-2022-msi-pkg-tests:
    name: Windows 2022 MSI Package Tests
    if: ${{ fromJSON(needs.prepare-workflow.outputs.jobs)['test-pkg'] && fromJSON(needs.prepare-workflow.outputs.runners)['self-hosted'] }}
    needs:
      - prepare-workflow
      - build-windows-pkgs
    uses: ./.github/workflows/test-packages-action.yml
    with:
      distro-slug: windows-2022
      platform: windows
      arch: amd64
      salt-version: "${{ needs.prepare-workflow.outputs.salt-version }}"
      pkg-type: MSI
      cache-prefix: ${{ needs.prepare-workflow.outputs.cache-seed }}|3.10.11
      skip-code-coverage: false
      skip-junit-reports: false

  windows-2016:
    name: Windows 2016
    if: ${{ fromJSON(needs.prepare-workflow.outputs.jobs)['test'] && fromJSON(needs.prepare-workflow.outputs.runners)['self-hosted'] }}
    needs:
      - prepare-workflow
      - build-salt-onedir
    uses: ./.github/workflows/test-action.yml
    with:
      distro-slug: windows-2016
      nox-session: ci-test-onedir
      platform: windows
      arch: amd64
      testrun: ${{ needs.prepare-workflow.outputs.testrun }}
      salt-version: "${{ needs.prepare-workflow.outputs.salt-version }}"
<<<<<<< HEAD
      cache-prefix: ${{ needs.prepare-workflow.outputs.cache-seed }}|3.10.10
      pull-labels: ${{ needs.prepare-workflow.outputs.pull-labels }}
=======
      cache-prefix: ${{ needs.prepare-workflow.outputs.cache-seed }}|3.10.11
>>>>>>> 16ba70f9
      skip-code-coverage: false
      skip-junit-reports: false

  windows-2019:
    name: Windows 2019
    if: ${{ fromJSON(needs.prepare-workflow.outputs.jobs)['test'] && fromJSON(needs.prepare-workflow.outputs.runners)['self-hosted'] }}
    needs:
      - prepare-workflow
      - build-salt-onedir
    uses: ./.github/workflows/test-action.yml
    with:
      distro-slug: windows-2019
      nox-session: ci-test-onedir
      platform: windows
      arch: amd64
      testrun: ${{ needs.prepare-workflow.outputs.testrun }}
      salt-version: "${{ needs.prepare-workflow.outputs.salt-version }}"
<<<<<<< HEAD
      cache-prefix: ${{ needs.prepare-workflow.outputs.cache-seed }}|3.10.10
      pull-labels: ${{ needs.prepare-workflow.outputs.pull-labels }}
=======
      cache-prefix: ${{ needs.prepare-workflow.outputs.cache-seed }}|3.10.11
>>>>>>> 16ba70f9
      skip-code-coverage: false
      skip-junit-reports: false

  windows-2022:
    name: Windows 2022
    if: ${{ fromJSON(needs.prepare-workflow.outputs.jobs)['test'] && fromJSON(needs.prepare-workflow.outputs.runners)['self-hosted'] }}
    needs:
      - prepare-workflow
      - build-salt-onedir
    uses: ./.github/workflows/test-action.yml
    with:
      distro-slug: windows-2022
      nox-session: ci-test-onedir
      platform: windows
      arch: amd64
      testrun: ${{ needs.prepare-workflow.outputs.testrun }}
      salt-version: "${{ needs.prepare-workflow.outputs.salt-version }}"
<<<<<<< HEAD
      cache-prefix: ${{ needs.prepare-workflow.outputs.cache-seed }}|3.10.10
      pull-labels: ${{ needs.prepare-workflow.outputs.pull-labels }}
=======
      cache-prefix: ${{ needs.prepare-workflow.outputs.cache-seed }}|3.10.11
>>>>>>> 16ba70f9
      skip-code-coverage: false
      skip-junit-reports: false

  macos-12:
    name: macOS 12
    if: ${{ fromJSON(needs.prepare-workflow.outputs.jobs)['test'] && fromJSON(needs.prepare-workflow.outputs.runners)['github-hosted'] }}
    needs:
      - prepare-workflow
      - build-salt-onedir
    uses: ./.github/workflows/test-action-macos.yml
    with:
      distro-slug: macos-12
      nox-session: ci-test-onedir
      platform: darwin
      arch: x86_64
      testrun: ${{ needs.prepare-workflow.outputs.testrun }}
      salt-version: "${{ needs.prepare-workflow.outputs.salt-version }}"
<<<<<<< HEAD
      cache-prefix: ${{ needs.prepare-workflow.outputs.cache-seed }}|3.10.10
      pull-labels: ${{ needs.prepare-workflow.outputs.pull-labels }}
=======
      cache-prefix: ${{ needs.prepare-workflow.outputs.cache-seed }}|3.10.11
>>>>>>> 16ba70f9
      skip-code-coverage: false
      skip-junit-reports: false

  almalinux-8:
    name: Alma Linux 8
    if: ${{ fromJSON(needs.prepare-workflow.outputs.jobs)['test'] && fromJSON(needs.prepare-workflow.outputs.runners)['self-hosted'] }}
    needs:
      - prepare-workflow
      - build-salt-onedir
    uses: ./.github/workflows/test-action.yml
    with:
      distro-slug: almalinux-8
      nox-session: ci-test-onedir
      platform: linux
      arch: x86_64
      testrun: ${{ needs.prepare-workflow.outputs.testrun }}
      salt-version: "${{ needs.prepare-workflow.outputs.salt-version }}"
<<<<<<< HEAD
      cache-prefix: ${{ needs.prepare-workflow.outputs.cache-seed }}|3.10.10
      pull-labels: ${{ needs.prepare-workflow.outputs.pull-labels }}
=======
      cache-prefix: ${{ needs.prepare-workflow.outputs.cache-seed }}|3.10.11
>>>>>>> 16ba70f9
      skip-code-coverage: false
      skip-junit-reports: false

  almalinux-9:
    name: Alma Linux 9
    if: ${{ fromJSON(needs.prepare-workflow.outputs.jobs)['test'] && fromJSON(needs.prepare-workflow.outputs.runners)['self-hosted'] }}
    needs:
      - prepare-workflow
      - build-salt-onedir
    uses: ./.github/workflows/test-action.yml
    with:
      distro-slug: almalinux-9
      nox-session: ci-test-onedir
      platform: linux
      arch: x86_64
      testrun: ${{ needs.prepare-workflow.outputs.testrun }}
      salt-version: "${{ needs.prepare-workflow.outputs.salt-version }}"
<<<<<<< HEAD
      cache-prefix: ${{ needs.prepare-workflow.outputs.cache-seed }}|3.10.10
      pull-labels: ${{ needs.prepare-workflow.outputs.pull-labels }}
=======
      cache-prefix: ${{ needs.prepare-workflow.outputs.cache-seed }}|3.10.11
>>>>>>> 16ba70f9
      skip-code-coverage: false
      skip-junit-reports: false

  amazonlinux-2:
    name: Amazon Linux 2
    if: ${{ fromJSON(needs.prepare-workflow.outputs.jobs)['test'] && fromJSON(needs.prepare-workflow.outputs.runners)['self-hosted'] }}
    needs:
      - prepare-workflow
      - build-salt-onedir
    uses: ./.github/workflows/test-action.yml
    with:
      distro-slug: amazonlinux-2
      nox-session: ci-test-onedir
      platform: linux
      arch: x86_64
      testrun: ${{ needs.prepare-workflow.outputs.testrun }}
      salt-version: "${{ needs.prepare-workflow.outputs.salt-version }}"
<<<<<<< HEAD
      cache-prefix: ${{ needs.prepare-workflow.outputs.cache-seed }}|3.10.10
      pull-labels: ${{ needs.prepare-workflow.outputs.pull-labels }}
=======
      cache-prefix: ${{ needs.prepare-workflow.outputs.cache-seed }}|3.10.11
>>>>>>> 16ba70f9
      skip-code-coverage: false
      skip-junit-reports: false

  archlinux-lts:
    name: Arch Linux LTS
    if: ${{ fromJSON(needs.prepare-workflow.outputs.jobs)['test'] && fromJSON(needs.prepare-workflow.outputs.runners)['self-hosted'] }}
    needs:
      - prepare-workflow
      - build-salt-onedir
    uses: ./.github/workflows/test-action.yml
    with:
      distro-slug: archlinux-lts
      nox-session: ci-test-onedir
      platform: linux
      arch: x86_64
      testrun: ${{ needs.prepare-workflow.outputs.testrun }}
      salt-version: "${{ needs.prepare-workflow.outputs.salt-version }}"
<<<<<<< HEAD
      cache-prefix: ${{ needs.prepare-workflow.outputs.cache-seed }}|3.10.10
      pull-labels: ${{ needs.prepare-workflow.outputs.pull-labels }}
=======
      cache-prefix: ${{ needs.prepare-workflow.outputs.cache-seed }}|3.10.11
>>>>>>> 16ba70f9
      skip-code-coverage: false
      skip-junit-reports: false

  centos-7:
    name: CentOS 7
    if: ${{ fromJSON(needs.prepare-workflow.outputs.jobs)['test'] && fromJSON(needs.prepare-workflow.outputs.runners)['self-hosted'] }}
    needs:
      - prepare-workflow
      - build-salt-onedir
    uses: ./.github/workflows/test-action.yml
    with:
      distro-slug: centos-7
      nox-session: ci-test-onedir
      platform: linux
      arch: x86_64
      testrun: ${{ needs.prepare-workflow.outputs.testrun }}
      salt-version: "${{ needs.prepare-workflow.outputs.salt-version }}"
<<<<<<< HEAD
      cache-prefix: ${{ needs.prepare-workflow.outputs.cache-seed }}|3.10.10
      pull-labels: ${{ needs.prepare-workflow.outputs.pull-labels }}
=======
      cache-prefix: ${{ needs.prepare-workflow.outputs.cache-seed }}|3.10.11
>>>>>>> 16ba70f9
      skip-code-coverage: false
      skip-junit-reports: false

  centosstream-8:
    name: CentOS Stream 8
    if: ${{ fromJSON(needs.prepare-workflow.outputs.jobs)['test'] && fromJSON(needs.prepare-workflow.outputs.runners)['self-hosted'] }}
    needs:
      - prepare-workflow
      - build-salt-onedir
    uses: ./.github/workflows/test-action.yml
    with:
      distro-slug: centosstream-8
      nox-session: ci-test-onedir
      platform: linux
      arch: x86_64
      testrun: ${{ needs.prepare-workflow.outputs.testrun }}
      salt-version: "${{ needs.prepare-workflow.outputs.salt-version }}"
<<<<<<< HEAD
      cache-prefix: ${{ needs.prepare-workflow.outputs.cache-seed }}|3.10.10
      pull-labels: ${{ needs.prepare-workflow.outputs.pull-labels }}
=======
      cache-prefix: ${{ needs.prepare-workflow.outputs.cache-seed }}|3.10.11
>>>>>>> 16ba70f9
      skip-code-coverage: false
      skip-junit-reports: false

  centosstream-9:
    name: CentOS Stream 9
    if: ${{ fromJSON(needs.prepare-workflow.outputs.jobs)['test'] && fromJSON(needs.prepare-workflow.outputs.runners)['self-hosted'] }}
    needs:
      - prepare-workflow
      - build-salt-onedir
    uses: ./.github/workflows/test-action.yml
    with:
      distro-slug: centosstream-9
      nox-session: ci-test-onedir
      platform: linux
      arch: x86_64
      testrun: ${{ needs.prepare-workflow.outputs.testrun }}
      salt-version: "${{ needs.prepare-workflow.outputs.salt-version }}"
<<<<<<< HEAD
      cache-prefix: ${{ needs.prepare-workflow.outputs.cache-seed }}|3.10.10
      pull-labels: ${{ needs.prepare-workflow.outputs.pull-labels }}
=======
      cache-prefix: ${{ needs.prepare-workflow.outputs.cache-seed }}|3.10.11
>>>>>>> 16ba70f9
      skip-code-coverage: false
      skip-junit-reports: false

  debian-10:
    name: Debian 10
    if: ${{ fromJSON(needs.prepare-workflow.outputs.jobs)['test'] && fromJSON(needs.prepare-workflow.outputs.runners)['self-hosted'] }}
    needs:
      - prepare-workflow
      - build-salt-onedir
    uses: ./.github/workflows/test-action.yml
    with:
      distro-slug: debian-10
      nox-session: ci-test-onedir
      platform: linux
      arch: x86_64
      testrun: ${{ needs.prepare-workflow.outputs.testrun }}
      salt-version: "${{ needs.prepare-workflow.outputs.salt-version }}"
<<<<<<< HEAD
      cache-prefix: ${{ needs.prepare-workflow.outputs.cache-seed }}|3.10.10
      pull-labels: ${{ needs.prepare-workflow.outputs.pull-labels }}
=======
      cache-prefix: ${{ needs.prepare-workflow.outputs.cache-seed }}|3.10.11
>>>>>>> 16ba70f9
      skip-code-coverage: false
      skip-junit-reports: false

  debian-11:
    name: Debian 11
    if: ${{ fromJSON(needs.prepare-workflow.outputs.jobs)['test'] && fromJSON(needs.prepare-workflow.outputs.runners)['self-hosted'] }}
    needs:
      - prepare-workflow
      - build-salt-onedir
    uses: ./.github/workflows/test-action.yml
    with:
      distro-slug: debian-11
      nox-session: ci-test-onedir
      platform: linux
      arch: x86_64
      testrun: ${{ needs.prepare-workflow.outputs.testrun }}
      salt-version: "${{ needs.prepare-workflow.outputs.salt-version }}"
<<<<<<< HEAD
      cache-prefix: ${{ needs.prepare-workflow.outputs.cache-seed }}|3.10.10
      pull-labels: ${{ needs.prepare-workflow.outputs.pull-labels }}
=======
      cache-prefix: ${{ needs.prepare-workflow.outputs.cache-seed }}|3.10.11
>>>>>>> 16ba70f9
      skip-code-coverage: false
      skip-junit-reports: false

  debian-11-arm64:
    name: Debian 11 Arm64
    if: ${{ fromJSON(needs.prepare-workflow.outputs.jobs)['test'] && fromJSON(needs.prepare-workflow.outputs.runners)['self-hosted'] }}
    needs:
      - prepare-workflow
      - build-salt-onedir
    uses: ./.github/workflows/test-action.yml
    with:
      distro-slug: debian-11-arm64
      nox-session: ci-test-onedir
      platform: linux
      arch: aarch64
      testrun: ${{ needs.prepare-workflow.outputs.testrun }}
      salt-version: "${{ needs.prepare-workflow.outputs.salt-version }}"
<<<<<<< HEAD
      cache-prefix: ${{ needs.prepare-workflow.outputs.cache-seed }}|3.10.10
      pull-labels: ${{ needs.prepare-workflow.outputs.pull-labels }}
=======
      cache-prefix: ${{ needs.prepare-workflow.outputs.cache-seed }}|3.10.11
>>>>>>> 16ba70f9
      skip-code-coverage: false
      skip-junit-reports: false

  fedora-36:
    name: Fedora 36
    if: ${{ fromJSON(needs.prepare-workflow.outputs.jobs)['test'] && fromJSON(needs.prepare-workflow.outputs.runners)['self-hosted'] }}
    needs:
      - prepare-workflow
      - build-salt-onedir
    uses: ./.github/workflows/test-action.yml
    with:
      distro-slug: fedora-36
      nox-session: ci-test-onedir
      platform: linux
      arch: x86_64
      testrun: ${{ needs.prepare-workflow.outputs.testrun }}
      salt-version: "${{ needs.prepare-workflow.outputs.salt-version }}"
<<<<<<< HEAD
      cache-prefix: ${{ needs.prepare-workflow.outputs.cache-seed }}|3.10.10
      pull-labels: ${{ needs.prepare-workflow.outputs.pull-labels }}
=======
      cache-prefix: ${{ needs.prepare-workflow.outputs.cache-seed }}|3.10.11
>>>>>>> 16ba70f9
      skip-code-coverage: false
      skip-junit-reports: false

  fedora-37:
    name: Fedora 37
    if: ${{ fromJSON(needs.prepare-workflow.outputs.jobs)['test'] && fromJSON(needs.prepare-workflow.outputs.runners)['self-hosted'] }}
    needs:
      - prepare-workflow
      - build-salt-onedir
    uses: ./.github/workflows/test-action.yml
    with:
      distro-slug: fedora-37
      nox-session: ci-test-onedir
      platform: linux
      arch: x86_64
      testrun: ${{ needs.prepare-workflow.outputs.testrun }}
      salt-version: "${{ needs.prepare-workflow.outputs.salt-version }}"
<<<<<<< HEAD
      cache-prefix: ${{ needs.prepare-workflow.outputs.cache-seed }}|3.10.10
      pull-labels: ${{ needs.prepare-workflow.outputs.pull-labels }}
=======
      cache-prefix: ${{ needs.prepare-workflow.outputs.cache-seed }}|3.10.11
>>>>>>> 16ba70f9
      skip-code-coverage: false
      skip-junit-reports: false

  fedora-38:
    name: Fedora 38
    if: ${{ fromJSON(needs.prepare-workflow.outputs.jobs)['test'] && fromJSON(needs.prepare-workflow.outputs.runners)['self-hosted'] }}
    needs:
      - prepare-workflow
      - build-salt-onedir
    uses: ./.github/workflows/test-action.yml
    with:
      distro-slug: fedora-38
      nox-session: ci-test-onedir
      platform: linux
      arch: x86_64
      testrun: ${{ needs.prepare-workflow.outputs.testrun }}
      salt-version: "${{ needs.prepare-workflow.outputs.salt-version }}"
<<<<<<< HEAD
      cache-prefix: ${{ needs.prepare-workflow.outputs.cache-seed }}|3.10.10
      pull-labels: ${{ needs.prepare-workflow.outputs.pull-labels }}
=======
      cache-prefix: ${{ needs.prepare-workflow.outputs.cache-seed }}|3.10.11
>>>>>>> 16ba70f9
      skip-code-coverage: false
      skip-junit-reports: false

  opensuse-15:
    name: Opensuse 15
    if: ${{ fromJSON(needs.prepare-workflow.outputs.jobs)['test'] && fromJSON(needs.prepare-workflow.outputs.runners)['self-hosted'] }}
    needs:
      - prepare-workflow
      - build-salt-onedir
    uses: ./.github/workflows/test-action.yml
    with:
      distro-slug: opensuse-15
      nox-session: ci-test-onedir
      platform: linux
      arch: x86_64
      testrun: ${{ needs.prepare-workflow.outputs.testrun }}
      salt-version: "${{ needs.prepare-workflow.outputs.salt-version }}"
<<<<<<< HEAD
      cache-prefix: ${{ needs.prepare-workflow.outputs.cache-seed }}|3.10.10
      pull-labels: ${{ needs.prepare-workflow.outputs.pull-labels }}
=======
      cache-prefix: ${{ needs.prepare-workflow.outputs.cache-seed }}|3.10.11
>>>>>>> 16ba70f9
      skip-code-coverage: false
      skip-junit-reports: false

  photonos-3:
    name: Photon OS 3
    if: ${{ fromJSON(needs.prepare-workflow.outputs.jobs)['test'] && fromJSON(needs.prepare-workflow.outputs.runners)['self-hosted'] }}
    needs:
      - prepare-workflow
      - build-salt-onedir
    uses: ./.github/workflows/test-action.yml
    with:
      distro-slug: photonos-3
      nox-session: ci-test-onedir
      platform: linux
      arch: x86_64
      testrun: ${{ needs.prepare-workflow.outputs.testrun }}
      salt-version: "${{ needs.prepare-workflow.outputs.salt-version }}"
<<<<<<< HEAD
      cache-prefix: ${{ needs.prepare-workflow.outputs.cache-seed }}|3.10.10
      pull-labels: ${{ needs.prepare-workflow.outputs.pull-labels }}
=======
      cache-prefix: ${{ needs.prepare-workflow.outputs.cache-seed }}|3.10.11
>>>>>>> 16ba70f9
      skip-code-coverage: false
      skip-junit-reports: false

  photonos-4:
    name: Photon OS 4
    if: ${{ fromJSON(needs.prepare-workflow.outputs.jobs)['test'] && fromJSON(needs.prepare-workflow.outputs.runners)['self-hosted'] }}
    needs:
      - prepare-workflow
      - build-salt-onedir
    uses: ./.github/workflows/test-action.yml
    with:
      distro-slug: photonos-4
      nox-session: ci-test-onedir
      platform: linux
      arch: x86_64
      testrun: ${{ needs.prepare-workflow.outputs.testrun }}
      salt-version: "${{ needs.prepare-workflow.outputs.salt-version }}"
<<<<<<< HEAD
      cache-prefix: ${{ needs.prepare-workflow.outputs.cache-seed }}|3.10.10
      pull-labels: ${{ needs.prepare-workflow.outputs.pull-labels }}
=======
      cache-prefix: ${{ needs.prepare-workflow.outputs.cache-seed }}|3.10.11
>>>>>>> 16ba70f9
      skip-code-coverage: false
      skip-junit-reports: false

  ubuntu-2004:
    name: Ubuntu 20.04
    if: ${{ fromJSON(needs.prepare-workflow.outputs.jobs)['test'] && fromJSON(needs.prepare-workflow.outputs.runners)['self-hosted'] }}
    needs:
      - prepare-workflow
      - build-salt-onedir
    uses: ./.github/workflows/test-action.yml
    with:
      distro-slug: ubuntu-20.04
      nox-session: ci-test-onedir
      platform: linux
      arch: x86_64
      testrun: ${{ needs.prepare-workflow.outputs.testrun }}
      salt-version: "${{ needs.prepare-workflow.outputs.salt-version }}"
<<<<<<< HEAD
      cache-prefix: ${{ needs.prepare-workflow.outputs.cache-seed }}|3.10.10
      pull-labels: ${{ needs.prepare-workflow.outputs.pull-labels }}
=======
      cache-prefix: ${{ needs.prepare-workflow.outputs.cache-seed }}|3.10.11
>>>>>>> 16ba70f9
      skip-code-coverage: false
      skip-junit-reports: false

  ubuntu-2004-arm64:
    name: Ubuntu 20.04 Arm64
    if: ${{ fromJSON(needs.prepare-workflow.outputs.jobs)['test'] && fromJSON(needs.prepare-workflow.outputs.runners)['self-hosted'] }}
    needs:
      - prepare-workflow
      - build-salt-onedir
    uses: ./.github/workflows/test-action.yml
    with:
      distro-slug: ubuntu-20.04-arm64
      nox-session: ci-test-onedir
      platform: linux
      arch: aarch64
      testrun: ${{ needs.prepare-workflow.outputs.testrun }}
      salt-version: "${{ needs.prepare-workflow.outputs.salt-version }}"
<<<<<<< HEAD
      cache-prefix: ${{ needs.prepare-workflow.outputs.cache-seed }}|3.10.10
      pull-labels: ${{ needs.prepare-workflow.outputs.pull-labels }}
=======
      cache-prefix: ${{ needs.prepare-workflow.outputs.cache-seed }}|3.10.11
>>>>>>> 16ba70f9
      skip-code-coverage: false
      skip-junit-reports: false

  ubuntu-2204:
    name: Ubuntu 22.04
    if: ${{ fromJSON(needs.prepare-workflow.outputs.jobs)['test'] && fromJSON(needs.prepare-workflow.outputs.runners)['self-hosted'] }}
    needs:
      - prepare-workflow
      - build-salt-onedir
    uses: ./.github/workflows/test-action.yml
    with:
      distro-slug: ubuntu-22.04
      nox-session: ci-test-onedir
      platform: linux
      arch: x86_64
      testrun: ${{ needs.prepare-workflow.outputs.testrun }}
      salt-version: "${{ needs.prepare-workflow.outputs.salt-version }}"
<<<<<<< HEAD
      cache-prefix: ${{ needs.prepare-workflow.outputs.cache-seed }}|3.10.10
      pull-labels: ${{ needs.prepare-workflow.outputs.pull-labels }}
=======
      cache-prefix: ${{ needs.prepare-workflow.outputs.cache-seed }}|3.10.11
>>>>>>> 16ba70f9
      skip-code-coverage: false
      skip-junit-reports: false

  ubuntu-2204-arm64:
    name: Ubuntu 22.04 Arm64
    if: ${{ fromJSON(needs.prepare-workflow.outputs.jobs)['test'] && fromJSON(needs.prepare-workflow.outputs.runners)['self-hosted'] }}
    needs:
      - prepare-workflow
      - build-salt-onedir
    uses: ./.github/workflows/test-action.yml
    with:
      distro-slug: ubuntu-22.04-arm64
      nox-session: ci-test-onedir
      platform: linux
      arch: aarch64
      testrun: ${{ needs.prepare-workflow.outputs.testrun }}
      salt-version: "${{ needs.prepare-workflow.outputs.salt-version }}"
<<<<<<< HEAD
      cache-prefix: ${{ needs.prepare-workflow.outputs.cache-seed }}|3.10.10
      pull-labels: ${{ needs.prepare-workflow.outputs.pull-labels }}
=======
      cache-prefix: ${{ needs.prepare-workflow.outputs.cache-seed }}|3.10.11
>>>>>>> 16ba70f9
      skip-code-coverage: false
      skip-junit-reports: false

  set-pipeline-exit-status:
    # This step is just so we can make github require this step, to pass checks
    # on a pull request instead of requiring all
    name: Set the ${{ github.workflow }} Pipeline Exit Status
    if: always()
    runs-on: ubuntu-latest
    needs:
      - workflow-requirements
      - trigger-branch-scheduled-builds
      - prepare-workflow
      - pre-commit
      - lint
      - build-docs
      - build-deps-onedir
      - build-salt-onedir
      - windows-2016
      - windows-2019
      - windows-2022
      - macos-12
      - almalinux-8
      - almalinux-9
      - amazonlinux-2
      - archlinux-lts
      - centos-7
      - centosstream-8
      - centosstream-9
      - debian-10
      - debian-11
      - debian-11-arm64
      - fedora-36
      - fedora-37
      - fedora-38
      - opensuse-15
      - photonos-3
      - photonos-4
      - ubuntu-2004
      - ubuntu-2004-arm64
      - ubuntu-2204
      - ubuntu-2204-arm64
      - amazonlinux-2-pkg-tests
      - centos-7-pkg-tests
      - centosstream-8-pkg-tests
      - centosstream-9-pkg-tests
      - debian-10-pkg-tests
      - debian-11-pkg-tests
      - debian-11-arm64-pkg-tests
      - photonos-3-pkg-tests
      - photonos-4-pkg-tests
      - ubuntu-2004-pkg-tests
      - ubuntu-2004-arm64-pkg-tests
      - ubuntu-2204-pkg-tests
      - ubuntu-2204-arm64-pkg-tests
      - macos-12-pkg-tests
      - windows-2016-nsis-pkg-tests
      - windows-2016-msi-pkg-tests
      - windows-2019-nsis-pkg-tests
      - windows-2019-msi-pkg-tests
      - windows-2022-nsis-pkg-tests
      - windows-2022-msi-pkg-tests
    steps:
      - name: Get workflow information
        id: get-workflow-info
        uses: technote-space/workflow-conclusion-action@v3

      - name: Set Pipeline Exit Status
        shell: bash
        run: |
          if [ "${{ steps.get-workflow-info.outputs.conclusion }}" != "success" ]; then
            exit 1
          else
            exit 0
          fi

      - name: Done
        if: always()
        run:
          echo "All worflows finished"<|MERGE_RESOLUTION|>--- conflicted
+++ resolved
@@ -894,12 +894,8 @@
       arch: amd64
       testrun: ${{ needs.prepare-workflow.outputs.testrun }}
       salt-version: "${{ needs.prepare-workflow.outputs.salt-version }}"
-<<<<<<< HEAD
-      cache-prefix: ${{ needs.prepare-workflow.outputs.cache-seed }}|3.10.10
-      pull-labels: ${{ needs.prepare-workflow.outputs.pull-labels }}
-=======
-      cache-prefix: ${{ needs.prepare-workflow.outputs.cache-seed }}|3.10.11
->>>>>>> 16ba70f9
+      pull-labels: ${{ needs.prepare-workflow.outputs.pull-labels }}
+      cache-prefix: ${{ needs.prepare-workflow.outputs.cache-seed }}|3.10.11
       skip-code-coverage: false
       skip-junit-reports: false
 
@@ -917,12 +913,8 @@
       arch: amd64
       testrun: ${{ needs.prepare-workflow.outputs.testrun }}
       salt-version: "${{ needs.prepare-workflow.outputs.salt-version }}"
-<<<<<<< HEAD
-      cache-prefix: ${{ needs.prepare-workflow.outputs.cache-seed }}|3.10.10
-      pull-labels: ${{ needs.prepare-workflow.outputs.pull-labels }}
-=======
-      cache-prefix: ${{ needs.prepare-workflow.outputs.cache-seed }}|3.10.11
->>>>>>> 16ba70f9
+      pull-labels: ${{ needs.prepare-workflow.outputs.pull-labels }}
+      cache-prefix: ${{ needs.prepare-workflow.outputs.cache-seed }}|3.10.11
       skip-code-coverage: false
       skip-junit-reports: false
 
@@ -940,12 +932,8 @@
       arch: amd64
       testrun: ${{ needs.prepare-workflow.outputs.testrun }}
       salt-version: "${{ needs.prepare-workflow.outputs.salt-version }}"
-<<<<<<< HEAD
-      cache-prefix: ${{ needs.prepare-workflow.outputs.cache-seed }}|3.10.10
-      pull-labels: ${{ needs.prepare-workflow.outputs.pull-labels }}
-=======
-      cache-prefix: ${{ needs.prepare-workflow.outputs.cache-seed }}|3.10.11
->>>>>>> 16ba70f9
+      pull-labels: ${{ needs.prepare-workflow.outputs.pull-labels }}
+      cache-prefix: ${{ needs.prepare-workflow.outputs.cache-seed }}|3.10.11
       skip-code-coverage: false
       skip-junit-reports: false
 
@@ -963,12 +951,8 @@
       arch: x86_64
       testrun: ${{ needs.prepare-workflow.outputs.testrun }}
       salt-version: "${{ needs.prepare-workflow.outputs.salt-version }}"
-<<<<<<< HEAD
-      cache-prefix: ${{ needs.prepare-workflow.outputs.cache-seed }}|3.10.10
-      pull-labels: ${{ needs.prepare-workflow.outputs.pull-labels }}
-=======
-      cache-prefix: ${{ needs.prepare-workflow.outputs.cache-seed }}|3.10.11
->>>>>>> 16ba70f9
+      pull-labels: ${{ needs.prepare-workflow.outputs.pull-labels }}
+      cache-prefix: ${{ needs.prepare-workflow.outputs.cache-seed }}|3.10.11
       skip-code-coverage: false
       skip-junit-reports: false
 
@@ -986,12 +970,8 @@
       arch: x86_64
       testrun: ${{ needs.prepare-workflow.outputs.testrun }}
       salt-version: "${{ needs.prepare-workflow.outputs.salt-version }}"
-<<<<<<< HEAD
-      cache-prefix: ${{ needs.prepare-workflow.outputs.cache-seed }}|3.10.10
-      pull-labels: ${{ needs.prepare-workflow.outputs.pull-labels }}
-=======
-      cache-prefix: ${{ needs.prepare-workflow.outputs.cache-seed }}|3.10.11
->>>>>>> 16ba70f9
+      pull-labels: ${{ needs.prepare-workflow.outputs.pull-labels }}
+      cache-prefix: ${{ needs.prepare-workflow.outputs.cache-seed }}|3.10.11
       skip-code-coverage: false
       skip-junit-reports: false
 
@@ -1009,12 +989,8 @@
       arch: x86_64
       testrun: ${{ needs.prepare-workflow.outputs.testrun }}
       salt-version: "${{ needs.prepare-workflow.outputs.salt-version }}"
-<<<<<<< HEAD
-      cache-prefix: ${{ needs.prepare-workflow.outputs.cache-seed }}|3.10.10
-      pull-labels: ${{ needs.prepare-workflow.outputs.pull-labels }}
-=======
-      cache-prefix: ${{ needs.prepare-workflow.outputs.cache-seed }}|3.10.11
->>>>>>> 16ba70f9
+      pull-labels: ${{ needs.prepare-workflow.outputs.pull-labels }}
+      cache-prefix: ${{ needs.prepare-workflow.outputs.cache-seed }}|3.10.11
       skip-code-coverage: false
       skip-junit-reports: false
 
@@ -1032,12 +1008,8 @@
       arch: x86_64
       testrun: ${{ needs.prepare-workflow.outputs.testrun }}
       salt-version: "${{ needs.prepare-workflow.outputs.salt-version }}"
-<<<<<<< HEAD
-      cache-prefix: ${{ needs.prepare-workflow.outputs.cache-seed }}|3.10.10
-      pull-labels: ${{ needs.prepare-workflow.outputs.pull-labels }}
-=======
-      cache-prefix: ${{ needs.prepare-workflow.outputs.cache-seed }}|3.10.11
->>>>>>> 16ba70f9
+      pull-labels: ${{ needs.prepare-workflow.outputs.pull-labels }}
+      cache-prefix: ${{ needs.prepare-workflow.outputs.cache-seed }}|3.10.11
       skip-code-coverage: false
       skip-junit-reports: false
 
@@ -1055,12 +1027,8 @@
       arch: x86_64
       testrun: ${{ needs.prepare-workflow.outputs.testrun }}
       salt-version: "${{ needs.prepare-workflow.outputs.salt-version }}"
-<<<<<<< HEAD
-      cache-prefix: ${{ needs.prepare-workflow.outputs.cache-seed }}|3.10.10
-      pull-labels: ${{ needs.prepare-workflow.outputs.pull-labels }}
-=======
-      cache-prefix: ${{ needs.prepare-workflow.outputs.cache-seed }}|3.10.11
->>>>>>> 16ba70f9
+      pull-labels: ${{ needs.prepare-workflow.outputs.pull-labels }}
+      cache-prefix: ${{ needs.prepare-workflow.outputs.cache-seed }}|3.10.11
       skip-code-coverage: false
       skip-junit-reports: false
 
@@ -1078,12 +1046,8 @@
       arch: x86_64
       testrun: ${{ needs.prepare-workflow.outputs.testrun }}
       salt-version: "${{ needs.prepare-workflow.outputs.salt-version }}"
-<<<<<<< HEAD
-      cache-prefix: ${{ needs.prepare-workflow.outputs.cache-seed }}|3.10.10
-      pull-labels: ${{ needs.prepare-workflow.outputs.pull-labels }}
-=======
-      cache-prefix: ${{ needs.prepare-workflow.outputs.cache-seed }}|3.10.11
->>>>>>> 16ba70f9
+      pull-labels: ${{ needs.prepare-workflow.outputs.pull-labels }}
+      cache-prefix: ${{ needs.prepare-workflow.outputs.cache-seed }}|3.10.11
       skip-code-coverage: false
       skip-junit-reports: false
 
@@ -1101,12 +1065,8 @@
       arch: x86_64
       testrun: ${{ needs.prepare-workflow.outputs.testrun }}
       salt-version: "${{ needs.prepare-workflow.outputs.salt-version }}"
-<<<<<<< HEAD
-      cache-prefix: ${{ needs.prepare-workflow.outputs.cache-seed }}|3.10.10
-      pull-labels: ${{ needs.prepare-workflow.outputs.pull-labels }}
-=======
-      cache-prefix: ${{ needs.prepare-workflow.outputs.cache-seed }}|3.10.11
->>>>>>> 16ba70f9
+      pull-labels: ${{ needs.prepare-workflow.outputs.pull-labels }}
+      cache-prefix: ${{ needs.prepare-workflow.outputs.cache-seed }}|3.10.11
       skip-code-coverage: false
       skip-junit-reports: false
 
@@ -1124,12 +1084,8 @@
       arch: x86_64
       testrun: ${{ needs.prepare-workflow.outputs.testrun }}
       salt-version: "${{ needs.prepare-workflow.outputs.salt-version }}"
-<<<<<<< HEAD
-      cache-prefix: ${{ needs.prepare-workflow.outputs.cache-seed }}|3.10.10
-      pull-labels: ${{ needs.prepare-workflow.outputs.pull-labels }}
-=======
-      cache-prefix: ${{ needs.prepare-workflow.outputs.cache-seed }}|3.10.11
->>>>>>> 16ba70f9
+      pull-labels: ${{ needs.prepare-workflow.outputs.pull-labels }}
+      cache-prefix: ${{ needs.prepare-workflow.outputs.cache-seed }}|3.10.11
       skip-code-coverage: false
       skip-junit-reports: false
 
@@ -1147,12 +1103,8 @@
       arch: x86_64
       testrun: ${{ needs.prepare-workflow.outputs.testrun }}
       salt-version: "${{ needs.prepare-workflow.outputs.salt-version }}"
-<<<<<<< HEAD
-      cache-prefix: ${{ needs.prepare-workflow.outputs.cache-seed }}|3.10.10
-      pull-labels: ${{ needs.prepare-workflow.outputs.pull-labels }}
-=======
-      cache-prefix: ${{ needs.prepare-workflow.outputs.cache-seed }}|3.10.11
->>>>>>> 16ba70f9
+      pull-labels: ${{ needs.prepare-workflow.outputs.pull-labels }}
+      cache-prefix: ${{ needs.prepare-workflow.outputs.cache-seed }}|3.10.11
       skip-code-coverage: false
       skip-junit-reports: false
 
@@ -1170,12 +1122,8 @@
       arch: x86_64
       testrun: ${{ needs.prepare-workflow.outputs.testrun }}
       salt-version: "${{ needs.prepare-workflow.outputs.salt-version }}"
-<<<<<<< HEAD
-      cache-prefix: ${{ needs.prepare-workflow.outputs.cache-seed }}|3.10.10
-      pull-labels: ${{ needs.prepare-workflow.outputs.pull-labels }}
-=======
-      cache-prefix: ${{ needs.prepare-workflow.outputs.cache-seed }}|3.10.11
->>>>>>> 16ba70f9
+      pull-labels: ${{ needs.prepare-workflow.outputs.pull-labels }}
+      cache-prefix: ${{ needs.prepare-workflow.outputs.cache-seed }}|3.10.11
       skip-code-coverage: false
       skip-junit-reports: false
 
@@ -1193,12 +1141,8 @@
       arch: aarch64
       testrun: ${{ needs.prepare-workflow.outputs.testrun }}
       salt-version: "${{ needs.prepare-workflow.outputs.salt-version }}"
-<<<<<<< HEAD
-      cache-prefix: ${{ needs.prepare-workflow.outputs.cache-seed }}|3.10.10
-      pull-labels: ${{ needs.prepare-workflow.outputs.pull-labels }}
-=======
-      cache-prefix: ${{ needs.prepare-workflow.outputs.cache-seed }}|3.10.11
->>>>>>> 16ba70f9
+      pull-labels: ${{ needs.prepare-workflow.outputs.pull-labels }}
+      cache-prefix: ${{ needs.prepare-workflow.outputs.cache-seed }}|3.10.11
       skip-code-coverage: false
       skip-junit-reports: false
 
@@ -1216,12 +1160,8 @@
       arch: x86_64
       testrun: ${{ needs.prepare-workflow.outputs.testrun }}
       salt-version: "${{ needs.prepare-workflow.outputs.salt-version }}"
-<<<<<<< HEAD
-      cache-prefix: ${{ needs.prepare-workflow.outputs.cache-seed }}|3.10.10
-      pull-labels: ${{ needs.prepare-workflow.outputs.pull-labels }}
-=======
-      cache-prefix: ${{ needs.prepare-workflow.outputs.cache-seed }}|3.10.11
->>>>>>> 16ba70f9
+      pull-labels: ${{ needs.prepare-workflow.outputs.pull-labels }}
+      cache-prefix: ${{ needs.prepare-workflow.outputs.cache-seed }}|3.10.11
       skip-code-coverage: false
       skip-junit-reports: false
 
@@ -1239,12 +1179,8 @@
       arch: x86_64
       testrun: ${{ needs.prepare-workflow.outputs.testrun }}
       salt-version: "${{ needs.prepare-workflow.outputs.salt-version }}"
-<<<<<<< HEAD
-      cache-prefix: ${{ needs.prepare-workflow.outputs.cache-seed }}|3.10.10
-      pull-labels: ${{ needs.prepare-workflow.outputs.pull-labels }}
-=======
-      cache-prefix: ${{ needs.prepare-workflow.outputs.cache-seed }}|3.10.11
->>>>>>> 16ba70f9
+      pull-labels: ${{ needs.prepare-workflow.outputs.pull-labels }}
+      cache-prefix: ${{ needs.prepare-workflow.outputs.cache-seed }}|3.10.11
       skip-code-coverage: false
       skip-junit-reports: false
 
@@ -1262,12 +1198,8 @@
       arch: x86_64
       testrun: ${{ needs.prepare-workflow.outputs.testrun }}
       salt-version: "${{ needs.prepare-workflow.outputs.salt-version }}"
-<<<<<<< HEAD
-      cache-prefix: ${{ needs.prepare-workflow.outputs.cache-seed }}|3.10.10
-      pull-labels: ${{ needs.prepare-workflow.outputs.pull-labels }}
-=======
-      cache-prefix: ${{ needs.prepare-workflow.outputs.cache-seed }}|3.10.11
->>>>>>> 16ba70f9
+      pull-labels: ${{ needs.prepare-workflow.outputs.pull-labels }}
+      cache-prefix: ${{ needs.prepare-workflow.outputs.cache-seed }}|3.10.11
       skip-code-coverage: false
       skip-junit-reports: false
 
@@ -1285,12 +1217,8 @@
       arch: x86_64
       testrun: ${{ needs.prepare-workflow.outputs.testrun }}
       salt-version: "${{ needs.prepare-workflow.outputs.salt-version }}"
-<<<<<<< HEAD
-      cache-prefix: ${{ needs.prepare-workflow.outputs.cache-seed }}|3.10.10
-      pull-labels: ${{ needs.prepare-workflow.outputs.pull-labels }}
-=======
-      cache-prefix: ${{ needs.prepare-workflow.outputs.cache-seed }}|3.10.11
->>>>>>> 16ba70f9
+      pull-labels: ${{ needs.prepare-workflow.outputs.pull-labels }}
+      cache-prefix: ${{ needs.prepare-workflow.outputs.cache-seed }}|3.10.11
       skip-code-coverage: false
       skip-junit-reports: false
 
@@ -1308,12 +1236,8 @@
       arch: x86_64
       testrun: ${{ needs.prepare-workflow.outputs.testrun }}
       salt-version: "${{ needs.prepare-workflow.outputs.salt-version }}"
-<<<<<<< HEAD
-      cache-prefix: ${{ needs.prepare-workflow.outputs.cache-seed }}|3.10.10
-      pull-labels: ${{ needs.prepare-workflow.outputs.pull-labels }}
-=======
-      cache-prefix: ${{ needs.prepare-workflow.outputs.cache-seed }}|3.10.11
->>>>>>> 16ba70f9
+      pull-labels: ${{ needs.prepare-workflow.outputs.pull-labels }}
+      cache-prefix: ${{ needs.prepare-workflow.outputs.cache-seed }}|3.10.11
       skip-code-coverage: false
       skip-junit-reports: false
 
@@ -1331,12 +1255,8 @@
       arch: x86_64
       testrun: ${{ needs.prepare-workflow.outputs.testrun }}
       salt-version: "${{ needs.prepare-workflow.outputs.salt-version }}"
-<<<<<<< HEAD
-      cache-prefix: ${{ needs.prepare-workflow.outputs.cache-seed }}|3.10.10
-      pull-labels: ${{ needs.prepare-workflow.outputs.pull-labels }}
-=======
-      cache-prefix: ${{ needs.prepare-workflow.outputs.cache-seed }}|3.10.11
->>>>>>> 16ba70f9
+      pull-labels: ${{ needs.prepare-workflow.outputs.pull-labels }}
+      cache-prefix: ${{ needs.prepare-workflow.outputs.cache-seed }}|3.10.11
       skip-code-coverage: false
       skip-junit-reports: false
 
@@ -1354,12 +1274,8 @@
       arch: x86_64
       testrun: ${{ needs.prepare-workflow.outputs.testrun }}
       salt-version: "${{ needs.prepare-workflow.outputs.salt-version }}"
-<<<<<<< HEAD
-      cache-prefix: ${{ needs.prepare-workflow.outputs.cache-seed }}|3.10.10
-      pull-labels: ${{ needs.prepare-workflow.outputs.pull-labels }}
-=======
-      cache-prefix: ${{ needs.prepare-workflow.outputs.cache-seed }}|3.10.11
->>>>>>> 16ba70f9
+      pull-labels: ${{ needs.prepare-workflow.outputs.pull-labels }}
+      cache-prefix: ${{ needs.prepare-workflow.outputs.cache-seed }}|3.10.11
       skip-code-coverage: false
       skip-junit-reports: false
 
@@ -1377,12 +1293,8 @@
       arch: aarch64
       testrun: ${{ needs.prepare-workflow.outputs.testrun }}
       salt-version: "${{ needs.prepare-workflow.outputs.salt-version }}"
-<<<<<<< HEAD
-      cache-prefix: ${{ needs.prepare-workflow.outputs.cache-seed }}|3.10.10
-      pull-labels: ${{ needs.prepare-workflow.outputs.pull-labels }}
-=======
-      cache-prefix: ${{ needs.prepare-workflow.outputs.cache-seed }}|3.10.11
->>>>>>> 16ba70f9
+      pull-labels: ${{ needs.prepare-workflow.outputs.pull-labels }}
+      cache-prefix: ${{ needs.prepare-workflow.outputs.cache-seed }}|3.10.11
       skip-code-coverage: false
       skip-junit-reports: false
 
@@ -1400,12 +1312,8 @@
       arch: x86_64
       testrun: ${{ needs.prepare-workflow.outputs.testrun }}
       salt-version: "${{ needs.prepare-workflow.outputs.salt-version }}"
-<<<<<<< HEAD
-      cache-prefix: ${{ needs.prepare-workflow.outputs.cache-seed }}|3.10.10
-      pull-labels: ${{ needs.prepare-workflow.outputs.pull-labels }}
-=======
-      cache-prefix: ${{ needs.prepare-workflow.outputs.cache-seed }}|3.10.11
->>>>>>> 16ba70f9
+      pull-labels: ${{ needs.prepare-workflow.outputs.pull-labels }}
+      cache-prefix: ${{ needs.prepare-workflow.outputs.cache-seed }}|3.10.11
       skip-code-coverage: false
       skip-junit-reports: false
 
@@ -1423,12 +1331,8 @@
       arch: aarch64
       testrun: ${{ needs.prepare-workflow.outputs.testrun }}
       salt-version: "${{ needs.prepare-workflow.outputs.salt-version }}"
-<<<<<<< HEAD
-      cache-prefix: ${{ needs.prepare-workflow.outputs.cache-seed }}|3.10.10
-      pull-labels: ${{ needs.prepare-workflow.outputs.pull-labels }}
-=======
-      cache-prefix: ${{ needs.prepare-workflow.outputs.cache-seed }}|3.10.11
->>>>>>> 16ba70f9
+      pull-labels: ${{ needs.prepare-workflow.outputs.pull-labels }}
+      cache-prefix: ${{ needs.prepare-workflow.outputs.cache-seed }}|3.10.11
       skip-code-coverage: false
       skip-junit-reports: false
 
