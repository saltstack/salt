<%- extends 'layout.yml.jinja' %>
<%- set pre_commit_version = "3.0.4" %>

<%- block on %>
on:
  push: {}
  pull_request: {}
<%- endblock on %>


<%- block jobs %>
  <{- super() }>

  <%- set job_name = "pre-commit" %>
  <%- if includes.get(job_name, True) %>
  <{ job_name }>:
    <%- do conclusion_needs.append(job_name) %>
    name: Pre-Commit
    if: ${{ fromJSON(needs.prepare-workflow.outputs.runners)['github-hosted'] }}
    uses: ./.github/workflows/pre-commit-action.yml
    needs:
      - prepare-workflow
    with:
      cache-seed: ${{ needs.prepare-workflow.outputs.cache-seed }}
      changed-files: ${{ needs.prepare-workflow.outputs.changed-files }}
      pre-commit-version: "<{ pre_commit_version }>"

  <%- endif %>


  <%- set job_name = "lint" %>
  <%- if includes.get(job_name, True) %>

  lint:
    <%- do conclusion_needs.append('lint') %>
    name: Lint
    if: ${{ fromJSON(needs.prepare-workflow.outputs.jobs)['<{ job_name }>'] && fromJSON(needs.prepare-workflow.outputs.runners)['github-hosted'] }}
    uses: ./.github/workflows/lint-action.yml
    needs:
      - prepare-workflow
    with:
      changed-files: ${{ needs.prepare-workflow.outputs.changed-files }}

  <%- endif %>


  <%- set job_name = "prepare-release" %>
  <%- if includes.get(job_name, True) %>

  <{ job_name }>:
    name: "Prepare Release: ${{ needs.prepare-workflow.outputs.salt-version }}"
    <%- if prepare_actual_release %>
    if: ${{ fromJSON(needs.prepare-workflow.outputs.jobs)['<{ job_name }>'] && fromJSON(needs.prepare-workflow.outputs.runners)['self-hosted'] }}
    runs-on:
      - self-hosted
      - linux
      - medium
      - x86_64
    <%- else %>
    if: ${{ fromJSON(needs.prepare-workflow.outputs.jobs)['<{ job_name }>'] && fromJSON(needs.prepare-workflow.outputs.runners)['github-hosted'] }}
    runs-on:
      - ubuntu-latest
    <%- endif %>
    needs:
      - prepare-workflow
    steps:
      - uses: actions/checkout@v3

      - name: Get Python Version
        id: get-python-version
        uses: ./.github/actions/get-python-version
        with:
          python-binary: python3

      - name: Setup Python Tools Scripts
        id: python-tools-scripts
        uses: ./.github/actions/setup-python-tools-scripts

      - name: Cache Python Tools Docs Virtualenv
        uses: actions/cache@v3
        with:
          path: .tools-venvs/docs
          key: ${{ needs.prepare-workflow.outputs.cache-seed }}|${{ github.workflow }}|${{ github.job }}|tools-venvs|${{ steps.python-tools-scripts.outputs.version }}|docs|${{ steps.get-python-version.outputs.version }}|${{ hashFiles('requirements/**/docs.txt') }}

      - name: Cache Python Tools Changelog Virtualenv
        uses: actions/cache@v3
        with:
          path: .tools-venvs/changelog
          key: ${{ needs.prepare-workflow.outputs.cache-seed }}|${{ github.workflow }}|${{ github.job }}|tools-venvs|${{ steps.python-tools-scripts.outputs.version }}|changelog|${{ steps.get-python-version.outputs.version }}|${{ hashFiles('requirements/**/changelog.txt') }}


      - name: Setup Salt Version
        id: setup-salt-version
        uses: ./.github/actions/setup-salt-version
        with:
          salt-version: "${{ needs.prepare-workflow.outputs.salt-version }}"
          <%- if prepare_actual_release %>
          release: true
          <%- endif %>

<<<<<<< HEAD
      - name: Get Pull Number
        id: get-pull-number
        env:
          E: 44
        run:
          echo $E

=======
      # TODO: Remove the --salt-version argument post 3006 release.  This was to handle versioning
      # issues on pre-3006 development versions on deb-based distros.
>>>>>>> 11dc343d
      - name: Update Debian changelog
        shell: bash
        run: |
          tools changelog update-deb "${{ needs.prepare-workflow.outputs.salt-version }}" --draft
          tools changelog update-deb "${{ needs.prepare-workflow.outputs.salt-version }}"

      - name: Update RPM changelog
        shell: bash
        run: |
          tools changelog update-rpm --draft
          tools changelog update-rpm

      - name: Update Release Notes
        shell: bash
        run: |
          tools changelog update-release-notes --draft <%- if prepare_actual_release %> --release <%- endif %>
          tools changelog update-release-notes <%- if prepare_actual_release %> --release <%- endif %>

      - name: Generate MAN Pages
        shell: bash
        env:
          LATEST_RELEASE: "${{ needs.prepare-workflow.outputs.salt-version }}"
          SALT_ON_SALTSTACK: "1"
        run: |
          tools docs man

      - name: Update Changelog
        shell: bash
        run: |
          tools changelog update-changelog-md --draft
          tools changelog update-changelog-md

      - name: Show Changes Diff
        shell: bash
        run: |
          git diff --color

      - name: Configure Git
        shell: bash
        run: |
          git config --global user.name "Salt Project Packaging"
          git config --global user.email saltproject-packaging@vmware.com

      - name: Setup Pre-Commit
        uses: ./.github/actions/setup-pre-commit
        with:
          version: "<{ pre_commit_version }>"
          cache-seed: ${{ needs.prepare-workflow.outputs.cache-seed }}

      - name: Commit Changes
        shell: bash
        env:
          SKIP: lint-salt,lint-tests
        run: |
          # Run it twice so that pre-commit can fix anything that can be automatically fixed.
          git commit -am "Release v${{ needs.prepare-workflow.outputs.salt-version }}" || \
            git commit -am "Release v${{ needs.prepare-workflow.outputs.salt-version }}"

      - name: Create release changes patch
        shell: bash
        run: |
          git format-patch --keep-subject --binary --stdout HEAD^ > salt-${{ needs.prepare-workflow.outputs.salt-version }}.patch

      - name: Upload Changes Diff Artifact
        uses: actions/upload-artifact@v3
        with:
          name: salt-${{ needs.prepare-workflow.outputs.salt-version }}.patch
          path: salt-${{ needs.prepare-workflow.outputs.salt-version }}.patch
          retention-days: 7
          if-no-files-found: error

  <%- endif %>


  <%- set job_name = "build-docs" %>
  <%- if includes.get(job_name, True) %>

  <{ job_name }>:
    <%- do conclusion_needs.append(job_name) %>
    name: Documentation
    if: ${{ fromJSON(needs.prepare-workflow.outputs.jobs)['<{ job_name }>'] && fromJSON(needs.prepare-workflow.outputs.runners)['self-hosted'] }}
    needs:
      - prepare-workflow
      - build-source-tarball
    uses: ./.github/workflows/build-docs.yml
    with:
      cache-seed: ${{ needs.prepare-workflow.outputs.cache-seed }}
      salt-version: "${{ needs.prepare-workflow.outputs.salt-version }}"

  <%- endif %>


  <%- set job_name = "build-source-tarball" %>
  <%- if includes.get(job_name, True) %>

  <{ job_name }>:
    name: Build Source Tarball
    if: ${{ fromJSON(needs.prepare-workflow.outputs.jobs)['<{ job_name }>'] && fromJSON(needs.prepare-workflow.outputs.runners)['github-hosted'] }}
    needs:
      - prepare-workflow
      - prepare-release
    runs-on: ubuntu-latest
    steps:
      - uses: actions/checkout@v3

      - name: Set up Python 3.10
        uses: actions/setup-python@v4
        with:
          python-version: "3.10"

      - name: Get Python Version
        id: get-python-version
        uses: ./.github/actions/get-python-version
        with:
          python-binary: python3

      - name: Setup Python Tools Scripts
        id: python-tools-scripts
        uses: ./.github/actions/setup-python-tools-scripts

      - name: Setup Salt Version
        id: setup-salt-version
        uses: ./.github/actions/setup-salt-version
        with:
          salt-version: "${{ needs.prepare-workflow.outputs.salt-version }}"

      - name: Cache Python Tools Build Virtualenv
        uses: actions/cache@v3
        with:
          path: .tools-venvs/build
          key: ${{ needs.prepare-workflow.outputs.cache-seed }}|${{ github.workflow }}|${{ github.job }}|tools-venvs|${{ steps.python-tools-scripts.outputs.version }}|build|${{ steps.get-python-version.outputs.version }}|${{ hashFiles('requirements/**/build.txt') }}

      - name: Build Source Tarball
        uses: ./.github/actions/build-source-tarball
        with:
          salt-version: "${{ needs.prepare-workflow.outputs.salt-version }}"

  <%- endif %>


  <%- set job_name = "build-deps-onedir" %>
  <%- if includes.get(job_name, True) %>

  <{ job_name }>:
    <%- do conclusion_needs.append(job_name) %>
    name: Build Dependencies Onedir
    if: ${{ fromJSON(needs.prepare-workflow.outputs.jobs)['<{ job_name }>'] && fromJSON(needs.prepare-workflow.outputs.runners)['self-hosted'] }}
    needs:
      - prepare-workflow
    uses: ./.github/workflows/build-deps-onedir.yml
    with:
      cache-seed: ${{ needs.prepare-workflow.outputs.cache-seed }}
      salt-version: "${{ needs.prepare-workflow.outputs.salt-version }}"
      self-hosted-runners: ${{ fromJSON(needs.prepare-workflow.outputs.runners)['self-hosted'] }}
      github-hosted-runners: ${{ fromJSON(needs.prepare-workflow.outputs.runners)['github-hosted'] }}
      relenv-version: "<{ relenv_version }>"
      python-version-linux: "<{ python_version_linux }>"
      python-version-macos: "<{ python_version_macos }>"
      python-version-windows: "<{ python_version_windows }>"

  <%- endif %>


  <%- set job_name = "build-salt-onedir" %>
  <%- if includes.get(job_name, True) %>

  <{ job_name }>:
    <%- do conclusion_needs.append(job_name) %>
    name: Build Salt Onedir
    if: ${{ fromJSON(needs.prepare-workflow.outputs.jobs)['<{ job_name }>'] }}
    needs:
      - prepare-workflow
      - build-deps-onedir
      - build-source-tarball
    uses: ./.github/workflows/build-salt-onedir.yml
    with:
      cache-seed: ${{ needs.prepare-workflow.outputs.cache-seed }}
      salt-version: "${{ needs.prepare-workflow.outputs.salt-version }}"
      self-hosted-runners: ${{ fromJSON(needs.prepare-workflow.outputs.runners)['self-hosted'] }}
      github-hosted-runners: ${{ fromJSON(needs.prepare-workflow.outputs.runners)['github-hosted'] }}
      relenv-version: "<{ relenv_version }>"
      python-version-linux: "<{ python_version_linux }>"
      python-version-macos: "<{ python_version_macos }>"
      python-version-windows: "<{ python_version_windows }>"

  <%- endif %>


  <%- set job_name = "build-pkgs" %>
  <%- if includes.get(job_name, True) %>
  <%- include "build-packages.yml.jinja" %>
  <%- endif %>


  <%- set job_name = "pkg-tests" %>
  <%- if includes.get(job_name, True) %>
  <%- include "test-salt-pkg.yml.jinja" %>
  <%- endif %>


  <%- set job_name = "salt-tests" %>
  <%- if includes.get(job_name, True) %>
  <%- include "test-salt.yml.jinja" %>
  <%- endif %>

<%- endblock jobs %><|MERGE_RESOLUTION|>--- conflicted
+++ resolved
@@ -98,18 +98,8 @@
           release: true
           <%- endif %>
 
-<<<<<<< HEAD
-      - name: Get Pull Number
-        id: get-pull-number
-        env:
-          E: 44
-        run:
-          echo $E
-
-=======
       # TODO: Remove the --salt-version argument post 3006 release.  This was to handle versioning
       # issues on pre-3006 development versions on deb-based distros.
->>>>>>> 11dc343d
       - name: Update Debian changelog
         shell: bash
         run: |
