
  <%- for slug, display_name, arch in (("windows-2016", "Windows 2016", "amd64"),
                                       ("windows-2019", "Windows 2019", "amd64"),
                                       ("windows-2022", "Windows 2022", "amd64")) %>

  <{ slug.replace(".", "") }>:
    <%- do test_salt_needs.append(slug.replace(".", "")) %>
    name: <{ display_name }>
    if: ${{ fromJSON(needs.prepare-workflow.outputs.jobs)['test'] && fromJSON(needs.prepare-workflow.outputs.runners)['self-hosted'] }}
    needs:
      - prepare-workflow
      - build-salt-onedir
    uses: ./.github/workflows/test-action.yml
    with:
      distro-slug: <{ slug }>
      nox-session: ci-test-onedir
      platform: windows
      arch: amd64
      testrun: ${{ needs.prepare-workflow.outputs.testrun }}
      salt-version: "${{ needs.prepare-workflow.outputs.salt-version }}"
      cache-prefix: ${{ needs.prepare-workflow.outputs.cache-seed }}|<{ python_version_windows }>
<<<<<<< HEAD
      pull-labels: ${{ needs.prepare-workflow.outputs.pull-labels }}
=======
      skip-code-coverage: <{ skip_test_coverage_check }>
      skip-junit-reports: <{ skip_junit_reports_check }>
>>>>>>> 8a1e4c12

  <%- endfor %>

  <%- for slug, display_name, arch in (("macos-12", "macOS 12", "x86_64"),) %>

  <{ slug.replace(".", "") }>:
    <%- do test_salt_needs.append(slug.replace(".", "")) %>
    name: <{ display_name }>
    if: ${{ fromJSON(needs.prepare-workflow.outputs.jobs)['test'] && fromJSON(needs.prepare-workflow.outputs.runners)['github-hosted'] }}
    needs:
      - prepare-workflow
      - build-salt-onedir
    uses: ./.github/workflows/test-action-macos.yml
    with:
      distro-slug: <{ slug }>
      nox-session: ci-test-onedir
      platform: darwin
      arch: x86_64
      testrun: ${{ needs.prepare-workflow.outputs.testrun }}
      salt-version: "${{ needs.prepare-workflow.outputs.salt-version }}"
      cache-prefix: ${{ needs.prepare-workflow.outputs.cache-seed }}|<{ python_version_macos }>
      skip-code-coverage: <{ skip_test_coverage_check }>
      skip-junit-reports: <{ skip_junit_reports_check }>

  <%- endfor %>

  <%- for slug, display_name, arch in (("almalinux-8", "Alma Linux 8", "x86_64"),
                                       ("almalinux-9", "Alma Linux 9", "x86_64"),
                                       ("amazonlinux-2", "Amazon Linux 2", "x86_64"),
                                       ("archlinux-lts", "Arch Linux LTS", "x86_64"),
                                       ("centos-7", "CentOS 7", "x86_64"),
                                       ("centosstream-8", "CentOS Stream 8", "x86_64"),
                                       ("centosstream-9", "CentOS Stream 9", "x86_64"),
                                       ("debian-10", "Debian 10", "x86_64"),
                                       ("debian-11", "Debian 11", "x86_64"),
                                       ("debian-11-arm64", "Debian 11 Arm64", "aarch64"),
                                       ("fedora-36", "Fedora 36", "x86_64"),
                                       ("fedora-37", "Fedora 37", "x86_64"),
                                       ("fedora-38", "Fedora 38", "x86_64"),
                                       ("opensuse-15", "Opensuse 15", "x86_64"),
                                       ("photonos-3", "Photon OS 3", "x86_64"),
                                       ("photonos-4", "Photon OS 4", "x86_64"),
                                       ("ubuntu-20.04", "Ubuntu 20.04", "x86_64"),
                                       ("ubuntu-20.04-arm64", "Ubuntu 20.04 Arm64", "aarch64"),
                                       ("ubuntu-22.04", "Ubuntu 22.04", "x86_64"),
                                       ("ubuntu-22.04-arm64", "Ubuntu 22.04 Arm64", "aarch64")) %>

  <{ slug.replace(".", "") }>:
    <%- do test_salt_needs.append(slug.replace(".", "")) %>
    name: <{ display_name }>
    if: ${{ fromJSON(needs.prepare-workflow.outputs.jobs)['test'] && fromJSON(needs.prepare-workflow.outputs.runners)['self-hosted'] }}
    needs:
      - prepare-workflow
      - build-salt-onedir
    uses: ./.github/workflows/test-action.yml
    with:
      distro-slug: <{ slug }>
      nox-session: ci-test-onedir
      platform: linux
      arch: <{ arch }>
      testrun: ${{ needs.prepare-workflow.outputs.testrun }}
      salt-version: "${{ needs.prepare-workflow.outputs.salt-version }}"
      cache-prefix: ${{ needs.prepare-workflow.outputs.cache-seed }}|<{ python_version_linux }>
<<<<<<< HEAD
      pull-labels: ${{ needs.prepare-workflow.outputs.pull-labels }}
=======
      skip-code-coverage: <{ skip_test_coverage_check }>
      skip-junit-reports: <{ skip_junit_reports_check }>
>>>>>>> 8a1e4c12

  <%- endfor %><|MERGE_RESOLUTION|>--- conflicted
+++ resolved
@@ -19,12 +19,9 @@
       testrun: ${{ needs.prepare-workflow.outputs.testrun }}
       salt-version: "${{ needs.prepare-workflow.outputs.salt-version }}"
       cache-prefix: ${{ needs.prepare-workflow.outputs.cache-seed }}|<{ python_version_windows }>
-<<<<<<< HEAD
       pull-labels: ${{ needs.prepare-workflow.outputs.pull-labels }}
-=======
       skip-code-coverage: <{ skip_test_coverage_check }>
       skip-junit-reports: <{ skip_junit_reports_check }>
->>>>>>> 8a1e4c12
 
   <%- endfor %>
 
@@ -88,11 +85,8 @@
       testrun: ${{ needs.prepare-workflow.outputs.testrun }}
       salt-version: "${{ needs.prepare-workflow.outputs.salt-version }}"
       cache-prefix: ${{ needs.prepare-workflow.outputs.cache-seed }}|<{ python_version_linux }>
-<<<<<<< HEAD
       pull-labels: ${{ needs.prepare-workflow.outputs.pull-labels }}
-=======
       skip-code-coverage: <{ skip_test_coverage_check }>
       skip-junit-reports: <{ skip_junit_reports_check }>
->>>>>>> 8a1e4c12
 
   <%- endfor %>