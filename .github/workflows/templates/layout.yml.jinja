--- conflicted
+++ resolved
@@ -174,26 +174,6 @@
         with:
           salt-version: "<{ prepare_workflow_salt_version_input }>"
           validate-version: true
-
-<<<<<<< HEAD
-      - name: Get Pull Number
-        id: get-pull-number
-        uses: actions/github-script@v6
-        env:
-          E: 44
-        run:
-          echo $E
-
-      - name: Get Pull Data
-        id: get-pull-data
-        shell: bash
-        env:
-          GITHUB_TOKEN: ${{ secrets.GITHUB_TOKEN }}
-          REPOSITORY_OWNER: ${{ github.repository_owner }}
-          REPOSITORY_NAME: ${{ github.event.repository.name }}
-        run:
-          echo PULL_DATA=$(gh api repos/$REPOSITORY_OWNER/$REPOSITORY_NAME/pulls/10)
-=======
       <%- if prepare_actual_release %>
 
       - name: Check Existing Releases
@@ -201,7 +181,6 @@
           tools pkg repo confirm-unreleased --repository ${{ github.repository }} ${{ steps.setup-salt-version.outputs.salt-version }}
 
       <%- endif %>
->>>>>>> 11dc343d
 
       - name: Write Changed Files To A Local File
         run:
