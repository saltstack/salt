--- conflicted
+++ resolved
@@ -488,7 +488,7 @@
       salt-version: "${{ needs.prepare-workflow.outputs.salt-version }}"
       self-hosted-runners: ${{ fromJSON(needs.prepare-workflow.outputs.runners)['self-hosted'] }}
       github-hosted-runners: ${{ fromJSON(needs.prepare-workflow.outputs.runners)['github-hosted'] }}
-      relenv-version: "0.13.11"
+      relenv-version: "0.13.12"
       python-version: "3.10.13"
 
   build-deps-onedir-windows:
@@ -502,7 +502,7 @@
       salt-version: "${{ needs.prepare-workflow.outputs.salt-version }}"
       self-hosted-runners: ${{ fromJSON(needs.prepare-workflow.outputs.runners)['self-hosted'] }}
       github-hosted-runners: ${{ fromJSON(needs.prepare-workflow.outputs.runners)['github-hosted'] }}
-      relenv-version: "0.13.11"
+      relenv-version: "0.13.12"
       python-version: "3.10.13"
 
   build-deps-onedir-macos:
@@ -516,7 +516,7 @@
       salt-version: "${{ needs.prepare-workflow.outputs.salt-version }}"
       self-hosted-runners: ${{ fromJSON(needs.prepare-workflow.outputs.runners)['self-hosted'] }}
       github-hosted-runners: ${{ fromJSON(needs.prepare-workflow.outputs.runners)['github-hosted'] }}
-      relenv-version: "0.13.11"
+      relenv-version: "0.13.12"
       python-version: "3.10.13"
 
   build-salt-onedir-linux:
@@ -532,7 +532,7 @@
       salt-version: "${{ needs.prepare-workflow.outputs.salt-version }}"
       self-hosted-runners: ${{ fromJSON(needs.prepare-workflow.outputs.runners)['self-hosted'] }}
       github-hosted-runners: ${{ fromJSON(needs.prepare-workflow.outputs.runners)['github-hosted'] }}
-      relenv-version: "0.13.11"
+      relenv-version: "0.13.12"
       python-version: "3.10.13"
 
   build-salt-onedir-windows:
@@ -548,11 +548,7 @@
       salt-version: "${{ needs.prepare-workflow.outputs.salt-version }}"
       self-hosted-runners: ${{ fromJSON(needs.prepare-workflow.outputs.runners)['self-hosted'] }}
       github-hosted-runners: ${{ fromJSON(needs.prepare-workflow.outputs.runners)['github-hosted'] }}
-<<<<<<< HEAD
-      relenv-version: "0.13.11"
-=======
       relenv-version: "0.13.12"
->>>>>>> e37fbda4
       python-version: "3.10.13"
 
   build-salt-onedir-macos:
@@ -568,11 +564,7 @@
       salt-version: "${{ needs.prepare-workflow.outputs.salt-version }}"
       self-hosted-runners: ${{ fromJSON(needs.prepare-workflow.outputs.runners)['self-hosted'] }}
       github-hosted-runners: ${{ fromJSON(needs.prepare-workflow.outputs.runners)['github-hosted'] }}
-<<<<<<< HEAD
-      relenv-version: "0.13.11"
-=======
       relenv-version: "0.13.12"
->>>>>>> e37fbda4
       python-version: "3.10.13"
 
   build-rpm-pkgs-onedir:
@@ -584,8 +576,7 @@
     uses: ./.github/workflows/build-rpm-packages.yml
     with:
       salt-version: "${{ needs.prepare-workflow.outputs.salt-version }}"
-<<<<<<< HEAD
-      relenv-version: "0.13.11"
+      relenv-version: "0.13.12"
       python-version: "3.10.13"
       source: "onedir"
 
@@ -598,7 +589,7 @@
     uses: ./.github/workflows/build-rpm-packages.yml
     with:
       salt-version: "${{ needs.prepare-workflow.outputs.salt-version }}"
-      relenv-version: "0.13.11"
+      relenv-version: "0.13.12"
       python-version: "3.10.13"
       source: "src"
 
@@ -611,10 +602,7 @@
     uses: ./.github/workflows/build-deb-packages.yml
     with:
       salt-version: "${{ needs.prepare-workflow.outputs.salt-version }}"
-      relenv-version: "0.13.11"
-=======
       relenv-version: "0.13.12"
->>>>>>> e37fbda4
       python-version: "3.10.13"
       source: "onedir"
 
@@ -627,11 +615,7 @@
     uses: ./.github/workflows/build-deb-packages.yml
     with:
       salt-version: "${{ needs.prepare-workflow.outputs.salt-version }}"
-<<<<<<< HEAD
-      relenv-version: "0.13.11"
-=======
       relenv-version: "0.13.12"
->>>>>>> e37fbda4
       python-version: "3.10.13"
       source: "src"
 
@@ -644,11 +628,7 @@
     uses: ./.github/workflows/build-windows-packages.yml
     with:
       salt-version: "${{ needs.prepare-workflow.outputs.salt-version }}"
-<<<<<<< HEAD
-      relenv-version: "0.13.11"
-=======
       relenv-version: "0.13.12"
->>>>>>> e37fbda4
       python-version: "3.10.13"
       source: "onedir"
       environment: staging
@@ -664,7 +644,7 @@
     uses: ./.github/workflows/build-windows-packages.yml
     with:
       salt-version: "${{ needs.prepare-workflow.outputs.salt-version }}"
-      relenv-version: "0.13.11"
+      relenv-version: "0.13.12"
       python-version: "3.10.13"
       source: "src"
       environment: staging
@@ -680,11 +660,7 @@
     uses: ./.github/workflows/build-macos-packages.yml
     with:
       salt-version: "${{ needs.prepare-workflow.outputs.salt-version }}"
-<<<<<<< HEAD
-      relenv-version: "0.13.11"
-=======
       relenv-version: "0.13.12"
->>>>>>> e37fbda4
       python-version: "3.10.13"
       source: "onedir"
       environment: staging
@@ -700,7 +676,7 @@
     uses: ./.github/workflows/build-macos-packages.yml
     with:
       salt-version: "${{ needs.prepare-workflow.outputs.salt-version }}"
-      relenv-version: "0.13.11"
+      relenv-version: "0.13.12"
       python-version: "3.10.13"
       source: "src"
       environment: staging
