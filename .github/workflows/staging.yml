# Do not edit these workflows directly as the changes made will be overwritten.
# Instead, edit the template '.github/workflows/templates/staging.yml.jinja'
---

name: Stage Release
run-name: "Stage Release (branch: ${{ github.ref_name }}; version: ${{ inputs.salt-version }})"

on:
  workflow_dispatch:
    inputs:
      salt-version:
        type: string
        required: true
        description: >
          The Salt version to set prior to building packages and staging the release.
          (DO NOT prefix the version with a v, ie, 3006.0 NOT v3006.0).
      sign-windows-packages:
        type: boolean
        default: false
        description: Sign Windows Packages
      sign-rpm-packages:
        type: boolean
        default: false
        description: Sign RPM Packages
      skip-test-pypi-publish:
        type: boolean
        default: false
        description: Skip publishing the source package to Test PyPi(For example, CVE releases)
      skip-salt-test-suite:
        type: boolean
        default: false
        description: Skip running the Salt test suite.
      skip-salt-pkg-test-suite:
        type: boolean
        default: false
        description: Skip running the Salt packages test suite.

env:
  COLUMNS: 190
<<<<<<< HEAD
  CACHE_SEED: SEED-6  # Bump the number to invalidate all caches
=======
  CACHE_SEED: SEED-1  # Bump the number to invalidate all caches
>>>>>>> d7000128
  RELENV_DATA: "${{ github.workspace }}/.relenv"
  PIP_DISABLE_PIP_VERSION_CHECK: "1"
  RAISE_DEPRECATIONS_RUNTIME_ERRORS: "1"

permissions:
  contents: read  # for dorny/paths-filter to fetch a list of changed files
  pull-requests: read  # for dorny/paths-filter to read pull requests
  actions: read  # for technote-space/workflow-conclusion-action to get the job statuses

#concurrency:
#  group: ${{ github.workflow }}-${{ github.event_name }}-${{ github.repository }}
#  cancel-in-progress: false

jobs:

  check-requirements:
    name: Check Requirements
    runs-on: ubuntu-22.04
    environment: staging-check
    steps:
      - name: Check For Admin Permission
        uses: actions-cool/check-user-permission@v2
        with:
          require: admin
          username: ${{ github.triggering_actor }}

  prepare-workflow:
    name: Prepare Workflow Run
    runs-on: ubuntu-22.04
    environment: ci
    needs:
      - check-requirements
    outputs:
      changed-files: ${{ steps.process-changed-files.outputs.changed-files }}
      salt-version: ${{ steps.setup-salt-version.outputs.salt-version }}
      cache-seed: ${{ steps.set-cache-seed.outputs.cache-seed }}
      latest-release: ${{ steps.get-salt-releases.outputs.latest-release }}
      releases: ${{ steps.get-salt-releases.outputs.releases }}
      release-changelog-target: ${{ steps.get-release-changelog-target.outputs.release-changelog-target }}
      testing-releases: ${{ steps.get-testing-releases.outputs.testing-releases }}
      nox-archive-hash: ${{ steps.nox-archive-hash.outputs.nox-archive-hash }}
      config: ${{ steps.workflow-config.outputs.config }}
    env:
      LINUX_ARM_RUNNER: ${{ vars.LINUX_ARM_RUNNER }}
      FULL_TESTRUN_SLUGS: ${{ vars.FULL_TESTRUN_SLUGS }}
      PR_TESTRUN_SLUGS: ${{ vars.PR_TESTRUN_SLUGS }}
    steps:
      - uses: actions/checkout@v4
        with:
          fetch-depth: 0  # Full clone to also get the tags to get the right salt version

      - name: Get Changed Files
        if: ${{ github.event_name == 'pull_request'}}
        id: changed-files
        uses: dorny/paths-filter@v3
        with:
          token: ${{ github.token }}
          list-files: json
          filters: |
            repo:
              - added|modified:
                - '**'
            doc-requirements:
              - added|modified: &doc_requirements
                - requirements/static/ci/py3.*/docs.txt
            lint-requirements:
              - added|modified: &lint_requirements
                - requirements/static/ci/py3.*/lint.txt
            pkg_requirements:
              - added|modified: &pkg_requirements
                - requirements/static/pkg/py3.*/darwin.txt
                - requirements/static/pkg/py3.*/linux.txt
                - requirements/static/pkg/py3.*/freebsd.txt
                - requirements/static/pkg/py3.*/windows.txt
            test_requirements:
              - added|modified: &test_requirements
                - requirements/static/ci/py3.*/darwin.txt
                - requirements/static/ci/py3.*/linux.txt
                - requirements/static/ci/py3.*/freebsd.txt
                - requirements/static/ci/py3.*/windows.txt
                - requirements/static/ci/py3.*/darwin-crypto.txt
                - requirements/static/ci/py3.*/linux-crypto.txt
                - requirements/static/ci/py3.*/freebsd-crypto.txt
                - requirements/static/ci/py3.*/windows-crypto.txt
            deleted:
              - deleted:
                - '**'
            docs:
              - added|modified:
                - doc/**
                - .github/workflows/build-docs.yml
                - *doc_requirements
            workflows:
              - added|modified:
                - cicd/shared-gh-workflows-context.yml
                - .github/actions/**/action.yml
                - .github/workflows/*.yml
                - .github/workflows/templates/*.yml.jinja2
                - tools/precommit/workflows.py
            salt:
              - added|modified: &salt_added_modified
                - setup.py
                - noxfile.py
                - salt/**/*.py
                - tasks/**/*.py
                - tools/**/*.py
            tests:
              - added|modified: &tests_added_modified
                - tests/**/*.py
            lint:
              - added|modified:
                - .pylintrc
                - *lint_requirements
            golden_images:
              - added|modified:
                - cicd/golden-images.json
            pkg_tests:
              - added|modified: &pkg_tests_added_modified
                - pkg/**
                - *pkg_requirements
                - *salt_added_modified
            nsis_tests:
              - added|modified: &nsis_tests
                - pkg/windows/nsis/**
            testrun:
              - added|modified:
                - *pkg_requirements
                - *test_requirements
                - *salt_added_modified
                - *tests_added_modified
                - *pkg_tests_added_modified

      - name: Set up Python 3.11
        uses: actions/setup-python@v5
        with:
          python-version: "3.11"

      - name: Setup Python Tools Scripts
        uses: ./.github/actions/setup-python-tools-scripts
        with:
          cache-prefix: ${{ env.CACHE_SEED }}

      - name: Pretty Print The GH Actions Event
        run:
          tools ci print-gh-event

      - name: Set Cache Seed Output
        id: set-cache-seed
        run: |
          tools ci define-cache-seed ${{ env.CACHE_SEED }}

      - name: Setup Salt Version
        id: setup-salt-version
        uses: ./.github/actions/setup-salt-version
        with:
          salt-version: "${{ inputs.salt-version }}"
          validate-version: true

      - name: Get Hash For Nox Tarball Cache
        id: nox-archive-hash
        run: |
          echo "nox-archive-hash=${{ hashFiles('requirements/**/*.txt', 'cicd/golden-images.json', 'noxfile.py', 'pkg/common/env-cleanup-rules.yml', '.github/workflows/build-deps-ci-action.yml') }}" | tee -a "$GITHUB_OUTPUT"

      - name: Write Changed Files To A Local File
        run:
          echo '${{ toJSON(steps.changed-files.outputs) }}' > changed-files.json

      - name: Check Local Changed Files Contents
        if: ${{ github.event_name == 'pull_request' }}
        run:
          cat changed-files.json

      - name: Process Changed Files
        id: process-changed-files
        run: |
          tools ci process-changed-files ${{ github.event_name }} changed-files.json

      - name: Check Collected Changed Files
        if: ${{ github.event_name == 'pull_request' }}
        run: |
          echo '${{ steps.process-changed-files.outputs.changed-files }}' | jq -C '.'

      - name: Get Salt Releases
        id: get-salt-releases
        env:
          GITHUB_TOKEN: ${{ secrets.GITHUB_TOKEN }}
        run: |
          tools ci get-releases

      - name: Get Latest Salt Releases for Testing
        id: get-testing-releases
        env:
          GITHUB_TOKEN: ${{ secrets.GITHUB_TOKEN }}
        run: |
          tools ci get-testing-releases ${{ join(fromJSON(steps.get-salt-releases.outputs.releases), ' ') }} --salt-version ${{ steps.setup-salt-version.outputs.salt-version }}

      - name: Define workflow config
        id: workflow-config
        run: |
          tools ci workflow-config${{ inputs.skip-salt-test-suite && ' --skip-tests' || '' }}${{ inputs.skip-salt-pkg-test-suite && ' --skip-pkg-tests' || '' }} ${{ steps.setup-salt-version.outputs.salt-version }} ${{ github.event_name }} changed-files.json

      - name: Check Contents of generated testrun-changed-files.txt
        if: ${{ fromJSON(steps.workflow-config.outputs.config)['testrun']['type'] != 'full' }}
        run: |
          cat testrun-changed-files.txt || true

      - name: Upload testrun-changed-files.txt
        if: ${{ fromJSON(steps.workflow-config.outputs.config)['testrun']['type'] != 'full' }}
        uses: actions/upload-artifact@v4
        with:
          name: testrun-changed-files.txt
          path: testrun-changed-files.txt

      - name: Get Release Changelog Target
        id: get-release-changelog-target
        run: |
          tools ci get-release-changelog-target ${{ github.event_name }}


  pre-commit:
    name: Pre-Commit
    uses: ./.github/workflows/pre-commit-action.yml
    needs:
      - prepare-workflow
    with:
      cache-seed: ${{ needs.prepare-workflow.outputs.cache-seed }}
      changed-files: ${{ needs.prepare-workflow.outputs.changed-files }}
      pre-commit-version: "4.3.0"
      ci-python-version: "3.11"
      full: ${{ fromJSON(needs.prepare-workflow.outputs.config)['testrun']['type'] == 'full' }}

  lint:
    name: Lint
    if: ${{ !cancelled() && fromJSON(needs.prepare-workflow.outputs.config)['jobs']['lint'] }}
    uses: ./.github/workflows/lint-action.yml
    needs:
      - prepare-workflow
    with:
      changed-files: ${{ needs.prepare-workflow.outputs.changed-files }}
      full: ${{ fromJSON(needs.prepare-workflow.outputs.config)['testrun']['type'] == 'full' }}
  nsis-tests:
    name: NSIS Tests
    uses: ./.github/workflows/nsis-tests.yml
    needs:
      - prepare-workflow
    with:
      changed-files: ${{ needs.prepare-workflow.outputs.changed-files }}
      full: ${{ fromJSON(needs.prepare-workflow.outputs.config)['testrun']['type'] == 'full' }}
      ci-python-version: "3.11"

  prepare-release:
    name: "Prepare Release: ${{ needs.prepare-workflow.outputs.salt-version }}"
    runs-on:
      - ubuntu-22.04
    if: ${{ !cancelled() && fromJSON(needs.prepare-workflow.outputs.config)['jobs']['prepare-release'] }}
    needs:
      - prepare-workflow
    steps:
      - uses: actions/checkout@v4

      - name: Set up Python 3.11
        uses: actions/setup-python@v5
        with:
          python-version: "3.11"


      - name: Setup Python Tools Scripts
        uses: ./.github/actions/setup-python-tools-scripts
        with:
          cache-prefix: ${{ needs.prepare-workflow.outputs.cache-seed }}-changelog

      - name: Setup Salt Version
        id: setup-salt-version
        uses: ./.github/actions/setup-salt-version
        with:
          salt-version: "${{ needs.prepare-workflow.outputs.salt-version }}"
          release: true

      - name: Update Debian changelog
        shell: bash
        if: ${{ startsWith(github.event.ref, 'refs/tags') == false }}
        run: |
          tools changelog update-deb --draft
          tools changelog update-deb

      - name: Update RPM changelog
        shell: bash
        if: ${{ startsWith(github.event.ref, 'refs/tags') == false }}
        run: |
          tools changelog update-rpm --draft
          tools changelog update-rpm

      - name: Create Release Notes Template
        shell: bash
        if: ${{ startsWith(github.event.ref, 'refs/tags') == false }}
        run: |
          if [ "${{ needs.prepare-workflow.outputs.release-changelog-target }}" == "next-major-release" ]; then
            tools changelog update-release-notes --next-release --template-only
          else
            tools changelog update-release-notes --template-only
          fi

      - name: Update Release Notes
        shell: bash
        if: ${{ startsWith(github.event.ref, 'refs/tags') == false }}
        run: |
          if [ "${{ needs.prepare-workflow.outputs.release-changelog-target }}" == "next-major-release" ]; then
              tools changelog update-release-notes --draft --release --next-release
              tools changelog update-release-notes --release --next-release
          else
              tools changelog update-release-notes --draft --release
              tools changelog update-release-notes --release
          fi

      - name: Generate MAN Pages
        shell: bash
        if: ${{ startsWith(github.event.ref, 'refs/tags') == false }}
        env:
          LATEST_RELEASE: "${{ needs.prepare-workflow.outputs.salt-version }}"
          SALT_ON_SALTSTACK: "1"
        run: |
          tools docs man

      - name: Update Changelog
        shell: bash
        if: ${{ startsWith(github.event.ref, 'refs/tags') == false }}
        run: |
          tools changelog update-changelog-md --draft
          tools changelog update-changelog-md

      - name: Show Changes Diff
        shell: bash
        if: ${{ startsWith(github.event.ref, 'refs/tags') == false }}
        run: |
          git diff --color

      - name: Configure Git
        shell: bash
        if: ${{ startsWith(github.event.ref, 'refs/tags') == false }}
        run: |
          git config --global user.name "Salt Project Packaging"
          git config --global user.email saltproject-packaging@vmware.com

      - name: Setup Pre-Commit
        if: ${{ startsWith(github.event.ref, 'refs/tags') == false }}
        uses: ./.github/actions/setup-pre-commit
        with:
          version: "4.3.0"
          cache-seed: ${{ needs.prepare-workflow.outputs.cache-seed }}

      - name: Commit Changes
        shell: bash
        if: ${{ startsWith(github.event.ref, 'refs/tags') == false }}
        env:
          SKIP: lint-salt,lint-tests
          PRE_COMMIT_COLOR: always
        run: |
          # Run it twice so that pre-commit can fix anything that can be automatically fixed.
          git commit -am "Release v${{ needs.prepare-workflow.outputs.salt-version }}" || \
            git commit -am "Release v${{ needs.prepare-workflow.outputs.salt-version }}"

      - name: Create release changes patch
        shell: bash
        if: ${{ startsWith(github.event.ref, 'refs/tags') == false }}
        run: |
          git format-patch --keep-subject --binary --stdout HEAD^ > salt-${{ needs.prepare-workflow.outputs.salt-version }}.patch

      - name: Upload Changes Diff Artifact
        uses: actions/upload-artifact@v4
        if: ${{ startsWith(github.event.ref, 'refs/tags') == false }}
        with:
          name: salt-${{ needs.prepare-workflow.outputs.salt-version }}.patch
          path: salt-${{ needs.prepare-workflow.outputs.salt-version }}.patch
          retention-days: 7
          if-no-files-found: error

  build-docs:
    name: Documentation
    if: ${{ !cancelled() && fromJSON(needs.prepare-workflow.outputs.config)['jobs']['build-docs'] }}
    needs:
      - prepare-workflow
      - build-source-tarball
    uses: ./.github/workflows/build-docs.yml
    with:
      cache-seed: ${{ needs.prepare-workflow.outputs.cache-seed }}
      salt-version: "${{ needs.prepare-workflow.outputs.salt-version }}"

  build-source-tarball:
    name: Build Source Tarball
    if: ${{ !cancelled() && fromJSON(needs.prepare-workflow.outputs.config)['jobs']['build-source-tarball'] }}
    needs:
      - prepare-workflow
      - prepare-release
    runs-on: ubuntu-22.04
    steps:
      - uses: actions/checkout@v4

      - name: Set up Python 3.11
        uses: actions/setup-python@v5
        with:
          python-version: "3.11"

      - name: Setup Python Tools Scripts
        uses: ./.github/actions/setup-python-tools-scripts
        with:
          cache-prefix: ${{ needs.prepare-workflow.outputs.cache-seed }}-build

      - name: Setup Salt Version
        id: setup-salt-version
        uses: ./.github/actions/setup-salt-version
        with:
          salt-version: "${{ needs.prepare-workflow.outputs.salt-version }}"

      - name: Build Source Tarball
        uses: ./.github/actions/build-source-tarball
        with:
          salt-version: "${{ needs.prepare-workflow.outputs.salt-version }}"

  build-salt-onedir:
    name: Build Salt Onedir
    if: ${{ !cancelled() && fromJSON(needs.prepare-workflow.outputs.config)['jobs']['build-salt-onedir'] }}
    needs:
      - prepare-workflow
      - build-source-tarball
    uses: ./.github/workflows/build-salt-onedir.yml
    with:
      cache-seed: ${{ needs.prepare-workflow.outputs.cache-seed }}
      salt-version: "${{ needs.prepare-workflow.outputs.salt-version }}"
<<<<<<< HEAD
      relenv-version: "0.20.6"
      python-version: "3.11.13"
=======
      relenv-version: "0.21.1"
      python-version: "3.10.19"
>>>>>>> d7000128
      ci-python-version: "3.11"
      matrix: ${{ toJSON(fromJSON(needs.prepare-workflow.outputs.config)['build-matrix']) }}
      linux_arm_runner: ${{ fromJSON(needs.prepare-workflow.outputs.config)['linux_arm_runner'] }}

  build-pkgs-onedir:
    name: Build Onedir Packages
    if: ${{ !cancelled() && fromJSON(needs.prepare-workflow.outputs.config)['jobs']['build-pkgs'] }}
    needs:
      - prepare-workflow
      - build-source-tarball
      - build-salt-onedir
    uses: ./.github/workflows/build-packages.yml
    secrets: inherit
    with:
      salt-version: "${{ needs.prepare-workflow.outputs.salt-version }}"
      cache-prefix: ${{ needs.prepare-workflow.outputs.cache-seed }}
<<<<<<< HEAD
      relenv-version: "0.20.6"
      python-version: "3.11.13"
=======
      relenv-version: "0.21.1"
      python-version: "3.10.19"
>>>>>>> d7000128
      ci-python-version: "3.11"
      source: "onedir"
      matrix: ${{ toJSON(fromJSON(needs.prepare-workflow.outputs.config)['build-matrix']) }}
      linux_arm_runner: ${{ fromJSON(needs.prepare-workflow.outputs.config)['linux_arm_runner'] }}
      environment: staging
      sign-macos-packages: true
      sign-rpm-packages: ${{ inputs.sign-rpm-packages }}
      sign-windows-packages: ${{ inputs.sign-windows-packages }}

  build-pkgs-src:
    name: Build Source Packages
    if: ${{ !cancelled() && fromJSON(needs.prepare-workflow.outputs.config)['jobs']['build-pkgs'] && fromJSON(needs.prepare-workflow.outputs.config)['testrun']['type'] == 'full' }}
    needs:
      - prepare-workflow
      - build-source-tarball
    uses: ./.github/workflows/build-packages.yml
    secrets: inherit
    with:
      salt-version: "${{ needs.prepare-workflow.outputs.salt-version }}"
      cache-prefix: ${{ needs.prepare-workflow.outputs.cache-seed }}
<<<<<<< HEAD
      relenv-version: "0.20.6"
      python-version: "3.11.13"
=======
      relenv-version: "0.21.1"
      python-version: "3.10.19"
>>>>>>> d7000128
      ci-python-version: "3.11"
      source: "src"
      matrix: ${{ toJSON(fromJSON(needs.prepare-workflow.outputs.config)['build-matrix']) }}
      linux_arm_runner: ${{ fromJSON(needs.prepare-workflow.outputs.config)['linux_arm_runner'] }}
      environment: staging
      sign-macos-packages: true
      sign-rpm-packages: ${{ inputs.sign-rpm-packages }}
      sign-windows-packages: ${{ inputs.sign-windows-packages }}
  build-ci-deps:
    name: CI Deps
    if: ${{ fromJSON(needs.prepare-workflow.outputs.config)['jobs']['build-deps-ci'] }}
    needs:
      - prepare-workflow
      - build-salt-onedir
    uses: ./.github/workflows/build-deps-ci-action.yml
    with:
      nox-session: ci-test-onedir
      nox-version: 2022.8.7
<<<<<<< HEAD
      python-version: "3.11.13"
      ci-python-version: "3.11"
      salt-version: "${{ needs.prepare-workflow.outputs.salt-version }}"
      cache-prefix: ${{ needs.prepare-workflow.outputs.cache-seed }}|3.11.13
=======
      python-version: "3.10.19"
      ci-python-version: "3.11"
      salt-version: "${{ needs.prepare-workflow.outputs.salt-version }}"
      cache-prefix: ${{ needs.prepare-workflow.outputs.cache-seed }}|3.10.19
>>>>>>> d7000128
      nox-archive-hash: "${{ needs.prepare-workflow.outputs.nox-archive-hash }}"
      matrix: ${{ toJSON(fromJSON(needs.prepare-workflow.outputs.config)['build-matrix']) }}
      linux_arm_runner: ${{ fromJSON(needs.prepare-workflow.outputs.config)['linux_arm_runner'] }}
  test-packages:
    name: Test Package
    if: ${{ fromJSON(needs.prepare-workflow.outputs.config)['jobs']['test-pkg'] }}
    needs:
      - prepare-workflow
      - build-pkgs-onedir
      - build-ci-deps
    uses: ./.github/workflows/test-packages-action.yml
    with:
      nox-session: ci-test-onedir
      salt-version: "${{ needs.prepare-workflow.outputs.salt-version }}"
      nox-version: 2022.8.7
      ci-python-version: "3.11"
<<<<<<< HEAD
      cache-prefix: ${{ needs.prepare-workflow.outputs.cache-seed }}|3.11.13
=======
      cache-prefix: ${{ needs.prepare-workflow.outputs.cache-seed }}|3.10.19
>>>>>>> d7000128
      skip-code-coverage: true
      testing-releases: ${{ needs.prepare-workflow.outputs.testing-releases }}
      matrix: ${{ toJSON(fromJSON(needs.prepare-workflow.outputs.config)['pkg-test-matrix']) }}
      linux_arm_runner: ${{ fromJSON(needs.prepare-workflow.outputs.config)['linux_arm_runner'] }}
  test:
    name: Test Salt
    if: ${{ fromJSON(needs.prepare-workflow.outputs.config)['jobs']['test'] }}
    needs:
      - prepare-workflow
      - build-ci-deps
    uses: ./.github/workflows/test-action.yml
    with:
      nox-session: ci-test-onedir
      nox-version: 2022.8.7
      ci-python-version: "3.11"
      testrun: ${{ toJSON(fromJSON(needs.prepare-workflow.outputs.config)['testrun']) }}
      salt-version: "${{ needs.prepare-workflow.outputs.salt-version }}"
<<<<<<< HEAD
      cache-prefix: ${{ needs.prepare-workflow.outputs.cache-seed }}|3.11.13
=======
      cache-prefix: ${{ needs.prepare-workflow.outputs.cache-seed }}|3.10.19
>>>>>>> d7000128
      skip-code-coverage: true
      workflow-slug: staging
      default-timeout: 180
      matrix: ${{ toJSON(fromJSON(needs.prepare-workflow.outputs.config)['test-matrix']) }}
      linux_arm_runner: ${{ fromJSON(needs.prepare-workflow.outputs.config)['linux_arm_runner'] }}

  upload-release-artifacts:
    name: Upload Release Artifacts
    needs:
      - prepare-workflow
      - build-docs
    environment: staging
    runs-on:
      - ubuntu-22.04
    steps:
      - uses: actions/checkout@v4

      - name: Setup Python Tools Scripts
        uses: ./.github/actions/setup-python-tools-scripts
        with:
          cache-prefix: ${{ needs.prepare-workflow.outputs.cache-seed }}

      - name: Download Release Patch
        uses: actions/download-artifact@v4
        with:
          name: salt-${{ needs.prepare-workflow.outputs.salt-version }}.patch
          path: artifacts/release

      - name: Download Release Documentation (HTML)
        uses: actions/download-artifact@v4
        with:
          name: salt-${{ needs.prepare-workflow.outputs.salt-version }}-docs-html.tar.xz
          path: artifacts/release

      - name: Show Release Artifacts
        run: |
          tree -a artifacts/release

  publish-pypi:
    name: Publish to PyPi(test)
    if: ${{ !cancelled() && inputs.skip-test-pypi-publish != true && github.event.repository.fork != true }}
    needs:
      - prepare-workflow
      - upload-release-artifacts
      - build-ci-deps
    environment: staging
    runs-on:
      - ubuntu-22.04
    steps:
      - uses: actions/checkout@v4

      - name: Setup Python Tools Scripts
        uses: ./.github/actions/setup-python-tools-scripts
        with:
          cache-prefix: ${{ needs.prepare-workflow.outputs.cache-seed }}

      - name: Setup GnuPG
        run: |
          sudo install -d -m 0700 -o "$(id -u)" -g "$(id -g)" /run/gpg
          GNUPGHOME="$(mktemp -d -p /run/gpg)"
          echo "GNUPGHOME=${GNUPGHOME}" >> "$GITHUB_ENV"
          cat <<EOF > "${GNUPGHOME}/gpg.conf"
          batch
          no-tty
          pinentry-mode loopback
          EOF

      - name: Download PyPi Artifacts
        uses: actions/download-artifact@v4
        with:
          name: pypi-artifacts
          path: artifacts/release

      - name: Publish to Test PyPi
        env:
          TWINE_PASSWORD: "${{ secrets.PYPI_TEST_PASSWORD }}"
        run: |
          tools pkg pypi-upload --test artifacts/release/salt-${{ needs.prepare-workflow.outputs.salt-version }}.tar.gz

  draft-release:
    name: Draft Github Release
    if: ${{ !cancelled() && (needs.test.result == 'success' || needs.test.result == 'skipped') &&
      (needs.test-packages.result == 'success' || needs.test-packages.result == 'skipped') &&
      needs.prepare-workflow.result == 'success' && needs.build-salt-onedir.result == 'success' &&
      needs.build-pkgs-onedir.result == 'success' && needs.pre-commit.result == 'success' }}
    needs:
      - prepare-workflow
      - pre-commit
      - build-salt-onedir
      - build-pkgs-onedir
      - test-packages
      - test
    permissions:
      contents: write
      pull-requests: read
      id-token: write
    uses: ./.github/workflows/draft-release.yml
    with:
      salt-version: "${{ needs.prepare-workflow.outputs.salt-version }}"
      matrix: ${{ toJSON(fromJSON(needs.prepare-workflow.outputs.config)['artifact-matrix']) }}
      build-matrix: ${{ toJSON(fromJSON(needs.prepare-workflow.outputs.config)['build-matrix']) }}
  set-pipeline-exit-status:
    # This step is just so we can make github require this step, to pass checks
    # on a pull request instead of requiring all
    name: Set the ${{ github.workflow }} Pipeline Exit Status
    if: ${{ !cancelled() && always() }}
    runs-on: ubuntu-22.04
    needs:
      - check-requirements
      - prepare-workflow
      - pre-commit
      - lint
      - nsis-tests
      - build-docs
      - build-salt-onedir
      - build-pkgs-src
      - upload-release-artifacts
      - publish-pypi
      - test-packages
      - test
    steps:
      - name: Get workflow information
        id: get-workflow-info
        uses: im-open/workflow-conclusion@v2

      - name: Set Pipeline Exit Status
        shell: bash
        run: |
          if [ "${{ steps.get-workflow-info.outputs.workflow_conclusion }}" != "success" ]; then
            exit 1
          else
            exit 0
          fi<|MERGE_RESOLUTION|>--- conflicted
+++ resolved
@@ -37,11 +37,7 @@
 
 env:
   COLUMNS: 190
-<<<<<<< HEAD
-  CACHE_SEED: SEED-6  # Bump the number to invalidate all caches
-=======
   CACHE_SEED: SEED-1  # Bump the number to invalidate all caches
->>>>>>> d7000128
   RELENV_DATA: "${{ github.workspace }}/.relenv"
   PIP_DISABLE_PIP_VERSION_CHECK: "1"
   RAISE_DEPRECATIONS_RUNTIME_ERRORS: "1"
@@ -470,13 +466,8 @@
     with:
       cache-seed: ${{ needs.prepare-workflow.outputs.cache-seed }}
       salt-version: "${{ needs.prepare-workflow.outputs.salt-version }}"
-<<<<<<< HEAD
-      relenv-version: "0.20.6"
-      python-version: "3.11.13"
-=======
       relenv-version: "0.21.1"
-      python-version: "3.10.19"
->>>>>>> d7000128
+      python-version: "3.11.14"
       ci-python-version: "3.11"
       matrix: ${{ toJSON(fromJSON(needs.prepare-workflow.outputs.config)['build-matrix']) }}
       linux_arm_runner: ${{ fromJSON(needs.prepare-workflow.outputs.config)['linux_arm_runner'] }}
@@ -493,13 +484,8 @@
     with:
       salt-version: "${{ needs.prepare-workflow.outputs.salt-version }}"
       cache-prefix: ${{ needs.prepare-workflow.outputs.cache-seed }}
-<<<<<<< HEAD
-      relenv-version: "0.20.6"
-      python-version: "3.11.13"
-=======
       relenv-version: "0.21.1"
-      python-version: "3.10.19"
->>>>>>> d7000128
+      python-version: "3.11.14"
       ci-python-version: "3.11"
       source: "onedir"
       matrix: ${{ toJSON(fromJSON(needs.prepare-workflow.outputs.config)['build-matrix']) }}
@@ -520,13 +506,8 @@
     with:
       salt-version: "${{ needs.prepare-workflow.outputs.salt-version }}"
       cache-prefix: ${{ needs.prepare-workflow.outputs.cache-seed }}
-<<<<<<< HEAD
-      relenv-version: "0.20.6"
-      python-version: "3.11.13"
-=======
       relenv-version: "0.21.1"
-      python-version: "3.10.19"
->>>>>>> d7000128
+      python-version: "3.11.14"
       ci-python-version: "3.11"
       source: "src"
       matrix: ${{ toJSON(fromJSON(needs.prepare-workflow.outputs.config)['build-matrix']) }}
@@ -545,17 +526,10 @@
     with:
       nox-session: ci-test-onedir
       nox-version: 2022.8.7
-<<<<<<< HEAD
-      python-version: "3.11.13"
+      python-version: "3.11.14"
       ci-python-version: "3.11"
       salt-version: "${{ needs.prepare-workflow.outputs.salt-version }}"
-      cache-prefix: ${{ needs.prepare-workflow.outputs.cache-seed }}|3.11.13
-=======
-      python-version: "3.10.19"
-      ci-python-version: "3.11"
-      salt-version: "${{ needs.prepare-workflow.outputs.salt-version }}"
-      cache-prefix: ${{ needs.prepare-workflow.outputs.cache-seed }}|3.10.19
->>>>>>> d7000128
+      cache-prefix: ${{ needs.prepare-workflow.outputs.cache-seed }}|3.11.14
       nox-archive-hash: "${{ needs.prepare-workflow.outputs.nox-archive-hash }}"
       matrix: ${{ toJSON(fromJSON(needs.prepare-workflow.outputs.config)['build-matrix']) }}
       linux_arm_runner: ${{ fromJSON(needs.prepare-workflow.outputs.config)['linux_arm_runner'] }}
@@ -572,11 +546,7 @@
       salt-version: "${{ needs.prepare-workflow.outputs.salt-version }}"
       nox-version: 2022.8.7
       ci-python-version: "3.11"
-<<<<<<< HEAD
-      cache-prefix: ${{ needs.prepare-workflow.outputs.cache-seed }}|3.11.13
-=======
-      cache-prefix: ${{ needs.prepare-workflow.outputs.cache-seed }}|3.10.19
->>>>>>> d7000128
+      cache-prefix: ${{ needs.prepare-workflow.outputs.cache-seed }}|3.11.14
       skip-code-coverage: true
       testing-releases: ${{ needs.prepare-workflow.outputs.testing-releases }}
       matrix: ${{ toJSON(fromJSON(needs.prepare-workflow.outputs.config)['pkg-test-matrix']) }}
@@ -594,11 +564,7 @@
       ci-python-version: "3.11"
       testrun: ${{ toJSON(fromJSON(needs.prepare-workflow.outputs.config)['testrun']) }}
       salt-version: "${{ needs.prepare-workflow.outputs.salt-version }}"
-<<<<<<< HEAD
-      cache-prefix: ${{ needs.prepare-workflow.outputs.cache-seed }}|3.11.13
-=======
-      cache-prefix: ${{ needs.prepare-workflow.outputs.cache-seed }}|3.10.19
->>>>>>> d7000128
+      cache-prefix: ${{ needs.prepare-workflow.outputs.cache-seed }}|3.11.14
       skip-code-coverage: true
       workflow-slug: staging
       default-timeout: 180
