# Do not edit these workflows directly as the changes made will be overwritten.
# Instead, edit the template '.github/workflows/templates/staging.yml.jinja'
---

name: Stage Release
run-name: "Stage Release (branch: ${{ github.ref_name }}; version: ${{ inputs.salt-version }})"

on:
  workflow_dispatch:
    inputs:
      salt-version:
        type: string
        required: true
        description: >
          The Salt version to set prior to building packages and staging the release.
          (DO NOT prefix the version with a v, ie, 3006.0 NOT v3006.0).
      sign-windows-packages:
        type: boolean
        default: false
        description: Sign Windows Packages
      sign-rpm-packages:
        type: boolean
        default: false
        description: Sign RPM Packages
      skip-test-pypi-publish:
        type: boolean
        default: false
        description: Skip publishing the source package to Test PyPi(For example, CVE releases)
      skip-salt-test-suite:
        type: boolean
        default: false
        description: Skip running the Salt test suite.
      skip-salt-pkg-test-suite:
        type: boolean
        default: false
        description: Skip running the Salt packages test suite.
      skip-salt-pkg-download-test-suite:
        type: boolean
        default: false
        description: Skip running the Salt packages download test suite.

env:
  COLUMNS: 190
  CACHE_SEED: SEED-6  # Bump the number to invalidate all caches
  RELENV_DATA: "${{ github.workspace }}/.relenv"
  PIP_DISABLE_PIP_VERSION_CHECK: "1"
  RAISE_DEPRECATIONS_RUNTIME_ERRORS: "1"

permissions:
  contents: read  # for dorny/paths-filter to fetch a list of changed files
  pull-requests: read  # for dorny/paths-filter to read pull requests
  actions: read  # for technote-space/workflow-conclusion-action to get the job statuses

#concurrency:
#  group: ${{ github.workflow }}-${{ github.event_name }}-${{ github.repository }}
#  cancel-in-progress: false

jobs:

  check-requirements:
    name: Check Requirements
    runs-on: ubuntu-22.04
    environment: staging-check
    steps:
      - name: Check For Admin Permission
        uses: actions-cool/check-user-permission@v2
        with:
          require: admin
          username: ${{ github.triggering_actor }}

  prepare-workflow:
    name: Prepare Workflow Run
    runs-on: ubuntu-22.04
    environment: ci
    needs:
      - check-requirements
    outputs:
      changed-files: ${{ steps.process-changed-files.outputs.changed-files }}
      salt-version: ${{ steps.setup-salt-version.outputs.salt-version }}
      cache-seed: ${{ steps.set-cache-seed.outputs.cache-seed }}
      latest-release: ${{ steps.get-salt-releases.outputs.latest-release }}
      releases: ${{ steps.get-salt-releases.outputs.releases }}
      release-changelog-target: ${{ steps.get-release-changelog-target.outputs.release-changelog-target }}
      testing-releases: ${{ steps.get-testing-releases.outputs.testing-releases }}
      nox-archive-hash: ${{ steps.nox-archive-hash.outputs.nox-archive-hash }}
      config: ${{ steps.workflow-config.outputs.config }}
    env:
      LINUX_ARM_RUNNER: ${{ vars.LINUX_ARM_RUNNER }}
      FULL_TESTRUN_SLUGS: ${{ vars.FULL_TESTRUN_SLUGS }}
      PR_TESTRUN_SLUGS: ${{ vars.PR_TESTRUN_SLUGS }}
    steps:
      - uses: actions/checkout@v4
        with:
          fetch-depth: 0  # Full clone to also get the tags to get the right salt version

      - name: Get Changed Files
        if: ${{ github.event_name == 'pull_request'}}
        id: changed-files
        uses: dorny/paths-filter@v3
        with:
          token: ${{ github.token }}
          list-files: json
          filters: |
            repo:
              - added|modified:
                - '**'
            doc-requirements:
              - added|modified: &doc_requirements
                - requirements/static/ci/py3.*/docs.txt
            lint-requirements:
              - added|modified: &lint_requirements
                - requirements/static/ci/py3.*/lint.txt
            pkg_requirements:
              - added|modified: &pkg_requirements
                - requirements/static/pkg/py3.*/darwin.txt
                - requirements/static/pkg/py3.*/linux.txt
                - requirements/static/pkg/py3.*/freebsd.txt
                - requirements/static/pkg/py3.*/windows.txt
            test_requirements:
              - added|modified: &test_requirements
                - requirements/static/ci/py3.*/darwin.txt
                - requirements/static/ci/py3.*/linux.txt
                - requirements/static/ci/py3.*/freebsd.txt
                - requirements/static/ci/py3.*/windows.txt
                - requirements/static/ci/py3.*/darwin-crypto.txt
                - requirements/static/ci/py3.*/linux-crypto.txt
                - requirements/static/ci/py3.*/freebsd-crypto.txt
                - requirements/static/ci/py3.*/windows-crypto.txt
            deleted:
              - deleted:
                - '**'
            docs:
              - added|modified:
                - doc/**
                - .github/workflows/build-docs.yml
                - *doc_requirements
            workflows:
              - added|modified:
                - cicd/shared-gh-workflows-context.yml
                - .github/actions/**/action.yml
                - .github/workflows/*.yml
                - .github/workflows/templates/*.yml.jinja2
                - tools/precommit/workflows.py
            salt:
              - added|modified: &salt_added_modified
                - setup.py
                - noxfile.py
                - salt/**/*.py
                - tasks/**/*.py
                - tools/**/*.py
            tests:
              - added|modified: &tests_added_modified
                - tests/**/*.py
            lint:
              - added|modified:
                - .pylintrc
                - *lint_requirements
            golden_images:
              - added|modified:
                - cicd/golden-images.json
            pkg_tests:
              - added|modified: &pkg_tests_added_modified
                - pkg/**
                - *pkg_requirements
                - *salt_added_modified
            nsis_tests:
              - added|modified: &nsis_tests
                - pkg/windows/nsis/**
            testrun:
              - added|modified:
                - *pkg_requirements
                - *test_requirements
                - *salt_added_modified
                - *tests_added_modified
                - *pkg_tests_added_modified

      - name: Set up Python 3.11
        uses: actions/setup-python@v5
        with:
          python-version: "3.11"

      - name: Setup Python Tools Scripts
        uses: ./.github/actions/setup-python-tools-scripts
        with:
          cache-prefix: ${{ env.CACHE_SEED }}

      - name: Pretty Print The GH Actions Event
        run:
          tools ci print-gh-event

      - name: Set Cache Seed Output
        id: set-cache-seed
        run: |
          tools ci define-cache-seed ${{ env.CACHE_SEED }}

      - name: Setup Salt Version
        id: setup-salt-version
        uses: ./.github/actions/setup-salt-version
        with:
          salt-version: "${{ inputs.salt-version }}"
          validate-version: true

      - name: Get Hash For Nox Tarball Cache
        id: nox-archive-hash
        run: |
          echo "nox-archive-hash=${{ hashFiles('requirements/**/*.txt', 'cicd/golden-images.json', 'noxfile.py', 'pkg/common/env-cleanup-rules.yml', '.github/workflows/build-deps-ci-action.yml') }}" | tee -a "$GITHUB_OUTPUT"

      - name: Write Changed Files To A Local File
        run:
          echo '${{ toJSON(steps.changed-files.outputs) }}' > changed-files.json

      - name: Check Local Changed Files Contents
        if: ${{ github.event_name == 'pull_request' }}
        run:
          cat changed-files.json

      - name: Process Changed Files
        id: process-changed-files
        run: |
          tools ci process-changed-files ${{ github.event_name }} changed-files.json

      - name: Check Collected Changed Files
        if: ${{ github.event_name == 'pull_request' }}
        run: |
          echo '${{ steps.process-changed-files.outputs.changed-files }}' | jq -C '.'

      - name: Get Salt Releases
        id: get-salt-releases
        env:
          GITHUB_TOKEN: ${{ secrets.GITHUB_TOKEN }}
        run: |
          tools ci get-releases

      - name: Get Latest Salt Releases for Testing
        id: get-testing-releases
        env:
          GITHUB_TOKEN: ${{ secrets.GITHUB_TOKEN }}
        run: |
          tools ci get-testing-releases ${{ join(fromJSON(steps.get-salt-releases.outputs.releases), ' ') }} --salt-version ${{ steps.setup-salt-version.outputs.salt-version }}

      - name: Define workflow config
        id: workflow-config
        run: |
          tools ci workflow-config${{ inputs.skip-salt-test-suite && ' --skip-tests' || '' }}${{ inputs.skip-salt-pkg-test-suite && ' --skip-pkg-tests' || '' }}${{ inputs.skip-salt-pkg-download-test-suite && ' --skip-pkg-download-tests' || '' }} ${{ steps.setup-salt-version.outputs.salt-version }} ${{ github.event_name }} changed-files.json

      - name: Check Contents of generated testrun-changed-files.txt
        if: ${{ fromJSON(steps.workflow-config.outputs.config)['testrun']['type'] != 'full' }}
        run: |
          cat testrun-changed-files.txt || true

      - name: Upload testrun-changed-files.txt
        if: ${{ fromJSON(steps.workflow-config.outputs.config)['testrun']['type'] != 'full' }}
        uses: actions/upload-artifact@v4
        with:
          name: testrun-changed-files.txt
          path: testrun-changed-files.txt

      - name: Get Release Changelog Target
        id: get-release-changelog-target
        run: |
          tools ci get-release-changelog-target ${{ github.event_name }}


  pre-commit:
    name: Pre-Commit
    uses: ./.github/workflows/pre-commit-action.yml
    needs:
      - prepare-workflow
    with:
      cache-seed: ${{ needs.prepare-workflow.outputs.cache-seed }}
      changed-files: ${{ needs.prepare-workflow.outputs.changed-files }}
      pre-commit-version: "3.0.4"

  lint:
    name: Lint
    if: ${{ !cancelled() && fromJSON(needs.prepare-workflow.outputs.config)['jobs']['lint'] }}
    uses: ./.github/workflows/lint-action.yml
    needs:
      - prepare-workflow
    with:
      changed-files: ${{ needs.prepare-workflow.outputs.changed-files }}
      full: ${{ fromJSON(needs.prepare-workflow.outputs.config)['testrun']['type'] == 'full' }}
  nsis-tests:
    name: NSIS Tests
    uses: ./.github/workflows/nsis-tests.yml
    needs:
      - prepare-workflow
    with:
      changed-files: ${{ needs.prepare-workflow.outputs.changed-files }}
      full: ${{ fromJSON(needs.prepare-workflow.outputs.config)['testrun']['type'] == 'full' }}
      ci-python-version: "3.11"

  prepare-release:
    name: "Prepare Release: ${{ needs.prepare-workflow.outputs.salt-version }}"
    runs-on:
      - ubuntu-22.04
    if: ${{ !cancelled() && fromJSON(needs.prepare-workflow.outputs.config)['jobs']['prepare-release'] }}
    needs:
      - prepare-workflow
    steps:
      - uses: actions/checkout@v4

      - name: Set up Python 3.11
        uses: actions/setup-python@v5
        with:
          python-version: "3.11"


      - name: Setup Python Tools Scripts
        uses: ./.github/actions/setup-python-tools-scripts
        with:
          cache-prefix: ${{ needs.prepare-workflow.outputs.cache-seed }}-changelog

      - name: Setup Salt Version
        id: setup-salt-version
        uses: ./.github/actions/setup-salt-version
        with:
          salt-version: "${{ needs.prepare-workflow.outputs.salt-version }}"
          release: true

      - name: Update Debian changelog
        shell: bash
        if: ${{ startsWith(github.event.ref, 'refs/tags') == false }}
        run: |
          tools changelog update-deb --draft
          tools changelog update-deb

      - name: Update RPM changelog
        shell: bash
        if: ${{ startsWith(github.event.ref, 'refs/tags') == false }}
        run: |
          tools changelog update-rpm --draft
          tools changelog update-rpm

      - name: Create Release Notes Template
        shell: bash
        if: ${{ startsWith(github.event.ref, 'refs/tags') == false }}
        run: |
          if [ "${{ needs.prepare-workflow.outputs.release-changelog-target }}" == "next-major-release" ]; then
            tools changelog update-release-notes --next-release --template-only
          else
            tools changelog update-release-notes --template-only
          fi

      - name: Update Release Notes
        shell: bash
        if: ${{ startsWith(github.event.ref, 'refs/tags') == false }}
        run: |
          if [ "${{ needs.prepare-workflow.outputs.release-changelog-target }}" == "next-major-release" ]; then
              tools changelog update-release-notes --draft --release --next-release
              tools changelog update-release-notes --release --next-release
          else
              tools changelog update-release-notes --draft --release
              tools changelog update-release-notes --release
          fi

      - name: Generate MAN Pages
        shell: bash
        if: ${{ startsWith(github.event.ref, 'refs/tags') == false }}
        env:
          LATEST_RELEASE: "${{ needs.prepare-workflow.outputs.salt-version }}"
          SALT_ON_SALTSTACK: "1"
        run: |
          tools docs man

      - name: Update Changelog
        shell: bash
        if: ${{ startsWith(github.event.ref, 'refs/tags') == false }}
        run: |
          tools changelog update-changelog-md --draft
          tools changelog update-changelog-md

      - name: Show Changes Diff
        shell: bash
        if: ${{ startsWith(github.event.ref, 'refs/tags') == false }}
        run: |
          git diff --color

      - name: Configure Git
        shell: bash
        if: ${{ startsWith(github.event.ref, 'refs/tags') == false }}
        run: |
          git config --global user.name "Salt Project Packaging"
          git config --global user.email saltproject-packaging@vmware.com

      - name: Setup Pre-Commit
        if: ${{ startsWith(github.event.ref, 'refs/tags') == false }}
        uses: ./.github/actions/setup-pre-commit
        with:
          version: "3.0.4"
          cache-seed: ${{ needs.prepare-workflow.outputs.cache-seed }}

      - name: Commit Changes
        shell: bash
        if: ${{ startsWith(github.event.ref, 'refs/tags') == false }}
        env:
          SKIP: lint-salt,lint-tests
          PRE_COMMIT_COLOR: always
        run: |
          # Run it twice so that pre-commit can fix anything that can be automatically fixed.
          git commit -am "Release v${{ needs.prepare-workflow.outputs.salt-version }}" || \
            git commit -am "Release v${{ needs.prepare-workflow.outputs.salt-version }}"

      - name: Create release changes patch
        shell: bash
        if: ${{ startsWith(github.event.ref, 'refs/tags') == false }}
        run: |
          git format-patch --keep-subject --binary --stdout HEAD^ > salt-${{ needs.prepare-workflow.outputs.salt-version }}.patch

      - name: Upload Changes Diff Artifact
        uses: actions/upload-artifact@v4
        if: ${{ startsWith(github.event.ref, 'refs/tags') == false }}
        with:
          name: salt-${{ needs.prepare-workflow.outputs.salt-version }}.patch
          path: salt-${{ needs.prepare-workflow.outputs.salt-version }}.patch
          retention-days: 7
          if-no-files-found: error

  build-docs:
    name: Documentation
    if: ${{ !cancelled() && fromJSON(needs.prepare-workflow.outputs.config)['jobs']['build-docs'] }}
    needs:
      - prepare-workflow
      - build-source-tarball
    uses: ./.github/workflows/build-docs.yml
    with:
      cache-seed: ${{ needs.prepare-workflow.outputs.cache-seed }}
      salt-version: "${{ needs.prepare-workflow.outputs.salt-version }}"

  build-source-tarball:
    name: Build Source Tarball
    if: ${{ !cancelled() && fromJSON(needs.prepare-workflow.outputs.config)['jobs']['build-source-tarball'] }}
    needs:
      - prepare-workflow
      - prepare-release
    runs-on: ubuntu-22.04
    steps:
      - uses: actions/checkout@v4

      - name: Set up Python 3.11
        uses: actions/setup-python@v5
        with:
          python-version: "3.11"

      - name: Setup Python Tools Scripts
        uses: ./.github/actions/setup-python-tools-scripts
        with:
          cache-prefix: ${{ needs.prepare-workflow.outputs.cache-seed }}-build

      - name: Setup Salt Version
        id: setup-salt-version
        uses: ./.github/actions/setup-salt-version
        with:
          salt-version: "${{ needs.prepare-workflow.outputs.salt-version }}"

      - name: Build Source Tarball
        uses: ./.github/actions/build-source-tarball
        with:
          salt-version: "${{ needs.prepare-workflow.outputs.salt-version }}"

  build-salt-onedir:
    name: Build Salt Onedir
    if: ${{ !cancelled() && fromJSON(needs.prepare-workflow.outputs.config)['jobs']['build-salt-onedir'] }}
    needs:
      - prepare-workflow
      - build-source-tarball
    uses: ./.github/workflows/build-salt-onedir.yml
    with:
      cache-seed: ${{ needs.prepare-workflow.outputs.cache-seed }}
      salt-version: "${{ needs.prepare-workflow.outputs.salt-version }}"
<<<<<<< HEAD
      relenv-version: "0.20.1"
      python-version: "3.11.13"
=======
      relenv-version: "0.20.3"
      python-version: "3.10.18"
>>>>>>> e35479d6
      ci-python-version: "3.11"
      matrix: ${{ toJSON(fromJSON(needs.prepare-workflow.outputs.config)['build-matrix']) }}
      linux_arm_runner: ${{ fromJSON(needs.prepare-workflow.outputs.config)['linux_arm_runner'] }}

  build-pkgs-onedir:
    name: Build Onedir Packages
    if: ${{ !cancelled() && fromJSON(needs.prepare-workflow.outputs.config)['jobs']['build-pkgs'] }}
    needs:
      - prepare-workflow
      - build-source-tarball
      - build-salt-onedir
    uses: ./.github/workflows/build-packages.yml
    secrets: inherit
    with:
      salt-version: "${{ needs.prepare-workflow.outputs.salt-version }}"
      cache-prefix: ${{ needs.prepare-workflow.outputs.cache-seed }}
<<<<<<< HEAD
      relenv-version: "0.20.1"
      python-version: "3.11.13"
=======
      relenv-version: "0.20.3"
      python-version: "3.10.18"
>>>>>>> e35479d6
      ci-python-version: "3.11"
      source: "onedir"
      matrix: ${{ toJSON(fromJSON(needs.prepare-workflow.outputs.config)['build-matrix']) }}
      linux_arm_runner: ${{ fromJSON(needs.prepare-workflow.outputs.config)['linux_arm_runner'] }}
      environment: staging
      sign-macos-packages: false
      sign-rpm-packages: ${{ inputs.sign-rpm-packages }}
      sign-windows-packages: ${{ inputs.sign-windows-packages }}

  build-pkgs-src:
    name: Build Source Packages
    if: ${{ !cancelled() && fromJSON(needs.prepare-workflow.outputs.config)['jobs']['build-pkgs'] && fromJSON(needs.prepare-workflow.outputs.config)['testrun']['type'] == 'full' }}
    needs:
      - prepare-workflow
      - build-source-tarball
    uses: ./.github/workflows/build-packages.yml
    secrets: inherit
    with:
      salt-version: "${{ needs.prepare-workflow.outputs.salt-version }}"
      cache-prefix: ${{ needs.prepare-workflow.outputs.cache-seed }}
<<<<<<< HEAD
      relenv-version: "0.20.1"
      python-version: "3.11.13"
=======
      relenv-version: "0.20.3"
      python-version: "3.10.18"
>>>>>>> e35479d6
      ci-python-version: "3.11"
      source: "src"
      matrix: ${{ toJSON(fromJSON(needs.prepare-workflow.outputs.config)['build-matrix']) }}
      linux_arm_runner: ${{ fromJSON(needs.prepare-workflow.outputs.config)['linux_arm_runner'] }}
      environment: staging
      sign-macos-packages: false
      sign-rpm-packages: ${{ inputs.sign-rpm-packages }}
      sign-windows-packages: ${{ inputs.sign-windows-packages }}
  build-ci-deps:
    name: CI Deps
    if: ${{ fromJSON(needs.prepare-workflow.outputs.config)['jobs']['build-deps-ci'] }}
    needs:
      - prepare-workflow
      - build-salt-onedir
    uses: ./.github/workflows/build-deps-ci-action.yml
    with:
      nox-session: ci-test-onedir
      nox-version: 2022.8.7
      python-version: "3.11.13"
      ci-python-version: "3.11"
      salt-version: "${{ needs.prepare-workflow.outputs.salt-version }}"
      cache-prefix: ${{ needs.prepare-workflow.outputs.cache-seed }}|3.11.13
      nox-archive-hash: "${{ needs.prepare-workflow.outputs.nox-archive-hash }}"
      matrix: ${{ toJSON(fromJSON(needs.prepare-workflow.outputs.config)['build-matrix']) }}
      linux_arm_runner: ${{ fromJSON(needs.prepare-workflow.outputs.config)['linux_arm_runner'] }}
  test-packages:
    name: Test Package
    if: ${{ fromJSON(needs.prepare-workflow.outputs.config)['jobs']['test-pkg'] }}
    needs:
      - prepare-workflow
      - build-pkgs-onedir
      - build-ci-deps
    uses: ./.github/workflows/test-packages-action.yml
    with:
      nox-session: ci-test-onedir
      salt-version: "${{ needs.prepare-workflow.outputs.salt-version }}"
      nox-version: 2022.8.7
      ci-python-version: "3.11"
      cache-prefix: ${{ needs.prepare-workflow.outputs.cache-seed }}|3.11.13
      skip-code-coverage: true
      testing-releases: ${{ needs.prepare-workflow.outputs.testing-releases }}
      matrix: ${{ toJSON(fromJSON(needs.prepare-workflow.outputs.config)['pkg-test-matrix']) }}
      linux_arm_runner: ${{ fromJSON(needs.prepare-workflow.outputs.config)['linux_arm_runner'] }}
  test:
    name: Test Salt
    if: ${{ fromJSON(needs.prepare-workflow.outputs.config)['jobs']['test'] }}
    needs:
      - prepare-workflow
      - build-ci-deps
    uses: ./.github/workflows/test-action.yml
    with:
      nox-session: ci-test-onedir
      nox-version: 2022.8.7
      ci-python-version: "3.11"
      testrun: ${{ toJSON(fromJSON(needs.prepare-workflow.outputs.config)['testrun']) }}
      salt-version: "${{ needs.prepare-workflow.outputs.salt-version }}"
      cache-prefix: ${{ needs.prepare-workflow.outputs.cache-seed }}|3.11.13
      skip-code-coverage: true
      workflow-slug: staging
      default-timeout: 180
      matrix: ${{ toJSON(fromJSON(needs.prepare-workflow.outputs.config)['test-matrix']) }}
      linux_arm_runner: ${{ fromJSON(needs.prepare-workflow.outputs.config)['linux_arm_runner'] }}

  upload-release-artifacts:
    name: Upload Release Artifacts
    needs:
      - prepare-workflow
      - build-docs
    environment: staging
    runs-on:
      - ubuntu-22.04
    steps:
      - uses: actions/checkout@v4

      - name: Setup Python Tools Scripts
        uses: ./.github/actions/setup-python-tools-scripts
        with:
          cache-prefix: ${{ needs.prepare-workflow.outputs.cache-seed }}

      - name: Download Release Patch
        uses: actions/download-artifact@v4
        with:
          name: salt-${{ needs.prepare-workflow.outputs.salt-version }}.patch
          path: artifacts/release

      - name: Download Release Documentation (HTML)
        uses: actions/download-artifact@v4
        with:
          name: salt-${{ needs.prepare-workflow.outputs.salt-version }}-docs-html.tar.xz
          path: artifacts/release

      - name: Show Release Artifacts
        run: |
          tree -a artifacts/release

  publish-pypi:
    name: Publish to PyPi(test)
    if: ${{ !cancelled() && inputs.skip-test-pypi-publish != true && github.event.repository.fork != true }}
    needs:
      - prepare-workflow
      - upload-release-artifacts
      - build-ci-deps
    environment: staging
    runs-on:
      - ubuntu-22.04
    steps:
      - uses: actions/checkout@v4

      - name: Setup Python Tools Scripts
        uses: ./.github/actions/setup-python-tools-scripts
        with:
          cache-prefix: ${{ needs.prepare-workflow.outputs.cache-seed }}

      - name: Setup GnuPG
        run: |
          sudo install -d -m 0700 -o "$(id -u)" -g "$(id -g)" /run/gpg
          GNUPGHOME="$(mktemp -d -p /run/gpg)"
          echo "GNUPGHOME=${GNUPGHOME}" >> "$GITHUB_ENV"
          cat <<EOF > "${GNUPGHOME}/gpg.conf"
          batch
          no-tty
          pinentry-mode loopback
          EOF

      - name: Download PyPi Artifacts
        uses: actions/download-artifact@v4
        with:
          name: pypi-artifacts
          path: artifacts/release

      - name: Publish to Test PyPi
        env:
          TWINE_PASSWORD: "${{ secrets.PYPI_TEST_PASSWORD }}"
        run: |
          tools pkg pypi-upload --test artifacts/release/salt-${{ needs.prepare-workflow.outputs.salt-version }}.tar.gz

  draft-release:
    name: Draft Github Release
    if: ${{ !cancelled() && (needs.test.result == 'success' || needs.test.result == 'skipped') &&
      (needs.test-packages.result == 'success' || needs.test-packages.result == 'skipped') &&
      needs.prepare-workflow.result == 'success' && needs.build-salt-onedir.result == 'success' &&
      needs.build-pkgs-onedir.result == 'success' && needs.pre-commit.result == 'success' }}
    needs:
      - prepare-workflow
      - pre-commit
      - build-salt-onedir
      - build-pkgs-onedir
      - test-packages
      - test
    permissions:
      contents: write
      pull-requests: read
      id-token: write
    uses: ./.github/workflows/draft-release.yml
    with:
      salt-version: "${{ needs.prepare-workflow.outputs.salt-version }}"
      matrix: ${{ toJSON(fromJSON(needs.prepare-workflow.outputs.config)['artifact-matrix']) }}
      build-matrix: ${{ toJSON(fromJSON(needs.prepare-workflow.outputs.config)['build-matrix']) }}
  set-pipeline-exit-status:
    # This step is just so we can make github require this step, to pass checks
    # on a pull request instead of requiring all
    name: Set the ${{ github.workflow }} Pipeline Exit Status
    if: ${{ !cancelled() && always() }}
    runs-on: ubuntu-22.04
    needs:
      - check-requirements
      - prepare-workflow
      - pre-commit
      - lint
      - nsis-tests
      - build-docs
      - build-salt-onedir
      - build-pkgs-src
      - upload-release-artifacts
      - publish-pypi
      - test-packages
      - test
    steps:
      - name: Get workflow information
        id: get-workflow-info
        uses: im-open/workflow-conclusion@v2

      - name: Set Pipeline Exit Status
        shell: bash
        run: |
          if [ "${{ steps.get-workflow-info.outputs.workflow_conclusion }}" != "success" ]; then
            exit 1
          else
            exit 0
          fi<|MERGE_RESOLUTION|>--- conflicted
+++ resolved
@@ -468,13 +468,8 @@
     with:
       cache-seed: ${{ needs.prepare-workflow.outputs.cache-seed }}
       salt-version: "${{ needs.prepare-workflow.outputs.salt-version }}"
-<<<<<<< HEAD
-      relenv-version: "0.20.1"
+      relenv-version: "0.20.3"
       python-version: "3.11.13"
-=======
-      relenv-version: "0.20.3"
-      python-version: "3.10.18"
->>>>>>> e35479d6
       ci-python-version: "3.11"
       matrix: ${{ toJSON(fromJSON(needs.prepare-workflow.outputs.config)['build-matrix']) }}
       linux_arm_runner: ${{ fromJSON(needs.prepare-workflow.outputs.config)['linux_arm_runner'] }}
@@ -491,13 +486,8 @@
     with:
       salt-version: "${{ needs.prepare-workflow.outputs.salt-version }}"
       cache-prefix: ${{ needs.prepare-workflow.outputs.cache-seed }}
-<<<<<<< HEAD
-      relenv-version: "0.20.1"
+      relenv-version: "0.20.3"
       python-version: "3.11.13"
-=======
-      relenv-version: "0.20.3"
-      python-version: "3.10.18"
->>>>>>> e35479d6
       ci-python-version: "3.11"
       source: "onedir"
       matrix: ${{ toJSON(fromJSON(needs.prepare-workflow.outputs.config)['build-matrix']) }}
@@ -518,13 +508,8 @@
     with:
       salt-version: "${{ needs.prepare-workflow.outputs.salt-version }}"
       cache-prefix: ${{ needs.prepare-workflow.outputs.cache-seed }}
-<<<<<<< HEAD
-      relenv-version: "0.20.1"
+      relenv-version: "0.20.3"
       python-version: "3.11.13"
-=======
-      relenv-version: "0.20.3"
-      python-version: "3.10.18"
->>>>>>> e35479d6
       ci-python-version: "3.11"
       source: "src"
       matrix: ${{ toJSON(fromJSON(needs.prepare-workflow.outputs.config)['build-matrix']) }}
