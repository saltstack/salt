# Do not edit these workflows directly as the changes made will be overwritten.
# Instead, edit the template '.github/workflows/templates/ci.yml.jinja'
---
name: CI
run-name: "CI (${{ github.event_name == 'pull_request' && format('pr: #{0}', github.event.number) || format('{0}: {1}', startsWith(github.event.ref, 'refs/tags') && 'tag' || 'branch', github.ref_name) }})"

on:
  push: {}
  pull_request:
    types:
      - labeled
      - unlabeled
      - opened
      - reopened
      - synchronize

env:
  COLUMNS: 190
  CACHE_SEED: SEED-3  # Bump the number to invalidate all caches
  RELENV_DATA: "${{ github.workspace }}/.relenv"

permissions:
  contents: read  # for dorny/paths-filter to fetch a list of changed files
  pull-requests: read  # for dorny/paths-filter to read pull requests
  actions: read  # for technote-space/workflow-conclusion-action to get the job statuses

concurrency:
  # Concurrency is defined in a way that concurrent builds against branches do
  # not cancel previous builds.
  # However, for every new build against the same pull request source branch,
  # all older builds against that same branch get canceled.
  group: ${{ github.workflow }}-${{ github.event_name }}-${{ github.repository }}-${{ github.head_ref || github.run_id }}
  cancel-in-progress: true

jobs:

  prepare-workflow:
    name: Prepare Workflow Run
    runs-on: ${{ github.event.repository.private && fromJSON('["self-hosted", "linux", "x86_64"]') || 'ubuntu-latest' }}
    outputs:
      jobs: ${{ steps.define-jobs.outputs.jobs }}
      runners: ${{ steps.runner-types.outputs.runners }}
      changed-files: ${{ steps.process-changed-files.outputs.changed-files }}
      pull-labels: ${{ steps.get-pull-labels.outputs.labels }}
      testrun: ${{ steps.define-testrun.outputs.testrun }}
      salt-version: ${{ steps.setup-salt-version.outputs.salt-version }}
      cache-seed: ${{ steps.set-cache-seed.outputs.cache-seed }}
      latest-release: ${{ steps.get-salt-releases.outputs.latest-release }}
      releases: ${{ steps.get-salt-releases.outputs.releases }}
      testing-releases: ${{ steps.get-testing-releases.outputs.testing-releases }}
    steps:
      - uses: actions/checkout@v4
        with:
          fetch-depth: 0  # Full clone to also get the tags to get the right salt version

      - name: Get Changed Files
        if: ${{ github.event_name == 'pull_request'}}
        id: changed-files
        uses: dorny/paths-filter@v2
        with:
          token: ${{ github.token }}
          list-files: json
          filters: |
            repo:
              - added|modified:
                - '**'
            doc-requirements:
              - added|modified: &doc_requirements
                - requirements/static/ci/py3.*/docs.txt
            lint-requirements:
              - added|modified: &lint_requirements
                - requirements/static/ci/py3.*/lint.txt
            pkg_requirements:
              - added|modified: &pkg_requirements
                - requirements/static/pkg/py3.*/darwin.txt
                - requirements/static/pkg/py3.*/linux.txt
                - requirements/static/pkg/py3.*/freebsd.txt
                - requirements/static/pkg/py3.*/windows.txt
            test_requirements:
              - added|modified: &test_requirements
                - requirements/static/ci/py3.*/darwin.txt
                - requirements/static/ci/py3.*/linux.txt
                - requirements/static/ci/py3.*/freebsd.txt
                - requirements/static/ci/py3.*/windows.txt
                - requirements/static/ci/py3.*/darwin-crypto.txt
                - requirements/static/ci/py3.*/linux-crypto.txt
                - requirements/static/ci/py3.*/freebsd-crypto.txt
                - requirements/static/ci/py3.*/windows-crypto.txt
            deleted:
              - deleted:
                - '**'
            docs:
              - added|modified:
                - doc/**
                - *doc_requirements
            workflows:
              - added|modified:
                - cicd/shared-gh-workflows-context.yml
                - .github/actions/**/action.yml
                - .github/workflows/*.yml
                - .github/workflows/templates/*.yml.jinja2
            salt:
              - added|modified: &salt_added_modified
                - setup.py
                - noxfile.py
                - salt/**/*.py
                - tasks/**/*.py
                - tools/**/*.py
            tests:
              - added|modified: &tests_added_modified
                - tests/**/*.py
            lint:
              - added|modified:
                - .pylintrc
                - *lint_requirements
            golden_images:
              - added|modified:
                - cicd/golden-images.json
            pkg_tests:
              - added|modified: &pkg_tests_added_modified
                - pkg/**
                - *pkg_requirements
                - *salt_added_modified
            testrun:
              - added|modified:
                - *pkg_requirements
                - *test_requirements
                - *salt_added_modified
                - *tests_added_modified
                - *pkg_tests_added_modified

      - name: Set up Python 3.10
        uses: actions/setup-python@v4
        with:
          python-version: "3.10"

      - name: Setup Python Tools Scripts
        uses: ./.github/actions/setup-python-tools-scripts

      - name: Pretty Print The GH Actions Event
        run:
          tools ci print-gh-event

      - name: Set Cache Seed Output
        id: set-cache-seed
        run: |
          tools ci define-cache-seed ${{ env.CACHE_SEED }}

      - name: Setup Salt Version
        id: setup-salt-version
        uses: ./.github/actions/setup-salt-version
        with:
          salt-version: ""
          validate-version: true

      - name: Get Pull Request Test Labels
        id: get-pull-labels
        if: ${{ github.event_name == 'pull_request'}}
        env:
            GITHUB_TOKEN: ${{ secrets.GITHUB_TOKEN }}
        run: |
          tools ci get-pr-test-labels --repository ${{ github.repository }}

      - name: Write Changed Files To A Local File
        run:
          echo '${{ toJSON(steps.changed-files.outputs) }}' > changed-files.json

      - name: Check Local Changed Files Contents
        if: ${{ github.event_name == 'pull_request' }}
        run:
          cat changed-files.json

      - name: Process Changed Files
        id: process-changed-files
        run: |
          tools ci process-changed-files ${{ github.event_name }} changed-files.json

      - name: Check Collected Changed Files
        if: ${{ github.event_name == 'pull_request' }}
        run: |
          echo '${{ steps.process-changed-files.outputs.changed-files }}' | jq -C '.'

      - name: Define Runner Types
        id: runner-types
        run: |
          tools ci runner-types ${{ github.event_name }}

      - name: Check Defined Runners
        run: |
          echo '${{ steps.runner-types.outputs.runners }}' | jq -C '.'

      - name: Define Jobs
        id: define-jobs
        run: |
          tools ci define-jobs ${{ github.event_name }} changed-files.json

      - name: Check Defined Jobs
        run: |
          echo '${{ steps.define-jobs.outputs.jobs }}' | jq -C '.'

      - name: Get Salt Releases
        id: get-salt-releases
        env:
          GITHUB_TOKEN: ${{ secrets.GITHUB_TOKEN }}
        run: |
          tools ci get-releases

      - name: Get Latest Salt Releases for Testing
        id: get-testing-releases
        env:
          GITHUB_TOKEN: ${{ secrets.GITHUB_TOKEN }}
        run: |
          tools ci get-testing-releases ${{ join(fromJSON(steps.get-salt-releases.outputs.releases), ' ') }} --salt-version ${{ steps.setup-salt-version.outputs.salt-version }}

      - name: Check Salt Releases
        run: |
          echo '${{ steps.get-salt-releases.outputs.latest-release }}' | jq -C '.'
          echo '${{ steps.get-salt-releases.outputs.releases }}' | jq -C '.'
          echo '${{ steps.get-testing-releases.outputs.testing-releases }}' | jq -C '.'

      - name: Define Testrun
        id: define-testrun
        run: |
          tools ci define-testrun ${{ github.event_name }} changed-files.json

      - name: Check Defined Test Run
        run: |
          echo '${{ steps.define-testrun.outputs.testrun }}' | jq -C '.'

      - name: Check Contents of generated testrun-changed-files.txt
        if: ${{ fromJSON(steps.define-testrun.outputs.testrun)['type'] != 'full' }}
        run: |
          cat testrun-changed-files.txt || true

      - name: Upload testrun-changed-files.txt
        if: ${{ fromJSON(steps.define-testrun.outputs.testrun)['type'] != 'full' }}
        uses: actions/upload-artifact@v3
        with:
          name: testrun-changed-files.txt
          path: testrun-changed-files.txt


  pre-commit:
    name: Pre-Commit
    if: ${{ fromJSON(needs.prepare-workflow.outputs.runners)['github-hosted'] }}
    uses: ./.github/workflows/pre-commit-action.yml
    needs:
      - prepare-workflow
    with:
      cache-seed: ${{ needs.prepare-workflow.outputs.cache-seed }}
      changed-files: ${{ needs.prepare-workflow.outputs.changed-files }}
      pre-commit-version: "3.0.4"

  lint:
    name: Lint
    if: ${{ fromJSON(needs.prepare-workflow.outputs.jobs)['lint'] && fromJSON(needs.prepare-workflow.outputs.runners)['github-hosted'] }}
    uses: ./.github/workflows/lint-action.yml
    needs:
      - prepare-workflow
    with:
      changed-files: ${{ needs.prepare-workflow.outputs.changed-files }}

  prepare-release:
    name: "Prepare Release: ${{ needs.prepare-workflow.outputs.salt-version }}"
    if: ${{ fromJSON(needs.prepare-workflow.outputs.jobs)['prepare-release'] && fromJSON(needs.prepare-workflow.outputs.runners)['github-hosted'] }}
    runs-on: ${{ github.event.repository.private && fromJSON('["self-hosted", "linux", "medium", "x86_64"]') || 'ubuntu-latest' }}
    needs:
      - prepare-workflow
    steps:
      - uses: actions/checkout@v4

      - name: Get Python Version
        id: get-python-version
        uses: ./.github/actions/get-python-version
        with:
          python-binary: python3

      - name: Setup Python Tools Scripts
        id: python-tools-scripts
        uses: ./.github/actions/setup-python-tools-scripts

      - name: Cache Python Tools Docs Virtualenv
        uses: actions/cache@v3
        with:
          path: .tools-venvs/docs
          key: ${{ needs.prepare-workflow.outputs.cache-seed }}|${{ github.workflow }}|${{ github.job }}|tools-venvs|${{ steps.python-tools-scripts.outputs.version }}|docs|${{ steps.get-python-version.outputs.version }}|${{ hashFiles('requirements/**/docs.txt') }}

      - name: Cache Python Tools Changelog Virtualenv
        uses: actions/cache@v3
        with:
          path: .tools-venvs/changelog
          key: ${{ needs.prepare-workflow.outputs.cache-seed }}|${{ github.workflow }}|${{ github.job }}|tools-venvs|${{ steps.python-tools-scripts.outputs.version }}|changelog|${{ steps.get-python-version.outputs.version }}|${{ hashFiles('requirements/**/changelog.txt') }}


      - name: Setup Salt Version
        id: setup-salt-version
        uses: ./.github/actions/setup-salt-version
        with:
          salt-version: "${{ needs.prepare-workflow.outputs.salt-version }}"

      - name: Update Debian changelog
        shell: bash
        if: ${{ startsWith(github.event.ref, 'refs/tags') == false }}
        run: |
          tools changelog update-deb --draft
          tools changelog update-deb

      - name: Update RPM changelog
        shell: bash
        if: ${{ startsWith(github.event.ref, 'refs/tags') == false }}
        run: |
          tools changelog update-rpm --draft
          tools changelog update-rpm

      - name: Update Release Notes
        shell: bash
        if: ${{ startsWith(github.event.ref, 'refs/tags') == false }}
        run: |
          tools changelog update-release-notes --draft
          tools changelog update-release-notes

      - name: Generate MAN Pages
        shell: bash
        if: ${{ startsWith(github.event.ref, 'refs/tags') == false }}
        env:
          LATEST_RELEASE: "${{ needs.prepare-workflow.outputs.salt-version }}"
          SALT_ON_SALTSTACK: "1"
        run: |
          tools docs man

      - name: Update Changelog
        shell: bash
        if: ${{ startsWith(github.event.ref, 'refs/tags') == false }}
        run: |
          tools changelog update-changelog-md --draft
          tools changelog update-changelog-md

      - name: Show Changes Diff
        shell: bash
        if: ${{ startsWith(github.event.ref, 'refs/tags') == false }}
        run: |
          git diff --color

      - name: Configure Git
        shell: bash
        if: ${{ startsWith(github.event.ref, 'refs/tags') == false }}
        run: |
          git config --global user.name "Salt Project Packaging"
          git config --global user.email saltproject-packaging@vmware.com

      - name: Setup Pre-Commit
        if: ${{ startsWith(github.event.ref, 'refs/tags') == false }}
        uses: ./.github/actions/setup-pre-commit
        with:
          version: "3.0.4"
          cache-seed: ${{ needs.prepare-workflow.outputs.cache-seed }}

      - name: Commit Changes
        shell: bash
        if: ${{ startsWith(github.event.ref, 'refs/tags') == false }}
        env:
          SKIP: lint-salt,lint-tests
        run: |
          # Run it twice so that pre-commit can fix anything that can be automatically fixed.
          git commit -am "Release v${{ needs.prepare-workflow.outputs.salt-version }}" || \
            git commit -am "Release v${{ needs.prepare-workflow.outputs.salt-version }}"

      - name: Create release changes patch
        shell: bash
        if: ${{ startsWith(github.event.ref, 'refs/tags') == false }}
        run: |
          git format-patch --keep-subject --binary --stdout HEAD^ > salt-${{ needs.prepare-workflow.outputs.salt-version }}.patch

      - name: Upload Changes Diff Artifact
        uses: actions/upload-artifact@v3
        if: ${{ startsWith(github.event.ref, 'refs/tags') == false }}
        with:
          name: salt-${{ needs.prepare-workflow.outputs.salt-version }}.patch
          path: salt-${{ needs.prepare-workflow.outputs.salt-version }}.patch
          retention-days: 7
          if-no-files-found: error

  build-docs:
    name: Documentation
    if: ${{ fromJSON(needs.prepare-workflow.outputs.jobs)['build-docs'] && fromJSON(needs.prepare-workflow.outputs.runners)['self-hosted'] }}
    needs:
      - prepare-workflow
      - build-source-tarball
    uses: ./.github/workflows/build-docs.yml
    with:
      cache-seed: ${{ needs.prepare-workflow.outputs.cache-seed }}
      salt-version: "${{ needs.prepare-workflow.outputs.salt-version }}"

  build-source-tarball:
    name: Build Source Tarball
    if: ${{ fromJSON(needs.prepare-workflow.outputs.jobs)['build-source-tarball'] && fromJSON(needs.prepare-workflow.outputs.runners)['github-hosted'] }}
    needs:
      - prepare-workflow
      - prepare-release
    runs-on: ${{ github.event.repository.private && fromJSON('["self-hosted", "linux", "medium", "x86_64"]') || 'ubuntu-latest' }}
    steps:
      - uses: actions/checkout@v4

      - name: Set up Python 3.10
        uses: actions/setup-python@v4
        with:
          python-version: "3.10"

      - name: Get Python Version
        id: get-python-version
        uses: ./.github/actions/get-python-version
        with:
          python-binary: python3

      - name: Setup Python Tools Scripts
        id: python-tools-scripts
        uses: ./.github/actions/setup-python-tools-scripts

      - name: Setup Salt Version
        id: setup-salt-version
        uses: ./.github/actions/setup-salt-version
        with:
          salt-version: "${{ needs.prepare-workflow.outputs.salt-version }}"

      - name: Cache Python Tools Build Virtualenv
        uses: actions/cache@v3
        with:
          path: .tools-venvs/build
          key: ${{ needs.prepare-workflow.outputs.cache-seed }}|${{ github.workflow }}|${{ github.job }}|tools-venvs|${{ steps.python-tools-scripts.outputs.version }}|build|${{ steps.get-python-version.outputs.version }}|${{ hashFiles('requirements/**/build.txt') }}

      - name: Build Source Tarball
        uses: ./.github/actions/build-source-tarball
        with:
          salt-version: "${{ needs.prepare-workflow.outputs.salt-version }}"

  build-deps-onedir-linux:
    name: Build Dependencies Onedir
    if: ${{ fromJSON(needs.prepare-workflow.outputs.jobs)['build-deps-onedir'] && fromJSON(needs.prepare-workflow.outputs.runners)['self-hosted'] }}
    needs:
      - prepare-workflow
    uses: ./.github/workflows/build-deps-onedir-linux.yml
    with:
      cache-seed: ${{ needs.prepare-workflow.outputs.cache-seed }}
      salt-version: "${{ needs.prepare-workflow.outputs.salt-version }}"
      self-hosted-runners: ${{ fromJSON(needs.prepare-workflow.outputs.runners)['self-hosted'] }}
      github-hosted-runners: ${{ fromJSON(needs.prepare-workflow.outputs.runners)['github-hosted'] }}
      relenv-version: "0.13.11"
      python-version: "3.10.13"

  build-deps-onedir-windows:
    name: Build Dependencies Onedir
    if: ${{ fromJSON(needs.prepare-workflow.outputs.jobs)['build-deps-onedir'] && fromJSON(needs.prepare-workflow.outputs.runners)['self-hosted'] }}
    needs:
      - prepare-workflow
    uses: ./.github/workflows/build-deps-onedir-windows.yml
    with:
      cache-seed: ${{ needs.prepare-workflow.outputs.cache-seed }}
      salt-version: "${{ needs.prepare-workflow.outputs.salt-version }}"
      self-hosted-runners: ${{ fromJSON(needs.prepare-workflow.outputs.runners)['self-hosted'] }}
      github-hosted-runners: ${{ fromJSON(needs.prepare-workflow.outputs.runners)['github-hosted'] }}
      relenv-version: "0.13.11"
      python-version: "3.10.13"

  build-deps-onedir-macos:
    name: Build Dependencies Onedir
    if: ${{ fromJSON(needs.prepare-workflow.outputs.jobs)['build-deps-onedir'] && fromJSON(needs.prepare-workflow.outputs.runners)['self-hosted'] }}
    needs:
      - prepare-workflow
    uses: ./.github/workflows/build-deps-onedir-macos.yml
    with:
      cache-seed: ${{ needs.prepare-workflow.outputs.cache-seed }}
      salt-version: "${{ needs.prepare-workflow.outputs.salt-version }}"
      self-hosted-runners: ${{ fromJSON(needs.prepare-workflow.outputs.runners)['self-hosted'] }}
      github-hosted-runners: ${{ fromJSON(needs.prepare-workflow.outputs.runners)['github-hosted'] }}
<<<<<<< HEAD
      relenv-version: "0.13.11"
=======
      relenv-version: "0.13.12"
>>>>>>> e37fbda4
      python-version: "3.10.13"

  build-salt-onedir-linux:
    name: Build Salt Onedir
    if: ${{ fromJSON(needs.prepare-workflow.outputs.jobs)['build-salt-onedir'] }}
    needs:
      - prepare-workflow
      - build-deps-onedir-linux
      - build-source-tarball
    uses: ./.github/workflows/build-salt-onedir-linux.yml
    with:
      cache-seed: ${{ needs.prepare-workflow.outputs.cache-seed }}
      salt-version: "${{ needs.prepare-workflow.outputs.salt-version }}"
      self-hosted-runners: ${{ fromJSON(needs.prepare-workflow.outputs.runners)['self-hosted'] }}
      github-hosted-runners: ${{ fromJSON(needs.prepare-workflow.outputs.runners)['github-hosted'] }}
<<<<<<< HEAD
      relenv-version: "0.13.11"
=======
      relenv-version: "0.13.12"
>>>>>>> e37fbda4
      python-version: "3.10.13"

  build-salt-onedir-windows:
    name: Build Salt Onedir
    if: ${{ fromJSON(needs.prepare-workflow.outputs.jobs)['build-salt-onedir'] }}
    needs:
      - prepare-workflow
      - build-deps-onedir-windows
      - build-source-tarball
    uses: ./.github/workflows/build-salt-onedir-windows.yml
    with:
      cache-seed: ${{ needs.prepare-workflow.outputs.cache-seed }}
      salt-version: "${{ needs.prepare-workflow.outputs.salt-version }}"
      self-hosted-runners: ${{ fromJSON(needs.prepare-workflow.outputs.runners)['self-hosted'] }}
      github-hosted-runners: ${{ fromJSON(needs.prepare-workflow.outputs.runners)['github-hosted'] }}
      relenv-version: "0.13.11"
      python-version: "3.10.13"

  build-salt-onedir-macos:
    name: Build Salt Onedir
    if: ${{ fromJSON(needs.prepare-workflow.outputs.jobs)['build-salt-onedir'] }}
    needs:
      - prepare-workflow
      - build-deps-onedir-macos
      - build-source-tarball
    uses: ./.github/workflows/build-salt-onedir-macos.yml
    with:
      cache-seed: ${{ needs.prepare-workflow.outputs.cache-seed }}
      salt-version: "${{ needs.prepare-workflow.outputs.salt-version }}"
      self-hosted-runners: ${{ fromJSON(needs.prepare-workflow.outputs.runners)['self-hosted'] }}
      github-hosted-runners: ${{ fromJSON(needs.prepare-workflow.outputs.runners)['github-hosted'] }}
      relenv-version: "0.13.11"
      python-version: "3.10.13"

  build-rpm-pkgs-onedir:
    name: Build Packages
    if: ${{ fromJSON(needs.prepare-workflow.outputs.jobs)['build-pkgs'] && fromJSON(needs.prepare-workflow.outputs.runners)['self-hosted'] }}
    needs:
      - prepare-workflow
      - build-salt-onedir-linux
    uses: ./.github/workflows/build-rpm-packages.yml
    with:
      salt-version: "${{ needs.prepare-workflow.outputs.salt-version }}"
      relenv-version: "0.13.11"
      python-version: "3.10.13"
      source: "onedir"

  build-rpm-pkgs-src:
    name: Build Packages
    if: ${{ fromJSON(needs.prepare-workflow.outputs.jobs)['build-pkgs'] && fromJSON(needs.prepare-workflow.outputs.runners)['self-hosted'] }}
    needs:
      - prepare-workflow
      - build-salt-onedir-linux
    uses: ./.github/workflows/build-rpm-packages.yml
    with:
      salt-version: "${{ needs.prepare-workflow.outputs.salt-version }}"
<<<<<<< HEAD
      relenv-version: "0.13.11"
=======
      relenv-version: "0.13.12"
>>>>>>> e37fbda4
      python-version: "3.10.13"
      source: "src"

  build-deb-pkgs-onedir:
    name: Build Packages
    if: ${{ fromJSON(needs.prepare-workflow.outputs.jobs)['build-pkgs'] && fromJSON(needs.prepare-workflow.outputs.runners)['self-hosted'] }}
    needs:
      - prepare-workflow
      - build-salt-onedir-linux
    uses: ./.github/workflows/build-deb-packages.yml
    with:
      salt-version: "${{ needs.prepare-workflow.outputs.salt-version }}"
<<<<<<< HEAD
      relenv-version: "0.13.11"
=======
      relenv-version: "0.13.12"
>>>>>>> e37fbda4
      python-version: "3.10.13"
      source: "onedir"

  build-deb-pkgs-src:
    name: Build Packages
    if: ${{ fromJSON(needs.prepare-workflow.outputs.jobs)['build-pkgs'] && fromJSON(needs.prepare-workflow.outputs.runners)['self-hosted'] }}
    needs:
      - prepare-workflow
      - build-salt-onedir-linux
    uses: ./.github/workflows/build-deb-packages.yml
    with:
      salt-version: "${{ needs.prepare-workflow.outputs.salt-version }}"
      relenv-version: "0.13.11"
      python-version: "3.10.13"
      source: "src"

  build-windows-pkgs-onedir:
    name: Build Packages
    if: ${{ fromJSON(needs.prepare-workflow.outputs.jobs)['build-pkgs'] && fromJSON(needs.prepare-workflow.outputs.runners)['github-hosted'] }}
    needs:
      - prepare-workflow
      - build-salt-onedir-windows
    uses: ./.github/workflows/build-windows-packages.yml
    with:
      salt-version: "${{ needs.prepare-workflow.outputs.salt-version }}"
      relenv-version: "0.13.11"
      python-version: "3.10.13"
      source: "onedir"

  build-windows-pkgs-src:
    name: Build Packages
    if: ${{ fromJSON(needs.prepare-workflow.outputs.jobs)['build-pkgs'] && fromJSON(needs.prepare-workflow.outputs.runners)['github-hosted'] }}
    needs:
      - prepare-workflow
      - build-salt-onedir-windows
    uses: ./.github/workflows/build-windows-packages.yml
    with:
      salt-version: "${{ needs.prepare-workflow.outputs.salt-version }}"
      relenv-version: "0.13.11"
      python-version: "3.10.13"
      source: "src"

  build-macos-pkgs-onedir:
    name: Build Packages
    if: ${{ fromJSON(needs.prepare-workflow.outputs.jobs)['build-pkgs'] && fromJSON(needs.prepare-workflow.outputs.runners)['github-hosted'] }}
    needs:
      - prepare-workflow
      - build-salt-onedir-macos
    uses: ./.github/workflows/build-macos-packages.yml
    with:
      salt-version: "${{ needs.prepare-workflow.outputs.salt-version }}"
      relenv-version: "0.13.11"
      python-version: "3.10.13"
      source: "onedir"

  build-macos-pkgs-src:
    name: Build Packages
    if: ${{ fromJSON(needs.prepare-workflow.outputs.jobs)['build-pkgs'] && fromJSON(needs.prepare-workflow.outputs.runners)['github-hosted'] }}
    needs:
      - prepare-workflow
      - build-salt-onedir-macos
    uses: ./.github/workflows/build-macos-packages.yml
    with:
      salt-version: "${{ needs.prepare-workflow.outputs.salt-version }}"
      relenv-version: "0.13.11"
      python-version: "3.10.13"
      source: "src"

  windows-2016-ci-deps:
    name: Windows 2016 Deps
    if: ${{ fromJSON(needs.prepare-workflow.outputs.jobs)['build-deps-ci'] && fromJSON(needs.prepare-workflow.outputs.runners)['self-hosted'] }}
    needs:
      - prepare-workflow
      - build-salt-onedir-windows
    uses: ./.github/workflows/build-deps-ci-action.yml
    with:
      distro-slug: windows-2016
      nox-session: ci-test-onedir
      platform: windows
      arch: amd64
      nox-version: 2022.8.7
      python-version: "3.10"
      salt-version: "${{ needs.prepare-workflow.outputs.salt-version }}"
      cache-prefix: ${{ needs.prepare-workflow.outputs.cache-seed }}|3.10.13

  windows-2019-ci-deps:
    name: Windows 2019 Deps
    if: ${{ fromJSON(needs.prepare-workflow.outputs.jobs)['build-deps-ci'] && fromJSON(needs.prepare-workflow.outputs.runners)['self-hosted'] }}
    needs:
      - prepare-workflow
      - build-salt-onedir-windows
    uses: ./.github/workflows/build-deps-ci-action.yml
    with:
      distro-slug: windows-2019
      nox-session: ci-test-onedir
      platform: windows
      arch: amd64
      nox-version: 2022.8.7
      python-version: "3.10"
      salt-version: "${{ needs.prepare-workflow.outputs.salt-version }}"
      cache-prefix: ${{ needs.prepare-workflow.outputs.cache-seed }}|3.10.13

  windows-2022-ci-deps:
    name: Windows 2022 Deps
    if: ${{ fromJSON(needs.prepare-workflow.outputs.jobs)['build-deps-ci'] && fromJSON(needs.prepare-workflow.outputs.runners)['self-hosted'] }}
    needs:
      - prepare-workflow
      - build-salt-onedir-windows
    uses: ./.github/workflows/build-deps-ci-action.yml
    with:
      distro-slug: windows-2022
      nox-session: ci-test-onedir
      platform: windows
      arch: amd64
      nox-version: 2022.8.7
      python-version: "3.10"
      salt-version: "${{ needs.prepare-workflow.outputs.salt-version }}"
      cache-prefix: ${{ needs.prepare-workflow.outputs.cache-seed }}|3.10.13

  macos-12-ci-deps:
    name: macOS 12 Deps
    if: ${{ fromJSON(needs.prepare-workflow.outputs.jobs)['build-deps-ci'] && fromJSON(needs.prepare-workflow.outputs.runners)['github-hosted'] }}
    needs:
      - prepare-workflow
      - build-salt-onedir-macos
    uses: ./.github/workflows/build-deps-ci-action-macos.yml
    with:
      distro-slug: macos-12
      nox-session: ci-test-onedir
      platform: darwin
      arch: x86_64
      nox-version: 2022.8.7
      python-version: "3.10"
      salt-version: "${{ needs.prepare-workflow.outputs.salt-version }}"
      cache-prefix: ${{ needs.prepare-workflow.outputs.cache-seed }}|3.10.13

  almalinux-8-ci-deps:
    name: Alma Linux 8 Deps
    if: ${{ fromJSON(needs.prepare-workflow.outputs.jobs)['build-deps-ci'] && fromJSON(needs.prepare-workflow.outputs.runners)['self-hosted'] }}
    needs:
      - prepare-workflow
      - build-salt-onedir-linux
    uses: ./.github/workflows/build-deps-ci-action.yml
    with:
      distro-slug: almalinux-8
      nox-session: ci-test-onedir
      platform: linux
      arch: x86_64
      nox-version: 2022.8.7
      python-version: "3.10"
      salt-version: "${{ needs.prepare-workflow.outputs.salt-version }}"
      cache-prefix: ${{ needs.prepare-workflow.outputs.cache-seed }}|3.10.13

  almalinux-8-arm64-ci-deps:
    name: Alma Linux 8 Arm64 Deps
    if: ${{ fromJSON(needs.prepare-workflow.outputs.jobs)['build-deps-ci'] && fromJSON(needs.prepare-workflow.outputs.runners)['self-hosted'] }}
    needs:
      - prepare-workflow
      - build-salt-onedir-linux
    uses: ./.github/workflows/build-deps-ci-action.yml
    with:
      distro-slug: almalinux-8-arm64
      nox-session: ci-test-onedir
      platform: linux
      arch: aarch64
      nox-version: 2022.8.7
      python-version: "3.10"
      salt-version: "${{ needs.prepare-workflow.outputs.salt-version }}"
      cache-prefix: ${{ needs.prepare-workflow.outputs.cache-seed }}|3.10.13

  almalinux-9-ci-deps:
    name: Alma Linux 9 Deps
    if: ${{ fromJSON(needs.prepare-workflow.outputs.jobs)['build-deps-ci'] && fromJSON(needs.prepare-workflow.outputs.runners)['self-hosted'] }}
    needs:
      - prepare-workflow
      - build-salt-onedir-linux
    uses: ./.github/workflows/build-deps-ci-action.yml
    with:
      distro-slug: almalinux-9
      nox-session: ci-test-onedir
      platform: linux
      arch: x86_64
      nox-version: 2022.8.7
      python-version: "3.10"
      salt-version: "${{ needs.prepare-workflow.outputs.salt-version }}"
      cache-prefix: ${{ needs.prepare-workflow.outputs.cache-seed }}|3.10.13

  almalinux-9-arm64-ci-deps:
    name: Alma Linux 9 Arm64 Deps
    if: ${{ fromJSON(needs.prepare-workflow.outputs.jobs)['build-deps-ci'] && fromJSON(needs.prepare-workflow.outputs.runners)['self-hosted'] }}
    needs:
      - prepare-workflow
      - build-salt-onedir-linux
    uses: ./.github/workflows/build-deps-ci-action.yml
    with:
      distro-slug: almalinux-9-arm64
      nox-session: ci-test-onedir
      platform: linux
      arch: aarch64
      nox-version: 2022.8.7
      python-version: "3.10"
      salt-version: "${{ needs.prepare-workflow.outputs.salt-version }}"
      cache-prefix: ${{ needs.prepare-workflow.outputs.cache-seed }}|3.10.13

  amazonlinux-2-ci-deps:
    name: Amazon Linux 2 Deps
    if: ${{ fromJSON(needs.prepare-workflow.outputs.jobs)['build-deps-ci'] && fromJSON(needs.prepare-workflow.outputs.runners)['self-hosted'] }}
    needs:
      - prepare-workflow
      - build-salt-onedir-linux
    uses: ./.github/workflows/build-deps-ci-action.yml
    with:
      distro-slug: amazonlinux-2
      nox-session: ci-test-onedir
      platform: linux
      arch: x86_64
      nox-version: 2022.8.7
      python-version: "3.10"
      salt-version: "${{ needs.prepare-workflow.outputs.salt-version }}"
      cache-prefix: ${{ needs.prepare-workflow.outputs.cache-seed }}|3.10.13

  amazonlinux-2-arm64-ci-deps:
    name: Amazon Linux 2 Arm64 Deps
    if: ${{ fromJSON(needs.prepare-workflow.outputs.jobs)['build-deps-ci'] && fromJSON(needs.prepare-workflow.outputs.runners)['self-hosted'] }}
    needs:
      - prepare-workflow
      - build-salt-onedir-linux
    uses: ./.github/workflows/build-deps-ci-action.yml
    with:
      distro-slug: amazonlinux-2-arm64
      nox-session: ci-test-onedir
      platform: linux
      arch: aarch64
      nox-version: 2022.8.7
      python-version: "3.10"
      salt-version: "${{ needs.prepare-workflow.outputs.salt-version }}"
      cache-prefix: ${{ needs.prepare-workflow.outputs.cache-seed }}|3.10.13

  archlinux-lts-ci-deps:
    name: Arch Linux LTS Deps
    if: ${{ fromJSON(needs.prepare-workflow.outputs.jobs)['build-deps-ci'] && fromJSON(needs.prepare-workflow.outputs.runners)['self-hosted'] }}
    needs:
      - prepare-workflow
      - build-salt-onedir-linux
    uses: ./.github/workflows/build-deps-ci-action.yml
    with:
      distro-slug: archlinux-lts
      nox-session: ci-test-onedir
      platform: linux
      arch: x86_64
      nox-version: 2022.8.7
      python-version: "3.10"
      salt-version: "${{ needs.prepare-workflow.outputs.salt-version }}"
      cache-prefix: ${{ needs.prepare-workflow.outputs.cache-seed }}|3.10.13

  centos-7-ci-deps:
    name: CentOS 7 Deps
    if: ${{ fromJSON(needs.prepare-workflow.outputs.jobs)['build-deps-ci'] && fromJSON(needs.prepare-workflow.outputs.runners)['self-hosted'] }}
    needs:
      - prepare-workflow
      - build-salt-onedir-linux
    uses: ./.github/workflows/build-deps-ci-action.yml
    with:
      distro-slug: centos-7
      nox-session: ci-test-onedir
      platform: linux
      arch: x86_64
      nox-version: 2022.8.7
      python-version: "3.10"
      salt-version: "${{ needs.prepare-workflow.outputs.salt-version }}"
      cache-prefix: ${{ needs.prepare-workflow.outputs.cache-seed }}|3.10.13

  centos-7-arm64-ci-deps:
    name: CentOS 7 Arm64 Deps
    if: ${{ fromJSON(needs.prepare-workflow.outputs.jobs)['build-deps-ci'] && fromJSON(needs.prepare-workflow.outputs.runners)['self-hosted'] }}
    needs:
      - prepare-workflow
      - build-salt-onedir-linux
    uses: ./.github/workflows/build-deps-ci-action.yml
    with:
      distro-slug: centos-7-arm64
      nox-session: ci-test-onedir
      platform: linux
      arch: aarch64
      nox-version: 2022.8.7
      python-version: "3.10"
      salt-version: "${{ needs.prepare-workflow.outputs.salt-version }}"
      cache-prefix: ${{ needs.prepare-workflow.outputs.cache-seed }}|3.10.13

  centosstream-8-ci-deps:
    name: CentOS Stream 8 Deps
    if: ${{ fromJSON(needs.prepare-workflow.outputs.jobs)['build-deps-ci'] && fromJSON(needs.prepare-workflow.outputs.runners)['self-hosted'] }}
    needs:
      - prepare-workflow
      - build-salt-onedir-linux
    uses: ./.github/workflows/build-deps-ci-action.yml
    with:
      distro-slug: centosstream-8
      nox-session: ci-test-onedir
      platform: linux
      arch: x86_64
      nox-version: 2022.8.7
      python-version: "3.10"
      salt-version: "${{ needs.prepare-workflow.outputs.salt-version }}"
      cache-prefix: ${{ needs.prepare-workflow.outputs.cache-seed }}|3.10.13

  centosstream-8-arm64-ci-deps:
    name: CentOS Stream 8 Arm64 Deps
    if: ${{ fromJSON(needs.prepare-workflow.outputs.jobs)['build-deps-ci'] && fromJSON(needs.prepare-workflow.outputs.runners)['self-hosted'] }}
    needs:
      - prepare-workflow
      - build-salt-onedir-linux
    uses: ./.github/workflows/build-deps-ci-action.yml
    with:
      distro-slug: centosstream-8-arm64
      nox-session: ci-test-onedir
      platform: linux
      arch: aarch64
      nox-version: 2022.8.7
      python-version: "3.10"
      salt-version: "${{ needs.prepare-workflow.outputs.salt-version }}"
      cache-prefix: ${{ needs.prepare-workflow.outputs.cache-seed }}|3.10.13

  centosstream-9-ci-deps:
    name: CentOS Stream 9 Deps
    if: ${{ fromJSON(needs.prepare-workflow.outputs.jobs)['build-deps-ci'] && fromJSON(needs.prepare-workflow.outputs.runners)['self-hosted'] }}
    needs:
      - prepare-workflow
      - build-salt-onedir-linux
    uses: ./.github/workflows/build-deps-ci-action.yml
    with:
      distro-slug: centosstream-9
      nox-session: ci-test-onedir
      platform: linux
      arch: x86_64
      nox-version: 2022.8.7
      python-version: "3.10"
      salt-version: "${{ needs.prepare-workflow.outputs.salt-version }}"
      cache-prefix: ${{ needs.prepare-workflow.outputs.cache-seed }}|3.10.13

  centosstream-9-arm64-ci-deps:
    name: CentOS Stream 9 Arm64 Deps
    if: ${{ fromJSON(needs.prepare-workflow.outputs.jobs)['build-deps-ci'] && fromJSON(needs.prepare-workflow.outputs.runners)['self-hosted'] }}
    needs:
      - prepare-workflow
      - build-salt-onedir-linux
    uses: ./.github/workflows/build-deps-ci-action.yml
    with:
      distro-slug: centosstream-9-arm64
      nox-session: ci-test-onedir
      platform: linux
      arch: aarch64
      nox-version: 2022.8.7
      python-version: "3.10"
      salt-version: "${{ needs.prepare-workflow.outputs.salt-version }}"
      cache-prefix: ${{ needs.prepare-workflow.outputs.cache-seed }}|3.10.13

  debian-10-ci-deps:
    name: Debian 10 Deps
    if: ${{ fromJSON(needs.prepare-workflow.outputs.jobs)['build-deps-ci'] && fromJSON(needs.prepare-workflow.outputs.runners)['self-hosted'] }}
    needs:
      - prepare-workflow
      - build-salt-onedir-linux
    uses: ./.github/workflows/build-deps-ci-action.yml
    with:
      distro-slug: debian-10
      nox-session: ci-test-onedir
      platform: linux
      arch: x86_64
      nox-version: 2022.8.7
      python-version: "3.10"
      salt-version: "${{ needs.prepare-workflow.outputs.salt-version }}"
      cache-prefix: ${{ needs.prepare-workflow.outputs.cache-seed }}|3.10.13

  debian-11-ci-deps:
    name: Debian 11 Deps
    if: ${{ fromJSON(needs.prepare-workflow.outputs.jobs)['build-deps-ci'] && fromJSON(needs.prepare-workflow.outputs.runners)['self-hosted'] }}
    needs:
      - prepare-workflow
      - build-salt-onedir-linux
    uses: ./.github/workflows/build-deps-ci-action.yml
    with:
      distro-slug: debian-11
      nox-session: ci-test-onedir
      platform: linux
      arch: x86_64
      nox-version: 2022.8.7
      python-version: "3.10"
      salt-version: "${{ needs.prepare-workflow.outputs.salt-version }}"
      cache-prefix: ${{ needs.prepare-workflow.outputs.cache-seed }}|3.10.13

  debian-11-arm64-ci-deps:
    name: Debian 11 Arm64 Deps
    if: ${{ fromJSON(needs.prepare-workflow.outputs.jobs)['build-deps-ci'] && fromJSON(needs.prepare-workflow.outputs.runners)['self-hosted'] }}
    needs:
      - prepare-workflow
      - build-salt-onedir-linux
    uses: ./.github/workflows/build-deps-ci-action.yml
    with:
      distro-slug: debian-11-arm64
      nox-session: ci-test-onedir
      platform: linux
      arch: aarch64
      nox-version: 2022.8.7
      python-version: "3.10"
      salt-version: "${{ needs.prepare-workflow.outputs.salt-version }}"
      cache-prefix: ${{ needs.prepare-workflow.outputs.cache-seed }}|3.10.13

  debian-12-ci-deps:
    name: Debian 12 Deps
    if: ${{ fromJSON(needs.prepare-workflow.outputs.jobs)['build-deps-ci'] && fromJSON(needs.prepare-workflow.outputs.runners)['self-hosted'] }}
    needs:
      - prepare-workflow
      - build-salt-onedir-linux
    uses: ./.github/workflows/build-deps-ci-action.yml
    with:
      distro-slug: debian-12
      nox-session: ci-test-onedir
      platform: linux
      arch: x86_64
      nox-version: 2022.8.7
      python-version: "3.10"
      salt-version: "${{ needs.prepare-workflow.outputs.salt-version }}"
      cache-prefix: ${{ needs.prepare-workflow.outputs.cache-seed }}|3.10.13

  debian-12-arm64-ci-deps:
    name: Debian 12 Arm64 Deps
    if: ${{ fromJSON(needs.prepare-workflow.outputs.jobs)['build-deps-ci'] && fromJSON(needs.prepare-workflow.outputs.runners)['self-hosted'] }}
    needs:
      - prepare-workflow
      - build-salt-onedir-linux
    uses: ./.github/workflows/build-deps-ci-action.yml
    with:
      distro-slug: debian-12-arm64
      nox-session: ci-test-onedir
      platform: linux
      arch: aarch64
      nox-version: 2022.8.7
      python-version: "3.10"
      salt-version: "${{ needs.prepare-workflow.outputs.salt-version }}"
      cache-prefix: ${{ needs.prepare-workflow.outputs.cache-seed }}|3.10.13

  fedora-37-ci-deps:
    name: Fedora 37 Deps
    if: ${{ fromJSON(needs.prepare-workflow.outputs.jobs)['build-deps-ci'] && fromJSON(needs.prepare-workflow.outputs.runners)['self-hosted'] }}
    needs:
      - prepare-workflow
      - build-salt-onedir-linux
    uses: ./.github/workflows/build-deps-ci-action.yml
    with:
      distro-slug: fedora-37
      nox-session: ci-test-onedir
      platform: linux
      arch: x86_64
      nox-version: 2022.8.7
      python-version: "3.10"
      salt-version: "${{ needs.prepare-workflow.outputs.salt-version }}"
      cache-prefix: ${{ needs.prepare-workflow.outputs.cache-seed }}|3.10.13

  fedora-37-arm64-ci-deps:
    name: Fedora 37 Arm64 Deps
    if: ${{ fromJSON(needs.prepare-workflow.outputs.jobs)['build-deps-ci'] && fromJSON(needs.prepare-workflow.outputs.runners)['self-hosted'] }}
    needs:
      - prepare-workflow
      - build-salt-onedir-linux
    uses: ./.github/workflows/build-deps-ci-action.yml
    with:
      distro-slug: fedora-37-arm64
      nox-session: ci-test-onedir
      platform: linux
      arch: aarch64
      nox-version: 2022.8.7
      python-version: "3.10"
      salt-version: "${{ needs.prepare-workflow.outputs.salt-version }}"
      cache-prefix: ${{ needs.prepare-workflow.outputs.cache-seed }}|3.10.13

  fedora-38-ci-deps:
    name: Fedora 38 Deps
    if: ${{ fromJSON(needs.prepare-workflow.outputs.jobs)['build-deps-ci'] && fromJSON(needs.prepare-workflow.outputs.runners)['self-hosted'] }}
    needs:
      - prepare-workflow
      - build-salt-onedir-linux
    uses: ./.github/workflows/build-deps-ci-action.yml
    with:
      distro-slug: fedora-38
      nox-session: ci-test-onedir
      platform: linux
      arch: x86_64
      nox-version: 2022.8.7
      python-version: "3.10"
      salt-version: "${{ needs.prepare-workflow.outputs.salt-version }}"
      cache-prefix: ${{ needs.prepare-workflow.outputs.cache-seed }}|3.10.13

  fedora-38-arm64-ci-deps:
    name: Fedora 38 Arm64 Deps
    if: ${{ fromJSON(needs.prepare-workflow.outputs.jobs)['build-deps-ci'] && fromJSON(needs.prepare-workflow.outputs.runners)['self-hosted'] }}
    needs:
      - prepare-workflow
      - build-salt-onedir-linux
    uses: ./.github/workflows/build-deps-ci-action.yml
    with:
      distro-slug: fedora-38-arm64
      nox-session: ci-test-onedir
      platform: linux
      arch: aarch64
      nox-version: 2022.8.7
      python-version: "3.10"
      salt-version: "${{ needs.prepare-workflow.outputs.salt-version }}"
      cache-prefix: ${{ needs.prepare-workflow.outputs.cache-seed }}|3.10.13

  opensuse-15-ci-deps:
    name: Opensuse 15 Deps
    if: ${{ fromJSON(needs.prepare-workflow.outputs.jobs)['build-deps-ci'] && fromJSON(needs.prepare-workflow.outputs.runners)['self-hosted'] }}
    needs:
      - prepare-workflow
      - build-salt-onedir-linux
    uses: ./.github/workflows/build-deps-ci-action.yml
    with:
      distro-slug: opensuse-15
      nox-session: ci-test-onedir
      platform: linux
      arch: x86_64
      nox-version: 2022.8.7
      python-version: "3.10"
      salt-version: "${{ needs.prepare-workflow.outputs.salt-version }}"
      cache-prefix: ${{ needs.prepare-workflow.outputs.cache-seed }}|3.10.13

  photonos-3-ci-deps:
    name: Photon OS 3 Deps
    if: ${{ fromJSON(needs.prepare-workflow.outputs.jobs)['build-deps-ci'] && fromJSON(needs.prepare-workflow.outputs.runners)['self-hosted'] }}
    needs:
      - prepare-workflow
      - build-salt-onedir-linux
    uses: ./.github/workflows/build-deps-ci-action.yml
    with:
      distro-slug: photonos-3
      nox-session: ci-test-onedir
      platform: linux
      arch: x86_64
      nox-version: 2022.8.7
      python-version: "3.10"
      salt-version: "${{ needs.prepare-workflow.outputs.salt-version }}"
      cache-prefix: ${{ needs.prepare-workflow.outputs.cache-seed }}|3.10.13

  photonos-3-arm64-ci-deps:
    name: Photon OS 3 Arm64 Deps
    if: ${{ fromJSON(needs.prepare-workflow.outputs.jobs)['build-deps-ci'] && fromJSON(needs.prepare-workflow.outputs.runners)['self-hosted'] }}
    needs:
      - prepare-workflow
      - build-salt-onedir-linux
    uses: ./.github/workflows/build-deps-ci-action.yml
    with:
      distro-slug: photonos-3-arm64
      nox-session: ci-test-onedir
      platform: linux
      arch: aarch64
      nox-version: 2022.8.7
      python-version: "3.10"
      salt-version: "${{ needs.prepare-workflow.outputs.salt-version }}"
      cache-prefix: ${{ needs.prepare-workflow.outputs.cache-seed }}|3.10.13

  photonos-4-ci-deps:
    name: Photon OS 4 Deps
    if: ${{ fromJSON(needs.prepare-workflow.outputs.jobs)['build-deps-ci'] && fromJSON(needs.prepare-workflow.outputs.runners)['self-hosted'] }}
    needs:
      - prepare-workflow
      - build-salt-onedir-linux
    uses: ./.github/workflows/build-deps-ci-action.yml
    with:
      distro-slug: photonos-4
      nox-session: ci-test-onedir
      platform: linux
      arch: x86_64
      nox-version: 2022.8.7
      python-version: "3.10"
      salt-version: "${{ needs.prepare-workflow.outputs.salt-version }}"
      cache-prefix: ${{ needs.prepare-workflow.outputs.cache-seed }}|3.10.13

  photonos-4-arm64-ci-deps:
    name: Photon OS 4 Arm64 Deps
    if: ${{ fromJSON(needs.prepare-workflow.outputs.jobs)['build-deps-ci'] && fromJSON(needs.prepare-workflow.outputs.runners)['self-hosted'] }}
    needs:
      - prepare-workflow
      - build-salt-onedir-linux
    uses: ./.github/workflows/build-deps-ci-action.yml
    with:
      distro-slug: photonos-4-arm64
      nox-session: ci-test-onedir
      platform: linux
      arch: aarch64
      nox-version: 2022.8.7
      python-version: "3.10"
      salt-version: "${{ needs.prepare-workflow.outputs.salt-version }}"
      cache-prefix: ${{ needs.prepare-workflow.outputs.cache-seed }}|3.10.13

  photonos-5-ci-deps:
    name: Photon OS 5 Deps
    if: ${{ fromJSON(needs.prepare-workflow.outputs.jobs)['build-deps-ci'] && fromJSON(needs.prepare-workflow.outputs.runners)['self-hosted'] }}
    needs:
      - prepare-workflow
      - build-salt-onedir-linux
    uses: ./.github/workflows/build-deps-ci-action.yml
    with:
      distro-slug: photonos-5
      nox-session: ci-test-onedir
      platform: linux
      arch: x86_64
      nox-version: 2022.8.7
      python-version: "3.10"
      salt-version: "${{ needs.prepare-workflow.outputs.salt-version }}"
      cache-prefix: ${{ needs.prepare-workflow.outputs.cache-seed }}|3.10.13

  photonos-5-arm64-ci-deps:
    name: Photon OS 5 Arm64 Deps
    if: ${{ fromJSON(needs.prepare-workflow.outputs.jobs)['build-deps-ci'] && fromJSON(needs.prepare-workflow.outputs.runners)['self-hosted'] }}
    needs:
      - prepare-workflow
      - build-salt-onedir-linux
    uses: ./.github/workflows/build-deps-ci-action.yml
    with:
      distro-slug: photonos-5-arm64
      nox-session: ci-test-onedir
      platform: linux
      arch: aarch64
      nox-version: 2022.8.7
      python-version: "3.10"
      salt-version: "${{ needs.prepare-workflow.outputs.salt-version }}"
      cache-prefix: ${{ needs.prepare-workflow.outputs.cache-seed }}|3.10.13

  ubuntu-2004-ci-deps:
    name: Ubuntu 20.04 Deps
    if: ${{ fromJSON(needs.prepare-workflow.outputs.jobs)['build-deps-ci'] && fromJSON(needs.prepare-workflow.outputs.runners)['self-hosted'] }}
    needs:
      - prepare-workflow
      - build-salt-onedir-linux
    uses: ./.github/workflows/build-deps-ci-action.yml
    with:
      distro-slug: ubuntu-20.04
      nox-session: ci-test-onedir
      platform: linux
      arch: x86_64
      nox-version: 2022.8.7
      python-version: "3.10"
      salt-version: "${{ needs.prepare-workflow.outputs.salt-version }}"
      cache-prefix: ${{ needs.prepare-workflow.outputs.cache-seed }}|3.10.13

  ubuntu-2004-arm64-ci-deps:
    name: Ubuntu 20.04 Arm64 Deps
    if: ${{ fromJSON(needs.prepare-workflow.outputs.jobs)['build-deps-ci'] && fromJSON(needs.prepare-workflow.outputs.runners)['self-hosted'] }}
    needs:
      - prepare-workflow
      - build-salt-onedir-linux
    uses: ./.github/workflows/build-deps-ci-action.yml
    with:
      distro-slug: ubuntu-20.04-arm64
      nox-session: ci-test-onedir
      platform: linux
      arch: aarch64
      nox-version: 2022.8.7
      python-version: "3.10"
      salt-version: "${{ needs.prepare-workflow.outputs.salt-version }}"
      cache-prefix: ${{ needs.prepare-workflow.outputs.cache-seed }}|3.10.13

  ubuntu-2204-ci-deps:
    name: Ubuntu 22.04 Deps
    if: ${{ fromJSON(needs.prepare-workflow.outputs.jobs)['build-deps-ci'] && fromJSON(needs.prepare-workflow.outputs.runners)['self-hosted'] }}
    needs:
      - prepare-workflow
      - build-salt-onedir-linux
    uses: ./.github/workflows/build-deps-ci-action.yml
    with:
      distro-slug: ubuntu-22.04
      nox-session: ci-test-onedir
      platform: linux
      arch: x86_64
      nox-version: 2022.8.7
      python-version: "3.10"
      salt-version: "${{ needs.prepare-workflow.outputs.salt-version }}"
<<<<<<< HEAD
      cache-prefix: ${{ needs.prepare-workflow.outputs.cache-seed }}|3.10.13
=======
      relenv-version: "0.13.12"
      python-version: "3.10.13"
>>>>>>> e37fbda4

  ubuntu-2204-arm64-ci-deps:
    name: Ubuntu 22.04 Arm64 Deps
    if: ${{ fromJSON(needs.prepare-workflow.outputs.jobs)['build-deps-ci'] && fromJSON(needs.prepare-workflow.outputs.runners)['self-hosted'] }}
    needs:
      - prepare-workflow
      - build-salt-onedir-linux
    uses: ./.github/workflows/build-deps-ci-action.yml
    with:
      distro-slug: ubuntu-22.04-arm64
      nox-session: ci-test-onedir
      platform: linux
      arch: aarch64
      nox-version: 2022.8.7
      python-version: "3.10"
      salt-version: "${{ needs.prepare-workflow.outputs.salt-version }}"
<<<<<<< HEAD
      cache-prefix: ${{ needs.prepare-workflow.outputs.cache-seed }}|3.10.13
=======
      relenv-version: "0.13.12"
      python-version: "3.10.13"
>>>>>>> e37fbda4

  amazonlinux-2-pkg-tests:
    name: Amazon Linux 2 Package Test
    if: ${{ fromJSON(needs.prepare-workflow.outputs.jobs)['test-pkg'] && fromJSON(needs.prepare-workflow.outputs.runners)['self-hosted'] }}
    needs:
      - prepare-workflow
      - build-rpm-pkgs-onedir
      - amazonlinux-2-ci-deps
    uses: ./.github/workflows/test-packages-action.yml
    with:
      distro-slug: amazonlinux-2
      nox-session: ci-test-onedir
      platform: linux
      arch: x86_64
      salt-version: "${{ needs.prepare-workflow.outputs.salt-version }}"
      pkg-type: rpm
      nox-version: 2022.8.7
      python-version: "3.10"
      cache-prefix: ${{ needs.prepare-workflow.outputs.cache-seed }}|3.10.13
      skip-code-coverage: ${{ fromJSON(needs.prepare-workflow.outputs.testrun)['skip_code_coverage'] }}
      skip-junit-reports: ${{ github.event_name == 'pull_request' }}
      testing-releases: ${{ needs.prepare-workflow.outputs.testing-releases }}

  centos-7-pkg-tests:
    name: CentOS 7 Package Test
    if: ${{ fromJSON(needs.prepare-workflow.outputs.jobs)['test-pkg'] && fromJSON(needs.prepare-workflow.outputs.runners)['self-hosted'] }}
    needs:
      - prepare-workflow
      - build-rpm-pkgs-onedir
      - centos-7-ci-deps
    uses: ./.github/workflows/test-packages-action.yml
    with:
      distro-slug: centos-7
      nox-session: ci-test-onedir
      platform: linux
      arch: x86_64
      salt-version: "${{ needs.prepare-workflow.outputs.salt-version }}"
      pkg-type: rpm
      nox-version: 2022.8.7
      python-version: "3.10"
      cache-prefix: ${{ needs.prepare-workflow.outputs.cache-seed }}|3.10.13
      skip-code-coverage: ${{ fromJSON(needs.prepare-workflow.outputs.testrun)['skip_code_coverage'] }}
      skip-junit-reports: ${{ github.event_name == 'pull_request' }}
      testing-releases: ${{ needs.prepare-workflow.outputs.testing-releases }}

  centosstream-8-pkg-tests:
    name: CentOS Stream 8 Package Test
    if: ${{ fromJSON(needs.prepare-workflow.outputs.jobs)['test-pkg'] && fromJSON(needs.prepare-workflow.outputs.runners)['self-hosted'] }}
    needs:
      - prepare-workflow
      - build-rpm-pkgs-onedir
      - centosstream-8-ci-deps
    uses: ./.github/workflows/test-packages-action.yml
    with:
      distro-slug: centosstream-8
      nox-session: ci-test-onedir
      platform: linux
      arch: x86_64
      salt-version: "${{ needs.prepare-workflow.outputs.salt-version }}"
      pkg-type: rpm
      nox-version: 2022.8.7
      python-version: "3.10"
      cache-prefix: ${{ needs.prepare-workflow.outputs.cache-seed }}|3.10.13
      skip-code-coverage: ${{ fromJSON(needs.prepare-workflow.outputs.testrun)['skip_code_coverage'] }}
      skip-junit-reports: ${{ github.event_name == 'pull_request' }}
      testing-releases: ${{ needs.prepare-workflow.outputs.testing-releases }}

  centosstream-9-pkg-tests:
    name: CentOS Stream 9 Package Test
    if: ${{ fromJSON(needs.prepare-workflow.outputs.jobs)['test-pkg'] && fromJSON(needs.prepare-workflow.outputs.runners)['self-hosted'] }}
    needs:
      - prepare-workflow
      - build-rpm-pkgs-onedir
      - centosstream-9-ci-deps
    uses: ./.github/workflows/test-packages-action.yml
    with:
      distro-slug: centosstream-9
      nox-session: ci-test-onedir
      platform: linux
      arch: x86_64
      salt-version: "${{ needs.prepare-workflow.outputs.salt-version }}"
      pkg-type: rpm
      nox-version: 2022.8.7
      python-version: "3.10"
      cache-prefix: ${{ needs.prepare-workflow.outputs.cache-seed }}|3.10.13
      skip-code-coverage: ${{ fromJSON(needs.prepare-workflow.outputs.testrun)['skip_code_coverage'] }}
      skip-junit-reports: ${{ github.event_name == 'pull_request' }}
      testing-releases: ${{ needs.prepare-workflow.outputs.testing-releases }}

  debian-10-pkg-tests:
    name: Debian 10 Package Test
    if: ${{ fromJSON(needs.prepare-workflow.outputs.jobs)['test-pkg'] && fromJSON(needs.prepare-workflow.outputs.runners)['self-hosted'] }}
    needs:
      - prepare-workflow
      - build-deb-pkgs-onedir
      - debian-10-ci-deps
    uses: ./.github/workflows/test-packages-action.yml
    with:
      distro-slug: debian-10
      nox-session: ci-test-onedir
      platform: linux
      arch: x86_64
      salt-version: "${{ needs.prepare-workflow.outputs.salt-version }}"
      pkg-type: deb
      nox-version: 2022.8.7
      python-version: "3.10"
      cache-prefix: ${{ needs.prepare-workflow.outputs.cache-seed }}|3.10.13
      skip-code-coverage: ${{ fromJSON(needs.prepare-workflow.outputs.testrun)['skip_code_coverage'] }}
      skip-junit-reports: ${{ github.event_name == 'pull_request' }}
      testing-releases: ${{ needs.prepare-workflow.outputs.testing-releases }}

  debian-11-pkg-tests:
    name: Debian 11 Package Test
    if: ${{ fromJSON(needs.prepare-workflow.outputs.jobs)['test-pkg'] && fromJSON(needs.prepare-workflow.outputs.runners)['self-hosted'] }}
    needs:
      - prepare-workflow
      - build-deb-pkgs-onedir
      - debian-11-ci-deps
    uses: ./.github/workflows/test-packages-action.yml
    with:
      distro-slug: debian-11
      nox-session: ci-test-onedir
      platform: linux
      arch: x86_64
      salt-version: "${{ needs.prepare-workflow.outputs.salt-version }}"
      pkg-type: deb
      nox-version: 2022.8.7
      python-version: "3.10"
      cache-prefix: ${{ needs.prepare-workflow.outputs.cache-seed }}|3.10.13
      skip-code-coverage: ${{ fromJSON(needs.prepare-workflow.outputs.testrun)['skip_code_coverage'] }}
      skip-junit-reports: ${{ github.event_name == 'pull_request' }}
      testing-releases: ${{ needs.prepare-workflow.outputs.testing-releases }}

  debian-11-arm64-pkg-tests:
    name: Debian 11 Arm64 Package Test
    if: ${{ fromJSON(needs.prepare-workflow.outputs.jobs)['test-pkg'] && fromJSON(needs.prepare-workflow.outputs.runners)['self-hosted'] }}
    needs:
      - prepare-workflow
      - build-deb-pkgs-onedir
      - debian-11-arm64-ci-deps
    uses: ./.github/workflows/test-packages-action.yml
    with:
      distro-slug: debian-11-arm64
      nox-session: ci-test-onedir
      platform: linux
      arch: aarch64
      salt-version: "${{ needs.prepare-workflow.outputs.salt-version }}"
      pkg-type: deb
      nox-version: 2022.8.7
      python-version: "3.10"
      cache-prefix: ${{ needs.prepare-workflow.outputs.cache-seed }}|3.10.13
      skip-code-coverage: ${{ fromJSON(needs.prepare-workflow.outputs.testrun)['skip_code_coverage'] }}
      skip-junit-reports: ${{ github.event_name == 'pull_request' }}
      testing-releases: ${{ needs.prepare-workflow.outputs.testing-releases }}

  debian-12-pkg-tests:
    name: Debian 12 Package Test
    if: ${{ fromJSON(needs.prepare-workflow.outputs.jobs)['test-pkg'] && fromJSON(needs.prepare-workflow.outputs.runners)['self-hosted'] }}
    needs:
      - prepare-workflow
      - build-deb-pkgs-onedir
      - debian-12-ci-deps
    uses: ./.github/workflows/test-packages-action.yml
    with:
      distro-slug: debian-12
      nox-session: ci-test-onedir
      platform: linux
      arch: x86_64
      salt-version: "${{ needs.prepare-workflow.outputs.salt-version }}"
      pkg-type: deb
      nox-version: 2022.8.7
      python-version: "3.10"
      cache-prefix: ${{ needs.prepare-workflow.outputs.cache-seed }}|3.10.13
      skip-code-coverage: ${{ fromJSON(needs.prepare-workflow.outputs.testrun)['skip_code_coverage'] }}
      skip-junit-reports: ${{ github.event_name == 'pull_request' }}
      testing-releases: ${{ needs.prepare-workflow.outputs.testing-releases }}

  debian-12-arm64-pkg-tests:
    name: Debian 12 Arm64 Package Test
    if: ${{ fromJSON(needs.prepare-workflow.outputs.jobs)['test-pkg'] && fromJSON(needs.prepare-workflow.outputs.runners)['self-hosted'] }}
    needs:
      - prepare-workflow
      - build-deb-pkgs-onedir
      - debian-12-arm64-ci-deps
    uses: ./.github/workflows/test-packages-action.yml
    with:
      distro-slug: debian-12-arm64
      nox-session: ci-test-onedir
      platform: linux
      arch: aarch64
      salt-version: "${{ needs.prepare-workflow.outputs.salt-version }}"
      pkg-type: deb
      nox-version: 2022.8.7
      python-version: "3.10"
      cache-prefix: ${{ needs.prepare-workflow.outputs.cache-seed }}|3.10.13
      skip-code-coverage: ${{ fromJSON(needs.prepare-workflow.outputs.testrun)['skip_code_coverage'] }}
      skip-junit-reports: ${{ github.event_name == 'pull_request' }}
      testing-releases: ${{ needs.prepare-workflow.outputs.testing-releases }}

  photonos-3-pkg-tests:
    name: Photon OS 3 Package Test
    if: ${{ fromJSON(needs.prepare-workflow.outputs.jobs)['test-pkg'] && fromJSON(needs.prepare-workflow.outputs.runners)['self-hosted'] }}
    needs:
      - prepare-workflow
      - build-rpm-pkgs-onedir
      - photonos-3-ci-deps
    uses: ./.github/workflows/test-packages-action.yml
    with:
      distro-slug: photonos-3
      nox-session: ci-test-onedir
      platform: linux
      arch: x86_64
      salt-version: "${{ needs.prepare-workflow.outputs.salt-version }}"
      pkg-type: rpm
      nox-version: 2022.8.7
      python-version: "3.10"
      cache-prefix: ${{ needs.prepare-workflow.outputs.cache-seed }}|3.10.13
      skip-code-coverage: ${{ fromJSON(needs.prepare-workflow.outputs.testrun)['skip_code_coverage'] }}
      skip-junit-reports: ${{ github.event_name == 'pull_request' }}
      testing-releases: ${{ needs.prepare-workflow.outputs.testing-releases }}

  photonos-3-arm64-pkg-tests:
    name: Photon OS 3 Arm64 Package Test
    if: ${{ fromJSON(needs.prepare-workflow.outputs.jobs)['test-pkg'] && fromJSON(needs.prepare-workflow.outputs.runners)['self-hosted'] }}
    needs:
      - prepare-workflow
      - build-rpm-pkgs-onedir
      - photonos-3-arm64-ci-deps
    uses: ./.github/workflows/test-packages-action.yml
    with:
      distro-slug: photonos-3-arm64
      nox-session: ci-test-onedir
      platform: linux
      arch: aarch64
      salt-version: "${{ needs.prepare-workflow.outputs.salt-version }}"
      pkg-type: rpm
      nox-version: 2022.8.7
      python-version: "3.10"
      cache-prefix: ${{ needs.prepare-workflow.outputs.cache-seed }}|3.10.13
      skip-code-coverage: ${{ fromJSON(needs.prepare-workflow.outputs.testrun)['skip_code_coverage'] }}
      skip-junit-reports: ${{ github.event_name == 'pull_request' }}
      testing-releases: ${{ needs.prepare-workflow.outputs.testing-releases }}

  photonos-4-pkg-tests:
    name: Photon OS 4 Package Test
    if: ${{ fromJSON(needs.prepare-workflow.outputs.jobs)['test-pkg'] && fromJSON(needs.prepare-workflow.outputs.runners)['self-hosted'] }}
    needs:
      - prepare-workflow
      - build-rpm-pkgs-onedir
      - photonos-4-ci-deps
    uses: ./.github/workflows/test-packages-action.yml
    with:
      distro-slug: photonos-4
      nox-session: ci-test-onedir
      platform: linux
      arch: x86_64
      salt-version: "${{ needs.prepare-workflow.outputs.salt-version }}"
      pkg-type: rpm
      nox-version: 2022.8.7
      python-version: "3.10"
      cache-prefix: ${{ needs.prepare-workflow.outputs.cache-seed }}|3.10.13
      skip-code-coverage: ${{ fromJSON(needs.prepare-workflow.outputs.testrun)['skip_code_coverage'] }}
      skip-junit-reports: ${{ github.event_name == 'pull_request' }}
      testing-releases: ${{ needs.prepare-workflow.outputs.testing-releases }}

  photonos-4-arm64-pkg-tests:
    name: Photon OS 4 Arm64 Package Test
    if: ${{ fromJSON(needs.prepare-workflow.outputs.jobs)['test-pkg'] && fromJSON(needs.prepare-workflow.outputs.runners)['self-hosted'] }}
    needs:
      - prepare-workflow
      - build-rpm-pkgs-onedir
      - photonos-4-arm64-ci-deps
    uses: ./.github/workflows/test-packages-action.yml
    with:
      distro-slug: photonos-4-arm64
      nox-session: ci-test-onedir
      platform: linux
      arch: aarch64
      salt-version: "${{ needs.prepare-workflow.outputs.salt-version }}"
      pkg-type: rpm
      nox-version: 2022.8.7
      python-version: "3.10"
      cache-prefix: ${{ needs.prepare-workflow.outputs.cache-seed }}|3.10.13
      skip-code-coverage: ${{ fromJSON(needs.prepare-workflow.outputs.testrun)['skip_code_coverage'] }}
      skip-junit-reports: ${{ github.event_name == 'pull_request' }}
      testing-releases: ${{ needs.prepare-workflow.outputs.testing-releases }}

  photonos-5-pkg-tests:
    name: Photon OS 5 Package Test
    if: ${{ fromJSON(needs.prepare-workflow.outputs.jobs)['test-pkg'] && fromJSON(needs.prepare-workflow.outputs.runners)['self-hosted'] }}
    needs:
      - prepare-workflow
      - build-rpm-pkgs-onedir
      - photonos-5-ci-deps
    uses: ./.github/workflows/test-packages-action.yml
    with:
      distro-slug: photonos-5
      nox-session: ci-test-onedir
      platform: linux
      arch: x86_64
      salt-version: "${{ needs.prepare-workflow.outputs.salt-version }}"
      pkg-type: rpm
      nox-version: 2022.8.7
      python-version: "3.10"
      cache-prefix: ${{ needs.prepare-workflow.outputs.cache-seed }}|3.10.13
      skip-code-coverage: ${{ fromJSON(needs.prepare-workflow.outputs.testrun)['skip_code_coverage'] }}
      skip-junit-reports: ${{ github.event_name == 'pull_request' }}
      testing-releases: ${{ needs.prepare-workflow.outputs.testing-releases }}

  photonos-5-arm64-pkg-tests:
    name: Photon OS 5 Arm64 Package Test
    if: ${{ fromJSON(needs.prepare-workflow.outputs.jobs)['test-pkg'] && fromJSON(needs.prepare-workflow.outputs.runners)['self-hosted'] }}
    needs:
      - prepare-workflow
      - build-rpm-pkgs-onedir
      - photonos-5-arm64-ci-deps
    uses: ./.github/workflows/test-packages-action.yml
    with:
      distro-slug: photonos-5-arm64
      nox-session: ci-test-onedir
      platform: linux
      arch: aarch64
      salt-version: "${{ needs.prepare-workflow.outputs.salt-version }}"
      pkg-type: rpm
      nox-version: 2022.8.7
      python-version: "3.10"
      cache-prefix: ${{ needs.prepare-workflow.outputs.cache-seed }}|3.10.13
      skip-code-coverage: ${{ fromJSON(needs.prepare-workflow.outputs.testrun)['skip_code_coverage'] }}
      skip-junit-reports: ${{ github.event_name == 'pull_request' }}
      testing-releases: ${{ needs.prepare-workflow.outputs.testing-releases }}

  ubuntu-2004-pkg-tests:
    name: Ubuntu 20.04 Package Test
    if: ${{ fromJSON(needs.prepare-workflow.outputs.jobs)['test-pkg'] && fromJSON(needs.prepare-workflow.outputs.runners)['self-hosted'] }}
    needs:
      - prepare-workflow
      - build-deb-pkgs-onedir
      - ubuntu-2004-ci-deps
    uses: ./.github/workflows/test-packages-action.yml
    with:
      distro-slug: ubuntu-20.04
      nox-session: ci-test-onedir
      platform: linux
      arch: x86_64
      salt-version: "${{ needs.prepare-workflow.outputs.salt-version }}"
      pkg-type: deb
      nox-version: 2022.8.7
      python-version: "3.10"
      cache-prefix: ${{ needs.prepare-workflow.outputs.cache-seed }}|3.10.13
      skip-code-coverage: ${{ fromJSON(needs.prepare-workflow.outputs.testrun)['skip_code_coverage'] }}
      skip-junit-reports: ${{ github.event_name == 'pull_request' }}
      testing-releases: ${{ needs.prepare-workflow.outputs.testing-releases }}

  ubuntu-2004-arm64-pkg-tests:
    name: Ubuntu 20.04 Arm64 Package Test
    if: ${{ fromJSON(needs.prepare-workflow.outputs.jobs)['test-pkg'] && fromJSON(needs.prepare-workflow.outputs.runners)['self-hosted'] }}
    needs:
      - prepare-workflow
      - build-deb-pkgs-onedir
      - ubuntu-2004-arm64-ci-deps
    uses: ./.github/workflows/test-packages-action.yml
    with:
      distro-slug: ubuntu-20.04-arm64
      nox-session: ci-test-onedir
      platform: linux
      arch: aarch64
      salt-version: "${{ needs.prepare-workflow.outputs.salt-version }}"
      pkg-type: deb
      nox-version: 2022.8.7
      python-version: "3.10"
      cache-prefix: ${{ needs.prepare-workflow.outputs.cache-seed }}|3.10.13
      skip-code-coverage: ${{ fromJSON(needs.prepare-workflow.outputs.testrun)['skip_code_coverage'] }}
      skip-junit-reports: ${{ github.event_name == 'pull_request' }}
      testing-releases: ${{ needs.prepare-workflow.outputs.testing-releases }}

  ubuntu-2204-pkg-tests:
    name: Ubuntu 22.04 Package Test
    if: ${{ fromJSON(needs.prepare-workflow.outputs.jobs)['test-pkg'] && fromJSON(needs.prepare-workflow.outputs.runners)['self-hosted'] }}
    needs:
      - prepare-workflow
      - build-deb-pkgs-onedir
      - ubuntu-2204-ci-deps
    uses: ./.github/workflows/test-packages-action.yml
    with:
      distro-slug: ubuntu-22.04
      nox-session: ci-test-onedir
      platform: linux
      arch: x86_64
      salt-version: "${{ needs.prepare-workflow.outputs.salt-version }}"
      pkg-type: deb
      nox-version: 2022.8.7
      python-version: "3.10"
      cache-prefix: ${{ needs.prepare-workflow.outputs.cache-seed }}|3.10.13
      skip-code-coverage: ${{ fromJSON(needs.prepare-workflow.outputs.testrun)['skip_code_coverage'] }}
      skip-junit-reports: ${{ github.event_name == 'pull_request' }}
      testing-releases: ${{ needs.prepare-workflow.outputs.testing-releases }}

  ubuntu-2204-arm64-pkg-tests:
    name: Ubuntu 22.04 Arm64 Package Test
    if: ${{ fromJSON(needs.prepare-workflow.outputs.jobs)['test-pkg'] && fromJSON(needs.prepare-workflow.outputs.runners)['self-hosted'] }}
    needs:
      - prepare-workflow
      - build-deb-pkgs-onedir
      - ubuntu-2204-arm64-ci-deps
    uses: ./.github/workflows/test-packages-action.yml
    with:
      distro-slug: ubuntu-22.04-arm64
      nox-session: ci-test-onedir
      platform: linux
      arch: aarch64
      salt-version: "${{ needs.prepare-workflow.outputs.salt-version }}"
      pkg-type: deb
      nox-version: 2022.8.7
      python-version: "3.10"
      cache-prefix: ${{ needs.prepare-workflow.outputs.cache-seed }}|3.10.13
      skip-code-coverage: ${{ fromJSON(needs.prepare-workflow.outputs.testrun)['skip_code_coverage'] }}
      skip-junit-reports: ${{ github.event_name == 'pull_request' }}
      testing-releases: ${{ needs.prepare-workflow.outputs.testing-releases }}

  macos-12-pkg-tests:
    name: macOS 12 Package Test
    if: ${{ fromJSON(needs.prepare-workflow.outputs.jobs)['test-pkg'] && fromJSON(needs.prepare-workflow.outputs.runners)['github-hosted'] }}
    needs:
      - prepare-workflow
      - build-macos-pkgs-onedir
      - macos-12-ci-deps
    uses: ./.github/workflows/test-packages-action-macos.yml
    with:
      distro-slug: macos-12
      nox-session: ci-test-onedir
      platform: darwin
      arch: x86_64
      salt-version: "${{ needs.prepare-workflow.outputs.salt-version }}"
      pkg-type: macos
      nox-version: 2022.8.7
      python-version: "3.10"
      cache-prefix: ${{ needs.prepare-workflow.outputs.cache-seed }}|3.10.13
      skip-code-coverage: ${{ fromJSON(needs.prepare-workflow.outputs.testrun)['skip_code_coverage'] }}
      skip-junit-reports: ${{ github.event_name == 'pull_request' }}
      testing-releases: ${{ needs.prepare-workflow.outputs.testing-releases }}

  windows-2016-nsis-pkg-tests:
    name: Windows 2016 NSIS Package Test
    if: ${{ fromJSON(needs.prepare-workflow.outputs.jobs)['test-pkg'] && fromJSON(needs.prepare-workflow.outputs.runners)['self-hosted'] }}
    needs:
      - prepare-workflow
      - build-windows-pkgs-onedir
      - windows-2016-ci-deps
    uses: ./.github/workflows/test-packages-action.yml
    with:
      distro-slug: windows-2016
      nox-session: ci-test-onedir
      platform: windows
      arch: amd64
      salt-version: "${{ needs.prepare-workflow.outputs.salt-version }}"
      pkg-type: NSIS
      nox-version: 2022.8.7
      python-version: "3.10"
      cache-prefix: ${{ needs.prepare-workflow.outputs.cache-seed }}|3.10.13
      skip-code-coverage: ${{ fromJSON(needs.prepare-workflow.outputs.testrun)['skip_code_coverage'] }}
      skip-junit-reports: ${{ github.event_name == 'pull_request' }}
      testing-releases: ${{ needs.prepare-workflow.outputs.testing-releases }}

  windows-2016-msi-pkg-tests:
    name: Windows 2016 MSI Package Test
    if: ${{ fromJSON(needs.prepare-workflow.outputs.jobs)['test-pkg'] && fromJSON(needs.prepare-workflow.outputs.runners)['self-hosted'] }}
    needs:
      - prepare-workflow
      - build-windows-pkgs-onedir
      - windows-2016-ci-deps
    uses: ./.github/workflows/test-packages-action.yml
    with:
      distro-slug: windows-2016
      nox-session: ci-test-onedir
      platform: windows
      arch: amd64
      salt-version: "${{ needs.prepare-workflow.outputs.salt-version }}"
      pkg-type: MSI
      nox-version: 2022.8.7
      python-version: "3.10"
      cache-prefix: ${{ needs.prepare-workflow.outputs.cache-seed }}|3.10.13
      skip-code-coverage: ${{ fromJSON(needs.prepare-workflow.outputs.testrun)['skip_code_coverage'] }}
      skip-junit-reports: ${{ github.event_name == 'pull_request' }}
      testing-releases: ${{ needs.prepare-workflow.outputs.testing-releases }}

  windows-2019-nsis-pkg-tests:
    name: Windows 2019 NSIS Package Test
    if: ${{ fromJSON(needs.prepare-workflow.outputs.jobs)['test-pkg'] && fromJSON(needs.prepare-workflow.outputs.runners)['self-hosted'] }}
    needs:
      - prepare-workflow
      - build-windows-pkgs-onedir
      - windows-2019-ci-deps
    uses: ./.github/workflows/test-packages-action.yml
    with:
      distro-slug: windows-2019
      nox-session: ci-test-onedir
      platform: windows
      arch: amd64
      salt-version: "${{ needs.prepare-workflow.outputs.salt-version }}"
      pkg-type: NSIS
      nox-version: 2022.8.7
      python-version: "3.10"
      cache-prefix: ${{ needs.prepare-workflow.outputs.cache-seed }}|3.10.13
      skip-code-coverage: ${{ fromJSON(needs.prepare-workflow.outputs.testrun)['skip_code_coverage'] }}
      skip-junit-reports: ${{ github.event_name == 'pull_request' }}
      testing-releases: ${{ needs.prepare-workflow.outputs.testing-releases }}

  windows-2019-msi-pkg-tests:
    name: Windows 2019 MSI Package Test
    if: ${{ fromJSON(needs.prepare-workflow.outputs.jobs)['test-pkg'] && fromJSON(needs.prepare-workflow.outputs.runners)['self-hosted'] }}
    needs:
      - prepare-workflow
      - build-windows-pkgs-onedir
      - windows-2019-ci-deps
    uses: ./.github/workflows/test-packages-action.yml
    with:
      distro-slug: windows-2019
      nox-session: ci-test-onedir
      platform: windows
      arch: amd64
      salt-version: "${{ needs.prepare-workflow.outputs.salt-version }}"
      pkg-type: MSI
      nox-version: 2022.8.7
      python-version: "3.10"
      cache-prefix: ${{ needs.prepare-workflow.outputs.cache-seed }}|3.10.13
      skip-code-coverage: ${{ fromJSON(needs.prepare-workflow.outputs.testrun)['skip_code_coverage'] }}
      skip-junit-reports: ${{ github.event_name == 'pull_request' }}
      testing-releases: ${{ needs.prepare-workflow.outputs.testing-releases }}

  windows-2022-nsis-pkg-tests:
    name: Windows 2022 NSIS Package Test
    if: ${{ fromJSON(needs.prepare-workflow.outputs.jobs)['test-pkg'] && fromJSON(needs.prepare-workflow.outputs.runners)['self-hosted'] }}
    needs:
      - prepare-workflow
      - build-windows-pkgs-onedir
      - windows-2022-ci-deps
    uses: ./.github/workflows/test-packages-action.yml
    with:
      distro-slug: windows-2022
      nox-session: ci-test-onedir
      platform: windows
      arch: amd64
      salt-version: "${{ needs.prepare-workflow.outputs.salt-version }}"
      pkg-type: NSIS
      nox-version: 2022.8.7
      python-version: "3.10"
      cache-prefix: ${{ needs.prepare-workflow.outputs.cache-seed }}|3.10.13
      skip-code-coverage: ${{ fromJSON(needs.prepare-workflow.outputs.testrun)['skip_code_coverage'] }}
      skip-junit-reports: ${{ github.event_name == 'pull_request' }}
      testing-releases: ${{ needs.prepare-workflow.outputs.testing-releases }}

  windows-2022-msi-pkg-tests:
    name: Windows 2022 MSI Package Test
    if: ${{ fromJSON(needs.prepare-workflow.outputs.jobs)['test-pkg'] && fromJSON(needs.prepare-workflow.outputs.runners)['self-hosted'] }}
    needs:
      - prepare-workflow
      - build-windows-pkgs-onedir
      - windows-2022-ci-deps
    uses: ./.github/workflows/test-packages-action.yml
    with:
      distro-slug: windows-2022
      nox-session: ci-test-onedir
      platform: windows
      arch: amd64
      salt-version: "${{ needs.prepare-workflow.outputs.salt-version }}"
      pkg-type: MSI
      nox-version: 2022.8.7
      python-version: "3.10"
      cache-prefix: ${{ needs.prepare-workflow.outputs.cache-seed }}|3.10.13
      skip-code-coverage: ${{ fromJSON(needs.prepare-workflow.outputs.testrun)['skip_code_coverage'] }}
      skip-junit-reports: ${{ github.event_name == 'pull_request' }}
      testing-releases: ${{ needs.prepare-workflow.outputs.testing-releases }}

  windows-2016:
    name: Windows 2016 Test
    if: ${{ fromJSON(needs.prepare-workflow.outputs.jobs)['test'] && fromJSON(needs.prepare-workflow.outputs.runners)['self-hosted'] }}
    needs:
      - prepare-workflow
      - windows-2016-ci-deps
    uses: ./.github/workflows/test-action.yml
    with:
      distro-slug: windows-2016
      nox-session: ci-test-onedir
      platform: windows
      arch: amd64
      nox-version: 2022.8.7
      python-version: "3.10"
      testrun: ${{ needs.prepare-workflow.outputs.testrun }}
      salt-version: "${{ needs.prepare-workflow.outputs.salt-version }}"
      cache-prefix: ${{ needs.prepare-workflow.outputs.cache-seed }}|3.10.13
      skip-code-coverage: ${{ fromJSON(needs.prepare-workflow.outputs.testrun)['skip_code_coverage'] }}
      skip-junit-reports: ${{ github.event_name == 'pull_request' }}

  windows-2019:
    name: Windows 2019 Test
    if: ${{ fromJSON(needs.prepare-workflow.outputs.jobs)['test'] && fromJSON(needs.prepare-workflow.outputs.runners)['self-hosted'] }}
    needs:
      - prepare-workflow
      - windows-2019-ci-deps
    uses: ./.github/workflows/test-action.yml
    with:
      distro-slug: windows-2019
      nox-session: ci-test-onedir
      platform: windows
      arch: amd64
      nox-version: 2022.8.7
      python-version: "3.10"
      testrun: ${{ needs.prepare-workflow.outputs.testrun }}
      salt-version: "${{ needs.prepare-workflow.outputs.salt-version }}"
      cache-prefix: ${{ needs.prepare-workflow.outputs.cache-seed }}|3.10.13
      skip-code-coverage: ${{ fromJSON(needs.prepare-workflow.outputs.testrun)['skip_code_coverage'] }}
      skip-junit-reports: ${{ github.event_name == 'pull_request' }}

  windows-2022:
    name: Windows 2022 Test
    if: ${{ fromJSON(needs.prepare-workflow.outputs.jobs)['test'] && fromJSON(needs.prepare-workflow.outputs.runners)['self-hosted'] }}
    needs:
      - prepare-workflow
      - windows-2022-ci-deps
    uses: ./.github/workflows/test-action.yml
    with:
      distro-slug: windows-2022
      nox-session: ci-test-onedir
      platform: windows
      arch: amd64
      nox-version: 2022.8.7
      python-version: "3.10"
      testrun: ${{ needs.prepare-workflow.outputs.testrun }}
      salt-version: "${{ needs.prepare-workflow.outputs.salt-version }}"
      cache-prefix: ${{ needs.prepare-workflow.outputs.cache-seed }}|3.10.13
      skip-code-coverage: ${{ fromJSON(needs.prepare-workflow.outputs.testrun)['skip_code_coverage'] }}
      skip-junit-reports: ${{ github.event_name == 'pull_request' }}

  macos-12:
    name: macOS 12 Test
    if: ${{ fromJSON(needs.prepare-workflow.outputs.jobs)['test'] && fromJSON(needs.prepare-workflow.outputs.runners)['github-hosted'] }}
    needs:
      - prepare-workflow
      - macos-12-ci-deps
    uses: ./.github/workflows/test-action-macos.yml
    with:
      distro-slug: macos-12
      nox-session: ci-test-onedir
      platform: darwin
      arch: x86_64
      nox-version: 2022.8.7
      python-version: "3.10"
      testrun: ${{ needs.prepare-workflow.outputs.testrun }}
      salt-version: "${{ needs.prepare-workflow.outputs.salt-version }}"
      cache-prefix: ${{ needs.prepare-workflow.outputs.cache-seed }}|3.10.13
      skip-code-coverage: ${{ fromJSON(needs.prepare-workflow.outputs.testrun)['skip_code_coverage'] }}
      skip-junit-reports: ${{ github.event_name == 'pull_request' }}

  almalinux-8:
    name: Alma Linux 8 Test
    if: ${{ fromJSON(needs.prepare-workflow.outputs.jobs)['test'] && fromJSON(needs.prepare-workflow.outputs.runners)['self-hosted'] }}
    needs:
      - prepare-workflow
      - almalinux-8-ci-deps
    uses: ./.github/workflows/test-action.yml
    with:
      distro-slug: almalinux-8
      nox-session: ci-test-onedir
      platform: linux
      arch: x86_64
      nox-version: 2022.8.7
      python-version: "3.10"
      testrun: ${{ needs.prepare-workflow.outputs.testrun }}
      salt-version: "${{ needs.prepare-workflow.outputs.salt-version }}"
      cache-prefix: ${{ needs.prepare-workflow.outputs.cache-seed }}|3.10.13
      skip-code-coverage: ${{ fromJSON(needs.prepare-workflow.outputs.testrun)['skip_code_coverage'] }}
      skip-junit-reports: ${{ github.event_name == 'pull_request' }}

  almalinux-9:
    name: Alma Linux 9 Test
    if: ${{ fromJSON(needs.prepare-workflow.outputs.jobs)['test'] && fromJSON(needs.prepare-workflow.outputs.runners)['self-hosted'] }}
    needs:
      - prepare-workflow
      - almalinux-9-ci-deps
    uses: ./.github/workflows/test-action.yml
    with:
      distro-slug: almalinux-9
      nox-session: ci-test-onedir
      platform: linux
      arch: x86_64
      nox-version: 2022.8.7
      python-version: "3.10"
      testrun: ${{ needs.prepare-workflow.outputs.testrun }}
      salt-version: "${{ needs.prepare-workflow.outputs.salt-version }}"
      cache-prefix: ${{ needs.prepare-workflow.outputs.cache-seed }}|3.10.13
      skip-code-coverage: ${{ fromJSON(needs.prepare-workflow.outputs.testrun)['skip_code_coverage'] }}
      skip-junit-reports: ${{ github.event_name == 'pull_request' }}

  amazonlinux-2:
    name: Amazon Linux 2 Test
    if: ${{ fromJSON(needs.prepare-workflow.outputs.jobs)['test'] && fromJSON(needs.prepare-workflow.outputs.runners)['self-hosted'] }}
    needs:
      - prepare-workflow
      - amazonlinux-2-ci-deps
    uses: ./.github/workflows/test-action.yml
    with:
      distro-slug: amazonlinux-2
      nox-session: ci-test-onedir
      platform: linux
      arch: x86_64
      nox-version: 2022.8.7
      python-version: "3.10"
      testrun: ${{ needs.prepare-workflow.outputs.testrun }}
      salt-version: "${{ needs.prepare-workflow.outputs.salt-version }}"
      cache-prefix: ${{ needs.prepare-workflow.outputs.cache-seed }}|3.10.13
      skip-code-coverage: ${{ fromJSON(needs.prepare-workflow.outputs.testrun)['skip_code_coverage'] }}
      skip-junit-reports: ${{ github.event_name == 'pull_request' }}

  archlinux-lts:
    name: Arch Linux LTS Test
    if: ${{ fromJSON(needs.prepare-workflow.outputs.jobs)['test'] && fromJSON(needs.prepare-workflow.outputs.runners)['self-hosted'] }}
    needs:
      - prepare-workflow
      - archlinux-lts-ci-deps
    uses: ./.github/workflows/test-action.yml
    with:
      distro-slug: archlinux-lts
      nox-session: ci-test-onedir
      platform: linux
      arch: x86_64
      nox-version: 2022.8.7
      python-version: "3.10"
      testrun: ${{ needs.prepare-workflow.outputs.testrun }}
      salt-version: "${{ needs.prepare-workflow.outputs.salt-version }}"
      cache-prefix: ${{ needs.prepare-workflow.outputs.cache-seed }}|3.10.13
      skip-code-coverage: ${{ fromJSON(needs.prepare-workflow.outputs.testrun)['skip_code_coverage'] }}
      skip-junit-reports: ${{ github.event_name == 'pull_request' }}

  centos-7:
    name: CentOS 7 Test
    if: ${{ fromJSON(needs.prepare-workflow.outputs.jobs)['test'] && fromJSON(needs.prepare-workflow.outputs.runners)['self-hosted'] }}
    needs:
      - prepare-workflow
      - centos-7-ci-deps
    uses: ./.github/workflows/test-action.yml
    with:
      distro-slug: centos-7
      nox-session: ci-test-onedir
      platform: linux
      arch: x86_64
      nox-version: 2022.8.7
      python-version: "3.10"
      testrun: ${{ needs.prepare-workflow.outputs.testrun }}
      salt-version: "${{ needs.prepare-workflow.outputs.salt-version }}"
      cache-prefix: ${{ needs.prepare-workflow.outputs.cache-seed }}|3.10.13
      skip-code-coverage: ${{ fromJSON(needs.prepare-workflow.outputs.testrun)['skip_code_coverage'] }}
      skip-junit-reports: ${{ github.event_name == 'pull_request' }}

  centosstream-8:
    name: CentOS Stream 8 Test
    if: ${{ fromJSON(needs.prepare-workflow.outputs.jobs)['test'] && fromJSON(needs.prepare-workflow.outputs.runners)['self-hosted'] }}
    needs:
      - prepare-workflow
      - centosstream-8-ci-deps
    uses: ./.github/workflows/test-action.yml
    with:
      distro-slug: centosstream-8
      nox-session: ci-test-onedir
      platform: linux
      arch: x86_64
      nox-version: 2022.8.7
      python-version: "3.10"
      testrun: ${{ needs.prepare-workflow.outputs.testrun }}
      salt-version: "${{ needs.prepare-workflow.outputs.salt-version }}"
      cache-prefix: ${{ needs.prepare-workflow.outputs.cache-seed }}|3.10.13
      skip-code-coverage: ${{ fromJSON(needs.prepare-workflow.outputs.testrun)['skip_code_coverage'] }}
      skip-junit-reports: ${{ github.event_name == 'pull_request' }}

  centosstream-9:
    name: CentOS Stream 9 Test
    if: ${{ fromJSON(needs.prepare-workflow.outputs.jobs)['test'] && fromJSON(needs.prepare-workflow.outputs.runners)['self-hosted'] }}
    needs:
      - prepare-workflow
      - centosstream-9-ci-deps
    uses: ./.github/workflows/test-action.yml
    with:
      distro-slug: centosstream-9
      nox-session: ci-test-onedir
      platform: linux
      arch: x86_64
      nox-version: 2022.8.7
      python-version: "3.10"
      testrun: ${{ needs.prepare-workflow.outputs.testrun }}
      salt-version: "${{ needs.prepare-workflow.outputs.salt-version }}"
      cache-prefix: ${{ needs.prepare-workflow.outputs.cache-seed }}|3.10.13
      skip-code-coverage: ${{ fromJSON(needs.prepare-workflow.outputs.testrun)['skip_code_coverage'] }}
      skip-junit-reports: ${{ github.event_name == 'pull_request' }}

  debian-10:
    name: Debian 10 Test
    if: ${{ fromJSON(needs.prepare-workflow.outputs.jobs)['test'] && fromJSON(needs.prepare-workflow.outputs.runners)['self-hosted'] }}
    needs:
      - prepare-workflow
      - debian-10-ci-deps
    uses: ./.github/workflows/test-action.yml
    with:
      distro-slug: debian-10
      nox-session: ci-test-onedir
      platform: linux
      arch: x86_64
      nox-version: 2022.8.7
      python-version: "3.10"
      testrun: ${{ needs.prepare-workflow.outputs.testrun }}
      salt-version: "${{ needs.prepare-workflow.outputs.salt-version }}"
      cache-prefix: ${{ needs.prepare-workflow.outputs.cache-seed }}|3.10.13
      skip-code-coverage: ${{ fromJSON(needs.prepare-workflow.outputs.testrun)['skip_code_coverage'] }}
      skip-junit-reports: ${{ github.event_name == 'pull_request' }}

  debian-11:
    name: Debian 11 Test
    if: ${{ fromJSON(needs.prepare-workflow.outputs.jobs)['test'] && fromJSON(needs.prepare-workflow.outputs.runners)['self-hosted'] }}
    needs:
      - prepare-workflow
      - debian-11-ci-deps
    uses: ./.github/workflows/test-action.yml
    with:
      distro-slug: debian-11
      nox-session: ci-test-onedir
      platform: linux
      arch: x86_64
      nox-version: 2022.8.7
      python-version: "3.10"
      testrun: ${{ needs.prepare-workflow.outputs.testrun }}
      salt-version: "${{ needs.prepare-workflow.outputs.salt-version }}"
      cache-prefix: ${{ needs.prepare-workflow.outputs.cache-seed }}|3.10.13
      skip-code-coverage: ${{ fromJSON(needs.prepare-workflow.outputs.testrun)['skip_code_coverage'] }}
      skip-junit-reports: ${{ github.event_name == 'pull_request' }}

  debian-11-arm64:
    name: Debian 11 Arm64 Test
    if: ${{ fromJSON(needs.prepare-workflow.outputs.jobs)['test'] && fromJSON(needs.prepare-workflow.outputs.runners)['self-hosted'] }}
    needs:
      - prepare-workflow
      - debian-11-arm64-ci-deps
    uses: ./.github/workflows/test-action.yml
    with:
      distro-slug: debian-11-arm64
      nox-session: ci-test-onedir
      platform: linux
      arch: aarch64
      nox-version: 2022.8.7
      python-version: "3.10"
      testrun: ${{ needs.prepare-workflow.outputs.testrun }}
      salt-version: "${{ needs.prepare-workflow.outputs.salt-version }}"
      cache-prefix: ${{ needs.prepare-workflow.outputs.cache-seed }}|3.10.13
      skip-code-coverage: ${{ fromJSON(needs.prepare-workflow.outputs.testrun)['skip_code_coverage'] }}
      skip-junit-reports: ${{ github.event_name == 'pull_request' }}

  debian-12:
    name: Debian 12 Test
    if: ${{ fromJSON(needs.prepare-workflow.outputs.jobs)['test'] && fromJSON(needs.prepare-workflow.outputs.runners)['self-hosted'] }}
    needs:
      - prepare-workflow
      - debian-12-ci-deps
    uses: ./.github/workflows/test-action.yml
    with:
      distro-slug: debian-12
      nox-session: ci-test-onedir
      platform: linux
      arch: x86_64
      nox-version: 2022.8.7
      python-version: "3.10"
      testrun: ${{ needs.prepare-workflow.outputs.testrun }}
      salt-version: "${{ needs.prepare-workflow.outputs.salt-version }}"
      cache-prefix: ${{ needs.prepare-workflow.outputs.cache-seed }}|3.10.13
      skip-code-coverage: ${{ fromJSON(needs.prepare-workflow.outputs.testrun)['skip_code_coverage'] }}
      skip-junit-reports: ${{ github.event_name == 'pull_request' }}

  debian-12-arm64:
    name: Debian 12 Arm64 Test
    if: ${{ fromJSON(needs.prepare-workflow.outputs.jobs)['test'] && fromJSON(needs.prepare-workflow.outputs.runners)['self-hosted'] }}
    needs:
      - prepare-workflow
      - debian-12-arm64-ci-deps
    uses: ./.github/workflows/test-action.yml
    with:
      distro-slug: debian-12-arm64
      nox-session: ci-test-onedir
      platform: linux
      arch: aarch64
      nox-version: 2022.8.7
      python-version: "3.10"
      testrun: ${{ needs.prepare-workflow.outputs.testrun }}
      salt-version: "${{ needs.prepare-workflow.outputs.salt-version }}"
      cache-prefix: ${{ needs.prepare-workflow.outputs.cache-seed }}|3.10.13
      skip-code-coverage: ${{ fromJSON(needs.prepare-workflow.outputs.testrun)['skip_code_coverage'] }}
      skip-junit-reports: ${{ github.event_name == 'pull_request' }}

  fedora-37:
    name: Fedora 37 Test
    if: ${{ fromJSON(needs.prepare-workflow.outputs.jobs)['test'] && fromJSON(needs.prepare-workflow.outputs.runners)['self-hosted'] }}
    needs:
      - prepare-workflow
      - fedora-37-ci-deps
    uses: ./.github/workflows/test-action.yml
    with:
      distro-slug: fedora-37
      nox-session: ci-test-onedir
      platform: linux
      arch: x86_64
      nox-version: 2022.8.7
      python-version: "3.10"
      testrun: ${{ needs.prepare-workflow.outputs.testrun }}
      salt-version: "${{ needs.prepare-workflow.outputs.salt-version }}"
      cache-prefix: ${{ needs.prepare-workflow.outputs.cache-seed }}|3.10.13
      skip-code-coverage: ${{ fromJSON(needs.prepare-workflow.outputs.testrun)['skip_code_coverage'] }}
      skip-junit-reports: ${{ github.event_name == 'pull_request' }}

  fedora-38:
    name: Fedora 38 Test
    if: ${{ fromJSON(needs.prepare-workflow.outputs.jobs)['test'] && fromJSON(needs.prepare-workflow.outputs.runners)['self-hosted'] }}
    needs:
      - prepare-workflow
      - fedora-38-ci-deps
    uses: ./.github/workflows/test-action.yml
    with:
      distro-slug: fedora-38
      nox-session: ci-test-onedir
      platform: linux
      arch: x86_64
      nox-version: 2022.8.7
      python-version: "3.10"
      testrun: ${{ needs.prepare-workflow.outputs.testrun }}
      salt-version: "${{ needs.prepare-workflow.outputs.salt-version }}"
      cache-prefix: ${{ needs.prepare-workflow.outputs.cache-seed }}|3.10.13
      skip-code-coverage: ${{ fromJSON(needs.prepare-workflow.outputs.testrun)['skip_code_coverage'] }}
      skip-junit-reports: ${{ github.event_name == 'pull_request' }}

  opensuse-15:
    name: Opensuse 15 Test
    if: ${{ fromJSON(needs.prepare-workflow.outputs.jobs)['test'] && fromJSON(needs.prepare-workflow.outputs.runners)['self-hosted'] }}
    needs:
      - prepare-workflow
      - opensuse-15-ci-deps
    uses: ./.github/workflows/test-action.yml
    with:
      distro-slug: opensuse-15
      nox-session: ci-test-onedir
      platform: linux
      arch: x86_64
      nox-version: 2022.8.7
      python-version: "3.10"
      testrun: ${{ needs.prepare-workflow.outputs.testrun }}
      salt-version: "${{ needs.prepare-workflow.outputs.salt-version }}"
      cache-prefix: ${{ needs.prepare-workflow.outputs.cache-seed }}|3.10.13
      skip-code-coverage: ${{ fromJSON(needs.prepare-workflow.outputs.testrun)['skip_code_coverage'] }}
      skip-junit-reports: ${{ github.event_name == 'pull_request' }}

  photonos-3:
    name: Photon OS 3 Test
    if: ${{ fromJSON(needs.prepare-workflow.outputs.jobs)['test'] && fromJSON(needs.prepare-workflow.outputs.runners)['self-hosted'] }}
    needs:
      - prepare-workflow
      - photonos-3-ci-deps
    uses: ./.github/workflows/test-action.yml
    with:
      distro-slug: photonos-3
      nox-session: ci-test-onedir
      platform: linux
      arch: x86_64
      nox-version: 2022.8.7
      python-version: "3.10"
      testrun: ${{ needs.prepare-workflow.outputs.testrun }}
      salt-version: "${{ needs.prepare-workflow.outputs.salt-version }}"
      cache-prefix: ${{ needs.prepare-workflow.outputs.cache-seed }}|3.10.13
      skip-code-coverage: ${{ fromJSON(needs.prepare-workflow.outputs.testrun)['skip_code_coverage'] }}
      skip-junit-reports: ${{ github.event_name == 'pull_request' }}

  photonos-3-arm64:
    name: Photon OS 3 Arm64 Test
    if: ${{ fromJSON(needs.prepare-workflow.outputs.jobs)['test'] && fromJSON(needs.prepare-workflow.outputs.runners)['self-hosted'] }}
    needs:
      - prepare-workflow
      - photonos-3-arm64-ci-deps
    uses: ./.github/workflows/test-action.yml
    with:
      distro-slug: photonos-3-arm64
      nox-session: ci-test-onedir
      platform: linux
      arch: aarch64
      nox-version: 2022.8.7
      python-version: "3.10"
      testrun: ${{ needs.prepare-workflow.outputs.testrun }}
      salt-version: "${{ needs.prepare-workflow.outputs.salt-version }}"
      cache-prefix: ${{ needs.prepare-workflow.outputs.cache-seed }}|3.10.13
      skip-code-coverage: ${{ fromJSON(needs.prepare-workflow.outputs.testrun)['skip_code_coverage'] }}
      skip-junit-reports: ${{ github.event_name == 'pull_request' }}

  photonos-4:
    name: Photon OS 4 Test
    if: ${{ fromJSON(needs.prepare-workflow.outputs.jobs)['test'] && fromJSON(needs.prepare-workflow.outputs.runners)['self-hosted'] }}
    needs:
      - prepare-workflow
      - photonos-4-ci-deps
    uses: ./.github/workflows/test-action.yml
    with:
      distro-slug: photonos-4
      nox-session: ci-test-onedir
      platform: linux
      arch: x86_64
      nox-version: 2022.8.7
      python-version: "3.10"
      testrun: ${{ needs.prepare-workflow.outputs.testrun }}
      salt-version: "${{ needs.prepare-workflow.outputs.salt-version }}"
      cache-prefix: ${{ needs.prepare-workflow.outputs.cache-seed }}|3.10.13
      skip-code-coverage: ${{ fromJSON(needs.prepare-workflow.outputs.testrun)['skip_code_coverage'] }}
      skip-junit-reports: ${{ github.event_name == 'pull_request' }}

  photonos-4-arm64:
    name: Photon OS 4 Arm64 Test
    if: ${{ fromJSON(needs.prepare-workflow.outputs.jobs)['test'] && fromJSON(needs.prepare-workflow.outputs.runners)['self-hosted'] }}
    needs:
      - prepare-workflow
      - photonos-4-arm64-ci-deps
    uses: ./.github/workflows/test-action.yml
    with:
      distro-slug: photonos-4-arm64
      nox-session: ci-test-onedir
      platform: linux
      arch: aarch64
      nox-version: 2022.8.7
      python-version: "3.10"
      testrun: ${{ needs.prepare-workflow.outputs.testrun }}
      salt-version: "${{ needs.prepare-workflow.outputs.salt-version }}"
      cache-prefix: ${{ needs.prepare-workflow.outputs.cache-seed }}|3.10.13
      skip-code-coverage: ${{ fromJSON(needs.prepare-workflow.outputs.testrun)['skip_code_coverage'] }}
      skip-junit-reports: ${{ github.event_name == 'pull_request' }}

  photonos-5:
    name: Photon OS 5 Test
    if: ${{ fromJSON(needs.prepare-workflow.outputs.jobs)['test'] && fromJSON(needs.prepare-workflow.outputs.runners)['self-hosted'] }}
    needs:
      - prepare-workflow
      - photonos-5-ci-deps
    uses: ./.github/workflows/test-action.yml
    with:
      distro-slug: photonos-5
      nox-session: ci-test-onedir
      platform: linux
      arch: x86_64
      nox-version: 2022.8.7
      python-version: "3.10"
      testrun: ${{ needs.prepare-workflow.outputs.testrun }}
      salt-version: "${{ needs.prepare-workflow.outputs.salt-version }}"
      cache-prefix: ${{ needs.prepare-workflow.outputs.cache-seed }}|3.10.13
      skip-code-coverage: ${{ fromJSON(needs.prepare-workflow.outputs.testrun)['skip_code_coverage'] }}
      skip-junit-reports: ${{ github.event_name == 'pull_request' }}

  photonos-5-arm64:
    name: Photon OS 5 Arm64 Test
    if: ${{ fromJSON(needs.prepare-workflow.outputs.jobs)['test'] && fromJSON(needs.prepare-workflow.outputs.runners)['self-hosted'] }}
    needs:
      - prepare-workflow
      - photonos-5-arm64-ci-deps
    uses: ./.github/workflows/test-action.yml
    with:
      distro-slug: photonos-5-arm64
      nox-session: ci-test-onedir
      platform: linux
      arch: aarch64
      nox-version: 2022.8.7
      python-version: "3.10"
      testrun: ${{ needs.prepare-workflow.outputs.testrun }}
      salt-version: "${{ needs.prepare-workflow.outputs.salt-version }}"
      cache-prefix: ${{ needs.prepare-workflow.outputs.cache-seed }}|3.10.13
      skip-code-coverage: ${{ fromJSON(needs.prepare-workflow.outputs.testrun)['skip_code_coverage'] }}
      skip-junit-reports: ${{ github.event_name == 'pull_request' }}

  ubuntu-2004:
    name: Ubuntu 20.04 Test
    if: ${{ fromJSON(needs.prepare-workflow.outputs.jobs)['test'] && fromJSON(needs.prepare-workflow.outputs.runners)['self-hosted'] }}
    needs:
      - prepare-workflow
      - ubuntu-2004-ci-deps
    uses: ./.github/workflows/test-action.yml
    with:
      distro-slug: ubuntu-20.04
      nox-session: ci-test-onedir
      platform: linux
      arch: x86_64
      nox-version: 2022.8.7
      python-version: "3.10"
      testrun: ${{ needs.prepare-workflow.outputs.testrun }}
      salt-version: "${{ needs.prepare-workflow.outputs.salt-version }}"
      cache-prefix: ${{ needs.prepare-workflow.outputs.cache-seed }}|3.10.13
      skip-code-coverage: ${{ fromJSON(needs.prepare-workflow.outputs.testrun)['skip_code_coverage'] }}
      skip-junit-reports: ${{ github.event_name == 'pull_request' }}

  ubuntu-2004-arm64:
    name: Ubuntu 20.04 Arm64 Test
    if: ${{ fromJSON(needs.prepare-workflow.outputs.jobs)['test'] && fromJSON(needs.prepare-workflow.outputs.runners)['self-hosted'] }}
    needs:
      - prepare-workflow
      - ubuntu-2004-arm64-ci-deps
    uses: ./.github/workflows/test-action.yml
    with:
      distro-slug: ubuntu-20.04-arm64
      nox-session: ci-test-onedir
      platform: linux
      arch: aarch64
      nox-version: 2022.8.7
      python-version: "3.10"
      testrun: ${{ needs.prepare-workflow.outputs.testrun }}
      salt-version: "${{ needs.prepare-workflow.outputs.salt-version }}"
      cache-prefix: ${{ needs.prepare-workflow.outputs.cache-seed }}|3.10.13
      skip-code-coverage: ${{ fromJSON(needs.prepare-workflow.outputs.testrun)['skip_code_coverage'] }}
      skip-junit-reports: ${{ github.event_name == 'pull_request' }}

  ubuntu-2204:
    name: Ubuntu 22.04 Test
    if: ${{ fromJSON(needs.prepare-workflow.outputs.jobs)['test'] && fromJSON(needs.prepare-workflow.outputs.runners)['self-hosted'] }}
    needs:
      - prepare-workflow
      - ubuntu-2204-ci-deps
    uses: ./.github/workflows/test-action.yml
    with:
      distro-slug: ubuntu-22.04
      nox-session: ci-test-onedir
      platform: linux
      arch: x86_64
      nox-version: 2022.8.7
      python-version: "3.10"
      testrun: ${{ needs.prepare-workflow.outputs.testrun }}
      salt-version: "${{ needs.prepare-workflow.outputs.salt-version }}"
      cache-prefix: ${{ needs.prepare-workflow.outputs.cache-seed }}|3.10.13
      skip-code-coverage: ${{ fromJSON(needs.prepare-workflow.outputs.testrun)['skip_code_coverage'] }}
      skip-junit-reports: ${{ github.event_name == 'pull_request' }}

  ubuntu-2204-arm64:
    name: Ubuntu 22.04 Arm64 Test
    if: ${{ fromJSON(needs.prepare-workflow.outputs.jobs)['test'] && fromJSON(needs.prepare-workflow.outputs.runners)['self-hosted'] }}
    needs:
      - prepare-workflow
      - ubuntu-2204-arm64-ci-deps
    uses: ./.github/workflows/test-action.yml
    with:
      distro-slug: ubuntu-22.04-arm64
      nox-session: ci-test-onedir
      platform: linux
      arch: aarch64
      nox-version: 2022.8.7
      python-version: "3.10"
      testrun: ${{ needs.prepare-workflow.outputs.testrun }}
      salt-version: "${{ needs.prepare-workflow.outputs.salt-version }}"
      cache-prefix: ${{ needs.prepare-workflow.outputs.cache-seed }}|3.10.13
      skip-code-coverage: ${{ fromJSON(needs.prepare-workflow.outputs.testrun)['skip_code_coverage'] }}
      skip-junit-reports: ${{ github.event_name == 'pull_request' }}

  combine-all-code-coverage:
    name: Combine Code Coverage
    if: ${{ fromJSON(needs.prepare-workflow.outputs.testrun)['skip_code_coverage'] == false }}
    runs-on: ${{ github.event.repository.private && fromJSON('["self-hosted", "linux", "x86_64"]') || 'ubuntu-latest' }}
    needs:
      - prepare-workflow
      - windows-2016-ci-deps
      - windows-2019-ci-deps
      - windows-2022-ci-deps
      - macos-12-ci-deps
      - almalinux-8-ci-deps
      - almalinux-8-arm64-ci-deps
      - almalinux-9-ci-deps
      - almalinux-9-arm64-ci-deps
      - amazonlinux-2-ci-deps
      - amazonlinux-2-arm64-ci-deps
      - archlinux-lts-ci-deps
      - centos-7-ci-deps
      - centos-7-arm64-ci-deps
      - centosstream-8-ci-deps
      - centosstream-8-arm64-ci-deps
      - centosstream-9-ci-deps
      - centosstream-9-arm64-ci-deps
      - debian-10-ci-deps
      - debian-11-ci-deps
      - debian-11-arm64-ci-deps
      - debian-12-ci-deps
      - debian-12-arm64-ci-deps
      - fedora-37-ci-deps
      - fedora-37-arm64-ci-deps
      - fedora-38-ci-deps
      - fedora-38-arm64-ci-deps
      - opensuse-15-ci-deps
      - photonos-3-ci-deps
      - photonos-3-arm64-ci-deps
      - photonos-4-ci-deps
      - photonos-4-arm64-ci-deps
      - photonos-5-ci-deps
      - photonos-5-arm64-ci-deps
      - ubuntu-2004-ci-deps
      - ubuntu-2004-arm64-ci-deps
      - ubuntu-2204-ci-deps
      - ubuntu-2204-arm64-ci-deps
      - windows-2016
      - windows-2019
      - windows-2022
      - macos-12
      - almalinux-8
      - almalinux-9
      - amazonlinux-2
      - archlinux-lts
      - centos-7
      - centosstream-8
      - centosstream-9
      - debian-10
      - debian-11
      - debian-11-arm64
      - debian-12
      - debian-12-arm64
      - fedora-37
      - fedora-38
      - opensuse-15
      - photonos-3
      - photonos-3-arm64
      - photonos-4
      - photonos-4-arm64
      - photonos-5
      - photonos-5-arm64
      - ubuntu-2004
      - ubuntu-2004-arm64
      - ubuntu-2204
      - ubuntu-2204-arm64
    steps:
      - uses: actions/checkout@v4

      - name: Set up Python 3.10
        if: ${{ github.event.repository.private == false }}
        uses: actions/setup-python@v4
        with:
          python-version: "3.10"

      - name: Setup Python Tools Scripts
        id: python-tools-scripts
        uses: ./.github/actions/setup-python-tools-scripts

      - name: Install Nox
        run: |
          python3 -m pip install 'nox==2022.8.7'



      - name: Get coverage reports
        id: get-coverage-reports
        uses: actions/download-artifact@v3
        with:
          name: all-testrun-coverage-artifacts
          path: artifacts/coverage/

      - name: Display structure of downloaded files
        run: tree -a artifacts/

      - name: Install Codecov CLI
        run: |
          # We can't yet use tokenless uploads with the codecov CLI
          # python3 -m pip install codecov-cli
          #
          curl https://keybase.io/codecovsecurity/pgp_keys.asc | gpg --no-default-keyring --import
          curl -Os https://uploader.codecov.io/latest/linux/codecov
          curl -Os https://uploader.codecov.io/latest/linux/codecov.SHA256SUM
          curl -Os https://uploader.codecov.io/latest/linux/codecov.SHA256SUM.sig
          gpg --verify codecov.SHA256SUM.sig codecov.SHA256SUM
          shasum -a 256 -c codecov.SHA256SUM
          chmod +x codecov
          mv ./codecov /usr/local/bin/

      - name: Create XML Coverage Reports
        run: |
          nox --force-color -e create-xml-coverage-reports

      - name: Upload Code Coverage To Codecov
        run: |
          tools ci upload-coverage --commit-sha=${{ github.event.pull_request.head.sha || github.sha }} artifacts/coverage/

      - name: Combine Code Coverage
        run: |
          nox --force-color -e combine-coverage

      - name: Report Salt Code Coverage
        run: |
          nox --force-color -e coverage-report -- salt

      - name: Create Salt Code Coverage HTML Report
        run: |
          nox --force-color -e create-html-coverage-report -- salt

      - name: Create Salt Code Coverage HTML Report
        run: |
          nox --force-color -e create-html-coverage-report -- salt

      - name: Upload Salt Code Coverage HTML Report
        uses: actions/upload-artifact@v3
        with:
          name: code-coverage-salt-html-report
          path: artifacts/coverage/html/salt
          retention-days: 7
          if-no-files-found: error

      - name: Report Combined Code Coverage
        run: |
          nox --force-color -e coverage-report

      - name: Create Combined Code Coverage JSON Report
        run: |
          nox --force-color -e create-json-coverage-reports

      - name: Upload Combined Code Coverage JSON Report
        uses: actions/upload-artifact@v3
        with:
          name: code-coverage-full-json-report
          path: artifacts/coverage/coverage.json
          retention-days: 7
          if-no-files-found: error

      - name: Create Combined Code Coverage HTML Report
        run: |
          nox --force-color -e create-html-coverage-report

      - name: Upload Combined Code Coverage HTML Report
        uses: actions/upload-artifact@v3
        with:
          name: code-coverage-full-html-report
          path: artifacts/coverage/html/full
          retention-days: 7
          if-no-files-found: error

  set-pipeline-exit-status:
    # This step is just so we can make github require this step, to pass checks
    # on a pull request instead of requiring all
    name: Set the ${{ github.workflow }} Pipeline Exit Status
    if: always()
    runs-on: ${{ github.event.repository.private && fromJSON('["self-hosted", "linux", "x86_64"]') || 'ubuntu-latest' }}
    needs:
      - prepare-workflow
      - pre-commit
      - lint
      - build-docs
      - build-deps-onedir-linux
      - build-deps-onedir-windows
      - build-deps-onedir-macos
      - build-salt-onedir-linux
      - build-salt-onedir-windows
      - build-salt-onedir-macos
      - build-rpm-pkgs-src
      - build-deb-pkgs-src
      - build-windows-pkgs-src
      - build-macos-pkgs-src
      - combine-all-code-coverage
      - windows-2016-ci-deps
      - windows-2019-ci-deps
      - windows-2022-ci-deps
      - macos-12-ci-deps
      - almalinux-8-ci-deps
      - almalinux-8-arm64-ci-deps
      - almalinux-9-ci-deps
      - almalinux-9-arm64-ci-deps
      - amazonlinux-2-ci-deps
      - amazonlinux-2-arm64-ci-deps
      - archlinux-lts-ci-deps
      - centos-7-ci-deps
      - centos-7-arm64-ci-deps
      - centosstream-8-ci-deps
      - centosstream-8-arm64-ci-deps
      - centosstream-9-ci-deps
      - centosstream-9-arm64-ci-deps
      - debian-10-ci-deps
      - debian-11-ci-deps
      - debian-11-arm64-ci-deps
      - debian-12-ci-deps
      - debian-12-arm64-ci-deps
      - fedora-37-ci-deps
      - fedora-37-arm64-ci-deps
      - fedora-38-ci-deps
      - fedora-38-arm64-ci-deps
      - opensuse-15-ci-deps
      - photonos-3-ci-deps
      - photonos-3-arm64-ci-deps
      - photonos-4-ci-deps
      - photonos-4-arm64-ci-deps
      - photonos-5-ci-deps
      - photonos-5-arm64-ci-deps
      - ubuntu-2004-ci-deps
      - ubuntu-2004-arm64-ci-deps
      - ubuntu-2204-ci-deps
      - ubuntu-2204-arm64-ci-deps
      - windows-2016
      - windows-2019
      - windows-2022
      - macos-12
      - almalinux-8
      - almalinux-9
      - amazonlinux-2
      - archlinux-lts
      - centos-7
      - centosstream-8
      - centosstream-9
      - debian-10
      - debian-11
      - debian-11-arm64
      - debian-12
      - debian-12-arm64
      - fedora-37
      - fedora-38
      - opensuse-15
      - photonos-3
      - photonos-3-arm64
      - photonos-4
      - photonos-4-arm64
      - photonos-5
      - photonos-5-arm64
      - ubuntu-2004
      - ubuntu-2004-arm64
      - ubuntu-2204
      - ubuntu-2204-arm64
      - amazonlinux-2-pkg-tests
      - centos-7-pkg-tests
      - centosstream-8-pkg-tests
      - centosstream-9-pkg-tests
      - debian-10-pkg-tests
      - debian-11-pkg-tests
      - debian-11-arm64-pkg-tests
      - debian-12-pkg-tests
      - debian-12-arm64-pkg-tests
      - photonos-3-pkg-tests
      - photonos-3-arm64-pkg-tests
      - photonos-4-pkg-tests
      - photonos-4-arm64-pkg-tests
      - photonos-5-pkg-tests
      - photonos-5-arm64-pkg-tests
      - ubuntu-2004-pkg-tests
      - ubuntu-2004-arm64-pkg-tests
      - ubuntu-2204-pkg-tests
      - ubuntu-2204-arm64-pkg-tests
      - macos-12-pkg-tests
      - windows-2016-nsis-pkg-tests
      - windows-2016-msi-pkg-tests
      - windows-2019-nsis-pkg-tests
      - windows-2019-msi-pkg-tests
      - windows-2022-nsis-pkg-tests
      - windows-2022-msi-pkg-tests
    steps:
      - name: Get workflow information
        id: get-workflow-info
        uses: technote-space/workflow-conclusion-action@v3

      - name: Set Pipeline Exit Status
        shell: bash
        run: |
          if [ "${{ steps.get-workflow-info.outputs.conclusion }}" != "success" ]; then
            exit 1
          else
            exit 0
          fi

      - name: Done
        if: always()
        run:
          echo "All worflows finished"<|MERGE_RESOLUTION|>--- conflicted
+++ resolved
@@ -444,7 +444,7 @@
       salt-version: "${{ needs.prepare-workflow.outputs.salt-version }}"
       self-hosted-runners: ${{ fromJSON(needs.prepare-workflow.outputs.runners)['self-hosted'] }}
       github-hosted-runners: ${{ fromJSON(needs.prepare-workflow.outputs.runners)['github-hosted'] }}
-      relenv-version: "0.13.11"
+      relenv-version: "0.13.12"
       python-version: "3.10.13"
 
   build-deps-onedir-windows:
@@ -458,7 +458,7 @@
       salt-version: "${{ needs.prepare-workflow.outputs.salt-version }}"
       self-hosted-runners: ${{ fromJSON(needs.prepare-workflow.outputs.runners)['self-hosted'] }}
       github-hosted-runners: ${{ fromJSON(needs.prepare-workflow.outputs.runners)['github-hosted'] }}
-      relenv-version: "0.13.11"
+      relenv-version: "0.13.12"
       python-version: "3.10.13"
 
   build-deps-onedir-macos:
@@ -472,11 +472,7 @@
       salt-version: "${{ needs.prepare-workflow.outputs.salt-version }}"
       self-hosted-runners: ${{ fromJSON(needs.prepare-workflow.outputs.runners)['self-hosted'] }}
       github-hosted-runners: ${{ fromJSON(needs.prepare-workflow.outputs.runners)['github-hosted'] }}
-<<<<<<< HEAD
-      relenv-version: "0.13.11"
-=======
       relenv-version: "0.13.12"
->>>>>>> e37fbda4
       python-version: "3.10.13"
 
   build-salt-onedir-linux:
@@ -492,11 +488,7 @@
       salt-version: "${{ needs.prepare-workflow.outputs.salt-version }}"
       self-hosted-runners: ${{ fromJSON(needs.prepare-workflow.outputs.runners)['self-hosted'] }}
       github-hosted-runners: ${{ fromJSON(needs.prepare-workflow.outputs.runners)['github-hosted'] }}
-<<<<<<< HEAD
-      relenv-version: "0.13.11"
-=======
       relenv-version: "0.13.12"
->>>>>>> e37fbda4
       python-version: "3.10.13"
 
   build-salt-onedir-windows:
@@ -512,7 +504,7 @@
       salt-version: "${{ needs.prepare-workflow.outputs.salt-version }}"
       self-hosted-runners: ${{ fromJSON(needs.prepare-workflow.outputs.runners)['self-hosted'] }}
       github-hosted-runners: ${{ fromJSON(needs.prepare-workflow.outputs.runners)['github-hosted'] }}
-      relenv-version: "0.13.11"
+      relenv-version: "0.13.12"
       python-version: "3.10.13"
 
   build-salt-onedir-macos:
@@ -528,7 +520,7 @@
       salt-version: "${{ needs.prepare-workflow.outputs.salt-version }}"
       self-hosted-runners: ${{ fromJSON(needs.prepare-workflow.outputs.runners)['self-hosted'] }}
       github-hosted-runners: ${{ fromJSON(needs.prepare-workflow.outputs.runners)['github-hosted'] }}
-      relenv-version: "0.13.11"
+      relenv-version: "0.13.12"
       python-version: "3.10.13"
 
   build-rpm-pkgs-onedir:
@@ -540,7 +532,7 @@
     uses: ./.github/workflows/build-rpm-packages.yml
     with:
       salt-version: "${{ needs.prepare-workflow.outputs.salt-version }}"
-      relenv-version: "0.13.11"
+      relenv-version: "0.13.12"
       python-version: "3.10.13"
       source: "onedir"
 
@@ -553,11 +545,7 @@
     uses: ./.github/workflows/build-rpm-packages.yml
     with:
       salt-version: "${{ needs.prepare-workflow.outputs.salt-version }}"
-<<<<<<< HEAD
-      relenv-version: "0.13.11"
-=======
       relenv-version: "0.13.12"
->>>>>>> e37fbda4
       python-version: "3.10.13"
       source: "src"
 
@@ -570,11 +558,7 @@
     uses: ./.github/workflows/build-deb-packages.yml
     with:
       salt-version: "${{ needs.prepare-workflow.outputs.salt-version }}"
-<<<<<<< HEAD
-      relenv-version: "0.13.11"
-=======
       relenv-version: "0.13.12"
->>>>>>> e37fbda4
       python-version: "3.10.13"
       source: "onedir"
 
@@ -587,7 +571,7 @@
     uses: ./.github/workflows/build-deb-packages.yml
     with:
       salt-version: "${{ needs.prepare-workflow.outputs.salt-version }}"
-      relenv-version: "0.13.11"
+      relenv-version: "0.13.12"
       python-version: "3.10.13"
       source: "src"
 
@@ -600,7 +584,7 @@
     uses: ./.github/workflows/build-windows-packages.yml
     with:
       salt-version: "${{ needs.prepare-workflow.outputs.salt-version }}"
-      relenv-version: "0.13.11"
+      relenv-version: "0.13.12"
       python-version: "3.10.13"
       source: "onedir"
 
@@ -613,7 +597,7 @@
     uses: ./.github/workflows/build-windows-packages.yml
     with:
       salt-version: "${{ needs.prepare-workflow.outputs.salt-version }}"
-      relenv-version: "0.13.11"
+      relenv-version: "0.13.12"
       python-version: "3.10.13"
       source: "src"
 
@@ -626,7 +610,7 @@
     uses: ./.github/workflows/build-macos-packages.yml
     with:
       salt-version: "${{ needs.prepare-workflow.outputs.salt-version }}"
-      relenv-version: "0.13.11"
+      relenv-version: "0.13.12"
       python-version: "3.10.13"
       source: "onedir"
 
@@ -639,7 +623,7 @@
     uses: ./.github/workflows/build-macos-packages.yml
     with:
       salt-version: "${{ needs.prepare-workflow.outputs.salt-version }}"
-      relenv-version: "0.13.11"
+      relenv-version: "0.13.12"
       python-version: "3.10.13"
       source: "src"
 
@@ -1253,12 +1237,7 @@
       nox-version: 2022.8.7
       python-version: "3.10"
       salt-version: "${{ needs.prepare-workflow.outputs.salt-version }}"
-<<<<<<< HEAD
-      cache-prefix: ${{ needs.prepare-workflow.outputs.cache-seed }}|3.10.13
-=======
-      relenv-version: "0.13.12"
-      python-version: "3.10.13"
->>>>>>> e37fbda4
+      cache-prefix: ${{ needs.prepare-workflow.outputs.cache-seed }}|3.10.13
 
   ubuntu-2204-arm64-ci-deps:
     name: Ubuntu 22.04 Arm64 Deps
@@ -1275,12 +1254,7 @@
       nox-version: 2022.8.7
       python-version: "3.10"
       salt-version: "${{ needs.prepare-workflow.outputs.salt-version }}"
-<<<<<<< HEAD
-      cache-prefix: ${{ needs.prepare-workflow.outputs.cache-seed }}|3.10.13
-=======
-      relenv-version: "0.13.12"
-      python-version: "3.10.13"
->>>>>>> e37fbda4
+      cache-prefix: ${{ needs.prepare-workflow.outputs.cache-seed }}|3.10.13
 
   amazonlinux-2-pkg-tests:
     name: Amazon Linux 2 Package Test
