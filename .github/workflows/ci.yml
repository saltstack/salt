# Do not edit these workflows directly as the changes made will be overwritten.
# Instead, edit the template '.github/workflows/templates/ci.yml.jinja'
---
name: CI
run-name: "CI (${{ github.event_name == 'pull_request' && format('pr: #{0}', github.event.number) || format('branch: {0}', github.ref_name) }})"
on:
  push: {}
  pull_request: {}

env:
  COLUMNS: 190
  CACHE_SEED: SEED-5  # Bump the number to invalidate all caches
  RELENV_DATA: "${{ github.workspace }}/.relenv"

permissions:
  contents: read  # for dorny/paths-filter to fetch a list of changed files
  pull-requests: read  # for dorny/paths-filter to read pull requests

concurrency:
  # Concurrency is defined in a way that concurrent builds against branches do
  # not cancel previous builds.
  # However, for every new build against the same pull request source branch,
  # all older builds against that same branch get canceled.
  group: ${{ github.workflow }}-${{ github.event_name }}-${{ github.repository }}-${{ github.head_ref || github.run_id }}
  cancel-in-progress: true

jobs:

  prepare-workflow:
    name: Prepare Workflow Run
    runs-on: ubuntu-latest
    outputs:
      jobs: ${{ steps.define-jobs.outputs.jobs }}
      runners: ${{ steps.runner-types.outputs.runners }}
      changed-files: ${{ steps.process-changed-files.outputs.changed-files }}
      pull-labels: ${{ steps.get-pull-labels.outputs.labels }}
      testrun: ${{ steps.define-testrun.outputs.testrun }}
      salt-version: ${{ steps.setup-salt-version.outputs.salt-version }}
      cache-seed: ${{ steps.set-cache-seed.outputs.cache-seed }}
    steps:
      - uses: actions/checkout@v3
        with:
          fetch-depth: 0  # Full clone to also get the tags to get the right salt version

      - name: Get Changed Files
        if: ${{ github.event_name == 'pull_request'}}
        id: changed-files
        uses: dorny/paths-filter@v2
        with:
          token: ${{ github.token }}
          list-files: json
          filters: |
            repo:
              - added|modified:
                - '**'
            doc-requirements:
              - added|modified: &doc_requirements
                - requirements/static/ci/py3.*/docs.txt
            lint-requirements:
              - added|modified: &lint_requirements
                - requirements/static/ci/py3.*/lint.txt
            pkg_requirements:
              - added|modified: &pkg_requirements
                - requirements/static/pkg/py3.*/darwin.txt
                - requirements/static/pkg/py3.*/linux.txt
                - requirements/static/pkg/py3.*/freebsd.txt
                - requirements/static/pkg/py3.*/windows.txt
            test_requirements:
              - added|modified: &test_requirements
                - requirements/static/ci/py3.*/darwin.txt
                - requirements/static/ci/py3.*/linux.txt
                - requirements/static/ci/py3.*/freebsd.txt
                - requirements/static/ci/py3.*/windows.txt
                - requirements/static/ci/py3.*/darwin-crypto.txt
                - requirements/static/ci/py3.*/linux-crypto.txt
                - requirements/static/ci/py3.*/freebsd-crypto.txt
                - requirements/static/ci/py3.*/windows-crypto.txt
            deleted:
              - deleted:
                - '**'
            docs:
              - added|modified:
                - doc/**
                - *doc_requirements
            workflows:
              - added|modified:
                - .github/actions/**/action.yml
                - .github/workflows/*.yml
                - .github/workflows/templates/*.yml.jinja2
            salt:
              - added|modified: &salt_added_modified
                - setup.py
                - noxfile.py
                - salt/**/*.py
                - tasks/**/*.py
                - tools/**/*.py
            tests:
              - added|modified: &tests_added_modified
                - tests/**/*.py
            lint:
              - added|modified:
                - .pylintrc
                - *lint_requirements
            golden_images:
              - added|modified:
                - cicd/golden-images.json
            pkg_tests:
              - added|modified: &pkg_tests_added_modified
                - pkg/**
                - *pkg_requirements
                - *salt_added_modified
            testrun:
              - added|modified:
                - *pkg_requirements
                - *test_requirements
                - *salt_added_modified
                - *tests_added_modified
                - *pkg_tests_added_modified

      - name: Set up Python 3.10
        uses: actions/setup-python@v4
        with:
          python-version: "3.10"

      - name: Setup Python Tools Scripts
        uses: ./.github/actions/setup-python-tools-scripts

      - name: Pretty Print The GH Actions Event
        run:
          tools ci print-gh-event

      - name: Setup Salt Version
        id: setup-salt-version
        uses: ./.github/actions/setup-salt-version
        with:
          salt-version: ""
          validate-version: true

      - name: Get Pull Number
        id: get-pull-number
        uses: ./.github/actions/get-pull-number
        with:
          token: ${{ secrets.GITHUB_TOKEN }}
          owner: ${{ github.repository_owner }}
          repo: ${{ github.event.repository.name }}
          sha: ${{ github.sha }}
          pull-number: ${{ github.event.pull_request.number }}

      - name: Get Pull Request
        id: get-pull-request
        uses: ./.github/actions/get-pull-request
        with:
          token: ${{ secrets.GITHUB_TOKEN }}
          owner: ${{ github.repository_owner }}
          repo: ${{ github.event.repository.name }}
          pull-number: ${{ steps.get-pull-number.outputs.number }}

      - name: Get Pull Labels
        id: get-pull-labels
        uses: ./.github/actions/get-pull-labels
        with:
          pull-request: ${{ steps.get-pull-request.outputs.pull-request }}

      - name: Write Changed Files To A Local File
        run:
          echo '${{ toJSON(steps.changed-files.outputs) }}' > changed-files.json

      - name: Check Local Changed Files Contents
        if: ${{ github.event_name == 'pull_request' }}
        run:
          cat changed-files.json

      - name: Process Changed Files
        id: process-changed-files
        run: |
          tools ci process-changed-files ${{ github.event_name }} changed-files.json

      - name: Check Collected Changed Files
        if: ${{ github.event_name == 'pull_request' }}
        run: |
          echo '${{ steps.process-changed-files.outputs.changed-files }}' | jq -C '.'

      - name: Define Runner Types
        id: runner-types
        run: |
          tools ci runner-types ${{ github.event_name }}

      - name: Check Defined Runners
        run: |
          echo '${{ steps.runner-types.outputs.runners }}' | jq -C '.'

      - name: Define Jobs
        id: define-jobs
        run: |
          tools ci define-jobs ${{ github.event_name }} changed-files.json

      - name: Check Defined Jobs
        run: |
          echo '${{ steps.define-jobs.outputs.jobs }}' | jq -C '.'

      - name: Define Testrun
        id: define-testrun
        run: |
          tools ci define-testrun ${{ github.event_name }} changed-files.json

      - name: Check Defined Test Run
        run: |
          echo '${{ steps.define-testrun.outputs.testrun }}' | jq -C '.'

      - name: Check Contents of generated testrun-changed-files.txt
        if: ${{ fromJSON(steps.define-testrun.outputs.testrun)['type'] != 'full' }}
        run: |
          cat testrun-changed-files.txt || true

      - name: Upload testrun-changed-files.txt
        if: ${{ fromJSON(steps.define-testrun.outputs.testrun)['type'] != 'full' }}
        uses: actions/upload-artifact@v3
        with:
          name: testrun-changed-files.txt
          path: testrun-changed-files.txt

      - name: Set Cache Seed Output
        id: set-cache-seed
        run: |
          echo "cache-seed=${{ env.CACHE_SEED }}" >> "$GITHUB_OUTPUT"
  pre-commit:
    name: Pre-Commit
    if: ${{ fromJSON(needs.prepare-workflow.outputs.runners)['github-hosted'] }}
    uses: ./.github/workflows/pre-commit-action.yml
    needs:
      - prepare-workflow
    with:
      cache-seed: ${{ needs.prepare-workflow.outputs.cache-seed }}
      changed-files: ${{ needs.prepare-workflow.outputs.changed-files }}
      pre-commit-version: "3.0.4"

  lint:
    name: Lint
    if: ${{ fromJSON(needs.prepare-workflow.outputs.jobs)['lint'] && fromJSON(needs.prepare-workflow.outputs.runners)['github-hosted'] }}
    uses: ./.github/workflows/lint-action.yml
    needs:
      - prepare-workflow
    with:
      changed-files: ${{ needs.prepare-workflow.outputs.changed-files }}

  prepare-release:
    name: "Prepare Release: ${{ needs.prepare-workflow.outputs.salt-version }}"
    if: ${{ fromJSON(needs.prepare-workflow.outputs.jobs)['prepare-release'] && fromJSON(needs.prepare-workflow.outputs.runners)['github-hosted'] }}
    runs-on:
      - ubuntu-latest
    needs:
      - prepare-workflow
    steps:
      - uses: actions/checkout@v3

      - name: Get Python Version
        id: get-python-version
        uses: ./.github/actions/get-python-version
        with:
          python-binary: python3

      - name: Setup Python Tools Scripts
        id: python-tools-scripts
        uses: ./.github/actions/setup-python-tools-scripts

      - name: Cache Python Tools Docs Virtualenv
        uses: actions/cache@v3
        with:
          path: .tools-venvs/docs
          key: ${{ needs.prepare-workflow.outputs.cache-seed }}|${{ github.workflow }}|${{ github.job }}|tools-venvs|${{ steps.python-tools-scripts.outputs.version }}|docs|${{ steps.get-python-version.outputs.version }}|${{ hashFiles('requirements/**/docs.txt') }}

      - name: Cache Python Tools Changelog Virtualenv
        uses: actions/cache@v3
        with:
          path: .tools-venvs/changelog
          key: ${{ needs.prepare-workflow.outputs.cache-seed }}|${{ github.workflow }}|${{ github.job }}|tools-venvs|${{ steps.python-tools-scripts.outputs.version }}|changelog|${{ steps.get-python-version.outputs.version }}|${{ hashFiles('requirements/**/changelog.txt') }}


      - name: Setup Salt Version
        id: setup-salt-version
        uses: ./.github/actions/setup-salt-version
        with:
          salt-version: "${{ needs.prepare-workflow.outputs.salt-version }}"

      # TODO: Remove the --salt-version argument post 3006 release.  This was to handle versioning
      # issues on pre-3006 development versions on deb-based distros.
      - name: Update Debian changelog
        shell: bash
        run: |
          tools changelog update-deb "${{ needs.prepare-workflow.outputs.salt-version }}" --draft
          tools changelog update-deb "${{ needs.prepare-workflow.outputs.salt-version }}"

      - name: Update RPM changelog
        shell: bash
        run: |
          tools changelog update-rpm --draft
          tools changelog update-rpm

      - name: Update Release Notes
        shell: bash
        run: |
          tools changelog update-release-notes --draft
          tools changelog update-release-notes

      - name: Generate MAN Pages
        shell: bash
        env:
          LATEST_RELEASE: "${{ needs.prepare-workflow.outputs.salt-version }}"
          SALT_ON_SALTSTACK: "1"
        run: |
          tools docs man

      - name: Update Changelog
        shell: bash
        run: |
          tools changelog update-changelog-md --draft
          tools changelog update-changelog-md

      - name: Show Changes Diff
        shell: bash
        run: |
          git diff --color

      - name: Configure Git
        shell: bash
        run: |
          git config --global user.name "Salt Project Packaging"
          git config --global user.email saltproject-packaging@vmware.com

      - name: Setup Pre-Commit
        uses: ./.github/actions/setup-pre-commit
        with:
          version: "3.0.4"
          cache-seed: ${{ needs.prepare-workflow.outputs.cache-seed }}

      - name: Commit Changes
        shell: bash
        env:
          SKIP: lint-salt,lint-tests
        run: |
          # Run it twice so that pre-commit can fix anything that can be automatically fixed.
          git commit -am "Release v${{ needs.prepare-workflow.outputs.salt-version }}" || \
            git commit -am "Release v${{ needs.prepare-workflow.outputs.salt-version }}"

      - name: Create release changes patch
        shell: bash
        run: |
          git format-patch --keep-subject --binary --stdout HEAD^ > salt-${{ needs.prepare-workflow.outputs.salt-version }}.patch

      - name: Upload Changes Diff Artifact
        uses: actions/upload-artifact@v3
        with:
          name: salt-${{ needs.prepare-workflow.outputs.salt-version }}.patch
          path: salt-${{ needs.prepare-workflow.outputs.salt-version }}.patch
          retention-days: 7
          if-no-files-found: error

  build-docs:
    name: Documentation
    if: ${{ fromJSON(needs.prepare-workflow.outputs.jobs)['build-docs'] && fromJSON(needs.prepare-workflow.outputs.runners)['self-hosted'] }}
    needs:
      - prepare-workflow
      - build-source-tarball
    uses: ./.github/workflows/build-docs.yml
    with:
      cache-seed: ${{ needs.prepare-workflow.outputs.cache-seed }}
      salt-version: "${{ needs.prepare-workflow.outputs.salt-version }}"

  build-source-tarball:
    name: Build Source Tarball
    if: ${{ fromJSON(needs.prepare-workflow.outputs.jobs)['build-source-tarball'] && fromJSON(needs.prepare-workflow.outputs.runners)['github-hosted'] }}
    needs:
      - prepare-workflow
      - prepare-release
    runs-on: ubuntu-latest
    steps:
      - uses: actions/checkout@v3

      - name: Set up Python 3.10
        uses: actions/setup-python@v4
        with:
          python-version: "3.10"

      - name: Get Python Version
        id: get-python-version
        uses: ./.github/actions/get-python-version
        with:
          python-binary: python3

      - name: Setup Python Tools Scripts
        id: python-tools-scripts
        uses: ./.github/actions/setup-python-tools-scripts

      - name: Setup Salt Version
        id: setup-salt-version
        uses: ./.github/actions/setup-salt-version
        with:
          salt-version: "${{ needs.prepare-workflow.outputs.salt-version }}"

      - name: Cache Python Tools Build Virtualenv
        uses: actions/cache@v3
        with:
          path: .tools-venvs/build
          key: ${{ needs.prepare-workflow.outputs.cache-seed }}|${{ github.workflow }}|${{ github.job }}|tools-venvs|${{ steps.python-tools-scripts.outputs.version }}|build|${{ steps.get-python-version.outputs.version }}|${{ hashFiles('requirements/**/build.txt') }}

      - name: Build Source Tarball
        uses: ./.github/actions/build-source-tarball
        with:
          salt-version: "${{ needs.prepare-workflow.outputs.salt-version }}"

  build-deps-onedir:
    name: Build Dependencies Onedir
    if: ${{ fromJSON(needs.prepare-workflow.outputs.jobs)['build-deps-onedir'] && fromJSON(needs.prepare-workflow.outputs.runners)['self-hosted'] }}
    needs:
      - prepare-workflow
    uses: ./.github/workflows/build-deps-onedir.yml
    with:
      cache-seed: ${{ needs.prepare-workflow.outputs.cache-seed }}
      salt-version: "${{ needs.prepare-workflow.outputs.salt-version }}"
      self-hosted-runners: ${{ fromJSON(needs.prepare-workflow.outputs.runners)['self-hosted'] }}
      github-hosted-runners: ${{ fromJSON(needs.prepare-workflow.outputs.runners)['github-hosted'] }}
      relenv-version: "0.10.0"
      python-version-linux: "3.10.10"
      python-version-macos: "3.10.10"
      python-version-windows: "3.10.10"

  build-salt-onedir:
    name: Build Salt Onedir
    if: ${{ fromJSON(needs.prepare-workflow.outputs.jobs)['build-salt-onedir'] }}
    needs:
      - prepare-workflow
      - build-deps-onedir
      - build-source-tarball
    uses: ./.github/workflows/build-salt-onedir.yml
    with:
      cache-seed: ${{ needs.prepare-workflow.outputs.cache-seed }}
      salt-version: "${{ needs.prepare-workflow.outputs.salt-version }}"
      self-hosted-runners: ${{ fromJSON(needs.prepare-workflow.outputs.runners)['self-hosted'] }}
      github-hosted-runners: ${{ fromJSON(needs.prepare-workflow.outputs.runners)['github-hosted'] }}
      relenv-version: "0.10.0"
      python-version-linux: "3.10.10"
      python-version-macos: "3.10.10"
      python-version-windows: "3.10.10"

  build-rpm-pkgs:
    name: Build RPM Packages
    if: ${{ fromJSON(needs.prepare-workflow.outputs.jobs)['build-pkgs'] && fromJSON(needs.prepare-workflow.outputs.runners)['self-hosted'] }}
    needs:
      - prepare-workflow
      - build-salt-onedir
    uses: ./.github/workflows/build-rpm-packages.yml
    with:
      salt-version: "${{ needs.prepare-workflow.outputs.salt-version }}"

  build-deb-pkgs:
    name: Build DEB Packages
    if: ${{ fromJSON(needs.prepare-workflow.outputs.jobs)['build-pkgs'] && fromJSON(needs.prepare-workflow.outputs.runners)['self-hosted'] }}
    needs:
      - prepare-workflow
      - build-salt-onedir
    uses: ./.github/workflows/build-deb-packages.yml
    with:
      salt-version: "${{ needs.prepare-workflow.outputs.salt-version }}"

  build-windows-pkgs:
    name: Build Windows Packages
    if: ${{ fromJSON(needs.prepare-workflow.outputs.jobs)['build-pkgs'] && fromJSON(needs.prepare-workflow.outputs.runners)['github-hosted'] }}
    needs:
      - prepare-workflow
      - build-salt-onedir
    uses: ./.github/workflows/build-windows-packages.yml
    with:
      salt-version: "${{ needs.prepare-workflow.outputs.salt-version }}"

  build-macos-pkgs:
    name: Build macOS Packages
    if: ${{ fromJSON(needs.prepare-workflow.outputs.jobs)['build-pkgs'] && fromJSON(needs.prepare-workflow.outputs.runners)['github-hosted'] }}
    needs:
      - prepare-workflow
      - build-salt-onedir
    uses: ./.github/workflows/build-macos-packages.yml
    with:
      salt-version: "${{ needs.prepare-workflow.outputs.salt-version }}"

  amazonlinux-2-pkg-tests:
    name: Amazon Linux 2 Package Tests
    if: ${{ fromJSON(needs.prepare-workflow.outputs.jobs)['test-pkg'] && fromJSON(needs.prepare-workflow.outputs.runners)['self-hosted'] }}
    needs:
      - prepare-workflow
      - build-rpm-pkgs
    uses: ./.github/workflows/test-packages-action.yml
    with:
      distro-slug: amazonlinux-2
      platform: linux
      arch: x86_64
      salt-version: "${{ needs.prepare-workflow.outputs.salt-version }}"
      pkg-type: rpm
      cache-prefix: ${{ needs.prepare-workflow.outputs.cache-seed }}|3.10.10
      skip-code-coverage: ${{ github.event_name == 'pull_request' }}
      skip-junit-reports: ${{ github.event_name == 'pull_request' }}

  centos-7-pkg-tests:
    name: CentOS 7 Package Tests
    if: ${{ fromJSON(needs.prepare-workflow.outputs.jobs)['test-pkg'] && fromJSON(needs.prepare-workflow.outputs.runners)['self-hosted'] }}
    needs:
      - prepare-workflow
      - build-rpm-pkgs
    uses: ./.github/workflows/test-packages-action.yml
    with:
      distro-slug: centos-7
      platform: linux
      arch: x86_64
      salt-version: "${{ needs.prepare-workflow.outputs.salt-version }}"
      pkg-type: rpm
      cache-prefix: ${{ needs.prepare-workflow.outputs.cache-seed }}|3.10.10
      skip-code-coverage: ${{ github.event_name == 'pull_request' }}
      skip-junit-reports: ${{ github.event_name == 'pull_request' }}

  centosstream-8-pkg-tests:
    name: CentOS Stream 8 Package Tests
    if: ${{ fromJSON(needs.prepare-workflow.outputs.jobs)['test-pkg'] && fromJSON(needs.prepare-workflow.outputs.runners)['self-hosted'] }}
    needs:
      - prepare-workflow
      - build-rpm-pkgs
    uses: ./.github/workflows/test-packages-action.yml
    with:
      distro-slug: centosstream-8
      platform: linux
      arch: x86_64
      salt-version: "${{ needs.prepare-workflow.outputs.salt-version }}"
      pkg-type: rpm
      cache-prefix: ${{ needs.prepare-workflow.outputs.cache-seed }}|3.10.10
      skip-code-coverage: ${{ github.event_name == 'pull_request' }}
      skip-junit-reports: ${{ github.event_name == 'pull_request' }}

  centosstream-9-pkg-tests:
    name: CentOS Stream 9 Package Tests
    if: ${{ fromJSON(needs.prepare-workflow.outputs.jobs)['test-pkg'] && fromJSON(needs.prepare-workflow.outputs.runners)['self-hosted'] }}
    needs:
      - prepare-workflow
      - build-rpm-pkgs
    uses: ./.github/workflows/test-packages-action.yml
    with:
      distro-slug: centosstream-9
      platform: linux
      arch: x86_64
      salt-version: "${{ needs.prepare-workflow.outputs.salt-version }}"
      pkg-type: rpm
      cache-prefix: ${{ needs.prepare-workflow.outputs.cache-seed }}|3.10.10
      skip-code-coverage: ${{ github.event_name == 'pull_request' }}
      skip-junit-reports: ${{ github.event_name == 'pull_request' }}

  debian-10-pkg-tests:
    name: Debian 10 Package Tests
    if: ${{ fromJSON(needs.prepare-workflow.outputs.jobs)['test-pkg'] && fromJSON(needs.prepare-workflow.outputs.runners)['self-hosted'] }}
    needs:
      - prepare-workflow
      - build-deb-pkgs
    uses: ./.github/workflows/test-packages-action.yml
    with:
      distro-slug: debian-10
      platform: linux
      arch: x86_64
      salt-version: "${{ needs.prepare-workflow.outputs.salt-version }}"
      pkg-type: deb
      cache-prefix: ${{ needs.prepare-workflow.outputs.cache-seed }}|3.10.10
      skip-code-coverage: ${{ github.event_name == 'pull_request' }}
      skip-junit-reports: ${{ github.event_name == 'pull_request' }}

  debian-11-pkg-tests:
    name: Debian 11 Package Tests
    if: ${{ fromJSON(needs.prepare-workflow.outputs.jobs)['test-pkg'] && fromJSON(needs.prepare-workflow.outputs.runners)['self-hosted'] }}
    needs:
      - prepare-workflow
      - build-deb-pkgs
    uses: ./.github/workflows/test-packages-action.yml
    with:
      distro-slug: debian-11
      platform: linux
      arch: x86_64
      salt-version: "${{ needs.prepare-workflow.outputs.salt-version }}"
      pkg-type: deb
      cache-prefix: ${{ needs.prepare-workflow.outputs.cache-seed }}|3.10.10
      skip-code-coverage: ${{ github.event_name == 'pull_request' }}
      skip-junit-reports: ${{ github.event_name == 'pull_request' }}

  debian-11-arm64-pkg-tests:
    name: Debian 11 Arm64 Package Tests
    if: ${{ fromJSON(needs.prepare-workflow.outputs.jobs)['test-pkg'] && fromJSON(needs.prepare-workflow.outputs.runners)['self-hosted'] }}
    needs:
      - prepare-workflow
      - build-deb-pkgs
    uses: ./.github/workflows/test-packages-action.yml
    with:
      distro-slug: debian-11-arm64
      platform: linux
      arch: aarch64
      salt-version: "${{ needs.prepare-workflow.outputs.salt-version }}"
      pkg-type: deb
      cache-prefix: ${{ needs.prepare-workflow.outputs.cache-seed }}|3.10.10
      skip-code-coverage: ${{ github.event_name == 'pull_request' }}
      skip-junit-reports: ${{ github.event_name == 'pull_request' }}

  ubuntu-2004-pkg-tests:
    name: Ubuntu 20.04 Package Tests
    if: ${{ fromJSON(needs.prepare-workflow.outputs.jobs)['test-pkg'] && fromJSON(needs.prepare-workflow.outputs.runners)['self-hosted'] }}
    needs:
      - prepare-workflow
      - build-deb-pkgs
    uses: ./.github/workflows/test-packages-action.yml
    with:
      distro-slug: ubuntu-20.04
      platform: linux
      arch: x86_64
      salt-version: "${{ needs.prepare-workflow.outputs.salt-version }}"
      pkg-type: deb
      cache-prefix: ${{ needs.prepare-workflow.outputs.cache-seed }}|3.10.10
      skip-code-coverage: ${{ github.event_name == 'pull_request' }}
      skip-junit-reports: ${{ github.event_name == 'pull_request' }}

  ubuntu-2004-arm64-pkg-tests:
    name: Ubuntu 20.04 Arm64 Package Tests
    if: ${{ fromJSON(needs.prepare-workflow.outputs.jobs)['test-pkg'] && fromJSON(needs.prepare-workflow.outputs.runners)['self-hosted'] }}
    needs:
      - prepare-workflow
      - build-deb-pkgs
    uses: ./.github/workflows/test-packages-action.yml
    with:
      distro-slug: ubuntu-20.04-arm64
      platform: linux
      arch: aarch64
      salt-version: "${{ needs.prepare-workflow.outputs.salt-version }}"
      pkg-type: deb
      cache-prefix: ${{ needs.prepare-workflow.outputs.cache-seed }}|3.10.10
      skip-code-coverage: ${{ github.event_name == 'pull_request' }}
      skip-junit-reports: ${{ github.event_name == 'pull_request' }}

  ubuntu-2204-pkg-tests:
    name: Ubuntu 22.04 Package Tests
    if: ${{ fromJSON(needs.prepare-workflow.outputs.jobs)['test-pkg'] && fromJSON(needs.prepare-workflow.outputs.runners)['self-hosted'] }}
    needs:
      - prepare-workflow
      - build-deb-pkgs
    uses: ./.github/workflows/test-packages-action.yml
    with:
      distro-slug: ubuntu-22.04
      platform: linux
      arch: x86_64
      salt-version: "${{ needs.prepare-workflow.outputs.salt-version }}"
      pkg-type: deb
      cache-prefix: ${{ needs.prepare-workflow.outputs.cache-seed }}|3.10.10
      skip-code-coverage: ${{ github.event_name == 'pull_request' }}
      skip-junit-reports: ${{ github.event_name == 'pull_request' }}

  ubuntu-2204-arm64-pkg-tests:
    name: Ubuntu 22.04 Arm64 Package Tests
    if: ${{ fromJSON(needs.prepare-workflow.outputs.jobs)['test-pkg'] && fromJSON(needs.prepare-workflow.outputs.runners)['self-hosted'] }}
    needs:
      - prepare-workflow
      - build-deb-pkgs
    uses: ./.github/workflows/test-packages-action.yml
    with:
      distro-slug: ubuntu-22.04-arm64
      platform: linux
      arch: aarch64
      salt-version: "${{ needs.prepare-workflow.outputs.salt-version }}"
      pkg-type: deb
      cache-prefix: ${{ needs.prepare-workflow.outputs.cache-seed }}|3.10.10
      skip-code-coverage: ${{ github.event_name == 'pull_request' }}
      skip-junit-reports: ${{ github.event_name == 'pull_request' }}

  macos-12-pkg-tests:
    name: macOS 12 Package Tests
    if: ${{ fromJSON(needs.prepare-workflow.outputs.jobs)['test-pkg'] && fromJSON(needs.prepare-workflow.outputs.runners)['github-hosted'] }}
    needs:
      - prepare-workflow
      - build-macos-pkgs
    uses: ./.github/workflows/test-packages-action-macos.yml
    with:
      distro-slug: macos-12
      platform: darwin
      arch: x86_64
      salt-version: "${{ needs.prepare-workflow.outputs.salt-version }}"
      pkg-type: macos
      cache-prefix: ${{ needs.prepare-workflow.outputs.cache-seed }}|3.10.10
      skip-code-coverage: ${{ github.event_name == 'pull_request' }}
      skip-junit-reports: ${{ github.event_name == 'pull_request' }}

  windows-2016-nsis-pkg-tests:
    name: Windows 2016 NSIS Package Tests
    if: ${{ fromJSON(needs.prepare-workflow.outputs.jobs)['test-pkg'] && fromJSON(needs.prepare-workflow.outputs.runners)['self-hosted'] }}
    needs:
      - prepare-workflow
      - build-windows-pkgs
    uses: ./.github/workflows/test-packages-action.yml
    with:
      distro-slug: windows-2016
      platform: windows
      arch: amd64
      salt-version: "${{ needs.prepare-workflow.outputs.salt-version }}"
      pkg-type: NSIS
      cache-prefix: ${{ needs.prepare-workflow.outputs.cache-seed }}|3.10.10
      skip-code-coverage: ${{ github.event_name == 'pull_request' }}
      skip-junit-reports: ${{ github.event_name == 'pull_request' }}

  windows-2016-msi-pkg-tests:
    name: Windows 2016 MSI Package Tests
    if: ${{ fromJSON(needs.prepare-workflow.outputs.jobs)['test-pkg'] && fromJSON(needs.prepare-workflow.outputs.runners)['self-hosted'] }}
    needs:
      - prepare-workflow
      - build-windows-pkgs
    uses: ./.github/workflows/test-packages-action.yml
    with:
      distro-slug: windows-2016
      platform: windows
      arch: amd64
      salt-version: "${{ needs.prepare-workflow.outputs.salt-version }}"
      pkg-type: MSI
      cache-prefix: ${{ needs.prepare-workflow.outputs.cache-seed }}|3.10.10
      skip-code-coverage: ${{ github.event_name == 'pull_request' }}
      skip-junit-reports: ${{ github.event_name == 'pull_request' }}

  windows-2019-nsis-pkg-tests:
    name: Windows 2019 NSIS Package Tests
    if: ${{ fromJSON(needs.prepare-workflow.outputs.jobs)['test-pkg'] && fromJSON(needs.prepare-workflow.outputs.runners)['self-hosted'] }}
    needs:
      - prepare-workflow
      - build-windows-pkgs
    uses: ./.github/workflows/test-packages-action.yml
    with:
      distro-slug: windows-2019
      platform: windows
      arch: amd64
      salt-version: "${{ needs.prepare-workflow.outputs.salt-version }}"
      pkg-type: NSIS
      cache-prefix: ${{ needs.prepare-workflow.outputs.cache-seed }}|3.10.10
      skip-code-coverage: ${{ github.event_name == 'pull_request' }}
      skip-junit-reports: ${{ github.event_name == 'pull_request' }}

  windows-2019-msi-pkg-tests:
    name: Windows 2019 MSI Package Tests
    if: ${{ fromJSON(needs.prepare-workflow.outputs.jobs)['test-pkg'] && fromJSON(needs.prepare-workflow.outputs.runners)['self-hosted'] }}
    needs:
      - prepare-workflow
      - build-windows-pkgs
    uses: ./.github/workflows/test-packages-action.yml
    with:
      distro-slug: windows-2019
      platform: windows
      arch: amd64
      salt-version: "${{ needs.prepare-workflow.outputs.salt-version }}"
      pkg-type: MSI
      cache-prefix: ${{ needs.prepare-workflow.outputs.cache-seed }}|3.10.10
      skip-code-coverage: ${{ github.event_name == 'pull_request' }}
      skip-junit-reports: ${{ github.event_name == 'pull_request' }}

  windows-2022-nsis-pkg-tests:
    name: Windows 2022 NSIS Package Tests
    if: ${{ fromJSON(needs.prepare-workflow.outputs.jobs)['test-pkg'] && fromJSON(needs.prepare-workflow.outputs.runners)['self-hosted'] }}
    needs:
      - prepare-workflow
      - build-windows-pkgs
    uses: ./.github/workflows/test-packages-action.yml
    with:
      distro-slug: windows-2022
      platform: windows
      arch: amd64
      salt-version: "${{ needs.prepare-workflow.outputs.salt-version }}"
      pkg-type: NSIS
      cache-prefix: ${{ needs.prepare-workflow.outputs.cache-seed }}|3.10.10
      skip-code-coverage: ${{ github.event_name == 'pull_request' }}
      skip-junit-reports: ${{ github.event_name == 'pull_request' }}

  windows-2022-msi-pkg-tests:
    name: Windows 2022 MSI Package Tests
    if: ${{ fromJSON(needs.prepare-workflow.outputs.jobs)['test-pkg'] && fromJSON(needs.prepare-workflow.outputs.runners)['self-hosted'] }}
    needs:
      - prepare-workflow
      - build-windows-pkgs
    uses: ./.github/workflows/test-packages-action.yml
    with:
      distro-slug: windows-2022
      platform: windows
      arch: amd64
      salt-version: "${{ needs.prepare-workflow.outputs.salt-version }}"
      pkg-type: MSI
      cache-prefix: ${{ needs.prepare-workflow.outputs.cache-seed }}|3.10.10
      skip-code-coverage: ${{ github.event_name == 'pull_request' }}
      skip-junit-reports: ${{ github.event_name == 'pull_request' }}

  windows-2016:
    name: Windows 2016
    if: ${{ fromJSON(needs.prepare-workflow.outputs.jobs)['test'] && fromJSON(needs.prepare-workflow.outputs.runners)['self-hosted'] }}
    needs:
      - prepare-workflow
      - build-salt-onedir
    uses: ./.github/workflows/test-action.yml
    with:
      distro-slug: windows-2016
      nox-session: ci-test-onedir
      platform: windows
      arch: amd64
      testrun: ${{ needs.prepare-workflow.outputs.testrun }}
      salt-version: "${{ needs.prepare-workflow.outputs.salt-version }}"
      cache-prefix: ${{ needs.prepare-workflow.outputs.cache-seed }}|3.10.10
<<<<<<< HEAD
      pull-labels: ${{ needs.prepare-workflow.outputs.pull-labels }}
=======
      skip-code-coverage: ${{ github.event_name == 'pull_request' }}
      skip-junit-reports: ${{ github.event_name == 'pull_request' }}
>>>>>>> 8a1e4c12

  windows-2019:
    name: Windows 2019
    if: ${{ fromJSON(needs.prepare-workflow.outputs.jobs)['test'] && fromJSON(needs.prepare-workflow.outputs.runners)['self-hosted'] }}
    needs:
      - prepare-workflow
      - build-salt-onedir
    uses: ./.github/workflows/test-action.yml
    with:
      distro-slug: windows-2019
      nox-session: ci-test-onedir
      platform: windows
      arch: amd64
      testrun: ${{ needs.prepare-workflow.outputs.testrun }}
      salt-version: "${{ needs.prepare-workflow.outputs.salt-version }}"
      cache-prefix: ${{ needs.prepare-workflow.outputs.cache-seed }}|3.10.10
<<<<<<< HEAD
      pull-labels: ${{ needs.prepare-workflow.outputs.pull-labels }}
=======
      skip-code-coverage: ${{ github.event_name == 'pull_request' }}
      skip-junit-reports: ${{ github.event_name == 'pull_request' }}
>>>>>>> 8a1e4c12

  windows-2022:
    name: Windows 2022
    if: ${{ fromJSON(needs.prepare-workflow.outputs.jobs)['test'] && fromJSON(needs.prepare-workflow.outputs.runners)['self-hosted'] }}
    needs:
      - prepare-workflow
      - build-salt-onedir
    uses: ./.github/workflows/test-action.yml
    with:
      distro-slug: windows-2022
      nox-session: ci-test-onedir
      platform: windows
      arch: amd64
      testrun: ${{ needs.prepare-workflow.outputs.testrun }}
      salt-version: "${{ needs.prepare-workflow.outputs.salt-version }}"
      cache-prefix: ${{ needs.prepare-workflow.outputs.cache-seed }}|3.10.10
<<<<<<< HEAD
      pull-labels: ${{ needs.prepare-workflow.outputs.pull-labels }}
=======
      skip-code-coverage: ${{ github.event_name == 'pull_request' }}
      skip-junit-reports: ${{ github.event_name == 'pull_request' }}
>>>>>>> 8a1e4c12

  macos-12:
    name: macOS 12
    if: ${{ fromJSON(needs.prepare-workflow.outputs.jobs)['test'] && fromJSON(needs.prepare-workflow.outputs.runners)['github-hosted'] }}
    needs:
      - prepare-workflow
      - build-salt-onedir
    uses: ./.github/workflows/test-action-macos.yml
    with:
      distro-slug: macos-12
      nox-session: ci-test-onedir
      platform: darwin
      arch: x86_64
      testrun: ${{ needs.prepare-workflow.outputs.testrun }}
      salt-version: "${{ needs.prepare-workflow.outputs.salt-version }}"
      cache-prefix: ${{ needs.prepare-workflow.outputs.cache-seed }}|3.10.10
      skip-code-coverage: ${{ github.event_name == 'pull_request' }}
      skip-junit-reports: ${{ github.event_name == 'pull_request' }}

  almalinux-8:
    name: Alma Linux 8
    if: ${{ fromJSON(needs.prepare-workflow.outputs.jobs)['test'] && fromJSON(needs.prepare-workflow.outputs.runners)['self-hosted'] }}
    needs:
      - prepare-workflow
      - build-salt-onedir
    uses: ./.github/workflows/test-action.yml
    with:
      distro-slug: almalinux-8
      nox-session: ci-test-onedir
      platform: linux
      arch: x86_64
      testrun: ${{ needs.prepare-workflow.outputs.testrun }}
      salt-version: "${{ needs.prepare-workflow.outputs.salt-version }}"
      cache-prefix: ${{ needs.prepare-workflow.outputs.cache-seed }}|3.10.10
<<<<<<< HEAD
      pull-labels: ${{ needs.prepare-workflow.outputs.pull-labels }}
=======
      skip-code-coverage: ${{ github.event_name == 'pull_request' }}
      skip-junit-reports: ${{ github.event_name == 'pull_request' }}
>>>>>>> 8a1e4c12

  almalinux-9:
    name: Alma Linux 9
    if: ${{ fromJSON(needs.prepare-workflow.outputs.jobs)['test'] && fromJSON(needs.prepare-workflow.outputs.runners)['self-hosted'] }}
    needs:
      - prepare-workflow
      - build-salt-onedir
    uses: ./.github/workflows/test-action.yml
    with:
      distro-slug: almalinux-9
      nox-session: ci-test-onedir
      platform: linux
      arch: x86_64
      testrun: ${{ needs.prepare-workflow.outputs.testrun }}
      salt-version: "${{ needs.prepare-workflow.outputs.salt-version }}"
      cache-prefix: ${{ needs.prepare-workflow.outputs.cache-seed }}|3.10.10
<<<<<<< HEAD
      pull-labels: ${{ needs.prepare-workflow.outputs.pull-labels }}
=======
      skip-code-coverage: ${{ github.event_name == 'pull_request' }}
      skip-junit-reports: ${{ github.event_name == 'pull_request' }}
>>>>>>> 8a1e4c12

  amazonlinux-2:
    name: Amazon Linux 2
    if: ${{ fromJSON(needs.prepare-workflow.outputs.jobs)['test'] && fromJSON(needs.prepare-workflow.outputs.runners)['self-hosted'] }}
    needs:
      - prepare-workflow
      - build-salt-onedir
    uses: ./.github/workflows/test-action.yml
    with:
      distro-slug: amazonlinux-2
      nox-session: ci-test-onedir
      platform: linux
      arch: x86_64
      testrun: ${{ needs.prepare-workflow.outputs.testrun }}
      salt-version: "${{ needs.prepare-workflow.outputs.salt-version }}"
      cache-prefix: ${{ needs.prepare-workflow.outputs.cache-seed }}|3.10.10
<<<<<<< HEAD
      pull-labels: ${{ needs.prepare-workflow.outputs.pull-labels }}
=======
      skip-code-coverage: ${{ github.event_name == 'pull_request' }}
      skip-junit-reports: ${{ github.event_name == 'pull_request' }}
>>>>>>> 8a1e4c12

  archlinux-lts:
    name: Arch Linux LTS
    if: ${{ fromJSON(needs.prepare-workflow.outputs.jobs)['test'] && fromJSON(needs.prepare-workflow.outputs.runners)['self-hosted'] }}
    needs:
      - prepare-workflow
      - build-salt-onedir
    uses: ./.github/workflows/test-action.yml
    with:
      distro-slug: archlinux-lts
      nox-session: ci-test-onedir
      platform: linux
      arch: x86_64
      testrun: ${{ needs.prepare-workflow.outputs.testrun }}
      salt-version: "${{ needs.prepare-workflow.outputs.salt-version }}"
      cache-prefix: ${{ needs.prepare-workflow.outputs.cache-seed }}|3.10.10
<<<<<<< HEAD
      pull-labels: ${{ needs.prepare-workflow.outputs.pull-labels }}
=======
      skip-code-coverage: ${{ github.event_name == 'pull_request' }}
      skip-junit-reports: ${{ github.event_name == 'pull_request' }}
>>>>>>> 8a1e4c12

  centos-7:
    name: CentOS 7
    if: ${{ fromJSON(needs.prepare-workflow.outputs.jobs)['test'] && fromJSON(needs.prepare-workflow.outputs.runners)['self-hosted'] }}
    needs:
      - prepare-workflow
      - build-salt-onedir
    uses: ./.github/workflows/test-action.yml
    with:
      distro-slug: centos-7
      nox-session: ci-test-onedir
      platform: linux
      arch: x86_64
      testrun: ${{ needs.prepare-workflow.outputs.testrun }}
      salt-version: "${{ needs.prepare-workflow.outputs.salt-version }}"
      cache-prefix: ${{ needs.prepare-workflow.outputs.cache-seed }}|3.10.10
<<<<<<< HEAD
      pull-labels: ${{ needs.prepare-workflow.outputs.pull-labels }}
=======
      skip-code-coverage: ${{ github.event_name == 'pull_request' }}
      skip-junit-reports: ${{ github.event_name == 'pull_request' }}
>>>>>>> 8a1e4c12

  centosstream-8:
    name: CentOS Stream 8
    if: ${{ fromJSON(needs.prepare-workflow.outputs.jobs)['test'] && fromJSON(needs.prepare-workflow.outputs.runners)['self-hosted'] }}
    needs:
      - prepare-workflow
      - build-salt-onedir
    uses: ./.github/workflows/test-action.yml
    with:
      distro-slug: centosstream-8
      nox-session: ci-test-onedir
      platform: linux
      arch: x86_64
      testrun: ${{ needs.prepare-workflow.outputs.testrun }}
      salt-version: "${{ needs.prepare-workflow.outputs.salt-version }}"
      cache-prefix: ${{ needs.prepare-workflow.outputs.cache-seed }}|3.10.10
<<<<<<< HEAD
      pull-labels: ${{ needs.prepare-workflow.outputs.pull-labels }}
=======
      skip-code-coverage: ${{ github.event_name == 'pull_request' }}
      skip-junit-reports: ${{ github.event_name == 'pull_request' }}
>>>>>>> 8a1e4c12

  centosstream-9:
    name: CentOS Stream 9
    if: ${{ fromJSON(needs.prepare-workflow.outputs.jobs)['test'] && fromJSON(needs.prepare-workflow.outputs.runners)['self-hosted'] }}
    needs:
      - prepare-workflow
      - build-salt-onedir
    uses: ./.github/workflows/test-action.yml
    with:
      distro-slug: centosstream-9
      nox-session: ci-test-onedir
      platform: linux
      arch: x86_64
      testrun: ${{ needs.prepare-workflow.outputs.testrun }}
      salt-version: "${{ needs.prepare-workflow.outputs.salt-version }}"
      cache-prefix: ${{ needs.prepare-workflow.outputs.cache-seed }}|3.10.10
<<<<<<< HEAD
      pull-labels: ${{ needs.prepare-workflow.outputs.pull-labels }}
=======
      skip-code-coverage: ${{ github.event_name == 'pull_request' }}
      skip-junit-reports: ${{ github.event_name == 'pull_request' }}
>>>>>>> 8a1e4c12

  debian-10:
    name: Debian 10
    if: ${{ fromJSON(needs.prepare-workflow.outputs.jobs)['test'] && fromJSON(needs.prepare-workflow.outputs.runners)['self-hosted'] }}
    needs:
      - prepare-workflow
      - build-salt-onedir
    uses: ./.github/workflows/test-action.yml
    with:
      distro-slug: debian-10
      nox-session: ci-test-onedir
      platform: linux
      arch: x86_64
      testrun: ${{ needs.prepare-workflow.outputs.testrun }}
      salt-version: "${{ needs.prepare-workflow.outputs.salt-version }}"
      cache-prefix: ${{ needs.prepare-workflow.outputs.cache-seed }}|3.10.10
<<<<<<< HEAD
      pull-labels: ${{ needs.prepare-workflow.outputs.pull-labels }}
=======
      skip-code-coverage: ${{ github.event_name == 'pull_request' }}
      skip-junit-reports: ${{ github.event_name == 'pull_request' }}
>>>>>>> 8a1e4c12

  debian-11:
    name: Debian 11
    if: ${{ fromJSON(needs.prepare-workflow.outputs.jobs)['test'] && fromJSON(needs.prepare-workflow.outputs.runners)['self-hosted'] }}
    needs:
      - prepare-workflow
      - build-salt-onedir
    uses: ./.github/workflows/test-action.yml
    with:
      distro-slug: debian-11
      nox-session: ci-test-onedir
      platform: linux
      arch: x86_64
      testrun: ${{ needs.prepare-workflow.outputs.testrun }}
      salt-version: "${{ needs.prepare-workflow.outputs.salt-version }}"
      cache-prefix: ${{ needs.prepare-workflow.outputs.cache-seed }}|3.10.10
<<<<<<< HEAD
      pull-labels: ${{ needs.prepare-workflow.outputs.pull-labels }}
=======
      skip-code-coverage: ${{ github.event_name == 'pull_request' }}
      skip-junit-reports: ${{ github.event_name == 'pull_request' }}
>>>>>>> 8a1e4c12

  debian-11-arm64:
    name: Debian 11 Arm64
    if: ${{ fromJSON(needs.prepare-workflow.outputs.jobs)['test'] && fromJSON(needs.prepare-workflow.outputs.runners)['self-hosted'] }}
    needs:
      - prepare-workflow
      - build-salt-onedir
    uses: ./.github/workflows/test-action.yml
    with:
      distro-slug: debian-11-arm64
      nox-session: ci-test-onedir
      platform: linux
      arch: aarch64
      testrun: ${{ needs.prepare-workflow.outputs.testrun }}
      salt-version: "${{ needs.prepare-workflow.outputs.salt-version }}"
      cache-prefix: ${{ needs.prepare-workflow.outputs.cache-seed }}|3.10.10
<<<<<<< HEAD
      pull-labels: ${{ needs.prepare-workflow.outputs.pull-labels }}
=======
      skip-code-coverage: ${{ github.event_name == 'pull_request' }}
      skip-junit-reports: ${{ github.event_name == 'pull_request' }}
>>>>>>> 8a1e4c12

  fedora-36:
    name: Fedora 36
    if: ${{ fromJSON(needs.prepare-workflow.outputs.jobs)['test'] && fromJSON(needs.prepare-workflow.outputs.runners)['self-hosted'] }}
    needs:
      - prepare-workflow
      - build-salt-onedir
    uses: ./.github/workflows/test-action.yml
    with:
      distro-slug: fedora-36
      nox-session: ci-test-onedir
      platform: linux
      arch: x86_64
      testrun: ${{ needs.prepare-workflow.outputs.testrun }}
      salt-version: "${{ needs.prepare-workflow.outputs.salt-version }}"
      cache-prefix: ${{ needs.prepare-workflow.outputs.cache-seed }}|3.10.10
<<<<<<< HEAD
      pull-labels: ${{ needs.prepare-workflow.outputs.pull-labels }}
=======
      skip-code-coverage: ${{ github.event_name == 'pull_request' }}
      skip-junit-reports: ${{ github.event_name == 'pull_request' }}
>>>>>>> 8a1e4c12

  fedora-37:
    name: Fedora 37
    if: ${{ fromJSON(needs.prepare-workflow.outputs.jobs)['test'] && fromJSON(needs.prepare-workflow.outputs.runners)['self-hosted'] }}
    needs:
      - prepare-workflow
      - build-salt-onedir
    uses: ./.github/workflows/test-action.yml
    with:
      distro-slug: fedora-37
      nox-session: ci-test-onedir
      platform: linux
      arch: x86_64
      testrun: ${{ needs.prepare-workflow.outputs.testrun }}
      salt-version: "${{ needs.prepare-workflow.outputs.salt-version }}"
      cache-prefix: ${{ needs.prepare-workflow.outputs.cache-seed }}|3.10.10
<<<<<<< HEAD
      pull-labels: ${{ needs.prepare-workflow.outputs.pull-labels }}
=======
      skip-code-coverage: ${{ github.event_name == 'pull_request' }}
      skip-junit-reports: ${{ github.event_name == 'pull_request' }}
>>>>>>> 8a1e4c12

  fedora-38:
    name: Fedora 38
    if: ${{ fromJSON(needs.prepare-workflow.outputs.jobs)['test'] && fromJSON(needs.prepare-workflow.outputs.runners)['self-hosted'] }}
    needs:
      - prepare-workflow
      - build-salt-onedir
    uses: ./.github/workflows/test-action.yml
    with:
      distro-slug: fedora-38
      nox-session: ci-test-onedir
      platform: linux
      arch: x86_64
      testrun: ${{ needs.prepare-workflow.outputs.testrun }}
      salt-version: "${{ needs.prepare-workflow.outputs.salt-version }}"
      cache-prefix: ${{ needs.prepare-workflow.outputs.cache-seed }}|3.10.10
<<<<<<< HEAD
      pull-labels: ${{ needs.prepare-workflow.outputs.pull-labels }}
=======
      skip-code-coverage: ${{ github.event_name == 'pull_request' }}
      skip-junit-reports: ${{ github.event_name == 'pull_request' }}
>>>>>>> 8a1e4c12

  opensuse-15:
    name: Opensuse 15
    if: ${{ fromJSON(needs.prepare-workflow.outputs.jobs)['test'] && fromJSON(needs.prepare-workflow.outputs.runners)['self-hosted'] }}
    needs:
      - prepare-workflow
      - build-salt-onedir
    uses: ./.github/workflows/test-action.yml
    with:
      distro-slug: opensuse-15
      nox-session: ci-test-onedir
      platform: linux
      arch: x86_64
      testrun: ${{ needs.prepare-workflow.outputs.testrun }}
      salt-version: "${{ needs.prepare-workflow.outputs.salt-version }}"
      cache-prefix: ${{ needs.prepare-workflow.outputs.cache-seed }}|3.10.10
<<<<<<< HEAD
      pull-labels: ${{ needs.prepare-workflow.outputs.pull-labels }}
=======
      skip-code-coverage: ${{ github.event_name == 'pull_request' }}
      skip-junit-reports: ${{ github.event_name == 'pull_request' }}
>>>>>>> 8a1e4c12

  photonos-3:
    name: Photon OS 3
    if: ${{ fromJSON(needs.prepare-workflow.outputs.jobs)['test'] && fromJSON(needs.prepare-workflow.outputs.runners)['self-hosted'] }}
    needs:
      - prepare-workflow
      - build-salt-onedir
    uses: ./.github/workflows/test-action.yml
    with:
      distro-slug: photonos-3
      nox-session: ci-test-onedir
      platform: linux
      arch: x86_64
      testrun: ${{ needs.prepare-workflow.outputs.testrun }}
      salt-version: "${{ needs.prepare-workflow.outputs.salt-version }}"
      cache-prefix: ${{ needs.prepare-workflow.outputs.cache-seed }}|3.10.10
<<<<<<< HEAD
      pull-labels: ${{ needs.prepare-workflow.outputs.pull-labels }}
=======
      skip-code-coverage: ${{ github.event_name == 'pull_request' }}
      skip-junit-reports: ${{ github.event_name == 'pull_request' }}
>>>>>>> 8a1e4c12

  photonos-4:
    name: Photon OS 4
    if: ${{ fromJSON(needs.prepare-workflow.outputs.jobs)['test'] && fromJSON(needs.prepare-workflow.outputs.runners)['self-hosted'] }}
    needs:
      - prepare-workflow
      - build-salt-onedir
    uses: ./.github/workflows/test-action.yml
    with:
      distro-slug: photonos-4
      nox-session: ci-test-onedir
      platform: linux
      arch: x86_64
      testrun: ${{ needs.prepare-workflow.outputs.testrun }}
      salt-version: "${{ needs.prepare-workflow.outputs.salt-version }}"
      cache-prefix: ${{ needs.prepare-workflow.outputs.cache-seed }}|3.10.10
<<<<<<< HEAD
      pull-labels: ${{ needs.prepare-workflow.outputs.pull-labels }}
=======
      skip-code-coverage: ${{ github.event_name == 'pull_request' }}
      skip-junit-reports: ${{ github.event_name == 'pull_request' }}
>>>>>>> 8a1e4c12

  ubuntu-2004:
    name: Ubuntu 20.04
    if: ${{ fromJSON(needs.prepare-workflow.outputs.jobs)['test'] && fromJSON(needs.prepare-workflow.outputs.runners)['self-hosted'] }}
    needs:
      - prepare-workflow
      - build-salt-onedir
    uses: ./.github/workflows/test-action.yml
    with:
      distro-slug: ubuntu-20.04
      nox-session: ci-test-onedir
      platform: linux
      arch: x86_64
      testrun: ${{ needs.prepare-workflow.outputs.testrun }}
      salt-version: "${{ needs.prepare-workflow.outputs.salt-version }}"
      cache-prefix: ${{ needs.prepare-workflow.outputs.cache-seed }}|3.10.10
<<<<<<< HEAD
      pull-labels: ${{ needs.prepare-workflow.outputs.pull-labels }}
=======
      skip-code-coverage: ${{ github.event_name == 'pull_request' }}
      skip-junit-reports: ${{ github.event_name == 'pull_request' }}
>>>>>>> 8a1e4c12

  ubuntu-2004-arm64:
    name: Ubuntu 20.04 Arm64
    if: ${{ fromJSON(needs.prepare-workflow.outputs.jobs)['test'] && fromJSON(needs.prepare-workflow.outputs.runners)['self-hosted'] }}
    needs:
      - prepare-workflow
      - build-salt-onedir
    uses: ./.github/workflows/test-action.yml
    with:
      distro-slug: ubuntu-20.04-arm64
      nox-session: ci-test-onedir
      platform: linux
      arch: aarch64
      testrun: ${{ needs.prepare-workflow.outputs.testrun }}
      salt-version: "${{ needs.prepare-workflow.outputs.salt-version }}"
      cache-prefix: ${{ needs.prepare-workflow.outputs.cache-seed }}|3.10.10
<<<<<<< HEAD
      pull-labels: ${{ needs.prepare-workflow.outputs.pull-labels }}
=======
      skip-code-coverage: ${{ github.event_name == 'pull_request' }}
      skip-junit-reports: ${{ github.event_name == 'pull_request' }}
>>>>>>> 8a1e4c12

  ubuntu-2204:
    name: Ubuntu 22.04
    if: ${{ fromJSON(needs.prepare-workflow.outputs.jobs)['test'] && fromJSON(needs.prepare-workflow.outputs.runners)['self-hosted'] }}
    needs:
      - prepare-workflow
      - build-salt-onedir
    uses: ./.github/workflows/test-action.yml
    with:
      distro-slug: ubuntu-22.04
      nox-session: ci-test-onedir
      platform: linux
      arch: x86_64
      testrun: ${{ needs.prepare-workflow.outputs.testrun }}
      salt-version: "${{ needs.prepare-workflow.outputs.salt-version }}"
      cache-prefix: ${{ needs.prepare-workflow.outputs.cache-seed }}|3.10.10
<<<<<<< HEAD
      pull-labels: ${{ needs.prepare-workflow.outputs.pull-labels }}
=======
      skip-code-coverage: ${{ github.event_name == 'pull_request' }}
      skip-junit-reports: ${{ github.event_name == 'pull_request' }}
>>>>>>> 8a1e4c12

  ubuntu-2204-arm64:
    name: Ubuntu 22.04 Arm64
    if: ${{ fromJSON(needs.prepare-workflow.outputs.jobs)['test'] && fromJSON(needs.prepare-workflow.outputs.runners)['self-hosted'] }}
    needs:
      - prepare-workflow
      - build-salt-onedir
    uses: ./.github/workflows/test-action.yml
    with:
      distro-slug: ubuntu-22.04-arm64
      nox-session: ci-test-onedir
      platform: linux
      arch: aarch64
      testrun: ${{ needs.prepare-workflow.outputs.testrun }}
      salt-version: "${{ needs.prepare-workflow.outputs.salt-version }}"
      cache-prefix: ${{ needs.prepare-workflow.outputs.cache-seed }}|3.10.10
<<<<<<< HEAD
      pull-labels: ${{ needs.prepare-workflow.outputs.pull-labels }}
=======
      skip-code-coverage: ${{ github.event_name == 'pull_request' }}
      skip-junit-reports: ${{ github.event_name == 'pull_request' }}
>>>>>>> 8a1e4c12

  set-pipeline-exit-status:
    # This step is just so we can make github require this step, to pass checks
    # on a pull request instead of requiring all
    name: Set the ${{ github.workflow }} Pipeline Exit Status
    if: always()
    runs-on: ubuntu-latest
    needs:
      - prepare-workflow
      - pre-commit
      - lint
      - build-docs
      - build-deps-onedir
      - build-salt-onedir
      - windows-2016
      - windows-2019
      - windows-2022
      - macos-12
      - almalinux-8
      - almalinux-9
      - amazonlinux-2
      - archlinux-lts
      - centos-7
      - centosstream-8
      - centosstream-9
      - debian-10
      - debian-11
      - debian-11-arm64
      - fedora-36
      - fedora-37
      - fedora-38
      - opensuse-15
      - photonos-3
      - photonos-4
      - ubuntu-2004
      - ubuntu-2004-arm64
      - ubuntu-2204
      - ubuntu-2204-arm64
      - amazonlinux-2-pkg-tests
      - centos-7-pkg-tests
      - centosstream-8-pkg-tests
      - centosstream-9-pkg-tests
      - debian-10-pkg-tests
      - debian-11-pkg-tests
      - debian-11-arm64-pkg-tests
      - ubuntu-2004-pkg-tests
      - ubuntu-2004-arm64-pkg-tests
      - ubuntu-2204-pkg-tests
      - ubuntu-2204-arm64-pkg-tests
      - macos-12-pkg-tests
      - windows-2016-nsis-pkg-tests
      - windows-2016-msi-pkg-tests
      - windows-2019-nsis-pkg-tests
      - windows-2019-msi-pkg-tests
      - windows-2022-nsis-pkg-tests
      - windows-2022-msi-pkg-tests
    steps:
      - name: Get workflow information
        id: get-workflow-info
        uses: technote-space/workflow-conclusion-action@v3

      - name: Set Pipeline Exit Status
        shell: bash
        run: |
          if [ "${{ steps.get-workflow-info.outputs.conclusion }}" != "success" ]; then
            exit 1
          else
            exit 0
          fi

      - name: Done
        if: always()
        run:
          echo "All worflows finished"<|MERGE_RESOLUTION|>--- conflicted
+++ resolved
@@ -803,12 +803,9 @@
       testrun: ${{ needs.prepare-workflow.outputs.testrun }}
       salt-version: "${{ needs.prepare-workflow.outputs.salt-version }}"
       cache-prefix: ${{ needs.prepare-workflow.outputs.cache-seed }}|3.10.10
-<<<<<<< HEAD
-      pull-labels: ${{ needs.prepare-workflow.outputs.pull-labels }}
-=======
-      skip-code-coverage: ${{ github.event_name == 'pull_request' }}
-      skip-junit-reports: ${{ github.event_name == 'pull_request' }}
->>>>>>> 8a1e4c12
+      pull-labels: ${{ needs.prepare-workflow.outputs.pull-labels }}
+      skip-code-coverage: ${{ github.event_name == 'pull_request' }}
+      skip-junit-reports: ${{ github.event_name == 'pull_request' }}
 
   windows-2019:
     name: Windows 2019
@@ -825,12 +822,9 @@
       testrun: ${{ needs.prepare-workflow.outputs.testrun }}
       salt-version: "${{ needs.prepare-workflow.outputs.salt-version }}"
       cache-prefix: ${{ needs.prepare-workflow.outputs.cache-seed }}|3.10.10
-<<<<<<< HEAD
-      pull-labels: ${{ needs.prepare-workflow.outputs.pull-labels }}
-=======
-      skip-code-coverage: ${{ github.event_name == 'pull_request' }}
-      skip-junit-reports: ${{ github.event_name == 'pull_request' }}
->>>>>>> 8a1e4c12
+      pull-labels: ${{ needs.prepare-workflow.outputs.pull-labels }}
+      skip-code-coverage: ${{ github.event_name == 'pull_request' }}
+      skip-junit-reports: ${{ github.event_name == 'pull_request' }}
 
   windows-2022:
     name: Windows 2022
@@ -847,12 +841,9 @@
       testrun: ${{ needs.prepare-workflow.outputs.testrun }}
       salt-version: "${{ needs.prepare-workflow.outputs.salt-version }}"
       cache-prefix: ${{ needs.prepare-workflow.outputs.cache-seed }}|3.10.10
-<<<<<<< HEAD
-      pull-labels: ${{ needs.prepare-workflow.outputs.pull-labels }}
-=======
-      skip-code-coverage: ${{ github.event_name == 'pull_request' }}
-      skip-junit-reports: ${{ github.event_name == 'pull_request' }}
->>>>>>> 8a1e4c12
+      pull-labels: ${{ needs.prepare-workflow.outputs.pull-labels }}
+      skip-code-coverage: ${{ github.event_name == 'pull_request' }}
+      skip-junit-reports: ${{ github.event_name == 'pull_request' }}
 
   macos-12:
     name: macOS 12
@@ -887,12 +878,9 @@
       testrun: ${{ needs.prepare-workflow.outputs.testrun }}
       salt-version: "${{ needs.prepare-workflow.outputs.salt-version }}"
       cache-prefix: ${{ needs.prepare-workflow.outputs.cache-seed }}|3.10.10
-<<<<<<< HEAD
-      pull-labels: ${{ needs.prepare-workflow.outputs.pull-labels }}
-=======
-      skip-code-coverage: ${{ github.event_name == 'pull_request' }}
-      skip-junit-reports: ${{ github.event_name == 'pull_request' }}
->>>>>>> 8a1e4c12
+      pull-labels: ${{ needs.prepare-workflow.outputs.pull-labels }}
+      skip-code-coverage: ${{ github.event_name == 'pull_request' }}
+      skip-junit-reports: ${{ github.event_name == 'pull_request' }}
 
   almalinux-9:
     name: Alma Linux 9
@@ -909,12 +897,9 @@
       testrun: ${{ needs.prepare-workflow.outputs.testrun }}
       salt-version: "${{ needs.prepare-workflow.outputs.salt-version }}"
       cache-prefix: ${{ needs.prepare-workflow.outputs.cache-seed }}|3.10.10
-<<<<<<< HEAD
-      pull-labels: ${{ needs.prepare-workflow.outputs.pull-labels }}
-=======
-      skip-code-coverage: ${{ github.event_name == 'pull_request' }}
-      skip-junit-reports: ${{ github.event_name == 'pull_request' }}
->>>>>>> 8a1e4c12
+      pull-labels: ${{ needs.prepare-workflow.outputs.pull-labels }}
+      skip-code-coverage: ${{ github.event_name == 'pull_request' }}
+      skip-junit-reports: ${{ github.event_name == 'pull_request' }}
 
   amazonlinux-2:
     name: Amazon Linux 2
@@ -931,12 +916,9 @@
       testrun: ${{ needs.prepare-workflow.outputs.testrun }}
       salt-version: "${{ needs.prepare-workflow.outputs.salt-version }}"
       cache-prefix: ${{ needs.prepare-workflow.outputs.cache-seed }}|3.10.10
-<<<<<<< HEAD
-      pull-labels: ${{ needs.prepare-workflow.outputs.pull-labels }}
-=======
-      skip-code-coverage: ${{ github.event_name == 'pull_request' }}
-      skip-junit-reports: ${{ github.event_name == 'pull_request' }}
->>>>>>> 8a1e4c12
+      pull-labels: ${{ needs.prepare-workflow.outputs.pull-labels }}
+      skip-code-coverage: ${{ github.event_name == 'pull_request' }}
+      skip-junit-reports: ${{ github.event_name == 'pull_request' }}
 
   archlinux-lts:
     name: Arch Linux LTS
@@ -953,12 +935,9 @@
       testrun: ${{ needs.prepare-workflow.outputs.testrun }}
       salt-version: "${{ needs.prepare-workflow.outputs.salt-version }}"
       cache-prefix: ${{ needs.prepare-workflow.outputs.cache-seed }}|3.10.10
-<<<<<<< HEAD
-      pull-labels: ${{ needs.prepare-workflow.outputs.pull-labels }}
-=======
-      skip-code-coverage: ${{ github.event_name == 'pull_request' }}
-      skip-junit-reports: ${{ github.event_name == 'pull_request' }}
->>>>>>> 8a1e4c12
+      pull-labels: ${{ needs.prepare-workflow.outputs.pull-labels }}
+      skip-code-coverage: ${{ github.event_name == 'pull_request' }}
+      skip-junit-reports: ${{ github.event_name == 'pull_request' }}
 
   centos-7:
     name: CentOS 7
@@ -975,12 +954,9 @@
       testrun: ${{ needs.prepare-workflow.outputs.testrun }}
       salt-version: "${{ needs.prepare-workflow.outputs.salt-version }}"
       cache-prefix: ${{ needs.prepare-workflow.outputs.cache-seed }}|3.10.10
-<<<<<<< HEAD
-      pull-labels: ${{ needs.prepare-workflow.outputs.pull-labels }}
-=======
-      skip-code-coverage: ${{ github.event_name == 'pull_request' }}
-      skip-junit-reports: ${{ github.event_name == 'pull_request' }}
->>>>>>> 8a1e4c12
+      pull-labels: ${{ needs.prepare-workflow.outputs.pull-labels }}
+      skip-code-coverage: ${{ github.event_name == 'pull_request' }}
+      skip-junit-reports: ${{ github.event_name == 'pull_request' }}
 
   centosstream-8:
     name: CentOS Stream 8
@@ -997,12 +973,9 @@
       testrun: ${{ needs.prepare-workflow.outputs.testrun }}
       salt-version: "${{ needs.prepare-workflow.outputs.salt-version }}"
       cache-prefix: ${{ needs.prepare-workflow.outputs.cache-seed }}|3.10.10
-<<<<<<< HEAD
-      pull-labels: ${{ needs.prepare-workflow.outputs.pull-labels }}
-=======
-      skip-code-coverage: ${{ github.event_name == 'pull_request' }}
-      skip-junit-reports: ${{ github.event_name == 'pull_request' }}
->>>>>>> 8a1e4c12
+      pull-labels: ${{ needs.prepare-workflow.outputs.pull-labels }}
+      skip-code-coverage: ${{ github.event_name == 'pull_request' }}
+      skip-junit-reports: ${{ github.event_name == 'pull_request' }}
 
   centosstream-9:
     name: CentOS Stream 9
@@ -1019,12 +992,9 @@
       testrun: ${{ needs.prepare-workflow.outputs.testrun }}
       salt-version: "${{ needs.prepare-workflow.outputs.salt-version }}"
       cache-prefix: ${{ needs.prepare-workflow.outputs.cache-seed }}|3.10.10
-<<<<<<< HEAD
-      pull-labels: ${{ needs.prepare-workflow.outputs.pull-labels }}
-=======
-      skip-code-coverage: ${{ github.event_name == 'pull_request' }}
-      skip-junit-reports: ${{ github.event_name == 'pull_request' }}
->>>>>>> 8a1e4c12
+      pull-labels: ${{ needs.prepare-workflow.outputs.pull-labels }}
+      skip-code-coverage: ${{ github.event_name == 'pull_request' }}
+      skip-junit-reports: ${{ github.event_name == 'pull_request' }}
 
   debian-10:
     name: Debian 10
@@ -1041,12 +1011,9 @@
       testrun: ${{ needs.prepare-workflow.outputs.testrun }}
       salt-version: "${{ needs.prepare-workflow.outputs.salt-version }}"
       cache-prefix: ${{ needs.prepare-workflow.outputs.cache-seed }}|3.10.10
-<<<<<<< HEAD
-      pull-labels: ${{ needs.prepare-workflow.outputs.pull-labels }}
-=======
-      skip-code-coverage: ${{ github.event_name == 'pull_request' }}
-      skip-junit-reports: ${{ github.event_name == 'pull_request' }}
->>>>>>> 8a1e4c12
+      pull-labels: ${{ needs.prepare-workflow.outputs.pull-labels }}
+      skip-code-coverage: ${{ github.event_name == 'pull_request' }}
+      skip-junit-reports: ${{ github.event_name == 'pull_request' }}
 
   debian-11:
     name: Debian 11
@@ -1063,12 +1030,9 @@
       testrun: ${{ needs.prepare-workflow.outputs.testrun }}
       salt-version: "${{ needs.prepare-workflow.outputs.salt-version }}"
       cache-prefix: ${{ needs.prepare-workflow.outputs.cache-seed }}|3.10.10
-<<<<<<< HEAD
-      pull-labels: ${{ needs.prepare-workflow.outputs.pull-labels }}
-=======
-      skip-code-coverage: ${{ github.event_name == 'pull_request' }}
-      skip-junit-reports: ${{ github.event_name == 'pull_request' }}
->>>>>>> 8a1e4c12
+      pull-labels: ${{ needs.prepare-workflow.outputs.pull-labels }}
+      skip-code-coverage: ${{ github.event_name == 'pull_request' }}
+      skip-junit-reports: ${{ github.event_name == 'pull_request' }}
 
   debian-11-arm64:
     name: Debian 11 Arm64
@@ -1085,12 +1049,9 @@
       testrun: ${{ needs.prepare-workflow.outputs.testrun }}
       salt-version: "${{ needs.prepare-workflow.outputs.salt-version }}"
       cache-prefix: ${{ needs.prepare-workflow.outputs.cache-seed }}|3.10.10
-<<<<<<< HEAD
-      pull-labels: ${{ needs.prepare-workflow.outputs.pull-labels }}
-=======
-      skip-code-coverage: ${{ github.event_name == 'pull_request' }}
-      skip-junit-reports: ${{ github.event_name == 'pull_request' }}
->>>>>>> 8a1e4c12
+      pull-labels: ${{ needs.prepare-workflow.outputs.pull-labels }}
+      skip-code-coverage: ${{ github.event_name == 'pull_request' }}
+      skip-junit-reports: ${{ github.event_name == 'pull_request' }}
 
   fedora-36:
     name: Fedora 36
@@ -1107,12 +1068,9 @@
       testrun: ${{ needs.prepare-workflow.outputs.testrun }}
       salt-version: "${{ needs.prepare-workflow.outputs.salt-version }}"
       cache-prefix: ${{ needs.prepare-workflow.outputs.cache-seed }}|3.10.10
-<<<<<<< HEAD
-      pull-labels: ${{ needs.prepare-workflow.outputs.pull-labels }}
-=======
-      skip-code-coverage: ${{ github.event_name == 'pull_request' }}
-      skip-junit-reports: ${{ github.event_name == 'pull_request' }}
->>>>>>> 8a1e4c12
+      pull-labels: ${{ needs.prepare-workflow.outputs.pull-labels }}
+      skip-code-coverage: ${{ github.event_name == 'pull_request' }}
+      skip-junit-reports: ${{ github.event_name == 'pull_request' }}
 
   fedora-37:
     name: Fedora 37
@@ -1129,12 +1087,9 @@
       testrun: ${{ needs.prepare-workflow.outputs.testrun }}
       salt-version: "${{ needs.prepare-workflow.outputs.salt-version }}"
       cache-prefix: ${{ needs.prepare-workflow.outputs.cache-seed }}|3.10.10
-<<<<<<< HEAD
-      pull-labels: ${{ needs.prepare-workflow.outputs.pull-labels }}
-=======
-      skip-code-coverage: ${{ github.event_name == 'pull_request' }}
-      skip-junit-reports: ${{ github.event_name == 'pull_request' }}
->>>>>>> 8a1e4c12
+      pull-labels: ${{ needs.prepare-workflow.outputs.pull-labels }}
+      skip-code-coverage: ${{ github.event_name == 'pull_request' }}
+      skip-junit-reports: ${{ github.event_name == 'pull_request' }}
 
   fedora-38:
     name: Fedora 38
@@ -1151,12 +1106,9 @@
       testrun: ${{ needs.prepare-workflow.outputs.testrun }}
       salt-version: "${{ needs.prepare-workflow.outputs.salt-version }}"
       cache-prefix: ${{ needs.prepare-workflow.outputs.cache-seed }}|3.10.10
-<<<<<<< HEAD
-      pull-labels: ${{ needs.prepare-workflow.outputs.pull-labels }}
-=======
-      skip-code-coverage: ${{ github.event_name == 'pull_request' }}
-      skip-junit-reports: ${{ github.event_name == 'pull_request' }}
->>>>>>> 8a1e4c12
+      pull-labels: ${{ needs.prepare-workflow.outputs.pull-labels }}
+      skip-code-coverage: ${{ github.event_name == 'pull_request' }}
+      skip-junit-reports: ${{ github.event_name == 'pull_request' }}
 
   opensuse-15:
     name: Opensuse 15
@@ -1173,12 +1125,9 @@
       testrun: ${{ needs.prepare-workflow.outputs.testrun }}
       salt-version: "${{ needs.prepare-workflow.outputs.salt-version }}"
       cache-prefix: ${{ needs.prepare-workflow.outputs.cache-seed }}|3.10.10
-<<<<<<< HEAD
-      pull-labels: ${{ needs.prepare-workflow.outputs.pull-labels }}
-=======
-      skip-code-coverage: ${{ github.event_name == 'pull_request' }}
-      skip-junit-reports: ${{ github.event_name == 'pull_request' }}
->>>>>>> 8a1e4c12
+      pull-labels: ${{ needs.prepare-workflow.outputs.pull-labels }}
+      skip-code-coverage: ${{ github.event_name == 'pull_request' }}
+      skip-junit-reports: ${{ github.event_name == 'pull_request' }}
 
   photonos-3:
     name: Photon OS 3
@@ -1195,12 +1144,9 @@
       testrun: ${{ needs.prepare-workflow.outputs.testrun }}
       salt-version: "${{ needs.prepare-workflow.outputs.salt-version }}"
       cache-prefix: ${{ needs.prepare-workflow.outputs.cache-seed }}|3.10.10
-<<<<<<< HEAD
-      pull-labels: ${{ needs.prepare-workflow.outputs.pull-labels }}
-=======
-      skip-code-coverage: ${{ github.event_name == 'pull_request' }}
-      skip-junit-reports: ${{ github.event_name == 'pull_request' }}
->>>>>>> 8a1e4c12
+      pull-labels: ${{ needs.prepare-workflow.outputs.pull-labels }}
+      skip-code-coverage: ${{ github.event_name == 'pull_request' }}
+      skip-junit-reports: ${{ github.event_name == 'pull_request' }}
 
   photonos-4:
     name: Photon OS 4
@@ -1217,12 +1163,9 @@
       testrun: ${{ needs.prepare-workflow.outputs.testrun }}
       salt-version: "${{ needs.prepare-workflow.outputs.salt-version }}"
       cache-prefix: ${{ needs.prepare-workflow.outputs.cache-seed }}|3.10.10
-<<<<<<< HEAD
-      pull-labels: ${{ needs.prepare-workflow.outputs.pull-labels }}
-=======
-      skip-code-coverage: ${{ github.event_name == 'pull_request' }}
-      skip-junit-reports: ${{ github.event_name == 'pull_request' }}
->>>>>>> 8a1e4c12
+      pull-labels: ${{ needs.prepare-workflow.outputs.pull-labels }}
+      skip-code-coverage: ${{ github.event_name == 'pull_request' }}
+      skip-junit-reports: ${{ github.event_name == 'pull_request' }}
 
   ubuntu-2004:
     name: Ubuntu 20.04
@@ -1239,12 +1182,9 @@
       testrun: ${{ needs.prepare-workflow.outputs.testrun }}
       salt-version: "${{ needs.prepare-workflow.outputs.salt-version }}"
       cache-prefix: ${{ needs.prepare-workflow.outputs.cache-seed }}|3.10.10
-<<<<<<< HEAD
-      pull-labels: ${{ needs.prepare-workflow.outputs.pull-labels }}
-=======
-      skip-code-coverage: ${{ github.event_name == 'pull_request' }}
-      skip-junit-reports: ${{ github.event_name == 'pull_request' }}
->>>>>>> 8a1e4c12
+      pull-labels: ${{ needs.prepare-workflow.outputs.pull-labels }}
+      skip-code-coverage: ${{ github.event_name == 'pull_request' }}
+      skip-junit-reports: ${{ github.event_name == 'pull_request' }}
 
   ubuntu-2004-arm64:
     name: Ubuntu 20.04 Arm64
@@ -1261,12 +1201,9 @@
       testrun: ${{ needs.prepare-workflow.outputs.testrun }}
       salt-version: "${{ needs.prepare-workflow.outputs.salt-version }}"
       cache-prefix: ${{ needs.prepare-workflow.outputs.cache-seed }}|3.10.10
-<<<<<<< HEAD
-      pull-labels: ${{ needs.prepare-workflow.outputs.pull-labels }}
-=======
-      skip-code-coverage: ${{ github.event_name == 'pull_request' }}
-      skip-junit-reports: ${{ github.event_name == 'pull_request' }}
->>>>>>> 8a1e4c12
+      pull-labels: ${{ needs.prepare-workflow.outputs.pull-labels }}
+      skip-code-coverage: ${{ github.event_name == 'pull_request' }}
+      skip-junit-reports: ${{ github.event_name == 'pull_request' }}
 
   ubuntu-2204:
     name: Ubuntu 22.04
@@ -1283,12 +1220,9 @@
       testrun: ${{ needs.prepare-workflow.outputs.testrun }}
       salt-version: "${{ needs.prepare-workflow.outputs.salt-version }}"
       cache-prefix: ${{ needs.prepare-workflow.outputs.cache-seed }}|3.10.10
-<<<<<<< HEAD
-      pull-labels: ${{ needs.prepare-workflow.outputs.pull-labels }}
-=======
-      skip-code-coverage: ${{ github.event_name == 'pull_request' }}
-      skip-junit-reports: ${{ github.event_name == 'pull_request' }}
->>>>>>> 8a1e4c12
+      pull-labels: ${{ needs.prepare-workflow.outputs.pull-labels }}
+      skip-code-coverage: ${{ github.event_name == 'pull_request' }}
+      skip-junit-reports: ${{ github.event_name == 'pull_request' }}
 
   ubuntu-2204-arm64:
     name: Ubuntu 22.04 Arm64
@@ -1305,12 +1239,9 @@
       testrun: ${{ needs.prepare-workflow.outputs.testrun }}
       salt-version: "${{ needs.prepare-workflow.outputs.salt-version }}"
       cache-prefix: ${{ needs.prepare-workflow.outputs.cache-seed }}|3.10.10
-<<<<<<< HEAD
-      pull-labels: ${{ needs.prepare-workflow.outputs.pull-labels }}
-=======
-      skip-code-coverage: ${{ github.event_name == 'pull_request' }}
-      skip-junit-reports: ${{ github.event_name == 'pull_request' }}
->>>>>>> 8a1e4c12
+      pull-labels: ${{ needs.prepare-workflow.outputs.pull-labels }}
+      skip-code-coverage: ${{ github.event_name == 'pull_request' }}
+      skip-junit-reports: ${{ github.event_name == 'pull_request' }}
 
   set-pipeline-exit-status:
     # This step is just so we can make github require this step, to pass checks
