--- conflicted
+++ resolved
@@ -851,12 +851,8 @@
       arch: amd64
       testrun: ${{ needs.prepare-workflow.outputs.testrun }}
       salt-version: "${{ needs.prepare-workflow.outputs.salt-version }}"
-<<<<<<< HEAD
-      cache-prefix: ${{ needs.prepare-workflow.outputs.cache-seed }}|3.10.10
-      pull-labels: ${{ needs.prepare-workflow.outputs.pull-labels }}
-=======
-      cache-prefix: ${{ needs.prepare-workflow.outputs.cache-seed }}|3.10.11
->>>>>>> 16ba70f9
+      pull-labels: ${{ needs.prepare-workflow.outputs.pull-labels }}
+      cache-prefix: ${{ needs.prepare-workflow.outputs.cache-seed }}|3.10.11
       skip-code-coverage: ${{ github.event_name == 'pull_request' }}
       skip-junit-reports: ${{ github.event_name == 'pull_request' }}
 
@@ -874,12 +870,8 @@
       arch: amd64
       testrun: ${{ needs.prepare-workflow.outputs.testrun }}
       salt-version: "${{ needs.prepare-workflow.outputs.salt-version }}"
-<<<<<<< HEAD
-      cache-prefix: ${{ needs.prepare-workflow.outputs.cache-seed }}|3.10.10
-      pull-labels: ${{ needs.prepare-workflow.outputs.pull-labels }}
-=======
-      cache-prefix: ${{ needs.prepare-workflow.outputs.cache-seed }}|3.10.11
->>>>>>> 16ba70f9
+      pull-labels: ${{ needs.prepare-workflow.outputs.pull-labels }}
+      cache-prefix: ${{ needs.prepare-workflow.outputs.cache-seed }}|3.10.11
       skip-code-coverage: ${{ github.event_name == 'pull_request' }}
       skip-junit-reports: ${{ github.event_name == 'pull_request' }}
 
@@ -897,12 +889,8 @@
       arch: amd64
       testrun: ${{ needs.prepare-workflow.outputs.testrun }}
       salt-version: "${{ needs.prepare-workflow.outputs.salt-version }}"
-<<<<<<< HEAD
-      cache-prefix: ${{ needs.prepare-workflow.outputs.cache-seed }}|3.10.10
-      pull-labels: ${{ needs.prepare-workflow.outputs.pull-labels }}
-=======
-      cache-prefix: ${{ needs.prepare-workflow.outputs.cache-seed }}|3.10.11
->>>>>>> 16ba70f9
+      pull-labels: ${{ needs.prepare-workflow.outputs.pull-labels }}
+      cache-prefix: ${{ needs.prepare-workflow.outputs.cache-seed }}|3.10.11
       skip-code-coverage: ${{ github.event_name == 'pull_request' }}
       skip-junit-reports: ${{ github.event_name == 'pull_request' }}
 
@@ -920,12 +908,8 @@
       arch: x86_64
       testrun: ${{ needs.prepare-workflow.outputs.testrun }}
       salt-version: "${{ needs.prepare-workflow.outputs.salt-version }}"
-<<<<<<< HEAD
-      cache-prefix: ${{ needs.prepare-workflow.outputs.cache-seed }}|3.10.10
-      pull-labels: ${{ needs.prepare-workflow.outputs.pull-labels }}
-=======
-      cache-prefix: ${{ needs.prepare-workflow.outputs.cache-seed }}|3.10.11
->>>>>>> 16ba70f9
+      pull-labels: ${{ needs.prepare-workflow.outputs.pull-labels }}
+      cache-prefix: ${{ needs.prepare-workflow.outputs.cache-seed }}|3.10.11
       skip-code-coverage: ${{ github.event_name == 'pull_request' }}
       skip-junit-reports: ${{ github.event_name == 'pull_request' }}
 
@@ -943,12 +927,8 @@
       arch: x86_64
       testrun: ${{ needs.prepare-workflow.outputs.testrun }}
       salt-version: "${{ needs.prepare-workflow.outputs.salt-version }}"
-<<<<<<< HEAD
-      cache-prefix: ${{ needs.prepare-workflow.outputs.cache-seed }}|3.10.10
-      pull-labels: ${{ needs.prepare-workflow.outputs.pull-labels }}
-=======
-      cache-prefix: ${{ needs.prepare-workflow.outputs.cache-seed }}|3.10.11
->>>>>>> 16ba70f9
+      pull-labels: ${{ needs.prepare-workflow.outputs.pull-labels }}
+      cache-prefix: ${{ needs.prepare-workflow.outputs.cache-seed }}|3.10.11
       skip-code-coverage: ${{ github.event_name == 'pull_request' }}
       skip-junit-reports: ${{ github.event_name == 'pull_request' }}
 
@@ -966,12 +946,8 @@
       arch: x86_64
       testrun: ${{ needs.prepare-workflow.outputs.testrun }}
       salt-version: "${{ needs.prepare-workflow.outputs.salt-version }}"
-<<<<<<< HEAD
-      cache-prefix: ${{ needs.prepare-workflow.outputs.cache-seed }}|3.10.10
-      pull-labels: ${{ needs.prepare-workflow.outputs.pull-labels }}
-=======
-      cache-prefix: ${{ needs.prepare-workflow.outputs.cache-seed }}|3.10.11
->>>>>>> 16ba70f9
+      pull-labels: ${{ needs.prepare-workflow.outputs.pull-labels }}
+      cache-prefix: ${{ needs.prepare-workflow.outputs.cache-seed }}|3.10.11
       skip-code-coverage: ${{ github.event_name == 'pull_request' }}
       skip-junit-reports: ${{ github.event_name == 'pull_request' }}
 
@@ -989,12 +965,8 @@
       arch: x86_64
       testrun: ${{ needs.prepare-workflow.outputs.testrun }}
       salt-version: "${{ needs.prepare-workflow.outputs.salt-version }}"
-<<<<<<< HEAD
-      cache-prefix: ${{ needs.prepare-workflow.outputs.cache-seed }}|3.10.10
-      pull-labels: ${{ needs.prepare-workflow.outputs.pull-labels }}
-=======
-      cache-prefix: ${{ needs.prepare-workflow.outputs.cache-seed }}|3.10.11
->>>>>>> 16ba70f9
+      pull-labels: ${{ needs.prepare-workflow.outputs.pull-labels }}
+      cache-prefix: ${{ needs.prepare-workflow.outputs.cache-seed }}|3.10.11
       skip-code-coverage: ${{ github.event_name == 'pull_request' }}
       skip-junit-reports: ${{ github.event_name == 'pull_request' }}
 
@@ -1012,12 +984,8 @@
       arch: x86_64
       testrun: ${{ needs.prepare-workflow.outputs.testrun }}
       salt-version: "${{ needs.prepare-workflow.outputs.salt-version }}"
-<<<<<<< HEAD
-      cache-prefix: ${{ needs.prepare-workflow.outputs.cache-seed }}|3.10.10
-      pull-labels: ${{ needs.prepare-workflow.outputs.pull-labels }}
-=======
-      cache-prefix: ${{ needs.prepare-workflow.outputs.cache-seed }}|3.10.11
->>>>>>> 16ba70f9
+      pull-labels: ${{ needs.prepare-workflow.outputs.pull-labels }}
+      cache-prefix: ${{ needs.prepare-workflow.outputs.cache-seed }}|3.10.11
       skip-code-coverage: ${{ github.event_name == 'pull_request' }}
       skip-junit-reports: ${{ github.event_name == 'pull_request' }}
 
@@ -1035,12 +1003,8 @@
       arch: x86_64
       testrun: ${{ needs.prepare-workflow.outputs.testrun }}
       salt-version: "${{ needs.prepare-workflow.outputs.salt-version }}"
-<<<<<<< HEAD
-      cache-prefix: ${{ needs.prepare-workflow.outputs.cache-seed }}|3.10.10
-      pull-labels: ${{ needs.prepare-workflow.outputs.pull-labels }}
-=======
-      cache-prefix: ${{ needs.prepare-workflow.outputs.cache-seed }}|3.10.11
->>>>>>> 16ba70f9
+      pull-labels: ${{ needs.prepare-workflow.outputs.pull-labels }}
+      cache-prefix: ${{ needs.prepare-workflow.outputs.cache-seed }}|3.10.11
       skip-code-coverage: ${{ github.event_name == 'pull_request' }}
       skip-junit-reports: ${{ github.event_name == 'pull_request' }}
 
@@ -1058,12 +1022,8 @@
       arch: x86_64
       testrun: ${{ needs.prepare-workflow.outputs.testrun }}
       salt-version: "${{ needs.prepare-workflow.outputs.salt-version }}"
-<<<<<<< HEAD
-      cache-prefix: ${{ needs.prepare-workflow.outputs.cache-seed }}|3.10.10
-      pull-labels: ${{ needs.prepare-workflow.outputs.pull-labels }}
-=======
-      cache-prefix: ${{ needs.prepare-workflow.outputs.cache-seed }}|3.10.11
->>>>>>> 16ba70f9
+      pull-labels: ${{ needs.prepare-workflow.outputs.pull-labels }}
+      cache-prefix: ${{ needs.prepare-workflow.outputs.cache-seed }}|3.10.11
       skip-code-coverage: ${{ github.event_name == 'pull_request' }}
       skip-junit-reports: ${{ github.event_name == 'pull_request' }}
 
@@ -1081,12 +1041,8 @@
       arch: x86_64
       testrun: ${{ needs.prepare-workflow.outputs.testrun }}
       salt-version: "${{ needs.prepare-workflow.outputs.salt-version }}"
-<<<<<<< HEAD
-      cache-prefix: ${{ needs.prepare-workflow.outputs.cache-seed }}|3.10.10
-      pull-labels: ${{ needs.prepare-workflow.outputs.pull-labels }}
-=======
-      cache-prefix: ${{ needs.prepare-workflow.outputs.cache-seed }}|3.10.11
->>>>>>> 16ba70f9
+      pull-labels: ${{ needs.prepare-workflow.outputs.pull-labels }}
+      cache-prefix: ${{ needs.prepare-workflow.outputs.cache-seed }}|3.10.11
       skip-code-coverage: ${{ github.event_name == 'pull_request' }}
       skip-junit-reports: ${{ github.event_name == 'pull_request' }}
 
@@ -1104,12 +1060,8 @@
       arch: x86_64
       testrun: ${{ needs.prepare-workflow.outputs.testrun }}
       salt-version: "${{ needs.prepare-workflow.outputs.salt-version }}"
-<<<<<<< HEAD
-      cache-prefix: ${{ needs.prepare-workflow.outputs.cache-seed }}|3.10.10
-      pull-labels: ${{ needs.prepare-workflow.outputs.pull-labels }}
-=======
-      cache-prefix: ${{ needs.prepare-workflow.outputs.cache-seed }}|3.10.11
->>>>>>> 16ba70f9
+      pull-labels: ${{ needs.prepare-workflow.outputs.pull-labels }}
+      cache-prefix: ${{ needs.prepare-workflow.outputs.cache-seed }}|3.10.11
       skip-code-coverage: ${{ github.event_name == 'pull_request' }}
       skip-junit-reports: ${{ github.event_name == 'pull_request' }}
 
@@ -1127,12 +1079,8 @@
       arch: x86_64
       testrun: ${{ needs.prepare-workflow.outputs.testrun }}
       salt-version: "${{ needs.prepare-workflow.outputs.salt-version }}"
-<<<<<<< HEAD
-      cache-prefix: ${{ needs.prepare-workflow.outputs.cache-seed }}|3.10.10
-      pull-labels: ${{ needs.prepare-workflow.outputs.pull-labels }}
-=======
-      cache-prefix: ${{ needs.prepare-workflow.outputs.cache-seed }}|3.10.11
->>>>>>> 16ba70f9
+      pull-labels: ${{ needs.prepare-workflow.outputs.pull-labels }}
+      cache-prefix: ${{ needs.prepare-workflow.outputs.cache-seed }}|3.10.11
       skip-code-coverage: ${{ github.event_name == 'pull_request' }}
       skip-junit-reports: ${{ github.event_name == 'pull_request' }}
 
@@ -1150,12 +1098,8 @@
       arch: aarch64
       testrun: ${{ needs.prepare-workflow.outputs.testrun }}
       salt-version: "${{ needs.prepare-workflow.outputs.salt-version }}"
-<<<<<<< HEAD
-      cache-prefix: ${{ needs.prepare-workflow.outputs.cache-seed }}|3.10.10
-      pull-labels: ${{ needs.prepare-workflow.outputs.pull-labels }}
-=======
-      cache-prefix: ${{ needs.prepare-workflow.outputs.cache-seed }}|3.10.11
->>>>>>> 16ba70f9
+      pull-labels: ${{ needs.prepare-workflow.outputs.pull-labels }}
+      cache-prefix: ${{ needs.prepare-workflow.outputs.cache-seed }}|3.10.11
       skip-code-coverage: ${{ github.event_name == 'pull_request' }}
       skip-junit-reports: ${{ github.event_name == 'pull_request' }}
 
@@ -1173,12 +1117,8 @@
       arch: x86_64
       testrun: ${{ needs.prepare-workflow.outputs.testrun }}
       salt-version: "${{ needs.prepare-workflow.outputs.salt-version }}"
-<<<<<<< HEAD
-      cache-prefix: ${{ needs.prepare-workflow.outputs.cache-seed }}|3.10.10
-      pull-labels: ${{ needs.prepare-workflow.outputs.pull-labels }}
-=======
-      cache-prefix: ${{ needs.prepare-workflow.outputs.cache-seed }}|3.10.11
->>>>>>> 16ba70f9
+      pull-labels: ${{ needs.prepare-workflow.outputs.pull-labels }}
+      cache-prefix: ${{ needs.prepare-workflow.outputs.cache-seed }}|3.10.11
       skip-code-coverage: ${{ github.event_name == 'pull_request' }}
       skip-junit-reports: ${{ github.event_name == 'pull_request' }}
 
@@ -1196,12 +1136,8 @@
       arch: x86_64
       testrun: ${{ needs.prepare-workflow.outputs.testrun }}
       salt-version: "${{ needs.prepare-workflow.outputs.salt-version }}"
-<<<<<<< HEAD
-      cache-prefix: ${{ needs.prepare-workflow.outputs.cache-seed }}|3.10.10
-      pull-labels: ${{ needs.prepare-workflow.outputs.pull-labels }}
-=======
-      cache-prefix: ${{ needs.prepare-workflow.outputs.cache-seed }}|3.10.11
->>>>>>> 16ba70f9
+      pull-labels: ${{ needs.prepare-workflow.outputs.pull-labels }}
+      cache-prefix: ${{ needs.prepare-workflow.outputs.cache-seed }}|3.10.11
       skip-code-coverage: ${{ github.event_name == 'pull_request' }}
       skip-junit-reports: ${{ github.event_name == 'pull_request' }}
 
@@ -1219,12 +1155,8 @@
       arch: x86_64
       testrun: ${{ needs.prepare-workflow.outputs.testrun }}
       salt-version: "${{ needs.prepare-workflow.outputs.salt-version }}"
-<<<<<<< HEAD
-      cache-prefix: ${{ needs.prepare-workflow.outputs.cache-seed }}|3.10.10
-      pull-labels: ${{ needs.prepare-workflow.outputs.pull-labels }}
-=======
-      cache-prefix: ${{ needs.prepare-workflow.outputs.cache-seed }}|3.10.11
->>>>>>> 16ba70f9
+      pull-labels: ${{ needs.prepare-workflow.outputs.pull-labels }}
+      cache-prefix: ${{ needs.prepare-workflow.outputs.cache-seed }}|3.10.11
       skip-code-coverage: ${{ github.event_name == 'pull_request' }}
       skip-junit-reports: ${{ github.event_name == 'pull_request' }}
 
@@ -1242,12 +1174,8 @@
       arch: x86_64
       testrun: ${{ needs.prepare-workflow.outputs.testrun }}
       salt-version: "${{ needs.prepare-workflow.outputs.salt-version }}"
-<<<<<<< HEAD
-      cache-prefix: ${{ needs.prepare-workflow.outputs.cache-seed }}|3.10.10
-      pull-labels: ${{ needs.prepare-workflow.outputs.pull-labels }}
-=======
-      cache-prefix: ${{ needs.prepare-workflow.outputs.cache-seed }}|3.10.11
->>>>>>> 16ba70f9
+      pull-labels: ${{ needs.prepare-workflow.outputs.pull-labels }}
+      cache-prefix: ${{ needs.prepare-workflow.outputs.cache-seed }}|3.10.11
       skip-code-coverage: ${{ github.event_name == 'pull_request' }}
       skip-junit-reports: ${{ github.event_name == 'pull_request' }}
 
@@ -1265,12 +1193,8 @@
       arch: x86_64
       testrun: ${{ needs.prepare-workflow.outputs.testrun }}
       salt-version: "${{ needs.prepare-workflow.outputs.salt-version }}"
-<<<<<<< HEAD
-      cache-prefix: ${{ needs.prepare-workflow.outputs.cache-seed }}|3.10.10
-      pull-labels: ${{ needs.prepare-workflow.outputs.pull-labels }}
-=======
-      cache-prefix: ${{ needs.prepare-workflow.outputs.cache-seed }}|3.10.11
->>>>>>> 16ba70f9
+      pull-labels: ${{ needs.prepare-workflow.outputs.pull-labels }}
+      cache-prefix: ${{ needs.prepare-workflow.outputs.cache-seed }}|3.10.11
       skip-code-coverage: ${{ github.event_name == 'pull_request' }}
       skip-junit-reports: ${{ github.event_name == 'pull_request' }}
 
@@ -1288,12 +1212,8 @@
       arch: x86_64
       testrun: ${{ needs.prepare-workflow.outputs.testrun }}
       salt-version: "${{ needs.prepare-workflow.outputs.salt-version }}"
-<<<<<<< HEAD
-      cache-prefix: ${{ needs.prepare-workflow.outputs.cache-seed }}|3.10.10
-      pull-labels: ${{ needs.prepare-workflow.outputs.pull-labels }}
-=======
-      cache-prefix: ${{ needs.prepare-workflow.outputs.cache-seed }}|3.10.11
->>>>>>> 16ba70f9
+      pull-labels: ${{ needs.prepare-workflow.outputs.pull-labels }}
+      cache-prefix: ${{ needs.prepare-workflow.outputs.cache-seed }}|3.10.11
       skip-code-coverage: ${{ github.event_name == 'pull_request' }}
       skip-junit-reports: ${{ github.event_name == 'pull_request' }}
 
@@ -1311,12 +1231,8 @@
       arch: x86_64
       testrun: ${{ needs.prepare-workflow.outputs.testrun }}
       salt-version: "${{ needs.prepare-workflow.outputs.salt-version }}"
-<<<<<<< HEAD
-      cache-prefix: ${{ needs.prepare-workflow.outputs.cache-seed }}|3.10.10
-      pull-labels: ${{ needs.prepare-workflow.outputs.pull-labels }}
-=======
-      cache-prefix: ${{ needs.prepare-workflow.outputs.cache-seed }}|3.10.11
->>>>>>> 16ba70f9
+      pull-labels: ${{ needs.prepare-workflow.outputs.pull-labels }}
+      cache-prefix: ${{ needs.prepare-workflow.outputs.cache-seed }}|3.10.11
       skip-code-coverage: ${{ github.event_name == 'pull_request' }}
       skip-junit-reports: ${{ github.event_name == 'pull_request' }}
 
@@ -1334,12 +1250,8 @@
       arch: aarch64
       testrun: ${{ needs.prepare-workflow.outputs.testrun }}
       salt-version: "${{ needs.prepare-workflow.outputs.salt-version }}"
-<<<<<<< HEAD
-      cache-prefix: ${{ needs.prepare-workflow.outputs.cache-seed }}|3.10.10
-      pull-labels: ${{ needs.prepare-workflow.outputs.pull-labels }}
-=======
-      cache-prefix: ${{ needs.prepare-workflow.outputs.cache-seed }}|3.10.11
->>>>>>> 16ba70f9
+      pull-labels: ${{ needs.prepare-workflow.outputs.pull-labels }}
+      cache-prefix: ${{ needs.prepare-workflow.outputs.cache-seed }}|3.10.11
       skip-code-coverage: ${{ github.event_name == 'pull_request' }}
       skip-junit-reports: ${{ github.event_name == 'pull_request' }}
 
@@ -1357,12 +1269,8 @@
       arch: x86_64
       testrun: ${{ needs.prepare-workflow.outputs.testrun }}
       salt-version: "${{ needs.prepare-workflow.outputs.salt-version }}"
-<<<<<<< HEAD
-      cache-prefix: ${{ needs.prepare-workflow.outputs.cache-seed }}|3.10.10
-      pull-labels: ${{ needs.prepare-workflow.outputs.pull-labels }}
-=======
-      cache-prefix: ${{ needs.prepare-workflow.outputs.cache-seed }}|3.10.11
->>>>>>> 16ba70f9
+      pull-labels: ${{ needs.prepare-workflow.outputs.pull-labels }}
+      cache-prefix: ${{ needs.prepare-workflow.outputs.cache-seed }}|3.10.11
       skip-code-coverage: ${{ github.event_name == 'pull_request' }}
       skip-junit-reports: ${{ github.event_name == 'pull_request' }}
 
@@ -1380,12 +1288,8 @@
       arch: aarch64
       testrun: ${{ needs.prepare-workflow.outputs.testrun }}
       salt-version: "${{ needs.prepare-workflow.outputs.salt-version }}"
-<<<<<<< HEAD
-      cache-prefix: ${{ needs.prepare-workflow.outputs.cache-seed }}|3.10.10
-      pull-labels: ${{ needs.prepare-workflow.outputs.pull-labels }}
-=======
-      cache-prefix: ${{ needs.prepare-workflow.outputs.cache-seed }}|3.10.11
->>>>>>> 16ba70f9
+      pull-labels: ${{ needs.prepare-workflow.outputs.pull-labels }}
+      cache-prefix: ${{ needs.prepare-workflow.outputs.cache-seed }}|3.10.11
       skip-code-coverage: ${{ github.event_name == 'pull_request' }}
       skip-junit-reports: ${{ github.event_name == 'pull_request' }}
 
