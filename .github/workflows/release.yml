--- conflicted
+++ resolved
@@ -417,9 +417,6 @@
         env:
           TWINE_PASSWORD: "${{ steps.get-secrets.outputs.twine-password }}"
         run: |
-<<<<<<< HEAD
-          tools pkg pypi-upload artifacts/release/salt-${{ needs.prepare-workflow.outputs.salt-version }}.tar.gz
-=======
           tools pkg pypi-upload artifacts/release/salt-${{ needs.prepare-workflow.outputs.salt-version }}.tar.gz
   set-pipeline-exit-status:
     # This step is just so we can make github require this step, to pass checks
@@ -455,5 +452,4 @@
             exit 1
           else
             exit 0
-          fi
->>>>>>> 64a91d45
+          fi