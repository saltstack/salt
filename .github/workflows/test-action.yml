---
name: Test Artifact

on:
  workflow_call:
    inputs:
      distro-slug:
        required: true
        type: string
        description: The OS slug to run tests against
      nox-session:
        required: true
        type: string
        description: The nox session to run
      testrun:
        required: true
        type: string
        description: JSON string containing information about what and how to run the test suite
      salt-version:
        type: string
        required: true
        description: The Salt version to set prior to running tests.
      cache-prefix:
        required: true
        type: string
        description: Seed used to invalidate caches
      platform:
        required: true
        type: string
        description: The platform being tested
      arch:
        required: true
        type: string
        description: The platform arch being tested
      package-name:
        required: false
        type: string
        description: The onedir package name to use
        default: salt
<<<<<<< HEAD
      pull-labels:
        required: false
        type: string
        description: List of all the pull labels
        default: '["test:slow", "test:core", "test:speed"]'
=======
      skip-code-coverage:
        required: false
        type: boolean
        description: Skip code coverage
        default: false
      skip-junit-reports:
        required: false
        type: boolean
        description: Skip Publishing JUnit Reports
        default: false

>>>>>>> 8a1e4c12

env:
  NOX_VERSION: "2022.8.7"
  COLUMNS: 190
  AWS_MAX_ATTEMPTS: "10"
  AWS_RETRY_MODE: "adaptive"
  PIP_INDEX_URL: https://pypi-proxy.saltstack.net/root/local/+simple/
  PIP_EXTRA_INDEX_URL: https://pypi.org/simple

jobs:

  generate-matrix:
    name: Generate Test Matrix
    runs-on:
      - self-hosted
      - linux
      - x86_64
    outputs:
      matrix-include: ${{ steps.generate-matrix.outputs.matrix }}
      transport-matrix-include: ${{ steps.generate-transport-matrix.outputs.matrix }}
    steps:
      - name: Checkout Source Code
        uses: actions/checkout@v3

      - name: Setup Python Tools Scripts
        uses: ./.github/actions/setup-python-tools-scripts

      - name: Generate Test Matrix
        id: generate-matrix
        run: |
          TEST_MATRIX=$(tools ci matrix ${{ inputs.distro-slug }})
          echo "$TEST_MATRIX"
          echo "matrix=$TEST_MATRIX" >> "$GITHUB_OUTPUT"

      - name: Generate Transport Matrix
        id: generate-transport-matrix
        run: |
          TRANSPORT_MATRIX=$(tools ci transport-matrix ${{ inputs.distro-slug }})
          echo "$TRANSPORT_MATRIX"
          echo "matrix=$TRANSPORT_MATRIX" >> "$GITHUB_OUTPUT"

  dependencies:
    name: Setup Test Dependencies
    needs:
      - generate-matrix
    runs-on:
      - self-hosted
      - linux
      - bastion
    timeout-minutes: 90
    strategy:
      fail-fast: false
      matrix:
        include: ${{ fromJSON(needs.generate-matrix.outputs.transport-matrix-include) }}
    steps:
      - name: Checkout Source Code
        uses: actions/checkout@v3

      - name: Cache nox.${{ inputs.distro-slug }}.tar.* for session ${{ inputs.nox-session }}
        id: nox-dependencies-cache
        uses: actions/cache@v3
        with:
          path: nox.${{ inputs.distro-slug }}.tar.*
          key: ${{ inputs.cache-prefix }}|testrun-deps|${{ inputs.distro-slug }}|${{ inputs.nox-session }}|${{ matrix.transport }}|${{ hashFiles('requirements/**/*.txt', 'cicd/golden-images.json') }}

      - name: Download Onedir Tarball as an Artifact
        if: steps.nox-dependencies-cache.outputs.cache-hit != 'true'
        uses: actions/download-artifact@v3
        with:
          name: ${{ inputs.package-name }}-${{ inputs.salt-version }}-onedir-${{ inputs.platform }}-${{ inputs.arch }}.tar.xz
          path: artifacts/

      - name: Decompress Onedir Tarball
        if: steps.nox-dependencies-cache.outputs.cache-hit != 'true'
        shell: bash
        run: |
          python3 -c "import os; os.makedirs('artifacts', exist_ok=True)"
          cd artifacts
          tar xvf ${{ inputs.package-name }}-${{ inputs.salt-version }}-onedir-${{ inputs.platform }}-${{ inputs.arch }}.tar.xz

      - name: PyPi Proxy
        if: steps.nox-dependencies-cache.outputs.cache-hit != 'true'
        run: |
          sed -i '7s;^;--index-url=https://pypi-proxy.saltstack.net/root/local/+simple/ --extra-index-url=https://pypi.org/simple\n;' requirements/static/ci/*/*.txt

      - name: Setup Python Tools Scripts
        if: steps.nox-dependencies-cache.outputs.cache-hit != 'true'
        uses: ./.github/actions/setup-python-tools-scripts

      - name: Define Nox Session
        id: define-nox-session
        run: |
          if [ "${{ matrix.transport }}" != "tcp" ]; then
            echo NOX_SESSION=${{ inputs.nox-session}} >> "$GITHUB_ENV"
            echo "nox-session=${{ inputs.nox-session}}" >> "$GITHUB_OUTPUT"
          else
            echo NOX_SESSION=${{ inputs.nox-session}}-tcp >> "$GITHUB_ENV"
            echo "nox-session=${{ inputs.nox-session}}-tcp" >> "$GITHUB_OUTPUT"
          fi

      - name: Get Salt Project GitHub Actions Bot Environment
        if: steps.nox-dependencies-cache.outputs.cache-hit != 'true'
        run: |
          TOKEN=$(curl -sS -f -X PUT "http://169.254.169.254/latest/api/token" -H "X-aws-ec2-metadata-token-ttl-seconds: 30")
          SPB_ENVIRONMENT=$(curl -sS -f -H "X-aws-ec2-metadata-token: $TOKEN" http://169.254.169.254/latest/meta-data/tags/instance/spb:environment)
          echo "SPB_ENVIRONMENT=$SPB_ENVIRONMENT" >> "$GITHUB_ENV"

      - name: Start VM
        if: steps.nox-dependencies-cache.outputs.cache-hit != 'true'
        id: spin-up-vm
        run: |
          tools --timestamps vm create --environment "${SPB_ENVIRONMENT}" --retries=2 ${{ inputs.distro-slug }}

      - name: List Free Space
        if: steps.nox-dependencies-cache.outputs.cache-hit != 'true'
        run: |
          tools --timestamps vm ssh ${{ inputs.distro-slug }} -- df -h || true

      - name: Upload Checkout To VM
        if: steps.nox-dependencies-cache.outputs.cache-hit != 'true'
        run: |
          tools --timestamps vm rsync ${{ inputs.distro-slug }}

      - name: Install Dependencies
        if: steps.nox-dependencies-cache.outputs.cache-hit != 'true'
        run: |
          tools --timestamps vm install-dependencies --nox-session=${{ env.NOX_SESSION }} ${{ inputs.distro-slug }}

      - name: Cleanup .nox Directory
        if: steps.nox-dependencies-cache.outputs.cache-hit != 'true'
        run: |
          tools --timestamps vm pre-archive-cleanup ${{ inputs.distro-slug }}

      - name: Compress .nox Directory
        if: steps.nox-dependencies-cache.outputs.cache-hit != 'true'
        run: |
          tools --timestamps vm compress-dependencies ${{ inputs.distro-slug }}

      - name: Download Compressed .nox Directory
        if: steps.nox-dependencies-cache.outputs.cache-hit != 'true'
        run: |
          tools --timestamps vm download-dependencies ${{ inputs.distro-slug }}

      - name: Destroy VM
        if: always() && steps.nox-dependencies-cache.outputs.cache-hit != 'true'
        run: |
          tools --timestamps vm destroy ${{ inputs.distro-slug }}

      - name: Upload Nox Requirements Tarball
        uses: actions/upload-artifact@v3
        with:
          name: nox-${{ inputs.distro-slug }}-${{ steps.define-nox-session.outputs.nox-session }}
          path: nox.${{ inputs.distro-slug }}.tar.*

  test:
    name: Test
    runs-on:
      - self-hosted
      - linux
      - bastion
    timeout-minutes: 300  # 5 Hours - More than this and something is wrong
    needs:
      - dependencies
      - generate-matrix
    strategy:
      fail-fast: false
      matrix:
        include: ${{ fromJSON(needs.generate-matrix.outputs.matrix-include) }}

    steps:
      - name: Checkout Source Code
        uses: actions/checkout@v3

      - name: Setup Salt Version
        run: |
          echo "${{ inputs.salt-version }}" > salt/_version.txt

      - name: Download Onedir Tarball as an Artifact
        uses: actions/download-artifact@v3
        with:
          name: ${{ inputs.package-name }}-${{ inputs.salt-version }}-onedir-${{ inputs.platform }}-${{ inputs.arch }}.tar.xz
          path: artifacts/

      - name: Decompress Onedir Tarball
        shell: bash
        run: |
          python3 -c "import os; os.makedirs('artifacts', exist_ok=True)"
          cd artifacts
          tar xvf ${{ inputs.package-name }}-${{ inputs.salt-version }}-onedir-${{ inputs.platform }}-${{ inputs.arch }}.tar.xz

      - name: Download cached nox.${{ inputs.distro-slug }}.tar.* for session ${{ inputs.nox-session }}
        uses: actions/cache@v3
        with:
          path: nox.${{ inputs.distro-slug }}.tar.*
          key: ${{ inputs.cache-prefix }}|testrun-deps|${{ inputs.distro-slug }}|${{ inputs.nox-session }}|${{ matrix.transport }}|${{ hashFiles('requirements/**/*.txt', 'cicd/golden-images.json') }}

      - name: PyPi Proxy
        run: |
          sed -i '7s;^;--index-url=https://pypi-proxy.saltstack.net/root/local/+simple/ --extra-index-url=https://pypi.org/simple\n;' requirements/static/ci/*/*.txt

      - name: Setup Python Tools Scripts
        uses: ./.github/actions/setup-python-tools-scripts

      - name: Define Nox Session
        run: |
          if [ "${{ matrix.transport }}" != "tcp" ]; then
            echo NOX_SESSION=${{ inputs.nox-session }} >> "$GITHUB_ENV"
          else
            echo NOX_SESSION=${{ inputs.nox-session }}-tcp >> "$GITHUB_ENV"
          fi

      - name: Download testrun-changed-files.txt
        if: ${{ fromJSON(inputs.testrun)['type'] != 'full' }}
        uses: actions/download-artifact@v3
        with:
          name: testrun-changed-files.txt

      - name: Get Salt Project GitHub Actions Bot Environment
        run: |
          TOKEN=$(curl -sS -f -X PUT "http://169.254.169.254/latest/api/token" -H "X-aws-ec2-metadata-token-ttl-seconds: 30")
          SPB_ENVIRONMENT=$(curl -sS -f -H "X-aws-ec2-metadata-token: $TOKEN" http://169.254.169.254/latest/meta-data/tags/instance/spb:environment)
          echo "SPB_ENVIRONMENT=$SPB_ENVIRONMENT" >> "$GITHUB_ENV"

      - name: Start VM
        id: spin-up-vm
        env:
          TESTS_CHUNK: ${{ matrix.tests-chunk }}
        run: |
          tools --timestamps vm create --environment "${SPB_ENVIRONMENT}" --retries=2 ${{ inputs.distro-slug }}

      - name: List Free Space
        run: |
          tools --timestamps vm ssh ${{ inputs.distro-slug }} -- df -h || true

      - name: Upload Checkout To VM
        run: |
          tools --timestamps vm rsync ${{ inputs.distro-slug }}

      - name: Decompress .nox Directory
        run: |
          tools --timestamps vm decompress-dependencies ${{ inputs.distro-slug }}

      - name: Show System Info & Test Plan
        run: |
          tools --timestamps --timeout-secs=1800 vm testplan --skip-requirements-install \
            --nox-session=${{ env.NOX_SESSION }} ${{ inputs.distro-slug }} \
            ${{ matrix.tests-chunk }}

      - name: Get Test Flags
        id: get-test-flags
        if: ${{ fromJSON(inputs.testrun)['type'] == 'full' }}
        shell: bash
        env:
          PULL_LABELS: ${{ inputs.pull_labels }}
        run: |
          fast_tests=true
          echo $fast_tests
          echo "fast_tests=$fast_test" >> "$GITHUB_OUTPUT"


      - name: Run Fast/Changed Tests
        id: run-fast-changed-tests
        if: ${{ fromJSON(inputs.testrun)['type'] == 'full' }}
        run: |
          tools --timestamps --no-output-timeout-secs=1800 --timeout-secs=14400 vm test --skip-requirements-install \
            --nox-session=${{ env.NOX_SESSION }} --rerun-failures ${{ inputs.distro-slug }} \
            ${{ matrix.tests-chunk }} -- --suppress-no-test-exit-code \
            --from-filenames=testrun-changed-files.txt

      - name: Run Slow/Changed Tests
        id: run-slow-changed-tests
        if: ${{ fromJSON(inputs.testrun)['type'] == 'full' }}
        run: |
          tools --timestamps --no-output-timeout-secs=1800 --timeout-secs=14400 vm test --skip-requirements-install \
            --nox-session=${{ env.NOX_SESSION }} --rerun-failures ${{ inputs.distro-slug }} \
            ${{ matrix.tests-chunk }} -- --no-fast-tests --slow-tests --suppress-no-test-exit-code \
            --from-filenames=testrun-changed-files.txt

      - name: Run Core/Changed Tests
        id: run-core-changed-tests
        if: ${{ fromJSON(inputs.testrun)['type'] == 'full' }}
        run: |
          tools --timestamps --no-output-timeout-secs=1800 --timeout-secs=14400 vm test --skip-requirements-install \
            --nox-session=${{ env.NOX_SESSION }} --rerun-failures ${{ inputs.distro-slug }} \
            ${{ matrix.tests-chunk }} -- --no-fast-tests --core-tests --suppress-no-test-exit-code \
            --from-filenames=testrun-changed-files.txt

      - name: Run Speed/Changed Tests
        id: run-speed-changed-tests
        if: ${{ fromJSON(inputs.testrun)['type'] == 'full' }}
        run: |
          tools --timestamps --no-output-timeout-secs=1800 --timeout-secs=14400 vm test --skip-requirements-install \
<<<<<<< HEAD
            --nox-session=${{ env.NOX_SESSION }} --rerun-failures ${{ inputs.distro-slug }} \
            ${{ matrix.tests-chunk }} -- --no-fast-tests --speed-tests --suppress-no-test-exit-code \
            --from-filenames=testrun-changed-files.txt
=======
            --nox-session=${{ env.NOX_SESSION }} --rerun-failures ${{ (inputs.skip-code-coverage && matrix.tests-chunk != 'unit') && '--skip-code-coverage' || '' }} \
            ${{ inputs.distro-slug }} ${{ matrix.tests-chunk }} -- \
            --run-slow --suppress-no-test-exit-code --from-filenames=testrun-changed-files.txt
>>>>>>> 8a1e4c12

      - name: Run Fast Tests
        id: run-fast-tests
        if: ${{ fromJSON(inputs.testrun)['type'] == 'full' }} && ${{ 'no-fast' in fromJSON(inputs.testrun) }}
        run: |
          tools --timestamps --no-output-timeout-secs=1800 --timeout-secs=14400 vm test --skip-requirements-install \
            --nox-session=${{ env.NOX_SESSION }} --rerun-failures ${{ (inputs.skip-code-coverage && matrix.tests-chunk != 'unit') && '--skip-code-coverage' || '' }} \
            ${{ inputs.distro-slug }} ${{ matrix.tests-chunk }}

      - name: Run Slow Tests
        id: run-slow-tests
        if: ${{ fromJSON(inputs.testrun)['type'] == 'full' }}
        run: |
          tools --timestamps --no-output-timeout-secs=1800 --timeout-secs=14400 vm test --skip-requirements-install \
            --nox-session=${{ env.NOX_SESSION }} --rerun-failures ${{ inputs.distro-slug }} \
            ${{ matrix.tests-chunk }} -- --no-fast-tests --slow-tests

      - name: Run Core Tests
        id: run-core-tests
        if: ${{ fromJSON(inputs.testrun)['type'] == 'full' }}
        run: |
          tools --timestamps --no-output-timeout-secs=1800 --timeout-secs=14400 vm test --skip-requirements-install \
            --nox-session=${{ env.NOX_SESSION }} --rerun-failures ${{ inputs.distro-slug }} \
            ${{ matrix.tests-chunk }} -- --no-fast-tests --core-tests

      - name: Run Speed Tests
        id: run-speed-tests
        if: ${{ fromJSON(inputs.testrun)['type'] == 'full' }}
        run: |
          tools --timestamps --no-output-timeout-secs=1800 --timeout-secs=14400 vm test --skip-requirements-install \
            --nox-session=${{ env.NOX_SESSION }} --rerun-failures ${{ inputs.distro-slug }} \
            ${{ matrix.tests-chunk }} -- --no-fast-tests --speed-tests

      - name: Run Flaky Tests
        id: run-flaky-tests
        if: ${{ fromJSON(inputs.testrun)['type'] == 'full' }}
        run: |
          tools --timestamps --no-output-timeout-secs=1800 --timeout-secs=14400 vm test --skip-requirements-install \
            --nox-session=${{ env.NOX_SESSION }} --rerun-failures ${{ inputs.distro-slug }} \
            ${{ matrix.tests-chunk }} -- --no-fast-tests --flaky-jail

      - name: Run Full Tests
        id: run-full-tests
        if: ${{ fromJSON(inputs.testrun)['type'] != 'full' }}
        run: |
          tools --timestamps --no-output-timeout-secs=1800 --timeout-secs=14400 vm test --skip-requirements-install \
<<<<<<< HEAD
            --nox-session=${{ env.NOX_SESSION }} --rerun-failures ${{ inputs.distro-slug }} \
            ${{ matrix.tests-chunk }} -- --slow-tests --core-tests --speed-tests
=======
            --nox-session=${{ env.NOX_SESSION }} --rerun-failures ${{ (inputs.skip-code-coverage && matrix.tests-chunk != 'unit') && '--skip-code-coverage' || '' }} \
            ${{ inputs.distro-slug }} ${{ matrix.tests-chunk }} -- --run-slow
>>>>>>> 8a1e4c12

      - name: Combine Coverage Reports
        if: always() && inputs.skip-code-coverage == false && steps.spin-up-vm.outcome == 'success' && job.status != 'cancelled'
        run: |
          tools --timestamps vm combine-coverage ${{ inputs.distro-slug }}

      - name: Download Test Run Artifacts
        id: download-artifacts-from-vm
        if: always() && steps.spin-up-vm.outcome == 'success' && job.status != 'cancelled'
        run: |
          tools --timestamps vm download-artifacts ${{ inputs.distro-slug }}
          # Delete the salt onedir, we won't need it anymore and it will prevent
          # from it showing in the tree command below
          rm -rf artifacts/salt*
          tree -a artifacts
          if [ "${{ inputs.skip-code-coverage }}" != "true" ]; then
            mv artifacts/coverage/.coverage artifacts/coverage/.coverage.${{ inputs.distro-slug }}.${{ env.NOX_SESSION }}.${{ matrix.tests-chunk }}
            echo "COVERAGE_FILE=artifacts/coverage/.coverage.${{ inputs.distro-slug }}.${{ env.NOX_SESSION }}.${{ matrix.tests-chunk }}" >> GITHUB_ENV
          fi

      - name: Destroy VM
        if: always()
        run: |
          tools --timestamps vm destroy ${{ inputs.distro-slug }} || true

      - name: Upload Code Coverage Test Run Artifacts
        if: always() && inputs.skip-code-coverage == false && steps.download-artifacts-from-vm.outcome == 'success' && job.status != 'cancelled'
        uses: actions/upload-artifact@v3
        with:
          name: testrun-coverage-artifacts-${{ inputs.distro-slug }}-${{ env.NOX_SESSION }}
          path: |
            artifacts/coverage/

      - name: Upload JUnit XML Test Run Artifacts
        if: always() && steps.download-artifacts-from-vm.outcome == 'success' && job.status != 'cancelled'
        uses: actions/upload-artifact@v3
        with:
          name: testrun-junit-artifacts-${{ inputs.distro-slug }}-${{ env.NOX_SESSION }}
          path: |
            artifacts/xml-unittests-output/

      - name: Upload Test Run Log Artifacts
        if: always() && steps.download-artifacts-from-vm.outcome == 'success' && job.status != 'cancelled'
        uses: actions/upload-artifact@v3
        with:
          name: testrun-log-artifacts-${{ inputs.distro-slug }}-${{ env.NOX_SESSION }}
          path: |
            artifacts/logs


  report:
    name: Reports for ${{ inputs.distro-slug }}(${{ matrix.transport }})
    if: always() && (inputs.skip-code-coverage == false || inputs.skip-junit-reports == false) && needs.test.result != 'cancelled' && needs.test.result != 'skipped'
    runs-on:
      - self-hosted
      - linux
      - x86_64
    needs:
      - generate-matrix
      - test
    strategy:
      fail-fast: false
      matrix:
        include: ${{ fromJSON(needs.generate-matrix.outputs.transport-matrix-include) }}

    steps:
      - name: Checkout Source Code
        uses: actions/checkout@v3

      - name: Define Nox Session
        run: |
          if [ "${{ matrix.transport }}" != "tcp" ]; then
            echo NOX_SESSION=${{ inputs.nox-session }} >> "$GITHUB_ENV"
          else
            echo NOX_SESSION=${{ inputs.nox-session }}-tcp >> "$GITHUB_ENV"
          fi

      - name: Download Code Coverage Test Run Artifacts
        uses: actions/download-artifact@v3
        if: ${{ inputs.skip-code-coverage == false }}
        id: download-coverage-artifacts
        with:
          name: testrun-coverage-artifacts-${{ inputs.distro-slug }}-${{ env.NOX_SESSION }}
          path: artifacts/coverage/

      - name: Download JUnit XML Test Run Artifacts
        uses: actions/download-artifact@v3
        id: download-junit-artifacts
        with:
          name: testrun-junit-artifacts-${{ inputs.distro-slug }}-${{ env.NOX_SESSION }}
          path: artifacts/xml-unittests-output/

      - name: Show Downloaded Test Run Artifacts
        run: |
          tree -a artifacts

      - name: Set up Python 3.9
        uses: actions/setup-python@v4
        with:
          python-version: "3.9"

      - name: Install Nox
        run: |
          python3 -m pip install 'nox==${{ env.NOX_VERSION }}'

      - name: Combine Code Coverage
        if: ${{ inputs.skip-code-coverage == false }}
        continue-on-error: true
        run: |
          nox --force-color -e combine-coverage

      - name: Upload Code Coverage DB
        if: always() && inputs.skip-code-coverage == false && steps.download-coverage-artifacts.outcome == 'success'
        uses: actions/upload-artifact@v3
        with:
          name: code-coverage
          path: artifacts/coverage

      - name: Report Salt Code Coverage
        if: always() && inputs.skip-code-coverage == false && steps.download-coverage-artifacts.outcome == 'success'
        continue-on-error: true
        run: |
          nox --force-color -e report-coverage -- salt

      - name: Report Tests Code Coverage
        if: always() && inputs.skip-code-coverage == false && steps.download-coverage-artifacts.outcome == 'success'
        continue-on-error: true
        run: |
          nox --force-color -e report-coverage -- tests

      - name: Report Combined Code Coverage
        if: always() && inputs.skip-code-coverage == false && steps.download-coverage-artifacts.outcome == 'success'
        continue-on-error: true
        run: |
          nox --force-color -e report-coverage

      - name: Publish Test Report
        uses: mikepenz/action-junit-report@v3
        # always run even if the previous steps fails
        if: always() && inputs.skip-junit-reports == false && steps.download-junit-artifacts.outcome == 'success'
        with:
          check_name: Test Results(${{ inputs.distro-slug }})
          report_paths: 'artifacts/xml-unittests-output/*.xml'
          annotate_only: true<|MERGE_RESOLUTION|>--- conflicted
+++ resolved
@@ -37,13 +37,11 @@
         type: string
         description: The onedir package name to use
         default: salt
-<<<<<<< HEAD
       pull-labels:
         required: false
         type: string
         description: List of all the pull labels
         default: '["test:slow", "test:core", "test:speed"]'
-=======
       skip-code-coverage:
         required: false
         type: boolean
@@ -54,8 +52,6 @@
         type: boolean
         description: Skip Publishing JUnit Reports
         default: false
-
->>>>>>> 8a1e4c12
 
 env:
   NOX_VERSION: "2022.8.7"
@@ -348,15 +344,8 @@
         if: ${{ fromJSON(inputs.testrun)['type'] == 'full' }}
         run: |
           tools --timestamps --no-output-timeout-secs=1800 --timeout-secs=14400 vm test --skip-requirements-install \
-<<<<<<< HEAD
-            --nox-session=${{ env.NOX_SESSION }} --rerun-failures ${{ inputs.distro-slug }} \
-            ${{ matrix.tests-chunk }} -- --no-fast-tests --speed-tests --suppress-no-test-exit-code \
-            --from-filenames=testrun-changed-files.txt
-=======
             --nox-session=${{ env.NOX_SESSION }} --rerun-failures ${{ (inputs.skip-code-coverage && matrix.tests-chunk != 'unit') && '--skip-code-coverage' || '' }} \
-            ${{ inputs.distro-slug }} ${{ matrix.tests-chunk }} -- \
-            --run-slow --suppress-no-test-exit-code --from-filenames=testrun-changed-files.txt
->>>>>>> 8a1e4c12
+            ${{ inputs.distro-slug }} ${{ matrix.tests-chunk }} -- --no-fast-tests --speed-tests --suppress-no-test-exit-code \
 
       - name: Run Fast Tests
         id: run-fast-tests
@@ -403,13 +392,9 @@
         if: ${{ fromJSON(inputs.testrun)['type'] != 'full' }}
         run: |
           tools --timestamps --no-output-timeout-secs=1800 --timeout-secs=14400 vm test --skip-requirements-install \
-<<<<<<< HEAD
-            --nox-session=${{ env.NOX_SESSION }} --rerun-failures ${{ inputs.distro-slug }} \
+            --nox-session=${{ env.NOX_SESSION }} --rerun-failures ${{ (inputs.skip-code-coverage && matrix.tests-chunk != 'unit') && '--skip-code-coverage' || '' }} \
             ${{ matrix.tests-chunk }} -- --slow-tests --core-tests --speed-tests
-=======
-            --nox-session=${{ env.NOX_SESSION }} --rerun-failures ${{ (inputs.skip-code-coverage && matrix.tests-chunk != 'unit') && '--skip-code-coverage' || '' }} \
-            ${{ inputs.distro-slug }} ${{ matrix.tests-chunk }} -- --run-slow
->>>>>>> 8a1e4c12
+
 
       - name: Combine Coverage Reports
         if: always() && inputs.skip-code-coverage == false && steps.spin-up-vm.outcome == 'success' && job.status != 'cancelled'
