# Do not edit these workflows directly as the changes made will be overwritten.
# Instead, edit the template '.github/workflows/templates/nightly.yml.jinja'
---

name: Nightly
run-name: "Nightly (branch: ${{ github.ref_name }})"

on:
  workflow_dispatch:
    inputs:
      skip-salt-test-suite:
        type: boolean
        default: false
        description: Skip running the Salt test suite.
      skip-salt-pkg-test-suite:
        type: boolean
        default: false
        description: Skip running the Salt packages test suite.
  schedule:
    # https://docs.github.com/en/actions/using-workflows/workflow-syntax-for-github-actions#onschedule
    - cron: '0 1 * * *'  # Every day at 1AM

env:
  COLUMNS: 190
  CACHE_SEED: SEED-3  # Bump the number to invalidate all caches
  RELENV_DATA: "${{ github.workspace }}/.relenv"

permissions:
  contents: read  # for dorny/paths-filter to fetch a list of changed files
  pull-requests: read  # for dorny/paths-filter to read pull requests
  actions: write  # to trigger branch nightly builds

concurrency:
  group: ${{ github.workflow }}-${{ github.event_name }}-${{ github.repository }}-${{ github.head_ref || github.run_id }}
  cancel-in-progress: false

jobs:

  workflow-requirements:
    name: Check Workflow Requirements
    runs-on: ${{ github.event.repository.private && fromJSON('["self-hosted", "linux", "x86_64"]') || 'ubuntu-latest' }}
    outputs:
      requirements-met: ${{ steps.check-requirements.outputs.requirements-met }}
    steps:
      - name: Check Requirements
        id: check-requirements
        run: |
          if [ "${{ vars.RUN_SCHEDULED_BUILDS }}" = "1" ]; then
            MSG="Running workflow because RUN_SCHEDULED_BUILDS=1"
            echo "${MSG}"
            echo "${MSG}" >> "${GITHUB_STEP_SUMMARY}"
            echo "requirements-met=true" >> "${GITHUB_OUTPUT}"
          elif [ "${{ github.event.repository.fork }}" = "true" ]; then
            MSG="Not running workflow because ${{ github.repository }} is a fork"
            echo "${MSG}"
            echo "${MSG}" >> "${GITHUB_STEP_SUMMARY}"
            echo "requirements-met=false" >> "${GITHUB_OUTPUT}"
          else
            MSG="Running workflow because ${{ github.repository }} is not a fork"
            echo "${MSG}"
            echo "${MSG}" >> "${GITHUB_STEP_SUMMARY}"
            echo "requirements-met=true" >> "${GITHUB_OUTPUT}"
          fi

  trigger-branch-nightly-builds:
    name: Trigger Branch Workflows
    if: ${{ github.event_name == 'schedule' && fromJSON(needs.workflow-requirements.outputs.requirements-met) }}
    runs-on: ${{ github.event.repository.private && fromJSON('["self-hosted", "linux", "x86_64"]') || 'ubuntu-latest' }}
    needs:
      - workflow-requirements
    steps:
      - name: Trigger 3006.x branch
        env:
          GH_TOKEN: ${{ secrets.GITHUB_TOKEN }}
        run: |
          gh workflow run nightly.yml --repo ${{ github.repository }} --ref 3006.x

  prepare-workflow:
    name: Prepare Workflow Run
    runs-on: ${{ github.event.repository.private && fromJSON('["self-hosted", "linux", "x86_64"]') || 'ubuntu-latest' }}
    if: ${{ fromJSON(needs.workflow-requirements.outputs.requirements-met) }}
    needs:
      - workflow-requirements
    outputs:
      jobs: ${{ steps.define-jobs.outputs.jobs }}
      runners: ${{ steps.runner-types.outputs.runners }}
      changed-files: ${{ steps.process-changed-files.outputs.changed-files }}
      pull-labels: ${{ steps.get-pull-labels.outputs.labels }}
      testrun: ${{ steps.define-testrun.outputs.testrun }}
      salt-version: ${{ steps.setup-salt-version.outputs.salt-version }}
      cache-seed: ${{ steps.set-cache-seed.outputs.cache-seed }}
      latest-release: ${{ steps.get-salt-releases.outputs.latest-release }}
      releases: ${{ steps.get-salt-releases.outputs.releases }}
      testing-releases: ${{ steps.get-testing-releases.outputs.testing-releases }}
    steps:
      - uses: actions/checkout@v4
        with:
          fetch-depth: 0  # Full clone to also get the tags to get the right salt version

      - name: Get Changed Files
        if: ${{ github.event_name == 'pull_request'}}
        id: changed-files
        uses: dorny/paths-filter@v2
        with:
          token: ${{ github.token }}
          list-files: json
          filters: |
            repo:
              - added|modified:
                - '**'
            doc-requirements:
              - added|modified: &doc_requirements
                - requirements/static/ci/py3.*/docs.txt
            lint-requirements:
              - added|modified: &lint_requirements
                - requirements/static/ci/py3.*/lint.txt
            pkg_requirements:
              - added|modified: &pkg_requirements
                - requirements/static/pkg/py3.*/darwin.txt
                - requirements/static/pkg/py3.*/linux.txt
                - requirements/static/pkg/py3.*/freebsd.txt
                - requirements/static/pkg/py3.*/windows.txt
            test_requirements:
              - added|modified: &test_requirements
                - requirements/static/ci/py3.*/darwin.txt
                - requirements/static/ci/py3.*/linux.txt
                - requirements/static/ci/py3.*/freebsd.txt
                - requirements/static/ci/py3.*/windows.txt
                - requirements/static/ci/py3.*/darwin-crypto.txt
                - requirements/static/ci/py3.*/linux-crypto.txt
                - requirements/static/ci/py3.*/freebsd-crypto.txt
                - requirements/static/ci/py3.*/windows-crypto.txt
            deleted:
              - deleted:
                - '**'
            docs:
              - added|modified:
                - doc/**
                - *doc_requirements
            workflows:
              - added|modified:
                - cicd/shared-gh-workflows-context.yml
                - .github/actions/**/action.yml
                - .github/workflows/*.yml
                - .github/workflows/templates/*.yml.jinja2
            salt:
              - added|modified: &salt_added_modified
                - setup.py
                - noxfile.py
                - salt/**/*.py
                - tasks/**/*.py
                - tools/**/*.py
            tests:
              - added|modified: &tests_added_modified
                - tests/**/*.py
            lint:
              - added|modified:
                - .pylintrc
                - *lint_requirements
            golden_images:
              - added|modified:
                - cicd/golden-images.json
            pkg_tests:
              - added|modified: &pkg_tests_added_modified
                - pkg/**
                - *pkg_requirements
                - *salt_added_modified
            testrun:
              - added|modified:
                - *pkg_requirements
                - *test_requirements
                - *salt_added_modified
                - *tests_added_modified
                - *pkg_tests_added_modified

      - name: Set up Python 3.10
        uses: actions/setup-python@v4
        with:
          python-version: "3.10"

      - name: Setup Python Tools Scripts
        uses: ./.github/actions/setup-python-tools-scripts

      - name: Pretty Print The GH Actions Event
        run:
          tools ci print-gh-event

      - name: Set Cache Seed Output
        id: set-cache-seed
        run: |
          tools ci define-cache-seed ${{ env.CACHE_SEED }}

      - name: Setup Salt Version
        id: setup-salt-version
        uses: ./.github/actions/setup-salt-version
        with:
          salt-version: ""
          validate-version: true

      - name: Get Pull Request Test Labels
        id: get-pull-labels
        if: ${{ github.event_name == 'pull_request'}}
        env:
            GITHUB_TOKEN: ${{ secrets.GITHUB_TOKEN }}
        run: |
          tools ci get-pr-test-labels --repository ${{ github.repository }}

      - name: Write Changed Files To A Local File
        run:
          echo '${{ toJSON(steps.changed-files.outputs) }}' > changed-files.json

      - name: Check Local Changed Files Contents
        if: ${{ github.event_name == 'pull_request' }}
        run:
          cat changed-files.json

      - name: Process Changed Files
        id: process-changed-files
        run: |
          tools ci process-changed-files ${{ github.event_name }} changed-files.json

      - name: Check Collected Changed Files
        if: ${{ github.event_name == 'pull_request' }}
        run: |
          echo '${{ steps.process-changed-files.outputs.changed-files }}' | jq -C '.'

      - name: Define Runner Types
        id: runner-types
        run: |
          tools ci runner-types ${{ github.event_name }}

      - name: Check Defined Runners
        run: |
          echo '${{ steps.runner-types.outputs.runners }}' | jq -C '.'

      - name: Define Jobs
        id: define-jobs
        run: |
          tools ci define-jobs${{ inputs.skip-salt-test-suite && ' --skip-tests' || '' }}${{ inputs.skip-salt-pkg-test-suite && ' --skip-pkg-tests' || '' }} ${{ github.event_name }} changed-files.json

      - name: Check Defined Jobs
        run: |
          echo '${{ steps.define-jobs.outputs.jobs }}' | jq -C '.'

      - name: Get Salt Releases
        id: get-salt-releases
        env:
          GITHUB_TOKEN: ${{ secrets.GITHUB_TOKEN }}
        run: |
          tools ci get-releases

      - name: Get Latest Salt Releases for Testing
        id: get-testing-releases
        env:
          GITHUB_TOKEN: ${{ secrets.GITHUB_TOKEN }}
        run: |
          tools ci get-testing-releases ${{ join(fromJSON(steps.get-salt-releases.outputs.releases), ' ') }} --salt-version ${{ steps.setup-salt-version.outputs.salt-version }}

      - name: Check Salt Releases
        run: |
          echo '${{ steps.get-salt-releases.outputs.latest-release }}' | jq -C '.'
          echo '${{ steps.get-salt-releases.outputs.releases }}' | jq -C '.'
          echo '${{ steps.get-testing-releases.outputs.testing-releases }}' | jq -C '.'

      - name: Define Testrun
        id: define-testrun
        run: |
          tools ci define-testrun ${{ github.event_name }} changed-files.json

      - name: Check Defined Test Run
        run: |
          echo '${{ steps.define-testrun.outputs.testrun }}' | jq -C '.'

      - name: Check Contents of generated testrun-changed-files.txt
        if: ${{ fromJSON(steps.define-testrun.outputs.testrun)['type'] != 'full' }}
        run: |
          cat testrun-changed-files.txt || true

      - name: Upload testrun-changed-files.txt
        if: ${{ fromJSON(steps.define-testrun.outputs.testrun)['type'] != 'full' }}
        uses: actions/upload-artifact@v3
        with:
          name: testrun-changed-files.txt
          path: testrun-changed-files.txt


  pre-commit:
    name: Pre-Commit
    if: ${{ fromJSON(needs.prepare-workflow.outputs.runners)['github-hosted'] }}
    uses: ./.github/workflows/pre-commit-action.yml
    needs:
      - prepare-workflow
    with:
      cache-seed: ${{ needs.prepare-workflow.outputs.cache-seed }}
      changed-files: ${{ needs.prepare-workflow.outputs.changed-files }}
      pre-commit-version: "3.0.4"

  lint:
    name: Lint
    if: ${{ fromJSON(needs.prepare-workflow.outputs.jobs)['lint'] && fromJSON(needs.prepare-workflow.outputs.runners)['github-hosted'] }}
    uses: ./.github/workflows/lint-action.yml
    needs:
      - prepare-workflow
    with:
      changed-files: ${{ needs.prepare-workflow.outputs.changed-files }}

  prepare-release:
    name: "Prepare Release: ${{ needs.prepare-workflow.outputs.salt-version }}"
    if: ${{ fromJSON(needs.prepare-workflow.outputs.jobs)['prepare-release'] && fromJSON(needs.prepare-workflow.outputs.runners)['github-hosted'] }}
    runs-on: ${{ github.event.repository.private && fromJSON('["self-hosted", "linux", "medium", "x86_64"]') || 'ubuntu-latest' }}
    needs:
      - prepare-workflow
    steps:
      - uses: actions/checkout@v4

      - name: Get Python Version
        id: get-python-version
        uses: ./.github/actions/get-python-version
        with:
          python-binary: python3

      - name: Setup Python Tools Scripts
        id: python-tools-scripts
        uses: ./.github/actions/setup-python-tools-scripts

      - name: Cache Python Tools Docs Virtualenv
        uses: actions/cache@v3
        with:
          path: .tools-venvs/docs
          key: ${{ needs.prepare-workflow.outputs.cache-seed }}|${{ github.workflow }}|${{ github.job }}|tools-venvs|${{ steps.python-tools-scripts.outputs.version }}|docs|${{ steps.get-python-version.outputs.version }}|${{ hashFiles('requirements/**/docs.txt') }}

      - name: Cache Python Tools Changelog Virtualenv
        uses: actions/cache@v3
        with:
          path: .tools-venvs/changelog
          key: ${{ needs.prepare-workflow.outputs.cache-seed }}|${{ github.workflow }}|${{ github.job }}|tools-venvs|${{ steps.python-tools-scripts.outputs.version }}|changelog|${{ steps.get-python-version.outputs.version }}|${{ hashFiles('requirements/**/changelog.txt') }}


      - name: Setup Salt Version
        id: setup-salt-version
        uses: ./.github/actions/setup-salt-version
        with:
          salt-version: "${{ needs.prepare-workflow.outputs.salt-version }}"

      - name: Update Debian changelog
        shell: bash
        if: ${{ startsWith(github.event.ref, 'refs/tags') == false }}
        run: |
          tools changelog update-deb --draft
          tools changelog update-deb

      - name: Update RPM changelog
        shell: bash
        if: ${{ startsWith(github.event.ref, 'refs/tags') == false }}
        run: |
          tools changelog update-rpm --draft
          tools changelog update-rpm

      - name: Update Release Notes
        shell: bash
        if: ${{ startsWith(github.event.ref, 'refs/tags') == false }}
        run: |
          if [ "${{ contains(fromJSON('["master"]'), github.ref_name) }}" == "true" ]; then
              tools changelog update-release-notes --draft --next-release
              tools changelog update-release-notes --next-release
          else
              tools changelog update-release-notes --draft
              tools changelog update-release-notes
          fi

      - name: Generate MAN Pages
        shell: bash
        if: ${{ startsWith(github.event.ref, 'refs/tags') == false }}
        env:
          LATEST_RELEASE: "${{ needs.prepare-workflow.outputs.salt-version }}"
          SALT_ON_SALTSTACK: "1"
        run: |
          tools docs man

      - name: Update Changelog
        shell: bash
        if: ${{ startsWith(github.event.ref, 'refs/tags') == false }}
        run: |
          tools changelog update-changelog-md --draft
          tools changelog update-changelog-md

      - name: Show Changes Diff
        shell: bash
        if: ${{ startsWith(github.event.ref, 'refs/tags') == false }}
        run: |
          git diff --color

      - name: Configure Git
        shell: bash
        if: ${{ startsWith(github.event.ref, 'refs/tags') == false }}
        run: |
          git config --global user.name "Salt Project Packaging"
          git config --global user.email saltproject-packaging@vmware.com

      - name: Setup Pre-Commit
        if: ${{ startsWith(github.event.ref, 'refs/tags') == false }}
        uses: ./.github/actions/setup-pre-commit
        with:
          version: "3.0.4"
          cache-seed: ${{ needs.prepare-workflow.outputs.cache-seed }}

      - name: Commit Changes
        shell: bash
        if: ${{ startsWith(github.event.ref, 'refs/tags') == false }}
        env:
          SKIP: lint-salt,lint-tests
        run: |
          # Run it twice so that pre-commit can fix anything that can be automatically fixed.
          git commit -am "Release v${{ needs.prepare-workflow.outputs.salt-version }}" || \
            git commit -am "Release v${{ needs.prepare-workflow.outputs.salt-version }}"

      - name: Create release changes patch
        shell: bash
        if: ${{ startsWith(github.event.ref, 'refs/tags') == false }}
        run: |
          git format-patch --keep-subject --binary --stdout HEAD^ > salt-${{ needs.prepare-workflow.outputs.salt-version }}.patch

      - name: Upload Changes Diff Artifact
        uses: actions/upload-artifact@v3
        if: ${{ startsWith(github.event.ref, 'refs/tags') == false }}
        with:
          name: salt-${{ needs.prepare-workflow.outputs.salt-version }}.patch
          path: salt-${{ needs.prepare-workflow.outputs.salt-version }}.patch
          retention-days: 7
          if-no-files-found: error

  build-docs:
    name: Documentation
    if: ${{ fromJSON(needs.prepare-workflow.outputs.jobs)['build-docs'] && fromJSON(needs.prepare-workflow.outputs.runners)['self-hosted'] }}
    needs:
      - prepare-workflow
      - build-source-tarball
    uses: ./.github/workflows/build-docs.yml
    with:
      cache-seed: ${{ needs.prepare-workflow.outputs.cache-seed }}
      salt-version: "${{ needs.prepare-workflow.outputs.salt-version }}"

  build-source-tarball:
    name: Build Source Tarball
    if: ${{ fromJSON(needs.prepare-workflow.outputs.jobs)['build-source-tarball'] && fromJSON(needs.prepare-workflow.outputs.runners)['github-hosted'] }}
    needs:
      - prepare-workflow
      - prepare-release
    runs-on: ${{ github.event.repository.private && fromJSON('["self-hosted", "linux", "medium", "x86_64"]') || 'ubuntu-latest' }}
    steps:
      - uses: actions/checkout@v4

      - name: Set up Python 3.10
        uses: actions/setup-python@v4
        with:
          python-version: "3.10"

      - name: Get Python Version
        id: get-python-version
        uses: ./.github/actions/get-python-version
        with:
          python-binary: python3

      - name: Setup Python Tools Scripts
        id: python-tools-scripts
        uses: ./.github/actions/setup-python-tools-scripts

      - name: Setup Salt Version
        id: setup-salt-version
        uses: ./.github/actions/setup-salt-version
        with:
          salt-version: "${{ needs.prepare-workflow.outputs.salt-version }}"

      - name: Cache Python Tools Build Virtualenv
        uses: actions/cache@v3
        with:
          path: .tools-venvs/build
          key: ${{ needs.prepare-workflow.outputs.cache-seed }}|${{ github.workflow }}|${{ github.job }}|tools-venvs|${{ steps.python-tools-scripts.outputs.version }}|build|${{ steps.get-python-version.outputs.version }}|${{ hashFiles('requirements/**/build.txt') }}

      - name: Build Source Tarball
        uses: ./.github/actions/build-source-tarball
        with:
          salt-version: "${{ needs.prepare-workflow.outputs.salt-version }}"

  build-deps-onedir-linux:
    name: Build Dependencies Onedir
    if: ${{ fromJSON(needs.prepare-workflow.outputs.jobs)['build-deps-onedir'] && fromJSON(needs.prepare-workflow.outputs.runners)['self-hosted'] }}
    needs:
      - prepare-workflow
    uses: ./.github/workflows/build-deps-onedir-linux.yml
    with:
      cache-seed: ${{ needs.prepare-workflow.outputs.cache-seed }}
      salt-version: "${{ needs.prepare-workflow.outputs.salt-version }}"
      self-hosted-runners: ${{ fromJSON(needs.prepare-workflow.outputs.runners)['self-hosted'] }}
      github-hosted-runners: ${{ fromJSON(needs.prepare-workflow.outputs.runners)['github-hosted'] }}
      relenv-version: "0.13.11"
      python-version: "3.10.13"

  build-deps-onedir-windows:
    name: Build Dependencies Onedir
    if: ${{ fromJSON(needs.prepare-workflow.outputs.jobs)['build-deps-onedir'] && fromJSON(needs.prepare-workflow.outputs.runners)['self-hosted'] }}
    needs:
      - prepare-workflow
    uses: ./.github/workflows/build-deps-onedir-windows.yml
    with:
      cache-seed: ${{ needs.prepare-workflow.outputs.cache-seed }}
      salt-version: "${{ needs.prepare-workflow.outputs.salt-version }}"
      self-hosted-runners: ${{ fromJSON(needs.prepare-workflow.outputs.runners)['self-hosted'] }}
      github-hosted-runners: ${{ fromJSON(needs.prepare-workflow.outputs.runners)['github-hosted'] }}
      relenv-version: "0.13.11"
      python-version: "3.10.13"

  build-deps-onedir-macos:
    name: Build Dependencies Onedir
    if: ${{ fromJSON(needs.prepare-workflow.outputs.jobs)['build-deps-onedir'] && fromJSON(needs.prepare-workflow.outputs.runners)['self-hosted'] }}
    needs:
      - prepare-workflow
    uses: ./.github/workflows/build-deps-onedir-macos.yml
    with:
      cache-seed: ${{ needs.prepare-workflow.outputs.cache-seed }}
      salt-version: "${{ needs.prepare-workflow.outputs.salt-version }}"
      self-hosted-runners: ${{ fromJSON(needs.prepare-workflow.outputs.runners)['self-hosted'] }}
      github-hosted-runners: ${{ fromJSON(needs.prepare-workflow.outputs.runners)['github-hosted'] }}
      relenv-version: "0.13.11"
      python-version: "3.10.13"

  build-salt-onedir-linux:
    name: Build Salt Onedir
    if: ${{ fromJSON(needs.prepare-workflow.outputs.jobs)['build-salt-onedir'] }}
    needs:
      - prepare-workflow
      - build-deps-onedir-linux
      - build-source-tarball
    uses: ./.github/workflows/build-salt-onedir-linux.yml
    with:
      cache-seed: ${{ needs.prepare-workflow.outputs.cache-seed }}
      salt-version: "${{ needs.prepare-workflow.outputs.salt-version }}"
      self-hosted-runners: ${{ fromJSON(needs.prepare-workflow.outputs.runners)['self-hosted'] }}
      github-hosted-runners: ${{ fromJSON(needs.prepare-workflow.outputs.runners)['github-hosted'] }}
      relenv-version: "0.13.11"
      python-version: "3.10.13"

  build-salt-onedir-windows:
    name: Build Salt Onedir
    if: ${{ fromJSON(needs.prepare-workflow.outputs.jobs)['build-salt-onedir'] }}
    needs:
      - prepare-workflow
      - build-deps-onedir-windows
      - build-source-tarball
    uses: ./.github/workflows/build-salt-onedir-windows.yml
    with:
      cache-seed: ${{ needs.prepare-workflow.outputs.cache-seed }}
      salt-version: "${{ needs.prepare-workflow.outputs.salt-version }}"
      self-hosted-runners: ${{ fromJSON(needs.prepare-workflow.outputs.runners)['self-hosted'] }}
      github-hosted-runners: ${{ fromJSON(needs.prepare-workflow.outputs.runners)['github-hosted'] }}
<<<<<<< HEAD
      relenv-version: "0.13.11"
=======
      relenv-version: "0.13.12"
>>>>>>> e37fbda4
      python-version: "3.10.13"

  build-salt-onedir-macos:
    name: Build Salt Onedir
    if: ${{ fromJSON(needs.prepare-workflow.outputs.jobs)['build-salt-onedir'] }}
    needs:
      - prepare-workflow
      - build-deps-onedir-macos
      - build-source-tarball
    uses: ./.github/workflows/build-salt-onedir-macos.yml
    with:
      cache-seed: ${{ needs.prepare-workflow.outputs.cache-seed }}
      salt-version: "${{ needs.prepare-workflow.outputs.salt-version }}"
      self-hosted-runners: ${{ fromJSON(needs.prepare-workflow.outputs.runners)['self-hosted'] }}
      github-hosted-runners: ${{ fromJSON(needs.prepare-workflow.outputs.runners)['github-hosted'] }}
<<<<<<< HEAD
      relenv-version: "0.13.11"
=======
      relenv-version: "0.13.12"
>>>>>>> e37fbda4
      python-version: "3.10.13"

  build-rpm-pkgs-onedir:
    name: Build Packages
    if: ${{ fromJSON(needs.prepare-workflow.outputs.jobs)['build-pkgs'] && fromJSON(needs.prepare-workflow.outputs.runners)['self-hosted'] }}
    needs:
      - prepare-workflow
      - build-salt-onedir-linux
    uses: ./.github/workflows/build-rpm-packages.yml
    with:
      salt-version: "${{ needs.prepare-workflow.outputs.salt-version }}"
<<<<<<< HEAD
      relenv-version: "0.13.11"
      python-version: "3.10.13"
      source: "onedir"

  build-rpm-pkgs-src:
    name: Build Packages
    if: ${{ fromJSON(needs.prepare-workflow.outputs.jobs)['build-pkgs'] && fromJSON(needs.prepare-workflow.outputs.runners)['self-hosted'] }}
    needs:
      - prepare-workflow
      - build-salt-onedir-linux
    uses: ./.github/workflows/build-rpm-packages.yml
    with:
      salt-version: "${{ needs.prepare-workflow.outputs.salt-version }}"
      relenv-version: "0.13.11"
      python-version: "3.10.13"
      source: "src"

  build-deb-pkgs-onedir:
    name: Build Packages
    if: ${{ fromJSON(needs.prepare-workflow.outputs.jobs)['build-pkgs'] && fromJSON(needs.prepare-workflow.outputs.runners)['self-hosted'] }}
    needs:
      - prepare-workflow
      - build-salt-onedir-linux
    uses: ./.github/workflows/build-deb-packages.yml
    with:
      salt-version: "${{ needs.prepare-workflow.outputs.salt-version }}"
      relenv-version: "0.13.11"
=======
      relenv-version: "0.13.12"
>>>>>>> e37fbda4
      python-version: "3.10.13"
      source: "onedir"

  build-deb-pkgs-src:
    name: Build Packages
    if: ${{ fromJSON(needs.prepare-workflow.outputs.jobs)['build-pkgs'] && fromJSON(needs.prepare-workflow.outputs.runners)['self-hosted'] }}
    needs:
      - prepare-workflow
      - build-salt-onedir-linux
    uses: ./.github/workflows/build-deb-packages.yml
    with:
      salt-version: "${{ needs.prepare-workflow.outputs.salt-version }}"
<<<<<<< HEAD
      relenv-version: "0.13.11"
      python-version: "3.10.13"
      source: "src"

  build-windows-pkgs-onedir:
    name: Build Packages
    if: ${{ fromJSON(needs.prepare-workflow.outputs.jobs)['build-pkgs'] && fromJSON(needs.prepare-workflow.outputs.runners)['github-hosted'] }}
    needs:
      - prepare-workflow
      - build-salt-onedir-windows
    uses: ./.github/workflows/build-windows-packages.yml
    with:
      salt-version: "${{ needs.prepare-workflow.outputs.salt-version }}"
      relenv-version: "0.13.11"
      python-version: "3.10.13"
      source: "onedir"
      environment: nightly
      sign-packages: false
    secrets: inherit

  build-windows-pkgs-src:
    name: Build Packages
    if: ${{ fromJSON(needs.prepare-workflow.outputs.jobs)['build-pkgs'] && fromJSON(needs.prepare-workflow.outputs.runners)['github-hosted'] }}
    needs:
      - prepare-workflow
      - build-salt-onedir-windows
    uses: ./.github/workflows/build-windows-packages.yml
    with:
      salt-version: "${{ needs.prepare-workflow.outputs.salt-version }}"
      relenv-version: "0.13.11"
      python-version: "3.10.13"
      source: "src"
      environment: nightly
      sign-packages: false
    secrets: inherit

  build-macos-pkgs-onedir:
    name: Build Packages
    if: ${{ fromJSON(needs.prepare-workflow.outputs.jobs)['build-pkgs'] && fromJSON(needs.prepare-workflow.outputs.runners)['github-hosted'] }}
    needs:
      - prepare-workflow
      - build-salt-onedir-macos
    uses: ./.github/workflows/build-macos-packages.yml
    with:
      salt-version: "${{ needs.prepare-workflow.outputs.salt-version }}"
      relenv-version: "0.13.11"
      python-version: "3.10.13"
      source: "onedir"
      environment: nightly
      sign-packages: true
    secrets: inherit

  build-macos-pkgs-src:
    name: Build Packages
    if: ${{ fromJSON(needs.prepare-workflow.outputs.jobs)['build-pkgs'] && fromJSON(needs.prepare-workflow.outputs.runners)['github-hosted'] }}
    needs:
      - prepare-workflow
      - build-salt-onedir-macos
    uses: ./.github/workflows/build-macos-packages.yml
    with:
      salt-version: "${{ needs.prepare-workflow.outputs.salt-version }}"
      relenv-version: "0.13.11"
      python-version: "3.10.13"
      source: "src"
      environment: nightly
      sign-packages: true
    secrets: inherit

  windows-2016-ci-deps:
    name: Windows 2016 Deps
    if: ${{ fromJSON(needs.prepare-workflow.outputs.jobs)['build-deps-ci'] && fromJSON(needs.prepare-workflow.outputs.runners)['self-hosted'] }}
    needs:
      - prepare-workflow
      - build-salt-onedir-windows
    uses: ./.github/workflows/build-deps-ci-action.yml
    with:
      distro-slug: windows-2016
      nox-session: ci-test-onedir
      platform: windows
      arch: amd64
      nox-version: 2022.8.7
      python-version: "3.10"
      salt-version: "${{ needs.prepare-workflow.outputs.salt-version }}"
      cache-prefix: ${{ needs.prepare-workflow.outputs.cache-seed }}|3.10.13

  windows-2019-ci-deps:
    name: Windows 2019 Deps
    if: ${{ fromJSON(needs.prepare-workflow.outputs.jobs)['build-deps-ci'] && fromJSON(needs.prepare-workflow.outputs.runners)['self-hosted'] }}
    needs:
      - prepare-workflow
      - build-salt-onedir-windows
    uses: ./.github/workflows/build-deps-ci-action.yml
    with:
      distro-slug: windows-2019
      nox-session: ci-test-onedir
      platform: windows
      arch: amd64
      nox-version: 2022.8.7
      python-version: "3.10"
      salt-version: "${{ needs.prepare-workflow.outputs.salt-version }}"
      cache-prefix: ${{ needs.prepare-workflow.outputs.cache-seed }}|3.10.13

  windows-2022-ci-deps:
    name: Windows 2022 Deps
    if: ${{ fromJSON(needs.prepare-workflow.outputs.jobs)['build-deps-ci'] && fromJSON(needs.prepare-workflow.outputs.runners)['self-hosted'] }}
    needs:
      - prepare-workflow
      - build-salt-onedir-windows
    uses: ./.github/workflows/build-deps-ci-action.yml
    with:
      distro-slug: windows-2022
      nox-session: ci-test-onedir
      platform: windows
      arch: amd64
      nox-version: 2022.8.7
      python-version: "3.10"
      salt-version: "${{ needs.prepare-workflow.outputs.salt-version }}"
      cache-prefix: ${{ needs.prepare-workflow.outputs.cache-seed }}|3.10.13

  macos-12-ci-deps:
    name: macOS 12 Deps
    if: ${{ fromJSON(needs.prepare-workflow.outputs.jobs)['build-deps-ci'] && fromJSON(needs.prepare-workflow.outputs.runners)['github-hosted'] }}
    needs:
      - prepare-workflow
      - build-salt-onedir-macos
    uses: ./.github/workflows/build-deps-ci-action-macos.yml
    with:
      distro-slug: macos-12
      nox-session: ci-test-onedir
      platform: darwin
      arch: x86_64
      nox-version: 2022.8.7
      python-version: "3.10"
      salt-version: "${{ needs.prepare-workflow.outputs.salt-version }}"
      cache-prefix: ${{ needs.prepare-workflow.outputs.cache-seed }}|3.10.13

  almalinux-8-ci-deps:
    name: Alma Linux 8 Deps
    if: ${{ fromJSON(needs.prepare-workflow.outputs.jobs)['build-deps-ci'] && fromJSON(needs.prepare-workflow.outputs.runners)['self-hosted'] }}
    needs:
      - prepare-workflow
      - build-salt-onedir-linux
    uses: ./.github/workflows/build-deps-ci-action.yml
    with:
      distro-slug: almalinux-8
      nox-session: ci-test-onedir
      platform: linux
      arch: x86_64
      nox-version: 2022.8.7
      python-version: "3.10"
      salt-version: "${{ needs.prepare-workflow.outputs.salt-version }}"
      cache-prefix: ${{ needs.prepare-workflow.outputs.cache-seed }}|3.10.13

  almalinux-8-arm64-ci-deps:
    name: Alma Linux 8 Arm64 Deps
    if: ${{ fromJSON(needs.prepare-workflow.outputs.jobs)['build-deps-ci'] && fromJSON(needs.prepare-workflow.outputs.runners)['self-hosted'] }}
    needs:
      - prepare-workflow
      - build-salt-onedir-linux
    uses: ./.github/workflows/build-deps-ci-action.yml
    with:
      distro-slug: almalinux-8-arm64
      nox-session: ci-test-onedir
      platform: linux
      arch: aarch64
      nox-version: 2022.8.7
      python-version: "3.10"
      salt-version: "${{ needs.prepare-workflow.outputs.salt-version }}"
      cache-prefix: ${{ needs.prepare-workflow.outputs.cache-seed }}|3.10.13

  almalinux-9-ci-deps:
    name: Alma Linux 9 Deps
    if: ${{ fromJSON(needs.prepare-workflow.outputs.jobs)['build-deps-ci'] && fromJSON(needs.prepare-workflow.outputs.runners)['self-hosted'] }}
    needs:
      - prepare-workflow
      - build-salt-onedir-linux
    uses: ./.github/workflows/build-deps-ci-action.yml
    with:
      distro-slug: almalinux-9
      nox-session: ci-test-onedir
      platform: linux
      arch: x86_64
      nox-version: 2022.8.7
      python-version: "3.10"
      salt-version: "${{ needs.prepare-workflow.outputs.salt-version }}"
      cache-prefix: ${{ needs.prepare-workflow.outputs.cache-seed }}|3.10.13

  almalinux-9-arm64-ci-deps:
    name: Alma Linux 9 Arm64 Deps
    if: ${{ fromJSON(needs.prepare-workflow.outputs.jobs)['build-deps-ci'] && fromJSON(needs.prepare-workflow.outputs.runners)['self-hosted'] }}
    needs:
      - prepare-workflow
      - build-salt-onedir-linux
    uses: ./.github/workflows/build-deps-ci-action.yml
    with:
      distro-slug: almalinux-9-arm64
      nox-session: ci-test-onedir
      platform: linux
      arch: aarch64
      nox-version: 2022.8.7
      python-version: "3.10"
      salt-version: "${{ needs.prepare-workflow.outputs.salt-version }}"
      cache-prefix: ${{ needs.prepare-workflow.outputs.cache-seed }}|3.10.13

  amazonlinux-2-ci-deps:
    name: Amazon Linux 2 Deps
    if: ${{ fromJSON(needs.prepare-workflow.outputs.jobs)['build-deps-ci'] && fromJSON(needs.prepare-workflow.outputs.runners)['self-hosted'] }}
    needs:
      - prepare-workflow
      - build-salt-onedir-linux
    uses: ./.github/workflows/build-deps-ci-action.yml
    with:
      distro-slug: amazonlinux-2
      nox-session: ci-test-onedir
      platform: linux
      arch: x86_64
      nox-version: 2022.8.7
      python-version: "3.10"
      salt-version: "${{ needs.prepare-workflow.outputs.salt-version }}"
      cache-prefix: ${{ needs.prepare-workflow.outputs.cache-seed }}|3.10.13

  amazonlinux-2-arm64-ci-deps:
    name: Amazon Linux 2 Arm64 Deps
    if: ${{ fromJSON(needs.prepare-workflow.outputs.jobs)['build-deps-ci'] && fromJSON(needs.prepare-workflow.outputs.runners)['self-hosted'] }}
    needs:
      - prepare-workflow
      - build-salt-onedir-linux
    uses: ./.github/workflows/build-deps-ci-action.yml
    with:
      distro-slug: amazonlinux-2-arm64
      nox-session: ci-test-onedir
      platform: linux
      arch: aarch64
      nox-version: 2022.8.7
      python-version: "3.10"
      salt-version: "${{ needs.prepare-workflow.outputs.salt-version }}"
      cache-prefix: ${{ needs.prepare-workflow.outputs.cache-seed }}|3.10.13

  archlinux-lts-ci-deps:
    name: Arch Linux LTS Deps
    if: ${{ fromJSON(needs.prepare-workflow.outputs.jobs)['build-deps-ci'] && fromJSON(needs.prepare-workflow.outputs.runners)['self-hosted'] }}
    needs:
      - prepare-workflow
      - build-salt-onedir-linux
    uses: ./.github/workflows/build-deps-ci-action.yml
    with:
      distro-slug: archlinux-lts
      nox-session: ci-test-onedir
      platform: linux
      arch: x86_64
      nox-version: 2022.8.7
      python-version: "3.10"
      salt-version: "${{ needs.prepare-workflow.outputs.salt-version }}"
      cache-prefix: ${{ needs.prepare-workflow.outputs.cache-seed }}|3.10.13

  centos-7-ci-deps:
    name: CentOS 7 Deps
    if: ${{ fromJSON(needs.prepare-workflow.outputs.jobs)['build-deps-ci'] && fromJSON(needs.prepare-workflow.outputs.runners)['self-hosted'] }}
    needs:
      - prepare-workflow
      - build-salt-onedir-linux
    uses: ./.github/workflows/build-deps-ci-action.yml
    with:
      distro-slug: centos-7
      nox-session: ci-test-onedir
      platform: linux
      arch: x86_64
      nox-version: 2022.8.7
      python-version: "3.10"
      salt-version: "${{ needs.prepare-workflow.outputs.salt-version }}"
      cache-prefix: ${{ needs.prepare-workflow.outputs.cache-seed }}|3.10.13

  centos-7-arm64-ci-deps:
    name: CentOS 7 Arm64 Deps
    if: ${{ fromJSON(needs.prepare-workflow.outputs.jobs)['build-deps-ci'] && fromJSON(needs.prepare-workflow.outputs.runners)['self-hosted'] }}
    needs:
      - prepare-workflow
      - build-salt-onedir-linux
    uses: ./.github/workflows/build-deps-ci-action.yml
    with:
      distro-slug: centos-7-arm64
      nox-session: ci-test-onedir
      platform: linux
      arch: aarch64
      nox-version: 2022.8.7
      python-version: "3.10"
      salt-version: "${{ needs.prepare-workflow.outputs.salt-version }}"
      cache-prefix: ${{ needs.prepare-workflow.outputs.cache-seed }}|3.10.13

  centosstream-8-ci-deps:
    name: CentOS Stream 8 Deps
    if: ${{ fromJSON(needs.prepare-workflow.outputs.jobs)['build-deps-ci'] && fromJSON(needs.prepare-workflow.outputs.runners)['self-hosted'] }}
    needs:
      - prepare-workflow
      - build-salt-onedir-linux
    uses: ./.github/workflows/build-deps-ci-action.yml
    with:
      distro-slug: centosstream-8
      nox-session: ci-test-onedir
      platform: linux
      arch: x86_64
      nox-version: 2022.8.7
      python-version: "3.10"
      salt-version: "${{ needs.prepare-workflow.outputs.salt-version }}"
      cache-prefix: ${{ needs.prepare-workflow.outputs.cache-seed }}|3.10.13

  centosstream-8-arm64-ci-deps:
    name: CentOS Stream 8 Arm64 Deps
    if: ${{ fromJSON(needs.prepare-workflow.outputs.jobs)['build-deps-ci'] && fromJSON(needs.prepare-workflow.outputs.runners)['self-hosted'] }}
    needs:
      - prepare-workflow
      - build-salt-onedir-linux
    uses: ./.github/workflows/build-deps-ci-action.yml
    with:
      distro-slug: centosstream-8-arm64
      nox-session: ci-test-onedir
      platform: linux
      arch: aarch64
      nox-version: 2022.8.7
      python-version: "3.10"
      salt-version: "${{ needs.prepare-workflow.outputs.salt-version }}"
      cache-prefix: ${{ needs.prepare-workflow.outputs.cache-seed }}|3.10.13

  centosstream-9-ci-deps:
    name: CentOS Stream 9 Deps
    if: ${{ fromJSON(needs.prepare-workflow.outputs.jobs)['build-deps-ci'] && fromJSON(needs.prepare-workflow.outputs.runners)['self-hosted'] }}
    needs:
      - prepare-workflow
      - build-salt-onedir-linux
    uses: ./.github/workflows/build-deps-ci-action.yml
    with:
      distro-slug: centosstream-9
      nox-session: ci-test-onedir
      platform: linux
      arch: x86_64
      nox-version: 2022.8.7
      python-version: "3.10"
      salt-version: "${{ needs.prepare-workflow.outputs.salt-version }}"
      cache-prefix: ${{ needs.prepare-workflow.outputs.cache-seed }}|3.10.13

  centosstream-9-arm64-ci-deps:
    name: CentOS Stream 9 Arm64 Deps
    if: ${{ fromJSON(needs.prepare-workflow.outputs.jobs)['build-deps-ci'] && fromJSON(needs.prepare-workflow.outputs.runners)['self-hosted'] }}
    needs:
      - prepare-workflow
      - build-salt-onedir-linux
    uses: ./.github/workflows/build-deps-ci-action.yml
    with:
      distro-slug: centosstream-9-arm64
      nox-session: ci-test-onedir
      platform: linux
      arch: aarch64
      nox-version: 2022.8.7
      python-version: "3.10"
      salt-version: "${{ needs.prepare-workflow.outputs.salt-version }}"
      cache-prefix: ${{ needs.prepare-workflow.outputs.cache-seed }}|3.10.13

  debian-10-ci-deps:
    name: Debian 10 Deps
    if: ${{ fromJSON(needs.prepare-workflow.outputs.jobs)['build-deps-ci'] && fromJSON(needs.prepare-workflow.outputs.runners)['self-hosted'] }}
    needs:
      - prepare-workflow
      - build-salt-onedir-linux
    uses: ./.github/workflows/build-deps-ci-action.yml
    with:
      distro-slug: debian-10
      nox-session: ci-test-onedir
      platform: linux
      arch: x86_64
      nox-version: 2022.8.7
      python-version: "3.10"
      salt-version: "${{ needs.prepare-workflow.outputs.salt-version }}"
      cache-prefix: ${{ needs.prepare-workflow.outputs.cache-seed }}|3.10.13

  debian-11-ci-deps:
    name: Debian 11 Deps
    if: ${{ fromJSON(needs.prepare-workflow.outputs.jobs)['build-deps-ci'] && fromJSON(needs.prepare-workflow.outputs.runners)['self-hosted'] }}
    needs:
      - prepare-workflow
      - build-salt-onedir-linux
    uses: ./.github/workflows/build-deps-ci-action.yml
    with:
      distro-slug: debian-11
      nox-session: ci-test-onedir
      platform: linux
      arch: x86_64
      nox-version: 2022.8.7
      python-version: "3.10"
      salt-version: "${{ needs.prepare-workflow.outputs.salt-version }}"
      cache-prefix: ${{ needs.prepare-workflow.outputs.cache-seed }}|3.10.13

  debian-11-arm64-ci-deps:
    name: Debian 11 Arm64 Deps
    if: ${{ fromJSON(needs.prepare-workflow.outputs.jobs)['build-deps-ci'] && fromJSON(needs.prepare-workflow.outputs.runners)['self-hosted'] }}
    needs:
      - prepare-workflow
      - build-salt-onedir-linux
    uses: ./.github/workflows/build-deps-ci-action.yml
    with:
      distro-slug: debian-11-arm64
      nox-session: ci-test-onedir
      platform: linux
      arch: aarch64
      nox-version: 2022.8.7
      python-version: "3.10"
      salt-version: "${{ needs.prepare-workflow.outputs.salt-version }}"
      cache-prefix: ${{ needs.prepare-workflow.outputs.cache-seed }}|3.10.13

  debian-12-ci-deps:
    name: Debian 12 Deps
    if: ${{ fromJSON(needs.prepare-workflow.outputs.jobs)['build-deps-ci'] && fromJSON(needs.prepare-workflow.outputs.runners)['self-hosted'] }}
    needs:
      - prepare-workflow
      - build-salt-onedir-linux
    uses: ./.github/workflows/build-deps-ci-action.yml
    with:
      distro-slug: debian-12
      nox-session: ci-test-onedir
      platform: linux
      arch: x86_64
      nox-version: 2022.8.7
      python-version: "3.10"
      salt-version: "${{ needs.prepare-workflow.outputs.salt-version }}"
      cache-prefix: ${{ needs.prepare-workflow.outputs.cache-seed }}|3.10.13

  debian-12-arm64-ci-deps:
    name: Debian 12 Arm64 Deps
    if: ${{ fromJSON(needs.prepare-workflow.outputs.jobs)['build-deps-ci'] && fromJSON(needs.prepare-workflow.outputs.runners)['self-hosted'] }}
    needs:
      - prepare-workflow
      - build-salt-onedir-linux
    uses: ./.github/workflows/build-deps-ci-action.yml
    with:
      distro-slug: debian-12-arm64
      nox-session: ci-test-onedir
      platform: linux
      arch: aarch64
      nox-version: 2022.8.7
      python-version: "3.10"
      salt-version: "${{ needs.prepare-workflow.outputs.salt-version }}"
      cache-prefix: ${{ needs.prepare-workflow.outputs.cache-seed }}|3.10.13

  fedora-37-ci-deps:
    name: Fedora 37 Deps
    if: ${{ fromJSON(needs.prepare-workflow.outputs.jobs)['build-deps-ci'] && fromJSON(needs.prepare-workflow.outputs.runners)['self-hosted'] }}
    needs:
      - prepare-workflow
      - build-salt-onedir-linux
    uses: ./.github/workflows/build-deps-ci-action.yml
    with:
      distro-slug: fedora-37
      nox-session: ci-test-onedir
      platform: linux
      arch: x86_64
      nox-version: 2022.8.7
      python-version: "3.10"
      salt-version: "${{ needs.prepare-workflow.outputs.salt-version }}"
      cache-prefix: ${{ needs.prepare-workflow.outputs.cache-seed }}|3.10.13

  fedora-37-arm64-ci-deps:
    name: Fedora 37 Arm64 Deps
    if: ${{ fromJSON(needs.prepare-workflow.outputs.jobs)['build-deps-ci'] && fromJSON(needs.prepare-workflow.outputs.runners)['self-hosted'] }}
    needs:
      - prepare-workflow
      - build-salt-onedir-linux
    uses: ./.github/workflows/build-deps-ci-action.yml
    with:
      distro-slug: fedora-37-arm64
      nox-session: ci-test-onedir
      platform: linux
      arch: aarch64
      nox-version: 2022.8.7
      python-version: "3.10"
      salt-version: "${{ needs.prepare-workflow.outputs.salt-version }}"
      cache-prefix: ${{ needs.prepare-workflow.outputs.cache-seed }}|3.10.13

  fedora-38-ci-deps:
    name: Fedora 38 Deps
    if: ${{ fromJSON(needs.prepare-workflow.outputs.jobs)['build-deps-ci'] && fromJSON(needs.prepare-workflow.outputs.runners)['self-hosted'] }}
    needs:
      - prepare-workflow
      - build-salt-onedir-linux
    uses: ./.github/workflows/build-deps-ci-action.yml
    with:
      distro-slug: fedora-38
      nox-session: ci-test-onedir
      platform: linux
      arch: x86_64
      nox-version: 2022.8.7
      python-version: "3.10"
      salt-version: "${{ needs.prepare-workflow.outputs.salt-version }}"
      cache-prefix: ${{ needs.prepare-workflow.outputs.cache-seed }}|3.10.13

  fedora-38-arm64-ci-deps:
    name: Fedora 38 Arm64 Deps
    if: ${{ fromJSON(needs.prepare-workflow.outputs.jobs)['build-deps-ci'] && fromJSON(needs.prepare-workflow.outputs.runners)['self-hosted'] }}
    needs:
      - prepare-workflow
      - build-salt-onedir-linux
    uses: ./.github/workflows/build-deps-ci-action.yml
    with:
      distro-slug: fedora-38-arm64
      nox-session: ci-test-onedir
      platform: linux
      arch: aarch64
      nox-version: 2022.8.7
      python-version: "3.10"
      salt-version: "${{ needs.prepare-workflow.outputs.salt-version }}"
      cache-prefix: ${{ needs.prepare-workflow.outputs.cache-seed }}|3.10.13

  opensuse-15-ci-deps:
    name: Opensuse 15 Deps
    if: ${{ fromJSON(needs.prepare-workflow.outputs.jobs)['build-deps-ci'] && fromJSON(needs.prepare-workflow.outputs.runners)['self-hosted'] }}
    needs:
      - prepare-workflow
      - build-salt-onedir-linux
    uses: ./.github/workflows/build-deps-ci-action.yml
    with:
      distro-slug: opensuse-15
      nox-session: ci-test-onedir
      platform: linux
      arch: x86_64
      nox-version: 2022.8.7
      python-version: "3.10"
      salt-version: "${{ needs.prepare-workflow.outputs.salt-version }}"
      cache-prefix: ${{ needs.prepare-workflow.outputs.cache-seed }}|3.10.13

  photonos-3-ci-deps:
    name: Photon OS 3 Deps
    if: ${{ fromJSON(needs.prepare-workflow.outputs.jobs)['build-deps-ci'] && fromJSON(needs.prepare-workflow.outputs.runners)['self-hosted'] }}
    needs:
      - prepare-workflow
      - build-salt-onedir-linux
    uses: ./.github/workflows/build-deps-ci-action.yml
    with:
      distro-slug: photonos-3
      nox-session: ci-test-onedir
      platform: linux
      arch: x86_64
      nox-version: 2022.8.7
      python-version: "3.10"
      salt-version: "${{ needs.prepare-workflow.outputs.salt-version }}"
      cache-prefix: ${{ needs.prepare-workflow.outputs.cache-seed }}|3.10.13

  photonos-3-arm64-ci-deps:
    name: Photon OS 3 Arm64 Deps
    if: ${{ fromJSON(needs.prepare-workflow.outputs.jobs)['build-deps-ci'] && fromJSON(needs.prepare-workflow.outputs.runners)['self-hosted'] }}
    needs:
      - prepare-workflow
      - build-salt-onedir-linux
    uses: ./.github/workflows/build-deps-ci-action.yml
    with:
      distro-slug: photonos-3-arm64
      nox-session: ci-test-onedir
      platform: linux
      arch: aarch64
      nox-version: 2022.8.7
      python-version: "3.10"
      salt-version: "${{ needs.prepare-workflow.outputs.salt-version }}"
      cache-prefix: ${{ needs.prepare-workflow.outputs.cache-seed }}|3.10.13

  photonos-4-ci-deps:
    name: Photon OS 4 Deps
    if: ${{ fromJSON(needs.prepare-workflow.outputs.jobs)['build-deps-ci'] && fromJSON(needs.prepare-workflow.outputs.runners)['self-hosted'] }}
    needs:
      - prepare-workflow
      - build-salt-onedir-linux
    uses: ./.github/workflows/build-deps-ci-action.yml
    with:
      distro-slug: photonos-4
      nox-session: ci-test-onedir
      platform: linux
      arch: x86_64
      nox-version: 2022.8.7
      python-version: "3.10"
      salt-version: "${{ needs.prepare-workflow.outputs.salt-version }}"
      cache-prefix: ${{ needs.prepare-workflow.outputs.cache-seed }}|3.10.13

  photonos-4-arm64-ci-deps:
    name: Photon OS 4 Arm64 Deps
    if: ${{ fromJSON(needs.prepare-workflow.outputs.jobs)['build-deps-ci'] && fromJSON(needs.prepare-workflow.outputs.runners)['self-hosted'] }}
    needs:
      - prepare-workflow
      - build-salt-onedir-linux
    uses: ./.github/workflows/build-deps-ci-action.yml
    with:
      distro-slug: photonos-4-arm64
      nox-session: ci-test-onedir
      platform: linux
      arch: aarch64
      nox-version: 2022.8.7
      python-version: "3.10"
      salt-version: "${{ needs.prepare-workflow.outputs.salt-version }}"
      cache-prefix: ${{ needs.prepare-workflow.outputs.cache-seed }}|3.10.13

  photonos-5-ci-deps:
    name: Photon OS 5 Deps
    if: ${{ fromJSON(needs.prepare-workflow.outputs.jobs)['build-deps-ci'] && fromJSON(needs.prepare-workflow.outputs.runners)['self-hosted'] }}
    needs:
      - prepare-workflow
      - build-salt-onedir-linux
    uses: ./.github/workflows/build-deps-ci-action.yml
    with:
      distro-slug: photonos-5
      nox-session: ci-test-onedir
      platform: linux
      arch: x86_64
      nox-version: 2022.8.7
      python-version: "3.10"
      salt-version: "${{ needs.prepare-workflow.outputs.salt-version }}"
      cache-prefix: ${{ needs.prepare-workflow.outputs.cache-seed }}|3.10.13

  photonos-5-arm64-ci-deps:
    name: Photon OS 5 Arm64 Deps
    if: ${{ fromJSON(needs.prepare-workflow.outputs.jobs)['build-deps-ci'] && fromJSON(needs.prepare-workflow.outputs.runners)['self-hosted'] }}
    needs:
      - prepare-workflow
      - build-salt-onedir-linux
    uses: ./.github/workflows/build-deps-ci-action.yml
    with:
      distro-slug: photonos-5-arm64
      nox-session: ci-test-onedir
      platform: linux
      arch: aarch64
      nox-version: 2022.8.7
      python-version: "3.10"
      salt-version: "${{ needs.prepare-workflow.outputs.salt-version }}"
      cache-prefix: ${{ needs.prepare-workflow.outputs.cache-seed }}|3.10.13

  ubuntu-2004-ci-deps:
    name: Ubuntu 20.04 Deps
    if: ${{ fromJSON(needs.prepare-workflow.outputs.jobs)['build-deps-ci'] && fromJSON(needs.prepare-workflow.outputs.runners)['self-hosted'] }}
    needs:
      - prepare-workflow
      - build-salt-onedir-linux
    uses: ./.github/workflows/build-deps-ci-action.yml
    with:
      distro-slug: ubuntu-20.04
      nox-session: ci-test-onedir
      platform: linux
      arch: x86_64
      nox-version: 2022.8.7
      python-version: "3.10"
      salt-version: "${{ needs.prepare-workflow.outputs.salt-version }}"
      cache-prefix: ${{ needs.prepare-workflow.outputs.cache-seed }}|3.10.13

  ubuntu-2004-arm64-ci-deps:
    name: Ubuntu 20.04 Arm64 Deps
    if: ${{ fromJSON(needs.prepare-workflow.outputs.jobs)['build-deps-ci'] && fromJSON(needs.prepare-workflow.outputs.runners)['self-hosted'] }}
    needs:
      - prepare-workflow
      - build-salt-onedir-linux
    uses: ./.github/workflows/build-deps-ci-action.yml
    with:
      distro-slug: ubuntu-20.04-arm64
      nox-session: ci-test-onedir
      platform: linux
      arch: aarch64
      nox-version: 2022.8.7
      python-version: "3.10"
      salt-version: "${{ needs.prepare-workflow.outputs.salt-version }}"
      cache-prefix: ${{ needs.prepare-workflow.outputs.cache-seed }}|3.10.13

  ubuntu-2204-ci-deps:
    name: Ubuntu 22.04 Deps
    if: ${{ fromJSON(needs.prepare-workflow.outputs.jobs)['build-deps-ci'] && fromJSON(needs.prepare-workflow.outputs.runners)['self-hosted'] }}
    needs:
      - prepare-workflow
      - build-salt-onedir-linux
    uses: ./.github/workflows/build-deps-ci-action.yml
    with:
      distro-slug: ubuntu-22.04
      nox-session: ci-test-onedir
      platform: linux
      arch: x86_64
      nox-version: 2022.8.7
      python-version: "3.10"
      salt-version: "${{ needs.prepare-workflow.outputs.salt-version }}"
      cache-prefix: ${{ needs.prepare-workflow.outputs.cache-seed }}|3.10.13

  ubuntu-2204-arm64-ci-deps:
    name: Ubuntu 22.04 Arm64 Deps
    if: ${{ fromJSON(needs.prepare-workflow.outputs.jobs)['build-deps-ci'] && fromJSON(needs.prepare-workflow.outputs.runners)['self-hosted'] }}
    needs:
      - prepare-workflow
      - build-salt-onedir-linux
    uses: ./.github/workflows/build-deps-ci-action.yml
    with:
      distro-slug: ubuntu-22.04-arm64
      nox-session: ci-test-onedir
      platform: linux
      arch: aarch64
      nox-version: 2022.8.7
      python-version: "3.10"
      salt-version: "${{ needs.prepare-workflow.outputs.salt-version }}"
      cache-prefix: ${{ needs.prepare-workflow.outputs.cache-seed }}|3.10.13

  amazonlinux-2-pkg-tests:
    name: Amazon Linux 2 Package Test
    if: ${{ fromJSON(needs.prepare-workflow.outputs.jobs)['test-pkg'] && fromJSON(needs.prepare-workflow.outputs.runners)['self-hosted'] }}
    needs:
      - prepare-workflow
      - build-rpm-pkgs-onedir
      - amazonlinux-2-ci-deps
    uses: ./.github/workflows/test-packages-action.yml
    with:
      distro-slug: amazonlinux-2
      nox-session: ci-test-onedir
      platform: linux
      arch: x86_64
      salt-version: "${{ needs.prepare-workflow.outputs.salt-version }}"
      pkg-type: rpm
      nox-version: 2022.8.7
      python-version: "3.10"
      cache-prefix: ${{ needs.prepare-workflow.outputs.cache-seed }}|3.10.13
      skip-code-coverage: false
      skip-junit-reports: false
      testing-releases: ${{ needs.prepare-workflow.outputs.testing-releases }}

  centos-7-pkg-tests:
    name: CentOS 7 Package Test
    if: ${{ fromJSON(needs.prepare-workflow.outputs.jobs)['test-pkg'] && fromJSON(needs.prepare-workflow.outputs.runners)['self-hosted'] }}
    needs:
      - prepare-workflow
      - build-rpm-pkgs-onedir
      - centos-7-ci-deps
    uses: ./.github/workflows/test-packages-action.yml
    with:
      distro-slug: centos-7
      nox-session: ci-test-onedir
      platform: linux
      arch: x86_64
      salt-version: "${{ needs.prepare-workflow.outputs.salt-version }}"
      pkg-type: rpm
      nox-version: 2022.8.7
      python-version: "3.10"
      cache-prefix: ${{ needs.prepare-workflow.outputs.cache-seed }}|3.10.13
      skip-code-coverage: false
      skip-junit-reports: false
      testing-releases: ${{ needs.prepare-workflow.outputs.testing-releases }}

  centosstream-8-pkg-tests:
    name: CentOS Stream 8 Package Test
    if: ${{ fromJSON(needs.prepare-workflow.outputs.jobs)['test-pkg'] && fromJSON(needs.prepare-workflow.outputs.runners)['self-hosted'] }}
    needs:
      - prepare-workflow
      - build-rpm-pkgs-onedir
      - centosstream-8-ci-deps
    uses: ./.github/workflows/test-packages-action.yml
    with:
      distro-slug: centosstream-8
      nox-session: ci-test-onedir
      platform: linux
      arch: x86_64
      salt-version: "${{ needs.prepare-workflow.outputs.salt-version }}"
      pkg-type: rpm
      nox-version: 2022.8.7
      python-version: "3.10"
      cache-prefix: ${{ needs.prepare-workflow.outputs.cache-seed }}|3.10.13
      skip-code-coverage: false
      skip-junit-reports: false
      testing-releases: ${{ needs.prepare-workflow.outputs.testing-releases }}

  centosstream-9-pkg-tests:
    name: CentOS Stream 9 Package Test
    if: ${{ fromJSON(needs.prepare-workflow.outputs.jobs)['test-pkg'] && fromJSON(needs.prepare-workflow.outputs.runners)['self-hosted'] }}
    needs:
      - prepare-workflow
      - build-rpm-pkgs-onedir
      - centosstream-9-ci-deps
    uses: ./.github/workflows/test-packages-action.yml
    with:
      distro-slug: centosstream-9
      nox-session: ci-test-onedir
      platform: linux
      arch: x86_64
      salt-version: "${{ needs.prepare-workflow.outputs.salt-version }}"
      pkg-type: rpm
      nox-version: 2022.8.7
      python-version: "3.10"
      cache-prefix: ${{ needs.prepare-workflow.outputs.cache-seed }}|3.10.13
      skip-code-coverage: false
      skip-junit-reports: false
      testing-releases: ${{ needs.prepare-workflow.outputs.testing-releases }}
=======
      relenv-version: "0.13.12"
      python-version: "3.10.13"
>>>>>>> e37fbda4

  debian-10-pkg-tests:
    name: Debian 10 Package Test
    if: ${{ fromJSON(needs.prepare-workflow.outputs.jobs)['test-pkg'] && fromJSON(needs.prepare-workflow.outputs.runners)['self-hosted'] }}
    needs:
      - prepare-workflow
      - build-deb-pkgs-onedir
      - debian-10-ci-deps
    uses: ./.github/workflows/test-packages-action.yml
    with:
      distro-slug: debian-10
      nox-session: ci-test-onedir
      platform: linux
      arch: x86_64
      salt-version: "${{ needs.prepare-workflow.outputs.salt-version }}"
<<<<<<< HEAD
      pkg-type: deb
      nox-version: 2022.8.7
      python-version: "3.10"
      cache-prefix: ${{ needs.prepare-workflow.outputs.cache-seed }}|3.10.13
      skip-code-coverage: false
      skip-junit-reports: false
      testing-releases: ${{ needs.prepare-workflow.outputs.testing-releases }}
=======
      relenv-version: "0.13.12"
      python-version: "3.10.13"
      environment: nightly
      sign-packages: false
    secrets: inherit
>>>>>>> e37fbda4

  debian-11-pkg-tests:
    name: Debian 11 Package Test
    if: ${{ fromJSON(needs.prepare-workflow.outputs.jobs)['test-pkg'] && fromJSON(needs.prepare-workflow.outputs.runners)['self-hosted'] }}
    needs:
      - prepare-workflow
      - build-deb-pkgs-onedir
      - debian-11-ci-deps
    uses: ./.github/workflows/test-packages-action.yml
    with:
      distro-slug: debian-11
      nox-session: ci-test-onedir
      platform: linux
      arch: x86_64
      salt-version: "${{ needs.prepare-workflow.outputs.salt-version }}"
<<<<<<< HEAD
      pkg-type: deb
      nox-version: 2022.8.7
      python-version: "3.10"
      cache-prefix: ${{ needs.prepare-workflow.outputs.cache-seed }}|3.10.13
      skip-code-coverage: false
      skip-junit-reports: false
      testing-releases: ${{ needs.prepare-workflow.outputs.testing-releases }}
=======
      relenv-version: "0.13.12"
      python-version: "3.10.13"
      environment: nightly
      sign-packages: true
    secrets: inherit
>>>>>>> e37fbda4

  debian-11-arm64-pkg-tests:
    name: Debian 11 Arm64 Package Test
    if: ${{ fromJSON(needs.prepare-workflow.outputs.jobs)['test-pkg'] && fromJSON(needs.prepare-workflow.outputs.runners)['self-hosted'] }}
    needs:
      - prepare-workflow
      - build-deb-pkgs-onedir
      - debian-11-arm64-ci-deps
    uses: ./.github/workflows/test-packages-action.yml
    with:
      distro-slug: debian-11-arm64
      nox-session: ci-test-onedir
      platform: linux
      arch: aarch64
      salt-version: "${{ needs.prepare-workflow.outputs.salt-version }}"
      pkg-type: deb
      nox-version: 2022.8.7
      python-version: "3.10"
      cache-prefix: ${{ needs.prepare-workflow.outputs.cache-seed }}|3.10.13
      skip-code-coverage: false
      skip-junit-reports: false
      testing-releases: ${{ needs.prepare-workflow.outputs.testing-releases }}

  debian-12-pkg-tests:
    name: Debian 12 Package Test
    if: ${{ fromJSON(needs.prepare-workflow.outputs.jobs)['test-pkg'] && fromJSON(needs.prepare-workflow.outputs.runners)['self-hosted'] }}
    needs:
      - prepare-workflow
      - build-deb-pkgs-onedir
      - debian-12-ci-deps
    uses: ./.github/workflows/test-packages-action.yml
    with:
      distro-slug: debian-12
      nox-session: ci-test-onedir
      platform: linux
      arch: x86_64
      salt-version: "${{ needs.prepare-workflow.outputs.salt-version }}"
      pkg-type: deb
      nox-version: 2022.8.7
      python-version: "3.10"
      cache-prefix: ${{ needs.prepare-workflow.outputs.cache-seed }}|3.10.13
      skip-code-coverage: false
      skip-junit-reports: false
      testing-releases: ${{ needs.prepare-workflow.outputs.testing-releases }}

  debian-12-arm64-pkg-tests:
    name: Debian 12 Arm64 Package Test
    if: ${{ fromJSON(needs.prepare-workflow.outputs.jobs)['test-pkg'] && fromJSON(needs.prepare-workflow.outputs.runners)['self-hosted'] }}
    needs:
      - prepare-workflow
      - build-deb-pkgs-onedir
      - debian-12-arm64-ci-deps
    uses: ./.github/workflows/test-packages-action.yml
    with:
      distro-slug: debian-12-arm64
      nox-session: ci-test-onedir
      platform: linux
      arch: aarch64
      salt-version: "${{ needs.prepare-workflow.outputs.salt-version }}"
      pkg-type: deb
      nox-version: 2022.8.7
      python-version: "3.10"
      cache-prefix: ${{ needs.prepare-workflow.outputs.cache-seed }}|3.10.13
      skip-code-coverage: false
      skip-junit-reports: false
      testing-releases: ${{ needs.prepare-workflow.outputs.testing-releases }}

  photonos-3-pkg-tests:
    name: Photon OS 3 Package Test
    if: ${{ fromJSON(needs.prepare-workflow.outputs.jobs)['test-pkg'] && fromJSON(needs.prepare-workflow.outputs.runners)['self-hosted'] }}
    needs:
      - prepare-workflow
      - build-rpm-pkgs-onedir
      - photonos-3-ci-deps
    uses: ./.github/workflows/test-packages-action.yml
    with:
      distro-slug: photonos-3
      nox-session: ci-test-onedir
      platform: linux
      arch: x86_64
      salt-version: "${{ needs.prepare-workflow.outputs.salt-version }}"
      pkg-type: rpm
      nox-version: 2022.8.7
      python-version: "3.10"
      cache-prefix: ${{ needs.prepare-workflow.outputs.cache-seed }}|3.10.13
      skip-code-coverage: false
      skip-junit-reports: false
      testing-releases: ${{ needs.prepare-workflow.outputs.testing-releases }}

  photonos-3-arm64-pkg-tests:
    name: Photon OS 3 Arm64 Package Test
    if: ${{ fromJSON(needs.prepare-workflow.outputs.jobs)['test-pkg'] && fromJSON(needs.prepare-workflow.outputs.runners)['self-hosted'] }}
    needs:
      - prepare-workflow
      - build-rpm-pkgs-onedir
      - photonos-3-arm64-ci-deps
    uses: ./.github/workflows/test-packages-action.yml
    with:
      distro-slug: photonos-3-arm64
      nox-session: ci-test-onedir
      platform: linux
      arch: aarch64
      salt-version: "${{ needs.prepare-workflow.outputs.salt-version }}"
      pkg-type: rpm
      nox-version: 2022.8.7
      python-version: "3.10"
      cache-prefix: ${{ needs.prepare-workflow.outputs.cache-seed }}|3.10.13
      skip-code-coverage: false
      skip-junit-reports: false
      testing-releases: ${{ needs.prepare-workflow.outputs.testing-releases }}

  photonos-4-pkg-tests:
    name: Photon OS 4 Package Test
    if: ${{ fromJSON(needs.prepare-workflow.outputs.jobs)['test-pkg'] && fromJSON(needs.prepare-workflow.outputs.runners)['self-hosted'] }}
    needs:
      - prepare-workflow
      - build-rpm-pkgs-onedir
      - photonos-4-ci-deps
    uses: ./.github/workflows/test-packages-action.yml
    with:
      distro-slug: photonos-4
      nox-session: ci-test-onedir
      platform: linux
      arch: x86_64
      salt-version: "${{ needs.prepare-workflow.outputs.salt-version }}"
      pkg-type: rpm
      nox-version: 2022.8.7
      python-version: "3.10"
      cache-prefix: ${{ needs.prepare-workflow.outputs.cache-seed }}|3.10.13
      skip-code-coverage: false
      skip-junit-reports: false
      testing-releases: ${{ needs.prepare-workflow.outputs.testing-releases }}

  photonos-4-arm64-pkg-tests:
    name: Photon OS 4 Arm64 Package Test
    if: ${{ fromJSON(needs.prepare-workflow.outputs.jobs)['test-pkg'] && fromJSON(needs.prepare-workflow.outputs.runners)['self-hosted'] }}
    needs:
      - prepare-workflow
      - build-rpm-pkgs-onedir
      - photonos-4-arm64-ci-deps
    uses: ./.github/workflows/test-packages-action.yml
    with:
      distro-slug: photonos-4-arm64
      nox-session: ci-test-onedir
      platform: linux
      arch: aarch64
      salt-version: "${{ needs.prepare-workflow.outputs.salt-version }}"
      pkg-type: rpm
      nox-version: 2022.8.7
      python-version: "3.10"
      cache-prefix: ${{ needs.prepare-workflow.outputs.cache-seed }}|3.10.13
      skip-code-coverage: false
      skip-junit-reports: false
      testing-releases: ${{ needs.prepare-workflow.outputs.testing-releases }}

  photonos-5-pkg-tests:
    name: Photon OS 5 Package Test
    if: ${{ fromJSON(needs.prepare-workflow.outputs.jobs)['test-pkg'] && fromJSON(needs.prepare-workflow.outputs.runners)['self-hosted'] }}
    needs:
      - prepare-workflow
      - build-rpm-pkgs-onedir
      - photonos-5-ci-deps
    uses: ./.github/workflows/test-packages-action.yml
    with:
      distro-slug: photonos-5
      nox-session: ci-test-onedir
      platform: linux
      arch: x86_64
      salt-version: "${{ needs.prepare-workflow.outputs.salt-version }}"
      pkg-type: rpm
      nox-version: 2022.8.7
      python-version: "3.10"
      cache-prefix: ${{ needs.prepare-workflow.outputs.cache-seed }}|3.10.13
      skip-code-coverage: false
      skip-junit-reports: false
      testing-releases: ${{ needs.prepare-workflow.outputs.testing-releases }}

  photonos-5-arm64-pkg-tests:
    name: Photon OS 5 Arm64 Package Test
    if: ${{ fromJSON(needs.prepare-workflow.outputs.jobs)['test-pkg'] && fromJSON(needs.prepare-workflow.outputs.runners)['self-hosted'] }}
    needs:
      - prepare-workflow
      - build-rpm-pkgs-onedir
      - photonos-5-arm64-ci-deps
    uses: ./.github/workflows/test-packages-action.yml
    with:
      distro-slug: photonos-5-arm64
      nox-session: ci-test-onedir
      platform: linux
      arch: aarch64
      salt-version: "${{ needs.prepare-workflow.outputs.salt-version }}"
      pkg-type: rpm
      nox-version: 2022.8.7
      python-version: "3.10"
      cache-prefix: ${{ needs.prepare-workflow.outputs.cache-seed }}|3.10.13
      skip-code-coverage: false
      skip-junit-reports: false
      testing-releases: ${{ needs.prepare-workflow.outputs.testing-releases }}

  ubuntu-2004-pkg-tests:
    name: Ubuntu 20.04 Package Test
    if: ${{ fromJSON(needs.prepare-workflow.outputs.jobs)['test-pkg'] && fromJSON(needs.prepare-workflow.outputs.runners)['self-hosted'] }}
    needs:
      - prepare-workflow
      - build-deb-pkgs-onedir
      - ubuntu-2004-ci-deps
    uses: ./.github/workflows/test-packages-action.yml
    with:
      distro-slug: ubuntu-20.04
      nox-session: ci-test-onedir
      platform: linux
      arch: x86_64
      salt-version: "${{ needs.prepare-workflow.outputs.salt-version }}"
      pkg-type: deb
      nox-version: 2022.8.7
      python-version: "3.10"
      cache-prefix: ${{ needs.prepare-workflow.outputs.cache-seed }}|3.10.13
      skip-code-coverage: false
      skip-junit-reports: false
      testing-releases: ${{ needs.prepare-workflow.outputs.testing-releases }}

  ubuntu-2004-arm64-pkg-tests:
    name: Ubuntu 20.04 Arm64 Package Test
    if: ${{ fromJSON(needs.prepare-workflow.outputs.jobs)['test-pkg'] && fromJSON(needs.prepare-workflow.outputs.runners)['self-hosted'] }}
    needs:
      - prepare-workflow
      - build-deb-pkgs-onedir
      - ubuntu-2004-arm64-ci-deps
    uses: ./.github/workflows/test-packages-action.yml
    with:
      distro-slug: ubuntu-20.04-arm64
      nox-session: ci-test-onedir
      platform: linux
      arch: aarch64
      salt-version: "${{ needs.prepare-workflow.outputs.salt-version }}"
      pkg-type: deb
      nox-version: 2022.8.7
      python-version: "3.10"
      cache-prefix: ${{ needs.prepare-workflow.outputs.cache-seed }}|3.10.13
      skip-code-coverage: false
      skip-junit-reports: false
      testing-releases: ${{ needs.prepare-workflow.outputs.testing-releases }}

  ubuntu-2204-pkg-tests:
    name: Ubuntu 22.04 Package Test
    if: ${{ fromJSON(needs.prepare-workflow.outputs.jobs)['test-pkg'] && fromJSON(needs.prepare-workflow.outputs.runners)['self-hosted'] }}
    needs:
      - prepare-workflow
      - build-deb-pkgs-onedir
      - ubuntu-2204-ci-deps
    uses: ./.github/workflows/test-packages-action.yml
    with:
      distro-slug: ubuntu-22.04
      nox-session: ci-test-onedir
      platform: linux
      arch: x86_64
      salt-version: "${{ needs.prepare-workflow.outputs.salt-version }}"
      pkg-type: deb
      nox-version: 2022.8.7
      python-version: "3.10"
      cache-prefix: ${{ needs.prepare-workflow.outputs.cache-seed }}|3.10.13
      skip-code-coverage: false
      skip-junit-reports: false
      testing-releases: ${{ needs.prepare-workflow.outputs.testing-releases }}

  ubuntu-2204-arm64-pkg-tests:
    name: Ubuntu 22.04 Arm64 Package Test
    if: ${{ fromJSON(needs.prepare-workflow.outputs.jobs)['test-pkg'] && fromJSON(needs.prepare-workflow.outputs.runners)['self-hosted'] }}
    needs:
      - prepare-workflow
      - build-deb-pkgs-onedir
      - ubuntu-2204-arm64-ci-deps
    uses: ./.github/workflows/test-packages-action.yml
    with:
      distro-slug: ubuntu-22.04-arm64
      nox-session: ci-test-onedir
      platform: linux
      arch: aarch64
      salt-version: "${{ needs.prepare-workflow.outputs.salt-version }}"
      pkg-type: deb
      nox-version: 2022.8.7
      python-version: "3.10"
      cache-prefix: ${{ needs.prepare-workflow.outputs.cache-seed }}|3.10.13
      skip-code-coverage: false
      skip-junit-reports: false
      testing-releases: ${{ needs.prepare-workflow.outputs.testing-releases }}

  macos-12-pkg-tests:
    name: macOS 12 Package Test
    if: ${{ fromJSON(needs.prepare-workflow.outputs.jobs)['test-pkg'] && fromJSON(needs.prepare-workflow.outputs.runners)['github-hosted'] }}
    needs:
      - prepare-workflow
      - build-macos-pkgs-onedir
      - macos-12-ci-deps
    uses: ./.github/workflows/test-packages-action-macos.yml
    with:
      distro-slug: macos-12
      nox-session: ci-test-onedir
      platform: darwin
      arch: x86_64
      salt-version: "${{ needs.prepare-workflow.outputs.salt-version }}"
      pkg-type: macos
      nox-version: 2022.8.7
      python-version: "3.10"
      cache-prefix: ${{ needs.prepare-workflow.outputs.cache-seed }}|3.10.13
      skip-code-coverage: false
      skip-junit-reports: false
      testing-releases: ${{ needs.prepare-workflow.outputs.testing-releases }}

  windows-2016-nsis-pkg-tests:
    name: Windows 2016 NSIS Package Test
    if: ${{ fromJSON(needs.prepare-workflow.outputs.jobs)['test-pkg'] && fromJSON(needs.prepare-workflow.outputs.runners)['self-hosted'] }}
    needs:
      - prepare-workflow
      - build-windows-pkgs-onedir
      - windows-2016-ci-deps
    uses: ./.github/workflows/test-packages-action.yml
    with:
      distro-slug: windows-2016
      nox-session: ci-test-onedir
      platform: windows
      arch: amd64
      salt-version: "${{ needs.prepare-workflow.outputs.salt-version }}"
      pkg-type: NSIS
      nox-version: 2022.8.7
      python-version: "3.10"
      cache-prefix: ${{ needs.prepare-workflow.outputs.cache-seed }}|3.10.13
      skip-code-coverage: false
      skip-junit-reports: false
      testing-releases: ${{ needs.prepare-workflow.outputs.testing-releases }}

  windows-2016-msi-pkg-tests:
    name: Windows 2016 MSI Package Test
    if: ${{ fromJSON(needs.prepare-workflow.outputs.jobs)['test-pkg'] && fromJSON(needs.prepare-workflow.outputs.runners)['self-hosted'] }}
    needs:
      - prepare-workflow
      - build-windows-pkgs-onedir
      - windows-2016-ci-deps
    uses: ./.github/workflows/test-packages-action.yml
    with:
      distro-slug: windows-2016
      nox-session: ci-test-onedir
      platform: windows
      arch: amd64
      salt-version: "${{ needs.prepare-workflow.outputs.salt-version }}"
      pkg-type: MSI
      nox-version: 2022.8.7
      python-version: "3.10"
      cache-prefix: ${{ needs.prepare-workflow.outputs.cache-seed }}|3.10.13
      skip-code-coverage: false
      skip-junit-reports: false
      testing-releases: ${{ needs.prepare-workflow.outputs.testing-releases }}

  windows-2019-nsis-pkg-tests:
    name: Windows 2019 NSIS Package Test
    if: ${{ fromJSON(needs.prepare-workflow.outputs.jobs)['test-pkg'] && fromJSON(needs.prepare-workflow.outputs.runners)['self-hosted'] }}
    needs:
      - prepare-workflow
      - build-windows-pkgs-onedir
      - windows-2019-ci-deps
    uses: ./.github/workflows/test-packages-action.yml
    with:
      distro-slug: windows-2019
      nox-session: ci-test-onedir
      platform: windows
      arch: amd64
      salt-version: "${{ needs.prepare-workflow.outputs.salt-version }}"
      pkg-type: NSIS
      nox-version: 2022.8.7
      python-version: "3.10"
      cache-prefix: ${{ needs.prepare-workflow.outputs.cache-seed }}|3.10.13
      skip-code-coverage: false
      skip-junit-reports: false
      testing-releases: ${{ needs.prepare-workflow.outputs.testing-releases }}

  windows-2019-msi-pkg-tests:
    name: Windows 2019 MSI Package Test
    if: ${{ fromJSON(needs.prepare-workflow.outputs.jobs)['test-pkg'] && fromJSON(needs.prepare-workflow.outputs.runners)['self-hosted'] }}
    needs:
      - prepare-workflow
      - build-windows-pkgs-onedir
      - windows-2019-ci-deps
    uses: ./.github/workflows/test-packages-action.yml
    with:
      distro-slug: windows-2019
      nox-session: ci-test-onedir
      platform: windows
      arch: amd64
      salt-version: "${{ needs.prepare-workflow.outputs.salt-version }}"
      pkg-type: MSI
      nox-version: 2022.8.7
      python-version: "3.10"
      cache-prefix: ${{ needs.prepare-workflow.outputs.cache-seed }}|3.10.13
      skip-code-coverage: false
      skip-junit-reports: false
      testing-releases: ${{ needs.prepare-workflow.outputs.testing-releases }}

  windows-2022-nsis-pkg-tests:
    name: Windows 2022 NSIS Package Test
    if: ${{ fromJSON(needs.prepare-workflow.outputs.jobs)['test-pkg'] && fromJSON(needs.prepare-workflow.outputs.runners)['self-hosted'] }}
    needs:
      - prepare-workflow
      - build-windows-pkgs-onedir
      - windows-2022-ci-deps
    uses: ./.github/workflows/test-packages-action.yml
    with:
      distro-slug: windows-2022
      nox-session: ci-test-onedir
      platform: windows
      arch: amd64
      salt-version: "${{ needs.prepare-workflow.outputs.salt-version }}"
      pkg-type: NSIS
      nox-version: 2022.8.7
      python-version: "3.10"
      cache-prefix: ${{ needs.prepare-workflow.outputs.cache-seed }}|3.10.13
      skip-code-coverage: false
      skip-junit-reports: false
      testing-releases: ${{ needs.prepare-workflow.outputs.testing-releases }}

  windows-2022-msi-pkg-tests:
    name: Windows 2022 MSI Package Test
    if: ${{ fromJSON(needs.prepare-workflow.outputs.jobs)['test-pkg'] && fromJSON(needs.prepare-workflow.outputs.runners)['self-hosted'] }}
    needs:
      - prepare-workflow
      - build-windows-pkgs-onedir
      - windows-2022-ci-deps
    uses: ./.github/workflows/test-packages-action.yml
    with:
      distro-slug: windows-2022
      nox-session: ci-test-onedir
      platform: windows
      arch: amd64
      salt-version: "${{ needs.prepare-workflow.outputs.salt-version }}"
      pkg-type: MSI
      nox-version: 2022.8.7
      python-version: "3.10"
      cache-prefix: ${{ needs.prepare-workflow.outputs.cache-seed }}|3.10.13
      skip-code-coverage: false
      skip-junit-reports: false
      testing-releases: ${{ needs.prepare-workflow.outputs.testing-releases }}

  windows-2016:
    name: Windows 2016 Test
    if: ${{ fromJSON(needs.prepare-workflow.outputs.jobs)['test'] && fromJSON(needs.prepare-workflow.outputs.runners)['self-hosted'] }}
    needs:
      - prepare-workflow
      - windows-2016-ci-deps
    uses: ./.github/workflows/test-action.yml
    with:
      distro-slug: windows-2016
      nox-session: ci-test-onedir
      platform: windows
      arch: amd64
      nox-version: 2022.8.7
      python-version: "3.10"
      testrun: ${{ needs.prepare-workflow.outputs.testrun }}
      salt-version: "${{ needs.prepare-workflow.outputs.salt-version }}"
      cache-prefix: ${{ needs.prepare-workflow.outputs.cache-seed }}|3.10.13
      skip-code-coverage: false
      skip-junit-reports: false

  windows-2019:
    name: Windows 2019 Test
    if: ${{ fromJSON(needs.prepare-workflow.outputs.jobs)['test'] && fromJSON(needs.prepare-workflow.outputs.runners)['self-hosted'] }}
    needs:
      - prepare-workflow
      - windows-2019-ci-deps
    uses: ./.github/workflows/test-action.yml
    with:
      distro-slug: windows-2019
      nox-session: ci-test-onedir
      platform: windows
      arch: amd64
      nox-version: 2022.8.7
      python-version: "3.10"
      testrun: ${{ needs.prepare-workflow.outputs.testrun }}
      salt-version: "${{ needs.prepare-workflow.outputs.salt-version }}"
      cache-prefix: ${{ needs.prepare-workflow.outputs.cache-seed }}|3.10.13
      skip-code-coverage: false
      skip-junit-reports: false

  windows-2022:
    name: Windows 2022 Test
    if: ${{ fromJSON(needs.prepare-workflow.outputs.jobs)['test'] && fromJSON(needs.prepare-workflow.outputs.runners)['self-hosted'] }}
    needs:
      - prepare-workflow
      - windows-2022-ci-deps
    uses: ./.github/workflows/test-action.yml
    with:
      distro-slug: windows-2022
      nox-session: ci-test-onedir
      platform: windows
      arch: amd64
      nox-version: 2022.8.7
      python-version: "3.10"
      testrun: ${{ needs.prepare-workflow.outputs.testrun }}
      salt-version: "${{ needs.prepare-workflow.outputs.salt-version }}"
      cache-prefix: ${{ needs.prepare-workflow.outputs.cache-seed }}|3.10.13
      skip-code-coverage: false
      skip-junit-reports: false

  macos-12:
    name: macOS 12 Test
    if: ${{ fromJSON(needs.prepare-workflow.outputs.jobs)['test'] && fromJSON(needs.prepare-workflow.outputs.runners)['github-hosted'] }}
    needs:
      - prepare-workflow
      - macos-12-ci-deps
    uses: ./.github/workflows/test-action-macos.yml
    with:
      distro-slug: macos-12
      nox-session: ci-test-onedir
      platform: darwin
      arch: x86_64
      nox-version: 2022.8.7
      python-version: "3.10"
      testrun: ${{ needs.prepare-workflow.outputs.testrun }}
      salt-version: "${{ needs.prepare-workflow.outputs.salt-version }}"
      cache-prefix: ${{ needs.prepare-workflow.outputs.cache-seed }}|3.10.13
      skip-code-coverage: false
      skip-junit-reports: false

  almalinux-8:
    name: Alma Linux 8 Test
    if: ${{ fromJSON(needs.prepare-workflow.outputs.jobs)['test'] && fromJSON(needs.prepare-workflow.outputs.runners)['self-hosted'] }}
    needs:
      - prepare-workflow
      - almalinux-8-ci-deps
    uses: ./.github/workflows/test-action.yml
    with:
      distro-slug: almalinux-8
      nox-session: ci-test-onedir
      platform: linux
      arch: x86_64
      nox-version: 2022.8.7
      python-version: "3.10"
      testrun: ${{ needs.prepare-workflow.outputs.testrun }}
      salt-version: "${{ needs.prepare-workflow.outputs.salt-version }}"
      cache-prefix: ${{ needs.prepare-workflow.outputs.cache-seed }}|3.10.13
      skip-code-coverage: false
      skip-junit-reports: false

  almalinux-9:
    name: Alma Linux 9 Test
    if: ${{ fromJSON(needs.prepare-workflow.outputs.jobs)['test'] && fromJSON(needs.prepare-workflow.outputs.runners)['self-hosted'] }}
    needs:
      - prepare-workflow
      - almalinux-9-ci-deps
    uses: ./.github/workflows/test-action.yml
    with:
      distro-slug: almalinux-9
      nox-session: ci-test-onedir
      platform: linux
      arch: x86_64
      nox-version: 2022.8.7
      python-version: "3.10"
      testrun: ${{ needs.prepare-workflow.outputs.testrun }}
      salt-version: "${{ needs.prepare-workflow.outputs.salt-version }}"
      cache-prefix: ${{ needs.prepare-workflow.outputs.cache-seed }}|3.10.13
      skip-code-coverage: false
      skip-junit-reports: false

  amazonlinux-2:
    name: Amazon Linux 2 Test
    if: ${{ fromJSON(needs.prepare-workflow.outputs.jobs)['test'] && fromJSON(needs.prepare-workflow.outputs.runners)['self-hosted'] }}
    needs:
      - prepare-workflow
      - amazonlinux-2-ci-deps
    uses: ./.github/workflows/test-action.yml
    with:
      distro-slug: amazonlinux-2
      nox-session: ci-test-onedir
      platform: linux
      arch: x86_64
      nox-version: 2022.8.7
      python-version: "3.10"
      testrun: ${{ needs.prepare-workflow.outputs.testrun }}
      salt-version: "${{ needs.prepare-workflow.outputs.salt-version }}"
      cache-prefix: ${{ needs.prepare-workflow.outputs.cache-seed }}|3.10.13
      skip-code-coverage: false
      skip-junit-reports: false

  archlinux-lts:
    name: Arch Linux LTS Test
    if: ${{ fromJSON(needs.prepare-workflow.outputs.jobs)['test'] && fromJSON(needs.prepare-workflow.outputs.runners)['self-hosted'] }}
    needs:
      - prepare-workflow
      - archlinux-lts-ci-deps
    uses: ./.github/workflows/test-action.yml
    with:
      distro-slug: archlinux-lts
      nox-session: ci-test-onedir
      platform: linux
      arch: x86_64
      nox-version: 2022.8.7
      python-version: "3.10"
      testrun: ${{ needs.prepare-workflow.outputs.testrun }}
      salt-version: "${{ needs.prepare-workflow.outputs.salt-version }}"
      cache-prefix: ${{ needs.prepare-workflow.outputs.cache-seed }}|3.10.13
      skip-code-coverage: false
      skip-junit-reports: false

  centos-7:
    name: CentOS 7 Test
    if: ${{ fromJSON(needs.prepare-workflow.outputs.jobs)['test'] && fromJSON(needs.prepare-workflow.outputs.runners)['self-hosted'] }}
    needs:
      - prepare-workflow
      - centos-7-ci-deps
    uses: ./.github/workflows/test-action.yml
    with:
      distro-slug: centos-7
      nox-session: ci-test-onedir
      platform: linux
      arch: x86_64
      nox-version: 2022.8.7
      python-version: "3.10"
      testrun: ${{ needs.prepare-workflow.outputs.testrun }}
      salt-version: "${{ needs.prepare-workflow.outputs.salt-version }}"
      cache-prefix: ${{ needs.prepare-workflow.outputs.cache-seed }}|3.10.13
      skip-code-coverage: false
      skip-junit-reports: false

  centosstream-8:
    name: CentOS Stream 8 Test
    if: ${{ fromJSON(needs.prepare-workflow.outputs.jobs)['test'] && fromJSON(needs.prepare-workflow.outputs.runners)['self-hosted'] }}
    needs:
      - prepare-workflow
      - centosstream-8-ci-deps
    uses: ./.github/workflows/test-action.yml
    with:
      distro-slug: centosstream-8
      nox-session: ci-test-onedir
      platform: linux
      arch: x86_64
      nox-version: 2022.8.7
      python-version: "3.10"
      testrun: ${{ needs.prepare-workflow.outputs.testrun }}
      salt-version: "${{ needs.prepare-workflow.outputs.salt-version }}"
      cache-prefix: ${{ needs.prepare-workflow.outputs.cache-seed }}|3.10.13
      skip-code-coverage: false
      skip-junit-reports: false

  centosstream-9:
    name: CentOS Stream 9 Test
    if: ${{ fromJSON(needs.prepare-workflow.outputs.jobs)['test'] && fromJSON(needs.prepare-workflow.outputs.runners)['self-hosted'] }}
    needs:
      - prepare-workflow
      - centosstream-9-ci-deps
    uses: ./.github/workflows/test-action.yml
    with:
      distro-slug: centosstream-9
      nox-session: ci-test-onedir
      platform: linux
      arch: x86_64
      nox-version: 2022.8.7
      python-version: "3.10"
      testrun: ${{ needs.prepare-workflow.outputs.testrun }}
      salt-version: "${{ needs.prepare-workflow.outputs.salt-version }}"
      cache-prefix: ${{ needs.prepare-workflow.outputs.cache-seed }}|3.10.13
      skip-code-coverage: false
      skip-junit-reports: false

  debian-10:
    name: Debian 10 Test
    if: ${{ fromJSON(needs.prepare-workflow.outputs.jobs)['test'] && fromJSON(needs.prepare-workflow.outputs.runners)['self-hosted'] }}
    needs:
      - prepare-workflow
      - debian-10-ci-deps
    uses: ./.github/workflows/test-action.yml
    with:
      distro-slug: debian-10
      nox-session: ci-test-onedir
      platform: linux
      arch: x86_64
      nox-version: 2022.8.7
      python-version: "3.10"
      testrun: ${{ needs.prepare-workflow.outputs.testrun }}
      salt-version: "${{ needs.prepare-workflow.outputs.salt-version }}"
      cache-prefix: ${{ needs.prepare-workflow.outputs.cache-seed }}|3.10.13
      skip-code-coverage: false
      skip-junit-reports: false

  debian-11:
    name: Debian 11 Test
    if: ${{ fromJSON(needs.prepare-workflow.outputs.jobs)['test'] && fromJSON(needs.prepare-workflow.outputs.runners)['self-hosted'] }}
    needs:
      - prepare-workflow
      - debian-11-ci-deps
    uses: ./.github/workflows/test-action.yml
    with:
      distro-slug: debian-11
      nox-session: ci-test-onedir
      platform: linux
      arch: x86_64
      nox-version: 2022.8.7
      python-version: "3.10"
      testrun: ${{ needs.prepare-workflow.outputs.testrun }}
      salt-version: "${{ needs.prepare-workflow.outputs.salt-version }}"
      cache-prefix: ${{ needs.prepare-workflow.outputs.cache-seed }}|3.10.13
      skip-code-coverage: false
      skip-junit-reports: false

  debian-11-arm64:
    name: Debian 11 Arm64 Test
    if: ${{ fromJSON(needs.prepare-workflow.outputs.jobs)['test'] && fromJSON(needs.prepare-workflow.outputs.runners)['self-hosted'] }}
    needs:
      - prepare-workflow
      - debian-11-arm64-ci-deps
    uses: ./.github/workflows/test-action.yml
    with:
      distro-slug: debian-11-arm64
      nox-session: ci-test-onedir
      platform: linux
      arch: aarch64
      nox-version: 2022.8.7
      python-version: "3.10"
      testrun: ${{ needs.prepare-workflow.outputs.testrun }}
      salt-version: "${{ needs.prepare-workflow.outputs.salt-version }}"
      cache-prefix: ${{ needs.prepare-workflow.outputs.cache-seed }}|3.10.13
      skip-code-coverage: false
      skip-junit-reports: false

  debian-12:
    name: Debian 12 Test
    if: ${{ fromJSON(needs.prepare-workflow.outputs.jobs)['test'] && fromJSON(needs.prepare-workflow.outputs.runners)['self-hosted'] }}
    needs:
      - prepare-workflow
      - debian-12-ci-deps
    uses: ./.github/workflows/test-action.yml
    with:
      distro-slug: debian-12
      nox-session: ci-test-onedir
      platform: linux
      arch: x86_64
      nox-version: 2022.8.7
      python-version: "3.10"
      testrun: ${{ needs.prepare-workflow.outputs.testrun }}
      salt-version: "${{ needs.prepare-workflow.outputs.salt-version }}"
      cache-prefix: ${{ needs.prepare-workflow.outputs.cache-seed }}|3.10.13
      skip-code-coverage: false
      skip-junit-reports: false

  debian-12-arm64:
    name: Debian 12 Arm64 Test
    if: ${{ fromJSON(needs.prepare-workflow.outputs.jobs)['test'] && fromJSON(needs.prepare-workflow.outputs.runners)['self-hosted'] }}
    needs:
      - prepare-workflow
      - debian-12-arm64-ci-deps
    uses: ./.github/workflows/test-action.yml
    with:
      distro-slug: debian-12-arm64
      nox-session: ci-test-onedir
      platform: linux
      arch: aarch64
      nox-version: 2022.8.7
      python-version: "3.10"
      testrun: ${{ needs.prepare-workflow.outputs.testrun }}
      salt-version: "${{ needs.prepare-workflow.outputs.salt-version }}"
      cache-prefix: ${{ needs.prepare-workflow.outputs.cache-seed }}|3.10.13
      skip-code-coverage: false
      skip-junit-reports: false

  fedora-37:
    name: Fedora 37 Test
    if: ${{ fromJSON(needs.prepare-workflow.outputs.jobs)['test'] && fromJSON(needs.prepare-workflow.outputs.runners)['self-hosted'] }}
    needs:
      - prepare-workflow
      - fedora-37-ci-deps
    uses: ./.github/workflows/test-action.yml
    with:
      distro-slug: fedora-37
      nox-session: ci-test-onedir
      platform: linux
      arch: x86_64
      nox-version: 2022.8.7
      python-version: "3.10"
      testrun: ${{ needs.prepare-workflow.outputs.testrun }}
      salt-version: "${{ needs.prepare-workflow.outputs.salt-version }}"
      cache-prefix: ${{ needs.prepare-workflow.outputs.cache-seed }}|3.10.13
      skip-code-coverage: false
      skip-junit-reports: false

  fedora-38:
    name: Fedora 38 Test
    if: ${{ fromJSON(needs.prepare-workflow.outputs.jobs)['test'] && fromJSON(needs.prepare-workflow.outputs.runners)['self-hosted'] }}
    needs:
      - prepare-workflow
      - fedora-38-ci-deps
    uses: ./.github/workflows/test-action.yml
    with:
      distro-slug: fedora-38
      nox-session: ci-test-onedir
      platform: linux
      arch: x86_64
      nox-version: 2022.8.7
      python-version: "3.10"
      testrun: ${{ needs.prepare-workflow.outputs.testrun }}
      salt-version: "${{ needs.prepare-workflow.outputs.salt-version }}"
      cache-prefix: ${{ needs.prepare-workflow.outputs.cache-seed }}|3.10.13
      skip-code-coverage: false
      skip-junit-reports: false

  opensuse-15:
    name: Opensuse 15 Test
    if: ${{ fromJSON(needs.prepare-workflow.outputs.jobs)['test'] && fromJSON(needs.prepare-workflow.outputs.runners)['self-hosted'] }}
    needs:
      - prepare-workflow
      - opensuse-15-ci-deps
    uses: ./.github/workflows/test-action.yml
    with:
      distro-slug: opensuse-15
      nox-session: ci-test-onedir
      platform: linux
      arch: x86_64
      nox-version: 2022.8.7
      python-version: "3.10"
      testrun: ${{ needs.prepare-workflow.outputs.testrun }}
      salt-version: "${{ needs.prepare-workflow.outputs.salt-version }}"
      cache-prefix: ${{ needs.prepare-workflow.outputs.cache-seed }}|3.10.13
      skip-code-coverage: false
      skip-junit-reports: false

  photonos-3:
    name: Photon OS 3 Test
    if: ${{ fromJSON(needs.prepare-workflow.outputs.jobs)['test'] && fromJSON(needs.prepare-workflow.outputs.runners)['self-hosted'] }}
    needs:
      - prepare-workflow
      - photonos-3-ci-deps
    uses: ./.github/workflows/test-action.yml
    with:
      distro-slug: photonos-3
      nox-session: ci-test-onedir
      platform: linux
      arch: x86_64
      nox-version: 2022.8.7
      python-version: "3.10"
      testrun: ${{ needs.prepare-workflow.outputs.testrun }}
      salt-version: "${{ needs.prepare-workflow.outputs.salt-version }}"
      cache-prefix: ${{ needs.prepare-workflow.outputs.cache-seed }}|3.10.13
      skip-code-coverage: false
      skip-junit-reports: false

  photonos-3-arm64:
    name: Photon OS 3 Arm64 Test
    if: ${{ fromJSON(needs.prepare-workflow.outputs.jobs)['test'] && fromJSON(needs.prepare-workflow.outputs.runners)['self-hosted'] }}
    needs:
      - prepare-workflow
      - photonos-3-arm64-ci-deps
    uses: ./.github/workflows/test-action.yml
    with:
      distro-slug: photonos-3-arm64
      nox-session: ci-test-onedir
      platform: linux
      arch: aarch64
      nox-version: 2022.8.7
      python-version: "3.10"
      testrun: ${{ needs.prepare-workflow.outputs.testrun }}
      salt-version: "${{ needs.prepare-workflow.outputs.salt-version }}"
      cache-prefix: ${{ needs.prepare-workflow.outputs.cache-seed }}|3.10.13
      skip-code-coverage: false
      skip-junit-reports: false

  photonos-4:
    name: Photon OS 4 Test
    if: ${{ fromJSON(needs.prepare-workflow.outputs.jobs)['test'] && fromJSON(needs.prepare-workflow.outputs.runners)['self-hosted'] }}
    needs:
      - prepare-workflow
      - photonos-4-ci-deps
    uses: ./.github/workflows/test-action.yml
    with:
      distro-slug: photonos-4
      nox-session: ci-test-onedir
      platform: linux
      arch: x86_64
      nox-version: 2022.8.7
      python-version: "3.10"
      testrun: ${{ needs.prepare-workflow.outputs.testrun }}
      salt-version: "${{ needs.prepare-workflow.outputs.salt-version }}"
      cache-prefix: ${{ needs.prepare-workflow.outputs.cache-seed }}|3.10.13
      skip-code-coverage: false
      skip-junit-reports: false

  photonos-4-arm64:
    name: Photon OS 4 Arm64 Test
    if: ${{ fromJSON(needs.prepare-workflow.outputs.jobs)['test'] && fromJSON(needs.prepare-workflow.outputs.runners)['self-hosted'] }}
    needs:
      - prepare-workflow
      - photonos-4-arm64-ci-deps
    uses: ./.github/workflows/test-action.yml
    with:
      distro-slug: photonos-4-arm64
      nox-session: ci-test-onedir
      platform: linux
      arch: aarch64
      nox-version: 2022.8.7
      python-version: "3.10"
      testrun: ${{ needs.prepare-workflow.outputs.testrun }}
      salt-version: "${{ needs.prepare-workflow.outputs.salt-version }}"
      cache-prefix: ${{ needs.prepare-workflow.outputs.cache-seed }}|3.10.13
      skip-code-coverage: false
      skip-junit-reports: false

  photonos-5:
    name: Photon OS 5 Test
    if: ${{ fromJSON(needs.prepare-workflow.outputs.jobs)['test'] && fromJSON(needs.prepare-workflow.outputs.runners)['self-hosted'] }}
    needs:
      - prepare-workflow
      - photonos-5-ci-deps
    uses: ./.github/workflows/test-action.yml
    with:
      distro-slug: photonos-5
      nox-session: ci-test-onedir
      platform: linux
      arch: x86_64
      nox-version: 2022.8.7
      python-version: "3.10"
      testrun: ${{ needs.prepare-workflow.outputs.testrun }}
      salt-version: "${{ needs.prepare-workflow.outputs.salt-version }}"
      cache-prefix: ${{ needs.prepare-workflow.outputs.cache-seed }}|3.10.13
      skip-code-coverage: false
      skip-junit-reports: false

  photonos-5-arm64:
    name: Photon OS 5 Arm64 Test
    if: ${{ fromJSON(needs.prepare-workflow.outputs.jobs)['test'] && fromJSON(needs.prepare-workflow.outputs.runners)['self-hosted'] }}
    needs:
      - prepare-workflow
      - photonos-5-arm64-ci-deps
    uses: ./.github/workflows/test-action.yml
    with:
      distro-slug: photonos-5-arm64
      nox-session: ci-test-onedir
      platform: linux
      arch: aarch64
      nox-version: 2022.8.7
      python-version: "3.10"
      testrun: ${{ needs.prepare-workflow.outputs.testrun }}
      salt-version: "${{ needs.prepare-workflow.outputs.salt-version }}"
      cache-prefix: ${{ needs.prepare-workflow.outputs.cache-seed }}|3.10.13
      skip-code-coverage: false
      skip-junit-reports: false

  ubuntu-2004:
    name: Ubuntu 20.04 Test
    if: ${{ fromJSON(needs.prepare-workflow.outputs.jobs)['test'] && fromJSON(needs.prepare-workflow.outputs.runners)['self-hosted'] }}
    needs:
      - prepare-workflow
      - ubuntu-2004-ci-deps
    uses: ./.github/workflows/test-action.yml
    with:
      distro-slug: ubuntu-20.04
      nox-session: ci-test-onedir
      platform: linux
      arch: x86_64
      nox-version: 2022.8.7
      python-version: "3.10"
      testrun: ${{ needs.prepare-workflow.outputs.testrun }}
      salt-version: "${{ needs.prepare-workflow.outputs.salt-version }}"
      cache-prefix: ${{ needs.prepare-workflow.outputs.cache-seed }}|3.10.13
      skip-code-coverage: false
      skip-junit-reports: false

  ubuntu-2004-arm64:
    name: Ubuntu 20.04 Arm64 Test
    if: ${{ fromJSON(needs.prepare-workflow.outputs.jobs)['test'] && fromJSON(needs.prepare-workflow.outputs.runners)['self-hosted'] }}
    needs:
      - prepare-workflow
      - ubuntu-2004-arm64-ci-deps
    uses: ./.github/workflows/test-action.yml
    with:
      distro-slug: ubuntu-20.04-arm64
      nox-session: ci-test-onedir
      platform: linux
      arch: aarch64
      nox-version: 2022.8.7
      python-version: "3.10"
      testrun: ${{ needs.prepare-workflow.outputs.testrun }}
      salt-version: "${{ needs.prepare-workflow.outputs.salt-version }}"
      cache-prefix: ${{ needs.prepare-workflow.outputs.cache-seed }}|3.10.13
      skip-code-coverage: false
      skip-junit-reports: false

  ubuntu-2204:
    name: Ubuntu 22.04 Test
    if: ${{ fromJSON(needs.prepare-workflow.outputs.jobs)['test'] && fromJSON(needs.prepare-workflow.outputs.runners)['self-hosted'] }}
    needs:
      - prepare-workflow
      - ubuntu-2204-ci-deps
    uses: ./.github/workflows/test-action.yml
    with:
      distro-slug: ubuntu-22.04
      nox-session: ci-test-onedir
      platform: linux
      arch: x86_64
      nox-version: 2022.8.7
      python-version: "3.10"
      testrun: ${{ needs.prepare-workflow.outputs.testrun }}
      salt-version: "${{ needs.prepare-workflow.outputs.salt-version }}"
      cache-prefix: ${{ needs.prepare-workflow.outputs.cache-seed }}|3.10.13
      skip-code-coverage: false
      skip-junit-reports: false

  ubuntu-2204-arm64:
    name: Ubuntu 22.04 Arm64 Test
    if: ${{ fromJSON(needs.prepare-workflow.outputs.jobs)['test'] && fromJSON(needs.prepare-workflow.outputs.runners)['self-hosted'] }}
    needs:
      - prepare-workflow
      - ubuntu-2204-arm64-ci-deps
    uses: ./.github/workflows/test-action.yml
    with:
      distro-slug: ubuntu-22.04-arm64
      nox-session: ci-test-onedir
      platform: linux
      arch: aarch64
      nox-version: 2022.8.7
      python-version: "3.10"
      testrun: ${{ needs.prepare-workflow.outputs.testrun }}
      salt-version: "${{ needs.prepare-workflow.outputs.salt-version }}"
      cache-prefix: ${{ needs.prepare-workflow.outputs.cache-seed }}|3.10.13
      skip-code-coverage: false
      skip-junit-reports: false

  combine-all-code-coverage:
    name: Combine Code Coverage
    if: ${{ fromJSON(needs.prepare-workflow.outputs.testrun)['skip_code_coverage'] == false }}
    runs-on: ${{ github.event.repository.private && fromJSON('["self-hosted", "linux", "x86_64"]') || 'ubuntu-latest' }}
    needs:
      - prepare-workflow
      - windows-2016-ci-deps
      - windows-2019-ci-deps
      - windows-2022-ci-deps
      - macos-12-ci-deps
      - almalinux-8-ci-deps
      - almalinux-8-arm64-ci-deps
      - almalinux-9-ci-deps
      - almalinux-9-arm64-ci-deps
      - amazonlinux-2-ci-deps
      - amazonlinux-2-arm64-ci-deps
      - archlinux-lts-ci-deps
      - centos-7-ci-deps
      - centos-7-arm64-ci-deps
      - centosstream-8-ci-deps
      - centosstream-8-arm64-ci-deps
      - centosstream-9-ci-deps
      - centosstream-9-arm64-ci-deps
      - debian-10-ci-deps
      - debian-11-ci-deps
      - debian-11-arm64-ci-deps
      - debian-12-ci-deps
      - debian-12-arm64-ci-deps
      - fedora-37-ci-deps
      - fedora-37-arm64-ci-deps
      - fedora-38-ci-deps
      - fedora-38-arm64-ci-deps
      - opensuse-15-ci-deps
      - photonos-3-ci-deps
      - photonos-3-arm64-ci-deps
      - photonos-4-ci-deps
      - photonos-4-arm64-ci-deps
      - photonos-5-ci-deps
      - photonos-5-arm64-ci-deps
      - ubuntu-2004-ci-deps
      - ubuntu-2004-arm64-ci-deps
      - ubuntu-2204-ci-deps
      - ubuntu-2204-arm64-ci-deps
      - windows-2016
      - windows-2019
      - windows-2022
      - macos-12
      - almalinux-8
      - almalinux-9
      - amazonlinux-2
      - archlinux-lts
      - centos-7
      - centosstream-8
      - centosstream-9
      - debian-10
      - debian-11
      - debian-11-arm64
      - debian-12
      - debian-12-arm64
      - fedora-37
      - fedora-38
      - opensuse-15
      - photonos-3
      - photonos-3-arm64
      - photonos-4
      - photonos-4-arm64
      - photonos-5
      - photonos-5-arm64
      - ubuntu-2004
      - ubuntu-2004-arm64
      - ubuntu-2204
      - ubuntu-2204-arm64
    steps:
      - uses: actions/checkout@v4

      - name: Set up Python 3.10
        if: ${{ github.event.repository.private == false }}
        uses: actions/setup-python@v4
        with:
          python-version: "3.10"

      - name: Setup Python Tools Scripts
        id: python-tools-scripts
        uses: ./.github/actions/setup-python-tools-scripts

      - name: Install Nox
        run: |
          python3 -m pip install 'nox==2022.8.7'



      - name: Get coverage reports
        id: get-coverage-reports
        uses: actions/download-artifact@v3
        with:
          name: all-testrun-coverage-artifacts
          path: artifacts/coverage/

      - name: Display structure of downloaded files
        run: tree -a artifacts/

      - name: Install Codecov CLI
        run: |
          # We can't yet use tokenless uploads with the codecov CLI
          # python3 -m pip install codecov-cli
          #
          curl https://keybase.io/codecovsecurity/pgp_keys.asc | gpg --no-default-keyring --import
          curl -Os https://uploader.codecov.io/latest/linux/codecov
          curl -Os https://uploader.codecov.io/latest/linux/codecov.SHA256SUM
          curl -Os https://uploader.codecov.io/latest/linux/codecov.SHA256SUM.sig
          gpg --verify codecov.SHA256SUM.sig codecov.SHA256SUM
          shasum -a 256 -c codecov.SHA256SUM
          chmod +x codecov
          mv ./codecov /usr/local/bin/

      - name: Create XML Coverage Reports
        run: |
          nox --force-color -e create-xml-coverage-reports

      - name: Upload Code Coverage To Codecov
        run: |
          tools ci upload-coverage --commit-sha=${{ github.event.pull_request.head.sha || github.sha }} artifacts/coverage/

      - name: Combine Code Coverage
        run: |
          nox --force-color -e combine-coverage

      - name: Report Salt Code Coverage
        run: |
          nox --force-color -e coverage-report -- salt

      - name: Create Salt Code Coverage HTML Report
        run: |
          nox --force-color -e create-html-coverage-report -- salt

      - name: Create Salt Code Coverage HTML Report
        run: |
          nox --force-color -e create-html-coverage-report -- salt

      - name: Upload Salt Code Coverage HTML Report
        uses: actions/upload-artifact@v3
        with:
          name: code-coverage-salt-html-report
          path: artifacts/coverage/html/salt
          retention-days: 7
          if-no-files-found: error

      - name: Report Combined Code Coverage
        run: |
          nox --force-color -e coverage-report

      - name: Create Combined Code Coverage JSON Report
        run: |
          nox --force-color -e create-json-coverage-reports

      - name: Upload Combined Code Coverage JSON Report
        uses: actions/upload-artifact@v3
        with:
          name: code-coverage-full-json-report
          path: artifacts/coverage/coverage.json
          retention-days: 7
          if-no-files-found: error

      - name: Create Combined Code Coverage HTML Report
        run: |
          nox --force-color -e create-html-coverage-report

      - name: Upload Combined Code Coverage HTML Report
        uses: actions/upload-artifact@v3
        with:
          name: code-coverage-full-html-report
          path: artifacts/coverage/html/full
          retention-days: 7
          if-no-files-found: error

  build-src-repo:
    name: Build Repository
    environment: nightly
    runs-on:
      - self-hosted
      - linux
      - repo-nightly
    needs:
      - prepare-workflow
      - build-source-tarball
    strategy:
      fail-fast: false
      matrix:
        pkg-type:
          - src

    steps:
      - uses: actions/checkout@v4

      - name: Setup Python Tools Scripts
        uses: ./.github/actions/setup-python-tools-scripts

      - name: Get Salt Project GitHub Actions Bot Environment
        run: |
          TOKEN=$(curl -sS -f -X PUT "http://169.254.169.254/latest/api/token" -H "X-aws-ec2-metadata-token-ttl-seconds: 30")
          SPB_ENVIRONMENT=$(curl -sS -f -H "X-aws-ec2-metadata-token: $TOKEN" http://169.254.169.254/latest/meta-data/tags/instance/spb:environment)
          echo "SPB_ENVIRONMENT=$SPB_ENVIRONMENT" >> "$GITHUB_ENV"

      - name: Download Source Tarball
        uses: actions/download-artifact@v3
        with:
          name: salt-${{ needs.prepare-workflow.outputs.salt-version }}.tar.gz
          path: artifacts/pkgs/incoming

      - name: Setup GnuPG
        run: |
          sudo install -d -m 0700 -o "$(id -u)" -g "$(id -g)" /run/gpg
          GNUPGHOME="$(mktemp -d -p /run/gpg)"
          echo "GNUPGHOME=${GNUPGHOME}" >> "$GITHUB_ENV"
          cat <<EOF > "${GNUPGHOME}/gpg.conf"
          batch
          no-tty
          pinentry-mode loopback
          EOF

      - name: Get Secrets
        env:
          SECRETS_KEY: ${{ secrets.SECRETS_KEY }}
        run: |
          SECRETS_KEY_FILE=$(mktemp /tmp/output.XXXXXXXXXX)
          echo "$SECRETS_KEY" > "$SECRETS_KEY_FILE"
          aws --region us-west-2 secretsmanager get-secret-value --secret-id /cmbu-saltstack/signing/repo-signing-keys-sha256-2023 \
            --query SecretString --output text | jq .default_key -r | base64 -d \
            | gpg --passphrase-file "${SECRETS_KEY_FILE}" -d - \
            | gpg --import -
          sync
          aws --region us-west-2 secretsmanager get-secret-value --secret-id /cmbu-saltstack/signing/repo-signing-keys-sha256-2023 \
            --query SecretString --output text| jq .default_passphrase -r | base64 -d \
            | gpg --passphrase-file "${SECRETS_KEY_FILE}" -o "${GNUPGHOME}/passphrase" -d -
          sync
          rm "$SECRETS_KEY_FILE"
          echo "passphrase-file ${GNUPGHOME}/passphrase" >> "${GNUPGHOME}/gpg.conf"

      - name: Create Repository Path
        run: |
          mkdir -p artifacts/pkgs/repo

      - name: Create Repository
        run: |
          tools pkg repo create src --key-id=64CBBC8173D76B3F --nightly-build-from=${{ github.ref_name }} \
            --salt-version=${{ needs.prepare-workflow.outputs.salt-version }} \
            --incoming=artifacts/pkgs/incoming --repo-path=artifacts/pkgs/repo

      - name: Copy Files For Source Only Artifact Uploads
        run: |
          mkdir artifacts/src
          find artifacts/pkgs/repo -type f -print -exec cp {} artifacts/src \;

      - name: Upload Standalone Repository As An Artifact
        uses: actions/upload-artifact@v3
        with:
          name: salt-${{ needs.prepare-workflow.outputs.salt-version }}-nightly-src-repo
          path: |
            artifacts/src/salt-${{ needs.prepare-workflow.outputs.salt-version }}.tar.gz
            artifacts/src/salt-${{ needs.prepare-workflow.outputs.salt-version }}.tar.gz.*
            artifacts/src/*-GPG-*
          retention-days: 7
          if-no-files-found: error

      - name: Upload Repository As An Artifact
        uses: ./.github/actions/upload-artifact
        with:
          name: salt-${{ needs.prepare-workflow.outputs.salt-version }}-nightly-repo
          path: artifacts/pkgs/repo/*
          retention-days: 7
          if-no-files-found: error
          archive-name: src-repo

  build-deb-repo:
    name: Build Repository
    environment: nightly
    runs-on:
      - self-hosted
      - linux
      - repo-nightly
    needs:
      - prepare-workflow
      - build-deb-pkgs-onedir
    strategy:
      fail-fast: false
      matrix:
        include:
          - pkg-type: deb
            distro: debian
            version: "10"
            arch: x86_64
          - pkg-type: deb
            distro: debian
            version: "10"
            arch: aarch64
          - pkg-type: deb
            distro: debian
            version: "11"
            arch: x86_64
          - pkg-type: deb
            distro: debian
            version: "11"
            arch: aarch64
          - pkg-type: deb
            distro: debian
            version: "12"
            arch: x86_64
          - pkg-type: deb
            distro: debian
            version: "12"
            arch: aarch64
          - pkg-type: deb
            distro: ubuntu
            version: "20.04"
            arch: x86_64
          - pkg-type: deb
            distro: ubuntu
            version: "20.04"
            arch: aarch64
          - pkg-type: deb
            distro: ubuntu
            version: "22.04"
            arch: x86_64
          - pkg-type: deb
            distro: ubuntu
            version: "22.04"
            arch: aarch64

    steps:
      - uses: actions/checkout@v4

      - name: Download System Dependencies
        run: |
          sudo apt update
          sudo apt install -y devscripts apt-utils

      - name: Setup Python Tools Scripts
        uses: ./.github/actions/setup-python-tools-scripts

      - name: Get Salt Project GitHub Actions Bot Environment
        run: |
          TOKEN=$(curl -sS -f -X PUT "http://169.254.169.254/latest/api/token" -H "X-aws-ec2-metadata-token-ttl-seconds: 30")
          SPB_ENVIRONMENT=$(curl -sS -f -H "X-aws-ec2-metadata-token: $TOKEN" http://169.254.169.254/latest/meta-data/tags/instance/spb:environment)
          echo "SPB_ENVIRONMENT=$SPB_ENVIRONMENT" >> "$GITHUB_ENV"

      - name: Download DEB Packages
        uses: actions/download-artifact@v3
        with:
          name: salt-${{ needs.prepare-workflow.outputs.salt-version }}-${{ matrix.arch }}-deb
          path: artifacts/pkgs/incoming

      - name: Setup GnuPG
        run: |
          sudo install -d -m 0700 -o "$(id -u)" -g "$(id -g)" /run/gpg
          GNUPGHOME="$(mktemp -d -p /run/gpg)"
          echo "GNUPGHOME=${GNUPGHOME}" >> "$GITHUB_ENV"
          cat <<EOF > "${GNUPGHOME}/gpg.conf"
          batch
          no-tty
          pinentry-mode loopback
          EOF

      - name: Get Secrets
        env:
          SECRETS_KEY: ${{ secrets.SECRETS_KEY }}
        run: |
          SECRETS_KEY_FILE=$(mktemp /tmp/output.XXXXXXXXXX)
          echo "$SECRETS_KEY" > "$SECRETS_KEY_FILE"
          aws --region us-west-2 secretsmanager get-secret-value --secret-id /cmbu-saltstack/signing/repo-signing-keys-sha256-2023 \
            --query SecretString --output text | jq .default_key -r | base64 -d \
            | gpg --passphrase-file "${SECRETS_KEY_FILE}" -d - \
            | gpg --import -
          sync
          aws --region us-west-2 secretsmanager get-secret-value --secret-id /cmbu-saltstack/signing/repo-signing-keys-sha256-2023 \
            --query SecretString --output text| jq .default_passphrase -r | base64 -d \
            | gpg --passphrase-file "${SECRETS_KEY_FILE}" -o "${GNUPGHOME}/passphrase" -d -
          sync
          rm "$SECRETS_KEY_FILE"
          echo "passphrase-file ${GNUPGHOME}/passphrase" >> "${GNUPGHOME}/gpg.conf"

      - name: Create Repository Path
        run: |
          mkdir -p artifacts/pkgs/repo

      - name: Create Repository
        run: |
          tools pkg repo create deb --key-id=64CBBC8173D76B3F --distro-arch=${{ matrix.arch }} --nightly-build-from=${{ github.ref_name }} \
            --salt-version=${{ needs.prepare-workflow.outputs.salt-version }} \
            --distro=${{ matrix.distro }} --distro-version=${{ matrix.version }} \
            --incoming=artifacts/pkgs/incoming --repo-path=artifacts/pkgs/repo

      - name: Upload Repository As An Artifact
        uses: ./.github/actions/upload-artifact
        with:
          name: salt-${{ needs.prepare-workflow.outputs.salt-version }}-nightly-repo
          path: artifacts/pkgs/repo/*
          retention-days: 7
          if-no-files-found: error
          archive-name: ${{ matrix.distro }}-${{ matrix.version }}-${{ matrix.arch }}-repo

  build-rpm-repo:
    name: Build Repository
    environment: nightly
    runs-on:
      - self-hosted
      - linux
      - repo-nightly
    needs:
      - prepare-workflow
      - build-rpm-pkgs-onedir
    strategy:
      fail-fast: false
      matrix:
        include:
          - pkg-type: rpm
            distro: amazon
            version: "2"
            arch: x86_64
          - pkg-type: rpm
            distro: amazon
            version: "2"
            arch: aarch64
          - pkg-type: rpm
            distro: redhat
            version: "7"
            arch: x86_64
          - pkg-type: rpm
            distro: redhat
            version: "7"
            arch: aarch64
          - pkg-type: rpm
            distro: redhat
            version: "8"
            arch: x86_64
          - pkg-type: rpm
            distro: redhat
            version: "8"
            arch: aarch64
          - pkg-type: rpm
            distro: redhat
            version: "9"
            arch: x86_64
          - pkg-type: rpm
            distro: redhat
            version: "9"
            arch: aarch64
          - pkg-type: rpm
            distro: fedora
            version: "36"
            arch: x86_64
          - pkg-type: rpm
            distro: fedora
            version: "36"
            arch: aarch64
          - pkg-type: rpm
            distro: fedora
            version: "37"
            arch: x86_64
          - pkg-type: rpm
            distro: fedora
            version: "37"
            arch: aarch64
          - pkg-type: rpm
            distro: fedora
            version: "38"
            arch: x86_64
          - pkg-type: rpm
            distro: fedora
            version: "38"
            arch: aarch64
          - pkg-type: rpm
            distro: photon
            version: "3"
            arch: x86_64
          - pkg-type: rpm
            distro: photon
            version: "3"
            arch: aarch64
          - pkg-type: rpm
            distro: photon
            version: "4"
            arch: x86_64
          - pkg-type: rpm
            distro: photon
            version: "4"
            arch: aarch64
          - pkg-type: rpm
            distro: photon
            version: "5"
            arch: x86_64
          - pkg-type: rpm
            distro: photon
            version: "5"
            arch: aarch64

    steps:
      - uses: actions/checkout@v4

      - name: Download System Dependencies
        run: |
          sudo apt update
          sudo apt install -y rpm

      - name: Setup Python Tools Scripts
        uses: ./.github/actions/setup-python-tools-scripts

      - name: Get Salt Project GitHub Actions Bot Environment
        run: |
          TOKEN=$(curl -sS -f -X PUT "http://169.254.169.254/latest/api/token" -H "X-aws-ec2-metadata-token-ttl-seconds: 30")
          SPB_ENVIRONMENT=$(curl -sS -f -H "X-aws-ec2-metadata-token: $TOKEN" http://169.254.169.254/latest/meta-data/tags/instance/spb:environment)
          echo "SPB_ENVIRONMENT=$SPB_ENVIRONMENT" >> "$GITHUB_ENV"

      - name: Download RPM Packages
        uses: actions/download-artifact@v3
        with:
          name: salt-${{ needs.prepare-workflow.outputs.salt-version }}-${{ matrix.arch }}-rpm
          path: artifacts/pkgs/incoming

      - name: Setup GnuPG
        run: |
          sudo install -d -m 0700 -o "$(id -u)" -g "$(id -g)" /run/gpg
          GNUPGHOME="$(mktemp -d -p /run/gpg)"
          echo "GNUPGHOME=${GNUPGHOME}" >> "$GITHUB_ENV"
          cat <<EOF > "${GNUPGHOME}/gpg.conf"
          batch
          no-tty
          pinentry-mode loopback
          EOF

      - name: Get Secrets
        env:
          SECRETS_KEY: ${{ secrets.SECRETS_KEY }}
        run: |
          SECRETS_KEY_FILE=$(mktemp /tmp/output.XXXXXXXXXX)
          echo "$SECRETS_KEY" > "$SECRETS_KEY_FILE"
          aws --region us-west-2 secretsmanager get-secret-value --secret-id /cmbu-saltstack/signing/repo-signing-keys-sha256-2023 \
            --query SecretString --output text | jq .default_key -r | base64 -d \
            | gpg --passphrase-file "${SECRETS_KEY_FILE}" -d - \
            | gpg --import -
          sync
          aws --region us-west-2 secretsmanager get-secret-value --secret-id /cmbu-saltstack/signing/repo-signing-keys-sha256-2023 \
            --query SecretString --output text| jq .default_passphrase -r | base64 -d \
            | gpg --passphrase-file "${SECRETS_KEY_FILE}" -o "${GNUPGHOME}/passphrase" -d -
          sync
          rm "$SECRETS_KEY_FILE"
          echo "passphrase-file ${GNUPGHOME}/passphrase" >> "${GNUPGHOME}/gpg.conf"

      - name: Create Repository Path
        run: |
          mkdir -p artifacts/pkgs/repo

      - name: Create Repository
        env:
          SALT_REPO_DOMAIN_RELEASE: ${{ vars.SALT_REPO_DOMAIN_RELEASE || 'repo.saltproject.io' }}
          SALT_REPO_DOMAIN_STAGING: ${{ vars.SALT_REPO_DOMAIN_STAGING || 'staging.repo.saltproject.io' }}
        run: |
          tools pkg repo create rpm --key-id=64CBBC8173D76B3F --distro-arch=${{ matrix.arch }} --nightly-build-from=${{ github.ref_name }} \
            --salt-version=${{ needs.prepare-workflow.outputs.salt-version }} \
            --distro=${{ matrix.distro }} --distro-version=${{ matrix.version }} \
            --incoming=artifacts/pkgs/incoming --repo-path=artifacts/pkgs/repo

      - name: Upload Repository As An Artifact
        uses: ./.github/actions/upload-artifact
        with:
          name: salt-${{ needs.prepare-workflow.outputs.salt-version }}-nightly-repo
          path: artifacts/pkgs/repo/*
          retention-days: 7
          if-no-files-found: error
          archive-name: ${{ matrix.distro }}-${{ matrix.version }}-${{ matrix.arch }}-repo

  build-windows-repo:
    name: Build Repository
    environment: nightly
    runs-on:
      - self-hosted
      - linux
      - repo-nightly
    needs:
      - prepare-workflow
      - build-windows-pkgs-onedir
    strategy:
      fail-fast: false
      matrix:
        pkg-type:
          - windows

    steps:
      - uses: actions/checkout@v4

      - name: Setup Python Tools Scripts
        uses: ./.github/actions/setup-python-tools-scripts

      - name: Get Salt Project GitHub Actions Bot Environment
        run: |
          TOKEN=$(curl -sS -f -X PUT "http://169.254.169.254/latest/api/token" -H "X-aws-ec2-metadata-token-ttl-seconds: 30")
          SPB_ENVIRONMENT=$(curl -sS -f -H "X-aws-ec2-metadata-token: $TOKEN" http://169.254.169.254/latest/meta-data/tags/instance/spb:environment)
          echo "SPB_ENVIRONMENT=$SPB_ENVIRONMENT" >> "$GITHUB_ENV"

      - name: Download Windows NSIS x86 Packages
        uses: actions/download-artifact@v3
        with:
          name: salt-${{ needs.prepare-workflow.outputs.salt-version }}-x86-NSIS
          path: artifacts/pkgs/incoming

      - name: Download Windows MSI x86 Packages
        uses: actions/download-artifact@v3
        with:
          name: salt-${{ needs.prepare-workflow.outputs.salt-version }}-x86-MSI
          path: artifacts/pkgs/incoming

      - name: Download Windows NSIS amd64 Packages
        uses: actions/download-artifact@v3
        with:
          name: salt-${{ needs.prepare-workflow.outputs.salt-version }}-amd64-NSIS
          path: artifacts/pkgs/incoming

      - name: Download Windows MSI amd64 Packages
        uses: actions/download-artifact@v3
        with:
          name: salt-${{ needs.prepare-workflow.outputs.salt-version }}-amd64-MSI
          path: artifacts/pkgs/incoming

      - name: Setup GnuPG
        run: |
          sudo install -d -m 0700 -o "$(id -u)" -g "$(id -g)" /run/gpg
          GNUPGHOME="$(mktemp -d -p /run/gpg)"
          echo "GNUPGHOME=${GNUPGHOME}" >> "$GITHUB_ENV"
          cat <<EOF > "${GNUPGHOME}/gpg.conf"
          batch
          no-tty
          pinentry-mode loopback
          EOF

      - name: Get Secrets
        env:
          SECRETS_KEY: ${{ secrets.SECRETS_KEY }}
        run: |
          SECRETS_KEY_FILE=$(mktemp /tmp/output.XXXXXXXXXX)
          echo "$SECRETS_KEY" > "$SECRETS_KEY_FILE"
          aws --region us-west-2 secretsmanager get-secret-value --secret-id /cmbu-saltstack/signing/repo-signing-keys-sha256-2023 \
            --query SecretString --output text | jq .default_key -r | base64 -d \
            | gpg --passphrase-file "${SECRETS_KEY_FILE}" -d - \
            | gpg --import -
          sync
          aws --region us-west-2 secretsmanager get-secret-value --secret-id /cmbu-saltstack/signing/repo-signing-keys-sha256-2023 \
            --query SecretString --output text| jq .default_passphrase -r | base64 -d \
            | gpg --passphrase-file "${SECRETS_KEY_FILE}" -o "${GNUPGHOME}/passphrase" -d -
          sync
          rm "$SECRETS_KEY_FILE"
          echo "passphrase-file ${GNUPGHOME}/passphrase" >> "${GNUPGHOME}/gpg.conf"

      - name: Create Repository Path
        run: |
          mkdir -p artifacts/pkgs/repo

      - name: Create Repository
        run: |
          tools pkg repo create windows --key-id=64CBBC8173D76B3F --nightly-build-from=${{ github.ref_name }} \
            --salt-version=${{ needs.prepare-workflow.outputs.salt-version }} \
            --incoming=artifacts/pkgs/incoming --repo-path=artifacts/pkgs/repo

      - name: Upload Repository As An Artifact
        uses: ./.github/actions/upload-artifact
        with:
          name: salt-${{ needs.prepare-workflow.outputs.salt-version }}-nightly-repo
          path: artifacts/pkgs/repo/*
          retention-days: 7
          if-no-files-found: error
          archive-name: windows-repo

  build-macos-repo:
    name: Build Repository
    environment: nightly
    runs-on:
      - self-hosted
      - linux
      - repo-nightly
    needs:
      - prepare-workflow
      - build-macos-pkgs-onedir
    strategy:
      fail-fast: false
      matrix:
        pkg-type:
          - macos

    steps:
      - uses: actions/checkout@v4

      - name: Setup Python Tools Scripts
        uses: ./.github/actions/setup-python-tools-scripts

      - name: Get Salt Project GitHub Actions Bot Environment
        run: |
          TOKEN=$(curl -sS -f -X PUT "http://169.254.169.254/latest/api/token" -H "X-aws-ec2-metadata-token-ttl-seconds: 30")
          SPB_ENVIRONMENT=$(curl -sS -f -H "X-aws-ec2-metadata-token: $TOKEN" http://169.254.169.254/latest/meta-data/tags/instance/spb:environment)
          echo "SPB_ENVIRONMENT=$SPB_ENVIRONMENT" >> "$GITHUB_ENV"

      - name: Download macOS x86_64 Packages
        uses: actions/download-artifact@v3
        with:
          name: salt-${{ needs.prepare-workflow.outputs.salt-version }}-x86_64-macos
          path: artifacts/pkgs/incoming

      - name: Setup GnuPG
        run: |
          sudo install -d -m 0700 -o "$(id -u)" -g "$(id -g)" /run/gpg
          GNUPGHOME="$(mktemp -d -p /run/gpg)"
          echo "GNUPGHOME=${GNUPGHOME}" >> "$GITHUB_ENV"
          cat <<EOF > "${GNUPGHOME}/gpg.conf"
          batch
          no-tty
          pinentry-mode loopback
          EOF

      - name: Get Secrets
        env:
          SECRETS_KEY: ${{ secrets.SECRETS_KEY }}
        run: |
          SECRETS_KEY_FILE=$(mktemp /tmp/output.XXXXXXXXXX)
          echo "$SECRETS_KEY" > "$SECRETS_KEY_FILE"
          aws --region us-west-2 secretsmanager get-secret-value --secret-id /cmbu-saltstack/signing/repo-signing-keys-sha256-2023 \
            --query SecretString --output text | jq .default_key -r | base64 -d \
            | gpg --passphrase-file "${SECRETS_KEY_FILE}" -d - \
            | gpg --import -
          sync
          aws --region us-west-2 secretsmanager get-secret-value --secret-id /cmbu-saltstack/signing/repo-signing-keys-sha256-2023 \
            --query SecretString --output text| jq .default_passphrase -r | base64 -d \
            | gpg --passphrase-file "${SECRETS_KEY_FILE}" -o "${GNUPGHOME}/passphrase" -d -
          sync
          rm "$SECRETS_KEY_FILE"
          echo "passphrase-file ${GNUPGHOME}/passphrase" >> "${GNUPGHOME}/gpg.conf"

      - name: Create Repository Path
        run: |
          mkdir -p artifacts/pkgs/repo

      - name: Create Repository
        run: |
          tools pkg repo create macos --key-id=64CBBC8173D76B3F --nightly-build-from=${{ github.ref_name }} \
            --salt-version=${{ needs.prepare-workflow.outputs.salt-version }} \
            --incoming=artifacts/pkgs/incoming --repo-path=artifacts/pkgs/repo

      - name: Upload Repository As An Artifact
        uses: ./.github/actions/upload-artifact
        with:
          name: salt-${{ needs.prepare-workflow.outputs.salt-version }}-nightly-repo
          path: artifacts/pkgs/repo/*
          retention-days: 7
          if-no-files-found: error
          archive-name: macos-repo

  build-onedir-repo:
    name: Build Repository
    environment: nightly
    runs-on:
      - self-hosted
      - linux
      - repo-nightly
    needs:
      - prepare-workflow
      - build-salt-onedir-linux
      - build-salt-onedir-macos
      - build-salt-onedir-windows
    strategy:
      fail-fast: false
      matrix:
        pkg-type:
          - onedir

    steps:
      - uses: actions/checkout@v4

      - name: Setup Python Tools Scripts
        uses: ./.github/actions/setup-python-tools-scripts

      - name: Get Salt Project GitHub Actions Bot Environment
        run: |
          TOKEN=$(curl -sS -f -X PUT "http://169.254.169.254/latest/api/token" -H "X-aws-ec2-metadata-token-ttl-seconds: 30")
          SPB_ENVIRONMENT=$(curl -sS -f -H "X-aws-ec2-metadata-token: $TOKEN" http://169.254.169.254/latest/meta-data/tags/instance/spb:environment)
          echo "SPB_ENVIRONMENT=$SPB_ENVIRONMENT" >> "$GITHUB_ENV"

      - name: Download Linux x86_64 Onedir Archive
        uses: actions/download-artifact@v3
        with:
          name: salt-${{ needs.prepare-workflow.outputs.salt-version }}-onedir-linux-x86_64.tar.xz
          path: artifacts/pkgs/incoming

      - name: Download Linux aarch64 Onedir Archive
        uses: actions/download-artifact@v3
        with:
          name: salt-${{ needs.prepare-workflow.outputs.salt-version }}-onedir-linux-aarch64.tar.xz
          path: artifacts/pkgs/incoming

      - name: Download macOS x86_64 Onedir Archive
        uses: actions/download-artifact@v3
        with:
          name: salt-${{ needs.prepare-workflow.outputs.salt-version }}-onedir-darwin-x86_64.tar.xz
          path: artifacts/pkgs/incoming

      - name: Download Windows amd64 Onedir Archive
        uses: actions/download-artifact@v3
        with:
          name: salt-${{ needs.prepare-workflow.outputs.salt-version }}-onedir-windows-amd64.tar.xz
          path: artifacts/pkgs/incoming

      - name: Download Windows amd64 Onedir Archive(zip)
        uses: actions/download-artifact@v3
        with:
          name: salt-${{ needs.prepare-workflow.outputs.salt-version }}-onedir-windows-amd64.zip
          path: artifacts/pkgs/incoming

      - name: Download Windows x86 Onedir Archive
        uses: actions/download-artifact@v3
        with:
          name: salt-${{ needs.prepare-workflow.outputs.salt-version }}-onedir-windows-x86.tar.xz
          path: artifacts/pkgs/incoming

      - name: Download Windows amd64 Onedir Archive(zip)
        uses: actions/download-artifact@v3
        with:
          name: salt-${{ needs.prepare-workflow.outputs.salt-version }}-onedir-windows-x86.zip
          path: artifacts/pkgs/incoming

      - name: Setup GnuPG
        run: |
          sudo install -d -m 0700 -o "$(id -u)" -g "$(id -g)" /run/gpg
          GNUPGHOME="$(mktemp -d -p /run/gpg)"
          echo "GNUPGHOME=${GNUPGHOME}" >> "$GITHUB_ENV"
          cat <<EOF > "${GNUPGHOME}/gpg.conf"
          batch
          no-tty
          pinentry-mode loopback
          EOF

      - name: Get Secrets
        env:
          SECRETS_KEY: ${{ secrets.SECRETS_KEY }}
        run: |
          SECRETS_KEY_FILE=$(mktemp /tmp/output.XXXXXXXXXX)
          echo "$SECRETS_KEY" > "$SECRETS_KEY_FILE"
          aws --region us-west-2 secretsmanager get-secret-value --secret-id /cmbu-saltstack/signing/repo-signing-keys-sha256-2023 \
            --query SecretString --output text | jq .default_key -r | base64 -d \
            | gpg --passphrase-file "${SECRETS_KEY_FILE}" -d - \
            | gpg --import -
          sync
          aws --region us-west-2 secretsmanager get-secret-value --secret-id /cmbu-saltstack/signing/repo-signing-keys-sha256-2023 \
            --query SecretString --output text| jq .default_passphrase -r | base64 -d \
            | gpg --passphrase-file "${SECRETS_KEY_FILE}" -o "${GNUPGHOME}/passphrase" -d -
          sync
          rm "$SECRETS_KEY_FILE"
          echo "passphrase-file ${GNUPGHOME}/passphrase" >> "${GNUPGHOME}/gpg.conf"

      - name: Create Repository Path
        run: |
          mkdir -p artifacts/pkgs/repo

      - name: Create Repository
        run: |
          tools pkg repo create onedir --key-id=64CBBC8173D76B3F --nightly-build-from=${{ github.ref_name }} \
            --salt-version=${{ needs.prepare-workflow.outputs.salt-version }} \
            --incoming=artifacts/pkgs/incoming --repo-path=artifacts/pkgs/repo

      - name: Upload Repository As An Artifact
        uses: ./.github/actions/upload-artifact
        with:
          name: salt-${{ needs.prepare-workflow.outputs.salt-version }}-nightly-repo
          path: artifacts/pkgs/repo/*
          retention-days: 7
          if-no-files-found: error
          archive-name: onedir-repo

  publish-repositories:
    name: Publish Repositories
    if: ${{ always() && ! failure() && ! cancelled() }}
    runs-on:
      - self-hosted
      - linux
      - repo-nightly
    environment: nightly
    needs:
      - prepare-workflow
      - build-src-repo
      - build-deb-repo
      - build-rpm-repo
      - build-windows-repo
      - build-macos-repo
      - build-onedir-repo
      - windows-2016-ci-deps
      - windows-2019-ci-deps
      - windows-2022-ci-deps
      - macos-12-ci-deps
      - almalinux-8-ci-deps
      - almalinux-8-arm64-ci-deps
      - almalinux-9-ci-deps
      - almalinux-9-arm64-ci-deps
      - amazonlinux-2-ci-deps
      - amazonlinux-2-arm64-ci-deps
      - archlinux-lts-ci-deps
      - centos-7-ci-deps
      - centos-7-arm64-ci-deps
      - centosstream-8-ci-deps
      - centosstream-8-arm64-ci-deps
      - centosstream-9-ci-deps
      - centosstream-9-arm64-ci-deps
      - debian-10-ci-deps
      - debian-11-ci-deps
      - debian-11-arm64-ci-deps
      - debian-12-ci-deps
      - debian-12-arm64-ci-deps
      - fedora-37-ci-deps
      - fedora-37-arm64-ci-deps
      - fedora-38-ci-deps
      - fedora-38-arm64-ci-deps
      - opensuse-15-ci-deps
      - photonos-3-ci-deps
      - photonos-3-arm64-ci-deps
      - photonos-4-ci-deps
      - photonos-4-arm64-ci-deps
      - photonos-5-ci-deps
      - photonos-5-arm64-ci-deps
      - ubuntu-2004-ci-deps
      - ubuntu-2004-arm64-ci-deps
      - ubuntu-2204-ci-deps
      - ubuntu-2204-arm64-ci-deps
      - windows-2016
      - windows-2019
      - windows-2022
      - macos-12
      - almalinux-8
      - almalinux-9
      - amazonlinux-2
      - archlinux-lts
      - centos-7
      - centosstream-8
      - centosstream-9
      - debian-10
      - debian-11
      - debian-11-arm64
      - debian-12
      - debian-12-arm64
      - fedora-37
      - fedora-38
      - opensuse-15
      - photonos-3
      - photonos-3-arm64
      - photonos-4
      - photonos-4-arm64
      - photonos-5
      - photonos-5-arm64
      - ubuntu-2004
      - ubuntu-2004-arm64
      - ubuntu-2204
      - ubuntu-2204-arm64

    steps:
      - uses: actions/checkout@v4

      - name: Get Salt Project GitHub Actions Bot Environment
        run: |
          TOKEN=$(curl -sS -f -X PUT "http://169.254.169.254/latest/api/token" -H "X-aws-ec2-metadata-token-ttl-seconds: 30")
          SPB_ENVIRONMENT=$(curl -sS -f -H "X-aws-ec2-metadata-token: $TOKEN" http://169.254.169.254/latest/meta-data/tags/instance/spb:environment)
          echo "SPB_ENVIRONMENT=$SPB_ENVIRONMENT" >> "$GITHUB_ENV"

      - name: Setup Python Tools Scripts
        uses: ./.github/actions/setup-python-tools-scripts

      - name: Download Repository Artifact
        uses: actions/download-artifact@v3
        with:
          name: salt-${{ needs.prepare-workflow.outputs.salt-version }}-nightly-repo
          path: repo/

      - name: Decompress Repository Artifacts
        run: |
          find repo/ -type f -name '*.tar.gz' -print -exec tar xvf {} \;
          find repo/ -type f -name '*.tar.gz' -print -exec rm -f {} \;

      - name: Show Repository
        run: |
          tree -a artifacts/pkgs/repo/

      - name: Upload Repository Contents (nightly)
        env:
          SALT_REPO_DOMAIN_RELEASE: ${{ vars.SALT_REPO_DOMAIN_RELEASE || 'repo.saltproject.io' }}
          SALT_REPO_DOMAIN_STAGING: ${{ vars.SALT_REPO_DOMAIN_STAGING || 'staging.repo.saltproject.io' }}
        run: |
          tools pkg repo publish nightly --salt-version=${{ needs.prepare-workflow.outputs.salt-version }} artifacts/pkgs/repo/

  set-pipeline-exit-status:
    # This step is just so we can make github require this step, to pass checks
    # on a pull request instead of requiring all
    name: Set the ${{ github.workflow }} Pipeline Exit Status
    if: always()
    runs-on: ${{ github.event.repository.private && fromJSON('["self-hosted", "linux", "x86_64"]') || 'ubuntu-latest' }}
    environment: nightly
    needs:
      - workflow-requirements
      - trigger-branch-nightly-builds
      - prepare-workflow
      - pre-commit
      - lint
      - build-docs
      - build-deps-onedir-linux
      - build-deps-onedir-windows
      - build-deps-onedir-macos
      - build-salt-onedir-linux
      - build-salt-onedir-windows
      - build-salt-onedir-macos
      - build-rpm-pkgs-src
      - build-deb-pkgs-src
      - build-windows-pkgs-src
      - build-macos-pkgs-src
      - combine-all-code-coverage
      - publish-repositories
      - amazonlinux-2-pkg-tests
      - centos-7-pkg-tests
      - centosstream-8-pkg-tests
      - centosstream-9-pkg-tests
      - debian-10-pkg-tests
      - debian-11-pkg-tests
      - debian-11-arm64-pkg-tests
      - debian-12-pkg-tests
      - debian-12-arm64-pkg-tests
      - photonos-3-pkg-tests
      - photonos-3-arm64-pkg-tests
      - photonos-4-pkg-tests
      - photonos-4-arm64-pkg-tests
      - photonos-5-pkg-tests
      - photonos-5-arm64-pkg-tests
      - ubuntu-2004-pkg-tests
      - ubuntu-2004-arm64-pkg-tests
      - ubuntu-2204-pkg-tests
      - ubuntu-2204-arm64-pkg-tests
      - macos-12-pkg-tests
      - windows-2016-nsis-pkg-tests
      - windows-2016-msi-pkg-tests
      - windows-2019-nsis-pkg-tests
      - windows-2019-msi-pkg-tests
      - windows-2022-nsis-pkg-tests
      - windows-2022-msi-pkg-tests
    steps:
      - name: Get workflow information
        id: get-workflow-info
        uses: technote-space/workflow-conclusion-action@v3

      - name: Notify Slack
        id: slack
        if: always()
        uses: slackapi/slack-github-action@v1.24.0
        with:
          payload: |
            {
              "attachments": [
                {
                  "fallback": "${{ github.workflow }} Workflow build result for the `${{ github.ref_name }}` branch(attempt: ${{ github.run_attempt }}): `${{ steps.get-workflow-info.outputs.conclusion }}`\n${{ github.server_url }}/${{ github.repository }}/actions/runs/${{ github.run_id }}",
                  "color": "${{ steps.get-workflow-info.outputs.conclusion != 'success' && 'ff3d00' || '00e676' }}",
                  "fields": [
                    {
                      "title": "Workflow",
                      "short": true,
                      "value": "${{ github.workflow }}",
                      "type": "mrkdwn"
                    },
                    {
                      "title": "Workflow Run",
                      "short": true,
                      "value": "<${{ github.server_url }}/${{ github.repository }}/actions/runs/${{ github.run_id }}|${{ github.run_id }}>",
                      "type": "mrkdwn"
                    },
                    {
                      "title": "Branch",
                      "short": true,
                      "value": "${{ github.ref_name }}",
                      "type": "mrkdwn"
                    },
                    {
                      "title": "Commit",
                      "short": true,
                      "value": "<${{ github.server_url }}/${{ github.repository }}/commit/${{ github.sha }}|${{ github.sha }}>",
                      "type": "mrkdwn"
                    },
                    {
                      "title": "Attempt",
                      "short": true,
                      "value": "${{ github.run_attempt }}",
                      "type": "mrkdwn"
                    },
                    {
                      "title": "Status",
                      "short": true,
                      "value": "${{ steps.get-workflow-info.outputs.conclusion }}",
                      "type": "mrkdwn"
                    }
                  ],
                  "author_name": "${{ github.event.sender.login }}",
                  "author_link": "${{ github.event.sender.html_url }}",
                  "author_icon": "${{ github.event.sender.avatar_url }}"
                }
              ]
            }
        env:
          SLACK_WEBHOOK_URL: ${{ secrets.SLACK_WEBHOOK_URL }}
          SLACK_WEBHOOK_TYPE: INCOMING_WEBHOOK

      - name: Set Pipeline Exit Status
        shell: bash
        run: |
          if [ "${{ steps.get-workflow-info.outputs.conclusion }}" != "success" ]; then
            exit 1
          else
            exit 0
          fi

      - name: Done
        if: always()
        run:
          echo "All worflows finished"<|MERGE_RESOLUTION|>--- conflicted
+++ resolved
@@ -493,7 +493,7 @@
       salt-version: "${{ needs.prepare-workflow.outputs.salt-version }}"
       self-hosted-runners: ${{ fromJSON(needs.prepare-workflow.outputs.runners)['self-hosted'] }}
       github-hosted-runners: ${{ fromJSON(needs.prepare-workflow.outputs.runners)['github-hosted'] }}
-      relenv-version: "0.13.11"
+      relenv-version: "0.13.12"
       python-version: "3.10.13"
 
   build-deps-onedir-windows:
@@ -507,7 +507,7 @@
       salt-version: "${{ needs.prepare-workflow.outputs.salt-version }}"
       self-hosted-runners: ${{ fromJSON(needs.prepare-workflow.outputs.runners)['self-hosted'] }}
       github-hosted-runners: ${{ fromJSON(needs.prepare-workflow.outputs.runners)['github-hosted'] }}
-      relenv-version: "0.13.11"
+      relenv-version: "0.13.12"
       python-version: "3.10.13"
 
   build-deps-onedir-macos:
@@ -521,7 +521,7 @@
       salt-version: "${{ needs.prepare-workflow.outputs.salt-version }}"
       self-hosted-runners: ${{ fromJSON(needs.prepare-workflow.outputs.runners)['self-hosted'] }}
       github-hosted-runners: ${{ fromJSON(needs.prepare-workflow.outputs.runners)['github-hosted'] }}
-      relenv-version: "0.13.11"
+      relenv-version: "0.13.12"
       python-version: "3.10.13"
 
   build-salt-onedir-linux:
@@ -537,7 +537,7 @@
       salt-version: "${{ needs.prepare-workflow.outputs.salt-version }}"
       self-hosted-runners: ${{ fromJSON(needs.prepare-workflow.outputs.runners)['self-hosted'] }}
       github-hosted-runners: ${{ fromJSON(needs.prepare-workflow.outputs.runners)['github-hosted'] }}
-      relenv-version: "0.13.11"
+      relenv-version: "0.13.12"
       python-version: "3.10.13"
 
   build-salt-onedir-windows:
@@ -553,11 +553,7 @@
       salt-version: "${{ needs.prepare-workflow.outputs.salt-version }}"
       self-hosted-runners: ${{ fromJSON(needs.prepare-workflow.outputs.runners)['self-hosted'] }}
       github-hosted-runners: ${{ fromJSON(needs.prepare-workflow.outputs.runners)['github-hosted'] }}
-<<<<<<< HEAD
-      relenv-version: "0.13.11"
-=======
       relenv-version: "0.13.12"
->>>>>>> e37fbda4
       python-version: "3.10.13"
 
   build-salt-onedir-macos:
@@ -573,11 +569,7 @@
       salt-version: "${{ needs.prepare-workflow.outputs.salt-version }}"
       self-hosted-runners: ${{ fromJSON(needs.prepare-workflow.outputs.runners)['self-hosted'] }}
       github-hosted-runners: ${{ fromJSON(needs.prepare-workflow.outputs.runners)['github-hosted'] }}
-<<<<<<< HEAD
-      relenv-version: "0.13.11"
-=======
       relenv-version: "0.13.12"
->>>>>>> e37fbda4
       python-version: "3.10.13"
 
   build-rpm-pkgs-onedir:
@@ -589,8 +581,7 @@
     uses: ./.github/workflows/build-rpm-packages.yml
     with:
       salt-version: "${{ needs.prepare-workflow.outputs.salt-version }}"
-<<<<<<< HEAD
-      relenv-version: "0.13.11"
+      relenv-version: "0.13.12"
       python-version: "3.10.13"
       source: "onedir"
 
@@ -603,7 +594,7 @@
     uses: ./.github/workflows/build-rpm-packages.yml
     with:
       salt-version: "${{ needs.prepare-workflow.outputs.salt-version }}"
-      relenv-version: "0.13.11"
+      relenv-version: "0.13.12"
       python-version: "3.10.13"
       source: "src"
 
@@ -616,10 +607,7 @@
     uses: ./.github/workflows/build-deb-packages.yml
     with:
       salt-version: "${{ needs.prepare-workflow.outputs.salt-version }}"
-      relenv-version: "0.13.11"
-=======
       relenv-version: "0.13.12"
->>>>>>> e37fbda4
       python-version: "3.10.13"
       source: "onedir"
 
@@ -632,8 +620,7 @@
     uses: ./.github/workflows/build-deb-packages.yml
     with:
       salt-version: "${{ needs.prepare-workflow.outputs.salt-version }}"
-<<<<<<< HEAD
-      relenv-version: "0.13.11"
+      relenv-version: "0.13.12"
       python-version: "3.10.13"
       source: "src"
 
@@ -646,7 +633,7 @@
     uses: ./.github/workflows/build-windows-packages.yml
     with:
       salt-version: "${{ needs.prepare-workflow.outputs.salt-version }}"
-      relenv-version: "0.13.11"
+      relenv-version: "0.13.12"
       python-version: "3.10.13"
       source: "onedir"
       environment: nightly
@@ -662,7 +649,7 @@
     uses: ./.github/workflows/build-windows-packages.yml
     with:
       salt-version: "${{ needs.prepare-workflow.outputs.salt-version }}"
-      relenv-version: "0.13.11"
+      relenv-version: "0.13.12"
       python-version: "3.10.13"
       source: "src"
       environment: nightly
@@ -678,7 +665,7 @@
     uses: ./.github/workflows/build-macos-packages.yml
     with:
       salt-version: "${{ needs.prepare-workflow.outputs.salt-version }}"
-      relenv-version: "0.13.11"
+      relenv-version: "0.13.12"
       python-version: "3.10.13"
       source: "onedir"
       environment: nightly
@@ -694,7 +681,7 @@
     uses: ./.github/workflows/build-macos-packages.yml
     with:
       salt-version: "${{ needs.prepare-workflow.outputs.salt-version }}"
-      relenv-version: "0.13.11"
+      relenv-version: "0.13.12"
       python-version: "3.10.13"
       source: "src"
       environment: nightly
@@ -1417,10 +1404,6 @@
       skip-code-coverage: false
       skip-junit-reports: false
       testing-releases: ${{ needs.prepare-workflow.outputs.testing-releases }}
-=======
-      relenv-version: "0.13.12"
-      python-version: "3.10.13"
->>>>>>> e37fbda4
 
   debian-10-pkg-tests:
     name: Debian 10 Package Test
@@ -1436,7 +1419,6 @@
       platform: linux
       arch: x86_64
       salt-version: "${{ needs.prepare-workflow.outputs.salt-version }}"
-<<<<<<< HEAD
       pkg-type: deb
       nox-version: 2022.8.7
       python-version: "3.10"
@@ -1444,13 +1426,6 @@
       skip-code-coverage: false
       skip-junit-reports: false
       testing-releases: ${{ needs.prepare-workflow.outputs.testing-releases }}
-=======
-      relenv-version: "0.13.12"
-      python-version: "3.10.13"
-      environment: nightly
-      sign-packages: false
-    secrets: inherit
->>>>>>> e37fbda4
 
   debian-11-pkg-tests:
     name: Debian 11 Package Test
@@ -1466,7 +1441,6 @@
       platform: linux
       arch: x86_64
       salt-version: "${{ needs.prepare-workflow.outputs.salt-version }}"
-<<<<<<< HEAD
       pkg-type: deb
       nox-version: 2022.8.7
       python-version: "3.10"
@@ -1474,13 +1448,6 @@
       skip-code-coverage: false
       skip-junit-reports: false
       testing-releases: ${{ needs.prepare-workflow.outputs.testing-releases }}
-=======
-      relenv-version: "0.13.12"
-      python-version: "3.10.13"
-      environment: nightly
-      sign-packages: true
-    secrets: inherit
->>>>>>> e37fbda4
 
   debian-11-arm64-pkg-tests:
     name: Debian 11 Arm64 Package Test
