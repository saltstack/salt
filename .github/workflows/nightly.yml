# Do not edit these workflows directly as the changes made will be overwritten.
# Instead, edit the template '.github/workflows/templates/nightly.yml.jinja'
---

name: Nightly
run-name: "Nightly (branch: ${{ github.ref_name }})"

on:
  workflow_dispatch: {}
  schedule:
    # https://docs.github.com/en/actions/using-workflows/workflow-syntax-for-github-actions#onschedule
    - cron: '0 1 * * *'  # Every day at 1AM

env:
  COLUMNS: 190
  CACHE_SEED: SEED-5  # Bump the number to invalidate all caches
  RELENV_DATA: "${{ github.workspace }}/.relenv"

permissions:
  contents: read  # for dorny/paths-filter to fetch a list of changed files
  pull-requests: read  # for dorny/paths-filter to read pull requests
  actions: write  # to trigger branch nightly builds

concurrency:
  group: ${{ github.workflow }}-${{ github.event_name }}-${{ github.repository }}-${{ github.head_ref || github.run_id }}
  cancel-in-progress: false

jobs:

  workflow-requirements:
    name: Check Workflow Requirements
    runs-on: ubuntu-latest
    outputs:
      requirements-met: ${{ steps.check-requirements.outputs.requirements-met }}
    steps:
      - name: Check Requirements
        id: check-requirements
        run: |
          if [ "${RUN_SCHEDULED_BUILDS}" = "1" ]; then
            MSG="Running workflow because RUN_SCHEDULED_BUILDS=1"
            echo "${MSG}"
            echo "${MSG}" >> "${GITHUB_STEP_SUMMARY}"
            echo "requirements-met=true" >> "${GITHUB_OUTPUT}"
          elif [ "${{ github.event.repository.fork }}" = "true" ]; then
            MSG="Not running workflow because ${{ github.repository }} is a fork"
            echo "${MSG}"
            echo "${MSG}" >> "${GITHUB_STEP_SUMMARY}"
            echo "requirements-met=false" >> "${GITHUB_OUTPUT}"
          else
            MSG="Running workflow because ${{ github.repository }} is not a fork"
            echo "${MSG}"
            echo "${MSG}" >> "${GITHUB_STEP_SUMMARY}"
            echo "requirements-met=true" >> "${GITHUB_OUTPUT}"
          fi

  trigger-branch-nightly-builds:
    name: Trigger Branch Workflows
    if: ${{ github.event_name == 'schedule' && fromJSON(needs.workflow-requirements.outputs.requirements-met) }}
    runs-on:
      - ubuntu-latest
    needs:
      - workflow-requirements
    steps:
      - name: Trigger 3006.x branch
        env:
          GH_TOKEN: ${{ secrets.GITHUB_TOKEN }}
        run: |
          gh workflow run nightly.yml --repo ${{ github.repository }} --ref 3006.x

  prepare-workflow:
    name: Prepare Workflow Run
    runs-on: ubuntu-latest
    if: ${{ fromJSON(needs.workflow-requirements.outputs.requirements-met) }}
    needs:
      - workflow-requirements
    outputs:
      jobs: ${{ steps.define-jobs.outputs.jobs }}
      runners: ${{ steps.runner-types.outputs.runners }}
      changed-files: ${{ steps.process-changed-files.outputs.changed-files }}
      pull-labels: ${{ steps.get-pull-labels.outputs.labels }}
      testrun: ${{ steps.define-testrun.outputs.testrun }}
      salt-version: ${{ steps.setup-salt-version.outputs.salt-version }}
      cache-seed: ${{ steps.set-cache-seed.outputs.cache-seed }}
    steps:
      - uses: actions/checkout@v3
        with:
          fetch-depth: 0  # Full clone to also get the tags to get the right salt version

      - name: Get Changed Files
        if: ${{ github.event_name == 'pull_request'}}
        id: changed-files
        uses: dorny/paths-filter@v2
        with:
          token: ${{ github.token }}
          list-files: json
          filters: |
            repo:
              - added|modified:
                - '**'
            doc-requirements:
              - added|modified: &doc_requirements
                - requirements/static/ci/py3.*/docs.txt
            lint-requirements:
              - added|modified: &lint_requirements
                - requirements/static/ci/py3.*/lint.txt
            pkg_requirements:
              - added|modified: &pkg_requirements
                - requirements/static/pkg/py3.*/darwin.txt
                - requirements/static/pkg/py3.*/linux.txt
                - requirements/static/pkg/py3.*/freebsd.txt
                - requirements/static/pkg/py3.*/windows.txt
            test_requirements:
              - added|modified: &test_requirements
                - requirements/static/ci/py3.*/darwin.txt
                - requirements/static/ci/py3.*/linux.txt
                - requirements/static/ci/py3.*/freebsd.txt
                - requirements/static/ci/py3.*/windows.txt
                - requirements/static/ci/py3.*/darwin-crypto.txt
                - requirements/static/ci/py3.*/linux-crypto.txt
                - requirements/static/ci/py3.*/freebsd-crypto.txt
                - requirements/static/ci/py3.*/windows-crypto.txt
            deleted:
              - deleted:
                - '**'
            docs:
              - added|modified:
                - doc/**
                - *doc_requirements
            workflows:
              - added|modified:
                - .github/actions/**/action.yml
                - .github/workflows/*.yml
                - .github/workflows/templates/*.yml.jinja2
            salt:
              - added|modified: &salt_added_modified
                - setup.py
                - noxfile.py
                - salt/**/*.py
                - tasks/**/*.py
                - tools/**/*.py
            tests:
              - added|modified: &tests_added_modified
                - tests/**/*.py
            lint:
              - added|modified:
                - .pylintrc
                - *lint_requirements
            golden_images:
              - added|modified:
                - cicd/golden-images.json
            pkg_tests:
              - added|modified: &pkg_tests_added_modified
                - pkg/**
                - *pkg_requirements
                - *salt_added_modified
            testrun:
              - added|modified:
                - *pkg_requirements
                - *test_requirements
                - *salt_added_modified
                - *tests_added_modified
                - *pkg_tests_added_modified

      - name: Set up Python 3.10
        uses: actions/setup-python@v4
        with:
          python-version: "3.10"

      - name: Setup Python Tools Scripts
        uses: ./.github/actions/setup-python-tools-scripts

      - name: Pretty Print The GH Actions Event
        run:
          tools ci print-gh-event

      - name: Setup Salt Version
        id: setup-salt-version
        uses: ./.github/actions/setup-salt-version
        with:
          salt-version: ""
          validate-version: true

      - name: Get Pull Number
        id: get-pull-number
        uses: ./.github/actions/get-pull-number
        with:
          token: ${{ secrets.GITHUB_TOKEN }}
          owner: ${{ github.repository_owner }}
          repo: ${{ github.event.repository.name }}
          sha: ${{ github.sha }}
          pull-number: ${{ github.event.pull_request.number }}

      - name: Get Pull Request
        id: get-pull-request
        uses: ./.github/actions/get-pull-request
        with:
          token: ${{ secrets.GITHUB_TOKEN }}
          owner: ${{ github.repository_owner }}
          repo: ${{ github.event.repository.name }}
          pull-number: ${{ steps.get-pull-number.outputs.number }}

      - name: Get Pull Labels
        id: get-pull-labels
        uses: ./.github/actions/get-pull-labels
        with:
          pull-request: ${{ steps.get-pull-request.outputs.pull-request }}

      - name: Write Changed Files To A Local File
        run:
          echo '${{ toJSON(steps.changed-files.outputs) }}' > changed-files.json

      - name: Check Local Changed Files Contents
        if: ${{ github.event_name == 'pull_request' }}
        run:
          cat changed-files.json

      - name: Process Changed Files
        id: process-changed-files
        run: |
          tools ci process-changed-files ${{ github.event_name }} changed-files.json

      - name: Check Collected Changed Files
        if: ${{ github.event_name == 'pull_request' }}
        run: |
          echo '${{ steps.process-changed-files.outputs.changed-files }}' | jq -C '.'

      - name: Define Runner Types
        id: runner-types
        run: |
          tools ci runner-types ${{ github.event_name }}

      - name: Check Defined Runners
        run: |
          echo '${{ steps.runner-types.outputs.runners }}' | jq -C '.'

      - name: Define Jobs
        id: define-jobs
        run: |
          tools ci define-jobs ${{ github.event_name }} changed-files.json

      - name: Check Defined Jobs
        run: |
          echo '${{ steps.define-jobs.outputs.jobs }}' | jq -C '.'

      - name: Define Testrun
        id: define-testrun
        run: |
          tools ci define-testrun ${{ github.event_name }} changed-files.json

      - name: Check Defined Test Run
        run: |
          echo '${{ steps.define-testrun.outputs.testrun }}' | jq -C '.'

      - name: Check Contents of generated testrun-changed-files.txt
        if: ${{ fromJSON(steps.define-testrun.outputs.testrun)['type'] != 'full' }}
        run: |
          cat testrun-changed-files.txt || true

      - name: Upload testrun-changed-files.txt
        if: ${{ fromJSON(steps.define-testrun.outputs.testrun)['type'] != 'full' }}
        uses: actions/upload-artifact@v3
        with:
          name: testrun-changed-files.txt
          path: testrun-changed-files.txt

      - name: Set Cache Seed Output
        id: set-cache-seed
        run: |
          echo "cache-seed=${{ env.CACHE_SEED }}" >> "$GITHUB_OUTPUT"
  pre-commit:
    name: Pre-Commit
    if: ${{ fromJSON(needs.prepare-workflow.outputs.runners)['github-hosted'] }}
    uses: ./.github/workflows/pre-commit-action.yml
    needs:
      - prepare-workflow
    with:
      cache-seed: ${{ needs.prepare-workflow.outputs.cache-seed }}
      changed-files: ${{ needs.prepare-workflow.outputs.changed-files }}
      pre-commit-version: "3.0.4"

  lint:
    name: Lint
    if: ${{ fromJSON(needs.prepare-workflow.outputs.jobs)['lint'] && fromJSON(needs.prepare-workflow.outputs.runners)['github-hosted'] }}
    uses: ./.github/workflows/lint-action.yml
    needs:
      - prepare-workflow
    with:
      changed-files: ${{ needs.prepare-workflow.outputs.changed-files }}

  prepare-release:
    name: "Prepare Release: ${{ needs.prepare-workflow.outputs.salt-version }}"
    if: ${{ fromJSON(needs.prepare-workflow.outputs.jobs)['prepare-release'] && fromJSON(needs.prepare-workflow.outputs.runners)['github-hosted'] }}
    runs-on:
      - ubuntu-latest
    needs:
      - prepare-workflow
    steps:
      - uses: actions/checkout@v3

      - name: Get Python Version
        id: get-python-version
        uses: ./.github/actions/get-python-version
        with:
          python-binary: python3

      - name: Setup Python Tools Scripts
        id: python-tools-scripts
        uses: ./.github/actions/setup-python-tools-scripts

      - name: Cache Python Tools Docs Virtualenv
        uses: actions/cache@v3
        with:
          path: .tools-venvs/docs
          key: ${{ needs.prepare-workflow.outputs.cache-seed }}|${{ github.workflow }}|${{ github.job }}|tools-venvs|${{ steps.python-tools-scripts.outputs.version }}|docs|${{ steps.get-python-version.outputs.version }}|${{ hashFiles('requirements/**/docs.txt') }}

      - name: Cache Python Tools Changelog Virtualenv
        uses: actions/cache@v3
        with:
          path: .tools-venvs/changelog
          key: ${{ needs.prepare-workflow.outputs.cache-seed }}|${{ github.workflow }}|${{ github.job }}|tools-venvs|${{ steps.python-tools-scripts.outputs.version }}|changelog|${{ steps.get-python-version.outputs.version }}|${{ hashFiles('requirements/**/changelog.txt') }}


      - name: Setup Salt Version
        id: setup-salt-version
        uses: ./.github/actions/setup-salt-version
        with:
          salt-version: "${{ needs.prepare-workflow.outputs.salt-version }}"

      # TODO: Remove the --salt-version argument post 3006 release.  This was to handle versioning
      # issues on pre-3006 development versions on deb-based distros.
      - name: Update Debian changelog
        shell: bash
        run: |
          tools changelog update-deb "${{ needs.prepare-workflow.outputs.salt-version }}" --draft
          tools changelog update-deb "${{ needs.prepare-workflow.outputs.salt-version }}"

      - name: Update RPM changelog
        shell: bash
        run: |
          tools changelog update-rpm --draft
          tools changelog update-rpm

      - name: Update Release Notes
        shell: bash
        run: |
          tools changelog update-release-notes --draft
          tools changelog update-release-notes

      - name: Generate MAN Pages
        shell: bash
        env:
          LATEST_RELEASE: "${{ needs.prepare-workflow.outputs.salt-version }}"
          SALT_ON_SALTSTACK: "1"
        run: |
          tools docs man

      - name: Update Changelog
        shell: bash
        run: |
          tools changelog update-changelog-md --draft
          tools changelog update-changelog-md

      - name: Show Changes Diff
        shell: bash
        run: |
          git diff --color

      - name: Configure Git
        shell: bash
        run: |
          git config --global user.name "Salt Project Packaging"
          git config --global user.email saltproject-packaging@vmware.com

      - name: Setup Pre-Commit
        uses: ./.github/actions/setup-pre-commit
        with:
          version: "3.0.4"
          cache-seed: ${{ needs.prepare-workflow.outputs.cache-seed }}

      - name: Commit Changes
        shell: bash
        env:
          SKIP: lint-salt,lint-tests
        run: |
          # Run it twice so that pre-commit can fix anything that can be automatically fixed.
          git commit -am "Release v${{ needs.prepare-workflow.outputs.salt-version }}" || \
            git commit -am "Release v${{ needs.prepare-workflow.outputs.salt-version }}"

      - name: Create release changes patch
        shell: bash
        run: |
          git format-patch --keep-subject --binary --stdout HEAD^ > salt-${{ needs.prepare-workflow.outputs.salt-version }}.patch

      - name: Upload Changes Diff Artifact
        uses: actions/upload-artifact@v3
        with:
          name: salt-${{ needs.prepare-workflow.outputs.salt-version }}.patch
          path: salt-${{ needs.prepare-workflow.outputs.salt-version }}.patch
          retention-days: 7
          if-no-files-found: error

  build-docs:
    name: Documentation
    if: ${{ fromJSON(needs.prepare-workflow.outputs.jobs)['build-docs'] && fromJSON(needs.prepare-workflow.outputs.runners)['self-hosted'] }}
    needs:
      - prepare-workflow
      - build-source-tarball
    uses: ./.github/workflows/build-docs.yml
    with:
      cache-seed: ${{ needs.prepare-workflow.outputs.cache-seed }}
      salt-version: "${{ needs.prepare-workflow.outputs.salt-version }}"

  build-source-tarball:
    name: Build Source Tarball
    if: ${{ fromJSON(needs.prepare-workflow.outputs.jobs)['build-source-tarball'] && fromJSON(needs.prepare-workflow.outputs.runners)['github-hosted'] }}
    needs:
      - prepare-workflow
      - prepare-release
    runs-on: ubuntu-latest
    steps:
      - uses: actions/checkout@v3

      - name: Set up Python 3.10
        uses: actions/setup-python@v4
        with:
          python-version: "3.10"

      - name: Get Python Version
        id: get-python-version
        uses: ./.github/actions/get-python-version
        with:
          python-binary: python3

      - name: Setup Python Tools Scripts
        id: python-tools-scripts
        uses: ./.github/actions/setup-python-tools-scripts

      - name: Setup Salt Version
        id: setup-salt-version
        uses: ./.github/actions/setup-salt-version
        with:
          salt-version: "${{ needs.prepare-workflow.outputs.salt-version }}"

      - name: Cache Python Tools Build Virtualenv
        uses: actions/cache@v3
        with:
          path: .tools-venvs/build
          key: ${{ needs.prepare-workflow.outputs.cache-seed }}|${{ github.workflow }}|${{ github.job }}|tools-venvs|${{ steps.python-tools-scripts.outputs.version }}|build|${{ steps.get-python-version.outputs.version }}|${{ hashFiles('requirements/**/build.txt') }}

      - name: Build Source Tarball
        uses: ./.github/actions/build-source-tarball
        with:
          salt-version: "${{ needs.prepare-workflow.outputs.salt-version }}"

  build-deps-onedir:
    name: Build Dependencies Onedir
    if: ${{ fromJSON(needs.prepare-workflow.outputs.jobs)['build-deps-onedir'] && fromJSON(needs.prepare-workflow.outputs.runners)['self-hosted'] }}
    needs:
      - prepare-workflow
    uses: ./.github/workflows/build-deps-onedir.yml
    with:
      cache-seed: ${{ needs.prepare-workflow.outputs.cache-seed }}
      salt-version: "${{ needs.prepare-workflow.outputs.salt-version }}"
      self-hosted-runners: ${{ fromJSON(needs.prepare-workflow.outputs.runners)['self-hosted'] }}
      github-hosted-runners: ${{ fromJSON(needs.prepare-workflow.outputs.runners)['github-hosted'] }}
      relenv-version: "0.10.0"
      python-version-linux: "3.10.10"
      python-version-macos: "3.10.10"
      python-version-windows: "3.10.10"

  build-salt-onedir:
    name: Build Salt Onedir
    if: ${{ fromJSON(needs.prepare-workflow.outputs.jobs)['build-salt-onedir'] }}
    needs:
      - prepare-workflow
      - build-deps-onedir
      - build-source-tarball
    uses: ./.github/workflows/build-salt-onedir.yml
    with:
      cache-seed: ${{ needs.prepare-workflow.outputs.cache-seed }}
      salt-version: "${{ needs.prepare-workflow.outputs.salt-version }}"
      self-hosted-runners: ${{ fromJSON(needs.prepare-workflow.outputs.runners)['self-hosted'] }}
      github-hosted-runners: ${{ fromJSON(needs.prepare-workflow.outputs.runners)['github-hosted'] }}
      relenv-version: "0.10.0"
      python-version-linux: "3.10.10"
      python-version-macos: "3.10.10"
      python-version-windows: "3.10.10"

  build-rpm-pkgs:
    name: Build RPM Packages
    if: ${{ fromJSON(needs.prepare-workflow.outputs.jobs)['build-pkgs'] && fromJSON(needs.prepare-workflow.outputs.runners)['self-hosted'] }}
    needs:
      - prepare-workflow
      - build-salt-onedir
    uses: ./.github/workflows/build-rpm-packages.yml
    with:
      salt-version: "${{ needs.prepare-workflow.outputs.salt-version }}"

  build-deb-pkgs:
    name: Build DEB Packages
    if: ${{ fromJSON(needs.prepare-workflow.outputs.jobs)['build-pkgs'] && fromJSON(needs.prepare-workflow.outputs.runners)['self-hosted'] }}
    needs:
      - prepare-workflow
      - build-salt-onedir
    uses: ./.github/workflows/build-deb-packages.yml
    with:
      salt-version: "${{ needs.prepare-workflow.outputs.salt-version }}"

  build-windows-pkgs:
    name: Build Windows Packages
    if: ${{ fromJSON(needs.prepare-workflow.outputs.jobs)['build-pkgs'] && fromJSON(needs.prepare-workflow.outputs.runners)['github-hosted'] }}
    needs:
      - prepare-workflow
      - build-salt-onedir
    uses: ./.github/workflows/build-windows-packages.yml
    with:
      salt-version: "${{ needs.prepare-workflow.outputs.salt-version }}"

  build-macos-pkgs:
    name: Build macOS Packages
    if: ${{ fromJSON(needs.prepare-workflow.outputs.jobs)['build-pkgs'] && fromJSON(needs.prepare-workflow.outputs.runners)['github-hosted'] }}
    needs:
      - prepare-workflow
      - build-salt-onedir
    uses: ./.github/workflows/build-macos-packages.yml
    with:
      salt-version: "${{ needs.prepare-workflow.outputs.salt-version }}"

  amazonlinux-2-pkg-tests:
    name: Amazon Linux 2 Package Tests
    if: ${{ fromJSON(needs.prepare-workflow.outputs.jobs)['test-pkg'] && fromJSON(needs.prepare-workflow.outputs.runners)['self-hosted'] }}
    needs:
      - prepare-workflow
      - build-rpm-pkgs
    uses: ./.github/workflows/test-packages-action.yml
    with:
      distro-slug: amazonlinux-2
      platform: linux
      arch: x86_64
      salt-version: "${{ needs.prepare-workflow.outputs.salt-version }}"
      pkg-type: rpm
      cache-prefix: ${{ needs.prepare-workflow.outputs.cache-seed }}|3.10.10
      skip-code-coverage: false
      skip-junit-reports: false

  centos-7-pkg-tests:
    name: CentOS 7 Package Tests
    if: ${{ fromJSON(needs.prepare-workflow.outputs.jobs)['test-pkg'] && fromJSON(needs.prepare-workflow.outputs.runners)['self-hosted'] }}
    needs:
      - prepare-workflow
      - build-rpm-pkgs
    uses: ./.github/workflows/test-packages-action.yml
    with:
      distro-slug: centos-7
      platform: linux
      arch: x86_64
      salt-version: "${{ needs.prepare-workflow.outputs.salt-version }}"
      pkg-type: rpm
      cache-prefix: ${{ needs.prepare-workflow.outputs.cache-seed }}|3.10.10
      skip-code-coverage: false
      skip-junit-reports: false

  centosstream-8-pkg-tests:
    name: CentOS Stream 8 Package Tests
    if: ${{ fromJSON(needs.prepare-workflow.outputs.jobs)['test-pkg'] && fromJSON(needs.prepare-workflow.outputs.runners)['self-hosted'] }}
    needs:
      - prepare-workflow
      - build-rpm-pkgs
    uses: ./.github/workflows/test-packages-action.yml
    with:
      distro-slug: centosstream-8
      platform: linux
      arch: x86_64
      salt-version: "${{ needs.prepare-workflow.outputs.salt-version }}"
      pkg-type: rpm
      cache-prefix: ${{ needs.prepare-workflow.outputs.cache-seed }}|3.10.10
      skip-code-coverage: false
      skip-junit-reports: false

  centosstream-9-pkg-tests:
    name: CentOS Stream 9 Package Tests
    if: ${{ fromJSON(needs.prepare-workflow.outputs.jobs)['test-pkg'] && fromJSON(needs.prepare-workflow.outputs.runners)['self-hosted'] }}
    needs:
      - prepare-workflow
      - build-rpm-pkgs
    uses: ./.github/workflows/test-packages-action.yml
    with:
      distro-slug: centosstream-9
      platform: linux
      arch: x86_64
      salt-version: "${{ needs.prepare-workflow.outputs.salt-version }}"
      pkg-type: rpm
      cache-prefix: ${{ needs.prepare-workflow.outputs.cache-seed }}|3.10.10
      skip-code-coverage: false
      skip-junit-reports: false

  debian-10-pkg-tests:
    name: Debian 10 Package Tests
    if: ${{ fromJSON(needs.prepare-workflow.outputs.jobs)['test-pkg'] && fromJSON(needs.prepare-workflow.outputs.runners)['self-hosted'] }}
    needs:
      - prepare-workflow
      - build-deb-pkgs
    uses: ./.github/workflows/test-packages-action.yml
    with:
      distro-slug: debian-10
      platform: linux
      arch: x86_64
      salt-version: "${{ needs.prepare-workflow.outputs.salt-version }}"
      pkg-type: deb
      cache-prefix: ${{ needs.prepare-workflow.outputs.cache-seed }}|3.10.10
      skip-code-coverage: false
      skip-junit-reports: false

  debian-11-pkg-tests:
    name: Debian 11 Package Tests
    if: ${{ fromJSON(needs.prepare-workflow.outputs.jobs)['test-pkg'] && fromJSON(needs.prepare-workflow.outputs.runners)['self-hosted'] }}
    needs:
      - prepare-workflow
      - build-deb-pkgs
    uses: ./.github/workflows/test-packages-action.yml
    with:
      distro-slug: debian-11
      platform: linux
      arch: x86_64
      salt-version: "${{ needs.prepare-workflow.outputs.salt-version }}"
      pkg-type: deb
      cache-prefix: ${{ needs.prepare-workflow.outputs.cache-seed }}|3.10.10
      skip-code-coverage: false
      skip-junit-reports: false

  debian-11-arm64-pkg-tests:
    name: Debian 11 Arm64 Package Tests
    if: ${{ fromJSON(needs.prepare-workflow.outputs.jobs)['test-pkg'] && fromJSON(needs.prepare-workflow.outputs.runners)['self-hosted'] }}
    needs:
      - prepare-workflow
      - build-deb-pkgs
    uses: ./.github/workflows/test-packages-action.yml
    with:
      distro-slug: debian-11-arm64
      platform: linux
      arch: aarch64
      salt-version: "${{ needs.prepare-workflow.outputs.salt-version }}"
      pkg-type: deb
      cache-prefix: ${{ needs.prepare-workflow.outputs.cache-seed }}|3.10.10
      skip-code-coverage: false
      skip-junit-reports: false

  ubuntu-2004-pkg-tests:
    name: Ubuntu 20.04 Package Tests
    if: ${{ fromJSON(needs.prepare-workflow.outputs.jobs)['test-pkg'] && fromJSON(needs.prepare-workflow.outputs.runners)['self-hosted'] }}
    needs:
      - prepare-workflow
      - build-deb-pkgs
    uses: ./.github/workflows/test-packages-action.yml
    with:
      distro-slug: ubuntu-20.04
      platform: linux
      arch: x86_64
      salt-version: "${{ needs.prepare-workflow.outputs.salt-version }}"
      pkg-type: deb
      cache-prefix: ${{ needs.prepare-workflow.outputs.cache-seed }}|3.10.10
      skip-code-coverage: false
      skip-junit-reports: false

  ubuntu-2004-arm64-pkg-tests:
    name: Ubuntu 20.04 Arm64 Package Tests
    if: ${{ fromJSON(needs.prepare-workflow.outputs.jobs)['test-pkg'] && fromJSON(needs.prepare-workflow.outputs.runners)['self-hosted'] }}
    needs:
      - prepare-workflow
      - build-deb-pkgs
    uses: ./.github/workflows/test-packages-action.yml
    with:
      distro-slug: ubuntu-20.04-arm64
      platform: linux
      arch: aarch64
      salt-version: "${{ needs.prepare-workflow.outputs.salt-version }}"
      pkg-type: deb
      cache-prefix: ${{ needs.prepare-workflow.outputs.cache-seed }}|3.10.10
      skip-code-coverage: false
      skip-junit-reports: false

  ubuntu-2204-pkg-tests:
    name: Ubuntu 22.04 Package Tests
    if: ${{ fromJSON(needs.prepare-workflow.outputs.jobs)['test-pkg'] && fromJSON(needs.prepare-workflow.outputs.runners)['self-hosted'] }}
    needs:
      - prepare-workflow
      - build-deb-pkgs
    uses: ./.github/workflows/test-packages-action.yml
    with:
      distro-slug: ubuntu-22.04
      platform: linux
      arch: x86_64
      salt-version: "${{ needs.prepare-workflow.outputs.salt-version }}"
      pkg-type: deb
      cache-prefix: ${{ needs.prepare-workflow.outputs.cache-seed }}|3.10.10
      skip-code-coverage: false
      skip-junit-reports: false

  ubuntu-2204-arm64-pkg-tests:
    name: Ubuntu 22.04 Arm64 Package Tests
    if: ${{ fromJSON(needs.prepare-workflow.outputs.jobs)['test-pkg'] && fromJSON(needs.prepare-workflow.outputs.runners)['self-hosted'] }}
    needs:
      - prepare-workflow
      - build-deb-pkgs
    uses: ./.github/workflows/test-packages-action.yml
    with:
      distro-slug: ubuntu-22.04-arm64
      platform: linux
      arch: aarch64
      salt-version: "${{ needs.prepare-workflow.outputs.salt-version }}"
      pkg-type: deb
      cache-prefix: ${{ needs.prepare-workflow.outputs.cache-seed }}|3.10.10
      skip-code-coverage: false
      skip-junit-reports: false

  macos-12-pkg-tests:
    name: macOS 12 Package Tests
    if: ${{ fromJSON(needs.prepare-workflow.outputs.jobs)['test-pkg'] && fromJSON(needs.prepare-workflow.outputs.runners)['github-hosted'] }}
    needs:
      - prepare-workflow
      - build-macos-pkgs
    uses: ./.github/workflows/test-packages-action-macos.yml
    with:
      distro-slug: macos-12
      platform: darwin
      arch: x86_64
      salt-version: "${{ needs.prepare-workflow.outputs.salt-version }}"
      pkg-type: macos
      cache-prefix: ${{ needs.prepare-workflow.outputs.cache-seed }}|3.10.10
      skip-code-coverage: false
      skip-junit-reports: false

  windows-2016-nsis-pkg-tests:
    name: Windows 2016 NSIS Package Tests
    if: ${{ fromJSON(needs.prepare-workflow.outputs.jobs)['test-pkg'] && fromJSON(needs.prepare-workflow.outputs.runners)['self-hosted'] }}
    needs:
      - prepare-workflow
      - build-windows-pkgs
    uses: ./.github/workflows/test-packages-action.yml
    with:
      distro-slug: windows-2016
      platform: windows
      arch: amd64
      salt-version: "${{ needs.prepare-workflow.outputs.salt-version }}"
      pkg-type: NSIS
      cache-prefix: ${{ needs.prepare-workflow.outputs.cache-seed }}|3.10.10
      skip-code-coverage: false
      skip-junit-reports: false

  windows-2016-msi-pkg-tests:
    name: Windows 2016 MSI Package Tests
    if: ${{ fromJSON(needs.prepare-workflow.outputs.jobs)['test-pkg'] && fromJSON(needs.prepare-workflow.outputs.runners)['self-hosted'] }}
    needs:
      - prepare-workflow
      - build-windows-pkgs
    uses: ./.github/workflows/test-packages-action.yml
    with:
      distro-slug: windows-2016
      platform: windows
      arch: amd64
      salt-version: "${{ needs.prepare-workflow.outputs.salt-version }}"
      pkg-type: MSI
      cache-prefix: ${{ needs.prepare-workflow.outputs.cache-seed }}|3.10.10
      skip-code-coverage: false
      skip-junit-reports: false

  windows-2019-nsis-pkg-tests:
    name: Windows 2019 NSIS Package Tests
    if: ${{ fromJSON(needs.prepare-workflow.outputs.jobs)['test-pkg'] && fromJSON(needs.prepare-workflow.outputs.runners)['self-hosted'] }}
    needs:
      - prepare-workflow
      - build-windows-pkgs
    uses: ./.github/workflows/test-packages-action.yml
    with:
      distro-slug: windows-2019
      platform: windows
      arch: amd64
      salt-version: "${{ needs.prepare-workflow.outputs.salt-version }}"
      pkg-type: NSIS
      cache-prefix: ${{ needs.prepare-workflow.outputs.cache-seed }}|3.10.10
      skip-code-coverage: false
      skip-junit-reports: false

  windows-2019-msi-pkg-tests:
    name: Windows 2019 MSI Package Tests
    if: ${{ fromJSON(needs.prepare-workflow.outputs.jobs)['test-pkg'] && fromJSON(needs.prepare-workflow.outputs.runners)['self-hosted'] }}
    needs:
      - prepare-workflow
      - build-windows-pkgs
    uses: ./.github/workflows/test-packages-action.yml
    with:
      distro-slug: windows-2019
      platform: windows
      arch: amd64
      salt-version: "${{ needs.prepare-workflow.outputs.salt-version }}"
      pkg-type: MSI
      cache-prefix: ${{ needs.prepare-workflow.outputs.cache-seed }}|3.10.10
      skip-code-coverage: false
      skip-junit-reports: false

  windows-2022-nsis-pkg-tests:
    name: Windows 2022 NSIS Package Tests
    if: ${{ fromJSON(needs.prepare-workflow.outputs.jobs)['test-pkg'] && fromJSON(needs.prepare-workflow.outputs.runners)['self-hosted'] }}
    needs:
      - prepare-workflow
      - build-windows-pkgs
    uses: ./.github/workflows/test-packages-action.yml
    with:
      distro-slug: windows-2022
      platform: windows
      arch: amd64
      salt-version: "${{ needs.prepare-workflow.outputs.salt-version }}"
      pkg-type: NSIS
      cache-prefix: ${{ needs.prepare-workflow.outputs.cache-seed }}|3.10.10
      skip-code-coverage: false
      skip-junit-reports: false

  windows-2022-msi-pkg-tests:
    name: Windows 2022 MSI Package Tests
    if: ${{ fromJSON(needs.prepare-workflow.outputs.jobs)['test-pkg'] && fromJSON(needs.prepare-workflow.outputs.runners)['self-hosted'] }}
    needs:
      - prepare-workflow
      - build-windows-pkgs
    uses: ./.github/workflows/test-packages-action.yml
    with:
      distro-slug: windows-2022
      platform: windows
      arch: amd64
      salt-version: "${{ needs.prepare-workflow.outputs.salt-version }}"
      pkg-type: MSI
      cache-prefix: ${{ needs.prepare-workflow.outputs.cache-seed }}|3.10.10
      skip-code-coverage: false
      skip-junit-reports: false

  windows-2016:
    name: Windows 2016
    if: ${{ fromJSON(needs.prepare-workflow.outputs.jobs)['test'] && fromJSON(needs.prepare-workflow.outputs.runners)['self-hosted'] }}
    needs:
      - prepare-workflow
      - build-salt-onedir
    uses: ./.github/workflows/test-action.yml
    with:
      distro-slug: windows-2016
      nox-session: ci-test-onedir
      platform: windows
      arch: amd64
      testrun: ${{ needs.prepare-workflow.outputs.testrun }}
      salt-version: "${{ needs.prepare-workflow.outputs.salt-version }}"
      cache-prefix: ${{ needs.prepare-workflow.outputs.cache-seed }}|3.10.10
<<<<<<< HEAD
      pull-labels: ${{ needs.prepare-workflow.outputs.pull-labels }}
=======
      skip-code-coverage: false
      skip-junit-reports: false
>>>>>>> 8a1e4c12

  windows-2019:
    name: Windows 2019
    if: ${{ fromJSON(needs.prepare-workflow.outputs.jobs)['test'] && fromJSON(needs.prepare-workflow.outputs.runners)['self-hosted'] }}
    needs:
      - prepare-workflow
      - build-salt-onedir
    uses: ./.github/workflows/test-action.yml
    with:
      distro-slug: windows-2019
      nox-session: ci-test-onedir
      platform: windows
      arch: amd64
      testrun: ${{ needs.prepare-workflow.outputs.testrun }}
      salt-version: "${{ needs.prepare-workflow.outputs.salt-version }}"
      cache-prefix: ${{ needs.prepare-workflow.outputs.cache-seed }}|3.10.10
<<<<<<< HEAD
      pull-labels: ${{ needs.prepare-workflow.outputs.pull-labels }}
=======
      skip-code-coverage: false
      skip-junit-reports: false
>>>>>>> 8a1e4c12

  windows-2022:
    name: Windows 2022
    if: ${{ fromJSON(needs.prepare-workflow.outputs.jobs)['test'] && fromJSON(needs.prepare-workflow.outputs.runners)['self-hosted'] }}
    needs:
      - prepare-workflow
      - build-salt-onedir
    uses: ./.github/workflows/test-action.yml
    with:
      distro-slug: windows-2022
      nox-session: ci-test-onedir
      platform: windows
      arch: amd64
      testrun: ${{ needs.prepare-workflow.outputs.testrun }}
      salt-version: "${{ needs.prepare-workflow.outputs.salt-version }}"
      cache-prefix: ${{ needs.prepare-workflow.outputs.cache-seed }}|3.10.10
<<<<<<< HEAD
      pull-labels: ${{ needs.prepare-workflow.outputs.pull-labels }}
=======
      skip-code-coverage: false
      skip-junit-reports: false
>>>>>>> 8a1e4c12

  macos-12:
    name: macOS 12
    if: ${{ fromJSON(needs.prepare-workflow.outputs.jobs)['test'] && fromJSON(needs.prepare-workflow.outputs.runners)['github-hosted'] }}
    needs:
      - prepare-workflow
      - build-salt-onedir
    uses: ./.github/workflows/test-action-macos.yml
    with:
      distro-slug: macos-12
      nox-session: ci-test-onedir
      platform: darwin
      arch: x86_64
      testrun: ${{ needs.prepare-workflow.outputs.testrun }}
      salt-version: "${{ needs.prepare-workflow.outputs.salt-version }}"
      cache-prefix: ${{ needs.prepare-workflow.outputs.cache-seed }}|3.10.10
      skip-code-coverage: false
      skip-junit-reports: false

  almalinux-8:
    name: Alma Linux 8
    if: ${{ fromJSON(needs.prepare-workflow.outputs.jobs)['test'] && fromJSON(needs.prepare-workflow.outputs.runners)['self-hosted'] }}
    needs:
      - prepare-workflow
      - build-salt-onedir
    uses: ./.github/workflows/test-action.yml
    with:
      distro-slug: almalinux-8
      nox-session: ci-test-onedir
      platform: linux
      arch: x86_64
      testrun: ${{ needs.prepare-workflow.outputs.testrun }}
      salt-version: "${{ needs.prepare-workflow.outputs.salt-version }}"
      cache-prefix: ${{ needs.prepare-workflow.outputs.cache-seed }}|3.10.10
<<<<<<< HEAD
      pull-labels: ${{ needs.prepare-workflow.outputs.pull-labels }}
=======
      skip-code-coverage: false
      skip-junit-reports: false
>>>>>>> 8a1e4c12

  almalinux-9:
    name: Alma Linux 9
    if: ${{ fromJSON(needs.prepare-workflow.outputs.jobs)['test'] && fromJSON(needs.prepare-workflow.outputs.runners)['self-hosted'] }}
    needs:
      - prepare-workflow
      - build-salt-onedir
    uses: ./.github/workflows/test-action.yml
    with:
      distro-slug: almalinux-9
      nox-session: ci-test-onedir
      platform: linux
      arch: x86_64
      testrun: ${{ needs.prepare-workflow.outputs.testrun }}
      salt-version: "${{ needs.prepare-workflow.outputs.salt-version }}"
      cache-prefix: ${{ needs.prepare-workflow.outputs.cache-seed }}|3.10.10
<<<<<<< HEAD
      pull-labels: ${{ needs.prepare-workflow.outputs.pull-labels }}
=======
      skip-code-coverage: false
      skip-junit-reports: false
>>>>>>> 8a1e4c12

  amazonlinux-2:
    name: Amazon Linux 2
    if: ${{ fromJSON(needs.prepare-workflow.outputs.jobs)['test'] && fromJSON(needs.prepare-workflow.outputs.runners)['self-hosted'] }}
    needs:
      - prepare-workflow
      - build-salt-onedir
    uses: ./.github/workflows/test-action.yml
    with:
      distro-slug: amazonlinux-2
      nox-session: ci-test-onedir
      platform: linux
      arch: x86_64
      testrun: ${{ needs.prepare-workflow.outputs.testrun }}
      salt-version: "${{ needs.prepare-workflow.outputs.salt-version }}"
      cache-prefix: ${{ needs.prepare-workflow.outputs.cache-seed }}|3.10.10
<<<<<<< HEAD
      pull-labels: ${{ needs.prepare-workflow.outputs.pull-labels }}
=======
      skip-code-coverage: false
      skip-junit-reports: false
>>>>>>> 8a1e4c12

  archlinux-lts:
    name: Arch Linux LTS
    if: ${{ fromJSON(needs.prepare-workflow.outputs.jobs)['test'] && fromJSON(needs.prepare-workflow.outputs.runners)['self-hosted'] }}
    needs:
      - prepare-workflow
      - build-salt-onedir
    uses: ./.github/workflows/test-action.yml
    with:
      distro-slug: archlinux-lts
      nox-session: ci-test-onedir
      platform: linux
      arch: x86_64
      testrun: ${{ needs.prepare-workflow.outputs.testrun }}
      salt-version: "${{ needs.prepare-workflow.outputs.salt-version }}"
      cache-prefix: ${{ needs.prepare-workflow.outputs.cache-seed }}|3.10.10
<<<<<<< HEAD
      pull-labels: ${{ needs.prepare-workflow.outputs.pull-labels }}
=======
      skip-code-coverage: false
      skip-junit-reports: false
>>>>>>> 8a1e4c12

  centos-7:
    name: CentOS 7
    if: ${{ fromJSON(needs.prepare-workflow.outputs.jobs)['test'] && fromJSON(needs.prepare-workflow.outputs.runners)['self-hosted'] }}
    needs:
      - prepare-workflow
      - build-salt-onedir
    uses: ./.github/workflows/test-action.yml
    with:
      distro-slug: centos-7
      nox-session: ci-test-onedir
      platform: linux
      arch: x86_64
      testrun: ${{ needs.prepare-workflow.outputs.testrun }}
      salt-version: "${{ needs.prepare-workflow.outputs.salt-version }}"
      cache-prefix: ${{ needs.prepare-workflow.outputs.cache-seed }}|3.10.10
<<<<<<< HEAD
      pull-labels: ${{ needs.prepare-workflow.outputs.pull-labels }}
=======
      skip-code-coverage: false
      skip-junit-reports: false
>>>>>>> 8a1e4c12

  centosstream-8:
    name: CentOS Stream 8
    if: ${{ fromJSON(needs.prepare-workflow.outputs.jobs)['test'] && fromJSON(needs.prepare-workflow.outputs.runners)['self-hosted'] }}
    needs:
      - prepare-workflow
      - build-salt-onedir
    uses: ./.github/workflows/test-action.yml
    with:
      distro-slug: centosstream-8
      nox-session: ci-test-onedir
      platform: linux
      arch: x86_64
      testrun: ${{ needs.prepare-workflow.outputs.testrun }}
      salt-version: "${{ needs.prepare-workflow.outputs.salt-version }}"
      cache-prefix: ${{ needs.prepare-workflow.outputs.cache-seed }}|3.10.10
<<<<<<< HEAD
      pull-labels: ${{ needs.prepare-workflow.outputs.pull-labels }}
=======
      skip-code-coverage: false
      skip-junit-reports: false
>>>>>>> 8a1e4c12

  centosstream-9:
    name: CentOS Stream 9
    if: ${{ fromJSON(needs.prepare-workflow.outputs.jobs)['test'] && fromJSON(needs.prepare-workflow.outputs.runners)['self-hosted'] }}
    needs:
      - prepare-workflow
      - build-salt-onedir
    uses: ./.github/workflows/test-action.yml
    with:
      distro-slug: centosstream-9
      nox-session: ci-test-onedir
      platform: linux
      arch: x86_64
      testrun: ${{ needs.prepare-workflow.outputs.testrun }}
      salt-version: "${{ needs.prepare-workflow.outputs.salt-version }}"
      cache-prefix: ${{ needs.prepare-workflow.outputs.cache-seed }}|3.10.10
<<<<<<< HEAD
      pull-labels: ${{ needs.prepare-workflow.outputs.pull-labels }}
=======
      skip-code-coverage: false
      skip-junit-reports: false
>>>>>>> 8a1e4c12

  debian-10:
    name: Debian 10
    if: ${{ fromJSON(needs.prepare-workflow.outputs.jobs)['test'] && fromJSON(needs.prepare-workflow.outputs.runners)['self-hosted'] }}
    needs:
      - prepare-workflow
      - build-salt-onedir
    uses: ./.github/workflows/test-action.yml
    with:
      distro-slug: debian-10
      nox-session: ci-test-onedir
      platform: linux
      arch: x86_64
      testrun: ${{ needs.prepare-workflow.outputs.testrun }}
      salt-version: "${{ needs.prepare-workflow.outputs.salt-version }}"
      cache-prefix: ${{ needs.prepare-workflow.outputs.cache-seed }}|3.10.10
<<<<<<< HEAD
      pull-labels: ${{ needs.prepare-workflow.outputs.pull-labels }}
=======
      skip-code-coverage: false
      skip-junit-reports: false
>>>>>>> 8a1e4c12

  debian-11:
    name: Debian 11
    if: ${{ fromJSON(needs.prepare-workflow.outputs.jobs)['test'] && fromJSON(needs.prepare-workflow.outputs.runners)['self-hosted'] }}
    needs:
      - prepare-workflow
      - build-salt-onedir
    uses: ./.github/workflows/test-action.yml
    with:
      distro-slug: debian-11
      nox-session: ci-test-onedir
      platform: linux
      arch: x86_64
      testrun: ${{ needs.prepare-workflow.outputs.testrun }}
      salt-version: "${{ needs.prepare-workflow.outputs.salt-version }}"
      cache-prefix: ${{ needs.prepare-workflow.outputs.cache-seed }}|3.10.10
<<<<<<< HEAD
      pull-labels: ${{ needs.prepare-workflow.outputs.pull-labels }}
=======
      skip-code-coverage: false
      skip-junit-reports: false
>>>>>>> 8a1e4c12

  debian-11-arm64:
    name: Debian 11 Arm64
    if: ${{ fromJSON(needs.prepare-workflow.outputs.jobs)['test'] && fromJSON(needs.prepare-workflow.outputs.runners)['self-hosted'] }}
    needs:
      - prepare-workflow
      - build-salt-onedir
    uses: ./.github/workflows/test-action.yml
    with:
      distro-slug: debian-11-arm64
      nox-session: ci-test-onedir
      platform: linux
      arch: aarch64
      testrun: ${{ needs.prepare-workflow.outputs.testrun }}
      salt-version: "${{ needs.prepare-workflow.outputs.salt-version }}"
      cache-prefix: ${{ needs.prepare-workflow.outputs.cache-seed }}|3.10.10
<<<<<<< HEAD
      pull-labels: ${{ needs.prepare-workflow.outputs.pull-labels }}
=======
      skip-code-coverage: false
      skip-junit-reports: false
>>>>>>> 8a1e4c12

  fedora-36:
    name: Fedora 36
    if: ${{ fromJSON(needs.prepare-workflow.outputs.jobs)['test'] && fromJSON(needs.prepare-workflow.outputs.runners)['self-hosted'] }}
    needs:
      - prepare-workflow
      - build-salt-onedir
    uses: ./.github/workflows/test-action.yml
    with:
      distro-slug: fedora-36
      nox-session: ci-test-onedir
      platform: linux
      arch: x86_64
      testrun: ${{ needs.prepare-workflow.outputs.testrun }}
      salt-version: "${{ needs.prepare-workflow.outputs.salt-version }}"
      cache-prefix: ${{ needs.prepare-workflow.outputs.cache-seed }}|3.10.10
<<<<<<< HEAD
      pull-labels: ${{ needs.prepare-workflow.outputs.pull-labels }}
=======
      skip-code-coverage: false
      skip-junit-reports: false
>>>>>>> 8a1e4c12

  fedora-37:
    name: Fedora 37
    if: ${{ fromJSON(needs.prepare-workflow.outputs.jobs)['test'] && fromJSON(needs.prepare-workflow.outputs.runners)['self-hosted'] }}
    needs:
      - prepare-workflow
      - build-salt-onedir
    uses: ./.github/workflows/test-action.yml
    with:
      distro-slug: fedora-37
      nox-session: ci-test-onedir
      platform: linux
      arch: x86_64
      testrun: ${{ needs.prepare-workflow.outputs.testrun }}
      salt-version: "${{ needs.prepare-workflow.outputs.salt-version }}"
      cache-prefix: ${{ needs.prepare-workflow.outputs.cache-seed }}|3.10.10
<<<<<<< HEAD
      pull-labels: ${{ needs.prepare-workflow.outputs.pull-labels }}
=======
      skip-code-coverage: false
      skip-junit-reports: false
>>>>>>> 8a1e4c12

  fedora-38:
    name: Fedora 38
    if: ${{ fromJSON(needs.prepare-workflow.outputs.jobs)['test'] && fromJSON(needs.prepare-workflow.outputs.runners)['self-hosted'] }}
    needs:
      - prepare-workflow
      - build-salt-onedir
    uses: ./.github/workflows/test-action.yml
    with:
      distro-slug: fedora-38
      nox-session: ci-test-onedir
      platform: linux
      arch: x86_64
      testrun: ${{ needs.prepare-workflow.outputs.testrun }}
      salt-version: "${{ needs.prepare-workflow.outputs.salt-version }}"
      cache-prefix: ${{ needs.prepare-workflow.outputs.cache-seed }}|3.10.10
<<<<<<< HEAD
      pull-labels: ${{ needs.prepare-workflow.outputs.pull-labels }}
=======
      skip-code-coverage: false
      skip-junit-reports: false
>>>>>>> 8a1e4c12

  opensuse-15:
    name: Opensuse 15
    if: ${{ fromJSON(needs.prepare-workflow.outputs.jobs)['test'] && fromJSON(needs.prepare-workflow.outputs.runners)['self-hosted'] }}
    needs:
      - prepare-workflow
      - build-salt-onedir
    uses: ./.github/workflows/test-action.yml
    with:
      distro-slug: opensuse-15
      nox-session: ci-test-onedir
      platform: linux
      arch: x86_64
      testrun: ${{ needs.prepare-workflow.outputs.testrun }}
      salt-version: "${{ needs.prepare-workflow.outputs.salt-version }}"
      cache-prefix: ${{ needs.prepare-workflow.outputs.cache-seed }}|3.10.10
<<<<<<< HEAD
      pull-labels: ${{ needs.prepare-workflow.outputs.pull-labels }}
=======
      skip-code-coverage: false
      skip-junit-reports: false
>>>>>>> 8a1e4c12

  photonos-3:
    name: Photon OS 3
    if: ${{ fromJSON(needs.prepare-workflow.outputs.jobs)['test'] && fromJSON(needs.prepare-workflow.outputs.runners)['self-hosted'] }}
    needs:
      - prepare-workflow
      - build-salt-onedir
    uses: ./.github/workflows/test-action.yml
    with:
      distro-slug: photonos-3
      nox-session: ci-test-onedir
      platform: linux
      arch: x86_64
      testrun: ${{ needs.prepare-workflow.outputs.testrun }}
      salt-version: "${{ needs.prepare-workflow.outputs.salt-version }}"
      cache-prefix: ${{ needs.prepare-workflow.outputs.cache-seed }}|3.10.10
<<<<<<< HEAD
      pull-labels: ${{ needs.prepare-workflow.outputs.pull-labels }}
=======
      skip-code-coverage: false
      skip-junit-reports: false
>>>>>>> 8a1e4c12

  photonos-4:
    name: Photon OS 4
    if: ${{ fromJSON(needs.prepare-workflow.outputs.jobs)['test'] && fromJSON(needs.prepare-workflow.outputs.runners)['self-hosted'] }}
    needs:
      - prepare-workflow
      - build-salt-onedir
    uses: ./.github/workflows/test-action.yml
    with:
      distro-slug: photonos-4
      nox-session: ci-test-onedir
      platform: linux
      arch: x86_64
      testrun: ${{ needs.prepare-workflow.outputs.testrun }}
      salt-version: "${{ needs.prepare-workflow.outputs.salt-version }}"
      cache-prefix: ${{ needs.prepare-workflow.outputs.cache-seed }}|3.10.10
<<<<<<< HEAD
      pull-labels: ${{ needs.prepare-workflow.outputs.pull-labels }}
=======
      skip-code-coverage: false
      skip-junit-reports: false
>>>>>>> 8a1e4c12

  ubuntu-2004:
    name: Ubuntu 20.04
    if: ${{ fromJSON(needs.prepare-workflow.outputs.jobs)['test'] && fromJSON(needs.prepare-workflow.outputs.runners)['self-hosted'] }}
    needs:
      - prepare-workflow
      - build-salt-onedir
    uses: ./.github/workflows/test-action.yml
    with:
      distro-slug: ubuntu-20.04
      nox-session: ci-test-onedir
      platform: linux
      arch: x86_64
      testrun: ${{ needs.prepare-workflow.outputs.testrun }}
      salt-version: "${{ needs.prepare-workflow.outputs.salt-version }}"
      cache-prefix: ${{ needs.prepare-workflow.outputs.cache-seed }}|3.10.10
<<<<<<< HEAD
      pull-labels: ${{ needs.prepare-workflow.outputs.pull-labels }}
=======
      skip-code-coverage: false
      skip-junit-reports: false
>>>>>>> 8a1e4c12

  ubuntu-2004-arm64:
    name: Ubuntu 20.04 Arm64
    if: ${{ fromJSON(needs.prepare-workflow.outputs.jobs)['test'] && fromJSON(needs.prepare-workflow.outputs.runners)['self-hosted'] }}
    needs:
      - prepare-workflow
      - build-salt-onedir
    uses: ./.github/workflows/test-action.yml
    with:
      distro-slug: ubuntu-20.04-arm64
      nox-session: ci-test-onedir
      platform: linux
      arch: aarch64
      testrun: ${{ needs.prepare-workflow.outputs.testrun }}
      salt-version: "${{ needs.prepare-workflow.outputs.salt-version }}"
      cache-prefix: ${{ needs.prepare-workflow.outputs.cache-seed }}|3.10.10
<<<<<<< HEAD
      pull-labels: ${{ needs.prepare-workflow.outputs.pull-labels }}
=======
      skip-code-coverage: false
      skip-junit-reports: false
>>>>>>> 8a1e4c12

  ubuntu-2204:
    name: Ubuntu 22.04
    if: ${{ fromJSON(needs.prepare-workflow.outputs.jobs)['test'] && fromJSON(needs.prepare-workflow.outputs.runners)['self-hosted'] }}
    needs:
      - prepare-workflow
      - build-salt-onedir
    uses: ./.github/workflows/test-action.yml
    with:
      distro-slug: ubuntu-22.04
      nox-session: ci-test-onedir
      platform: linux
      arch: x86_64
      testrun: ${{ needs.prepare-workflow.outputs.testrun }}
      salt-version: "${{ needs.prepare-workflow.outputs.salt-version }}"
      cache-prefix: ${{ needs.prepare-workflow.outputs.cache-seed }}|3.10.10
<<<<<<< HEAD
      pull-labels: ${{ needs.prepare-workflow.outputs.pull-labels }}
=======
      skip-code-coverage: false
      skip-junit-reports: false
>>>>>>> 8a1e4c12

  ubuntu-2204-arm64:
    name: Ubuntu 22.04 Arm64
    if: ${{ fromJSON(needs.prepare-workflow.outputs.jobs)['test'] && fromJSON(needs.prepare-workflow.outputs.runners)['self-hosted'] }}
    needs:
      - prepare-workflow
      - build-salt-onedir
    uses: ./.github/workflows/test-action.yml
    with:
      distro-slug: ubuntu-22.04-arm64
      nox-session: ci-test-onedir
      platform: linux
      arch: aarch64
      testrun: ${{ needs.prepare-workflow.outputs.testrun }}
      salt-version: "${{ needs.prepare-workflow.outputs.salt-version }}"
      cache-prefix: ${{ needs.prepare-workflow.outputs.cache-seed }}|3.10.10
<<<<<<< HEAD
      pull-labels: ${{ needs.prepare-workflow.outputs.pull-labels }}
=======
      skip-code-coverage: false
      skip-junit-reports: false
>>>>>>> 8a1e4c12

  build-src-repo:
    name: Build Source Repository
    environment: nightly
    runs-on:
      - self-hosted
      - linux
      - repo-nightly
    needs:
      - prepare-workflow
      - build-salt-onedir
    steps:
      - uses: actions/checkout@v3

      - name: Setup Python Tools Scripts
        uses: ./.github/actions/setup-python-tools-scripts

      - name: Get Salt Project GitHub Actions Bot Environment
        run: |
          TOKEN=$(curl -sS -f -X PUT "http://169.254.169.254/latest/api/token" -H "X-aws-ec2-metadata-token-ttl-seconds: 30")
          SPB_ENVIRONMENT=$(curl -sS -f -H "X-aws-ec2-metadata-token: $TOKEN" http://169.254.169.254/latest/meta-data/tags/instance/spb:environment)
          echo "SPB_ENVIRONMENT=$SPB_ENVIRONMENT" >> "$GITHUB_ENV"

      - name: Download Source Tarball
        uses: actions/download-artifact@v3
        with:
          name: salt-${{ needs.prepare-workflow.outputs.salt-version }}.tar.gz
          path: artifacts/pkgs/incoming

      - name: Setup GnuPG
        run: |
          sudo install -d -m 0700 -o "$(id -u)" -g "$(id -g)" /run/gpg
          GNUPGHOME="$(mktemp -d -p /run/gpg)"
          echo "GNUPGHOME=${GNUPGHOME}" >> "$GITHUB_ENV"
          cat <<EOF > "${GNUPGHOME}/gpg.conf"
          batch
          no-tty
          pinentry-mode loopback
          EOF

      - name: Get Secrets
        env:
          SECRETS_KEY: ${{ secrets.SECRETS_KEY }}
        run: |
          SECRETS_KEY_FILE=$(mktemp /tmp/output.XXXXXXXXXX)
          echo "$SECRETS_KEY" > "$SECRETS_KEY_FILE"
          aws --region us-west-2 secretsmanager get-secret-value --secret-id /cmbu-saltstack/signing/repo-signing-keys-sha256-2023 \
            --query SecretString --output text | jq .default_key -r | base64 -d \
            | gpg --passphrase-file "${SECRETS_KEY_FILE}" -d - \
            | gpg --import -
          sync
          aws --region us-west-2 secretsmanager get-secret-value --secret-id /cmbu-saltstack/signing/repo-signing-keys-sha256-2023 \
            --query SecretString --output text| jq .default_passphrase -r | base64 -d \
            | gpg --passphrase-file "${SECRETS_KEY_FILE}" -o "${GNUPGHOME}/passphrase" -d -
          sync
          rm "$SECRETS_KEY_FILE"
          echo "passphrase-file ${GNUPGHOME}/passphrase" >> "${GNUPGHOME}/gpg.conf"

      - name: Create Repository Path
        run: |
          mkdir -p artifacts/pkgs/repo

      - name: Create Repository
        run: |
          tools pkg repo create src --key-id=64CBBC8173D76B3F --nightly-build \
            --salt-version=${{ needs.prepare-workflow.outputs.salt-version }} ${{ contains(needs.prepare-workflow.outputs.salt-version, 'rc') && '--rc-build' || ''  }} \
            --incoming=artifacts/pkgs/incoming --repo-path=artifacts/pkgs/repo

      - name: Upload Standalone Repository As An Artifact
        uses: actions/upload-artifact@v3
        with:
          name: salt-${{ needs.prepare-workflow.outputs.salt-version }}-nightly-src-repo
          path: |
            artifacts/pkgs/repo/salt/py3/src/${{ needs.prepare-workflow.outputs.salt-version }}/salt-${{ needs.prepare-workflow.outputs.salt-version }}.tar.gz
            artifacts/pkgs/repo/salt/py3/src/${{ needs.prepare-workflow.outputs.salt-version }}/salt-${{ needs.prepare-workflow.outputs.salt-version }}.tar.gz.*
            artifacts/pkgs/repo/salt/py3/src/${{ needs.prepare-workflow.outputs.salt-version }}/*-GPG-*
          retention-days: 7
          if-no-files-found: error

      - name: Upload Repository As An Artifact
        uses: ./.github/actions/upload-artifact
        with:
          name: salt-${{ needs.prepare-workflow.outputs.salt-version }}-nightly-repo
          path: artifacts/pkgs/repo/*
          retention-days: 7
          if-no-files-found: error
          archive-name: src-repo

  build-deb-repo:
    name: Build DEB Repository
    environment: nightly
    runs-on:
      - self-hosted
      - linux
      - repo-nightly
    needs:
      - prepare-workflow
      - build-deb-pkgs
    strategy:
      fail-fast: false
      matrix:
        include:
          - distro: debian
            version: "10"
            arch: x86_64
          - distro: debian
            version: "10"
            arch: aarch64
          - distro: debian
            version: "11"
            arch: x86_64
          - distro: debian
            version: "11"
            arch: aarch64
          - distro: ubuntu
            version: "20.04"
            arch: x86_64
          - distro: ubuntu
            version: "20.04"
            arch: aarch64
          - distro: ubuntu
            version: "22.04"
            arch: x86_64
          - distro: ubuntu
            version: "22.04"
            arch: aarch64

    steps:
      - uses: actions/checkout@v3

      - name: Download System Dependencies
        run: |
          sudo apt update
          sudo apt install -y devscripts apt-utils

      - name: Setup Python Tools Scripts
        uses: ./.github/actions/setup-python-tools-scripts

      - name: Get Salt Project GitHub Actions Bot Environment
        run: |
          TOKEN=$(curl -sS -f -X PUT "http://169.254.169.254/latest/api/token" -H "X-aws-ec2-metadata-token-ttl-seconds: 30")
          SPB_ENVIRONMENT=$(curl -sS -f -H "X-aws-ec2-metadata-token: $TOKEN" http://169.254.169.254/latest/meta-data/tags/instance/spb:environment)
          echo "SPB_ENVIRONMENT=$SPB_ENVIRONMENT" >> "$GITHUB_ENV"

      - name: Download DEB Packages
        uses: actions/download-artifact@v3
        with:
          name: salt-${{ needs.prepare-workflow.outputs.salt-version }}-${{ matrix.arch }}-deb
          path: artifacts/pkgs/incoming

      - name: Setup GnuPG
        run: |
          sudo install -d -m 0700 -o "$(id -u)" -g "$(id -g)" /run/gpg
          GNUPGHOME="$(mktemp -d -p /run/gpg)"
          echo "GNUPGHOME=${GNUPGHOME}" >> "$GITHUB_ENV"
          cat <<EOF > "${GNUPGHOME}/gpg.conf"
          batch
          no-tty
          pinentry-mode loopback
          EOF

      - name: Get Secrets
        env:
          SECRETS_KEY: ${{ secrets.SECRETS_KEY }}
        run: |
          SECRETS_KEY_FILE=$(mktemp /tmp/output.XXXXXXXXXX)
          echo "$SECRETS_KEY" > "$SECRETS_KEY_FILE"
          aws --region us-west-2 secretsmanager get-secret-value --secret-id /cmbu-saltstack/signing/repo-signing-keys-sha256-2023 \
            --query SecretString --output text | jq .default_key -r | base64 -d \
            | gpg --passphrase-file "${SECRETS_KEY_FILE}" -d - \
            | gpg --import -
          sync
          aws --region us-west-2 secretsmanager get-secret-value --secret-id /cmbu-saltstack/signing/repo-signing-keys-sha256-2023 \
            --query SecretString --output text| jq .default_passphrase -r | base64 -d \
            | gpg --passphrase-file "${SECRETS_KEY_FILE}" -o "${GNUPGHOME}/passphrase" -d -
          sync
          rm "$SECRETS_KEY_FILE"
          echo "passphrase-file ${GNUPGHOME}/passphrase" >> "${GNUPGHOME}/gpg.conf"

      - name: Create Repository Path
        run: |
          mkdir -p artifacts/pkgs/repo

      - name: Create Repository
        run: |
          tools pkg repo create deb --key-id=64CBBC8173D76B3F --distro-arch=${{ matrix.arch }} --nightly-build \
            --salt-version=${{ needs.prepare-workflow.outputs.salt-version }} ${{ contains(needs.prepare-workflow.outputs.salt-version, 'rc') && '--rc-build' || '' }} \
            --distro=${{ matrix.distro }} --distro-version=${{ matrix.version }} \
            --incoming=artifacts/pkgs/incoming --repo-path=artifacts/pkgs/repo

      - name: Upload Repository As An Artifact
        uses: ./.github/actions/upload-artifact
        with:
          name: salt-${{ needs.prepare-workflow.outputs.salt-version }}-nightly-repo
          path: artifacts/pkgs/repo/*
          retention-days: 7
          if-no-files-found: error
          archive-name: ${{ matrix.distro }}-${{ matrix.version }}-${{ matrix.arch }}-repo

  build-rpm-repo:
    name: Build RPM Repository
    environment: nightly
    runs-on:
      - self-hosted
      - linux
      - repo-nightly
    needs:
      - prepare-workflow
      - build-rpm-pkgs
    strategy:
      fail-fast: false
      matrix:
        include:
          - distro: amazon
            version: "2"
            arch: x86_64
          - distro: amazon
            version: "2"
            arch: aarch64
          - distro: redhat
            version: "7"
            arch: x86_64
          - distro: redhat
            version: "7"
            arch: aarch64
          - distro: redhat
            version: "8"
            arch: x86_64
          - distro: redhat
            version: "8"
            arch: aarch64
          - distro: redhat
            version: "9"
            arch: x86_64
          - distro: redhat
            version: "9"
            arch: aarch64
          - distro: fedora
            version: "36"
            arch: x86_64
          - distro: fedora
            version: "36"
            arch: aarch64
          - distro: fedora
            version: "37"
            arch: x86_64
          - distro: fedora
            version: "37"
            arch: aarch64
          - distro: fedora
            version: "38"
            arch: x86_64
          - distro: fedora
            version: "38"
            arch: aarch64

    steps:
      - uses: actions/checkout@v3

      - name: Download System Dependencies
        run: |
          sudo apt update
          sudo apt install -y rpm

      - name: Setup Python Tools Scripts
        uses: ./.github/actions/setup-python-tools-scripts

      - name: Get Salt Project GitHub Actions Bot Environment
        run: |
          TOKEN=$(curl -sS -f -X PUT "http://169.254.169.254/latest/api/token" -H "X-aws-ec2-metadata-token-ttl-seconds: 30")
          SPB_ENVIRONMENT=$(curl -sS -f -H "X-aws-ec2-metadata-token: $TOKEN" http://169.254.169.254/latest/meta-data/tags/instance/spb:environment)
          echo "SPB_ENVIRONMENT=$SPB_ENVIRONMENT" >> "$GITHUB_ENV"

      - name: Download RPM Packages
        uses: actions/download-artifact@v3
        with:
          name: salt-${{ needs.prepare-workflow.outputs.salt-version }}-${{ matrix.arch }}-rpm
          path: artifacts/pkgs/incoming

      - name: Setup GnuPG
        run: |
          sudo install -d -m 0700 -o "$(id -u)" -g "$(id -g)" /run/gpg
          GNUPGHOME="$(mktemp -d -p /run/gpg)"
          echo "GNUPGHOME=${GNUPGHOME}" >> "$GITHUB_ENV"
          cat <<EOF > "${GNUPGHOME}/gpg.conf"
          batch
          no-tty
          pinentry-mode loopback
          EOF

      - name: Get Secrets
        env:
          SECRETS_KEY: ${{ secrets.SECRETS_KEY }}
        run: |
          SECRETS_KEY_FILE=$(mktemp /tmp/output.XXXXXXXXXX)
          echo "$SECRETS_KEY" > "$SECRETS_KEY_FILE"
          aws --region us-west-2 secretsmanager get-secret-value --secret-id /cmbu-saltstack/signing/repo-signing-keys-sha256-2023 \
            --query SecretString --output text | jq .default_key -r | base64 -d \
            | gpg --passphrase-file "${SECRETS_KEY_FILE}" -d - \
            | gpg --import -
          sync
          aws --region us-west-2 secretsmanager get-secret-value --secret-id /cmbu-saltstack/signing/repo-signing-keys-sha256-2023 \
            --query SecretString --output text| jq .default_passphrase -r | base64 -d \
            | gpg --passphrase-file "${SECRETS_KEY_FILE}" -o "${GNUPGHOME}/passphrase" -d -
          sync
          rm "$SECRETS_KEY_FILE"
          echo "passphrase-file ${GNUPGHOME}/passphrase" >> "${GNUPGHOME}/gpg.conf"

      - name: Create Repository Path
        run: |
          mkdir -p artifacts/pkgs/repo

      - name: Create Repository
        run: |
          tools pkg repo create rpm --key-id=64CBBC8173D76B3F --distro-arch=${{ matrix.arch }} --nightly-build \
            --salt-version=${{ needs.prepare-workflow.outputs.salt-version }} ${{ contains(needs.prepare-workflow.outputs.salt-version, 'rc') && '--rc-build' || ''  }} \
            --distro=${{ matrix.distro }} --distro-version=${{ matrix.version }} \
            --incoming=artifacts/pkgs/incoming --repo-path=artifacts/pkgs/repo

      - name: Upload Repository As An Artifact
        uses: ./.github/actions/upload-artifact
        with:
          name: salt-${{ needs.prepare-workflow.outputs.salt-version }}-nightly-repo
          path: artifacts/pkgs/repo/*
          retention-days: 7
          if-no-files-found: error
          archive-name: ${{ matrix.distro }}-${{ matrix.version }}-${{ matrix.arch }}-repo

  build-windows-repo:
    name: Build Windows Repository
    environment: nightly
    runs-on:
      - self-hosted
      - linux
      - repo-nightly
    needs:
      - prepare-workflow
      - build-windows-pkgs
    steps:
      - uses: actions/checkout@v3

      - name: Setup Python Tools Scripts
        uses: ./.github/actions/setup-python-tools-scripts

      - name: Get Salt Project GitHub Actions Bot Environment
        run: |
          TOKEN=$(curl -sS -f -X PUT "http://169.254.169.254/latest/api/token" -H "X-aws-ec2-metadata-token-ttl-seconds: 30")
          SPB_ENVIRONMENT=$(curl -sS -f -H "X-aws-ec2-metadata-token: $TOKEN" http://169.254.169.254/latest/meta-data/tags/instance/spb:environment)
          echo "SPB_ENVIRONMENT=$SPB_ENVIRONMENT" >> "$GITHUB_ENV"

      - name: Download Windows NSIS x86 Packages
        uses: actions/download-artifact@v3
        with:
          name: salt-${{ needs.prepare-workflow.outputs.salt-version }}-x86-NSIS
          path: artifacts/pkgs/incoming

      - name: Download Windows MSI x86 Packages
        uses: actions/download-artifact@v3
        with:
          name: salt-${{ needs.prepare-workflow.outputs.salt-version }}-x86-MSI
          path: artifacts/pkgs/incoming

      - name: Download Windows NSIS amd64 Packages
        uses: actions/download-artifact@v3
        with:
          name: salt-${{ needs.prepare-workflow.outputs.salt-version }}-amd64-NSIS
          path: artifacts/pkgs/incoming

      - name: Download Windows MSI amd64 Packages
        uses: actions/download-artifact@v3
        with:
          name: salt-${{ needs.prepare-workflow.outputs.salt-version }}-amd64-MSI
          path: artifacts/pkgs/incoming

      - name: Setup GnuPG
        run: |
          sudo install -d -m 0700 -o "$(id -u)" -g "$(id -g)" /run/gpg
          GNUPGHOME="$(mktemp -d -p /run/gpg)"
          echo "GNUPGHOME=${GNUPGHOME}" >> "$GITHUB_ENV"
          cat <<EOF > "${GNUPGHOME}/gpg.conf"
          batch
          no-tty
          pinentry-mode loopback
          EOF

      - name: Get Secrets
        env:
          SECRETS_KEY: ${{ secrets.SECRETS_KEY }}
        run: |
          SECRETS_KEY_FILE=$(mktemp /tmp/output.XXXXXXXXXX)
          echo "$SECRETS_KEY" > "$SECRETS_KEY_FILE"
          aws --region us-west-2 secretsmanager get-secret-value --secret-id /cmbu-saltstack/signing/repo-signing-keys-sha256-2023 \
            --query SecretString --output text | jq .default_key -r | base64 -d \
            | gpg --passphrase-file "${SECRETS_KEY_FILE}" -d - \
            | gpg --import -
          sync
          aws --region us-west-2 secretsmanager get-secret-value --secret-id /cmbu-saltstack/signing/repo-signing-keys-sha256-2023 \
            --query SecretString --output text| jq .default_passphrase -r | base64 -d \
            | gpg --passphrase-file "${SECRETS_KEY_FILE}" -o "${GNUPGHOME}/passphrase" -d -
          sync
          rm "$SECRETS_KEY_FILE"
          echo "passphrase-file ${GNUPGHOME}/passphrase" >> "${GNUPGHOME}/gpg.conf"

      - name: Create Repository Path
        run: |
          mkdir -p artifacts/pkgs/repo

      - name: Create Repository
        run: |
          tools pkg repo create windows --key-id=64CBBC8173D76B3F --nightly-build \
            --salt-version=${{ needs.prepare-workflow.outputs.salt-version }} ${{ contains(needs.prepare-workflow.outputs.salt-version, 'rc') && '--rc-build' || ''  }} \
            --incoming=artifacts/pkgs/incoming --repo-path=artifacts/pkgs/repo

      - name: Upload Repository As An Artifact
        uses: ./.github/actions/upload-artifact
        with:
          name: salt-${{ needs.prepare-workflow.outputs.salt-version }}-nightly-repo
          path: artifacts/pkgs/repo/*
          retention-days: 7
          if-no-files-found: error
          archive-name: windows-repo

  build-macos-repo:
    name: Build macOS Repository
    environment: nightly
    runs-on:
      - self-hosted
      - linux
      - repo-nightly
    needs:
      - prepare-workflow
      - build-macos-pkgs
    steps:
      - uses: actions/checkout@v3

      - name: Setup Python Tools Scripts
        uses: ./.github/actions/setup-python-tools-scripts

      - name: Get Salt Project GitHub Actions Bot Environment
        run: |
          TOKEN=$(curl -sS -f -X PUT "http://169.254.169.254/latest/api/token" -H "X-aws-ec2-metadata-token-ttl-seconds: 30")
          SPB_ENVIRONMENT=$(curl -sS -f -H "X-aws-ec2-metadata-token: $TOKEN" http://169.254.169.254/latest/meta-data/tags/instance/spb:environment)
          echo "SPB_ENVIRONMENT=$SPB_ENVIRONMENT" >> "$GITHUB_ENV"

      - name: Download macOS x86_64 Packages
        uses: actions/download-artifact@v3
        with:
          name: salt-${{ needs.prepare-workflow.outputs.salt-version }}-x86_64-macos
          path: artifacts/pkgs/incoming

      - name: Setup GnuPG
        run: |
          sudo install -d -m 0700 -o "$(id -u)" -g "$(id -g)" /run/gpg
          GNUPGHOME="$(mktemp -d -p /run/gpg)"
          echo "GNUPGHOME=${GNUPGHOME}" >> "$GITHUB_ENV"
          cat <<EOF > "${GNUPGHOME}/gpg.conf"
          batch
          no-tty
          pinentry-mode loopback
          EOF

      - name: Get Secrets
        env:
          SECRETS_KEY: ${{ secrets.SECRETS_KEY }}
        run: |
          SECRETS_KEY_FILE=$(mktemp /tmp/output.XXXXXXXXXX)
          echo "$SECRETS_KEY" > "$SECRETS_KEY_FILE"
          aws --region us-west-2 secretsmanager get-secret-value --secret-id /cmbu-saltstack/signing/repo-signing-keys-sha256-2023 \
            --query SecretString --output text | jq .default_key -r | base64 -d \
            | gpg --passphrase-file "${SECRETS_KEY_FILE}" -d - \
            | gpg --import -
          sync
          aws --region us-west-2 secretsmanager get-secret-value --secret-id /cmbu-saltstack/signing/repo-signing-keys-sha256-2023 \
            --query SecretString --output text| jq .default_passphrase -r | base64 -d \
            | gpg --passphrase-file "${SECRETS_KEY_FILE}" -o "${GNUPGHOME}/passphrase" -d -
          sync
          rm "$SECRETS_KEY_FILE"
          echo "passphrase-file ${GNUPGHOME}/passphrase" >> "${GNUPGHOME}/gpg.conf"

      - name: Create Repository Path
        run: |
          mkdir -p artifacts/pkgs/repo

      - name: Create Repository
        run: |
          tools pkg repo create macos --key-id=64CBBC8173D76B3F --nightly-build \
            --salt-version=${{ needs.prepare-workflow.outputs.salt-version }} ${{ contains(needs.prepare-workflow.outputs.salt-version, 'rc') && '--rc-build' || ''  }} \
            --incoming=artifacts/pkgs/incoming --repo-path=artifacts/pkgs/repo

      - name: Upload Repository As An Artifact
        uses: ./.github/actions/upload-artifact
        with:
          name: salt-${{ needs.prepare-workflow.outputs.salt-version }}-nightly-repo
          path: artifacts/pkgs/repo/*
          retention-days: 7
          if-no-files-found: error
          archive-name: macos-repo

  build-onedir-repo:
    name: Build Onedir Repository
    environment: nightly
    runs-on:
      - self-hosted
      - linux
      - repo-nightly
    needs:
      - prepare-workflow
      - build-salt-onedir
    steps:
      - uses: actions/checkout@v3

      - name: Setup Python Tools Scripts
        uses: ./.github/actions/setup-python-tools-scripts

      - name: Get Salt Project GitHub Actions Bot Environment
        run: |
          TOKEN=$(curl -sS -f -X PUT "http://169.254.169.254/latest/api/token" -H "X-aws-ec2-metadata-token-ttl-seconds: 30")
          SPB_ENVIRONMENT=$(curl -sS -f -H "X-aws-ec2-metadata-token: $TOKEN" http://169.254.169.254/latest/meta-data/tags/instance/spb:environment)
          echo "SPB_ENVIRONMENT=$SPB_ENVIRONMENT" >> "$GITHUB_ENV"

      - name: Download Linux x86_64 Onedir Archive
        uses: actions/download-artifact@v3
        with:
          name: salt-${{ needs.prepare-workflow.outputs.salt-version }}-onedir-linux-x86_64.tar.xz
          path: artifacts/pkgs/incoming

      - name: Download Linux aarch64 Onedir Archive
        uses: actions/download-artifact@v3
        with:
          name: salt-${{ needs.prepare-workflow.outputs.salt-version }}-onedir-linux-aarch64.tar.xz
          path: artifacts/pkgs/incoming

      - name: Download macOS x86_64 Onedir Archive
        uses: actions/download-artifact@v3
        with:
          name: salt-${{ needs.prepare-workflow.outputs.salt-version }}-onedir-darwin-x86_64.tar.xz
          path: artifacts/pkgs/incoming

      - name: Download Windows amd64 Onedir Archive
        uses: actions/download-artifact@v3
        with:
          name: salt-${{ needs.prepare-workflow.outputs.salt-version }}-onedir-windows-amd64.tar.xz
          path: artifacts/pkgs/incoming

      - name: Download Windows amd64 Onedir Archive(zip)
        uses: actions/download-artifact@v3
        with:
          name: salt-${{ needs.prepare-workflow.outputs.salt-version }}-onedir-windows-amd64.zip
          path: artifacts/pkgs/incoming

      - name: Download Windows x86 Onedir Archive
        uses: actions/download-artifact@v3
        with:
          name: salt-${{ needs.prepare-workflow.outputs.salt-version }}-onedir-windows-x86.tar.xz
          path: artifacts/pkgs/incoming

      - name: Download Windows amd64 Onedir Archive(zip)
        uses: actions/download-artifact@v3
        with:
          name: salt-${{ needs.prepare-workflow.outputs.salt-version }}-onedir-windows-x86.zip
          path: artifacts/pkgs/incoming

      - name: Setup GnuPG
        run: |
          sudo install -d -m 0700 -o "$(id -u)" -g "$(id -g)" /run/gpg
          GNUPGHOME="$(mktemp -d -p /run/gpg)"
          echo "GNUPGHOME=${GNUPGHOME}" >> "$GITHUB_ENV"
          cat <<EOF > "${GNUPGHOME}/gpg.conf"
          batch
          no-tty
          pinentry-mode loopback
          EOF

      - name: Get Secrets
        env:
          SECRETS_KEY: ${{ secrets.SECRETS_KEY }}
        run: |
          SECRETS_KEY_FILE=$(mktemp /tmp/output.XXXXXXXXXX)
          echo "$SECRETS_KEY" > "$SECRETS_KEY_FILE"
          aws --region us-west-2 secretsmanager get-secret-value --secret-id /cmbu-saltstack/signing/repo-signing-keys-sha256-2023 \
            --query SecretString --output text | jq .default_key -r | base64 -d \
            | gpg --passphrase-file "${SECRETS_KEY_FILE}" -d - \
            | gpg --import -
          sync
          aws --region us-west-2 secretsmanager get-secret-value --secret-id /cmbu-saltstack/signing/repo-signing-keys-sha256-2023 \
            --query SecretString --output text| jq .default_passphrase -r | base64 -d \
            | gpg --passphrase-file "${SECRETS_KEY_FILE}" -o "${GNUPGHOME}/passphrase" -d -
          sync
          rm "$SECRETS_KEY_FILE"
          echo "passphrase-file ${GNUPGHOME}/passphrase" >> "${GNUPGHOME}/gpg.conf"

      - name: Create Repository Path
        run: |
          mkdir -p artifacts/pkgs/repo

      - name: Create Repository
        run: |
          tools pkg repo create onedir --key-id=64CBBC8173D76B3F --nightly-build \
            --salt-version=${{ needs.prepare-workflow.outputs.salt-version }} ${{ contains(needs.prepare-workflow.outputs.salt-version, 'rc') && '--rc-build' || ''  }} \
            --incoming=artifacts/pkgs/incoming --repo-path=artifacts/pkgs/repo

      - name: Upload Repository As An Artifact
        uses: ./.github/actions/upload-artifact
        with:
          name: salt-${{ needs.prepare-workflow.outputs.salt-version }}-nightly-repo
          path: artifacts/pkgs/repo/*
          retention-days: 7
          if-no-files-found: error
          archive-name: onedir-repo

  publish-repositories:
    name: Publish Repositories
    runs-on:
      - self-hosted
      - linux
      - repo-nightly
    environment: nightly
    needs:
      - prepare-workflow
      - build-src-repo
      - build-deb-repo
      - build-rpm-repo
      - build-windows-repo
      - build-macos-repo
      - build-onedir-repo
      - windows-2016
      - windows-2019
      - windows-2022
      - macos-12
      - almalinux-8
      - almalinux-9
      - amazonlinux-2
      - archlinux-lts
      - centos-7
      - centosstream-8
      - centosstream-9
      - debian-10
      - debian-11
      - debian-11-arm64
      - fedora-36
      - fedora-37
      - fedora-38
      - opensuse-15
      - photonos-3
      - photonos-4
      - ubuntu-2004
      - ubuntu-2004-arm64
      - ubuntu-2204
      - ubuntu-2204-arm64

    steps:
      - uses: actions/checkout@v3

      - name: Get Salt Project GitHub Actions Bot Environment
        run: |
          TOKEN=$(curl -sS -f -X PUT "http://169.254.169.254/latest/api/token" -H "X-aws-ec2-metadata-token-ttl-seconds: 30")
          SPB_ENVIRONMENT=$(curl -sS -f -H "X-aws-ec2-metadata-token: $TOKEN" http://169.254.169.254/latest/meta-data/tags/instance/spb:environment)
          echo "SPB_ENVIRONMENT=$SPB_ENVIRONMENT" >> "$GITHUB_ENV"

      - name: Setup Python Tools Scripts
        uses: ./.github/actions/setup-python-tools-scripts

      - name: Download Repository Artifact
        uses: actions/download-artifact@v3
        with:
          name: salt-${{ needs.prepare-workflow.outputs.salt-version }}-nightly-repo
          path: repo/

      - name: Decompress Repository Artifacts
        run: |
          find repo/ -type f -name '*.tar.gz' -print -exec tar xvf {} \;
          find repo/ -type f -name '*.tar.gz' -print -exec rm -f {} \;

      - name: Show Repository
        run: |
          tree -a artifacts/pkgs/repo/

      - name: Upload Repository Contents (nightly)
        run: |
          tools pkg repo publish nightly --salt-version=${{ needs.prepare-workflow.outputs.salt-version }} artifacts/pkgs/repo/

  set-pipeline-exit-status:
    # This step is just so we can make github require this step, to pass checks
    # on a pull request instead of requiring all
    name: Set the ${{ github.workflow }} Pipeline Exit Status
    if: always()
    runs-on: ubuntu-latest
    needs:
      - workflow-requirements
      - trigger-branch-nightly-builds
      - prepare-workflow
      - pre-commit
      - lint
      - build-docs
      - build-deps-onedir
      - build-salt-onedir
      - publish-repositories
      - amazonlinux-2-pkg-tests
      - centos-7-pkg-tests
      - centosstream-8-pkg-tests
      - centosstream-9-pkg-tests
      - debian-10-pkg-tests
      - debian-11-pkg-tests
      - debian-11-arm64-pkg-tests
      - ubuntu-2004-pkg-tests
      - ubuntu-2004-arm64-pkg-tests
      - ubuntu-2204-pkg-tests
      - ubuntu-2204-arm64-pkg-tests
      - macos-12-pkg-tests
      - windows-2016-nsis-pkg-tests
      - windows-2016-msi-pkg-tests
      - windows-2019-nsis-pkg-tests
      - windows-2019-msi-pkg-tests
      - windows-2022-nsis-pkg-tests
      - windows-2022-msi-pkg-tests
    steps:
      - name: Get workflow information
        id: get-workflow-info
        uses: technote-space/workflow-conclusion-action@v3

      - name: Set Pipeline Exit Status
        shell: bash
        run: |
          if [ "${{ steps.get-workflow-info.outputs.conclusion }}" != "success" ]; then
            exit 1
          else
            exit 0
          fi

      - name: Done
        if: always()
        run:
          echo "All worflows finished"<|MERGE_RESOLUTION|>--- conflicted
+++ resolved
@@ -847,12 +847,9 @@
       testrun: ${{ needs.prepare-workflow.outputs.testrun }}
       salt-version: "${{ needs.prepare-workflow.outputs.salt-version }}"
       cache-prefix: ${{ needs.prepare-workflow.outputs.cache-seed }}|3.10.10
-<<<<<<< HEAD
-      pull-labels: ${{ needs.prepare-workflow.outputs.pull-labels }}
-=======
-      skip-code-coverage: false
-      skip-junit-reports: false
->>>>>>> 8a1e4c12
+      pull-labels: ${{ needs.prepare-workflow.outputs.pull-labels }}
+      skip-code-coverage: false
+      skip-junit-reports: false
 
   windows-2019:
     name: Windows 2019
@@ -869,12 +866,9 @@
       testrun: ${{ needs.prepare-workflow.outputs.testrun }}
       salt-version: "${{ needs.prepare-workflow.outputs.salt-version }}"
       cache-prefix: ${{ needs.prepare-workflow.outputs.cache-seed }}|3.10.10
-<<<<<<< HEAD
-      pull-labels: ${{ needs.prepare-workflow.outputs.pull-labels }}
-=======
-      skip-code-coverage: false
-      skip-junit-reports: false
->>>>>>> 8a1e4c12
+      pull-labels: ${{ needs.prepare-workflow.outputs.pull-labels }}
+      skip-code-coverage: false
+      skip-junit-reports: false
 
   windows-2022:
     name: Windows 2022
@@ -891,12 +885,9 @@
       testrun: ${{ needs.prepare-workflow.outputs.testrun }}
       salt-version: "${{ needs.prepare-workflow.outputs.salt-version }}"
       cache-prefix: ${{ needs.prepare-workflow.outputs.cache-seed }}|3.10.10
-<<<<<<< HEAD
-      pull-labels: ${{ needs.prepare-workflow.outputs.pull-labels }}
-=======
-      skip-code-coverage: false
-      skip-junit-reports: false
->>>>>>> 8a1e4c12
+      pull-labels: ${{ needs.prepare-workflow.outputs.pull-labels }}
+      skip-code-coverage: false
+      skip-junit-reports: false
 
   macos-12:
     name: macOS 12
@@ -931,12 +922,9 @@
       testrun: ${{ needs.prepare-workflow.outputs.testrun }}
       salt-version: "${{ needs.prepare-workflow.outputs.salt-version }}"
       cache-prefix: ${{ needs.prepare-workflow.outputs.cache-seed }}|3.10.10
-<<<<<<< HEAD
-      pull-labels: ${{ needs.prepare-workflow.outputs.pull-labels }}
-=======
-      skip-code-coverage: false
-      skip-junit-reports: false
->>>>>>> 8a1e4c12
+      pull-labels: ${{ needs.prepare-workflow.outputs.pull-labels }}
+      skip-code-coverage: false
+      skip-junit-reports: false
 
   almalinux-9:
     name: Alma Linux 9
@@ -953,12 +941,9 @@
       testrun: ${{ needs.prepare-workflow.outputs.testrun }}
       salt-version: "${{ needs.prepare-workflow.outputs.salt-version }}"
       cache-prefix: ${{ needs.prepare-workflow.outputs.cache-seed }}|3.10.10
-<<<<<<< HEAD
-      pull-labels: ${{ needs.prepare-workflow.outputs.pull-labels }}
-=======
-      skip-code-coverage: false
-      skip-junit-reports: false
->>>>>>> 8a1e4c12
+      pull-labels: ${{ needs.prepare-workflow.outputs.pull-labels }}
+      skip-code-coverage: false
+      skip-junit-reports: false
 
   amazonlinux-2:
     name: Amazon Linux 2
@@ -975,12 +960,9 @@
       testrun: ${{ needs.prepare-workflow.outputs.testrun }}
       salt-version: "${{ needs.prepare-workflow.outputs.salt-version }}"
       cache-prefix: ${{ needs.prepare-workflow.outputs.cache-seed }}|3.10.10
-<<<<<<< HEAD
-      pull-labels: ${{ needs.prepare-workflow.outputs.pull-labels }}
-=======
-      skip-code-coverage: false
-      skip-junit-reports: false
->>>>>>> 8a1e4c12
+      pull-labels: ${{ needs.prepare-workflow.outputs.pull-labels }}
+      skip-code-coverage: false
+      skip-junit-reports: false
 
   archlinux-lts:
     name: Arch Linux LTS
@@ -997,12 +979,9 @@
       testrun: ${{ needs.prepare-workflow.outputs.testrun }}
       salt-version: "${{ needs.prepare-workflow.outputs.salt-version }}"
       cache-prefix: ${{ needs.prepare-workflow.outputs.cache-seed }}|3.10.10
-<<<<<<< HEAD
-      pull-labels: ${{ needs.prepare-workflow.outputs.pull-labels }}
-=======
-      skip-code-coverage: false
-      skip-junit-reports: false
->>>>>>> 8a1e4c12
+      pull-labels: ${{ needs.prepare-workflow.outputs.pull-labels }}
+      skip-code-coverage: false
+      skip-junit-reports: false
 
   centos-7:
     name: CentOS 7
@@ -1019,12 +998,9 @@
       testrun: ${{ needs.prepare-workflow.outputs.testrun }}
       salt-version: "${{ needs.prepare-workflow.outputs.salt-version }}"
       cache-prefix: ${{ needs.prepare-workflow.outputs.cache-seed }}|3.10.10
-<<<<<<< HEAD
-      pull-labels: ${{ needs.prepare-workflow.outputs.pull-labels }}
-=======
-      skip-code-coverage: false
-      skip-junit-reports: false
->>>>>>> 8a1e4c12
+      pull-labels: ${{ needs.prepare-workflow.outputs.pull-labels }}
+      skip-code-coverage: false
+      skip-junit-reports: false
 
   centosstream-8:
     name: CentOS Stream 8
@@ -1041,12 +1017,9 @@
       testrun: ${{ needs.prepare-workflow.outputs.testrun }}
       salt-version: "${{ needs.prepare-workflow.outputs.salt-version }}"
       cache-prefix: ${{ needs.prepare-workflow.outputs.cache-seed }}|3.10.10
-<<<<<<< HEAD
-      pull-labels: ${{ needs.prepare-workflow.outputs.pull-labels }}
-=======
-      skip-code-coverage: false
-      skip-junit-reports: false
->>>>>>> 8a1e4c12
+      pull-labels: ${{ needs.prepare-workflow.outputs.pull-labels }}
+      skip-code-coverage: false
+      skip-junit-reports: false
 
   centosstream-9:
     name: CentOS Stream 9
@@ -1063,12 +1036,9 @@
       testrun: ${{ needs.prepare-workflow.outputs.testrun }}
       salt-version: "${{ needs.prepare-workflow.outputs.salt-version }}"
       cache-prefix: ${{ needs.prepare-workflow.outputs.cache-seed }}|3.10.10
-<<<<<<< HEAD
-      pull-labels: ${{ needs.prepare-workflow.outputs.pull-labels }}
-=======
-      skip-code-coverage: false
-      skip-junit-reports: false
->>>>>>> 8a1e4c12
+      pull-labels: ${{ needs.prepare-workflow.outputs.pull-labels }}
+      skip-code-coverage: false
+      skip-junit-reports: false
 
   debian-10:
     name: Debian 10
@@ -1085,12 +1055,9 @@
       testrun: ${{ needs.prepare-workflow.outputs.testrun }}
       salt-version: "${{ needs.prepare-workflow.outputs.salt-version }}"
       cache-prefix: ${{ needs.prepare-workflow.outputs.cache-seed }}|3.10.10
-<<<<<<< HEAD
-      pull-labels: ${{ needs.prepare-workflow.outputs.pull-labels }}
-=======
-      skip-code-coverage: false
-      skip-junit-reports: false
->>>>>>> 8a1e4c12
+      pull-labels: ${{ needs.prepare-workflow.outputs.pull-labels }}
+      skip-code-coverage: false
+      skip-junit-reports: false
 
   debian-11:
     name: Debian 11
@@ -1107,12 +1074,9 @@
       testrun: ${{ needs.prepare-workflow.outputs.testrun }}
       salt-version: "${{ needs.prepare-workflow.outputs.salt-version }}"
       cache-prefix: ${{ needs.prepare-workflow.outputs.cache-seed }}|3.10.10
-<<<<<<< HEAD
-      pull-labels: ${{ needs.prepare-workflow.outputs.pull-labels }}
-=======
-      skip-code-coverage: false
-      skip-junit-reports: false
->>>>>>> 8a1e4c12
+      pull-labels: ${{ needs.prepare-workflow.outputs.pull-labels }}
+      skip-code-coverage: false
+      skip-junit-reports: false
 
   debian-11-arm64:
     name: Debian 11 Arm64
@@ -1129,12 +1093,9 @@
       testrun: ${{ needs.prepare-workflow.outputs.testrun }}
       salt-version: "${{ needs.prepare-workflow.outputs.salt-version }}"
       cache-prefix: ${{ needs.prepare-workflow.outputs.cache-seed }}|3.10.10
-<<<<<<< HEAD
-      pull-labels: ${{ needs.prepare-workflow.outputs.pull-labels }}
-=======
-      skip-code-coverage: false
-      skip-junit-reports: false
->>>>>>> 8a1e4c12
+      pull-labels: ${{ needs.prepare-workflow.outputs.pull-labels }}
+      skip-code-coverage: false
+      skip-junit-reports: false
 
   fedora-36:
     name: Fedora 36
@@ -1151,12 +1112,9 @@
       testrun: ${{ needs.prepare-workflow.outputs.testrun }}
       salt-version: "${{ needs.prepare-workflow.outputs.salt-version }}"
       cache-prefix: ${{ needs.prepare-workflow.outputs.cache-seed }}|3.10.10
-<<<<<<< HEAD
-      pull-labels: ${{ needs.prepare-workflow.outputs.pull-labels }}
-=======
-      skip-code-coverage: false
-      skip-junit-reports: false
->>>>>>> 8a1e4c12
+      pull-labels: ${{ needs.prepare-workflow.outputs.pull-labels }}
+      skip-code-coverage: false
+      skip-junit-reports: false
 
   fedora-37:
     name: Fedora 37
@@ -1173,12 +1131,9 @@
       testrun: ${{ needs.prepare-workflow.outputs.testrun }}
       salt-version: "${{ needs.prepare-workflow.outputs.salt-version }}"
       cache-prefix: ${{ needs.prepare-workflow.outputs.cache-seed }}|3.10.10
-<<<<<<< HEAD
-      pull-labels: ${{ needs.prepare-workflow.outputs.pull-labels }}
-=======
-      skip-code-coverage: false
-      skip-junit-reports: false
->>>>>>> 8a1e4c12
+      pull-labels: ${{ needs.prepare-workflow.outputs.pull-labels }}
+      skip-code-coverage: false
+      skip-junit-reports: false
 
   fedora-38:
     name: Fedora 38
@@ -1195,12 +1150,9 @@
       testrun: ${{ needs.prepare-workflow.outputs.testrun }}
       salt-version: "${{ needs.prepare-workflow.outputs.salt-version }}"
       cache-prefix: ${{ needs.prepare-workflow.outputs.cache-seed }}|3.10.10
-<<<<<<< HEAD
-      pull-labels: ${{ needs.prepare-workflow.outputs.pull-labels }}
-=======
-      skip-code-coverage: false
-      skip-junit-reports: false
->>>>>>> 8a1e4c12
+      pull-labels: ${{ needs.prepare-workflow.outputs.pull-labels }}
+      skip-code-coverage: false
+      skip-junit-reports: false
 
   opensuse-15:
     name: Opensuse 15
@@ -1217,12 +1169,9 @@
       testrun: ${{ needs.prepare-workflow.outputs.testrun }}
       salt-version: "${{ needs.prepare-workflow.outputs.salt-version }}"
       cache-prefix: ${{ needs.prepare-workflow.outputs.cache-seed }}|3.10.10
-<<<<<<< HEAD
-      pull-labels: ${{ needs.prepare-workflow.outputs.pull-labels }}
-=======
-      skip-code-coverage: false
-      skip-junit-reports: false
->>>>>>> 8a1e4c12
+      pull-labels: ${{ needs.prepare-workflow.outputs.pull-labels }}
+      skip-code-coverage: false
+      skip-junit-reports: false
 
   photonos-3:
     name: Photon OS 3
@@ -1239,12 +1188,9 @@
       testrun: ${{ needs.prepare-workflow.outputs.testrun }}
       salt-version: "${{ needs.prepare-workflow.outputs.salt-version }}"
       cache-prefix: ${{ needs.prepare-workflow.outputs.cache-seed }}|3.10.10
-<<<<<<< HEAD
-      pull-labels: ${{ needs.prepare-workflow.outputs.pull-labels }}
-=======
-      skip-code-coverage: false
-      skip-junit-reports: false
->>>>>>> 8a1e4c12
+      pull-labels: ${{ needs.prepare-workflow.outputs.pull-labels }}
+      skip-code-coverage: false
+      skip-junit-reports: false
 
   photonos-4:
     name: Photon OS 4
@@ -1261,12 +1207,9 @@
       testrun: ${{ needs.prepare-workflow.outputs.testrun }}
       salt-version: "${{ needs.prepare-workflow.outputs.salt-version }}"
       cache-prefix: ${{ needs.prepare-workflow.outputs.cache-seed }}|3.10.10
-<<<<<<< HEAD
-      pull-labels: ${{ needs.prepare-workflow.outputs.pull-labels }}
-=======
-      skip-code-coverage: false
-      skip-junit-reports: false
->>>>>>> 8a1e4c12
+      pull-labels: ${{ needs.prepare-workflow.outputs.pull-labels }}
+      skip-code-coverage: false
+      skip-junit-reports: false
 
   ubuntu-2004:
     name: Ubuntu 20.04
@@ -1283,12 +1226,9 @@
       testrun: ${{ needs.prepare-workflow.outputs.testrun }}
       salt-version: "${{ needs.prepare-workflow.outputs.salt-version }}"
       cache-prefix: ${{ needs.prepare-workflow.outputs.cache-seed }}|3.10.10
-<<<<<<< HEAD
-      pull-labels: ${{ needs.prepare-workflow.outputs.pull-labels }}
-=======
-      skip-code-coverage: false
-      skip-junit-reports: false
->>>>>>> 8a1e4c12
+      pull-labels: ${{ needs.prepare-workflow.outputs.pull-labels }}
+      skip-code-coverage: false
+      skip-junit-reports: false
 
   ubuntu-2004-arm64:
     name: Ubuntu 20.04 Arm64
@@ -1305,12 +1245,9 @@
       testrun: ${{ needs.prepare-workflow.outputs.testrun }}
       salt-version: "${{ needs.prepare-workflow.outputs.salt-version }}"
       cache-prefix: ${{ needs.prepare-workflow.outputs.cache-seed }}|3.10.10
-<<<<<<< HEAD
-      pull-labels: ${{ needs.prepare-workflow.outputs.pull-labels }}
-=======
-      skip-code-coverage: false
-      skip-junit-reports: false
->>>>>>> 8a1e4c12
+      pull-labels: ${{ needs.prepare-workflow.outputs.pull-labels }}
+      skip-code-coverage: false
+      skip-junit-reports: false
 
   ubuntu-2204:
     name: Ubuntu 22.04
@@ -1327,12 +1264,9 @@
       testrun: ${{ needs.prepare-workflow.outputs.testrun }}
       salt-version: "${{ needs.prepare-workflow.outputs.salt-version }}"
       cache-prefix: ${{ needs.prepare-workflow.outputs.cache-seed }}|3.10.10
-<<<<<<< HEAD
-      pull-labels: ${{ needs.prepare-workflow.outputs.pull-labels }}
-=======
-      skip-code-coverage: false
-      skip-junit-reports: false
->>>>>>> 8a1e4c12
+      pull-labels: ${{ needs.prepare-workflow.outputs.pull-labels }}
+      skip-code-coverage: false
+      skip-junit-reports: false
 
   ubuntu-2204-arm64:
     name: Ubuntu 22.04 Arm64
@@ -1349,12 +1283,9 @@
       testrun: ${{ needs.prepare-workflow.outputs.testrun }}
       salt-version: "${{ needs.prepare-workflow.outputs.salt-version }}"
       cache-prefix: ${{ needs.prepare-workflow.outputs.cache-seed }}|3.10.10
-<<<<<<< HEAD
-      pull-labels: ${{ needs.prepare-workflow.outputs.pull-labels }}
-=======
-      skip-code-coverage: false
-      skip-junit-reports: false
->>>>>>> 8a1e4c12
+      pull-labels: ${{ needs.prepare-workflow.outputs.pull-labels }}
+      skip-code-coverage: false
+      skip-junit-reports: false
 
   build-src-repo:
     name: Build Source Repository
