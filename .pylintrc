[MAIN]

# Analyse import fallback blocks. This can be used to support both Python 2 and
# 3 compatible code, which means that the block might have code that exists
# only in one or another interpreter, leading to false positives when analysed.
analyse-fallback-blocks=no

# Clear in-memory caches upon conclusion of linting. Useful if running pylint
# in a server-like mode.
clear-cache-post-run=no

# Load and enable all available extensions. Use --list-extensions to see a list
# all available extensions.
#enable-all-extensions=

# In error mode, messages with a category besides ERROR or FATAL are
# suppressed, and no reports are done by default. Error mode is compatible with
# disabling specific errors.
#errors-only=

# Always return a 0 (non-error) status code, even if lint errors are found.
# This is primarily useful in continuous integration scripts.
#exit-zero=

# A comma-separated list of package or module names from where C extensions may
# be loaded. Extensions are loading into the active Python interpreter and may
# run arbitrary code.
extension-pkg-allow-list=

# A comma-separated list of package or module names from where C extensions may
# be loaded. Extensions are loading into the active Python interpreter and may
# run arbitrary code. (This is an alternative name to extension-pkg-allow-list
# for backward compatibility.)
extension-pkg-whitelist=

# Return non-zero exit code if any of these messages/categories are detected,
# even if score is above --fail-under value. Syntax same as enable. Messages
# specified are enabled, while categories only check already-enabled messages.
fail-on=

# Specify a score threshold under which the program will exit with error.
fail-under=10

# Interpret the stdin as a python script, whose filename needs to be passed as
# the module_or_package argument.
#from-stdin=

# Files or directories to be skipped. They should be base names, not paths.
ignore=CVS

# Add files or directories matching the regular expressions patterns to the
# ignore-list. The regex matches against paths and can be in Posix or Windows
# format. Because '\\' represents the directory delimiter on Windows systems,
# it can't be used as an escape character.
ignore-paths=

# Files or directories matching the regular expression patterns are skipped.
# The regex matches against base names, not paths. The default value ignores
# Emacs file locks
ignore-patterns=^\.#

# List of module names for which member attributes should not be checked
# (useful for modules/projects where namespaces are manipulated during runtime
# and thus existing member attributes cannot be deduced by static analysis). It
# supports qualified module names, as well as Unix pattern matching.
ignored-modules=

# Python code to execute, usually for sys.path manipulation such as
# pygtk.require().
#init-hook=

# Use multiple processes to speed up Pylint. Specifying 0 will auto-detect the
# number of processors available to use, and will cap the count on Windows to
# avoid hangs.
jobs=1

# Control the amount of potential inferred values when inferring a single
# object. This can help the performance when dealing with large functions or
# complex, nested conditions.
limit-inference-results=100

# List of plugins (as comma separated values of python module names) to load,
# usually to register additional checkers.
load-plugins=saltpylint.fileperms,
  saltpylint.smartup,
  saltpylint.blacklist,
  saltpylint.thirdparty,
  saltpylint.dunder_del

# Pickle collected data for later comparisons.
persistent=no

# Minimum Python version to use for version dependent checks. Will default to
# the version used to run pylint.
py-version=3.10

# Discover python modules and packages in the file system subtree.
recursive=no

# Add paths to the list of the source roots. Supports globbing patterns. The
# source root is an absolute path or a path relative to the current working
# directory used to determine a package namespace for modules located under the
# source root.
source-roots=

# When enabled, pylint would attempt to guess common misconfiguration and emit
# user-friendly hints instead of false-positive error messages.
suggestion-mode=yes

# Allow loading of arbitrary C extensions. Extensions are imported into the
# active Python interpreter and may run arbitrary code.
unsafe-load-any-extension=no

# In verbose mode, extra non-checker-related info will be displayed.
#verbose=


[BASIC]

# Naming style matching correct argument names.
argument-naming-style=snake_case

# Regular expression matching correct argument names. Overrides argument-
# naming-style. If left empty, argument names will be checked with the set
# naming style.
#argument-rgx=

# Naming style matching correct attribute names.
attr-naming-style=snake_case

# Regular expression matching correct attribute names. Overrides attr-naming-
# style. If left empty, attribute names will be checked with the set naming
# style.
#attr-rgx=

# Bad variable names which should always be refused, separated by a comma.
bad-names=foo,
          bar,
          baz,
          toto,
          tutu,
          tata

# Bad variable names regexes, separated by a comma. If names match any regex,
# they will always be refused
bad-names-rgxs=

# Naming style matching correct class attribute names.
class-attribute-naming-style=any

# Regular expression matching correct class attribute names. Overrides class-
# attribute-naming-style. If left empty, class attribute names will be checked
# with the set naming style.
#class-attribute-rgx=

# Naming style matching correct class constant names.
class-const-naming-style=UPPER_CASE

# Regular expression matching correct class constant names. Overrides class-
# const-naming-style. If left empty, class constant names will be checked with
# the set naming style.
#class-const-rgx=

# Naming style matching correct class names.
class-naming-style=PascalCase

# Regular expression matching correct class names. Overrides class-naming-
# style. If left empty, class names will be checked with the set naming style.
#class-rgx=

# Naming style matching correct constant names.
const-naming-style=UPPER_CASE

# Regular expression matching correct constant names. Overrides const-naming-
# style. If left empty, constant names will be checked with the set naming
# style.
#const-rgx=

# Minimum line length for functions/classes that require docstrings, shorter
# ones are exempt.
docstring-min-length=-1

# Naming style matching correct function names.
function-naming-style=snake_case

# Regular expression matching correct function names. Overrides function-
# naming-style. If left empty, function names will be checked with the set
# naming style.
#function-rgx=

# Good variable names which should always be accepted, separated by a comma.
good-names=exc,
           Run,
           _

# Good variable names regexes, separated by a comma. If names match any regex,
# they will always be accepted
good-names-rgxs=

# Include a hint for the correct naming format with invalid-name.
include-naming-hint=no

# Naming style matching correct inline iteration names.
inlinevar-naming-style=any

# Regular expression matching correct inline iteration names. Overrides
# inlinevar-naming-style. If left empty, inline iteration names will be checked
# with the set naming style.
#inlinevar-rgx=

# Naming style matching correct method names.
method-naming-style=snake_case

# Regular expression matching correct method names. Overrides method-naming-
# style. If left empty, method names will be checked with the set naming style.
#method-rgx=

# Naming style matching correct module names.
module-naming-style=snake_case

# Regular expression matching correct module names. Overrides module-naming-
# style. If left empty, module names will be checked with the set naming style.
#module-rgx=

# Colon-delimited sets of names that determine each other's naming style when
# the name regexes allow several styles.
name-group=

# Regular expression which should only match function or class names that do
# not require a docstring.
no-docstring-rgx=^_

# List of decorators that produce properties, such as abc.abstractproperty. Add
# to this list to register other decorators that produce valid properties.
# These decorators are taken in consideration only for invalid-name.
property-classes=abc.abstractproperty

# Regular expression matching correct type alias names. If left empty, type
# alias names will be checked with the set naming style.
#typealias-rgx=

# Regular expression matching correct type variable names. If left empty, type
# variable names will be checked with the set naming style.
#typevar-rgx=

# Naming style matching correct variable names.
variable-naming-style=snake_case

# Regular expression matching correct variable names. Overrides variable-
# naming-style. If left empty, variable names will be checked with the set
# naming style.
#variable-rgx=


[CLASSES]

# Warn about protected attribute access inside special methods
check-protected-access-in-special-methods=no

# List of method names used to declare (i.e. assign) instance attributes.
defining-attr-methods=__init__,
                      __new__,
                      setUp,
                      asyncSetUp,
                      __post_init__

# List of member names, which should be excluded from the protected access
# warning.
exclude-protected=_asdict,_fields,_replace,_source,_make,os._exit

# List of valid names for the first argument in a class method.
valid-classmethod-first-arg=cls

# List of valid names for the first argument in a metaclass class method.
valid-metaclass-classmethod-first-arg=mcs


[DESIGN]

# List of regular expressions of class ancestor names to ignore when counting
# public methods (see R0903)
exclude-too-few-public-methods=

# List of qualified class names to ignore when counting class parents (see
# R0901)
ignored-parents=

# Maximum number of arguments for function / method.
max-args=35

# Maximum number of attributes for a class (see R0902).
max-attributes=7

# Maximum number of boolean expressions in an if statement (see R0916).
max-bool-expr=5

# Maximum number of branch for function / method body.
max-branches=48

# Maximum number of locals for function / method body.
max-locals=40

# Maximum number of parents for a class (see R0901).
max-parents=7

# Maximum number of public methods for a class (see R0904).
max-public-methods=20

# Maximum number of return / yield for function / method body.
max-returns=6

# Maximum number of statements in function / method body.
max-statements=100

# Minimum number of public methods for a class (see R0903).
min-public-methods=2


[EXCEPTIONS]

# Exceptions that will emit a warning when caught.
overgeneral-exceptions=builtins.BaseException,builtins.Exception


[FORMAT]

# Expected format of line ending, e.g. empty (any line ending), LF or CRLF.
expected-line-ending-format=LF

# Regexp for a line that is allowed to be longer than the limit.
ignore-long-lines=^\s*(# )?<?https?://\S+>?$

# Number of spaces of indent required inside a hanging or continued line.
indent-after-paren=4

# String used as indentation unit. This is usually "    " (4 spaces) or "\t" (1
# tab).
indent-string='    '

# Maximum number of characters on a single line.
max-line-length=120

# Maximum number of lines in a module.
max-module-lines=3000

# Allow the body of a class to be on the same line as the declaration if body
# contains single statement.
single-line-class-stmt=no

# Allow the body of an if to be on the same line as the test if there is no
# else.
single-line-if-stmt=no


[IMPORTS]

# List of modules that can be imported at any level, not just the top level
# one.
allow-any-import-level=

# Allow explicit reexports by alias from a package __init__.
allow-reexport-from-package=no

# Allow wildcard imports from modules that define __all__.
allow-wildcard-with-all=no

# Deprecated modules which should not be used, separated by a comma.
deprecated-modules=

# Output a graph (.gv or any supported image format) of external dependencies
# to the given file (report RP0402 must not be disabled).
ext-import-graph=

# Output a graph (.gv or any supported image format) of all (i.e. internal and
# external) dependencies to the given file (report RP0402 must not be
# disabled).
import-graph=

# Output a graph (.gv or any supported image format) of internal dependencies
# to the given file (report RP0402 must not be disabled).
int-import-graph=

# Force import order to recognize a module as part of the standard
# compatibility libraries.
known-standard-library=

# Force import order to recognize a module as part of a third party library.
known-third-party=enchant

# Couples of modules and preferred modules, separated by a comma.
preferred-modules=


[LOGGING]

# The type of string formatting that logging methods do. `old` means using %
# formatting, `new` is for `{}` formatting.
logging-format-style=old

# Logging modules to check that the string format arguments are in logging
# function parameter format.
logging-modules=logging


[MESSAGES CONTROL]

# Only show warnings with the listed confidence levels. Leave empty to show
# all. Valid levels: HIGH, CONTROL_FLOW, INFERENCE, INFERENCE_FAILURE,
# UNDEFINED.
confidence=HIGH,
           CONTROL_FLOW,
           INFERENCE,
           INFERENCE_FAILURE,
           UNDEFINED

# Disable the message, report, category or checker with the given id(s). You
# can either give multiple identifiers separated by comma (,) or put this
# option multiple times (only on the command line, not in the configuration
# file where it should appear only once). You can also use "--disable=all" to
# disable everything first and then re-enable specific checks. For example, if
# you want to run only the similarities checker, you can use "--disable=all
# --enable=similarities". If you want to run only the classes checker, but have
# no Warning level messages displayed, use "--disable=all --enable=classes
# --disable=W".
disable=R,
  deprecated-pragma,
  file-ignored,
  locally-disabled,
  suppressed-message,
  use-implicit-booleaness-not-comparison-to-string,
  use-implicit-booleaness-not-comparison-to-zero,
  use-implicit-booleaness-not-comparison,
  use-symbolic-message-instead,
  useless-suppression,
  3rd-party-local-module-not-gated,
  attribute-defined-outside-init,
  bad-continuation,
  bad-mcs-classmethod-argument,
  bad-mcs-method-argument,
  blacklisted-name,
  deprecated-method,
  empty-docstring,
  exec-used,
  file-ignored,
  fixme,
  global-statement,
  import-error,
  import-outside-toplevel,
  invalid-format-index,
  invalid-name,
  keyword-arg-before-vararg,
  line-too-long,
  locally-disabled,
  logging-format-interpolation,
  logging-fstring-interpolation,
  missing-docstring,
  no-member,
  protected-access,
  raw-checker-failed,
  redefined-builtin,
  redefined-outer-name,
  reimported,
  too-many-lines,
  undefined-loop-variable,
  unexpected-special-method-signature,
  ungrouped-imports,
  unidiomatic-typecheck,
  unsubscriptable-object,
  unused-argument,
  unused-variable,
  wrong-import-order,
  wrong-import-position,
  consider-using-f-string,
  raise-missing-from,
  broad-exception-raised,
  consider-using-dict-items

# Enable the message, report, category or checker with the given id(s). You can
# either give multiple identifier separated by comma (,) or put this option
# multiple time (only on the command line, not in the configuration file where
# it should appear only once). See also the "--disable" option for examples.
enable=


[METHOD_ARGS]

# List of qualified names (i.e., library.method) which require a timeout
# parameter e.g. 'requests.api.get,requests.api.post'
timeout-methods=requests.api.delete,requests.api.get,requests.api.head,requests.api.options,requests.api.patch,requests.api.post,requests.api.put,requests.api.request


[MISCELLANEOUS]

# List of note tags to take in consideration, separated by a comma.
notes=FIXME,
      XXX,
      TODO

# Regular expression of note tags to take in consideration.
notes-rgx=


[REFACTORING]

# Maximum number of nested blocks for function / method body
max-nested-blocks=5

# Complete name of functions that never returns. When checking for
# inconsistent-return-statements if a never returning function is called then
# it will be considered as an explicit return statement and no message will be
# printed.
never-returning-functions=sys.exit,argparse.parse_error


[REPORTS]

# Python expression which should return a score less than or equal to 10. You
# have access to the variables 'fatal', 'error', 'warning', 'refactor',
# 'convention', and 'info' which contain the number of messages in each
# category, as well as 'statement' which is the total number of statements
# analyzed. This score is used by the global evaluation report (RP0004).
evaluation=max(0, 0 if fatal else 10.0 - ((float(5 * error + warning + refactor + convention) / statement) * 10))

# Template used to display messages. This is a python new-style format string
# used to format the message information. See doc for all details.
msg-template=

# Set the output format. Available formats are: text, parseable, colorized,
# json2 (improved json format), json (old json format) and msvs (visual
# studio). You can also give a reporter class, e.g.
# mypackage.mymodule.MyReporterClass.
output-format=parseable

# Tells whether to display a full report or only the messages.
reports=no

# Activate the evaluation score.
score=yes


[SIMILARITIES]

# Comments are removed from the similarity computation
ignore-comments=yes

# Docstrings are removed from the similarity computation
ignore-docstrings=yes

# Imports are removed from the similarity computation
ignore-imports=yes

# Signatures are removed from the similarity computation
ignore-signatures=yes

# Minimum lines number of a similarity.
min-similarity-lines=4


[SPELLING]

# Limits count of emitted suggestions for spelling mistakes.
max-spelling-suggestions=4

# Spelling dictionary name. No available dictionaries : You need to install
# both the python package and the system dependency for enchant to work.
spelling-dict=

# List of comma separated words that should be considered directives if they
# appear at the beginning of a comment and should not be checked.
spelling-ignore-comment-directives=fmt: on,fmt: off,noqa:,noqa,nosec,isort:skip,mypy:

# List of comma separated words that should not be checked.
spelling-ignore-words=

# A path to a file that contains the private dictionary; one word per line.
spelling-private-dict-file=

# Tells whether to store unknown words to the private dictionary (see the
# --spelling-private-dict-file option) instead of raising a message.
spelling-store-unknown-words=no


[STRING]

# This flag controls whether inconsistent-quotes generates a warning when the
# character used as a quote delimiter is used inconsistently within a module.
check-quote-consistency=no

# This flag controls whether the implicit-str-concat should generate a warning
# on implicit string concatenation in sequences defined over several lines.
check-str-concat-over-line-jumps=no


[TYPECHECK]

# List of decorators that produce context managers, such as
# contextlib.contextmanager. Add to this list to register other decorators that
# produce valid context managers.
contextmanager-decorators=contextlib.contextmanager

# List of members which are set dynamically and missed by pylint inference
# system, and so shouldn't trigger E1101 when accessed. Python regular
# expressions are accepted.
generated-members=

# Tells whether to warn about missing members when the owner of the attribute
# is inferred to be None.
ignore-none=yes

# This flag controls whether pylint should warn about no-member and similar
# checks whenever an opaque object is returned when inferring. The inference
# can return multiple potential results while evaluating a Python object, but
# some branches might not be evaluated, which results in partial inference. In
# that case, it might be useful to still emit no-member and other checks for
# the rest of the inferred objects.
ignore-on-opaque-inference=yes

# List of symbolic message names to ignore for Mixin members.
ignored-checks-for-mixins=no-member,
                          not-async-context-manager,
                          not-context-manager,
                          attribute-defined-outside-init

# List of class names for which member attributes should not be checked (useful
# for classes with dynamically set attributes). This supports the use of
# qualified names.
ignored-classes=optparse.Values,thread._local,_thread._local,argparse.Namespace

# Show a hint with possible names when a member name was not found. The aspect
# of finding the hint is based on edit distance.
missing-member-hint=yes

# The minimum edit distance a name should have in order to be considered a
# similar match for a missing member name.
missing-member-hint-distance=1

# The total number of similar names that should be taken in consideration when
# showing a hint for a missing member.
missing-member-max-choices=1

# Regex pattern to define which classes are considered mixins.
mixin-class-rgx=.*[Mm]ixin

# List of decorators that change the signature of a decorated function.
signature-mutators=


[VARIABLES]

# List of additional names supposed to be defined in builtins. Remember that
# you should avoid defining new builtins when possible.
additional-builtins=__opts__,
  __utils__,
  __salt__,
  __pillar__,
  __grains__,
  __context__,
  __runner__,
  __ret__,
  __env__,
  __low__,
  __states__,
  __lowstate__,
  __running__,
  __active_provider_name__,
  __master_opts__,
  __jid_event__,
  __instance_id__,
  __salt_system_encoding__,
  __proxy__,
  __serializers__,
  __reg__,
  __executors__,
  __events__

# Tells whether unused global variables should be treated as a violation.
allow-global-unused-variables=yes

# List of names allowed to shadow builtins
allowed-redefined-builtins=

# List of strings which can identify a callback function by name. A callback
# name must start or end with one of those strings.
callbacks=cb_,
          _cb

# A regular expression matching the name of dummy variables (i.e. expected to
# not be used).
dummy-variables-rgx=_+$|(_[a-zA-Z0-9_]*[a-zA-Z0-9]+?$)|dummy|^ignored_|^unused_

# Argument names that match this expression will be ignored.
ignored-argument-names=_.*|^ignored_|^unused_

# Tells whether we should check for unused import in __init__ files.
init-import=no

# List of qualified module names which can have objects that can redefine
# builtins.
redefining-builtins-modules=six.moves,past.builtins,future.builtins,builtins,io


[FILEPERMS]

# Desired file permissons. Default: 0644
fileperms-default=0644

# File paths to ignore file permission. Glob patterns allowed.
fileperms-ignore-paths=setup.py,noxfile.py,tests/runtests.py,tests/saltsh.py,tests/buildpackage.py,tests/unit/files/rosters/ansible/roster.py

[BLACKLISTED-FUNCTIONS]

# List of blacklisted functions and suggested replacements
#
# NOTE: This pylint check will infer the full name of the function by walking
# back up from the function name to the parent, to the parent's parent, etc.,
# and this means that functions which come from platform-specific modules need
# to be referenced using name of the module from which the function was
# imported. This happens a lot in the os and os.path modules. Functions from
# os.path should be defined using posixpath.funcname and ntpath.funcname, while
# functions from os should be defined using posix.funcname and nt.funcname.
#
# When defining a blacklisted function, the format is:
#
#   <func_name>=<suggested_replacement>
#
# The replacement text will be included in the alert message.
#
blacklisted-functions=posix.umask=salt.utils.files.set_umask or get_umask,
  nt.umask=salt.utils.files.set_umask or get_umask

[3RD-PARTY-IMPORTS]

# Known 3rd-party modules which don' require being gated, separated by a comma
allowed-3rd-party-modules=msgpack,
                          tornado,
                          yaml,
                          jinja2,
                          Crypto,
                          requests,
                          libcloud,
                          zmq,
                          pytest,
                          _pytest,
                          attr,
                          setuptools,
                          pytestsalt,
                          saltfactories,
                          psutil,
                          pytestshellutils,
                          distro,
                          os,
                          re,
                          shutil,
                          copy,
                          base64,
                          tempfile,
                          fnmatch,
                          ptscripts,
                          packaging,
                          looseversion,
                          pytestskipmarkers,
                          cryptography,
                          aiohttp,
                          pytest_timeout,
<<<<<<< HEAD
                          networkx,
                          urllib3,
                          idna
=======
                          salt,
                          tests,
                          backports
>>>>>>> e039c3c5
<|MERGE_RESOLUTION|>--- conflicted
+++ resolved
@@ -762,12 +762,9 @@
                           cryptography,
                           aiohttp,
                           pytest_timeout,
-<<<<<<< HEAD
                           networkx,
                           urllib3,
                           idna
-=======
                           salt,
                           tests,
-                          backports
->>>>>>> e039c3c5
+                          backports