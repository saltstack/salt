[MASTER]
# Specify a configuration file.
#rcfile=

# Python code to execute, usually for sys.path manipulation such as
# pygtk.require().
init-hook="
  exec 'aW1wb3J0IG9zLCBzeXMKCmlmICdWSVJUVUFMX0VOVicgaW4gb3MuZW52aXJvbjoKCiAgICB2ZV9k \
  aXIgPSBvcy5lbnZpcm9uWydWSVJUVUFMX0VOViddCiAgICB2ZV9kaXIgaW4gc3lzLnBhdGggb3Ig \
  c3lzLnBhdGguaW5zZXJ0KDAsIHZlX2RpcikKICAgIGFjdGl2YXRlX3RoaXMgPSBvcy5wYXRoLmpv \
  aW4ob3MucGF0aC5qb2luKHZlX2RpciwgJ2JpbicpLCAnYWN0aXZhdGVfdGhpcy5weScpCgogICAg \
  IyBGaXggZm9yIHdpbmRvd3MKICAgIGlmIG5vdCBvcy5wYXRoLmV4aXN0cyhhY3RpdmF0ZV90aGlz \
  KToKICAgICAgICBhY3RpdmF0ZV90aGlzID0gb3MucGF0aC5qb2luKG9zLnBhdGguam9pbih2ZV9k \
  aXIsICdTY3JpcHRzJyksICdhY3RpdmF0ZV90aGlzLnB5JykKCiAgICBleGVjZmlsZShhY3RpdmF0 \
  ZV90aGlzLCBkaWN0KF9fZmlsZV9fPWFjdGl2YXRlX3RoaXMpKQo='.decode('base64')"

# Profiled execution.
profile=no

# Add files or directories to the blacklist. They should be base names, not
# paths.
ignore=CVS

# Pickle collected data for later comparisons.
persistent=yes

# List of plugins (as comma separated values of python modules names) to load,
# usually to register additional checkers.
load-plugins=saltpylint.pep8,
  saltpylint.pep263,
  saltpylint.strings,
  saltpylint.fileperms,
  saltpylint.py3modernize,
<<<<<<< HEAD
  salttesting.pylintplugins.smartup
=======
  salttesting.pylintplugins.smartup,
  saltpylint.pyminver
>>>>>>> 1ae9dcb7

# Use multiple processes to speed up Pylint.
# Don't bump this values on PyLint 1.4.0 - Know bug that ignores the passed --rcfile
jobs=1

# Allow loading of arbitrary C extensions. Extensions are imported into the
# active Python interpreter and may run arbitrary code.
unsafe-load-any-extension=no

# A comma-separated list of package or module names from where C extensions may
# be loaded. Extensions are loading into the active Python interpreter and may
# run arbitrary code
extension-pkg-whitelist=

# Fileperms Lint Plugin Settings
fileperms-default=0644
fileperms-ignore-paths=tests/runtests.py,tests/jenkins*.py,tests/saltsh.py,tests/buildpackage.py

# Py3 Modernize PyLint Plugin Settings
modernize-nofix = libmodernize.fixes.fix_dict_six

<<<<<<< HEAD
=======
# Minimum Python Version To Enforce
minimum-python-version = 2.6
>>>>>>> 1ae9dcb7

[MESSAGES CONTROL]
# Only show warnings with the listed confidence levels. Leave empty to show
# all. Valid levels: HIGH, INFERENCE, INFERENCE_FAILURE, UNDEFINED
confidence=

# Enable the message, report, category or checker with the given id(s). You can
# either give multiple identifier separated by comma (,) or put this option
# multiple time. See also the "--disable" option for examples.
#enable=

# Disable the message, report, category or checker with the given id(s). You
# can either give multiple identifiers separated by comma (,) or put this
# option multiple times (only on the command line, not in the configuration
# file where it should appear only once).You can also use "--disable=all" to
# disable everything first and then reenable specific checks. For example, if
# you want to run only the similarities checker, you can use "--disable=all
# --enable=similarities". If you want to run only the classes checker, but have
# no Warning level messages displayed, use"--disable=all --enable=classes
# --disable=W"
disable=W0142,
  C0330,
  I0011,
  I0012,
  W1202,
  E8402,
  E8731
#  E8121,
#  E8122,
#  E8123,
#  E8124,
#  E8125,
#  E8126,
#  E8127,
#  E8128

# Disabled Checks
#
# W0142 (star-args)
# W1202 (logging-format-interpolation) Use % formatting in logging functions but pass the % parameters as arguments
# E812* All PEP8 E12*
# E8402 module level import not at top of file
# E8501 PEP8 line too long
# E8731 do not assign a lambda expression, use a def
# C0330 (bad-continuation)
# I0011 (locally-disabling)
# I0012 (locally-enabling)
# W1202 (logging-format-interpolation)


[REPORTS]
# Set the output format. Available formats are text, parseable, colorized, msvs
# (visual studio) and html. You can also give a reporter class, eg
# mypackage.mymodule.MyReporterClass.
output-format=text

# Put messages in a separate file for each module / package specified on the
# command line instead of printing them on stdout. Reports (if any) will be
# written in a file name "pylint_global.[txt|html]".
files-output=no

# Tells whether to display a full report or only the messages
reports=yes

# Python expression which should return a note less than 10 (10 is the highest
# note). You have access to the variables errors warning, statement which
# respectively contain the number of errors / warnings messages and the total
# number of statements analyzed. This is used by the global evaluation report
# (RP0004).
evaluation=10.0 - ((float(5 * error + warning + refactor + convention) / statement) * 10)

# Add a comment according to your evaluation note. This is used by the global
# evaluation report (RP0004).
comment=no

# Template used to display messages. This is a python new-style format string
# used to format the message information. See doc for all details
#msg-template=


[VARIABLES]
# Tells whether we should check for unused import in __init__ files.
init-import=no

# A regular expression matching the name of dummy variables (i.e. expectedly
# not used).
dummy-variables-rgx=_|dummy

# List of additional names supposed to be defined in builtins. Remember that
# you should avoid to define new builtins when possible.
additional-builtins=__opts__,
  __utils__,
  __salt__,
  __pillar__,
  __grains__,
  __context__,
  __ret__,
  __env__,
  __low__,
  __states__,
  __lowstate__,
  __running__,
  __active_provider_name__,
  __master_opts__,
  __jid_event__,
  __instance_id__,
  __salt_system_encoding__

# List of strings which can identify a callback function by name. A callback
# name must start or end with one of those strings.
callbacks=cb_,_cb


[FORMAT]
# Maximum number of characters on a single line.
max-line-length=120

# Regexp for a line that is allowed to be longer than the limit.
ignore-long-lines=^\s*(# )?<?https?://\S+>?$

# Allow the body of an if to be on the same line as the test if there is no
# else.
single-line-if-stmt=no

# List of optional constructs for which whitespace checking is disabled
no-space-check=trailing-comma,dict-separator

# Maximum number of lines in a module
max-module-lines=3000

# String used as indentation unit. This is usually " " (4 spaces) or "\t" (1
# tab).
indent-string='    '

# Number of spaces of indent required inside a hanging or continued line.
indent-after-paren=4

# Expected format of line ending, e.g. empty (any line ending), LF or CRLF.
expected-line-ending-format=LF

[LOGGING]
# Logging modules to check that the string format arguments are in logging
# function parameter format
#logging-modules=logging
#
# Disabled because it not only complains about %s arguments but it also
# complains about {0} arguments
logging-modules=


[TYPECHECK]
# Tells whether missing members accessed in mixin class should be ignored. A
# mixin class is detected if its name ends with "mixin" (case insensitive).
ignore-mixin-members=yes

# List of module names for which member attributes should not be checked
# (useful for modules/projects where namespaces are manipulated during runtime
# and thus existing member attributes cannot be deduced by static analysis
ignored-modules=

# List of classes names for which member attributes should not be checked
# (useful for classes with attributes dynamically set).
ignored-classes=SQLObject

# When zope mode is activated, add a predefined set of Zope acquired attributes
# to generated-members.
zope=no

# List of members which are set dynamically and missed by pylint inference
# system, and so shouldn't trigger E0201 when accessed. Python regular
# expressions are accepted.
generated-members=REQUEST,acl_users,aq_parent


[MISCELLANEOUS]
# List of note tags to take in consideration, separated by a comma.
notes=FIXME,FIX,XXX,TODO


[SIMILARITIES]
# Minimum lines number of a similarity.
min-similarity-lines=4

# Ignore comments when computing similarities.
ignore-comments=yes

# Ignore docstrings when computing similarities.
ignore-docstrings=yes

# Ignore imports when computing similarities.
ignore-imports=no


[BASIC]
# Required attributes for module, separated by a comma
required-attributes=

# List of builtins function names that should not be used, separated by a comma
bad-functions=map,filter,apply,input

# Good variable names which should always be accepted, separated by a comma
good-names=i,j,k,ex,Run,_,log

# Bad variable names which should always be refused, separated by a comma
bad-names=foo,bar,baz,toto,tutu,tata

# Colon-delimited sets of names that determine each other's naming style when
# the name regexes allow several styles.
name-group=

# Include a hint for the correct naming format with invalid-name
include-naming-hint=no

# Regular expression matching correct function names
function-rgx=[a-z_][a-z0-9_]{2,30}$

# Naming hint for function names
function-name-hint=[a-z_][a-z0-9_]{2,30}$

# Regular expression matching correct variable names
variable-rgx=[a-z_][a-z0-9_]{2,30}$

# Naming hint for variable names
variable-name-hint=[a-z_][a-z0-9_]{2,30}$

# Regular expression matching correct constant names
const-rgx=(([A-Z_][A-Z0-9_]*)|(__.*__))$

# Naming hint for constant names
const-name-hint=(([A-Z_][A-Z0-9_]*)|(__.*__))$

# Regular expression matching correct attribute names
attr-rgx=[a-z_][a-z0-9_]{2,30}$

# Naming hint for attribute names
attr-name-hint=[a-z_][a-z0-9_]{2,30}$

# Regular expression matching correct argument names
argument-rgx=[a-z_][a-z0-9_]{2,30}$

# Naming hint for argument names
argument-name-hint=[a-z_][a-z0-9_]{2,30}$

# Regular expression matching correct class attribute names
class-attribute-rgx=([A-Za-z_][A-Za-z0-9_]{2,30}|(__.*__))$

# Naming hint for class attribute names
class-attribute-name-hint=([A-Za-z_][A-Za-z0-9_]{2,30}|(__.*__))$

# Regular expression matching correct inline iteration names
inlinevar-rgx=[A-Za-z_][A-Za-z0-9_]*$

# Naming hint for inline iteration names
inlinevar-name-hint=[A-Za-z_][A-Za-z0-9_]*$

# Regular expression matching correct class names
class-rgx=[A-Z_][a-zA-Z0-9]+$

# Naming hint for class names
class-name-hint=[A-Z_][a-zA-Z0-9]+$

# Regular expression matching correct module names
module-rgx=(([a-z_][a-z0-9_]*)|([A-Z][a-zA-Z0-9]+))$

# Naming hint for module names
module-name-hint=(([a-z_][a-z0-9_]*)|([A-Z][a-zA-Z0-9]+))$

# Regular expression matching correct method names
method-rgx=[a-z_][a-z0-9_]{2,30}$

# Naming hint for method names
method-name-hint=[a-z_][a-z0-9_]{2,30}$

# Regular expression which should only match function or class names that do
# not require a docstring.
no-docstring-rgx=__.*__

# Minimum line length for functions/classes that require docstrings, shorter
# ones are exempt.
docstring-min-length=-1


[SPELLING]
# Spelling dictionary name. Available dictionaries: none. To make it working
# install python-enchant package.
spelling-dict=

# List of comma separated words that should not be checked.
spelling-ignore-words=

# A path to a file that contains private dictionary; one word per line.
spelling-private-dict-file=

# Tells whether to store unknown words to indicated private dictionary in
# --spelling-private-dict-file option instead of raising a message.
spelling-store-unknown-words=no


[CLASSES]
# List of interface methods to ignore, separated by a comma. This is used for
# instance to not check methods defines in Zope's Interface base class.
ignore-iface-methods=isImplementedBy,deferred,extends,names,namesAndDescriptions,queryDescriptionFor,getBases,getDescriptionFor,getDoc,getName,getTaggedValue,getTaggedValueTags,isEqualOrExtendedBy,setTaggedValue,isImplementedByInstancesOf,adaptWith,is_implemented_by

# List of method names used to declare (i.e. assign) instance attributes.
defining-attr-methods=__init__,__new__,setUp

# List of valid names for the first argument in a class method.
valid-classmethod-first-arg=cls

# List of valid names for the first argument in a metaclass class method.
valid-metaclass-classmethod-first-arg=mcs

# List of member names, which should be excluded from the protected access
# warning.
exclude-protected=_asdict,_fields,_replace,_source,_make


[IMPORTS]
# Deprecated modules which should not be used, separated by a comma
deprecated-modules=regsub,TERMIOS,Bastion,rexec

# Create a graph of every (i.e. internal and external) dependencies in the
# given file (report RP0402 must not be disabled)
import-graph=

# Create a graph of external dependencies in the given file (report RP0402 must
# not be disabled)
ext-import-graph=

# Create a graph of internal dependencies in the given file (report RP0402 must
# not be disabled)
int-import-graph=


[DESIGN]
# Maximum number of arguments for function / method
max-args=35

# Argument names that match this expression will be ignored. Default to name
# with leading underscore
ignored-argument-names=_.*

# Maximum number of locals for function / method body
max-locals=40

# Maximum number of return / yield for function / method body
max-returns=6

# Maximum number of branch for function / method body
# We create a lot of branches in salt, 4x the default value
max-branches=48

# Maximum number of statements in function / method body
max-statements=100

# Maximum number of parents for a class (see R0901).
max-parents=7

# Maximum number of attributes for a class (see R0902).
max-attributes=7

# Minimum number of public methods for a class (see R0903).
min-public-methods=2

# Maximum number of public methods for a class (see R0904).
max-public-methods=20


[EXCEPTIONS]

# Exceptions that will emit a warning when being caught. Defaults to
# "Exception"
overgeneral-exceptions=Exception<|MERGE_RESOLUTION|>--- conflicted
+++ resolved
@@ -31,12 +31,8 @@
   saltpylint.strings,
   saltpylint.fileperms,
   saltpylint.py3modernize,
-<<<<<<< HEAD
-  salttesting.pylintplugins.smartup
-=======
   salttesting.pylintplugins.smartup,
   saltpylint.pyminver
->>>>>>> 1ae9dcb7
 
 # Use multiple processes to speed up Pylint.
 # Don't bump this values on PyLint 1.4.0 - Know bug that ignores the passed --rcfile
@@ -58,11 +54,8 @@
 # Py3 Modernize PyLint Plugin Settings
 modernize-nofix = libmodernize.fixes.fix_dict_six
 
-<<<<<<< HEAD
-=======
 # Minimum Python Version To Enforce
 minimum-python-version = 2.6
->>>>>>> 1ae9dcb7
 
 [MESSAGES CONTROL]
 # Only show warnings with the listed confidence levels. Leave empty to show
