"""
These commands are used to build the salt onedir and system packages.
"""

# pylint: disable=resource-leakage,broad-except
from __future__ import annotations

import json
import logging
import os
import os.path
import pathlib
import shutil
import tarfile
import zipfile
from typing import TYPE_CHECKING

from ptscripts import Context, command_group

import tools.utils

log = logging.getLogger(__name__)

# Define the command group
build = command_group(
    name="build",
    help="Package build related commands.",
    description=__doc__,
    parent="pkg",
)


@build.command(
    name="deb",
    arguments={
        "onedir": {
            "help": "The path to the onedir artifact",
        },
        "relenv_version": {
            "help": "The version of relenv to use",
        },
        "python_version": {
            "help": "The version of python to build with using relenv",
        },
        "arch": {
            "help": "The arch to build for",
        },
    },
)
def debian(
    ctx: Context,
    onedir: str = None,  # pylint: disable=bad-whitespace
    relenv_version: str = None,
    python_version: str = None,
    arch: str = None,
):
    """
    Build the deb package.
    """
    checkout = pathlib.Path.cwd()
    env_args = ["-e", "SALT_ONEDIR_ARCHIVE"]
    if onedir:
        onedir_artifact = checkout / "artifacts" / onedir
        _check_pkg_build_files_exist(ctx, onedir_artifact=onedir_artifact)
        ctx.info(
            f"Building the package using the onedir artifact {str(onedir_artifact)}"
        )
        os.environ["SALT_ONEDIR_ARCHIVE"] = str(onedir_artifact)
    else:
        if arch is None:
            ctx.error(
                "Building the package from the source files but the arch to build for has not been given"
            )
            ctx.exit(1)
        ctx.info("Building the package from the source files")
        shared_constants = tools.utils.get_cicd_shared_context()
        if not python_version:
            python_version = shared_constants["python_version"]
        if not relenv_version:
            relenv_version = shared_constants["relenv_version"]
        if TYPE_CHECKING:
            assert python_version
            assert relenv_version
        new_env = {
            "SALT_RELENV_VERSION": relenv_version,
            "SALT_PYTHON_VERSION": python_version,
            "SALT_PACKAGE_ARCH": str(arch),
            "RELENV_FETCH_VERSION": relenv_version,
        }
        for key, value in new_env.items():
            os.environ[key] = value
            env_args.extend(["-e", key])

        cargo_home = os.environ.get("CARGO_HOME")
        user_cargo_bin = os.path.expanduser("~/.cargo/bin")
        if os.path.exists(user_cargo_bin):
            ctx.info(
                f"The path '{user_cargo_bin}' exists so adding --prepend-path={user_cargo_bin}"
            )
            env_args.append(f"--prepend-path={user_cargo_bin}")
        elif cargo_home is not None:
            cargo_home_bin = os.path.join(cargo_home, "bin")
            ctx.info(
                f"The 'CARGO_HOME' environment variable is set, so adding --prepend-path={cargo_home_bin}"
            )
            env_args.append(f"--prepend-path={cargo_home_bin}")

    env = os.environ.copy()
    env["PIP_CONSTRAINT"] = str(
        tools.utils.REPO_ROOT / "requirements" / "constraints.txt"
    )

    ctx.run("ln", "-sf", "pkg/debian/", ".")
    ctx.run("debuild", *env_args, "-uc", "-us", env=env)

    ctx.info("Done")


@build.command(
    name="rpm",
    arguments={
        "onedir": {
            "help": "The path to the onedir artifact",
        },
        "relenv_version": {
            "help": "The version of relenv to use",
        },
        "python_version": {
            "help": "The version of python to build with using relenv",
        },
        "arch": {
            "help": "The arch to build for",
        },
        "key_id": {
            "help": "Signing key id",
            "required": False,
        },
    },
)
def rpm(
    ctx: Context,
    onedir: str = None,  # pylint: disable=bad-whitespace
    relenv_version: str = None,
    python_version: str = None,
    arch: str = None,
    key_id: str = None,
):
    """
    Build the RPM package.
    """
    onci = "GITHUB_WORKFLOW" in os.environ
    checkout = pathlib.Path.cwd()
    if onedir:
        onedir_artifact = checkout / "artifacts" / onedir
        _check_pkg_build_files_exist(ctx, onedir_artifact=onedir_artifact)
        ctx.info(
            f"Building the package using the onedir artifact {str(onedir_artifact)}"
        )
        os.environ["SALT_ONEDIR_ARCHIVE"] = str(onedir_artifact)
    else:
        ctx.info("Building the package from the source files")
        if arch is None:
            ctx.error(
                "Building the package from the source files but the arch to build for has not been given"
            )
            ctx.exit(1)
        ctx.info("Building the package from the source files")
        shared_constants = tools.utils.get_cicd_shared_context()
        if not python_version:
            python_version = shared_constants["python_version"]
        if not relenv_version:
            relenv_version = shared_constants["relenv_version"]
        if TYPE_CHECKING:
            assert python_version
            assert relenv_version
        new_env = {
            "SALT_RELENV_VERSION": relenv_version,
            "SALT_PYTHON_VERSION": python_version,
            "SALT_PACKAGE_ARCH": str(arch),
            "RELENV_FETCH_VERSION": relenv_version,
        }
        for key, value in new_env.items():
            os.environ[key] = value

    env = os.environ.copy()
    env["PIP_CONSTRAINT"] = str(
        tools.utils.REPO_ROOT / "requirements" / "constraints.txt"
    )
    spec_file = checkout / "pkg" / "rpm" / "salt.spec"
    ctx.run(
        "rpmbuild", "-bb", f"--define=_salt_src {checkout}", str(spec_file), env=env
    )
    if key_id:
        if onci:
            path = "/github/home/rpmbuild/RPMS/"
        else:
            path = "~/rpmbuild/RPMS/"
        pkgs = list(pathlib.Path(path).glob("**/*.rpm"))
        if not pkgs:
            ctx.error("Signing requested but no packages found.")
            ctx.exit(1)
        for pkg in pkgs:
            ctx.info(f"Running 'rpmsign' on {pkg} ...")
            ctx.run(
                "rpmsign",
                "--key-id",
                key_id,
                "--addsign",
                "--digest-algo=sha256",
                str(pkg),
            )
    ctx.info("Done")


@build.command(
    name="macos",
    arguments={
        "onedir": {
            "help": "The name of the onedir artifact, if given it should be under artifacts/",
        },
        "salt_version": {
            "help": (
                "The salt version for which to build the repository configuration files. "
                "If not passed, it will be discovered by running 'python3 salt/version.py'."
            ),
            "required": True,
        },
        "sign": {
            "help": "Sign and notorize built package",
        },
        "relenv_version": {
            "help": "The version of relenv to use",
        },
        "python_version": {
            "help": "The version of python to build with using relenv",
        },
    },
)
def macos(
    ctx: Context,
    onedir: str = None,
    salt_version: str = None,
    sign: bool = False,
    relenv_version: str = None,
    python_version: str = None,
):
    """
    Build the macOS package.
    """
    if TYPE_CHECKING:
        assert onedir is not None
        assert salt_version is not None

    checkout = pathlib.Path.cwd()
    if onedir:
        onedir_artifact = checkout / "artifacts" / onedir
        ctx.info(f"Building package from existing onedir: {str(onedir_artifact)}")
        _check_pkg_build_files_exist(ctx, onedir_artifact=onedir_artifact)

        build_root = checkout / "pkg" / "macos" / "build" / "opt"
        build_root.mkdir(parents=True, exist_ok=True)
        ctx.info(f"Extracting the onedir artifact to {build_root}")
        with tarfile.open(str(onedir_artifact)) as tarball:
            with ctx.chdir(onedir_artifact.parent):
                tarball.extractall(path=build_root)  # nosec
    else:
        ctx.info("Building package without an existing onedir")

    if not onedir:
        # Prep the salt onedir if not building from an existing one
        shared_constants = tools.utils.get_cicd_shared_context()
        if not python_version:
            python_version = shared_constants["python_version"]
        if not relenv_version:
            relenv_version = shared_constants["relenv_version"]
        if TYPE_CHECKING:
            assert python_version
            assert relenv_version
        os.environ["RELENV_FETCH_VERSION"] = relenv_version
        with ctx.chdir(checkout / "pkg" / "macos"):
            ctx.info("Fetching relenv python")
            ctx.run(
                "./build_python.sh",
                "--version",
                python_version,
                "--relenv-version",
                relenv_version,
            )

            ctx.info("Installing salt into the relenv python")
            ctx.run("./install_salt.sh")

    if sign:
        ctx.info("Signing binaries")
        with ctx.chdir(checkout / "pkg" / "macos"):
            ctx.run("./sign_binaries.sh")
    ctx.info("Building the macos package")
    with ctx.chdir(checkout / "pkg" / "macos"):
        ctx.run("./prep_salt.sh")
        if sign:
            package_args = ["--sign", salt_version]
        else:
            package_args = [salt_version]
        ctx.run("./package.sh", *package_args)
    if sign:
        ctx.info("Notarizing package")
        ret = ctx.run("uname", "-m", capture=True)
        cpu_arch = ret.stdout.strip().decode()
        with ctx.chdir(checkout / "pkg" / "macos"):
            ctx.run("./notarize.sh", f"salt-{salt_version}-py3-{cpu_arch}.pkg")

    ctx.info("Done")


@build.command(
    name="windows",
    arguments={
        "onedir": {
            "help": "The name of the onedir artifact, if given it should be under artifacts/",
        },
        "salt_version": {
            "help": (
                "The salt version for which to build the repository configuration files. "
                "If not passed, it will be discovered by running 'python3 salt/version.py'."
            ),
            "required": True,
        },
        "arch": {
            "help": "The architecture to build the package for",
            "choices": ("x86", "amd64"),
            "required": True,
        },
        "sign": {
            "help": "Sign and notarize built package",
        },
        "relenv_version": {
            "help": "The version of relenv to use",
        },
        "python_version": {
            "help": "The version of python to build with using relenv",
        },
        "debug_signing": {
            "help": "Enable verbose logging for signtool",
        },
    },
)
def windows(
    ctx: Context,
    onedir: str = None,
    salt_version: str = None,
    arch: str = None,
    sign: bool = False,
    relenv_version: str = None,
    python_version: str = None,
    debug_signing: bool = True,
):
    """
    Build the Windows package.
    """
    if TYPE_CHECKING:
        assert salt_version is not None
        assert arch is not None

    shared_constants = tools.utils.get_cicd_shared_context()
    if not python_version:
        python_version = shared_constants["python_version"]
    if not relenv_version:
        relenv_version = shared_constants["relenv_version"]
    if TYPE_CHECKING:
        assert python_version
        assert relenv_version
    os.environ["RELENV_FETCH_VERSION"] = relenv_version

    build_cmd = [
        "powershell.exe",
        "&",
        "pkg/windows/build.cmd",
        "-Architecture",
        arch,
        "-Version",
        salt_version,
        "-PythonVersion",
        python_version,
        "-RelenvVersion",
        relenv_version,
        "-CICD",
    ]

    checkout = pathlib.Path.cwd()
    if onedir:
        build_cmd.append("-SkipInstall")
        onedir_artifact = checkout / "artifacts" / onedir
        ctx.info(f"Building package from existing onedir: {str(onedir_artifact)}")
        _check_pkg_build_files_exist(ctx, onedir_artifact=onedir_artifact)

        unzip_dir = checkout / "pkg" / "windows"
        ctx.info(f"Unzipping the onedir artifact to {unzip_dir}")
        with zipfile.ZipFile(onedir_artifact, mode="r") as archive:
            archive.extractall(unzip_dir)  # nosec

        move_dir = unzip_dir / "salt"
        build_env = unzip_dir / "buildenv"
        _check_pkg_build_files_exist(ctx, move_dir=move_dir)

        ctx.info(f"Moving {move_dir} directory to the build environment in {build_env}")
        shutil.move(move_dir, build_env)
    else:
        build_cmd.append("-Build")
        ctx.info("Building package without an existing onedir")

    ctx.info(f"Running: {' '.join(build_cmd)} ...")
    ctx.run(*build_cmd)

    if sign:
        env = os.environ.copy()
        envpath = env.get("PATH")
        if envpath is None:
            path_parts = []
        else:
            path_parts = envpath.split(os.pathsep)
        path_parts.extend(
            [
                r"C:\Program Files (x86)\Windows Kits\10\App Certification Kit",
                r"C:\Program Files (x86)\Microsoft SDKs\Windows\v10.0A\bin\NETFX 4.8 Tools",
                r"C:\Program Files\DigiCert\DigiCert One Signing Manager Tools",
            ]
        )
        env["PATH"] = os.pathsep.join(path_parts)
        command = ["smksp_registrar.exe", "register"]
        ctx.info(f"Running: '{' '.join(command)}' ...")
        ctx.run(*command, env=env)

        command = ["smksp_registrar.exe", "list"]
        ctx.info(f"Running: '{' '.join(command)}' ...")
        ctx.run(*command, env=env)

        command = ["smctl.exe", "keypair", "ls"]
        ctx.info(f"Running: '{' '.join(command)}' ...")
        ret = ctx.run(*command, env=env, check=False)
        if ret.returncode:
            ctx.error(f"Failed to run '{' '.join(command)}'")

        command = [
            r"C:\Windows\System32\certutil.exe",
            "-csp",
            "DigiCert Signing Manager KSP",
            "-key",
            "-user",
        ]
        ctx.info(f"Running: '{' '.join(command)}' ...")
        ret = ctx.run(*command, env=env, check=False)
        if ret.returncode:
            ctx.error(f"Failed to run '{' '.join(command)}'")

        # DIGICERT asked me to add this for troubleshooting
        command = ["smctl.exe", "healthcheck"]
        ctx.info("Running Health Check...")
        ret = ctx.run(*command, env=env, check=False)
        if ret.returncode:
            ctx.error(f"Failed to run '{' '.join(command)}'")

        command = ["smksp_cert_sync.exe"]
        ctx.info(f"Running: '{' '.join(command)}' ...")
        ret = ctx.run(*command, env=env, check=False)
        if ret.returncode:
            ctx.error(f"Failed to run '{' '.join(command)}'")
        ctx.info(f"{list(pathlib.Path('~/.signingmanager/logs/').glob('*'))}")
        ctx.run(
            "powershell.exe",
            "-C",
            'Get-WinEvent -LogName "*Microsoft-Windows-AppxPackaging*" -MaxEvents 150',
            check=False,
        )
        ctx.run("smctl.exe", "windows", "certsync", check=False)

        # sign_cmd = ["signtool.exe", "sign"]
        # if debug_signing:
        #    sign_cmd.extend(["/v", "/debug"])

        # sign_cmd.extend(
        #    [
        #        "/sha1",
        #        os.environ["WIN_SIGN_CERT_SHA1_HASH"],
        #        "/tr",
        #        "http://timestamp.digicert.com",
        #        "/td",
        #        "SHA256",
        #        "/fd",
        #        "SHA256",
        #    ]
        # )
        sign_cmd = [
            "smctl.exe",
            "sign",
            "-v",
            "--fingerprint",
            os.environ["WIN_SIGN_CERT_SHA1_HASH"],
            "--config-file",
            "C:\\Users\\RUNNER~1\\AppData\\Local\\Temp\\smtools-windows-x64\\pkcs11properties.cfg",
            "--input",
        ]

        for fname in (
            f"pkg/windows/build/Salt-Minion-{salt_version}-Py3-{arch}-Setup.exe",
            f"pkg/windows/build/Salt-Minion-{salt_version}-Py3-{arch}.msi",
        ):
            fpath = str(pathlib.Path(fname).resolve())
            ctx.info(f"Signing {fname} ...")
            cmd = sign_cmd[:] + [fpath]
            ctx.run(
                *cmd,
                env=env,
            )
            ctx.info(f"Verifying {fname} ...")
            ctx.run("signtool.exe", "verify", "/v", "/pa", fpath, env=env)

    ctx.info("Done")


@build.command(
    name="onedir-dependencies",
    arguments={
        "arch": {
            "help": "The architecture to build the package for",
            "choices": ("x86_64", "arm64", "x86", "amd64"),
            "required": True,
        },
        "python_version": {
            "help": "The version of python to create an environment for using relenv",
            "required": True,
        },
        "relenv_version": {
            "help": "The version of relenv to use",
        },
        "package_name": {
            "help": "The name of the relenv environment to be created",
            "required": True,
        },
        "platform": {
            "help": "The platform the relenv environment is being created on",
            "required": True,
        },
    },
)
def onedir_dependencies(
    ctx: Context,
    arch: str = None,
    python_version: str = None,
    relenv_version: str = None,
    package_name: str = None,
    platform: str = None,
):
    """
    Create a relenv environment with the onedir dependencies installed.

    NOTE: relenv needs to be installed into your environment and builds and toolchains (linux) fetched.
    """
    if TYPE_CHECKING:
        assert arch is not None
        assert python_version is not None
        assert package_name is not None
        assert platform is not None

    if platform == "darwin":
        platform = "macos"

    if platform != "macos" and arch == "arm64":
        arch = "aarch64"

    shared_constants = tools.utils.get_cicd_shared_context()
    if not python_version:
        python_version = shared_constants["python_version"]
    if not relenv_version:
        relenv_version = shared_constants["relenv_version"]
    if TYPE_CHECKING:
        assert python_version
        assert relenv_version
    os.environ["RELENV_FETCH_VERSION"] = relenv_version

    # We import relenv here because it is not a hard requirement for the rest of the tools commands
    try:
        import relenv.create
    except ImportError:
        ctx.exit(1, "Relenv not installed in the current environment.")

    dest = pathlib.Path(package_name).resolve()
    relenv.create.create(dest, arch=arch, version=python_version)

    # Validate that we're using the relenv version we really want to
    if platform == "windows":
        env_scripts_dir = dest / "Scripts"
    else:
        env_scripts_dir = dest / "bin"

    ret = ctx.run(
        str(env_scripts_dir / "relenv"), "--version", capture=True, check=False
    )
    if ret.returncode:
        ctx.error(f"Failed to get the relenv version: {ret}")
        ctx.exit(1)

    env_relenv_version = ret.stdout.strip().decode()
    if env_relenv_version != relenv_version:
        ctx.error(
            f"The onedir installed relenv version({env_relenv_version}) is not "
            f"the relenv version which should be used({relenv_version})."
        )
        ctx.exit(1)

    ctx.info(
        f"The relenv version installed in the onedir env({env_relenv_version}) "
        f"matches the version which must be used."
    )

    env = os.environ.copy()
    install_args = ["-v"]
    if platform == "windows":
        python_bin = env_scripts_dir / "python"
    else:
        env["RELENV_BUILDENV"] = "1"
        python_bin = env_scripts_dir / "python3"
        install_args.extend(
            [
                "--use-pep517",
                "--no-cache-dir",
                "--no-binary=:all:",
            ]
        )

    # Cryptography needs openssl dir set to link to the proper openssl libs.
    if platform == "macos":
        env["OPENSSL_DIR"] = f"{dest}"

    if platform == "linux":
        # This installs the ppbt package. We'll remove it after installing all
        # of our python packages.
        ctx.run(
            str(python_bin),
            "-m",
            "pip",
            "install",
            "relenv[toolchain]",
        )

    version_info = ctx.run(
        str(python_bin),
        "-c",
        "import sys; print('{}.{}'.format(*sys.version_info))",
        capture=True,
    )
    requirements_version = version_info.stdout.strip().decode()
    requirements_file = (
        tools.utils.REPO_ROOT
        / "requirements"
        / "static"
        / "pkg"
        / f"py{requirements_version}"
        / f"{platform if platform != 'macos' else 'darwin'}.txt"
    )
    _check_pkg_build_files_exist(ctx, requirements_file=requirements_file)

    env["PIP_CONSTRAINT"] = str(
        tools.utils.REPO_ROOT / "requirements" / "constraints.txt"
    )
    ctx.run(
        str(python_bin),
        "-m",
        "pip",
        "install",
        "-U",
        "setuptools",
        "pip",
        "wheel",
        env=env,
    )
    ctx.run(
        str(python_bin),
        "-m",
        "pip",
        "install",
        *install_args,
        "-r",
        str(requirements_file),
        env=env,
    )


@build.command(
    name="salt-onedir",
    arguments={
        "salt_name": {
            "help": "The path to the salt code to install, relative to the repo root",
        },
        "platform": {
            "help": "The platform that installed is being installed on",
            "required": True,
        },
        "package_name": {
            "help": "The name of the relenv environment to install salt into",
            "required": True,
        },
        "relenv_version": {
            "help": "The version of relenv to use",
        },
    },
)
def salt_onedir(
    ctx: Context,
    salt_name: str,
    platform: str = None,
    package_name: str = None,
    relenv_version: str = None,
):
    """
    Install salt into a relenv onedir environment.
    """
    if TYPE_CHECKING:
        assert platform is not None
        assert package_name is not None

    if platform == "darwin":
        platform = "macos"

    shared_constants = tools.utils.get_cicd_shared_context()
    if not relenv_version:
        relenv_version = shared_constants["relenv_version"]
    if TYPE_CHECKING:
        assert relenv_version
    os.environ["RELENV_FETCH_VERSION"] = relenv_version

    salt_archive = pathlib.Path(salt_name).resolve()
    onedir_env = pathlib.Path(package_name).resolve()
    _check_pkg_build_files_exist(ctx, onedir_env=onedir_env, salt_archive=salt_archive)

    # Validate that we're using the relenv version we really want to
    if platform == "windows":
        env_scripts_dir = onedir_env / "Scripts"
    else:
        env_scripts_dir = onedir_env / "bin"

    ret = ctx.run(
        str(env_scripts_dir / "relenv"), "--version", capture=True, check=False
    )
    if ret.returncode:
        ctx.error(f"Failed to get the relenv version: {ret}")
        ctx.exit(1)

    env_relenv_version = ret.stdout.strip().decode()
    if env_relenv_version != relenv_version:
        ctx.error(
            f"The onedir installed relenv version({env_relenv_version}) is not "
            f"the relenv version which should be used({relenv_version})."
        )
        ctx.exit(1)

    ctx.info(
        f"The relenv version installed in the onedir env({env_relenv_version}) "
        f"matches the version which must be used."
    )

    env = os.environ.copy()
    env["USE_STATIC_REQUIREMENTS"] = "1"
    env["RELENV_BUILDENV"] = "1"
    if platform == "windows":
        ctx.run(
            "powershell.exe",
            r"pkg\windows\install_salt.cmd",
            "-BuildDir",
            str(onedir_env),
            "-CICD",
            "-SourceTarball",
            str(salt_archive),
            env=env,
        )
        ctx.run(
            "powershell.exe",
            r"pkg\windows\prep_salt.cmd",
            "-BuildDir",
            str(onedir_env),
            "-CICD",
            env=env,
        )
        python_executable = str(env_scripts_dir / "python.exe")
        ret = ctx.run(
            python_executable,
            "-c",
            "import json, sys, site, pathlib; sys.stdout.write(json.dumps([pathlib.Path(p).as_posix() for p in site.getsitepackages()]))",
            capture=True,
        )
        if ret.returncode:
            ctx.error(f"Failed to get the path to `site-packages`: {ret}")
            ctx.exit(1)
        site_packages_json = json.loads(ret.stdout.strip().decode())
        ctx.info(f"Discovered 'site-packages' paths: {site_packages_json}")
    else:
        env["RELENV_PIP_DIR"] = "1"
        pip_bin = env_scripts_dir / "pip3"
        if platform == "linux":
            # This installs the ppbt package. We'll remove it after installing all
            # of our python packages.
            ctx.run(
                str(pip_bin),
                "install",
                "relenv[toolchain]",
            )

        ctx.run(
            str(pip_bin),
            "install",
            "--no-warn-script-location",
            str(salt_archive),
            env=env,
        )
        if platform == "macos":

            def errfn(fn, path, err):
                ctx.info(f"Removing {path} failed: {err}")

            for subdir in ("opt", "etc", "Library"):
                path = onedir_env / subdir
                if path.exists():
                    shutil.rmtree(path, onerror=errfn)

        python_executable = str(env_scripts_dir / "python3")
        ret = ctx.run(
            python_executable,
            "-c",
            "import json, sys, site, pathlib; sys.stdout.write(json.dumps(site.getsitepackages()))",
            capture=True,
        )
        if ret.returncode:
            ctx.error(f"Failed to get the path to `site-packages`: {ret}")
            ctx.exit(1)
        site_packages_json = json.loads(ret.stdout.strip().decode())
        ctx.info(f"Discovered 'site-packages' paths: {site_packages_json}")

    site_packages: str
    for site_packages_path in site_packages_json:
        if "site-packages" in site_packages_path:
            site_packages = site_packages_path
            break
    else:
        ctx.error("Cloud not find a site-packages path with 'site-packages' in it?!")
        ctx.exit(1)

    ret = ctx.run(
        str(python_executable),
        "-c",
        "import sys; print('{}.{}'.format(*sys.version_info))",
        capture=True,
    )
    python_version_info = ret.stdout.strip().decode()
    extras_dir = onedir_env / f"extras-{python_version_info}"
    ctx.info(f"Creating Salt's extras path: {extras_dir}")
    extras_dir.mkdir(exist_ok=True)

    for fname in ("_salt_onedir_extras.py", "_salt_onedir_extras.pth"):
        src = tools.utils.REPO_ROOT / "pkg" / "common" / "onedir" / fname
        dst = pathlib.Path(site_packages) / fname
        ctx.info(f"Copying '{src.relative_to(tools.utils.REPO_ROOT)}' to '{dst}' ...")
        shutil.copyfile(src, dst)

<<<<<<< HEAD
    # Add package type file for package grain
    with open(
        pathlib.Path(site_packages) / "salt" / "_pkg.txt", "w", encoding="utf-8"
    ) as fp:
        fp.write("onedir")
=======
    if platform == "linux":
        # The ppbt package is very large. It is only needed when installing
        # python modules that need to be compiled. Do not ship ppbt by default,
        # it can be installed later if needed.
        ctx.run(
            str(python_executable),
            "-m",
            "pip",
            "uninstall",
            "-y",
            "ppbt",
        )
>>>>>>> cd5487e6


def _check_pkg_build_files_exist(ctx: Context, **kwargs):
    for name, path in kwargs.items():
        if not path.exists():
            ctx.error(f"The path {path} does not exist, {name} is not valid... exiting")
            ctx.exit(1)<|MERGE_RESOLUTION|>--- conflicted
+++ resolved
@@ -860,13 +860,6 @@
         ctx.info(f"Copying '{src.relative_to(tools.utils.REPO_ROOT)}' to '{dst}' ...")
         shutil.copyfile(src, dst)
 
-<<<<<<< HEAD
-    # Add package type file for package grain
-    with open(
-        pathlib.Path(site_packages) / "salt" / "_pkg.txt", "w", encoding="utf-8"
-    ) as fp:
-        fp.write("onedir")
-=======
     if platform == "linux":
         # The ppbt package is very large. It is only needed when installing
         # python modules that need to be compiled. Do not ship ppbt by default,
@@ -879,7 +872,12 @@
             "-y",
             "ppbt",
         )
->>>>>>> cd5487e6
+
+    # Add package type file for package grain
+    with open(
+        pathlib.Path(site_packages) / "salt" / "_pkg.txt", "w", encoding="utf-8"
+    ) as fp:
+        fp.write("onedir")
 
 
 def _check_pkg_build_files_exist(ctx: Context, **kwargs):
