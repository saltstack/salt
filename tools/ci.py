--- conflicted
+++ resolved
@@ -680,11 +680,7 @@
     _matrix = []
     _splits = {
         "functional": 4,
-<<<<<<< HEAD
-        "integration": 6,
-=======
         "integration": 7,
->>>>>>> e89da8a7
         "scenarios": 1,
         "unit": 4,
     }
