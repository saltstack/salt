--- conflicted
+++ resolved
@@ -144,96 +144,6 @@
 
 
 @ci.command(
-<<<<<<< HEAD
-    name="runner-types",
-    arguments={
-        "event_name": {
-            "help": "The name of the GitHub event being processed.",
-        },
-    },
-)
-def runner_types(ctx: Context, event_name: str):
-    """
-    Set GH Actions 'runners' output to know what can run where.
-    """
-    gh_event_path = os.environ.get("GITHUB_EVENT_PATH") or None
-    if gh_event_path is None:
-        ctx.warn("The 'GITHUB_EVENT_PATH' variable is not set.")
-        ctx.exit(1)
-
-    if TYPE_CHECKING:
-        assert gh_event_path is not None
-
-    github_output = os.environ.get("GITHUB_OUTPUT")
-    if github_output is None:
-        ctx.warn("The 'GITHUB_OUTPUT' variable is not set.")
-        ctx.exit(1)
-
-    if TYPE_CHECKING:
-        assert github_output is not None
-
-    try:
-        gh_event = json.loads(open(gh_event_path, encoding="utf-8").read())
-    except Exception as exc:
-        ctx.error(f"Could not load the GH Event payload from {gh_event_path!r}:\n", exc)  # type: ignore[arg-type]
-        ctx.exit(1)
-
-    ctx.info("GH Event Payload:")
-    ctx.print(gh_event, soft_wrap=True)
-    # Let's it print until the end
-    time.sleep(1)
-
-    ctx.info("Selecting which type of runners(self hosted runners or not) to run")
-    runners = {"github-hosted": False, "self-hosted": False}
-    if event_name == "pull_request":
-        ctx.info("Running from a pull request event")
-        pr_event_data = gh_event["pull_request"]
-        if (
-            pr_event_data["head"]["repo"]["full_name"]
-            == pr_event_data["base"]["repo"]["full_name"]
-        ):
-            # If this is a pull request coming from the same repository, don't run anything
-            ctx.info("Pull request is coming from the same repository.")
-            ctx.info("Not running any jobs since they will run against the branch")
-            ctx.info("Writing 'runners' to the github outputs file:\n", runners)
-            with open(github_output, "a", encoding="utf-8") as wfh:
-                wfh.write(f"runners={json.dumps(runners)}\n")
-            ctx.exit(0)
-
-        # This is a PR from a forked repository
-        ctx.info("Pull request is not comming from the same repository")
-        runners["github-hosted"] = runners["self-hosted"] = True
-        ctx.info("Writing 'runners' to the github outputs file:\n", runners)
-        with open(github_output, "a", encoding="utf-8") as wfh:
-            wfh.write(f"runners={json.dumps(runners)}\n")
-        ctx.exit(0)
-
-    # This is a push or a scheduled event
-    ctx.info(f"Running from a {event_name!r} event")
-    if (
-        gh_event["repository"]["fork"] is True
-        and os.environ.get("FORK_HAS_SELF_HOSTED_RUNNERS", "0") == "1"
-    ):
-        # This is running on a forked repository, don't run tests
-        ctx.info("The push event is on a forked repository")
-        runners["github-hosted"] = True
-        ctx.info("Writing 'runners' to the github outputs file:\n", runners)
-        with open(github_output, "a", encoding="utf-8") as wfh:
-            wfh.write(f"runners={json.dumps(runners)}\n")
-        ctx.exit(0)
-
-    # Not running on a fork, or the fork has self hosted runners, run everything
-    ctx.info(f"The {event_name!r} event is from the main repository")
-    runners["github-hosted"] = runners["self-hosted"] = True
-    ctx.info("Writing 'runners' to the github outputs file:\n", runners)
-    with open(github_output, "a", encoding="utf-8") as wfh:
-        wfh.write(f"runners={json.dumps(runners)}")
-    ctx.exit(0)
-
-
-@ci.command(
-=======
->>>>>>> a5594e7b
     name="define-jobs",
     arguments={
         "event_name": {
