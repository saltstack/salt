"""
These commands are used in the CI pipeline.
"""
# pylint: disable=resource-leakage,broad-except,3rd-party-module-not-gated
from __future__ import annotations

import json
import logging
import os
import pathlib
import time
from typing import TYPE_CHECKING

from ptscripts import Context, command_group

import tools.utils

log = logging.getLogger(__name__)

# Define the command group
ci = command_group(name="ci", help="CI Related Commands", description=__doc__)


@ci.command(
    name="print-gh-event",
)
def print_gh_event(ctx: Context):
    """
    Pretty print the GH Actions event.
    """
    gh_event_path = os.environ.get("GITHUB_EVENT_PATH") or None
    if gh_event_path is None:
        ctx.warn("The 'GITHUB_EVENT_PATH' variable is not set.")
        ctx.exit(1)

    if TYPE_CHECKING:
        assert gh_event_path is not None

    try:
        gh_event = json.loads(open(gh_event_path).read())
    except Exception as exc:
        ctx.error(f"Could not load the GH Event payload from {gh_event_path!r}:\n", exc)
        ctx.exit(1)

    ctx.info("GH Event Payload:")
    ctx.print(gh_event, soft_wrap=True)
    ctx.exit(0)


@ci.command(
    name="process-changed-files",
    arguments={
        "event_name": {
            "help": "The name of the GitHub event being processed.",
        },
        "changed_files": {
            "help": (
                "Path to '.json' file containing the payload of changed files "
                "from the 'dorny/paths-filter' GitHub action."
            ),
        },
    },
)
def process_changed_files(ctx: Context, event_name: str, changed_files: pathlib.Path):
    """
    Process changed files to avoid path traversal.
    """
    github_output = os.environ.get("GITHUB_OUTPUT")
    if github_output is None:
        ctx.warn("The 'GITHUB_OUTPUT' variable is not set.")
        ctx.exit(1)

    if TYPE_CHECKING:
        assert github_output is not None

    if not changed_files.exists():
        ctx.error(f"The '{changed_files}' file does not exist.")
        ctx.exit(1)

    contents = changed_files.read_text()
    if not contents:
        if event_name == "pull_request":
            ctx.error(f"The '{changed_files}' file is empty.")
            ctx.exit(1)
        else:
            ctx.debug(f"The '{changed_files}' file is empty.")
            with open(github_output, "a", encoding="utf-8") as wfh:
                wfh.write(f"changed-files={json.dumps({})}\n")
            ctx.exit(0)

    try:
        changed_files_contents = json.loads(contents)
    except Exception as exc:
        ctx.error(f"Could not load the changed files from '{changed_files}': {exc}")
        ctx.exit(1)

    sanitized_changed_files = {}
    ctx.info("Sanitizing paths and confirming no path traversal is being used...")
    for key, data in changed_files_contents.items():
        try:
            loaded_data = json.loads(data)
        except ValueError:
            loaded_data = data
        if key.endswith("_files"):
            files = set()
            for entry in list(loaded_data):
                if not entry:
                    loaded_data.remove(entry)
                try:
                    entry = (
                        tools.utils.REPO_ROOT.joinpath(entry)
                        .resolve()
                        .relative_to(tools.utils.REPO_ROOT)
                    )
                except ValueError:
                    ctx.error(
                        f"While processing the changed files key {key!r}, the "
                        f"path entry {entry!r} was checked and it's not relative "
                        "to the repository root."
                    )
                    ctx.exit(1)
                files.add(str(entry))
            sanitized_changed_files[key] = sorted(files)
            continue
        sanitized_changed_files[key] = loaded_data

    ctx.info("Writing 'changed-files' to the github outputs file")
    with open(github_output, "a", encoding="utf-8") as wfh:
        wfh.write(f"changed-files={json.dumps(sanitized_changed_files)}\n")
    ctx.exit(0)


@ci.command(
    name="runner-types",
    arguments={
        "event_name": {
            "help": "The name of the GitHub event being processed.",
        },
    },
)
def runner_types(ctx: Context, event_name: str):
    """
    Set GH Actions 'runners' output to know what can run where.
    """
    gh_event_path = os.environ.get("GITHUB_EVENT_PATH") or None
    if gh_event_path is None:
        ctx.warn("The 'GITHUB_EVENT_PATH' variable is not set.")
        ctx.exit(1)

    if TYPE_CHECKING:
        assert gh_event_path is not None

    github_output = os.environ.get("GITHUB_OUTPUT")
    if github_output is None:
        ctx.warn("The 'GITHUB_OUTPUT' variable is not set.")
        ctx.exit(1)

    if TYPE_CHECKING:
        assert github_output is not None

    try:
        gh_event = json.loads(open(gh_event_path).read())
    except Exception as exc:
        ctx.error(f"Could not load the GH Event payload from {gh_event_path!r}:\n", exc)
        ctx.exit(1)

    ctx.info("GH Event Payload:")
    ctx.print(gh_event, soft_wrap=True)
    # Let's it print until the end
    time.sleep(1)

    ctx.info("Selecting which type of runners(self hosted runners or not) to run")
    runners = {"github-hosted": False, "self-hosted": False}
    if event_name == "pull_request":
        ctx.info("Running from a pull request event")
        pr_event_data = gh_event["pull_request"]
        if (
            pr_event_data["head"]["repo"]["full_name"]
            == pr_event_data["base"]["repo"]["full_name"]
        ):
            # If this is a pull request coming from the same repository, don't run anything
            ctx.info("Pull request is coming from the same repository.")
            ctx.info("Not running any jobs since they will run against the branch")
            ctx.info("Writing 'runners' to the github outputs file")
            with open(github_output, "a", encoding="utf-8") as wfh:
                wfh.write(f"runners={json.dumps(runners)}\n")
            ctx.exit(0)

        # This is a PR from a forked repository
        ctx.info("Pull request is not comming from the same repository")
        runners["github-hosted"] = runners["self-hosted"] = True
        ctx.info("Writing 'runners' to the github outputs file")
        with open(github_output, "a", encoding="utf-8") as wfh:
            wfh.write(f"runners={json.dumps(runners)}\n")
        ctx.exit(0)

    # This is a push or a scheduled event
    ctx.info(f"Running from a {event_name!r} event")
<<<<<<< HEAD
    # HARD CODE CHANGE REMOVE ME!!!!!!!!!!!!!!!!!!!!!!!!!!!!!!!!!!!!!!!!!!!!!!!!!!!!!!!!!!!!!!!!!!!!!!
    # BEFORE MERGE INTO SALT!!!!!!!!!!!!!!!!!!!!!!!!!!!!!!!!!!!!!!!!!!!!!!!!!!!!!!!!!!!!!!!!!!!!!!!!!!
    if (
        gh_event["repository"]["fork"] is True
        and gh_event["repository"]["full_name"] != "cmcmarrow/salt"
=======
    if (
        gh_event["repository"]["fork"] is True
        and os.environ.get("FORK_HAS_SELF_HOSTED_RUNNERS", "0") == "1"
>>>>>>> 8a1e4c12
    ):
        # This is running on a forked repository, don't run tests
        ctx.info("The push event is on a forked repository")
        runners["github-hosted"] = True
        ctx.info("Writing 'runners' to the github outputs file")
        with open(github_output, "a", encoding="utf-8") as wfh:
            wfh.write(f"runners={json.dumps(runners)}\n")
        ctx.exit(0)

    # Not running on a fork, or the fork has self hosted runners, run everything
    ctx.info(f"The {event_name!r} event is from the main repository")
    runners["github-hosted"] = runners["self-hosted"] = True
    ctx.info("Writing 'runners' to the github outputs file")
    with open(github_output, "a", encoding="utf-8") as wfh:
        wfh.write(f"runners={json.dumps(runners)}")
    ctx.exit(0)


@ci.command(
    name="define-jobs",
    arguments={
        "event_name": {
            "help": "The name of the GitHub event being processed.",
        },
        "skip_tests": {
            "help": "Skip running the Salt tests",
        },
        "skip_pkg_tests": {
            "help": "Skip running the Salt Package tests",
        },
        "changed_files": {
            "help": (
                "Path to '.json' file containing the payload of changed files "
                "from the 'dorny/paths-filter' GitHub action."
            ),
        },
    },
)
def define_jobs(
    ctx: Context,
    event_name: str,
    changed_files: pathlib.Path,
    skip_tests: bool = False,
    skip_pkg_tests: bool = False,
):
    """
    Set GH Actions 'jobs' output to know which jobs should run.
    """
    github_output = os.environ.get("GITHUB_OUTPUT")
    if github_output is None:
        ctx.warn("The 'GITHUB_OUTPUT' variable is not set.")
        ctx.exit(1)

    if TYPE_CHECKING:
        assert github_output is not None

    github_step_summary = os.environ.get("GITHUB_STEP_SUMMARY")
    if github_step_summary is None:
        ctx.warn("The 'GITHUB_STEP_SUMMARY' variable is not set.")
        ctx.exit(1)

    if TYPE_CHECKING:
        assert github_step_summary is not None

    jobs = {
        "lint": True,
        "test": True,
        "test-pkg": True,
        "prepare-release": True,
        "build-docs": True,
        "build-source-tarball": True,
        "build-deps-onedir": True,
        "build-salt-onedir": True,
        "build-pkgs": True,
    }

    if skip_tests:
        jobs["test"] = False
    if skip_pkg_tests:
        jobs["test-pkg"] = False

    if event_name != "pull_request":
        # In this case, all defined jobs should run
        ctx.info("Writing 'jobs' to the github outputs file")
        with open(github_output, "a", encoding="utf-8") as wfh:
            wfh.write(f"jobs={json.dumps(jobs)}\n")

        with open(github_step_summary, "a", encoding="utf-8") as wfh:
            wfh.write(
                f"All defined jobs will run due to event type of `{event_name}`.\n"
            )
        return

    if not changed_files.exists():
        ctx.error(f"The '{changed_files}' file does not exist.")
        ctx.error(
            "FYI, the command 'tools process-changed-files <changed-files-path>' "
            "needs to run prior to this one."
        )
        ctx.exit(1)
    try:
        changed_files_contents = json.loads(changed_files.read_text())
    except Exception as exc:
        ctx.error(f"Could not load the changed files from '{changed_files}': {exc}")
        ctx.exit(1)

    # So, it's a pull request...
    # Based on which files changed, we can decide what jobs to run.
    required_lint_changes: set[str] = {
        changed_files_contents["salt"],
        changed_files_contents["tests"],
        changed_files_contents["lint"],
    }
    if required_lint_changes == {"false"}:
        with open(github_step_summary, "a", encoding="utf-8") as wfh:
            wfh.write("De-selecting the 'lint' job.\n")
        jobs["lint"] = False

    required_docs_changes: set[str] = {
        changed_files_contents["salt"],
        changed_files_contents["docs"],
    }
    if required_docs_changes == {"false"}:
        with open(github_step_summary, "a", encoding="utf-8") as wfh:
            wfh.write("De-selecting the 'build-docs' job.\n")
        jobs["build-docs"] = False

    required_test_changes: set[str] = {
        changed_files_contents["testrun"],
        changed_files_contents["workflows"],
        changed_files_contents["golden_images"],
    }
    if jobs["test"] and required_test_changes == {"false"}:
        with open(github_step_summary, "a", encoding="utf-8") as wfh:
            wfh.write("De-selecting the 'test' job.\n")
        jobs["test"] = False

    required_pkg_test_changes: set[str] = {
        changed_files_contents["pkg_tests"],
        changed_files_contents["workflows"],
    }
    if jobs["test-pkg"] and required_pkg_test_changes == {"false"}:
        with open(github_step_summary, "a", encoding="utf-8") as wfh:
            wfh.write("De-selecting the 'test-pkg' job.\n")
        jobs["test-pkg"] = False

    if not jobs["test"] and not jobs["test-pkg"]:
        with open(github_step_summary, "a", encoding="utf-8") as wfh:
            for job in (
                "build-deps-onedir",
                "build-salt-onedir",
                "build-pkgs",
            ):
                wfh.write(f"De-selecting the '{job}' job.\n")
                jobs[job] = False
            if not jobs["build-docs"]:
                with open(github_step_summary, "a", encoding="utf-8") as wfh:
                    wfh.write("De-selecting the 'build-source-tarball' job.\n")
                jobs["build-source-tarball"] = False

    with open(github_step_summary, "a", encoding="utf-8") as wfh:
        wfh.write("Selected Jobs:\n")
        for name, value in sorted(jobs.items()):
            wfh.write(f" - {name}: {value}\n")
        wfh.write(
            "\n<details>\n<summary>All Changed Files (click me)</summary>\n<pre>\n"
        )
        for path in sorted(json.loads(changed_files_contents["repo_files"])):
            wfh.write(f"{path}\n")
        wfh.write("</pre>\n</details>\n")

    ctx.info("Writing 'jobs' to the github outputs file")
    with open(github_output, "a", encoding="utf-8") as wfh:
        wfh.write(f"jobs={json.dumps(jobs)}\n")


@ci.command(
    name="define-testrun",
    arguments={
        "event_name": {
            "help": "The name of the GitHub event being processed.",
        },
        "changed_files": {
            "help": (
                "Path to '.json' file containing the payload of changed files "
                "from the 'dorny/paths-filter' GitHub action."
            ),
        },
    },
)
def define_testrun(ctx: Context, event_name: str, changed_files: pathlib.Path):
    """
    Set GH Actions outputs for what and how Salt should be tested.
    """
    github_output = os.environ.get("GITHUB_OUTPUT")
    if github_output is None:
        ctx.warn("The 'GITHUB_OUTPUT' variable is not set.")
        ctx.exit(1)

    if TYPE_CHECKING:
        assert github_output is not None

    github_step_summary = os.environ.get("GITHUB_STEP_SUMMARY")
    if github_step_summary is None:
        ctx.warn("The 'GITHUB_STEP_SUMMARY' variable is not set.")
        ctx.exit(1)

    if TYPE_CHECKING:
        assert github_step_summary is not None

    if event_name != "pull_request":
        # In this case, a full test run is in order
        ctx.info("Writing 'testrun' to the github outputs file")
        testrun = {"type": "full"}
        with open(github_output, "a", encoding="utf-8") as wfh:
            wfh.write(f"testrun={json.dumps(testrun)}\n")

        with open(github_step_summary, "a", encoding="utf-8") as wfh:
            wfh.write(f"Full test run chosen due to event type of `{event_name}`.\n")
        return

    if not changed_files.exists():
        ctx.error(f"The '{changed_files}' file does not exist.")
        ctx.error(
            "FYI, the command 'tools process-changed-files <changed-files-path>' "
            "needs to run prior to this one."
        )
        ctx.exit(1)
    try:
        changed_files_contents = json.loads(changed_files.read_text())
    except Exception as exc:
        ctx.error(f"Could not load the changed files from '{changed_files}': {exc}")
        ctx.exit(1)

    # So, it's a pull request...
    # Based on which files changed, or other things like PR comments we can
    # decide what to run, or even if the full test run should be running on the
    # pull request, etc...
    changed_pkg_requirements_files = json.loads(
        changed_files_contents["pkg_requirements_files"]
    )
    changed_test_requirements_files = json.loads(
        changed_files_contents["test_requirements_files"]
    )
    if changed_files_contents["golden_images"] == "true":
        with open(github_step_summary, "a", encoding="utf-8") as wfh:
            wfh.write(
                "Full test run chosen because there was a change made "
                "to `cicd/golden-images.json`.\n"
            )
        testrun = {"type": "full"}
    elif changed_pkg_requirements_files or changed_test_requirements_files:
        with open(github_step_summary, "a", encoding="utf-8") as wfh:
            wfh.write(
                "Full test run chosen because there was a change made "
                "to the requirements files.\n"
            )
            wfh.write(
                "<details>\n<summary>Changed Requirements Files (click me)</summary>\n<pre>\n"
            )
            for path in sorted(
                changed_pkg_requirements_files + changed_test_requirements_files
            ):
                wfh.write(f"{path}\n")
            wfh.write("</pre>\n</details>\n")
        testrun = {"type": "full"}
    else:
        testrun_changed_files_path = tools.utils.REPO_ROOT / "testrun-changed-files.txt"
        testrun = {
            "type": "changed",
            "from-filenames": str(
                testrun_changed_files_path.relative_to(tools.utils.REPO_ROOT)
            ),
        }
        ctx.info(f"Writing {testrun_changed_files_path.name} ...")
        selected_changed_files = []
        for fpath in json.loads(changed_files_contents["testrun_files"]):
            if fpath.startswith(("tools/", "tasks/")):
                continue
            if fpath in ("noxfile.py",):
                continue
            if fpath == "tests/conftest.py":
                # In this particular case, just run the full test suite
                testrun["type"] = "full"
                with open(github_step_summary, "a", encoding="utf-8") as wfh:
                    wfh.write(
                        f"Full test run chosen because there was a change to `{fpath}`.\n"
                    )
            selected_changed_files.append(fpath)
        testrun_changed_files_path.write_text("\n".join(sorted(selected_changed_files)))
        if testrun["type"] == "changed":
            with open(github_step_summary, "a", encoding="utf-8") as wfh:
                wfh.write("Partial test run chosen.\n")
        if selected_changed_files:
            with open(github_step_summary, "a", encoding="utf-8") as wfh:
                wfh.write(
                    "<details>\n<summary>Selected Changed Files (click me)</summary>\n<pre>\n"
                )
                for path in sorted(selected_changed_files):
                    wfh.write(f"{path}\n")
                wfh.write("</pre>\n</details>\n")

    with open(github_step_summary, "a", encoding="utf-8") as wfh:
        wfh.write("<details>\n<summary>All Changed Files (click me)</summary>\n<pre>\n")
        for path in sorted(json.loads(changed_files_contents["repo_files"])):
            wfh.write(f"{path}\n")
        wfh.write("</pre>\n</details>\n")

    ctx.info("Writing 'testrun' to the github outputs file")
    with open(github_output, "a", encoding="utf-8") as wfh:
        wfh.write(f"testrun={json.dumps(testrun)}\n")


@ci.command(
    arguments={
        "distro_slug": {
            "help": "The distribution slug to generate the matrix for",
        },
    },
)
def matrix(ctx: Context, distro_slug: str):
    """
    Generate the test matrix.
    """
    _matrix = []
    for transport in ("zeromq", "tcp"):
        if transport == "tcp":
            if distro_slug not in (
                "centosstream-9",
                "ubuntu-22.04",
                "ubuntu-22.04-arm64",
            ):
                # Only run TCP transport tests on these distributions
                continue
        for chunk in ("unit", "functional", "integration", "scenarios"):
            if transport == "tcp" and chunk in ("unit", "functional"):
                # Only integration and scenarios shall be tested under TCP,
                # the rest would be repeating tests
                continue
            if "macos" in distro_slug and chunk == "scenarios":
                continue
            _matrix.append({"transport": transport, "tests-chunk": chunk})
    print(json.dumps(_matrix))
    ctx.exit(0)


@ci.command(
    name="transport-matrix",
    arguments={
        "distro_slug": {
            "help": "The distribution slug to generate the matrix for",
        },
    },
)
def transport_matrix(ctx: Context, distro_slug: str):
    """
    Generate the test matrix.
    """
    _matrix = []
    for transport in ("zeromq", "tcp"):
        if transport == "tcp":
            if distro_slug not in (
                "centosstream-9",
                "ubuntu-22.04",
                "ubuntu-22.04-arm64",
            ):
                # Only run TCP transport tests on these distributions
                continue
        _matrix.append({"transport": transport})
    print(json.dumps(_matrix))
    ctx.exit(0)


@ci.command(
    name="pkg-matrix",
    arguments={
        "distro_slug": {
            "help": "The distribution slug to generate the matrix for",
        },
        "pkg_type": {
            "help": "The distribution slug to generate the matrix for",
        },
    },
)
def pkg_matrix(ctx: Context, distro_slug: str, pkg_type: str):
    """
    Generate the test matrix.
    """
    github_output = os.environ.get("GITHUB_OUTPUT")
    if github_output is None:
        ctx.warn("The 'GITHUB_OUTPUT' variable is not set.")

    matrix = []
    sessions = [
        "install",
    ]
    if (
        distro_slug
        not in [
            "debian-11-arm64",
            "ubuntu-20.04-arm64",
            "ubuntu-22.04-arm64",
        ]
        and pkg_type != "MSI"
    ):
        # These OS's never had arm64 packages built for them
        # with the tiamate onedir packages.
        # we will need to ensure when we release 3006.0
        # we allow for 3006.0 jobs to run, because then
        # we will have arm64 onedir packages to upgrade from
        sessions.append("upgrade")
    if (
        distro_slug not in ["centosstream-9", "ubuntu-22.04", "ubuntu-22.04-arm64"]
        and pkg_type != "MSI"
    ):
        # Packages for these OSs where never built for classic previously
        sessions.append("upgrade-classic")

    for session in sessions:
        matrix.append(
            {
                "test-chunk": session,
            }
        )
    ctx.info("Generated matrix:")
    ctx.print(matrix, soft_wrap=True)

    if github_output is not None:
        with open(github_output, "a", encoding="utf-8") as wfh:
            wfh.write(f"matrix={json.dumps(matrix)}\n")
    ctx.exit(0)


@ci.command(
    name="pkg-download-matrix",
    arguments={
        "platform": {
            "help": "The OS platform to generate the matrix for",
            "choices": ("linux", "windows", "macos", "darwin"),
        },
    },
)
def pkg_download_matrix(ctx: Context, platform: str):
    """
    Generate the test matrix.
    """
    github_output = os.environ.get("GITHUB_OUTPUT")
    if github_output is None:
        ctx.warn("The 'GITHUB_OUTPUT' variable is not set.")

    tests = []
    arches = []
    if platform == "windows":
        for arch in ("amd64", "x86"):
            arches.append({"arch": arch})
            for install_type in ("msi", "nsis"):
                tests.append({"arch": arch, "install_type": install_type})
    else:
        for arch in ("x86_64", "aarch64"):
            if platform in ("macos", "darwin") and arch == "aarch64":
                continue
            arches.append({"arch": arch})
            tests.append({"arch": arch})
    ctx.info("Generated arch matrix:")
    ctx.print(arches, soft_wrap=True)
    ctx.info("Generated test matrix:")
    ctx.print(tests, soft_wrap=True)
    if github_output is not None:
        with open(github_output, "a", encoding="utf-8") as wfh:
            wfh.write(f"arch={json.dumps(arches)}\n")
            wfh.write(f"tests={json.dumps(tests)}\n")
    ctx.exit(0)<|MERGE_RESOLUTION|>--- conflicted
+++ resolved
@@ -196,17 +196,14 @@
 
     # This is a push or a scheduled event
     ctx.info(f"Running from a {event_name!r} event")
-<<<<<<< HEAD
+    
     # HARD CODE CHANGE REMOVE ME!!!!!!!!!!!!!!!!!!!!!!!!!!!!!!!!!!!!!!!!!!!!!!!!!!!!!!!!!!!!!!!!!!!!!!
+    # gh_event["repository"]["fork"] is True
+    # and os.environ.get("FORK_HAS_SELF_HOSTED_RUNNERS", "0") == "1"
     # BEFORE MERGE INTO SALT!!!!!!!!!!!!!!!!!!!!!!!!!!!!!!!!!!!!!!!!!!!!!!!!!!!!!!!!!!!!!!!!!!!!!!!!!!
     if (
         gh_event["repository"]["fork"] is True
         and gh_event["repository"]["full_name"] != "cmcmarrow/salt"
-=======
-    if (
-        gh_event["repository"]["fork"] is True
-        and os.environ.get("FORK_HAS_SELF_HOSTED_RUNNERS", "0") == "1"
->>>>>>> 8a1e4c12
     ):
         # This is running on a forked repository, don't run tests
         ctx.info("The push event is on a forked repository")
