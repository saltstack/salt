--- conflicted
+++ resolved
@@ -30,11 +30,7 @@
   salt_install: bootstrap
   salt_version: latest
   salt_bootstrap_url: https://bootstrap.saltstack.com
-<<<<<<< HEAD
-  salt_bootstrap_options: -X -p rsync git <%= version %>
-=======
   salt_bootstrap_options: -X -p rsync git v<%= version %>
->>>>>>> 747dd699
   log_level: info
   sudo: true
   require_chef: false
