##### Primary configuration settings #####
##########################################

# Per default the minion will automatically include all config files
# from minion.d/*.conf (minion.d is a directory in the same directory
# as the main minion config file).
#default_include: minion.d/*.conf

# Set the location of the salt master server, if the master server cannot be
# resolved, then the minion will fail to start.
#master: salt

# Set the port used by the master reply and authentication server
#master_port: 4506

# The user to run salt
#user: root

# Specify the location of the daemon process ID file
#pidfile: /var/run/salt-minion.pid

# The root directory prepended to these options: pki_dir, cachedir, log_file.
#root_dir: /

# The directory to store the pki information in
#pki_dir: /etc/salt/pki

# Explicitly declare the id for this minion to use, if left commented the id
# will be the hostname as returned by the python call: socket.getfqdn()
# Since salt uses detached ids it is possible to run multiple minions on the
# same machine but with different ids, this can be useful for salt compute
# clusters.
#id:

# Append a domain to a hostname in the event that it does not exist.  This is
# useful for systems where socket.getfqdn() does not actually result in a
# FQDN (for instance, Solaris).
#append_domain:

# Custom static grains for this minion can be specified here and used in SLS
# files just like all other grains. This example sets 4 custom grains, with
# the 'roles' grain having two values that can be matched against:
#grains:
#  roles:
#    - webserver
#    - memcache
#  deployment: datacenter4
#  cabinet: 13
#  cab_u: 14-15

# If the connection to the server is interrupted, the minion will
# attempt to reconnect. sub_timeout allows you to control the rate
# of reconnection attempts (in seconds). To disable reconnects, set
# this value to 0.
#sub_timeout: 60

# Where cache data goes
#cachedir: /var/cache/salt

# Verify and set permissions on configuration directories at startup
#verify_env: True

# The minion can locally cache the return data from jobs sent to it, this
# can be a good way to keep track of jobs the minion has executed
# (on the minion side). By default this feature is disabled, to enable
# set cache_jobs to True
#cache_jobs: False

# set the directory used to hold unix sockets
#sock_dir: /var/run/salt

# Backup files that are replaced by file.managed and file.recurse under
# 'cachedir'/file_backups relative to their original location and appended
# with a timestamp. The only valid setting is "minion". Disabled by default.
#
# Alternatively this can be specified for each file in state files:
#
# /etc/ssh/sshd_config:
#   file.managed:
#     - source: salt://ssh/sshd_config
#       - backup: minion
#
#backup_mode: minion

# When waiting for a master to accept the minion's public key, salt will
# continuously attempt to reconnect until successful. This is the time, in
# seconds, between those reconnection attempts.
#acceptance_wait_time: 10

# When healing a dns_check is run, this is to make sure that the originally
# resolved dns has not changed, if this is something that does not happen in
# your environment then set this value to False.
#dns_check: True

# Windows platforms lack posix IPC and must rely on slower TCP based inter-
# process communications. Set ipc_mode to 'tcp' on such systems
#ipc_mode: ipc
#
# Overwrite the default tcp ports used by the minion when in tcp mode
#tcp_pub_port: 4510
#tcp_pull_port: 4511

# The minion can include configuration from other files. To enable this,
# pass a list of paths to this option. The paths can be either relative or
# absolute; if relative, they are considered to be relative to the directory
# the main minion configuration file lives in (this file). Paths can make use
# of shell-style globbing. If no files are matched by a path passed to this
# option then the minion will log a warning message.
#
#
# Include a config file from some other path:
# include: /etc/salt/extra_config
#
# Include config from several files and directories:
# include:
#  - /etc/salt/extra_config
#  - /etc/roles/webserver

#####   Minion module management     #####
##########################################
# Disable specific modules. This allows the admin to limit the level of
# access the master has to the minion
#disable_modules: [cmd,test]
#disable_returners: []
#
# Modules can be loaded from arbitrary paths. This enables the easy deployment
# of third party modules. Modules for returners and minions can be loaded.
# Specify a list of extra directories to search for minion modules and
# returners. These paths must be fully qualified!
#module_dirs: []
#returner_dirs: []
#states_dirs: []
#render_dirs: []
#
# A module provider can be statically overwritten or extended for the minion
# via the providers option, in this case the default module will be
# overwritten by the specified module. In this example the pkg module will
# be provided by the yumpkg5 module instead of the system default.
#
# providers:
#   pkg: yumpkg5
#
# Enable Cython modules searching and loading. (Default: False)
#cython_enable: False
#

#####    State Management Settings    #####
###########################################
# The state management system executes all of the state templates on the minion
# to enable more granular control of system state management. The type of
# template and serialization used for state management needs to be configured
# on the minion, the default renderer is yaml_jinja. This is a yaml file
# rendered from a jinja template, the available options are:
# yaml_jinja
# yaml_mako
# yaml_wempy
# json_jinja
# json_mako
# json_wempy
#
#renderer: yaml_jinja
#
# The failhard option tells the minions to stop immediately after the first
# failure detected in the state execution, defaults to False
#failhard: False
#
# autoload_dynamic_modules Turns on automatic loading of modules found in the
# environments on the master. This is turned on by default, to turn of
# autoloading modules when states run set this value to False
#autoload_dynamic_modules: True
#
# clean_dynamic_modules keeps the dynamic modules on the minion in sync with
# the dynamic modules on the master, this means that if a dynamic module is
# not on the master it will be deleted from the minion. By default this is
# enabled and can be disabled by changing this value to False
#clean_dynamic_modules: True
#
# Normally the minion is not isolated to any single environment on the master
# when running states, but the environment can be isolated on the minion side
# by statically setting it. Remember that the recommended way to manage
# environments is to isolate via the top file.
#environment: None
#
# If using the local file directory, then the state top file name needs to be
# defined, by default this is top.sls.
#state_top: top.sls
#
# Run states when the minion daemon starts. To enable, set startup_states to:
# 'highstate' -- Execute state.highstate
# 'sls' -- Read in the sls_list option and execute the named sls files
# 'top' -- Read top_file option and execute based on that file on the Master 
#startup_states: ''
#
# list of states to run when the minion starts up if startup_states is 'sls'
#sls_list: 
#  - edit.vim
#  - hyper
#
# top file to execute if startup_states is 'top'
#top_file: ''

#####     File Directory Settings    #####
##########################################
# The Salt Minion can redirect all file server operations to a local directory,
# this allows for the same state tree that is on the master to be used if
# copied completely onto the minion. This is a literal copy of the settings on
# the master but used to reference a local directory on the minion.

# Set the file client, the client defaults to looking on the master server for
# files, but can be directed to look at the local file directory setting
# defined below by setting it to local.
#file_client: remote

# The file directory works on environments passed to the minion, each environment
# can have multiple root directories, the subdirectories in the multiple file
# roots cannot match, otherwise the downloaded files will not be able to be
# reliably ensured. A base environment is required to house the top file.
# Example:
# file_roots:
#   base:
#     - /srv/salt/
#   dev:
#     - /srv/salt/dev/services
#     - /srv/salt/dev/states
#   prod:
#     - /srv/salt/prod/services
#     - /srv/salt/prod/states
#
# Default:
#file_roots:
#  base:
#    - /srv/salt

# The hash_type is the hash to use when discovering the hash of a file in
# the minion directory, the default is md5, but sha1, sha224, sha256, sha384
# and sha512 are also supported.
#hash_type: md5

# The Salt pillar is searched for locally if file_client is set to local. If
# this is the case, and pillar data is defined, then the pillar_roots need to
# also be configured on the minion:
#pillar_roots:
#  base:
#    - /srv/pillar

######        Security settings       #####
###########################################
# Enable "open mode", this mode still maintains encryption, but turns off
# authentication, this is only intended for highly secure environments or for
# the situation where your keys end up in a bad state. If you run in open mode
# you do so at your own risk!
#open_mode: False

# Enable permissive access to the salt keys.  This allows you to run the
# master or minion as root, but have a non-root group be given access to
# your pki_dir.  To make the access explicit, root must belong to the group
# you've given access to. This is potentially quite insecure.
#permissive_pki_access: False

<<<<<<< HEAD
# X509 Certificate Support.  This allows clients to provide an x509
# certificate to the master, which the master can then use to auto-accept
# the clients.
#   client_cert: path to the minions client certificate
# Example:
#x509:
#  client_cert: /path/to/minion/cert/minion.crt

=======
# The state_verbose and state_output settings can be used to change the way
# state system data is printed to the display. By default all data is printed.
# The state_verbose setting can be set to True or False, when set to False
# all data that has a result of True and no changes will be suppressed.
#state_verbose: True
#
# The state_output setting changes if the output is the full multi line
# output for each changed state if set to 'full', but if set to 'terse'
# the output will be shortened to a single line.
#state_output: full
#
# Fingerprint of the master public key to double verify the master is valid,
# the master fingerprint can be found by running "salt-key -F master" on the
# salt master.
#master_finger: ''
>>>>>>> 663d6965

######         Thread settings        #####
###########################################
# Disable multiprocessing support, by default when a minion receives a
# publication a new process is spawned and the command is executed therein.
#multiprocessing: True

######         Logging settings       #####
###########################################
# The location of the minion log file
#log_file: /var/log/salt/minion
#
# The level of messages to send to the console.
# One of 'garbage', 'trace', 'debug', info', 'warning', 'error', 'critical'.
# Default: 'warning'
#log_level: warning
#
# The level of messages to send to the log file.
# One of 'garbage', 'trace', 'debug', info', 'warning', 'error', 'critical'.
# Default: 'warning'
#log_level_logfile:
#
# The date and time format used in log messages. Allowed date/time formating
# can be seen on http://docs.python.org/library/time.html#time.strftime
#log_datefmt: '%Y-%m-%d %H:%M:%S'
#
# The format of the console logging messages. Allowed formatting options can
# be seen on http://docs.python.org/library/logging.html#logrecord-attributes
#log_fmt_console: '[%(levelname)-8s] %(message)s'
#log_fmt_logfile: '%(asctime)s,%(msecs)03.0f [%(name)-17s][%(levelname)-8s] %(message)s'
#
# Logger levels can be used to tweak specific loggers logging levels.
# For example, if you want to have the salt library at the 'warning' level,
# but you still wish to have 'salt.modules' at the 'debug' level:
#   log_granular_levels: {
#     'salt': 'warning',
#     'salt.modules': 'debug'
#   }
#
#log_granular_levels: {}

######      Module configuration      #####
###########################################
# Salt allows for modules to be passed arbitrary configuration data, any data
# passed here in valid yaml format will be passed on to the salt minion modules
# for use. It is STRONGLY recommended that a naming convention be used in which
# the module name is followed by a . and then the value. Also, all top level
# data must be applied via the yaml dict construct, some examples:
#
# You can specify that all modules should run in test mode:
#test: True
#
# A simple value for the test module:
#test.foo: foo
#
# A list for the test module:
#test.bar: [baz,quo]
#
# A dict for the test module:
#test.baz: {spam: sausage, cheese: bread}


######      Update settings          ######
###########################################
# Using the features in Esky, a salt minion can both run as a frozen app and
# be updated on the fly. These options control how the update process
# (saltutil.update()) behaves.
#
# The url for finding and downloading updates. Disabled by default.
#update_url: False
#
# The list of services to restart after a successful update. Empty by default.
#update_restart_services: []<|MERGE_RESOLUTION|>--- conflicted
+++ resolved
@@ -257,32 +257,30 @@
 # you've given access to. This is potentially quite insecure.
 #permissive_pki_access: False
 
-<<<<<<< HEAD
+# The state_verbose and state_output settings can be used to change the way
+# state system data is printed to the display. By default all data is printed.
+# The state_verbose setting can be set to True or False, when set to False
+# all data that has a result of True and no changes will be suppressed.
+#state_verbose: True
+#
+# The state_output setting changes if the output is the full multi line
+# output for each changed state if set to 'full', but if set to 'terse'
+# the output will be shortened to a single line.
+#state_output: full
+#
+# Fingerprint of the master public key to double verify the master is valid,
+# the master fingerprint can be found by running "salt-key -F master" on the
+# salt master.
+#master_finger: ''
+#
 # X509 Certificate Support.  This allows clients to provide an x509
 # certificate to the master, which the master can then use to auto-accept
 # the clients.
 #   client_cert: path to the minions client certificate
 # Example:
-#x509:
-#  client_cert: /path/to/minion/cert/minion.crt
-
-=======
-# The state_verbose and state_output settings can be used to change the way
-# state system data is printed to the display. By default all data is printed.
-# The state_verbose setting can be set to True or False, when set to False
-# all data that has a result of True and no changes will be suppressed.
-#state_verbose: True
-#
-# The state_output setting changes if the output is the full multi line
-# output for each changed state if set to 'full', but if set to 'terse'
-# the output will be shortened to a single line.
-#state_output: full
-#
-# Fingerprint of the master public key to double verify the master is valid,
-# the master fingerprint can be found by running "salt-key -F master" on the
-# salt master.
-#master_finger: ''
->>>>>>> 663d6965
+# x509:
+#   client_cert: /path/to/minion/cert/minion.crt
+
 
 ######         Thread settings        #####
 ###########################################
