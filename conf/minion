--- conflicted
+++ resolved
@@ -32,7 +32,7 @@
 #root_dir: /
 
 # The directory to store the pki information in
-pki_dir: /opt/local/etc/salt/pki/minion
+#pki_dir: /etc/salt/pki/minion
 
 # Explicitly declare the id for this minion to use, if left commented the id
 # will be the hostname as returned by the python call: socket.getfqdn()
@@ -321,16 +321,9 @@
 #     - /srv/salt/prod/services
 #     - /srv/salt/prod/states
 #
-<<<<<<< HEAD
-# Default:
-file_roots:
-  base:
-    - /opt/local/etc/salt/srv/salt
-=======
 #file_roots:
 #  base:
 #    - /srv/salt
->>>>>>> 6db389b1
 
 # The hash_type is the hash to use when discovering the hash of a file in
 # the local fileserver. The default is md5, but sha1, sha224, sha256, sha384
@@ -340,9 +333,9 @@
 # The Salt pillar is searched for locally if file_client is set to local. If
 # this is the case, and pillar data is defined, then the pillar_roots need to
 # also be configured on the minion:
-pillar_roots:
-  base:
-    - /opt/local/etc/salt/srv/pillar
+#pillar_roots:
+#  base:
+#    - /srv/pillar
 
 ######        Security settings       #####
 ###########################################
