##### Primary configuration settings #####
##########################################

# Per default the master will automatically include all config files
# from master.d/*.conf (master.d is a directory in the same directory
# as the main master config file)
#default_include: master.d/*.conf

# The address of the interface to bind to
#interface: 0.0.0.0

# The tcp port used by the publisher
#publish_port: 4505

# Refresh the publisher connections when sending out commands, this is a fix
# for zeromq losing some minion connections. Default: False
#pub_refresh: False

# The user to run the salt-master as. Salt will update all permissions to
# allow the specified user to run the master. If the modified files cause
# conflicts set verify_env to False.
#user: root

# Max open files
# Each minion connecting to the master uses AT LEAST one file descriptor, the
# master subscription connection. If enough minions connect you might start
# seeing on the console(and then salt-master crashes):
#   Too many open files (tcp_listener.cpp:335)
#   Aborted (core dumped)
#
# By default this value will be the one of `ulimit -Hn`, ie, the hard limit for
# max open files.
#
# If you wish to set a different value than the default one, uncomment and
# configure this setting. Remember that this value CANNOT be higher than the
# hard limit. Raising the hard limit depends on your OS and/or distribution,
# a good way to find the limit is to search the internet for(for example):
#   raise max open files hard limit debian
#
#max_open_files: 100000

# The number of worker threads to start, these threads are used to manage
# return calls made from minions to the master, if the master seems to be
# running slowly, increase the number of threads
#worker_threads: 5

# The port used by the communication interface. The ret (return) port is the
# interface used for the file server, authentication, job returnes, etc.
#ret_port: 4506

# Specify the location of the daemon process ID file
#pidfile: /var/run/salt-master.pid

# The root directory prepended to these options: pki_dir, cachedir,
# sock_dir, log_file, autosign_file, extension_modules
#root_dir: /

# Directory used to store public key data
#pki_dir: /etc/salt/pki

# Directory to store job and cache data
#cachedir: /var/cache/salt

# Verify and set permissions on configuration directories at startup
#verify_env: True

# Set the number of hours to keep old job information in the job cache
#keep_jobs: 24

# Set the default timeout for the salt command and api, the default is 5
# seconds
#timeout: 5

# Set the directory used to hold unix sockets
#sock_dir: /var/run/salt

# The master maintains a job cache, while this is a great addition it can be
# a burden on the master for larger deployments (over 5000 minions).
# Disabling the job cache will make previously executed jobs unavailable to
# the jobs system and is not generally recommended.
#
#job_cache: True

# Cache minion grains and pillar data in the cachedir.
#minion_data_cache: True

# Set the acceptance level for serialization of messages. This should only be
# set if the master is newer than 0.9.5 and the minion are older. This option
# allows a 0.9.5 and newer master to communicate with minions 0.9.4 and
# earlier. It is not recommended to keep this setting on if the minions are
# all 0.9.5 or higher, as leaving pickle as the serialization medium is slow
# and opens up security risks
#
#serial: msgpack

# The master can include configuration from other files. To enable this,
# pass a list of paths to this option. The paths can be either relative or
# absolute; if relative, they are considered to be relative to the directory
# the main master configuration file lives in (this file). Paths can make use
# of shell-style globbing. If no files are matched by a path passed to this
# option then the master will log a warning message.
#
#
# Include a config file from some other path:
#include: /etc/salt/extra_config
#
# Include config from several files and directories:
#include:
# - /etc/salt/extra_config


#####        Security settings       #####
##########################################
# Enable "open mode", this mode still maintains encryption, but turns off
# authentication, this is only intended for highly secure environments or for
# the situation where your keys end up in a bad state. If you run in open mode
# you do so at your own risk!
#open_mode: False

# Enable auto_accept, this setting will automatically accept all incoming
# public keys from the minions. Note that this is insecure.
#auto_accept: False

# If the autosign_file is specified only incoming keys specified in
# the autosign_file will be automatically accepted. This is insecure.
# Regular expressions as well as globing lines are supported.
#autosign_file: /etc/salt/autosign.conf

# Enable permissive access to the salt keys.  This allows you to run the
# master or minion as root, but have a non-root group be given access to
# your pki_dir.  To make the access explicit, root must belong to the group
# you've given access to.  This is potentially quite insecure.
#
# If an autosign_file is specified permissive access will allow group access
# to that specific file.
#permissive_pki_access: False
<<<<<<< HEAD

# X509 Certificate Support.  This allows clients with valid x509 certificates
# to be auto-accepted.
#   ca_cert: path to your certifcate authority's PEM file [required]
#   ca_crls: a list of CRL (Certificate Revokation List) files to check client
#            certificates against. [optional]
#   issuer_dn_match: a regular expression which will be matched against the
#                    issuer's Distinguished Name (DN). [optional]
#   subject_dn_match: a regular expression which will be matched against the
#                     subject's Distinguished Name (DN)
# Example:
#x509:
#  ca_cert: /path/to/certificate_authority/cacert.pem
#  ca_crls:
#    - /path/to/first/crl/cacrl.pem
#    - /path/to/another/crl/cacrl.pem
#  issuer_dn_match: "^.* CN=Name Of Your Root CA$"
#  subject_dn_match: "^.* O=Your Organization, .* CN=(.*).example.com"


=======
#
# Allow users on the master access to execute specific commands on minions.
# This setting should be treated with care since it opens up execution
# capabilities to non root users. By default this capability is completely
# disabled.
#
# client_acl:
#   larry:
#     - test.ping
#     - network.*
#
# The external auth system uses the Salt auth modules to authenticate and
# validate users to access areas of the Salt system
#
# external_auth:
#   pam:
#     fred:
#       - test.*
>>>>>>> 663d6965

#####    Master Module Management    #####
##########################################
# Manage how master side modules are loaded
#
# Add any additional locations to look for master runners
#runner_dirs: []
#
# Enable Cython for master side modules
#cython_enable: False
#

#####      State System settings     #####
##########################################
# The state system uses a "top" file to tell the minions what environment to
# use and what modules to use. The state_top file is defined relative to the
# root of the base environment as defined in "File Server settings" below.
#state_top: top.sls
#
# The master_tops option replaces the external_nodes option by creating
# a plugable system for the generation of external top data. The external_nodes
# option is deprecated by the master_tops option.
# To gain the capabilities of the classic external_nodes system use the
# following configuration
#
# master_tops:
#   ext_nodes: <Shell command which returns yaml>
#
#master_tops: {}
# 
# The external_nodes option allows Salt to gather data that would normally be
# placed in a top file. The external_nodes option is the executable that will
# return the ENC data. Remember that Salt will look for external nodes AND top
# files and combine the results if both are enabled!
#external_nodes: None
#
# The renderer to use on the minions to render the state data
#renderer: yaml_jinja
#
# The failhard option tells the minions to stop immediately after the first
# failure detected in the state execution, defaults to False
#failhard: False
#
# The state_verbose and state_output settings can be used to change the way
# state system data is printed to the display. By default all data is printed.
# The state_verbose setting can be set to True or False, when set to False
# all data that has a result of True and no changes will be suppressed.
#state_verbose: True
# 
# The state_output setting changes if the output is the full multi line
# output for each changed state if set to 'full', but if set to 'terse'
# the output will be shortened to a single line.
#state_output: full

#####      File Server settings      #####
##########################################
# Salt runs a lightweight file server written in zeromq to deliver files to
# minions. This file server is built into the master daemon and does not
# require a dedicated port.

# The file server works on environments passed to the master, each environment
# can have multiple root directories, the subdirectories in the multiple file
# roots cannot match, otherwise the downloaded files will not be able to be
# reliably ensured. A base environment is required to house the top file.
# Example:
# file_roots:
#   base:
#     - /srv/salt/
#   dev:
#     - /srv/salt/dev/services
#     - /srv/salt/dev/states
#   prod:
#     - /srv/salt/prod/services
#     - /srv/salt/prod/states
#
# Default:
#file_roots:
#  base:
#    - /srv/salt

# The hash_type is the hash to use when discovering the hash of a file on
# the master server, the default is md5, but sha1, sha224, sha256, sha384
# and sha512 are also supported.
#hash_type: md5

# The buffer size in the file server can be adjusted here:
#file_buffer_size: 1048576

# Pillar Configurations:
# The Salt Pillar, is a system that allows for the building of global data
# that is refined based on minion. Basically, the pillar creates data that
# can be generated to be specific based on the grains of the minion. Pillar
# is laid out in the same fashion as the file server, with environments, a top
# file and sls files. The difference is that the data does not need to be
# in the highstate format, and is generally just key/value pairs.
#
#pillar_roots:
#  base:
#    - /srv/pillar
#
#ext_pillar:
#  - hiera: /etc/hiera.yaml
#  - cmd_yaml: cat /etc/salt/yaml
#
# The pillar_opts option adds the master configuration file data to a dict in
# the pillar called "master". This is used to set simple configurations in the
# master config file that can then be used on minions.
#pillar_opts: True

#####          Syndic settings       #####
##########################################
# The Salt syndic is used to pass commands through a master from a higher
# master. Using the syndic is simple, if this is a master that will have
# syndic servers(s) below it set the "order_masters" setting to True, if this
# is a master that will be running a syndic daemon for passthrough the
# "syndic_master" setting needs to be set to the location of the master server
# to receive commands from.
#
# Set the order_masters setting to True if this master will command lower
# masters' syndic interfaces.
#order_masters: False
#
# If this master will be running a salt syndic daemon, syndic_master tells
# this master where to receive commands from.
#syndic_master: masterofmaster

#####      Peer Publish settings     #####
##########################################
# Salt minions can send commands to other minions, but only if the minion is
# allowed to. By default "Peer Publication" is disabled, and when enabled it
# is enabled for specific minions and specific commands. This allows secure
# compartmentalization of commands based on individual minions.
#
# The configuration uses regular expressions to match minions and then a list
# of regular expressions to match functions. The following will allow the
# minion authenticated as foo.example.com to execute functions from the test
# and pkg modules.
# peer:
#   foo.example.com:
#       - test.*
#       - pkg.*
#
# This will allow all minions to execute all commands:
# peer:
#   .*:
#       - .*
# This is not recommended, since it would allow anyone who gets root on any
# single minion to instantly have root on all of the minions!
#
# Minions can also be allowed to execute runners from the salt master.
# Since executing a runner from the minion could be considered a security risk,
# it needs to be enabled. This setting functions just like the peer setting
# except that it opens up runners instead of module functions.
#
# All peer runner support is turned off by default and must be enabled before
# using. This will enable all peer runners for all minions:
#
# peer_run:
#   .*:
#     - .*
#
# To enable just the manage.up runner for the minion foo.example.com:
#
# peer_run:
#   foo.example.com:
#     - manage.up
#

#####         Logging settings       #####
##########################################
# The location of the master log file
#log_file: /var/log/salt/master
#key_logfile: /var/log/salt/key
#
# The level of messages to send to the console.
# One of 'garbage', 'trace', 'debug', info', 'warning', 'error', 'critical'.
# Default: 'warning'
#log_level: warning
#
# The level of messages to send to the log file.
# One of 'garbage', 'trace', 'debug', info', 'warning', 'error', 'critical'.
# Default: 'warning'
#log_level_logfile:

#
# The date and time format used in log messages. Allowed date/time formating
# can be seen here:
#	http://docs.python.org/library/time.html#time.strftime
#log_datefmt: '%Y-%m-%d %H:%M:%S'
#
# The format of the console logging messages. Allowed formatting options can
# be seen here:
#	http://docs.python.org/library/logging.html#logrecord-attributes
#log_fmt_console: '[%(levelname)-8s] %(message)s'
#log_fmt_logfile: '%(asctime)s,%(msecs)03.0f [%(name)-17s][%(levelname)-8s] %(message)s'
#
# Logger levels can be used to tweak specific loggers logging levels.
# For example, if you want to have the salt library at the 'warning' level,
# but you still wish to have 'salt.modules' at the 'debug' level:
#   log_granular_levels:
#     'salt': 'warning',
#     'salt.modules': 'debug'
#
#log_granular_levels: {}


#####         Node Groups           #####
##########################################
# Node groups allow for logical groupings of minion nodes.
# A group consists of a group name and a compound target.
#
# nodegroups:
#   group1: 'L@foo.domain.com,bar.domain.com,baz.domain.com and bl*.domain.com'
#   group2: 'G@os:Debian and foo.domain.com'

#####     Range Cluster settings     #####
##########################################
# The range server (and optional port) that serves your cluster information
# https://github.com/grierj/range/wiki/Introduction-to-Range-with-YAML-files
#range_server: range:80<|MERGE_RESOLUTION|>--- conflicted
+++ resolved
@@ -134,8 +134,25 @@
 # If an autosign_file is specified permissive access will allow group access
 # to that specific file.
 #permissive_pki_access: False
-<<<<<<< HEAD
-
+#
+# Allow users on the master access to execute specific commands on minions.
+# This setting should be treated with care since it opens up execution
+# capabilities to non root users. By default this capability is completely
+# disabled.
+#
+# client_acl:
+#   larry:
+#     - test.ping
+#     - network.*
+#
+# The external auth system uses the Salt auth modules to authenticate and
+# validate users to access areas of the Salt system
+#
+# external_auth:
+#   pam:
+#     fred:
+#       - test.*
+#
 # X509 Certificate Support.  This allows clients with valid x509 certificates
 # to be auto-accepted.
 #   ca_cert: path to your certifcate authority's PEM file [required]
@@ -146,35 +163,13 @@
 #   subject_dn_match: a regular expression which will be matched against the
 #                     subject's Distinguished Name (DN)
 # Example:
-#x509:
-#  ca_cert: /path/to/certificate_authority/cacert.pem
-#  ca_crls:
-#    - /path/to/first/crl/cacrl.pem
-#    - /path/to/another/crl/cacrl.pem
-#  issuer_dn_match: "^.* CN=Name Of Your Root CA$"
-#  subject_dn_match: "^.* O=Your Organization, .* CN=(.*).example.com"
-
-
-=======
-#
-# Allow users on the master access to execute specific commands on minions.
-# This setting should be treated with care since it opens up execution
-# capabilities to non root users. By default this capability is completely
-# disabled.
-#
-# client_acl:
-#   larry:
-#     - test.ping
-#     - network.*
-#
-# The external auth system uses the Salt auth modules to authenticate and
-# validate users to access areas of the Salt system
-#
-# external_auth:
-#   pam:
-#     fred:
-#       - test.*
->>>>>>> 663d6965
+# x509:
+#   ca_cert: /path/to/certificate_authority/cacert.pem
+#   ca_crls:
+#     - /path/to/first/crl/cacrl.pem
+#     - /path/to/another/crl/cacrl.pem
+#   issuer_dn_match: "^.* CN=Name Of Your Root CA$"
+#   subject_dn_match: "^.* O=Your Organization, .* CN=(.*).example.com"
 
 #####    Master Module Management    #####
 ##########################################
