--- conflicted
+++ resolved
@@ -1,10 +1,6 @@
 // Define the maximum time, in hours, that a test run should run for
 def global_timeout = 2
-<<<<<<< HEAD
 def salt_target_branch = '2019.2'
-=======
-def salt_target_branch = '2018.3'
->>>>>>> a4671a10
 
 properties([
     buildDiscarder(logRotator(artifactDaysToKeepStr: '', artifactNumToKeepStr: '', daysToKeepStr: '', numToKeepStr: '10')),
@@ -12,9 +8,9 @@
 
 def shell_header
 
-node('docs') {
-    timeout(time: global_timeout, unit: 'HOURS') {
-        ansiColor('xterm') {
+ansiColor('xterm') {
+    node('docs') {
+        timeout(time: global_timeout, unit: 'HOURS') {
             timestamps {
                 try {
                     // Set the GH status even before cloning the repo
@@ -40,34 +36,21 @@
                         sh shell_header + '''
                         eval "$(pyenv init -)"
                         pyenv --version
-<<<<<<< HEAD
-                        pyenv install --skip-existing 2.7.15
-                        pyenv shell 2.7.15
-                        python --version
-                        pip install tox
-=======
                         pyenv install --skip-existing 3.6.8
                         pyenv shell 3.6.8
                         python --version
                         pip install -U nox-py2
                         nox --version
->>>>>>> a4671a10
                         '''
                     }
 
                     stage('Build') {
                         sh shell_header + '''
                         eval "$(pyenv init -)"
-<<<<<<< HEAD
-                        pyenv shell 2.7.15
-                        tox -e docs
-                        '''
-=======
                         pyenv shell 3.6.8
                         nox -e docs
                         '''
                         archiveArtifacts artifacts: 'doc/doc-archive.tar.gz'
->>>>>>> a4671a10
                     }
                 } catch (Exception e) {
                     currentBuild.result = 'FAILURE'
@@ -90,7 +73,7 @@
                         try {
                             slackSend channel: "#jenkins-prod-pr",
                                 color: '#FF0000',
-                                message: "FAILED: PR-Job: '${env.JOB_NAME} [${env.BUILD_NUMBER}]' (${env.BUILD_URL})"
+                                message: "*FAILED*: ${currentBuild.getFullDisplayName()} (&lt;${env.BUILD_URL}|open&gt;)"
                         } catch (Exception e) {
                             sh 'echo Failed to send the Slack notification'
                         }
