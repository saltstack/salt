--- conflicted
+++ resolved
@@ -15,11 +15,7 @@
         booleanParam(defaultValue: false, description: 'Run full test suite', name: 'runFull')
     ])
 ])
-<<<<<<< HEAD
-timeout(time: 8, unit: 'HOURS') {
-=======
 timeout(time: global_timeout, unit: 'HOURS') {
->>>>>>> f87e49d8
     node('kitchen-slave') {
         timestamps {
             ansiColor('xterm') {
@@ -128,8 +124,4 @@
     }
 }
 
-<<<<<<< HEAD
-// vi: ft=groovy
-=======
-// vim: ft=groovy
->>>>>>> f87e49d8
+// vim: ft=groovy