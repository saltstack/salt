--- conflicted
+++ resolved
@@ -7,41 +7,27 @@
 def distro_name = 'centos'
 def distro_version = '7'
 def python_version = 'py2'
-<<<<<<< HEAD
 def salt_target_branch = '2019.2'
 def golden_images_branch = '2019.2'
-=======
-def salt_target_branch = '2018.3'
-def golden_images_branch = '2018.3'
->>>>>>> a4671a10
 
 properties([
     buildDiscarder(logRotator(artifactDaysToKeepStr: '', artifactNumToKeepStr: '', daysToKeepStr: '', numToKeepStr: '10')),
     parameters([
-<<<<<<< HEAD
-        booleanParam(defaultValue: false, description: 'Run full test suite', name: 'runFull')
-=======
         booleanParam(defaultValue: true, description: 'Run full test suite', name: 'runFull')
->>>>>>> a4671a10
     ])
 ])
 
-node('kitchen-slave') {
-    timeout(time: global_timeout, unit: 'HOURS') {
-        withCredentials([[$class: 'AmazonWebServicesCredentialsBinding',
-                          accessKeyVariable: 'AWS_ACCESS_KEY_ID',
-                          credentialsId: 'AWS_ACCESS_KEY_ID',
-                          secretKeyVariable: 'AWS_SECRET_ACCESS_KEY']]) {
-            ansiColor('xterm') {
+ansiColor('xterm') {
+    node('kitchen-slave') {
+        timeout(time: global_timeout, unit: 'HOURS') {
+            withCredentials([[$class: 'AmazonWebServicesCredentialsBinding',
+                              accessKeyVariable: 'AWS_ACCESS_KEY_ID',
+                              credentialsId: 'AWS_ACCESS_KEY_ID',
+                              secretKeyVariable: 'AWS_SECRET_ACCESS_KEY']]) {
                 timestamps {
                     withEnv([
-<<<<<<< HEAD
-                        'SALT_KITCHEN_PLATFORMS=/var/jenkins/workspace/platforms.yml',
-                        'SALT_KITCHEN_VERIFIER=/var/jenkins/workspace/verifier.yml',
-=======
                         'SALT_KITCHEN_PLATFORMS=/var/jenkins/workspace/nox-platforms.yml',
                         'SALT_KITCHEN_VERIFIER=/var/jenkins/workspace/nox-verifier.yml',
->>>>>>> a4671a10
                         'SALT_KITCHEN_DRIVER=/var/jenkins/workspace/driver.yml',
                         'NOX_ENV_NAME=runtests-zeromq',
                         'NOX_ENABLE_FROM_FILENAMES=true',
@@ -90,25 +76,16 @@
                                 try {
                                     timeout(time: testrun_timeout, unit: 'HOURS') {
                                         stage('Converge VM') {
-<<<<<<< HEAD
-                                            sh 'bundle exec kitchen converge $TEST_SUITE-$TEST_PLATFORM; echo "ExitCode: $?";'
-                                        }
-                                        stage('Run Tests') {
-                                            sh 'bundle exec kitchen verify $TEST_SUITE-$TEST_PLATFORM; echo "ExitCode: $?";'
-=======
                                             sh 'bundle exec kitchen converge $TEST_SUITE-$TEST_PLATFORM; echo "ExitCode: $?;"'
                                         }
                                         stage('Run Tests') {
                                             withEnv(["DONT_DOWNLOAD_ARTEFACTS=1"]) {
                                                 sh 'bundle exec kitchen verify $TEST_SUITE-$TEST_PLATFORM; echo "ExitCode: $?;"'
                                             }
->>>>>>> a4671a10
                                         }
                                     }
                                 } finally {
                                     try {
-<<<<<<< HEAD
-=======
                                         stage('Download Artefacts') {
                                             withEnv(["ONLY_DOWNLOAD_ARTEFACTS=1"]){
                                                 sh '''
@@ -116,7 +93,6 @@
                                                 '''
                                             }
                                         }
->>>>>>> a4671a10
                                         archiveArtifacts artifacts: 'artifacts/*,artifacts/**/*'
                                         junit 'artifacts/xml-unittests-output/*.xml'
                                     } finally {
@@ -160,7 +136,7 @@
                                 try {
                                   slackSend channel: "#jenkins-prod-pr",
                                       color: '#FF0000',
-                                      message: "FAILED: PR-Job: '${env.JOB_NAME} [${env.BUILD_NUMBER}]' (${env.BUILD_URL})"
+                                      message: "*FAILED*: ${currentBuild.getFullDisplayName()} (&lt;${env.BUILD_URL}|open&gt;)"
                                 } catch (Exception e) {
                                   sh 'echo Failed to send the Slack notification'
                                 }
