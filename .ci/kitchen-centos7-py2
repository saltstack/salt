// Define the maximum time, in hours, that a test run should run for
def testrun_timeout = 6
// Now define a global pipeline timeout. This is the test run timeout with one(1) additional
// hour to allow for artifacts to be downloaded, if possible.
def global_timeout = testrun_timeout + 1;

properties([
    [
        $class: 'ScannerJobProperty', doNotScan: false
    ],
    [
        $class: 'RebuildSettings', autoRebuild: false, rebuildDisabled: false
    ],
    parameters([
        booleanParam(defaultValue: true, description: 'Run full test suite', name: 'runFull')
    ])
])
timeout(time: global_timeout, unit: 'HOURS') {
    node('kitchen-slave') {
        timestamps {
            ansiColor('xterm') {
                withEnv([
                    'SALT_KITCHEN_PLATFORMS=/var/jenkins/workspace/nox-platforms.yml',
                    'SALT_KITCHEN_VERIFIER=/var/jenkins/workspace/nox-verifier.yml',
                    'SALT_KITCHEN_DRIVER=/var/jenkins/workspace/driver.yml',
                    'NOX_ENV_NAME=runtests-zeromq',
                    'NOX_PASSTHROUGH_OPTS=--ssh-tests',
                    'NOX_ENABLE_FROM_FILENAMES=true',
                    'GOLDEN_IMAGES_CI_BRANCH=2019.2',
                    'CODECOV_FLAGS=centos7,py2',
                    'PATH=/usr/local/rbenv/shims/:/usr/local/sbin:/usr/local/bin:/usr/sbin:/usr/bin:/root/bin:/root/bin',
                    'RBENV_VERSION=2.4.2',
                    'TEST_SUITE=py2',
                    'TEST_PLATFORM=centos-7',
                    'PY_COLORS=1',
                    "FORCE_FULL=${params.runFull}",
                ]) {
                    // Set the GH status even before cloning the repo
                    stage('github-pending') {
                        githubNotify credentialsId: 'test-jenkins-credentials',
                            description: "running ${TEST_SUITE}-${TEST_PLATFORM}...",
                            status: 'PENDING',
                            context: "jenkins/pr/${TEST_SUITE}-${TEST_PLATFORM}"
                    }
                    // Checkout the repo
                    stage('checkout-scm') {
                        cleanWs notFailBuild: true
                        checkout scm
                    }
                    try {
                        // Setup the kitchen required bundle
                        stage('setup-bundle') {
<<<<<<< HEAD
                            sh 'bundle install --with ec2 windows --without docker macos opennebula vagrant'
=======
                            sh 'git fetch --no-tags https://github.com/saltstack/salt.git +refs/heads/${CHANGE_TARGET}:refs/remotes/origin/${CHANGE_TARGET}'
                            sh 'bundle install --with ec2 windows --without opennebula docker'
>>>>>>> a9e0c05c
                        }
                        try {
                            stage('run kitchen') {
                                timeout(time: testrun_timeout, unit: 'HOURS') {
                                    withCredentials([
                                        [$class: 'AmazonWebServicesCredentialsBinding', accessKeyVariable: 'AWS_ACCESS_KEY_ID', credentialsId: 'AWS_ACCESS_KEY_ID', secretKeyVariable: 'AWS_SECRET_ACCESS_KEY']
                                    ]) {
                                        sshagent(credentials: ['jenkins-testing-ssh-key']) {
                                            sh 'ssh-add ~/.ssh/jenkins-testing.pem'
                                            sh 'bundle exec kitchen converge $TEST_SUITE-$TEST_PLATFORM || bundle exec kitchen converge $TEST_SUITE-$TEST_PLATFORM'
                                            sh 'bundle exec kitchen verify $TEST_SUITE-$TEST_PLATFORM'
                                        }
                                    }
                                }
                            }
                        } finally {
                            stage('cleanup kitchen') {
                                script {
                                    withCredentials([
                                        [$class: 'AmazonWebServicesCredentialsBinding', accessKeyVariable: 'AWS_ACCESS_KEY_ID', credentialsId: 'AWS_ACCESS_KEY_ID', secretKeyVariable: 'AWS_SECRET_ACCESS_KEY']
                                    ]) {
                                        sshagent(credentials: ['jenkins-testing-ssh-key']) {
                                            sh 'ssh-add ~/.ssh/jenkins-testing.pem'
                                            sh 'bundle exec kitchen destroy $TEST_SUITE-$TEST_PLATFORM'
                                        }
                                    }
                                }
                                archiveArtifacts artifacts: 'artifacts/*,artifacts/**/*'
                            }
                            stage('report code coverage') {
                                script {
                                    withCredentials([[$class: 'StringBinding', credentialsId: 'codecov-upload-token-salt', variable: 'CODECOV_TOKEN']]) {
                                      sh '''
                                      if [ -n "${FORCE_FULL}" -a "${FORCE_FULL}" = "true" -a -f artifacts/coverage/coverage.xml ]; then
                                          curl -L https://codecov.io/bash | /bin/sh -s -- -R $(pwd) -s artifacts/coverage/ -F "${CODECOV_FLAGS}"
                                      fi
                                      '''
                                    }
                                }
                            }
                        }
                    } catch (Exception e) {
                        currentBuild.result = 'FAILURE'
                    } finally {
                        try {
                            junit 'artifacts/xml-unittests-output/*.xml'
                        } finally {
                            cleanWs notFailBuild: true
                            if (currentBuild.resultIsBetterOrEqualTo('SUCCESS')) {
                                githubNotify credentialsId: 'test-jenkins-credentials',
                                    description: "The ${TEST_SUITE}-${TEST_PLATFORM} job has passed",
                                    status: 'SUCCESS',
                                    context: "jenkins/pr/${TEST_SUITE}-${TEST_PLATFORM}"
                            } else {
                                githubNotify credentialsId: 'test-jenkins-credentials',
                                    description: "The ${TEST_SUITE}-${TEST_PLATFORM} job has failed",
                                    status: 'FAILURE',
                                    context: "jenkins/pr/${TEST_SUITE}-${TEST_PLATFORM}"
                                try {
                                  slackSend channel: "#jenkins-prod-pr",
                                      color: '#FF0000',
                                      message: "FAILED: PR-Job: '${env.JOB_NAME} [${env.BUILD_NUMBER}]' (${env.BUILD_URL})"
                                } catch (Exception e) {
                                  sh 'echo Failed to send the Slack notification'
                                }
                            }
                        }
                    }
                }
            }
        }
    }
}

// vi: ft=groovy<|MERGE_RESOLUTION|>--- conflicted
+++ resolved
@@ -50,12 +50,8 @@
                     try {
                         // Setup the kitchen required bundle
                         stage('setup-bundle') {
-<<<<<<< HEAD
+                            sh 'git fetch --no-tags https://github.com/saltstack/salt.git +refs/heads/${CHANGE_TARGET}:refs/remotes/origin/${CHANGE_TARGET}'
                             sh 'bundle install --with ec2 windows --without docker macos opennebula vagrant'
-=======
-                            sh 'git fetch --no-tags https://github.com/saltstack/salt.git +refs/heads/${CHANGE_TARGET}:refs/remotes/origin/${CHANGE_TARGET}'
-                            sh 'bundle install --with ec2 windows --without opennebula docker'
->>>>>>> a9e0c05c
                         }
                         try {
                             stage('run kitchen') {
