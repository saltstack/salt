--- conflicted
+++ resolved
@@ -1,10 +1,6 @@
 // Define the maximum time, in hours, that a test run should run for
 def global_timeout = 3
-<<<<<<< HEAD
 def salt_target_branch = '2019.2'
-=======
-def salt_target_branch = '2018.3'
->>>>>>> a4671a10
 
 properties([
     buildDiscarder(logRotator(artifactDaysToKeepStr: '', artifactNumToKeepStr: '', daysToKeepStr: '', numToKeepStr: '10')),
@@ -12,9 +8,9 @@
 
 def shell_header
 
-node('lint') {
-    timeout(time: global_timeout, unit: 'HOURS') {
-        ansiColor('xterm') {
+ansiColor('xterm') {
+    node('lint') {
+        timeout(time: global_timeout, unit: 'HOURS') {
             timestamps {
                 try {
                     // Set the GH status even before cloning the repo
@@ -53,16 +49,11 @@
                             pyenv install --skip-existing 2.7.15
                             pyenv shell 2.7.15
                             python --version
-<<<<<<< HEAD
-                            pip install tox
-                            tox --version
-=======
                             pip install -U nox-py2
                             nox --version
                             # Create the required virtualenvs in serial
                             nox --install-only -e lint-salt
                             nox --install-only -e lint-tests
->>>>>>> a4671a10
                             '''
                         }
                         archiveArtifacts artifacts: 'file-list-status.log,file-list-changed.log,file-list-deleted.log,file-list-experiment.log'
@@ -77,20 +68,11 @@
                                             sh shell_header + '''
                                             eval "$(pyenv init - --no-rehash)"
                                             pyenv shell 2.7.15
-<<<<<<< HEAD
-                                            # tee makes the exit/return code always 0
-                                            grep -Ei '^salt/.*\\.py$|^setup\\.py$' file-list-changed.log | (xargs -r '--delimiter=\\n' tox -e pylint-salt ; echo "$?" >  pylint-salt-chg.exit) | tee pylint-report-salt-chg.log
-                                            # remove color escape coding
-                                            sed -ri 's/\\x1B\\[([0-9]{1,2}(;[0-9]{1,2})?)?[m|K]//g' pylint-report-salt-chg.log
-                                            read rc_exit < pylint-salt-chg.exit
-                                            exit "$rc_exit"
-=======
                                             EC=254
                                             export PYLINT_REPORT=pylint-report-salt-chg.log
                                             grep -Ei '^salt/.*\\.py$|^setup\\.py$' file-list-changed.log | xargs -r '--delimiter=\\n' nox -e lint-salt --
                                             EC=$?
                                             exit $EC
->>>>>>> a4671a10
                                             '''
                                         }
                                     }
@@ -101,20 +83,11 @@
                                             sh shell_header + '''
                                             eval "$(pyenv init - --no-rehash)"
                                             pyenv shell 2.7.15
-<<<<<<< HEAD
-                                            # tee makes the exit/return code always 0
-                                            grep -Ei '^tests/.*\\.py$' file-list-changed.log | (xargs -r '--delimiter=\\n' tox -e pylint-tests ; echo "$?" > pylint-tests-chg.exit) | tee pylint-report-tests-chg.log
-                                            # remove color escape coding
-                                            sed -ri 's/\\x1B\\[([0-9]{1,2}(;[0-9]{1,2})?)?[m|K]//g' pylint-report-tests-chg.log
-                                            read rc_exit < pylint-tests-chg.exit
-                                            exit "$rc_exit"
-=======
                                             EC=254
                                             export PYLINT_REPORT=pylint-report-tests-chg.log
                                             grep -Ei '^tests/.*\\.py$' file-list-changed.log | xargs -r '--delimiter=\\n' nox -e lint-tests --
                                             EC=$?
                                             exit $EC
->>>>>>> a4671a10
                                             '''
                                         }
                                     }
@@ -155,19 +128,11 @@
                                             sh shell_header + '''
                                             eval "$(pyenv init - --no-rehash)"
                                             pyenv shell 2.7.15
-<<<<<<< HEAD
-                                            # tee makes the exit/return code always 0
-                                            (tox -e pylint-salt ; echo "$?" > pylint-salt-full.exit) | tee pylint-report-salt-full.log
-                                            # remove color escape coding
-                                            sed -ri 's/\\x1B\\[([0-9]{1,2}(;[0-9]{1,2})?)?[m|K]//g' pylint-report-salt-full.log
-                                            read rc_exit <  pylint-salt-full.exit
-=======
                                             EC=254
                                             export PYLINT_REPORT=pylint-report-salt-full.log
                                             nox -e lint-salt
                                             EC=$?
                                             exit $EC
->>>>>>> a4671a10
                                             '''
                                         }
                                     },
@@ -176,20 +141,11 @@
                                             sh shell_header + '''
                                             eval "$(pyenv init - --no-rehash)"
                                             pyenv shell 2.7.15
-<<<<<<< HEAD
-                                            # tee makes the exit/return code always 0
-                                            (tox -e pylint-tests ; echo "$?" > pylint-tests-full.exit) | tee pylint-report-tests-full.log
-                                            # remove color escape coding
-                                            sed -ri 's/\\x1B\\[([0-9]{1,2}(;[0-9]{1,2})?)?[m|K]//g' pylint-report-tests-full.log
-                                            read rc_exit <  pylint-tests-full.exit
-                                            exit "$rc_exit"
-=======
                                             EC=254
                                             export PYLINT_REPORT=pylint-report-tests-full.log
                                             nox -e lint-salt
                                             EC=$?
                                             exit $EC
->>>>>>> a4671a10
                                             '''
                                         }
                                     }
@@ -235,7 +191,7 @@
                         try {
                             slackSend channel: "#jenkins-prod-pr",
                                 color: '#FF0000',
-                                message: "FAILED: PR-Job: '${env.JOB_NAME} [${env.BUILD_NUMBER}]' (${env.BUILD_URL})"
+                                message: "*FAILED*: ${currentBuild.getFullDisplayName()} (&lt;${env.BUILD_URL}|open&gt;)"
                         } catch (Exception e) {
                             sh 'echo Failed to send the Slack notification'
                         }
